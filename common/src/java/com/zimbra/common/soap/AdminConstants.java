/*
 * ***** BEGIN LICENSE BLOCK *****
 * Zimbra Collaboration Suite Server
 * Copyright (C) 2007, 2008, 2009, 2010, 2011, 2012, 2013, 2014, 2015, 2016, 2021, 2022 Synacor, Inc.
 *
 * This program is free software: you can redistribute it and/or modify it under
 * the terms of the GNU General Public License as published by the Free Software Foundation,
 * version 2 of the License.
 *
 * This program is distributed in the hope that it will be useful, but WITHOUT ANY WARRANTY;
 * without even the implied warranty of MERCHANTABILITY or FITNESS FOR A PARTICULAR PURPOSE.
 * See the GNU General Public License for more details.
 * You should have received a copy of the GNU General Public License along with this program.
 * If not, see <https://www.gnu.org/licenses/>.
 * ***** END LICENSE BLOCK *****
 */
package com.zimbra.common.soap;

import org.dom4j.Namespace;
import org.dom4j.QName;

public final class AdminConstants {

    public static final String ADMIN_SERVICE_URI = "/service/admin/soap/";

    public static final String NAMESPACE_STR = "urn:zimbraAdmin";
    public static final Namespace NAMESPACE = Namespace.get(NAMESPACE_STR);

    public static final String E_PING_REQUEST = "PingRequest";
    public static final String E_PING_RESPONSE = "PingResponse";
    public static final String E_CHECK_HEALTH_REQUEST = "CheckHealthRequest";
    public static final String E_CHECK_HEALTH_RESPONSE = "CheckHealthResponse";

    public static final String E_GET_ALL_LOCALES_REQUEST = "GetAllLocalesRequest";
    public static final String E_GET_ALL_LOCALES_RESPONSE = "GetAllLocalesResponse";

    public static final String E_EXPORTMAILBOX_REQUEST = "ExportMailboxRequest";
    public static final String E_EXPORTMAILBOX_RESPONSE = "ExportMailboxResponse";

    public static final String E_AUTH_REQUEST = "AuthRequest";
    public static final String E_AUTH_RESPONSE = "AuthResponse";
    public static final String E_CREATE_ACCOUNT_REQUEST = "CreateAccountRequest";
    public static final String E_CREATE_ACCOUNT_RESPONSE = "CreateAccountResponse";
    public static final String E_CREATE_GAL_SYNC_ACCOUNT_REQUEST = "CreateGalSyncAccountRequest";
    public static final String E_CREATE_GAL_SYNC_ACCOUNT_RESPONSE = "CreateGalSyncAccountResponse";
    public static final String E_ADD_GAL_SYNC_DATASOURCE_REQUEST = "AddGalSyncDataSourceRequest";
    public static final String E_ADD_GAL_SYNC_DATASOURCE_RESPONSE = "AddGalSyncDataSourceResponse";
    public static final String E_DELEGATE_AUTH_REQUEST = "DelegateAuthRequest";
    public static final String E_DELEGATE_AUTH_RESPONSE = "DelegateAuthResponse";
    public static final String E_DELETE_GAL_SYNC_ACCOUNT_REQUEST = "DeleteGalSyncAccountRequest";
    public static final String E_DELETE_GAL_SYNC_ACCOUNT_RESPONSE = "DeleteGalSyncAccountResponse";
    public static final String E_GET_ACCOUNT_REQUEST = "GetAccountRequest";
    public static final String E_GET_ACCOUNT_RESPONSE = "GetAccountResponse";
    public static final String E_GET_ACCOUNT_INFO_REQUEST = "GetAccountInfoRequest";
    public static final String E_GET_ACCOUNT_INFO_RESPONSE = "GetAccountInfoResponse";
    public static final String E_GET_ALL_ACCOUNTS_REQUEST = "GetAllAccountsRequest";
    public static final String E_GET_ALL_ACCOUNTS_RESPONSE = "GetAllAccountsResponse";
    public static final String E_GET_ALL_ADMIN_ACCOUNTS_REQUEST = "GetAllAdminAccountsRequest";
    public static final String E_GET_ALL_ADMIN_ACCOUNTS_RESPONSE = "GetAllAdminAccountsResponse";
    public static final String E_MODIFY_ACCOUNT_REQUEST = "ModifyAccountRequest";
    public static final String E_MODIFY_ACCOUNT_RESPONSE = "ModifyAccountResponse";
    public static final String E_DELETE_ACCOUNT_REQUEST = "DeleteAccountRequest";
    public static final String E_DELETE_ACCOUNT_RESPONSE = "DeleteAccountResponse";
    public static final String E_SET_PASSWORD_REQUEST = "SetPasswordRequest";
    public static final String E_SET_PASSWORD_RESPONSE = "SetPasswordResponse";
    public static final String E_CHECK_PASSWORD_STRENGTH_REQUEST = "CheckPasswordStrengthRequest";
    public static final String E_CHECK_PASSWORD_STRENGTH_RESPONSE = "CheckPasswordStrengthResponse";
    public static final String E_RESET_ACCOUNT_PASSWORD_REQUEST = "ResetAccountPasswordRequest";
    public static final String E_RESET_ACCOUNT_PASSWORD_RESPONSE = "ResetAccountPasswordResponse";

    public static final String E_ADD_ACCOUNT_ALIAS_REQUEST = "AddAccountAliasRequest";
    public static final String E_ADD_ACCOUNT_ALIAS_RESPONSE = "AddAccountAliasResponse";
    public static final String E_REMOVE_ACCOUNT_ALIAS_REQUEST = "RemoveAccountAliasRequest";
    public static final String E_REMOVE_ACCOUNT_ALIAS_RESPONSE = "RemoveAccountAliasResponse";
    public static final String E_SEARCH_ACCOUNTS_REQUEST = "SearchAccountsRequest";
    public static final String E_SEARCH_ACCOUNTS_RESPONSE = "SearchAccountsResponse";
    public static final String E_RENAME_ACCOUNT_REQUEST = "RenameAccountRequest";
    public static final String E_RENAME_ACCOUNT_RESPONSE = "RenameAccountResponse";
    public static final String E_CHANGE_PRIMARY_EMAIL_REQUEST = "ChangePrimaryEmailRequest";
    public static final String E_CHANGE_PRIMARY_EMAIL_RESPONSE = "ChangePrimaryEmailResponse";

    public static final String E_CREATE_DOMAIN_REQUEST = "CreateDomainRequest";
    public static final String E_CREATE_DOMAIN_RESPONSE = "CreateDomainResponse";
    public static final String E_GET_DOMAIN_REQUEST = "GetDomainRequest";
    public static final String E_GET_DOMAIN_RESPONSE = "GetDomainResponse";
    public static final String E_GET_DOMAIN_INFO_REQUEST = "GetDomainInfoRequest";
    public static final String E_GET_DOMAIN_INFO_RESPONSE = "GetDomainInfoResponse";
    public static final String E_MODIFY_DOMAIN_REQUEST = "ModifyDomainRequest";
    public static final String E_MODIFY_DOMAIN_RESPONSE = "ModifyDomainResponse";
    public static final String E_DELETE_DOMAIN_REQUEST = "DeleteDomainRequest";
    public static final String E_DELETE_DOMAIN_RESPONSE = "DeleteDomainResponse";
    public static final String E_GET_ALL_DOMAINS_REQUEST = "GetAllDomainsRequest";
    public static final String E_GET_ALL_DOMAINS_RESPONSE = "GetAllDomainsResponse";

    public static final String E_CREATE_ZULIP_REALM_REQUEST = "CreateZulipRealmRequest";
    public static final String E_CREATE_ZULIP_REALM_RESPONSE = "CreateZulipRealmResponse";

    public static final String E_CREATE_COS_REQUEST = "CreateCosRequest";
    public static final String E_CREATE_COS_RESPONSE = "CreateCosResponse";
    public static final String E_COPY_COS_REQUEST = "CopyCosRequest";
    public static final String E_COPY_COS_RESPONSE = "CopyCosResponse";
    public static final String E_GET_COS_REQUEST = "GetCosRequest";
    public static final String E_GET_COS_RESPONSE = "GetCosResponse";
    public static final String E_MODIFY_COS_REQUEST = "ModifyCosRequest";
    public static final String E_MODIFY_COS_RESPONSE = "ModifyCosResponse";
    public static final String E_DELETE_COS_REQUEST = "DeleteCosRequest";
    public static final String E_DELETE_COS_RESPONSE = "DeleteCosResponse";
    public static final String E_GET_ALL_COS_REQUEST = "GetAllCosRequest";
    public static final String E_GET_ALL_COS_RESPONSE = "GetAllCosResponse";
    public static final String E_RENAME_COS_REQUEST = "RenameCosRequest";
    public static final String E_RENAME_COS_RESPONSE = "RenameCosResponse";

    public static final String E_CREATE_SERVER_REQUEST = "CreateServerRequest";
    public static final String E_CREATE_SERVER_RESPONSE = "CreateServerResponse";
    public static final String E_GET_SERVER_REQUEST = "GetServerRequest";
    public static final String E_GET_SERVER_RESPONSE = "GetServerResponse";

    public static final String E_GET_SERVER_NIFS_REQUEST = "GetServerNIfsRequest";
    public static final String E_GET_SERVER_NIFS_RESPONSE = "GetServerNIfsResponse";

    public static final String E_MODIFY_SERVER_REQUEST = "ModifyServerRequest";
    public static final String E_MODIFY_SERVER_RESPONSE = "ModifyServerResponse";
    public static final String E_DELETE_SERVER_REQUEST = "DeleteServerRequest";
    public static final String E_DELETE_SERVER_RESPONSE = "DeleteServerResponse";
    public static final String E_GET_ALL_SERVERS_REQUEST = "GetAllServersRequest";
    public static final String E_GET_ALL_SERVERS_RESPONSE = "GetAllServersResponse";

    public static final String E_CREATE_ALWAYSONCLUSTER_REQUEST = "CreateAlwaysOnClusterRequest";
    public static final String E_CREATE_ALWAYSONCLUSTER_RESPONSE = "CreateAlwaysOnClusterResponse";
    public static final String E_GET_ALWAYSONCLUSTER_REQUEST = "GetAlwaysOnClusterRequest";
    public static final String E_GET_ALWAYSONCLUSTER_RESPONSE = "GetAlwaysOnClusterResponse";

    public static final String E_MODIFY_ALWAYSONCLUSTER_REQUEST = "ModifyAlwaysOnClusterRequest";
    public static final String E_MODIFY_ALWAYSONCLUSTER_RESPONSE = "ModifyAlwaysOnClusterResponse";
    public static final String E_DELETE_ALWAYSONCLUSTER_REQUEST = "DeleteAlwaysOnClusterRequest";
    public static final String E_DELETE_ALWAYSONCLUSTER_RESPONSE = "DeleteAlwaysOnClusterResponse";
    public static final String E_GET_ALL_ALWAYSONCLUSTERS_REQUEST = "GetAllAlwaysOnClustersRequest";
    public static final String E_GET_ALL_ALWAYSONCLUSTERS_RESPONSE = "GetAllAlwaysOnClustersResponse";

    public static final String E_CREATE_UC_SERVICE_REQUEST = "CreateUCServiceRequest";
    public static final String E_CREATE_UC_SERVICE_RESPONSE = "CreateUCServiceResponse";
    public static final String E_DELETE_UC_SERVICE_REQUEST = "DeleteUCServiceRequest";
    public static final String E_DELETE_UC_SERVICE_RESPONSE = "DeleteUCServiceResponse";
    public static final String E_GET_UC_SERVICE_REQUEST = "GetUCServiceRequest";
    public static final String E_GET_UC_SERVICE_RESPONSE = "GetUCServiceResponse";
    public static final String E_GET_ALL_UC_SERVICES_REQUEST = "GetAllUCServicesRequest";
    public static final String E_GET_ALL_UC_SERVICES_RESPONSE = "GetAllUCServicesResponse";
    public static final String E_MODIFY_UC_SERVICE_REQUEST = "ModifyUCServiceRequest";
    public static final String E_MODIFY_UC_SERVICE_RESPONSE = "ModifyUCServiceResponse";
    public static final String E_RENAME_UC_SERVICE_REQUEST = "RenameUCServiceRequest";
    public static final String E_RENAME_UC_SERVICE_RESPONSE = "RenameUCServiceResponse";

    public static final String E_GET_CONFIG_REQUEST = "GetConfigRequest";
    public static final String E_GET_CONFIG_RESPONSE = "GetConfigResponse";
    public static final String E_MODIFY_CONFIG_REQUEST = "ModifyConfigRequest";
    public static final String E_MODIFY_CONFIG_RESPONSE = "ModifyConfigResponse";
    public static final String E_GET_ALL_CONFIG_REQUEST = "GetAllConfigRequest";
    public static final String E_GET_ALL_CONFIG_RESPONSE = "GetAllConfigResponse";

    public static final String E_GET_SERVICE_STATUS_REQUEST = "GetServiceStatusRequest";
    public static final String E_GET_SERVICE_STATUS_RESPONSE = "GetServiceStatusResponse";

    public static final String E_PURGE_MESSAGES_REQUEST = "PurgeMessagesRequest";
    public static final String E_PURGE_MESSAGES_RESPONSE = "PurgeMessagesResponse";
    public static final String E_DELETE_MAILBOX_REQUEST = "DeleteMailboxRequest";
    public static final String E_DELETE_MAILBOX_RESPONSE = "DeleteMailboxResponse";
    public static final String E_GET_MAILBOX_REQUEST = "GetMailboxRequest";
    public static final String E_GET_MAILBOX_RESPONSE = "GetMailboxResponse";
    public static final String E_LOCKOUT_MAILBOX_REQUEST = "LockoutMailboxRequest";
    public static final String E_LOCKOUT_MAILBOX_RESPONSE = "LockoutMailboxResponse";

    public static final String E_RUN_UNIT_TESTS_REQUEST = "RunUnitTestsRequest";
    public static final String E_RUN_UNIT_TESTS_RESPONSE = "RunUnitTestsResponse";

    public static final String E_CHECK_HOSTNAME_RESOLVE_REQUEST = "CheckHostnameResolveRequest";
    public static final String E_CHECK_HOSTNAME_RESOLVE_RESPONSE = "CheckHostnameResolveResponse";
    public static final String E_CHECK_AUTH_CONFIG_REQUEST = "CheckAuthConfigRequest";
    public static final String E_CHECK_AUTH_CONFIG_RESPONSE = "CheckAuthConfigResponse";
    public static final String E_CHECK_GAL_CONFIG_REQUEST = "CheckGalConfigRequest";
    public static final String E_CHECK_GAL_CONFIG_RESPONSE = "CheckGalConfigResponse";
    public static final String E_CHECK_EXCHANGE_AUTH_REQUEST = "CheckExchangeAuthRequest";
    public static final String E_CHECK_EXCHANGE_AUTH_RESPONSE = "CheckExchangeAuthResponse";
    public static final String E_CHECK_DOMAIN_MX_RECORD_REQUEST = "CheckDomainMXRecordRequest";
    public static final String E_CHECK_DOMAIN_MX_RECORD_RESPONSE = "CheckDomainMXRecordResponse";

    public static final String E_AUTO_COMPLETE_GAL_REQUEST = "AutoCompleteGalRequest";
    public static final String E_AUTO_COMPLETE_GAL_RESPONSE = "AutoCompleteGalResponse";
    public static final String E_SEARCH_GAL_REQUEST = "SearchGalRequest";
    public static final String E_SEARCH_GAL_RESPONSE = "SearchGalResponse";

    public static final String E_CREATE_VOLUME_REQUEST = "CreateVolumeRequest";
    public static final String E_CREATE_VOLUME_RESPONSE = "CreateVolumeResponse";
    public static final String E_GET_VOLUME_REQUEST = "GetVolumeRequest";
    public static final String E_GET_VOLUME_RESPONSE = "GetVolumeResponse";
    public static final String E_MODIFY_VOLUME_REQUEST = "ModifyVolumeRequest";
    public static final String E_MODIFY_VOLUME_RESPONSE = "ModifyVolumeResponse";
    public static final String E_DELETE_VOLUME_REQUEST = "DeleteVolumeRequest";
    public static final String E_DELETE_VOLUME_RESPONSE = "DeleteVolumeResponse";
    public static final String E_GET_ALL_VOLUMES_REQUEST = "GetAllVolumesRequest";
    public static final String E_GET_ALL_VOLUMES_RESPONSE = "GetAllVolumesResponse";
    public static final String E_GET_CURRENT_VOLUMES_REQUEST = "GetCurrentVolumesRequest";
    public static final String E_GET_CURRENT_VOLUMES_RESPONSE = "GetCurrentVolumesResponse";
    public static final String E_SET_CURRENT_VOLUME_REQUEST = "SetCurrentVolumeRequest";
    public static final String E_SET_CURRENT_VOLUME_RESPONSE = "SetCurrentVolumeResponse";
    public static final String E_CHECK_BLOB_CONSISTENCY_REQUEST = "CheckBlobConsistencyRequest";
    public static final String E_CHECK_BLOB_CONSISTENCY_RESPONSE = "CheckBlobConsistencyResponse";
    public static final String E_EXPORT_AND_DELETE_ITEMS_REQUEST = "ExportAndDeleteItemsRequest";
    public static final String E_EXPORT_AND_DELETE_ITEMS_RESPONSE = "ExportAndDeleteItemsResponse";
    public static final String E_DEDUPE_BLOBS_REQUEST = "DedupeBlobsRequest";
    public static final String E_DEDUPE_BLOBS_RESPONSE = "DedupeBlobsResponse";
    public static final String E_GET_ALL_ACTIVE_SERVERS_REQUEST = "GetAllActiveServersRequest";
    public static final String E_GET_ALL_ACTIVE_SERVERS_RESPONSE = "GetAllActiveServersResponse";
    public static final String E_SET_SERVER_OFFLINE_REQUEST = "SetServerOfflineRequest";
    public static final String E_SET_SERVER_OFFLINE_RESPONSE = "SetServerOfflineResponse";
    public static final String E_SET_LOCAL_SERVER_ONLINE_REQUEST = "SetLocalServerOnlineRequest";
    public static final String E_SET_LOCAL_SERVER_ONLINE_RESPONSE = "SetLocalServerOnlineResponse";

    public static final String E_CREATE_DISTRIBUTION_LIST_REQUEST = "CreateDistributionListRequest";
    public static final String E_CREATE_DISTRIBUTION_LIST_RESPONSE = "CreateDistributionListResponse";
    public static final String E_GET_DISTRIBUTION_LIST_REQUEST = "GetDistributionListRequest";
    public static final String E_GET_DISTRIBUTION_LIST_RESPONSE = "GetDistributionListResponse";
    public static final String E_GET_ALL_DISTRIBUTION_LISTS_REQUEST = "GetAllDistributionListsRequest";
    public static final String E_GET_ALL_DISTRIBUTION_LISTS_RESPONSE = "GetAllDistributionListsResponse";
    public static final String E_ADD_DISTRIBUTION_LIST_MEMBER_REQUEST = "AddDistributionListMemberRequest";
    public static final String E_ADD_DISTRIBUTION_LIST_MEMBER_RESPONSE = "AddDistributionListMemberResponse";
    public static final String E_REMOVE_DISTRIBUTION_LIST_MEMBER_REQUEST = "RemoveDistributionListMemberRequest";
    public static final String E_REMOVE_DISTRIBUTION_LIST_MEMBER_RESPONSE = "RemoveDistributionListMemberResponse";
    public static final String E_MODIFY_DISTRIBUTION_LIST_REQUEST = "ModifyDistributionListRequest";
    public static final String E_MODIFY_DISTRIBUTION_LIST_RESPONSE = "ModifyDistributionListResponse";
    public static final String E_DELETE_DISTRIBUTION_LIST_REQUEST = "DeleteDistributionListRequest";
    public static final String E_DELETE_DISTRIBUTION_LIST_RESPONSE = "DeleteDistributionListResponse";
    public static final String E_ADD_DISTRIBUTION_LIST_ALIAS_REQUEST = "AddDistributionListAliasRequest";
    public static final String E_ADD_DISTRIBUTION_LIST_ALIAS_RESPONSE = "AddDistributionListAliasResponse";
    public static final String E_REMOVE_DISTRIBUTION_LIST_ALIAS_REQUEST = "RemoveDistributionListAliasRequest";
    public static final String E_REMOVE_DISTRIBUTION_LIST_ALIAS_RESPONSE = "RemoveDistributionListAliasResponse";
    public static final String E_RENAME_DISTRIBUTION_LIST_REQUEST = "RenameDistributionListRequest";
    public static final String E_RENAME_DISTRIBUTION_LIST_RESPONSE = "RenameDistributionListResponse";

    public static final String E_CREATE_HAB_GROUP_REQUEST = "CreateHABGroupRequest";
    public static final String E_CREATE_HAB_GROUP_RESPONSE = "CreateHABGroupResponse";
    public static final String E_MODIFY_HAB_GROUP_REQUEST = "ModifyHABGroupRequest";
    public static final String E_MODIFY_HAB_GROUP_RESPONSE = "ModifyHABGroupResponse";


    public static final String E_GET_VERSION_INFO_REQUEST = "GetVersionInfoRequest";
    public static final String E_GET_VERSION_INFO_RESPONSE = "GetVersionInfoResponse";

    public static final String E_GET_LICENSE_INFO_REQUEST = "GetLicenseInfoRequest";
    public static final String E_GET_LICENSE_INFO_RESPONSE = "GetLicenseInfoResponse";

    public static final String E_GET_ATTRIBUTE_INFO_REQUEST = "GetAttributeInfoRequest";
    public static final String E_GET_ATTRIBUTE_INFO_RESPONSE = "GetAttributeInfoResponse";

    public static final String E_REINDEX_REQUEST = "ReIndexRequest";
    public static final String E_REINDEX_RESPONSE = "ReIndexResponse";
    public static final String E_COMPACT_INDEX_REQUEST = "CompactIndexRequest";
    public static final String E_COMPACT_INDEX_RESPONSE = "CompactIndexResponse";
    public static final String E_GET_INDEX_STATS_REQUEST = "GetIndexStatsRequest";
    public static final String E_GET_INDEX_STATS_RESPONSE = "GetIndexStatsResponse";
    public static final String E_VERIFY_INDEX_REQUEST = "VerifyIndexRequest";
    public static final String E_VERIFY_INDEX_RESPONSE = "VerifyIndexResponse";
    public static final String E_RECALCULATE_MAILBOX_COUNTS_REQUEST = "RecalculateMailboxCountsRequest";
    public static final String E_RECALCULATE_MAILBOX_COUNTS_RESPONSE = "RecalculateMailboxCountsResponse";

    public static final String E_GET_ZIMLET_REQUEST = "GetZimletRequest";
    public static final String E_GET_ZIMLET_RESPONSE = "GetZimletResponse";
    public static final String E_CREATE_ZIMLET_REQUEST = "CreateZimletRequest";
    public static final String E_CREATE_ZIMLET_RESPONSE = "CreateZimletResponse";
    public static final String E_DELETE_ZIMLET_REQUEST = "DeleteZimletRequest";
    public static final String E_DELETE_ZIMLET_RESPONSE = "DeleteZimletResponse";
    public static final String E_GET_ADMIN_EXTENSION_ZIMLETS_REQUEST = "GetAdminExtensionZimletsRequest";
    public static final String E_GET_ADMIN_EXTENSION_ZIMLETS_RESPONSE = "GetAdminExtensionZimletsResponse";
    public static final String E_GET_ALL_ZIMLETS_REQUEST = "GetAllZimletsRequest";
    public static final String E_GET_ALL_ZIMLETS_RESPONSE = "GetAllZimletsResponse";
    public static final String E_GET_ZIMLET_STATUS_REQUEST = "GetZimletStatusRequest";
    public static final String E_GET_ZIMLET_STATUS_RESPONSE = "GetZimletStatusResponse";
    public static final String E_DEPLOY_ZIMLET_REQUEST = "DeployZimletRequest";
    public static final String E_DEPLOY_ZIMLET_RESPONSE = "DeployZimletResponse";
    public static final String E_UNDEPLOY_ZIMLET_REQUEST = "UndeployZimletRequest";
    public static final String E_UNDEPLOY_ZIMLET_RESPONSE = "UndeployZimletResponse";
    public static final String E_CONFIGURE_ZIMLET_REQUEST = "ConfigureZimletRequest";
    public static final String E_CONFIGURE_ZIMLET_RESPONSE = "ConfigureZimletResponse";
    public static final String E_MODIFY_ZIMLET_REQUEST = "ModifyZimletRequest";
    public static final String E_MODIFY_ZIMLET_RESPONSE = "ModifyZimletResponse";

    public static final String E_CREATE_CALENDAR_RESOURCE_REQUEST = "CreateCalendarResourceRequest";
    public static final String E_CREATE_CALENDAR_RESOURCE_RESPONSE = "CreateCalendarResourceResponse";
    public static final String E_DELETE_CALENDAR_RESOURCE_REQUEST = "DeleteCalendarResourceRequest";
    public static final String E_DELETE_CALENDAR_RESOURCE_RESPONSE = "DeleteCalendarResourceResponse";
    public static final String E_MODIFY_CALENDAR_RESOURCE_REQUEST = "ModifyCalendarResourceRequest";
    public static final String E_MODIFY_CALENDAR_RESOURCE_RESPONSE = "ModifyCalendarResourceResponse";
    public static final String E_RENAME_CALENDAR_RESOURCE_REQUEST = "RenameCalendarResourceRequest";
    public static final String E_RENAME_CALENDAR_RESOURCE_RESPONSE = "RenameCalendarResourceResponse";
    public static final String E_GET_CALENDAR_RESOURCE_REQUEST = "GetCalendarResourceRequest";
    public static final String E_GET_CALENDAR_RESOURCE_RESPONSE = "GetCalendarResourceResponse";
    public static final String E_GET_ALL_CALENDAR_RESOURCES_REQUEST = "GetAllCalendarResourcesRequest";
    public static final String E_GET_ALL_CALENDAR_RESOURCES_RESPONSE = "GetAllCalendarResourcesResponse";
    public static final String E_SEARCH_CALENDAR_RESOURCES_REQUEST = "SearchCalendarResourcesRequest";
    public static final String E_SEARCH_CALENDAR_RESOURCES_RESPONSE = "SearchCalendarResourcesResponse";

    public static final String E_SEARCH_MULTIPLE_MAILBOXES_REQUEST = "SearchMultiMailboxRequest";
    public static final String E_SEARCH_MULTIPLE_MAILBOXES_RESPONSE = "SearchMultiMailboxResponse";

    public static final String E_DUMP_SESSIONS_REQUEST = "DumpSessionsRequest";
    public static final String E_DUMP_SESSIONS_RESPONSE = "DumpSessionsResponse";
    public static final String E_GET_SESSIONS_REQUEST = "GetSessionsRequest";
    public static final String E_GET_SESSIONS_RESPONSE = "GetSessionsResponse";

    public static final String E_GET_QUOTA_USAGE_REQUEST = "GetQuotaUsageRequest";
    public static final String E_GET_QUOTA_USAGE_RESPONSE = "GetQuotaUsageResponse";
    public static final String E_COMPUTE_AGGR_QUOTA_USAGE_REQUEST = "ComputeAggregateQuotaUsageRequest";
    public static final String E_COMPUTE_AGGR_QUOTA_USAGE_RESPONSE = "ComputeAggregateQuotaUsageResponse";
    public static final String E_GET_AGGR_QUOTA_USAGE_ON_SERVER_REQUEST = "GetAggregateQuotaUsageOnServerRequest";
    public static final String E_GET_AGGR_QUOTA_USAGE_ON_SERVER_RESPONSE = "GetAggregateQuotaUsageOnServerResponse";
    public static final String E_GET_ALL_MAILBOXES_REQUEST = "GetAllMailboxesRequest";
    public static final String E_GET_ALL_MAILBOXES_RESPONSE = "GetAllMailboxesResponse";
    public static final String E_GET_MAILBOX_STATS_REQUEST = "GetMailboxStatsRequest";
    public static final String E_GET_MAILBOX_STATS_RESPONSE = "GetMailboxStatsResponse";

    public static final String E_GET_MAIL_QUEUE_INFO_REQUEST = "GetMailQueueInfoRequest";
    public static final String E_GET_MAIL_QUEUE_INFO_RESPONSE = "GetMailQueueInfoResponse";
    public static final String E_GET_MAIL_QUEUE_REQUEST = "GetMailQueueRequest";
    public static final String E_GET_MAIL_QUEUE_RESPONSE = "GetMailQueueResponse";
    public static final String E_MAIL_QUEUE_ACTION_REQUEST = "MailQueueActionRequest";
    public static final String E_MAIL_QUEUE_ACTION_RESPONSE = "MailQueueActionResponse";
    public static final String E_MAIL_QUEUE_FLUSH_REQUEST = "MailQueueFlushRequest";
    public static final String E_MAIL_QUEUE_FLUSH_RESPONSE = "MailQueueFlushResponse";

    public static final String E_SEARCH_DIRECTORY_REQUEST = "SearchDirectoryRequest";
    public static final String E_SEARCH_DIRECTORY_RESPONSE = "SearchDirectoryResponse";

    public static final String E_GET_ACCOUNT_MEMBERSHIP_REQUEST = "GetAccountMembershipRequest";
    public static final String E_GET_ACCOUNT_MEMBERSHIP_RESPONSE = "GetAccountMembershipResponse";

    public static final String E_GET_DISTRIBUTION_LIST_MEMBERSHIP_REQUEST = "GetDistributionListMembershipRequest";
    public static final String E_GET_DISTRIBUTION_LIST_MEMBERSHIP_RESPONSE = "GetDistributionListMembershipResponse";

    // data sources
    public static final String E_CREATE_DATA_SOURCE_REQUEST = "CreateDataSourceRequest";
    public static final String E_CREATE_DATA_SOURCE_RESPONSE = "CreateDataSourceResponse";
    public static final String E_GET_DATA_SOURCES_REQUEST = "GetDataSourcesRequest";
    public static final String E_GET_DATA_SOURCES_RESPONSE = "GetDataSourcesResponse";
    public static final String E_MODIFY_DATA_SOURCE_REQUEST = "ModifyDataSourceRequest";
    public static final String E_MODIFY_DATA_SOURCE_RESPONSE = "ModifyDataSourceResponse";
    public static final String E_DELETE_DATA_SOURCE_REQUEST = "DeleteDataSourceRequest";
    public static final String E_DELETE_DATA_SOURCE_RESPONSE = "DeleteDataSourceResponse";

    // calendar time zone fixup
    public static final String E_FIX_CALENDAR_TZ_REQUEST = "FixCalendarTZRequest";
    public static final String E_FIX_CALENDAR_TZ_RESPONSE = "FixCalendarTZResponse";

    // calendar item end time fixup
    public static final String E_FIX_CALENDAR_END_TIME_REQUEST = "FixCalendarEndTimeRequest";
    public static final String E_FIX_CALENDAR_END_TIME_RESPONSE = "FixCalendarEndTimeResponse";

    // calendar item priority fixup
    public static final String E_FIX_CALENDAR_PRIORITY_REQUEST = "FixCalendarPriorityRequest";
    public static final String E_FIX_CALENDAR_PRIORITY_RESPONSE = "FixCalendarPriorityResponse";

    // Admin saved searches
    public static final String E_GET_ADMIN_SAVED_SEARCHES_REQUEST = "GetAdminSavedSearchesRequest";
    public static final String E_GET_ADMIN_SAVED_SEARCHES_RESPONSE = "GetAdminSavedSearchesResponse";
    public static final String E_MODIFY_ADMIN_SAVED_SEARCHES_REQUEST = "ModifyAdminSavedSearchesRequest";
    public static final String E_MODIFY_ADMIN_SAVED_SEARCHES_RESPONSE = "ModifyAdminSavedSearchesResponse";

    public static final String E_CHECK_DIRECTORY_REQUEST = "CheckDirectoryRequest";
    public static final String E_CHECK_DIRECTORY_RESPONSE = "CheckDirectoryResponse";

    public static final String E_FLUSH_CACHE_REQUEST = "FlushCacheRequest";
    public static final String E_FLUSH_CACHE_RESPONSE = "FlushCacheResponse";

    public static final String E_COUNT_ACCOUNT_REQUEST = "CountAccountRequest";
    public static final String E_COUNT_ACCOUNT_RESPONSE = "CountAccountResponse";

    public static final String E_COUNT_OBJECTS_REQUEST = "CountObjectsRequest";
    public static final String E_COUNT_OBJECTS_RESPONSE = "CountObjectsResponse";

    public static final String E_GET_SHARE_INFO_REQUEST = "GetShareInfoRequest";
    public static final String E_GET_SHARE_INFO_RESPONSE = "GetShareInfoResponse";

    // Account loggers
    public static final String E_ADD_ACCOUNT_LOGGER_REQUEST = "AddAccountLoggerRequest";
    public static final String E_ADD_ACCOUNT_LOGGER_RESPONSE = "AddAccountLoggerResponse";
    public static final String E_REMOVE_ACCOUNT_LOGGER_REQUEST = "RemoveAccountLoggerRequest";
    public static final String E_REMOVE_ACCOUNT_LOGGER_RESPONSE = "RemoveAccountLoggerResponse";
    public static final String E_GET_ACCOUNT_LOGGERS_REQUEST = "GetAccountLoggersRequest";
    public static final String E_GET_ACCOUNT_LOGGERS_RESPONSE = "GetAccountLoggersResponse";
    public static final String E_GET_ALL_ACCOUNT_LOGGERS_REQUEST = "GetAllAccountLoggersRequest";
    public static final String E_GET_ALL_ACCOUNT_LOGGERS_RESPONSE = "GetAllAccountLoggersResponse";
    public static final String E_RESET_ALL_LOGGERS_REQUEST = "ResetAllLoggersRequest";
    public static final String E_RESET_ALL_LOGGERS_RESPONSE = "ResetAllLoggersResponse";

    // f/b providers
    public static final String E_GET_ALL_FREE_BUSY_PROVIDERS_REQUEST = "GetAllFreeBusyProvidersRequest";
    public static final String E_GET_ALL_FREE_BUSY_PROVIDERS_RESPONSE = "GetAllFreeBusyProvidersResponse";
    public static final String E_GET_FREE_BUSY_QUEUE_INFO_REQUEST = "GetFreeBusyQueueInfoRequest";
    public static final String E_GET_FREE_BUSY_QUEUE_INFO_RESPONSE = "GetFreeBusyQueueInfoResponse";
    public static final String E_PUSH_FREE_BUSY_REQUEST = "PushFreeBusyRequest";
    public static final String E_PUSH_FREE_BUSY_RESPONSE = "PushFreeBusyResponse";
    public static final String E_PURGE_FREE_BUSY_QUEUE_REQUEST = "PurgeFreeBusyQueueRequest";
    public static final String E_PURGE_FREE_BUSY_QUEUE_RESPONSE = "PurgeFreeBusyQueueResponse";

    // calendar cache
    public static final String E_PURGE_ACCOUNT_CALENDAR_CACHE_REQUEST = "PurgeAccountCalendarCacheRequest";
    public static final String E_PURGE_ACCOUNT_CALENDAR_CACHE_RESPONSE = "PurgeAccountCalendarCacheResponse";

    // admin-version of WaitSetRequest
    public static final String E_ADMIN_CREATE_WAIT_SET_REQUEST = "AdminCreateWaitSetRequest";
    public static final String E_ADMIN_CREATE_WAIT_SET_RESPONSE = "AdminCreateWaitSetResponse";
    public static final String E_ADMIN_WAIT_SET_REQUEST = "AdminWaitSetRequest";
    public static final String E_ADMIN_WAIT_SET_RESPONSE = "AdminWaitSetResponse";
    public static final String E_ADMIN_DESTROY_WAIT_SET_REQUEST = "AdminDestroyWaitSetRequest";
    public static final String E_ADMIN_DESTROY_WAIT_SET_RESPONSE = "AdminDestroyWaitSetResponse";
    public static final String E_QUERY_WAIT_SET_REQUEST = "QueryWaitSetRequest";
    public static final String E_QUERY_WAIT_SET_RESPONSE = "QueryWaitSetResponse";

    // XMPPComponent
    public static final String E_CREATE_XMPPCOMPONENT_REQUEST = "CreateXMPPComponentRequest";
    public static final String E_CREATE_XMPPCOMPONENT_RESPONSE = "CreateXMPPComponentResponse";
    public static final String E_GET_XMPPCOMPONENT_REQUEST = "GetXMPPComponentRequest";
    public static final String E_GET_XMPPCOMPONENT_RESPONSE = "GetXMPPComponentResponse";
    public static final String E_GET_ALL_XMPPCOMPONENTS_REQUEST = "GetAllXMPPComponentsRequest";
    public static final String E_GET_ALL_XMPPCOMPONENTS_RESPONSE = "GetAllXMPPComponentsResponse";
    public static final String E_DELETE_XMPPCOMPONENT_REQUEST = "DeleteXMPPComponentRequest";
    public static final String E_DELETE_XMPPCOMPONENT_RESPONSE = "DeleteXMPPComponentResponse";

    // rights
    public static final String E_GET_RIGHT_REQUEST = "GetRightRequest";
    public static final String E_GET_RIGHT_RESPONSE = "GetRightResponse";
    public static final String E_GET_ADMIN_CONSOLE_UI_COMP_REQUEST = "GetAdminConsoleUICompRequest";
    public static final String E_GET_ADMIN_CONSOLE_UI_COMP_RESPONSE = "GetAdminConsoleUICompResponse";
    public static final String E_GET_ALL_EFFECTIVE_RIGHTS_REQUEST = "GetAllEffectiveRightsRequest";
    public static final String E_GET_ALL_EFFECTIVE_RIGHTS_RESPONSE = "GetAllEffectiveRightsResponse";
    public static final String E_GET_ALL_RIGHTS_REQUEST = "GetAllRightsRequest";
    public static final String E_GET_ALL_RIGHTS_RESPONSE = "GetAllRightsResponse";
    public static final String E_GET_EFFECTIVE_RIGHTS_REQUEST = "GetEffectiveRightsRequest";
    public static final String E_GET_EFFECTIVE_RIGHTS_RESPONSE = "GetEffectiveRightsResponse";
    public static final String E_GET_CREATE_OBJECT_ATTRS_REQUEST = "GetCreateObjectAttrsRequest";
    public static final String E_GET_CREATE_OBJECT_ATTRS_RESPONSE = "GetCreateObjectAttrsResponse";
    public static final String E_GET_GRANTS_REQUEST = "GetGrantsRequest";
    public static final String E_GET_GRANTS_RESPONSE = "GetGrantsResponse";
    public static final String E_GET_RIGHTS_DOC_REQUEST = "GetRightsDocRequest";
    public static final String E_GET_RIGHTS_DOC_RESPONSE = "GetRightsDocResponse";
    public static final String E_GRANT_RIGHT_REQUEST = "GrantRightRequest";
    public static final String E_GRANT_RIGHT_RESPONSE = "GrantRightResponse";
    public static final String E_REVOKE_RIGHT_REQUEST = "RevokeRightRequest";
    public static final String E_REVOKE_RIGHT_RESPONSE = "RevokeRightResponse";
    public static final String E_CHECK_RIGHT_REQUEST = "CheckRightRequest";
    public static final String E_CHECK_RIGHT_RESPONSE = "CheckRightResponse";
    public static final String E_GET_DELEGATED_ADMIN_CONSTRAINTS_REQUEST = "GetDelegatedAdminConstraintsRequest";
    public static final String E_GET_DELEGATED_ADMIN_CONSTRAINTS_RESPONSE = "GetDelegatedAdminConstraintsResponse";
    public static final String E_MODIFY_DELEGATED_ADMIN_CONSTRAINTS_REQUEST = "ModifyDelegatedAdminConstraintsRequest";
    public static final String E_MODIFY_DELEGATED_ADMIN_CONSTRAINTS_RESPONSE = "ModifyDelegatedAdminConstraintsResponse";

    // Monitoring
    public static final String E_GET_SERVER_STATS_REQUEST = "GetServerStatsRequest";
    public static final String E_GET_SERVER_STATS_RESPONSE = "GetServerStatsResponse";

    public static final String E_GET_LOGGER_STATS_REQUEST = "GetLoggerStatsRequest";
    public static final String E_GET_LOGGER_STATS_RESPONSE = "GetLoggerStatsResponse";

    public static final String E_SYNC_GAL_ACCOUNT_REQUEST = "SyncGalAccountRequest";
    public static final String E_SYNC_GAL_ACCOUNT_RESPONSE = "SyncGalAccountResponse";

    // memcached
    public static final String E_RELOAD_MEMCACHED_CLIENT_CONFIG_REQUEST = "ReloadMemcachedClientConfigRequest";
    public static final String E_RELOAD_MEMCACHED_CLIENT_CONFIG_RESPONSE = "ReloadMemcachedClientConfigResponse";
    public static final String E_GET_MEMCACHED_CLIENT_CONFIG_REQUEST = "GetMemcachedClientConfigRequest";
    public static final String E_GET_MEMCACHED_CLIENT_CONFIG_RESPONSE = "GetMemcachedClientConfigResponse";

    // local config
    public static final String E_RELOAD_LOCAL_CONFIG_REQUEST = "ReloadLocalConfigRequest";
    public static final String E_RELOAD_LOCAL_CONFIG_RESPONSE = "ReloadLocalConfigResponse";

    // wiki migration
    public static final String E_MIGRATE_ACCOUNT_REQUEST = "MigrateAccountRequest";
    public static final String E_MIGRATE_ACCOUNT_RESPONSE = "MigrateAccountResponse";

    // noop
    public static final String E_NO_OP_REQUEST = "NoOpRequest";
    public static final String E_NO_OP_RESPONSE = "NoOpResponse";

    // cookie
    public static final String E_CLEAR_COOKIE_REQUEST = "ClearCookieRequest";
    public static final String E_CLEAR_COOKIE_RESPONSE = "ClearCookieResponse";
    public static final String E_REFRESH_REGISTERED_AUTHTOKENS_REQUEST = "RefreshRegisteredAuthTokensRequest";
    public static final String E_REFRESH_REGISTERED_AUTHTOKENS_RESPONSE = "RefreshRegisteredAuthTokensResponse";

    // SMIME config
    public static final String E_GET_SMIME_CONFIG_REQUEST = "GetSMIMEConfigRequest";
    public static final String E_GET_SMIME_CONFIG_RESPONSE = "GetSMIMEConfigResponse";
    public static final String E_MODIFY_SMIME_CONFIG_REQUEST = "ModifySMIMEConfigRequest";
    public static final String E_MODIFY_SMIME_CONFIG_RESPONSE = "ModifySMIMEConfigResponse";

    // Version Check
    public static final String E_VC_REQUEST = "VersionCheckRequest";
    public static final String E_VC_RESPONSE = "VersionCheckResponse";

    // LicenseAdminService
    public static final String E_INSTALL_LICENSE_REQUEST = "InstallLicenseRequest";
    public static final String E_INSTALL_LICENSE_RESPONSE = "InstallLicenseResponse";
    public static final String E_ACTIVATE_LICENSE_REQUEST = "ActivateLicenseRequest";
    public static final String E_ACTIVATE_LICENSE_RESPONSE = "ActivateLicenseResponse";
    public static final String E_GET_LICENSE_REQUEST = "GetLicenseRequest";
    public static final String E_GET_LICENSE_RESPONSE = "GetLicenseResponse";

    // Auto Provision
    public static final String E_AUTO_PROV_ACCOUNT_REQUEST = "AutoProvAccountRequest";
    public static final String E_AUTO_PROV_ACCOUNT_RESPONSE = "AutoProvAccountResponse";
    public static final String E_AUTO_PROV_TASK_CONTROL_REQUEST = "AutoProvTaskControlRequest";
    public static final String E_AUTO_PROV_TASK_CONTROL_RESPONSE = "AutoProvTaskControlResponse";
    public static final String E_SEARCH_AUTO_PROV_DIRECTORY_REQUEST = "SearchAutoProvDirectoryRequest";
    public static final String E_SEARCH_AUTO_PROV_DIRECTORY_RESPONSE = "SearchAutoProvDirectoryResponse";

    // Retention policy
    public static final String E_GET_SYSTEM_RETENTION_POLICY_REQUEST = "GetSystemRetentionPolicyRequest";
    public static final String E_GET_SYSTEM_RETENTION_POLICY_RESPONSE = "GetSystemRetentionPolicyResponse";
    public static final String E_CREATE_SYSTEM_RETENTION_POLICY_REQUEST = "CreateSystemRetentionPolicyRequest";
    public static final String E_CREATE_SYSTEM_RETENTION_POLICY_RESPONSE = "CreateSystemRetentionPolicyResponse";
    public static final String E_MODIFY_SYSTEM_RETENTION_POLICY_REQUEST = "ModifySystemRetentionPolicyRequest";
    public static final String E_MODIFY_SYSTEM_RETENTION_POLICY_RESPONSE = "ModifySystemRetentionPolicyResponse";
    public static final String E_DELETE_SYSTEM_RETENTION_POLICY_REQUEST = "DeleteSystemRetentionPolicyRequest";
    public static final String E_DELETE_SYSTEM_RETENTION_POLICY_RESPONSE = "DeleteSystemRetentionPolicyResponse";

    // StoreManager verification utility
    public static final String E_VERIFY_STORE_MANAGER_REQUEST = "VerifyStoreManagerRequest";
    public static final String E_VERIFY_STORE_MANAGER_RESPONSE = "VerifyStoreManagerResponse";

    // Two-Factor Authentication
    public static final String E_CLEAR_TWO_FACTOR_AUTH_DATA_REQUEST = "ClearTwoFactorAuthDataRequest";
    public static final String E_CLEAR_TWO_FACTOR_AUTH_DATA_RESPONSE = "ClearTwoFactorAuthDataResponse";
    public static final String E_GET_CLEAR_TWO_FACTOR_AUTH_DATA_STATUS_REQUEST = "GetClearTwoFactorAuthDataStatusRequest";
    public static final String E_GET_CLEAR_TWO_FACTOR_AUTH_DATA_STATUS_RESPONSE = "GetClearTwoFactorAuthDataStatusResponse";

    // Skins
    // Skins
    public static final String E_GET_ALL_SKINS_REQUEST = "GetAllSkinsRequest";
    public static final String E_GET_ALL_SKINS_RESPONSE = "GetAllSkinsResponse";


    public static final QName PING_REQUEST = QName.get(E_PING_REQUEST, NAMESPACE);
    public static final QName PING_RESPONSE = QName.get(E_PING_RESPONSE, NAMESPACE);
    public static final QName CHECK_HEALTH_REQUEST = QName.get(E_CHECK_HEALTH_REQUEST, NAMESPACE);
    public static final QName CHECK_HEALTH_RESPONSE = QName.get(E_CHECK_HEALTH_RESPONSE, NAMESPACE);

    public static final QName GET_ALL_LOCALES_REQUEST = QName.get(E_GET_ALL_LOCALES_REQUEST, NAMESPACE);
    public static final QName GET_ALL_LOCALES_RESPONSE = QName.get(E_GET_ALL_LOCALES_RESPONSE, NAMESPACE);

    public static final QName EXPORTMAILBOX_REQUEST = QName.get(E_EXPORTMAILBOX_REQUEST, NAMESPACE);
    public static final QName EXPORTMAILBOX_RESPONSE = QName.get(E_EXPORTMAILBOX_RESPONSE, NAMESPACE);

    public static final QName AUTH_REQUEST = QName.get(E_AUTH_REQUEST, NAMESPACE);
    public static final QName AUTH_RESPONSE = QName.get(E_AUTH_RESPONSE, NAMESPACE);
    public static final QName CREATE_ACCOUNT_REQUEST = QName.get(E_CREATE_ACCOUNT_REQUEST, NAMESPACE);
    public static final QName CREATE_ACCOUNT_RESPONSE = QName.get(E_CREATE_ACCOUNT_RESPONSE, NAMESPACE);
    public static final QName CREATE_GAL_SYNC_ACCOUNT_REQUEST = QName.get(E_CREATE_GAL_SYNC_ACCOUNT_REQUEST, NAMESPACE);
    public static final QName CREATE_GAL_SYNC_ACCOUNT_RESPONSE = QName.get(E_CREATE_GAL_SYNC_ACCOUNT_RESPONSE, NAMESPACE);
    public static final QName ADD_GAL_SYNC_DATASOURCE_REQUEST = QName.get(E_ADD_GAL_SYNC_DATASOURCE_REQUEST, NAMESPACE);
    public static final QName ADD_GAL_SYNC_DATASOURCE_RESPONSE = QName.get(E_ADD_GAL_SYNC_DATASOURCE_RESPONSE, NAMESPACE);
    public static final QName DELEGATE_AUTH_REQUEST = QName.get(E_DELEGATE_AUTH_REQUEST, NAMESPACE);
    public static final QName DELEGATE_AUTH_RESPONSE = QName.get(E_DELEGATE_AUTH_RESPONSE, NAMESPACE);
    public static final QName DELETE_GAL_SYNC_ACCOUNT_REQUEST = QName.get(E_DELETE_GAL_SYNC_ACCOUNT_REQUEST, NAMESPACE);
    public static final QName DELETE_GAL_SYNC_ACCOUNT_RESPONSE = QName.get(E_DELETE_GAL_SYNC_ACCOUNT_RESPONSE, NAMESPACE);
    public static final QName GET_ACCOUNT_REQUEST = QName.get(E_GET_ACCOUNT_REQUEST, NAMESPACE);
    public static final QName GET_ACCOUNT_RESPONSE = QName.get(E_GET_ACCOUNT_RESPONSE, NAMESPACE);
    public static final QName GET_ACCOUNT_INFO_REQUEST = QName.get(E_GET_ACCOUNT_INFO_REQUEST, NAMESPACE);
    public static final QName GET_ACCOUNT_INFO_RESPONSE = QName.get(E_GET_ACCOUNT_INFO_RESPONSE, NAMESPACE);
    public static final QName GET_ALL_ACCOUNTS_REQUEST = QName.get(E_GET_ALL_ACCOUNTS_REQUEST, NAMESPACE);
    public static final QName GET_ALL_ACCOUNTS_RESPONSE = QName.get(E_GET_ALL_ACCOUNTS_RESPONSE, NAMESPACE);
    public static final QName GET_ALL_ADMIN_ACCOUNTS_REQUEST = QName.get(E_GET_ALL_ADMIN_ACCOUNTS_REQUEST, NAMESPACE);
    public static final QName GET_ALL_ADMIN_ACCOUNTS_RESPONSE = QName.get(E_GET_ALL_ADMIN_ACCOUNTS_RESPONSE, NAMESPACE);
    public static final QName MODIFY_ACCOUNT_REQUEST = QName.get(E_MODIFY_ACCOUNT_REQUEST, NAMESPACE);
    public static final QName MODIFY_ACCOUNT_RESPONSE = QName.get(E_MODIFY_ACCOUNT_RESPONSE, NAMESPACE);
    public static final QName DELETE_ACCOUNT_REQUEST = QName.get(E_DELETE_ACCOUNT_REQUEST, NAMESPACE);
    public static final QName DELETE_ACCOUNT_RESPONSE = QName.get(E_DELETE_ACCOUNT_RESPONSE, NAMESPACE);
    public static final QName SET_PASSWORD_REQUEST = QName.get(E_SET_PASSWORD_REQUEST, NAMESPACE);
    public static final QName SET_PASSWORD_RESPONSE = QName.get(E_SET_PASSWORD_RESPONSE, NAMESPACE);
    public static final QName CHECK_PASSWORD_STRENGTH_REQUEST = QName.get(E_CHECK_PASSWORD_STRENGTH_REQUEST, NAMESPACE);
    public static final QName CHECK_PASSWORD_STRENGTH_RESPONSE = QName.get(E_CHECK_PASSWORD_STRENGTH_RESPONSE, NAMESPACE);
    public static final QName RESET_ACCOUNT_PASSWORD_REQUEST = QName.get(E_RESET_ACCOUNT_PASSWORD_REQUEST, NAMESPACE);
    public static final QName RESET_ACCOUNT_PASSWORD_RESPONSE = QName.get(E_RESET_ACCOUNT_PASSWORD_RESPONSE, NAMESPACE);

    public static final QName ADD_ACCOUNT_ALIAS_REQUEST = QName.get(E_ADD_ACCOUNT_ALIAS_REQUEST, NAMESPACE);
    public static final QName ADD_ACCOUNT_ALIAS_RESPONSE = QName.get(E_ADD_ACCOUNT_ALIAS_RESPONSE, NAMESPACE);
    public static final QName REMOVE_ACCOUNT_ALIAS_REQUEST = QName.get(E_REMOVE_ACCOUNT_ALIAS_REQUEST, NAMESPACE);
    public static final QName REMOVE_ACCOUNT_ALIAS_RESPONSE = QName.get(E_REMOVE_ACCOUNT_ALIAS_RESPONSE, NAMESPACE);
    public static final QName SEARCH_ACCOUNTS_REQUEST = QName.get(E_SEARCH_ACCOUNTS_REQUEST, NAMESPACE);
    public static final QName SEARCH_ACCOUNTS_RESPONSE = QName.get(E_SEARCH_ACCOUNTS_RESPONSE, NAMESPACE);
    public static final QName RENAME_ACCOUNT_REQUEST = QName.get(E_RENAME_ACCOUNT_REQUEST, NAMESPACE);
    public static final QName RENAME_ACCOUNT_RESPONSE = QName.get(E_RENAME_ACCOUNT_RESPONSE, NAMESPACE);
    public static final QName CHANGE_PRIMARY_EMAIL_REQUEST = QName.get(E_CHANGE_PRIMARY_EMAIL_REQUEST, NAMESPACE);
    public static final QName CHANGE_PRIMARY_EMAIL_RESPONSE = QName.get(E_CHANGE_PRIMARY_EMAIL_RESPONSE, NAMESPACE);

    public static final QName CREATE_DOMAIN_REQUEST = QName.get(E_CREATE_DOMAIN_REQUEST, NAMESPACE);
    public static final QName CREATE_DOMAIN_RESPONSE = QName.get(E_CREATE_DOMAIN_RESPONSE, NAMESPACE);
    public static final QName GET_DOMAIN_REQUEST = QName.get(E_GET_DOMAIN_REQUEST, NAMESPACE);
    public static final QName GET_DOMAIN_RESPONSE = QName.get(E_GET_DOMAIN_RESPONSE, NAMESPACE);
    public static final QName GET_DOMAIN_INFO_REQUEST = QName.get(E_GET_DOMAIN_INFO_REQUEST, NAMESPACE);
    public static final QName GET_DOMAIN_INFO_RESPONSE = QName.get(E_GET_DOMAIN_INFO_RESPONSE, NAMESPACE);
    public static final QName MODIFY_DOMAIN_REQUEST = QName.get(E_MODIFY_DOMAIN_REQUEST, NAMESPACE);
    public static final QName MODIFY_DOMAIN_RESPONSE = QName.get(E_MODIFY_DOMAIN_RESPONSE, NAMESPACE);
    public static final QName DELETE_DOMAIN_REQUEST = QName.get(E_DELETE_DOMAIN_REQUEST, NAMESPACE);
    public static final QName DELETE_DOMAIN_RESPONSE = QName.get(E_DELETE_DOMAIN_RESPONSE, NAMESPACE);
    public static final QName GET_ALL_DOMAINS_REQUEST = QName.get(E_GET_ALL_DOMAINS_REQUEST, NAMESPACE);
    public static final QName GET_ALL_DOMAINS_RESPONSE = QName.get(E_GET_ALL_DOMAINS_RESPONSE, NAMESPACE);

    public static final QName CREATE_ZULIP_REALM_REQUEST = QName.get(E_CREATE_ZULIP_REALM_REQUEST, NAMESPACE);
    public static final QName CREATE_ZULIP_REALM_RESPONSE = QName.get(E_CREATE_ZULIP_REALM_RESPONSE, NAMESPACE);

    public static final QName CREATE_COS_REQUEST = QName.get(E_CREATE_COS_REQUEST, NAMESPACE);
    public static final QName CREATE_COS_RESPONSE = QName.get(E_CREATE_COS_RESPONSE, NAMESPACE);
    public static final QName COPY_COS_REQUEST = QName.get(E_COPY_COS_REQUEST, NAMESPACE);
    public static final QName COPY_COS_RESPONSE = QName.get(E_COPY_COS_RESPONSE, NAMESPACE);
    public static final QName GET_COS_REQUEST = QName.get(E_GET_COS_REQUEST, NAMESPACE);
    public static final QName GET_COS_RESPONSE = QName.get(E_GET_COS_RESPONSE, NAMESPACE);
    public static final QName MODIFY_COS_REQUEST = QName.get(E_MODIFY_COS_REQUEST, NAMESPACE);
    public static final QName MODIFY_COS_RESPONSE = QName.get(E_MODIFY_COS_RESPONSE, NAMESPACE);
    public static final QName DELETE_COS_REQUEST = QName.get(E_DELETE_COS_REQUEST, NAMESPACE);
    public static final QName DELETE_COS_RESPONSE = QName.get(E_DELETE_COS_RESPONSE, NAMESPACE);
    public static final QName GET_ALL_COS_REQUEST = QName.get(E_GET_ALL_COS_REQUEST, NAMESPACE);
    public static final QName GET_ALL_COS_RESPONSE = QName.get(E_GET_ALL_COS_RESPONSE, NAMESPACE);
    public static final QName RENAME_COS_REQUEST = QName.get(E_RENAME_COS_REQUEST, NAMESPACE);
    public static final QName RENAME_COS_RESPONSE = QName.get(E_RENAME_COS_RESPONSE, NAMESPACE);

    public static final QName CREATE_SERVER_REQUEST = QName.get(E_CREATE_SERVER_REQUEST, NAMESPACE);
    public static final QName CREATE_SERVER_RESPONSE = QName.get(E_CREATE_SERVER_RESPONSE, NAMESPACE);
    public static final QName GET_SERVER_REQUEST = QName.get(E_GET_SERVER_REQUEST, NAMESPACE);
    public static final QName GET_SERVER_RESPONSE = QName.get(E_GET_SERVER_RESPONSE, NAMESPACE);

    public static final QName GET_SERVER_NIFS_REQUEST = QName.get(E_GET_SERVER_NIFS_REQUEST, NAMESPACE);
    public static final QName GET_SERVER_NIFS_RESPONSE = QName.get(E_GET_SERVER_NIFS_RESPONSE, NAMESPACE);

    public static final QName MODIFY_SERVER_REQUEST = QName.get(E_MODIFY_SERVER_REQUEST, NAMESPACE);
    public static final QName MODIFY_SERVER_RESPONSE = QName.get(E_MODIFY_SERVER_RESPONSE, NAMESPACE);
    public static final QName DELETE_SERVER_REQUEST = QName.get(E_DELETE_SERVER_REQUEST, NAMESPACE);
    public static final QName DELETE_SERVER_RESPONSE = QName.get(E_DELETE_SERVER_RESPONSE, NAMESPACE);
    public static final QName GET_ALL_SERVERS_REQUEST = QName.get(E_GET_ALL_SERVERS_REQUEST, NAMESPACE);
    public static final QName GET_ALL_SERVERS_RESPONSE = QName.get(E_GET_ALL_SERVERS_RESPONSE, NAMESPACE);

    public static final QName CREATE_ALWAYSONCLUSTER_REQUEST = QName.get(E_CREATE_ALWAYSONCLUSTER_REQUEST, NAMESPACE);
    public static final QName CREATE_ALWAYSONCLUSTER_RESPONSE = QName.get(E_CREATE_ALWAYSONCLUSTER_RESPONSE, NAMESPACE);
    public static final QName GET_ALWAYSONCLUSTER_REQUEST = QName.get(E_GET_ALWAYSONCLUSTER_REQUEST, NAMESPACE);
    public static final QName GET_ALWAYSONCLUSTER_RESPONSE = QName.get(E_GET_ALWAYSONCLUSTER_RESPONSE, NAMESPACE);

    public static final QName MODIFY_ALWAYSONCLUSTER_REQUEST = QName.get(E_MODIFY_ALWAYSONCLUSTER_REQUEST, NAMESPACE);
    public static final QName MODIFY_ALWAYSONCLUSTER_RESPONSE = QName.get(E_MODIFY_ALWAYSONCLUSTER_RESPONSE, NAMESPACE);
    public static final QName DELETE_ALWAYSONCLUSTER_REQUEST = QName.get(E_DELETE_ALWAYSONCLUSTER_REQUEST, NAMESPACE);
    public static final QName DELETE_ALWAYSONCLUSTER_RESPONSE = QName.get(E_DELETE_ALWAYSONCLUSTER_RESPONSE, NAMESPACE);
    public static final QName GET_ALL_ALWAYSONCLUSTERS_REQUEST = QName.get(E_GET_ALL_ALWAYSONCLUSTERS_REQUEST, NAMESPACE);
    public static final QName GET_ALL_ALWAYSONCLUSTERS_RESPONSE = QName.get(E_GET_ALL_ALWAYSONCLUSTERS_RESPONSE, NAMESPACE);

    public static final QName CREATE_UC_SERVICE_REQUEST = QName.get(E_CREATE_UC_SERVICE_REQUEST, NAMESPACE);
    public static final QName CREATE_UC_SERVICE_RESPONSE = QName.get(E_CREATE_UC_SERVICE_RESPONSE, NAMESPACE);
    public static final QName DELETE_UC_SERVICE_REQUEST = QName.get(E_DELETE_UC_SERVICE_REQUEST, NAMESPACE);
    public static final QName DELETE_UC_SERVICE_RESPONSE = QName.get(E_DELETE_UC_SERVICE_RESPONSE, NAMESPACE);
    public static final QName GET_UC_SERVICE_REQUEST = QName.get(E_GET_UC_SERVICE_REQUEST, NAMESPACE);
    public static final QName GET_UC_SERVICE_RESPONSE = QName.get(E_GET_UC_SERVICE_RESPONSE, NAMESPACE);
    public static final QName GET_ALL_UC_SERVICES_REQUEST = QName.get(E_GET_ALL_UC_SERVICES_REQUEST, NAMESPACE);
    public static final QName GET_ALL_UC_SERVICES_RESPONSE = QName.get(E_GET_ALL_UC_SERVICES_RESPONSE, NAMESPACE);
    public static final QName MODIFY_UC_SERVICE_REQUEST = QName.get(E_MODIFY_UC_SERVICE_REQUEST, NAMESPACE);
    public static final QName MODIFY_UC_SERVICE_RESPONSE = QName.get(E_MODIFY_UC_SERVICE_RESPONSE, NAMESPACE);
    public static final QName RENAME_UC_SERVICE_REQUEST = QName.get(E_RENAME_UC_SERVICE_REQUEST, NAMESPACE);
    public static final QName RENAME_UC_SERVICE_RESPONSE = QName.get(E_RENAME_UC_SERVICE_RESPONSE, NAMESPACE);

    public static final QName GET_CONFIG_REQUEST = QName.get(E_GET_CONFIG_REQUEST, NAMESPACE);
    public static final QName GET_CONFIG_RESPONSE = QName.get(E_GET_CONFIG_RESPONSE, NAMESPACE);
    public static final QName MODIFY_CONFIG_REQUEST = QName.get(E_MODIFY_CONFIG_REQUEST, NAMESPACE);
    public static final QName MODIFY_CONFIG_RESPONSE = QName.get(E_MODIFY_CONFIG_RESPONSE, NAMESPACE);
    public static final QName GET_ALL_CONFIG_REQUEST = QName.get(E_GET_ALL_CONFIG_REQUEST, NAMESPACE);
    public static final QName GET_ALL_CONFIG_RESPONSE = QName.get(E_GET_ALL_CONFIG_RESPONSE, NAMESPACE);

    public static final QName GET_SERVICE_STATUS_REQUEST = QName.get(E_GET_SERVICE_STATUS_REQUEST, NAMESPACE);
    public static final QName GET_SERVICE_STATUS_RESPONSE = QName.get(E_GET_SERVICE_STATUS_RESPONSE, NAMESPACE);

    public static final QName PURGE_MESSAGES_REQUEST = QName.get(E_PURGE_MESSAGES_REQUEST, NAMESPACE);
    public static final QName PURGE_MESSAGES_RESPONSE = QName.get(E_PURGE_MESSAGES_RESPONSE, NAMESPACE);
    public static final QName DELETE_MAILBOX_REQUEST = QName.get(E_DELETE_MAILBOX_REQUEST, NAMESPACE);
    public static final QName DELETE_MAILBOX_RESPONSE = QName.get(E_DELETE_MAILBOX_RESPONSE, NAMESPACE);
    public static final QName GET_MAILBOX_REQUEST = QName.get(E_GET_MAILBOX_REQUEST, NAMESPACE);
    public static final QName GET_MAILBOX_RESPONSE = QName.get(E_GET_MAILBOX_RESPONSE, NAMESPACE);
    public static final QName LOCKOUT_MAILBOX_REQUEST = QName.get(E_LOCKOUT_MAILBOX_REQUEST, NAMESPACE);
    public static final QName LOCKOUT_MAILBOX_RESPONSE = QName.get(E_LOCKOUT_MAILBOX_RESPONSE, NAMESPACE);

    public static final QName RUN_UNIT_TESTS_REQUEST = QName.get(E_RUN_UNIT_TESTS_REQUEST, NAMESPACE);
    public static final QName RUN_UNIT_TESTS_RESPONSE = QName.get(E_RUN_UNIT_TESTS_RESPONSE, NAMESPACE);

    public static final QName CHECK_HOSTNAME_RESOLVE_REQUEST = QName.get(E_CHECK_HOSTNAME_RESOLVE_REQUEST, NAMESPACE);
    public static final QName CHECK_HOSTNAME_RESOLVE_RESPONSE = QName.get(E_CHECK_HOSTNAME_RESOLVE_RESPONSE, NAMESPACE);
    public static final QName CHECK_AUTH_CONFIG_REQUEST = QName.get(E_CHECK_AUTH_CONFIG_REQUEST, NAMESPACE);
    public static final QName CHECK_AUTH_CONFIG_RESPONSE = QName.get(E_CHECK_AUTH_CONFIG_RESPONSE, NAMESPACE);
    public static final QName CHECK_GAL_CONFIG_REQUEST = QName.get(E_CHECK_GAL_CONFIG_REQUEST, NAMESPACE);
    public static final QName CHECK_GAL_CONFIG_RESPONSE = QName.get(E_CHECK_GAL_CONFIG_RESPONSE, NAMESPACE);
    public static final QName CHECK_EXCHANGE_AUTH_REQUEST = QName.get(E_CHECK_EXCHANGE_AUTH_REQUEST, NAMESPACE);
    public static final QName CHECK_EXCHANGE_AUTH_RESPONSE = QName.get(E_CHECK_EXCHANGE_AUTH_RESPONSE, NAMESPACE);
    public static final QName CHECK_DOMAIN_MX_RECORD_REQUEST = QName.get(E_CHECK_DOMAIN_MX_RECORD_REQUEST, NAMESPACE);
    public static final QName CHECK_DOMAIN_MX_RECORD_RESPONSE = QName.get(E_CHECK_DOMAIN_MX_RECORD_RESPONSE, NAMESPACE);

    public static final QName AUTO_COMPLETE_GAL_REQUEST = QName.get(E_AUTO_COMPLETE_GAL_REQUEST, NAMESPACE);
    public static final QName AUTO_COMPLETE_GAL_RESPONSE = QName.get(E_AUTO_COMPLETE_GAL_RESPONSE, NAMESPACE);
    public static final QName SEARCH_GAL_REQUEST = QName.get(E_SEARCH_GAL_REQUEST, NAMESPACE);
    public static final QName SEARCH_GAL_RESPONSE = QName.get(E_SEARCH_GAL_RESPONSE, NAMESPACE);

    public static final QName CREATE_VOLUME_REQUEST = QName.get(E_CREATE_VOLUME_REQUEST, NAMESPACE);
    public static final QName CREATE_VOLUME_RESPONSE = QName.get(E_CREATE_VOLUME_RESPONSE, NAMESPACE);
    public static final QName GET_VOLUME_REQUEST = QName.get(E_GET_VOLUME_REQUEST, NAMESPACE);
    public static final QName GET_VOLUME_RESPONSE = QName.get(E_GET_VOLUME_RESPONSE, NAMESPACE);
    public static final QName MODIFY_VOLUME_REQUEST = QName.get(E_MODIFY_VOLUME_REQUEST, NAMESPACE);
    public static final QName MODIFY_VOLUME_RESPONSE = QName.get(E_MODIFY_VOLUME_RESPONSE, NAMESPACE);
    public static final QName DELETE_VOLUME_REQUEST = QName.get(E_DELETE_VOLUME_REQUEST, NAMESPACE);
    public static final QName DELETE_VOLUME_RESPONSE = QName.get(E_DELETE_VOLUME_RESPONSE, NAMESPACE);
    public static final QName GET_ALL_VOLUMES_REQUEST = QName.get(E_GET_ALL_VOLUMES_REQUEST, NAMESPACE);
    public static final QName GET_ALL_VOLUMES_RESPONSE = QName.get(E_GET_ALL_VOLUMES_RESPONSE, NAMESPACE);
    public static final QName GET_CURRENT_VOLUMES_REQUEST = QName.get(E_GET_CURRENT_VOLUMES_REQUEST, NAMESPACE);
    public static final QName GET_CURRENT_VOLUMES_RESPONSE = QName.get(E_GET_CURRENT_VOLUMES_RESPONSE, NAMESPACE);
    public static final QName SET_CURRENT_VOLUME_REQUEST = QName.get(E_SET_CURRENT_VOLUME_REQUEST, NAMESPACE);
    public static final QName SET_CURRENT_VOLUME_RESPONSE = QName.get(E_SET_CURRENT_VOLUME_RESPONSE, NAMESPACE);
    public static final QName CHECK_BLOB_CONSISTENCY_REQUEST = QName.get(E_CHECK_BLOB_CONSISTENCY_REQUEST, NAMESPACE);
    public static final QName CHECK_BLOB_CONSISTENCY_RESPONSE = QName.get(E_CHECK_BLOB_CONSISTENCY_RESPONSE, NAMESPACE);
    public static final QName EXPORT_AND_DELETE_ITEMS_REQUEST = QName.get(E_EXPORT_AND_DELETE_ITEMS_REQUEST, NAMESPACE);
    public static final QName EXPORT_AND_DELETE_ITEMS_RESPONSE = QName.get(E_EXPORT_AND_DELETE_ITEMS_RESPONSE, NAMESPACE);
    public static final QName DEDUPE_BLOBS_REQUEST = QName.get(E_DEDUPE_BLOBS_REQUEST, NAMESPACE);
    public static final QName DEDUPE_BLOBS_RESPONSE = QName.get(E_DEDUPE_BLOBS_RESPONSE, NAMESPACE);
    public static final QName GET_ALL_ACTIVE_SERVERS_REQUEST = QName.get(E_GET_ALL_ACTIVE_SERVERS_REQUEST, NAMESPACE);
    public static final QName GET_ALL_ACTIVE_SERVERS_RESPONSE = QName.get(E_GET_ALL_ACTIVE_SERVERS_RESPONSE, NAMESPACE);

    public static final QName SET_SERVER_OFFLINE_REQUEST = QName.get(E_SET_SERVER_OFFLINE_REQUEST, NAMESPACE);
    public static final QName SET_SERVER_OFFLINE_RESPONSE = QName.get(E_SET_SERVER_OFFLINE_RESPONSE, NAMESPACE);
    public static final QName SET_LOCAL_SERVER_ONLINE_REQUEST = QName.get(E_SET_LOCAL_SERVER_ONLINE_REQUEST, NAMESPACE);
    public static final QName SET_LOCAL_SERVER_ONLINE_RESPONSE = QName.get(E_SET_LOCAL_SERVER_ONLINE_RESPONSE, NAMESPACE);

    public static final QName CREATE_DISTRIBUTION_LIST_REQUEST = QName.get(E_CREATE_DISTRIBUTION_LIST_REQUEST, NAMESPACE);
    public static final QName CREATE_DISTRIBUTION_LIST_RESPONSE = QName.get(E_CREATE_DISTRIBUTION_LIST_RESPONSE, NAMESPACE);
    public static final QName GET_DISTRIBUTION_LIST_REQUEST = QName.get(E_GET_DISTRIBUTION_LIST_REQUEST, NAMESPACE);
    public static final QName GET_DISTRIBUTION_LIST_RESPONSE = QName.get(E_GET_DISTRIBUTION_LIST_RESPONSE, NAMESPACE);
    public static final QName GET_ALL_DISTRIBUTION_LISTS_REQUEST = QName.get(E_GET_ALL_DISTRIBUTION_LISTS_REQUEST, NAMESPACE);
    public static final QName GET_ALL_DISTRIBUTION_LISTS_RESPONSE = QName.get(E_GET_ALL_DISTRIBUTION_LISTS_RESPONSE, NAMESPACE);
    public static final QName ADD_DISTRIBUTION_LIST_MEMBER_REQUEST = QName.get(E_ADD_DISTRIBUTION_LIST_MEMBER_REQUEST, NAMESPACE);
    public static final QName ADD_DISTRIBUTION_LIST_MEMBER_RESPONSE = QName.get(E_ADD_DISTRIBUTION_LIST_MEMBER_RESPONSE, NAMESPACE);
    public static final QName REMOVE_DISTRIBUTION_LIST_MEMBER_REQUEST = QName.get(E_REMOVE_DISTRIBUTION_LIST_MEMBER_REQUEST, NAMESPACE);
    public static final QName REMOVE_DISTRIBUTION_LIST_MEMBER_RESPONSE = QName.get(E_REMOVE_DISTRIBUTION_LIST_MEMBER_RESPONSE, NAMESPACE);
    public static final QName MODIFY_DISTRIBUTION_LIST_REQUEST = QName.get(E_MODIFY_DISTRIBUTION_LIST_REQUEST, NAMESPACE);
    public static final QName MODIFY_DISTRIBUTION_LIST_RESPONSE = QName.get(E_MODIFY_DISTRIBUTION_LIST_RESPONSE, NAMESPACE);
    public static final QName DELETE_DISTRIBUTION_LIST_REQUEST = QName.get(E_DELETE_DISTRIBUTION_LIST_REQUEST, NAMESPACE);
    public static final QName DELETE_DISTRIBUTION_LIST_RESPONSE = QName.get(E_DELETE_DISTRIBUTION_LIST_RESPONSE, NAMESPACE);
    public static final QName ADD_DISTRIBUTION_LIST_ALIAS_REQUEST = QName.get(E_ADD_DISTRIBUTION_LIST_ALIAS_REQUEST, NAMESPACE);
    public static final QName ADD_DISTRIBUTION_LIST_ALIAS_RESPONSE = QName.get(E_ADD_DISTRIBUTION_LIST_ALIAS_RESPONSE, NAMESPACE);
    public static final QName REMOVE_DISTRIBUTION_LIST_ALIAS_REQUEST = QName.get(E_REMOVE_DISTRIBUTION_LIST_ALIAS_REQUEST, NAMESPACE);
    public static final QName REMOVE_DISTRIBUTION_LIST_ALIAS_RESPONSE = QName.get(E_REMOVE_DISTRIBUTION_LIST_ALIAS_RESPONSE, NAMESPACE);
    public static final QName RENAME_DISTRIBUTION_LIST_REQUEST = QName.get(E_RENAME_DISTRIBUTION_LIST_REQUEST, NAMESPACE);
    public static final QName RENAME_DISTRIBUTION_LIST_RESPONSE = QName.get(E_RENAME_DISTRIBUTION_LIST_RESPONSE, NAMESPACE);

    public static final QName CREATE_HAB_GROUP_REQUEST = QName.get(E_CREATE_HAB_GROUP_REQUEST, NAMESPACE);
    public static final QName CREATE_HAB_GROUP_RESPONSE = QName.get(E_CREATE_HAB_GROUP_RESPONSE, NAMESPACE);
    public static final QName MODIFY_HAB_GROUP_REQUEST = QName.get(E_MODIFY_HAB_GROUP_REQUEST, NAMESPACE);
    public static final QName MODIFY_HAB_GROUP_RESPONSE = QName.get(E_MODIFY_HAB_GROUP_RESPONSE, NAMESPACE);

    public static final QName GET_VERSION_INFO_REQUEST = QName.get(E_GET_VERSION_INFO_REQUEST, NAMESPACE);
    public static final QName GET_VERSION_INFO_RESPONSE = QName.get(E_GET_VERSION_INFO_RESPONSE, NAMESPACE);

    public static final QName GET_LICENSE_INFO_REQUEST = QName.get(E_GET_LICENSE_INFO_REQUEST, NAMESPACE);
    public static final QName GET_LICENSE_INFO_RESPONSE = QName.get(E_GET_LICENSE_INFO_RESPONSE, NAMESPACE);

    public static final QName GET_ATTRIBUTE_INFO_REQUEST = QName.get(E_GET_ATTRIBUTE_INFO_REQUEST, NAMESPACE);
    public static final QName GET_ATTRIBUTE_INFO_RESPONSE = QName.get(E_GET_ATTRIBUTE_INFO_RESPONSE, NAMESPACE);

    public static final QName REINDEX_REQUEST = QName.get(E_REINDEX_REQUEST, NAMESPACE);
    public static final QName REINDEX_RESPONSE = QName.get(E_REINDEX_RESPONSE, NAMESPACE);
    public static final QName COMPACT_INDEX_REQUEST = QName.get(E_COMPACT_INDEX_REQUEST, NAMESPACE);
    public static final QName COMPACT_INDEX_RESPONSE = QName.get(E_COMPACT_INDEX_RESPONSE, NAMESPACE);
    public static final QName GET_INDEX_STATS_REQUEST = QName.get(E_GET_INDEX_STATS_REQUEST, NAMESPACE);
    public static final QName GET_INDEX_STATS_RESPONSE = QName.get(E_GET_INDEX_STATS_RESPONSE, NAMESPACE);
    public static final QName VERIFY_INDEX_REQUEST = QName.get(E_VERIFY_INDEX_REQUEST, NAMESPACE);
    public static final QName VERIFY_INDEX_RESPONSE = QName.get(E_VERIFY_INDEX_RESPONSE, NAMESPACE);
    public static final QName RECALCULATE_MAILBOX_COUNTS_REQUEST = QName.get(E_RECALCULATE_MAILBOX_COUNTS_REQUEST, NAMESPACE);
    public static final QName RECALCULATE_MAILBOX_COUNTS_RESPONSE = QName.get(E_RECALCULATE_MAILBOX_COUNTS_RESPONSE, NAMESPACE);

    public static final QName GET_ZIMLET_REQUEST = QName.get(E_GET_ZIMLET_REQUEST, NAMESPACE);
    public static final QName GET_ZIMLET_RESPONSE = QName.get(E_GET_ZIMLET_RESPONSE, NAMESPACE);
    public static final QName CREATE_ZIMLET_REQUEST = QName.get(E_CREATE_ZIMLET_REQUEST, NAMESPACE);
    public static final QName CREATE_ZIMLET_RESPONSE = QName.get(E_CREATE_ZIMLET_RESPONSE, NAMESPACE);
    public static final QName DELETE_ZIMLET_REQUEST = QName.get(E_DELETE_ZIMLET_REQUEST, NAMESPACE);
    public static final QName DELETE_ZIMLET_RESPONSE = QName.get(E_DELETE_ZIMLET_RESPONSE, NAMESPACE);
    public static final QName GET_ADMIN_EXTENSION_ZIMLETS_REQUEST = QName.get(E_GET_ADMIN_EXTENSION_ZIMLETS_REQUEST, NAMESPACE);
    public static final QName GET_ADMIN_EXTENSION_ZIMLETS_RESPONSE = QName.get(E_GET_ADMIN_EXTENSION_ZIMLETS_RESPONSE, NAMESPACE);
    public static final QName GET_ALL_ZIMLETS_REQUEST = QName.get(E_GET_ALL_ZIMLETS_REQUEST, NAMESPACE);
    public static final QName GET_ALL_ZIMLETS_RESPONSE = QName.get(E_GET_ALL_ZIMLETS_RESPONSE, NAMESPACE);
    public static final QName GET_ZIMLET_STATUS_REQUEST = QName.get(E_GET_ZIMLET_STATUS_REQUEST, NAMESPACE);
    public static final QName GET_ZIMLET_STATUS_RESPONSE = QName.get(E_GET_ZIMLET_STATUS_RESPONSE, NAMESPACE);
    public static final QName DEPLOY_ZIMLET_REQUEST = QName.get(E_DEPLOY_ZIMLET_REQUEST, NAMESPACE);
    public static final QName DEPLOY_ZIMLET_RESPONSE = QName.get(E_DEPLOY_ZIMLET_RESPONSE, NAMESPACE);
    public static final QName UNDEPLOY_ZIMLET_REQUEST = QName.get(E_UNDEPLOY_ZIMLET_REQUEST, NAMESPACE);
    public static final QName UNDEPLOY_ZIMLET_RESPONSE = QName.get(E_UNDEPLOY_ZIMLET_RESPONSE, NAMESPACE);
    public static final QName CONFIGURE_ZIMLET_REQUEST = QName.get(E_CONFIGURE_ZIMLET_REQUEST, NAMESPACE);
    public static final QName CONFIGURE_ZIMLET_RESPONSE = QName.get(E_CONFIGURE_ZIMLET_RESPONSE, NAMESPACE);
    public static final QName MODIFY_ZIMLET_REQUEST = QName.get(E_MODIFY_ZIMLET_REQUEST, NAMESPACE);
    public static final QName MODIFY_ZIMLET_RESPONSE = QName.get(E_MODIFY_ZIMLET_RESPONSE, NAMESPACE);

    public static final QName CREATE_CALENDAR_RESOURCE_REQUEST = QName.get(E_CREATE_CALENDAR_RESOURCE_REQUEST, NAMESPACE);
    public static final QName CREATE_CALENDAR_RESOURCE_RESPONSE = QName.get(E_CREATE_CALENDAR_RESOURCE_RESPONSE, NAMESPACE);
    public static final QName DELETE_CALENDAR_RESOURCE_REQUEST = QName.get(E_DELETE_CALENDAR_RESOURCE_REQUEST, NAMESPACE);
    public static final QName DELETE_CALENDAR_RESOURCE_RESPONSE = QName.get(E_DELETE_CALENDAR_RESOURCE_RESPONSE, NAMESPACE);
    public static final QName MODIFY_CALENDAR_RESOURCE_REQUEST = QName.get(E_MODIFY_CALENDAR_RESOURCE_REQUEST, NAMESPACE);
    public static final QName MODIFY_CALENDAR_RESOURCE_RESPONSE = QName.get(E_MODIFY_CALENDAR_RESOURCE_RESPONSE, NAMESPACE);
    public static final QName RENAME_CALENDAR_RESOURCE_REQUEST = QName.get(E_RENAME_CALENDAR_RESOURCE_REQUEST, NAMESPACE);
    public static final QName RENAME_CALENDAR_RESOURCE_RESPONSE = QName.get(E_RENAME_CALENDAR_RESOURCE_RESPONSE, NAMESPACE);
    public static final QName GET_CALENDAR_RESOURCE_REQUEST = QName.get(E_GET_CALENDAR_RESOURCE_REQUEST, NAMESPACE);
    public static final QName GET_CALENDAR_RESOURCE_RESPONSE = QName.get(E_GET_CALENDAR_RESOURCE_RESPONSE, NAMESPACE);
    public static final QName GET_ALL_CALENDAR_RESOURCES_REQUEST = QName.get(E_GET_ALL_CALENDAR_RESOURCES_REQUEST, NAMESPACE);
    public static final QName GET_ALL_CALENDAR_RESOURCES_RESPONSE = QName.get(E_GET_ALL_CALENDAR_RESOURCES_RESPONSE, NAMESPACE);
    public static final QName SEARCH_CALENDAR_RESOURCES_REQUEST = QName.get(E_SEARCH_CALENDAR_RESOURCES_REQUEST, NAMESPACE);
    public static final QName SEARCH_CALENDAR_RESOURCES_RESPONSE = QName.get(E_SEARCH_CALENDAR_RESOURCES_RESPONSE, NAMESPACE);

    public static final QName SEARCH_MULTIPLE_MAILBOXES_REQUEST = QName.get(E_SEARCH_MULTIPLE_MAILBOXES_REQUEST, NAMESPACE);
    public static final QName SEARCH_MULTIPLE_MAILBOXES_RESPONSE = QName.get(E_SEARCH_MULTIPLE_MAILBOXES_RESPONSE, NAMESPACE);

    public static final QName DUMP_SESSIONS_REQUEST = QName.get(E_DUMP_SESSIONS_REQUEST, NAMESPACE);
    public static final QName DUMP_SESSIONS_RESPONSE = QName.get(E_DUMP_SESSIONS_RESPONSE, NAMESPACE);
    public static final QName GET_SESSIONS_REQUEST = QName.get(E_GET_SESSIONS_REQUEST, NAMESPACE);
    public static final QName GET_SESSIONS_RESPONSE = QName.get(E_GET_SESSIONS_RESPONSE, NAMESPACE);

    public static final QName GET_QUOTA_USAGE_REQUEST = QName.get(E_GET_QUOTA_USAGE_REQUEST, NAMESPACE);
    public static final QName GET_QUOTA_USAGE_RESPONSE = QName.get(E_GET_QUOTA_USAGE_RESPONSE, NAMESPACE);
    public static final QName COMPUTE_AGGR_QUOTA_USAGE_REQUEST = QName.get(E_COMPUTE_AGGR_QUOTA_USAGE_REQUEST, NAMESPACE);
    public static final QName COMPUTE_AGGR_QUOTA_USAGE_RESPONSE = QName.get(E_COMPUTE_AGGR_QUOTA_USAGE_RESPONSE, NAMESPACE);
    public static final QName GET_AGGR_QUOTA_USAGE_ON_SERVER_REQUEST =
            QName.get(E_GET_AGGR_QUOTA_USAGE_ON_SERVER_REQUEST, NAMESPACE);
    public static final QName GET_AGGR_QUOTA_USAGE_ON_SERVER_RESPONSE =
            QName.get(E_GET_AGGR_QUOTA_USAGE_ON_SERVER_RESPONSE, NAMESPACE);
    public static final QName GET_ALL_MAILBOXES_REQUEST = QName.get(E_GET_ALL_MAILBOXES_REQUEST, NAMESPACE);
    public static final QName GET_ALL_MAILBOXES_RESPONSE = QName.get(E_GET_ALL_MAILBOXES_RESPONSE, NAMESPACE);
    public static final QName GET_MAILBOX_STATS_REQUEST = QName.get(E_GET_MAILBOX_STATS_REQUEST, NAMESPACE);
    public static final QName GET_MAILBOX_STATS_RESPONSE = QName.get(E_GET_MAILBOX_STATS_RESPONSE, NAMESPACE);

    public static final QName GET_MAIL_QUEUE_INFO_REQUEST = QName.get(E_GET_MAIL_QUEUE_INFO_REQUEST, NAMESPACE);
    public static final QName GET_MAIL_QUEUE_INFO_RESPONSE = QName.get(E_GET_MAIL_QUEUE_INFO_RESPONSE, NAMESPACE);
    public static final QName GET_MAIL_QUEUE_REQUEST = QName.get(E_GET_MAIL_QUEUE_REQUEST, NAMESPACE);
    public static final QName GET_MAIL_QUEUE_RESPONSE = QName.get(E_GET_MAIL_QUEUE_RESPONSE, NAMESPACE);
    public static final QName MAIL_QUEUE_ACTION_REQUEST = QName.get(E_MAIL_QUEUE_ACTION_REQUEST, NAMESPACE);
    public static final QName MAIL_QUEUE_ACTION_RESPONSE = QName.get(E_MAIL_QUEUE_ACTION_RESPONSE, NAMESPACE);
    public static final QName MAIL_QUEUE_FLUSH_REQUEST = QName.get(E_MAIL_QUEUE_FLUSH_REQUEST, NAMESPACE);
    public static final QName MAIL_QUEUE_FLUSH_RESPONSE = QName.get(E_MAIL_QUEUE_FLUSH_RESPONSE, NAMESPACE);

    public static final QName SEARCH_DIRECTORY_REQUEST = QName.get(E_SEARCH_DIRECTORY_REQUEST, NAMESPACE);
    public static final QName SEARCH_DIRECTORY_RESPONSE = QName.get(E_SEARCH_DIRECTORY_RESPONSE, NAMESPACE);

    public static final QName GET_ACCOUNT_MEMBERSHIP_REQUEST = QName.get(E_GET_ACCOUNT_MEMBERSHIP_REQUEST, NAMESPACE);
    public static final QName GET_ACCOUNT_MEMBERSHIP_RESPONSE = QName.get(E_GET_ACCOUNT_MEMBERSHIP_RESPONSE, NAMESPACE);

    public static final QName GET_DISTRIBUTION_LIST_MEMBERSHIP_REQUEST = QName.get(E_GET_DISTRIBUTION_LIST_MEMBERSHIP_REQUEST, NAMESPACE);
    public static final QName GET_DISTRIBUTION_LIST_MEMBERSHIP_RESPONSE = QName.get(E_GET_DISTRIBUTION_LIST_MEMBERSHIP_RESPONSE, NAMESPACE);

    // data sources
    public static final QName CREATE_DATA_SOURCE_REQUEST = QName.get(E_CREATE_DATA_SOURCE_REQUEST, NAMESPACE);
    public static final QName CREATE_DATA_SOURCE_RESPONSE = QName.get(E_CREATE_DATA_SOURCE_RESPONSE, NAMESPACE);
    public static final QName GET_DATA_SOURCES_REQUEST = QName.get(E_GET_DATA_SOURCES_REQUEST, NAMESPACE);
    public static final QName GET_DATA_SOURCES_RESPONSE = QName.get(E_GET_DATA_SOURCES_RESPONSE, NAMESPACE);
    public static final QName MODIFY_DATA_SOURCE_REQUEST = QName.get(E_MODIFY_DATA_SOURCE_REQUEST, NAMESPACE);
    public static final QName MODIFY_DATA_SOURCE_RESPONSE = QName.get(E_MODIFY_DATA_SOURCE_RESPONSE, NAMESPACE);
    public static final QName DELETE_DATA_SOURCE_REQUEST = QName.get(E_DELETE_DATA_SOURCE_REQUEST, NAMESPACE);
    public static final QName DELETE_DATA_SOURCE_RESPONSE = QName.get(E_DELETE_DATA_SOURCE_RESPONSE, NAMESPACE);

    // calendar time zone fixup
    public static final QName FIX_CALENDAR_TZ_REQUEST = QName.get(E_FIX_CALENDAR_TZ_REQUEST, NAMESPACE);
    public static final QName FIX_CALENDAR_TZ_RESPONSE = QName.get(E_FIX_CALENDAR_TZ_RESPONSE, NAMESPACE);

    // calendar item end time fixup
    public static final QName FIX_CALENDAR_END_TIME_REQUEST = QName.get(E_FIX_CALENDAR_END_TIME_REQUEST, NAMESPACE);
    public static final QName FIX_CALENDAR_END_TIME_RESPONSE = QName.get(E_FIX_CALENDAR_END_TIME_RESPONSE, NAMESPACE);

    // calendar item priority fixup
    public static final QName FIX_CALENDAR_PRIORITY_REQUEST = QName.get(E_FIX_CALENDAR_PRIORITY_REQUEST, NAMESPACE);
    public static final QName FIX_CALENDAR_PRIORITY_RESPONSE = QName.get(E_FIX_CALENDAR_PRIORITY_RESPONSE, NAMESPACE);

    // Admin saved searches
    public static final QName GET_ADMIN_SAVED_SEARCHES_REQUEST = QName.get(E_GET_ADMIN_SAVED_SEARCHES_REQUEST, NAMESPACE);
    public static final QName GET_ADMIN_SAVED_SEARCHES_RESPONSE = QName.get(E_GET_ADMIN_SAVED_SEARCHES_RESPONSE, NAMESPACE);
    public static final QName MODIFY_ADMIN_SAVED_SEARCHES_REQUEST = QName.get(E_MODIFY_ADMIN_SAVED_SEARCHES_REQUEST, NAMESPACE);
    public static final QName MODIFY_ADMIN_SAVED_SEARCHES_RESPONSE = QName.get(E_MODIFY_ADMIN_SAVED_SEARCHES_RESPONSE, NAMESPACE);

    public static final QName CHECK_DIRECTORY_REQUEST = QName.get(E_CHECK_DIRECTORY_REQUEST, NAMESPACE);
    public static final QName CHECK_DIRECTORY_RESPONSE = QName.get(E_CHECK_DIRECTORY_RESPONSE, NAMESPACE);

    public static final QName FLUSH_CACHE_REQUEST = QName.get(E_FLUSH_CACHE_REQUEST, NAMESPACE);
    public static final QName FLUSH_CACHE_RESPONSE = QName.get(E_FLUSH_CACHE_RESPONSE, NAMESPACE);

    public static final QName COUNT_ACCOUNT_REQUEST = QName.get(E_COUNT_ACCOUNT_REQUEST, NAMESPACE);
    public static final QName COUNT_ACCOUNT_RESPONSE = QName.get(E_COUNT_ACCOUNT_RESPONSE, NAMESPACE);

    public static final QName COUNT_OBJECTS_REQUEST = QName.get(E_COUNT_OBJECTS_REQUEST, NAMESPACE);
    public static final QName COUNT_OBJECTS_RESPONSE = QName.get(E_COUNT_OBJECTS_RESPONSE, NAMESPACE);

    public static final QName GET_SHARE_INFO_REQUEST = QName.get(E_GET_SHARE_INFO_REQUEST, NAMESPACE);
    public static final QName GET_SHARE_INFO_RESPONSE = QName.get(E_GET_SHARE_INFO_RESPONSE, NAMESPACE);

    // Account loggers
    public static final QName ADD_ACCOUNT_LOGGER_REQUEST = QName.get(E_ADD_ACCOUNT_LOGGER_REQUEST, NAMESPACE);
    public static final QName ADD_ACCOUNT_LOGGER_RESPONSE = QName.get(E_ADD_ACCOUNT_LOGGER_RESPONSE, NAMESPACE);
    public static final QName REMOVE_ACCOUNT_LOGGER_REQUEST = QName.get(E_REMOVE_ACCOUNT_LOGGER_REQUEST, NAMESPACE);
    public static final QName REMOVE_ACCOUNT_LOGGER_RESPONSE = QName.get(E_REMOVE_ACCOUNT_LOGGER_RESPONSE, NAMESPACE);
    public static final QName GET_ACCOUNT_LOGGERS_REQUEST = QName.get(E_GET_ACCOUNT_LOGGERS_REQUEST, NAMESPACE);
    public static final QName GET_ACCOUNT_LOGGERS_RESPONSE = QName.get(E_GET_ACCOUNT_LOGGERS_RESPONSE, NAMESPACE);
    public static final QName GET_ALL_ACCOUNT_LOGGERS_REQUEST = QName.get(E_GET_ALL_ACCOUNT_LOGGERS_REQUEST, NAMESPACE);
    public static final QName GET_ALL_ACCOUNT_LOGGERS_RESPONSE = QName.get(E_GET_ALL_ACCOUNT_LOGGERS_RESPONSE, NAMESPACE);
    public static final QName RESET_ALL_LOGGERS_REQUEST = QName.get(E_RESET_ALL_LOGGERS_REQUEST, NAMESPACE);
    public static final QName RESET_ALL_LOGGERS_RESPONSE = QName.get(E_RESET_ALL_LOGGERS_RESPONSE, NAMESPACE);

    // f/b providers
    public static final QName GET_ALL_FREE_BUSY_PROVIDERS_REQUEST = QName.get(E_GET_ALL_FREE_BUSY_PROVIDERS_REQUEST, NAMESPACE);
    public static final QName GET_ALL_FREE_BUSY_PROVIDERS_RESPONSE = QName.get(E_GET_ALL_FREE_BUSY_PROVIDERS_RESPONSE, NAMESPACE);
    public static final QName GET_FREE_BUSY_QUEUE_INFO_REQUEST = QName.get(E_GET_FREE_BUSY_QUEUE_INFO_REQUEST, NAMESPACE);
    public static final QName GET_FREE_BUSY_QUEUE_INFO_RESPONSE = QName.get(E_GET_FREE_BUSY_QUEUE_INFO_RESPONSE, NAMESPACE);
    public static final QName PUSH_FREE_BUSY_REQUEST = QName.get(E_PUSH_FREE_BUSY_REQUEST, NAMESPACE);
    public static final QName PUSH_FREE_BUSY_RESPONSE = QName.get(E_PUSH_FREE_BUSY_RESPONSE, NAMESPACE);
    public static final QName PURGE_FREE_BUSY_QUEUE_REQUEST = QName.get(E_PURGE_FREE_BUSY_QUEUE_REQUEST, NAMESPACE);
    public static final QName PURGE_FREE_BUSY_QUEUE_RESPONSE = QName.get(E_PURGE_FREE_BUSY_QUEUE_RESPONSE, NAMESPACE);

    // calendar cache
    public static final QName PURGE_ACCOUNT_CALENDAR_CACHE_REQUEST = QName.get(E_PURGE_ACCOUNT_CALENDAR_CACHE_REQUEST, NAMESPACE);
    public static final QName PURGE_ACCOUNT_CALENDAR_CACHE_RESPONSE = QName.get(E_PURGE_ACCOUNT_CALENDAR_CACHE_RESPONSE, NAMESPACE);

    // admin-version of WaitSetRequest
    public static final QName ADMIN_CREATE_WAIT_SET_REQUEST = QName.get(E_ADMIN_CREATE_WAIT_SET_REQUEST, NAMESPACE);
    public static final QName ADMIN_CREATE_WAIT_SET_RESPONSE = QName.get(E_ADMIN_CREATE_WAIT_SET_RESPONSE, NAMESPACE);
    public static final QName ADMIN_WAIT_SET_REQUEST = QName.get(E_ADMIN_WAIT_SET_REQUEST, NAMESPACE);
    public static final QName ADMIN_WAIT_SET_RESPONSE = QName.get(E_ADMIN_WAIT_SET_RESPONSE, NAMESPACE);
    public static final QName ADMIN_DESTROY_WAIT_SET_REQUEST = QName.get(E_ADMIN_DESTROY_WAIT_SET_REQUEST, NAMESPACE);
    public static final QName ADMIN_DESTROY_WAIT_SET_RESPONSE = QName.get(E_ADMIN_DESTROY_WAIT_SET_RESPONSE, NAMESPACE);
    public static final QName QUERY_WAIT_SET_REQUEST = QName.get(E_QUERY_WAIT_SET_REQUEST, NAMESPACE);
    public static final QName QUERY_WAIT_SET_RESPONSE = QName.get(E_QUERY_WAIT_SET_RESPONSE, NAMESPACE);

    // XMPPComponent
    public static final QName CREATE_XMPPCOMPONENT_REQUEST = QName.get(E_CREATE_XMPPCOMPONENT_REQUEST, NAMESPACE);
    public static final QName CREATE_XMPPCOMPONENT_RESPONSE = QName.get(E_CREATE_XMPPCOMPONENT_RESPONSE, NAMESPACE);
    public static final QName GET_XMPPCOMPONENT_REQUEST = QName.get(E_GET_XMPPCOMPONENT_REQUEST, NAMESPACE);
    public static final QName GET_XMPPCOMPONENT_RESPONSE = QName.get(E_GET_XMPPCOMPONENT_RESPONSE, NAMESPACE);
    public static final QName GET_ALL_XMPPCOMPONENTS_REQUEST = QName.get(E_GET_ALL_XMPPCOMPONENTS_REQUEST, NAMESPACE);
    public static final QName GET_ALL_XMPPCOMPONENTS_RESPONSE = QName.get(E_GET_ALL_XMPPCOMPONENTS_RESPONSE, NAMESPACE);
    public static final QName DELETE_XMPPCOMPONENT_REQUEST = QName.get(E_DELETE_XMPPCOMPONENT_REQUEST, NAMESPACE);
    public static final QName DELETE_XMPPCOMPONENT_RESPONSE = QName.get(E_DELETE_XMPPCOMPONENT_RESPONSE, NAMESPACE);

    // rights
    public static final QName GET_RIGHT_REQUEST = QName.get(E_GET_RIGHT_REQUEST, NAMESPACE);
    public static final QName GET_RIGHT_RESPONSE = QName.get(E_GET_RIGHT_RESPONSE, NAMESPACE);
    public static final QName GET_ADMIN_CONSOLE_UI_COMP_REQUEST = QName.get(E_GET_ADMIN_CONSOLE_UI_COMP_REQUEST, NAMESPACE);
    public static final QName GET_ADMIN_CONSOLE_UI_COMP_RESPONSE = QName.get(E_GET_ADMIN_CONSOLE_UI_COMP_RESPONSE, NAMESPACE);
    public static final QName GET_ALL_EFFECTIVE_RIGHTS_REQUEST = QName.get(E_GET_ALL_EFFECTIVE_RIGHTS_REQUEST, NAMESPACE);
    public static final QName GET_ALL_EFFECTIVE_RIGHTS_RESPONSE = QName.get(E_GET_ALL_EFFECTIVE_RIGHTS_RESPONSE, NAMESPACE);
    public static final QName GET_ALL_RIGHTS_REQUEST = QName.get(E_GET_ALL_RIGHTS_REQUEST, NAMESPACE);
    public static final QName GET_ALL_RIGHTS_RESPONSE = QName.get(E_GET_ALL_RIGHTS_RESPONSE, NAMESPACE);
    public static final QName GET_EFFECTIVE_RIGHTS_REQUEST = QName.get(E_GET_EFFECTIVE_RIGHTS_REQUEST, NAMESPACE);
    public static final QName GET_EFFECTIVE_RIGHTS_RESPONSE = QName.get(E_GET_EFFECTIVE_RIGHTS_RESPONSE, NAMESPACE);
    public static final QName GET_CREATE_OBJECT_ATTRS_REQUEST = QName.get(E_GET_CREATE_OBJECT_ATTRS_REQUEST, NAMESPACE);
    public static final QName GET_CREATE_OBJECT_ATTRS_RESPONSE = QName.get(E_GET_CREATE_OBJECT_ATTRS_RESPONSE, NAMESPACE);
    public static final QName GET_GRANTS_REQUEST = QName.get(E_GET_GRANTS_REQUEST, NAMESPACE);
    public static final QName GET_GRANTS_RESPONSE = QName.get(E_GET_GRANTS_RESPONSE, NAMESPACE);
    public static final QName GET_RIGHTS_DOC_REQUEST = QName.get(E_GET_RIGHTS_DOC_REQUEST, NAMESPACE);
    public static final QName GET_RIGHTS_DOC_RESPONSE = QName.get(E_GET_RIGHTS_DOC_RESPONSE, NAMESPACE);
    public static final QName GRANT_RIGHT_REQUEST = QName.get(E_GRANT_RIGHT_REQUEST, NAMESPACE);
    public static final QName GRANT_RIGHT_RESPONSE = QName.get(E_GRANT_RIGHT_RESPONSE, NAMESPACE);
    public static final QName REVOKE_RIGHT_REQUEST = QName.get(E_REVOKE_RIGHT_REQUEST, NAMESPACE);
    public static final QName REVOKE_RIGHT_RESPONSE = QName.get(E_REVOKE_RIGHT_RESPONSE, NAMESPACE);
    public static final QName CHECK_RIGHT_REQUEST = QName.get(E_CHECK_RIGHT_REQUEST, NAMESPACE);
    public static final QName CHECK_RIGHT_RESPONSE = QName.get(E_CHECK_RIGHT_RESPONSE, NAMESPACE);
    public static final QName GET_DELEGATED_ADMIN_CONSTRAINTS_REQUEST = QName.get(E_GET_DELEGATED_ADMIN_CONSTRAINTS_REQUEST, NAMESPACE);
    public static final QName GET_DELEGATED_ADMIN_CONSTRAINTS_RESPONSE = QName.get(E_GET_DELEGATED_ADMIN_CONSTRAINTS_RESPONSE, NAMESPACE);
    public static final QName MODIFY_DELEGATED_ADMIN_CONSTRAINTS_REQUEST = QName.get(E_MODIFY_DELEGATED_ADMIN_CONSTRAINTS_REQUEST, NAMESPACE);
    public static final QName MODIFY_DELEGATED_ADMIN_CONSTRAINTS_RESPONSE = QName.get(E_MODIFY_DELEGATED_ADMIN_CONSTRAINTS_RESPONSE, NAMESPACE);

    // Monitoring
    public static final QName GET_SERVER_STATS_REQUEST = QName.get(E_GET_SERVER_STATS_REQUEST, NAMESPACE);
    public static final QName GET_SERVER_STATS_RESPONSE = QName.get(E_GET_SERVER_STATS_RESPONSE, NAMESPACE);

    public static final QName GET_LOGGER_STATS_REQUEST = QName.get(E_GET_LOGGER_STATS_REQUEST, NAMESPACE);
    public static final QName GET_LOGGER_STATS_RESPONSE = QName.get(E_GET_LOGGER_STATS_RESPONSE, NAMESPACE);

    public static final QName SYNC_GAL_ACCOUNT_REQUEST = QName.get(E_SYNC_GAL_ACCOUNT_REQUEST, NAMESPACE);
    public static final QName SYNC_GAL_ACCOUNT_RESPONSE = QName.get(E_SYNC_GAL_ACCOUNT_RESPONSE, NAMESPACE);

    // memcached
    public static final QName RELOAD_MEMCACHED_CLIENT_CONFIG_REQUEST = QName.get(E_RELOAD_MEMCACHED_CLIENT_CONFIG_REQUEST, NAMESPACE);
    public static final QName RELOAD_MEMCACHED_CLIENT_CONFIG_RESPONSE = QName.get(E_RELOAD_MEMCACHED_CLIENT_CONFIG_RESPONSE, NAMESPACE);
    public static final QName GET_MEMCACHED_CLIENT_CONFIG_REQUEST = QName.get(E_GET_MEMCACHED_CLIENT_CONFIG_REQUEST, NAMESPACE);
    public static final QName GET_MEMCACHED_CLIENT_CONFIG_RESPONSE = QName.get(E_GET_MEMCACHED_CLIENT_CONFIG_RESPONSE, NAMESPACE);

    // local config
    public static final QName RELOAD_LOCAL_CONFIG_REQUEST = QName.get(E_RELOAD_LOCAL_CONFIG_REQUEST, NAMESPACE);
    public static final QName RELOAD_LOCAL_CONFIG_RESPONSE = QName.get(E_RELOAD_LOCAL_CONFIG_RESPONSE, NAMESPACE);

    // wiki migration
    public static final QName MIGRATE_ACCOUNT_REQUEST = QName.get(E_MIGRATE_ACCOUNT_REQUEST, NAMESPACE);
    public static final QName MIGRATE_ACCOUNT_RESPONSE = QName.get(E_MIGRATE_ACCOUNT_RESPONSE, NAMESPACE);

    // noop
    public static final QName NO_OP_REQUEST = QName.get(E_NO_OP_REQUEST, NAMESPACE);
    public static final QName NO_OP_RESPONSE = QName.get(E_NO_OP_RESPONSE, NAMESPACE);

    // cookie
    public static final QName CLEAR_COOKIE_REQUEST = QName.get(E_CLEAR_COOKIE_REQUEST, NAMESPACE);
    public static final QName CLEAR_COOKIE_RESPONSE = QName.get(E_CLEAR_COOKIE_RESPONSE, NAMESPACE);
    public static final QName REFRESH_REGISTERED_AUTHTOKENS_REQUEST = QName.get(E_REFRESH_REGISTERED_AUTHTOKENS_REQUEST, NAMESPACE);
    public static final QName REFRESH_REGISTERED_AUTHTOKENS_RESPONSE = QName.get(E_REFRESH_REGISTERED_AUTHTOKENS_RESPONSE, NAMESPACE);

    public static final QName GET_SMIME_CONFIG_REQUEST = QName.get(E_GET_SMIME_CONFIG_REQUEST, NAMESPACE);
    public static final QName GET_SMIME_CONFIG_RESPONSE = QName.get(E_GET_SMIME_CONFIG_RESPONSE, NAMESPACE);
    public static final QName MODIFY_SMIME_CONFIG_REQUEST = QName.get(E_MODIFY_SMIME_CONFIG_REQUEST, NAMESPACE);
    public static final QName MODIFY_SMIME_CONFIG_RESPONSE = QName.get(E_MODIFY_SMIME_CONFIG_RESPONSE, NAMESPACE);

    // Version Check
    public static final QName VC_REQUEST = QName.get(E_VC_REQUEST, NAMESPACE);
    public static final QName VC_RESPONSE = QName.get(E_VC_RESPONSE, NAMESPACE);

    // LicenseAdminService
    public static final QName INSTALL_LICENSE_REQUEST = QName.get(E_INSTALL_LICENSE_REQUEST, NAMESPACE);
    public static final QName INSTALL_LICENSE_RESPONSE = QName.get(E_INSTALL_LICENSE_RESPONSE, NAMESPACE);
    public static final QName ACTIVATE_LICENSE_REQUEST = QName.get(E_ACTIVATE_LICENSE_REQUEST, NAMESPACE);
    public static final QName ACTIVATE_LICENSE_RESPONSE = QName.get(E_ACTIVATE_LICENSE_RESPONSE, NAMESPACE);
    public static final QName GET_LICENSE_REQUEST = QName.get(E_GET_LICENSE_REQUEST, NAMESPACE);
    public static final QName GET_LICENSE_RESPONSE = QName.get(E_GET_LICENSE_RESPONSE, NAMESPACE);

    // Auto provision
    public static final QName AUTO_PROV_ACCOUNT_REQUEST = QName.get(E_AUTO_PROV_ACCOUNT_REQUEST, NAMESPACE);
    public static final QName AUTO_PROV_ACCOUNT_RESPONSE = QName.get(E_AUTO_PROV_ACCOUNT_RESPONSE, NAMESPACE);
    public static final QName AUTO_PROV_TASK_CONTROL_REQUEST = QName.get(E_AUTO_PROV_TASK_CONTROL_REQUEST, NAMESPACE);
    public static final QName AUTO_PROV_TASK_CONTROL_RESPONSE = QName.get(E_AUTO_PROV_TASK_CONTROL_RESPONSE, NAMESPACE);
    public static final QName SEARCH_AUTO_PROV_DIRECTORY_REQUEST = QName.get(E_SEARCH_AUTO_PROV_DIRECTORY_REQUEST, NAMESPACE);
    public static final QName SEARCH_AUTO_PROV_DIRECTORY_RESPONSE = QName.get(E_SEARCH_AUTO_PROV_DIRECTORY_RESPONSE, NAMESPACE);

    // Retention policy
    public static final QName GET_SYSTEM_RETENTION_POLICY_REQUEST = QName.get(E_GET_SYSTEM_RETENTION_POLICY_REQUEST, NAMESPACE);
    public static final QName CREATE_SYSTEM_RETENTION_POLICY_REQUEST = QName.get(E_CREATE_SYSTEM_RETENTION_POLICY_REQUEST, NAMESPACE);
    public static final QName MODIFY_SYSTEM_RETENTION_POLICY_REQUEST = QName.get(E_MODIFY_SYSTEM_RETENTION_POLICY_REQUEST, NAMESPACE);
    public static final QName DELETE_SYSTEM_RETENTION_POLICY_REQUEST = QName.get(E_DELETE_SYSTEM_RETENTION_POLICY_REQUEST, NAMESPACE);

    // Store Manager Verifier
    public static final QName VERIFY_STORE_MANAGER_REQUEST = QName.get(E_VERIFY_STORE_MANAGER_REQUEST, NAMESPACE);
    public static final QName VERIFY_STORE_MANAGER_RESPONSE = QName.get(E_VERIFY_STORE_MANAGER_RESPONSE, NAMESPACE);

    // Skins
    public static final QName GET_ALL_SKINS_REQUEST = QName.get(E_GET_ALL_SKINS_REQUEST, NAMESPACE);
    public static final QName GET_ALL_SKINS_RESPONSE = QName.get(E_GET_ALL_SKINS_RESPONSE, NAMESPACE);

    // Two-Factor Authentication
    public static final QName CLEAR_TWO_FACTOR_AUTH_DATA_REQUEST = QName.get(E_CLEAR_TWO_FACTOR_AUTH_DATA_REQUEST, NAMESPACE);
    public static final QName CLEAR_TWO_FACTOR_AUTH_DATA_RESPONSE = QName.get(E_CLEAR_TWO_FACTOR_AUTH_DATA_RESPONSE, NAMESPACE);
    public static final QName GET_CLEAR_TWO_FACTOR_AUTH_DATA_STATUS_REQUEST = QName.get(E_GET_CLEAR_TWO_FACTOR_AUTH_DATA_STATUS_REQUEST, NAMESPACE);
    public static final QName GET_CLEAR_TWO_FACTOR_AUTH_DATA_STATUS_RESPONSE = QName.get(E_GET_CLEAR_TWO_FACTOR_AUTH_DATA_STATUS_RESPONSE, NAMESPACE);

    public static final String E_FILTER_RULES = "filterRules";
    public static final String E_FILTER_RULE = "filterRule";
    public static final String E_GET_FILTER_RULES_REQUEST = "GetFilterRulesRequest";
    public static final String E_GET_FILTER_RULES_RESPONSE = "GetFilterRulesResponse";
    public static final String E_MODIFY_FILTER_RULES_REQUEST = "ModifyFilterRulesRequest";
    public static final String E_MODIFY_FILTER_RULES_RESPONSE = "ModifyFilterRulesResponse";
    public static final String E_GET_OUTGOING_FILTER_RULES_REQUEST = "GetOutgoingFilterRulesRequest";
    public static final String E_GET_OUTGOING_FILTER_RULES_RESPONSE = "GetOutgoingFilterRulesResponse";
    public static final String E_MODIFY_OUTGOING_FILTER_RULES_REQUEST = "ModifyOutgoingFilterRulesRequest";
    public static final String E_MODIFY_OUTGOING_FILTER_RULES_RESPONSE = "ModifyOutgoingFilterRulesResponse";
    public static final String E_CONTACT_BACKUP_REQUEST = "ContactBackupRequest";
    public static final String E_CONTACT_BACKUP_RESPONSE = "ContactBackupResponse";
    public static final QName GET_FILTER_RULES_REQUEST = QName.get(E_GET_FILTER_RULES_REQUEST, NAMESPACE);
    public static final QName GET_FILTER_RULES_RESPONSE = QName.get(E_GET_FILTER_RULES_RESPONSE, NAMESPACE);
    public static final QName MODIFY_FILTER_RULES_REQUEST = QName.get(E_MODIFY_FILTER_RULES_REQUEST, NAMESPACE);
    public static final QName MODIFY_FILTER_RULES_RESPONSE = QName.get(E_MODIFY_FILTER_RULES_RESPONSE, NAMESPACE);
    public static final QName GET_OUTGOING_FILTER_RULES_REQUEST = QName.get(E_GET_OUTGOING_FILTER_RULES_REQUEST, NAMESPACE);
    public static final QName GET_OUTGOING_FILTER_RULES_RESPONSE = QName.get(E_GET_OUTGOING_FILTER_RULES_RESPONSE, NAMESPACE);
    public static final QName MODIFY_OUTGOING_FILTER_RULES_REQUEST = QName.get(E_MODIFY_OUTGOING_FILTER_RULES_REQUEST, NAMESPACE);
    public static final QName MODIFY_OUTGOING_FILTER_RULES_RESPONSE = QName.get(E_MODIFY_OUTGOING_FILTER_RULES_RESPONSE, NAMESPACE);
    public static final QName CONTACT_BACKUP_REQUEST = QName.get(E_CONTACT_BACKUP_REQUEST, NAMESPACE);
    public static final QName CONTACT_BACKUP_RESPONSE = QName.get(E_CONTACT_BACKUP_RESPONSE, NAMESPACE);

    //HAB
    public static final String E_HAB_ORG_UNIT_REQUEST = "HABOrgUnitRequest";
    public static final String E_HAB_ORG_UNIT_RESPONSE = "HABOrgUnitResponse";
    public static final QName HAB_ORG_UNIT_REQUEST = QName.get(E_HAB_ORG_UNIT_REQUEST, NAMESPACE);
    public static final QName HAB_ORG_UNIT_RESPONSE = QName.get(E_HAB_ORG_UNIT_RESPONSE, NAMESPACE);
    public static final String E_HAB_ORG_UNIT_NAME = "habOrgUnitName";
    public static final String E_HAB_PARENT_GROUP = "parentHABGroup";
    public static final String E_MEMBER = "member";

    //AddressList
    public static final String E_GET_ALL_ADDRESS_LISTS_REQUEST = "GetAllAddressListsRequest";
    public static final String E_GET_ALL_ADDRESS_LISTS_RESPONSE = "GetAllAddressListsResponse";
    public static final QName GET_ALL_ADDRESS_LISTS_REQUEST = QName.get(E_GET_ALL_ADDRESS_LISTS_REQUEST, NAMESPACE);
    public static final QName GET_ALL_ADDRESS_LISTS_RESPONSE = QName.get(E_GET_ALL_ADDRESS_LISTS_RESPONSE, NAMESPACE);
    public static final String E_DELETE_ADDRESS_LIST_REQUEST = "DeleteAddressListRequest";
    public static final String E_DELETE_ADDRESS_LIST_RESPONSE = "DeleteAddressListResponse";
    public static final QName DELETE_ADDRESS_LIST_REQUEST = QName.get(E_DELETE_ADDRESS_LIST_REQUEST, NAMESPACE);
    public static final QName DELETE_ADDRESS_LIST_RESPONSE = QName.get(E_DELETE_ADDRESS_LIST_RESPONSE, NAMESPACE);
    public static final String E_MODIFY_ADDRESS_LIST_REQUEST = "ModifyAddressListRequest";
    public static final String E_MODIFY_ADDRESS_LIST_RESPONSE = "ModifyAddressListResponse";
    public static final QName MODIFY_ADDRESS_LIST_REQUEST = QName.get(E_MODIFY_ADDRESS_LIST_REQUEST, NAMESPACE);
    public static final QName MODIFY_ADDRESS_LIST_RESPONSE = QName.get(E_MODIFY_ADDRESS_LIST_RESPONSE, NAMESPACE);
    public static final String E_GET_ADDRESS_LIST_INFO_REQUEST = "GetAddressListInfoRequest";
    public static final String E_GET_ADDRESS_LIST_INFO_RESPONSE = "GetAddressListInfoResponse";
    public static final QName GET_ADDRESS_LIST_INFO_REQUEST = QName.get(E_GET_ADDRESS_LIST_INFO_REQUEST, NAMESPACE);
    public static final QName GET_ADDRESS_LIST_INFO_RESPONSE = QName.get(E_GET_ADDRESS_LIST_INFO_RESPONSE, NAMESPACE);


    // DumpSessions
    public static final String E_SESSION = "session";
    public static final String A_ZIMBRA_ID = "zid";
    public static final String A_SESSION_ID = "sid";
    public static final String A_LIST_SESSIONS = "listSessions";
    public static final String A_GROUP_BY_ACCOUNT = "groupByAccount";
    public static final String A_ACTIVE_ACCOUNTS = "activeAccounts";
    public static final String A_ACTIVE_SESSIONS = "activeSessions";
    public static final String A_CREATED_DATE = "cd";
    public static final String A_LAST_ACCESSED_DATE = "ld";

    // Dump waitsets
    public static final String A_READY = "ready";
    public static final String A_OWNER = "owner";
    public static final String A_DEFTYPES = "defTypes";
    public static final String A_ACCOUNTS = "accounts";
    public static final String A_CB_SEQ_NO = "cbSeqNo";
    public static final String A_CURRENT_SEQ_NO = "currentSeqNo";
    public static final String A_NEXT_SEQ_NO = "nextSeqNo";
    public static final String A_AID = "aid";
    public static final String A_CID = "cid";
    public static final String E_ERRORS = "errors";

    public static final String E_ACCOUNT = "account";
    public static final String E_CALENDAR_RESOURCE = "calresource";
    public static final String E_AUTH_TOKEN = "authToken";
    public static final String E_NAME = "name";
    public static final String E_NEW_NAME = "newName";
    public static final String E_BINDDN = "bindDn";
    public static final String E_CACHE = "cache";
    public static final String E_CODE = "code";
    public static final String E_CONFIG = "config";
    public static final String E_COOKIE = "cookie";
    public static final String E_COS = "cos";
    public static final String E_CN = "cn";
    public static final String E_DOMAIN = "domain";
    public static final String E_DL = "dl";
    public static final String E_DL_OWNER = "owner";
    public static final String E_DL_OWNERS = "owners";
    public static final String E_DLM = "dlm";
    public static final String E_HOSTNAME = "hostname";
    public static final String E_LIFETIME = "lifetime";
    public static final String E_MESSAGE = "message";
    public static final String E_USERNAME = "username";
    public static final String E_PASSWORD = "password";
    public static final String E_NEW_PASSWORD = "newPassword";
    public static final String E_QUERY = "query";
    public static final String E_QUEUE = "queue";
    public static final String E_ACTION = "action";
    public static final String E_SERVER = "server";
    public static final String E_ALWAYSONCLUSTER = "alwaysOnCluster";
    public static final String E_UC_SERVICE = "ucservice";
    public static final String E_XMPP_COMPONENT = "xmppcomponent";
    public static final String E_STATUS = "status";
    public static final String E_END_TIME = "endTime";
    public static final String E_START_TIME = "startTime";
    public static final String E_STAT_NAME = "statName";
    public static final String E_PERIOD = "period";
    public static final String E_A = "a";
    public static final String E_S = "s";
    public static final String E_ALIAS = "alias";
    public static final String E_ID = "id";
    public static final String E_PAGE_NUMBER = "pagenum";
    public static final String E_ORDER_BY = "orderby";
    public static final String E_IS_ASCENDING = "isascending";
    public static final String E_RESULTS_PERPAGE = "pageresultsnum";
    public static final String E_ATTRS_TO_GET = "attrstoget";
    public static final String E_MAX_SEARCH_RESULTS = "maxsearchresults";
    public static final String E_MAILBOX = "mbox";
    public static final String E_NI = "ni";
    public static final String E_NUM_OF_PAGES = "numpages";
<<<<<<< HEAD
    public static final String E_VOLUME = "volume";
=======
    public static final String E_VOLUME = "volumeInfo";
>>>>>>> 782d9cf8
    public static final String E_VOLUME_EXT = "volumeExternalInfo";
    public static final String E_PROGRESS = "progress";
    public static final String E_SOAP_URL = "soapURL";
    public static final String E_ADMIN_SOAP_URL = "adminSoapURL";
    public static final String E_PUBLIC_MAIL_URL = "publicMailURL";
    public static final String E_SEARCH = "search";
    public static final String E_DIRECTORY = "directory";
    public static final String E_PROVIDER = "provider";
    public static final String E_STATS = "stats";
    public static final String E_FOLDER = "folder";
    public static final String E_OWNER = "owner";
    public static final String E_SHARE = "share";
    public static final String E_DATASOURCE = "datasource";
    public static final String E_ENTRY = "entry";
    public static final String E_KEY = "key";
    public static final String E_PRINCIPAL = "principal";
    public static final String E_SKIN = "skin";
    public static final String E_TOKEN = "token";

    //HAB
    public static final String E_HAB_GROUP_OPERATION ="habGroupOperation";

    public static final String A_HAB_DISPLAY_NAME = "habDisplayName";
    public static final String A_HAB_ORG_UNIT = "habOrgUnit";
    public static final String A_HAB_GROUP_ID ="habGroupId";
    public static final String A_CURRENT_PARENT_HAB_GROUP_ID = "currentParentHabGroupId";
    public static final String A_TARGET_PARENT_HAB_GROUP_ID = "targetParentHabGroupId";

    public static final String A_ACCOUNT = "account";
    public static final String A_CALENDAR_RESOURCE = "calresource";
    public static final String A_COS = "cos";
    public static final String A_DISTRIBUTION_LIST = "distributionlist";
    public static final String A_DOMAIN = "domain";
    public static final String A_SERVER = "server";

    public static final String A_ACTION = "action";
    public static final String A_APPLY_CONFIG = "applyConfig";
    public static final String A_APPLY_COS = "applyCos";
    public static final String A_ID = "id";
    public static final String A_MAX_RESULTS = "maxResults";
    public static final String A_LIMIT = "limit";
    public static final String A_OFFSET = "offset";
    public static final String A_ATTRS = "attrs";
    public static final String A_SEARCH_TOTAL = "searchTotal";
    public static final String A_SORT_BY = "sortBy";
    public static final String A_SORT_ASCENDING = "sortAscending";
    public static final String A_TYPE = "type";
    public static final String A_ONLY_RELATED = "onlyRelated";
    public static final String A_C = "c";
    public static final String A_T = "t";
    public static final String A_NAME = "name";
    public static final String A_NUM = "num";
    public static final String A_MORE = "more";
    public static final String A_BY = "by";
    public static final String A_N = "n";
    public static final String A_HOSTNAME = "hn";
    public static final String A_ACCOUNTID = "id";
    public static final String A_MAILBOXID = "mbxid";
    public static final String A_TOTAL = "total";
    public static final String A_TOKEN = "token";
    public static final String A_VIA = "via";
    public static final String A_EXCLUDE = "exclude";
    public static final String A_REFRESH = "refresh";
    public static final String A_TARGETNAME = "targetName";
    public static final String A_FOLDER = "l";  // to be consistent with MailConstants.A_FOLDER
    public static final String A_FOLDER_IDS = "folderIds";
    public static final String A_PATH = "path";
    public static final String A_PATH_OR_ID = "pathOrId";
    public static final String A_CREATE = "create";
    public static final String A_EXISTS = "exists";
    public static final String A_IS_DEFAULT_COS = "isDefaultCos";
    public static final String A_IS_DIRECTORY = "isDirectory";
    public static final String A_READABLE = "readable";
    public static final String A_WRITABLE = "writable";
    public static final String A_REVISION = "rev";
    public static final String A_ENTRY_TYPES = "entryTypes";
    public static final String A_DESC = "desc";
    public static final String A_DN = "dn";
    public static final String A_KEYATTR = "keyAttr";
    public static final String A_DYNAMIC = "dynamic";
    public static final String A_PERSIST_AUTH_TOKEN_COOKIE = "persistAuthTokenCookie";
    public static final String A_ALL_SERVERS = "allServers";

    public static final String BY_ID = "id";
    public static final String BY_QUERY = "query";
    public static final String BY_NAME = "name";

    public static final String E_FIELD = "field";
    public static final String E_MATCH = "match";
    public static final String A_SCAN = "scan";
    public static final String A_WAIT = "wait";
    public static final String A_QUEUE_SUMMARY = "qs";
    public static final String A_QUEUE_SUMMARY_ITEM = "qsi";
    public static final String A_QUEUE_ITEM = "qi";
    public static final String A_OP = "op";

    public static final String E_TIMEZONE = "timezone";
    public static final String A_TIMEZONE_ID = "id";
    public static final String A_TIMEZONE_DISPLAYNAME = "displayName";

    public static final String A_HEALTHY = "healthy";
    public static final String A_SIZE = "s";
    public static final String A_SERVICE = "service";
    public static final String A_ALWAYSONCLUSTER_ID = "alwaysOnClusterId";
    public static final String A_STATUS = "status";
    public static final String A_TIME = "time";
    public static final String A_TYPES = "types";
    public static final String A_NUM_TABLES = "numTables";


    public static final String A_NUM_EXECUTED = "numExecuted";
    public static final String A_NUM_SUCCEEDED= "numSucceeded";
    public static final String A_NUM_FAILED = "numFailed";
    public static final String A_NUM_SKIPPED = "numSkipped";
    public static final String A_NUM_REMAINING = "numRemaining";
    public static final String A_DURATION = "duration";

    public static final String A_VOLUME_TYPE = "type";
    public static final String A_VOLUME_NAME = "name";
    public static final String A_VOLUME_ROOTPATH = "rootpath";
    public static final String A_VOLUME_MGBITS = "mgbits";
    public static final String A_VOLUME_MBITS = "mbits";
    public static final String A_VOLUME_FGBITS = "fgbits";
    public static final String A_VOLUME_FBITS = "fbits";
    public static final String A_VOLUME_COMPRESS_BLOBS = "compressBlobs";
    public static final String A_VOLUME_COMPRESSION_THRESHOLD = "compressionThreshold";
<<<<<<< HEAD
    public static final String A_VOLUME_CURRENT = "current";
=======
    public static final String A_VOLUME_IS_CURRENT = "isCurrent";
>>>>>>> 782d9cf8
    public static final String A_VOLUME_STORE_TYPE = "storeType";
    public static final String A_VOLUME_STORAGE_TYPE = "storageType";
    public static final String A_VOLUME_VOLUME_PREFIX = "volumePrefix";
    public static final String A_VOLUME_STORE_PROVIDER = "storeProvider";
<<<<<<< HEAD
    public static final String A_VOLUME_GLB_BUCKET_CONFIG_ID = "globalBucketConfigId";
=======
    public static final String A_VOLUME_GLB_BUCKET_CONFIG_ID = "glbBucketConfigId";
>>>>>>> 782d9cf8
    public static final String A_VOLUME_USE_IN_FREQ_ACCESS = "useInFrequentAccess";
    public static final String A_VOLUME_USE_IN_FREQ_ACCESS_THRESHOLD = "useInFrequentAccessThreshold";
    public static final String A_VOLUME_USE_INTELLIGENT_TIERING = "useIntelligentTiering";

    // Blob consistency check
    public static final String E_MISSING_BLOBS = "missingBlobs";
    public static final String E_ITEM = "item";
    public static final String A_BLOB_PATH = "blobPath";
    public static final String E_UNEXPECTED_BLOBS = "unexpectedBlobs";
    public static final String E_BLOB = "blob";
    public static final String E_INCORRECT_SIZE = "incorrectSize";
    public static final String E_INCORRECT_REVISION = "incorrectRevision";
    public static final String E_USED_BLOBS = "usedBlobs";
    public static final String A_FILE_DATA_SIZE = "fileDataSize";
    public static final String A_FILE_SIZE = "fileSize";
    public static final String A_CHECK_SIZE = "checkSize";
    public static final String A_REPORT_USED_BLOBS = "reportUsedBlobs";
    public static final String A_VOLUME_ID = "volumeId";
    public static final String A_EXPORT_DIR = "exportDir";
    public static final String A_EXPORT_FILENAME_PREFIX = "exportFilenamePrefix";
    public static final String A_EXTERNAL = "external";

    public static final String A_VERSION_INFO_INFO = "info";
    public static final String A_VERSION_INFO_VERSION = "version";
    public static final String A_VERSION_INFO_PLATFORM = "platform";
    public static final String A_VERSION_INFO_MAJOR = "majorversion";
    public static final String A_VERSION_INFO_MINOR = "minorversion";
    public static final String A_VERSION_INFO_MICRO = "microversion";
    public static final String A_VERSION_INFO_RELEASE = "release";
    public static final String A_VERSION_INFO_DATE = "buildDate";
    public static final String A_VERSION_INFO_HOST = "host";
    public static final String A_VERSION_INFO_TYPE = "type";
    public static final String A_VERSION_INFO_RELCLASS = "relclass";
    public static final String A_VERSION_INFO_RELNUM = "relnum";
    public static final String A_VERSION_INFO_BUILDNUM = "buildnum";

    public static final String E_LICENSE_EXPIRATION = "expiration";
    public static final String A_LICENSE_EXPIRATION_DATE = "date";

    public static final String E_ZIMLET = "zimlet";
    public static final String E_ACL = "acl";
    public static final String E_PRIORITY = "priority";
    public static final String A_EXTENSION = "extension";
    public static final String A_MAIL = "mail";
    public static final String A_VALUE = "value";
    public static final String A_PRIORITY = "priority";
    public static final String A_ACL = "acl";
    public static final String A_NONE = "none";

    public static final String A_QUOTA_USED = "used";
    public static final String A_QUOTA_LIMIT = "limit";
    public static final String A_EFFECTIVE_QUOTA = "effectiveQuota";

    public static final String E_TEMPLATE = "template";
    public static final String E_TEST = "test";
    public static final String A_DEST = "dest";

    public static final String A_CONCURRENCY = "concurrency";

    public static final String A_DEPLOYALL = "deployall";
    public static final String A_DEPLOYLOCAL = "deploylocal";

    public static final String A_TZFIXUP_AFTER = "after";
    public static final String A_TZFIXUP_SYNC = "sync";
    public static final String A_FLUSH = "flush";

    // Account loggers
    public static final String E_LOGGER = "logger";
    public static final String E_ACCOUNT_LOGGER = "accountLogger";
    public static final String A_CATEGORY = "category";
    public static final String A_LEVEL = "level";

    public static final String A_PROPAGATE = "propagate";
    public static final String A_START = "start";
    public static final String A_END = "end";
    public static final String A_PREFIX = "prefix";
    public static final String A_QUEUE = "queue";

    // mailbox stats
    public static final String A_NUM_MBOXES = "numMboxes";
    public static final String A_TOTAL_SIZE = "totalSize";

    public static final String A_TOTAL_COUNT = "totalCount";
    public static final String A_PROGRESS = "progress";
    public static final String E_VOLUME_BLOBS_PROGRESS = "volumeBlobsProgress";
    public static final String E_BLOB_DIGESTS_PROGRESS = "blobDigestsProgress";
    // index stats
    public static final String A_MAX_DOCS = "maxDocs";
    public static final String A_DELETED_DOCS = "deletedDocs";

    // mailbox table
    public static final String A_MT_ID               = "id";
    public static final String A_MT_GROUPID          = "groupId";
    public static final String A_MT_ACCOUNTID        = "accountId";
    public static final String A_MT_INDEXVOLUMEID    = "indexVolumeId";
    public static final String A_MT_ITEMIDCHECKPOINT = "itemIdCheckPoint";
    public static final String A_MT_CONTACTCOUNT     = "contactCount";
    public static final String A_MT_SIZECHECKPOINT   = "sizeCheckPoint";
    public static final String A_MT_CHANGECHECKPOINT = "changeCheckPoint";
    public static final String A_MT_TRACKINGSYNC     = "trackingSync";
    public static final String A_MT_TRACKINGIMAP     = "trackingImap";
    public static final String A_MT_LASTBACKUPAT     = "lastbackupat";
    public static final String A_MT_LASTSOAPACCESS   = "lastSoapAccess";
    public static final String A_MT_NEWNESSAGES      = "newMessages";

    // right
    public static final String E_ALL         = "all";
    public static final String E_ATTRS       = "attrs";
    public static final String E_CMD         = "cmd";
    public static final String E_CONSTRAINT  = "constraint";
    public static final String E_DEFAULT     = "default";
    public static final String E_DESC        = "desc";
    public static final String E_ENTRIES     = "entries";
    public static final String E_GET_ATTRS   = "getAttrs";
    public static final String E_GRANT       = "grant";
    public static final String E_GRANTEE     = "grantee";
    public static final String E_IN_DOMAINS  = "inDomains";
    public static final String E_MAX         = "max";
    public static final String E_MIN         = "min";
    public static final String E_NOTE        = "note";
    public static final String E_PACKAGE     = "package";
    public static final String E_RIGHTS      = "rights";
    public static final String E_R           = "r";
    public static final String E_RIGHT       = "right";
    public static final String E_TARGET      = "target";
    public static final String E_SET_ATTRS   = "setAttrs";
    public static final String E_VALUE       = "v";
    public static final String E_VALUES      = "values";
    public static final String E_VIA         = "via";
    public static final String A_ALL         = "all";
    public static final String A_ALLOW       = "allow";
    public static final String A_CAN_DELEGATE= "canDelegate";
    public static final String A_DENY        = "deny";
    public static final String A_DISINHERIT_SUB_GROUPS = "disinheritSubGroups";
    public static final String A_SUB_DOMAIN  = "subDomain";
    public static final String A_EXPAND_ALL_ATTRS = "expandAllAttrs";
    public static final String A_INHERITED   = "inherited";
    public static final String A_RIGHT       = "right";
    public static final String A_RIGHT_CLASS = "rightClass";
    public static final String A_TARGET_TYPE = "targetType";
    public static final String A_SECRET      = "secret";

    public static final String E_WAITSET = "waitSet";

    // Monitoring
    public static final String E_STAT = "stat";
    public static final String A_DESCRIPTION = "description";

    public static final String A_FULLSYNC = "fullSync";
    public static final String A_RESET    = "reset";
    public static final String A_HAS_KEYWORD = "hasKeyword";

    // memcached client
    public static final String A_MEMCACHED_CLIENT_CONFIG_SERVER_LIST = "serverList";
    public static final String A_MEMCACHED_CLIENT_CONFIG_HASH_ALGORITHM = "hashAlgorithm";
    public static final String A_MEMCACHED_CLIENT_CONFIG_BINARY_PROTOCOL = "binaryProtocol";
    public static final String A_MEMCACHED_CLIENT_CONFIG_DEFAULT_EXPIRY_SECONDS = "defaultExpirySeconds";
    public static final String A_MEMCACHED_CLIENT_CONFIG_DEFAULT_TIMEOUT_MILLIS = "defaultTimeoutMillis";

    // CheckExchangeAuth
    public static final String E_AUTH = "auth";
    public static final String A_URL = "url";
    public static final String A_USER = "user";
    public static final String A_PASS = "pass";
    public static final String A_SCHEME = "scheme";

    // flush cache
    public static final String A_ALLSERVERS = "allServers";
    public static final String A_IMAPSERVERS = "imapServers";

    public static final String A_SYNCHRONOUS = "synchronous";

    public static final String E_MIGRATE = "migrate";

    public static final String A_ERROR = "error";

    public static final String OP_MODIFY = "modify";
    public static final String OP_REMOVE = "remove";

    public static final String A_OPERATION = "op";
    // XmlFixupRules (FixCalenderTZ)
    public static final String E_TZFIXUP = "tzfixup";
    public static final String E_FIXUP_RULE = "fixupRule";
    public static final String E_ANY = "any";
    public static final String E_TZID = "tzid";
    public static final String E_NON_DST = "nonDst";
    public static final String E_RULES = "rules";
    public static final String E_DATES = "dates";
    public static final String E_STANDARD = "standard";
    public static final String E_DAYLIGHT = "daylight";
    public static final String E_REPLACE = "replace";
    public static final String E_TOUCH = "touch";
    public static final String E_WELL_KNOWN_TZ = "wellKnownTz";

    public static final String A_STDOFF = "stdoff";
    public static final String A_DAYOFF = "dayoff";
    public static final String A_MON = "mon";
    public static final String A_WEEK = "week";
    public static final String A_WKDAY = "wkday";
    public static final String A_MDAY = "mday";

    // Version Check
    public static final String VERSION_CHECK_STATUS = "status";
    public static final String VERSION_CHECK_CHECK = "check";
    public static final String E_VERSION_CHECK = "versionCheck";
    public static final String A_UPDATE_TYPE = "type";
    public static final String E_UPDATES= "updates";
    public static final String E_UPDATE = "update";
    public static final String A_VERSION_CHECK_STATUS = "status";
    public static final String A_CRITICAL = "critical";
    public static final String A_UPDATE_URL = "updateURL";
    public static final String A_SHORT_VERSION = "shortversion";
    public static final String A_VERSION = "version";
    public static final String A_RELEASE = "release";
    public static final String A_PLATFORM = "platform";
    public static final String A_BUILDTYPE = "buildtype";

    // ZimbraLicenseExtenstion LicenseService and LicenseAdminService
    public static final String E_CONTENT = "content";
    public static final String A_ATTACHMENT_ID = "aid";
    public static final String E_LICENSE = "license";
    public static final String E_ACTIVATION = "activation";
    public static final String E_INFO = "info";
    public static final String A_VALID_FROM = "validFrom";
    public static final String A_VALID_UNTIL = "validUntil";
    public static final String A_SERVER_TIME = "serverTime";
    public static final String A_FEATURE = "feature";

    // Retention policy
    public static final String E_RETENTION_POLICY = "retentionPolicy";
    public static final String E_KEEP = "keep";
    public static final String E_PURGE = "purge";
    public static final String E_POLICY = "policy";

    //StoreManager verification
    public static final String A_CHECK_BLOBS = "checkBlobs";

    public static final String A_COUNT_ONLY = "countOnly";

    // Two-Factor Auth
    public static final String A_LAZY_DELETE = "lazyDelete";

    // Sieve editheader extension constants
    public static final String A_LAST = "last";
    public static final String E_HEADERNAME = "headerName";
    public static final String E_HEADERVALUE = "headerValue";
    public static final String A_COMPARATOR = "comparator";
    public static final String A_MATCHTYPE = "matchType";
    public static final String A_COUNT_COMPARATOR = "countComparator";
    public static final String A_VALUE_COMPARATOR = "valueComparator";
    public static final String A_RELATIONAL_COMPARATOR = "relationalComparator";
    public static final String E_NEW_VALUE = "newValue";

    // contact backup feature
    public static final String E_SERVERS = "servers";

    //HAB
    public static final String A_NEW_NAME = "newName";
    public static final String A_FORCE_DELETE = "forceDelete";
    public static final String E_MEMBERS = "members";
    public static final String A_CASCADE_DELETE = "cascadeDelete";

    // address list
    public static final String E_CREATE_ADDRESS_LIST_REQUEST = "CreateAddressListRequest";
    public static final String E_CREATE_ADDRESS_LIST_RESPONSE = "CreateAddressListResponse";
    public static final QName GET_CREATE_ADDRESS_LIST_REQUEST = QName.get(E_CREATE_ADDRESS_LIST_REQUEST, NAMESPACE);
    public static final QName GET_CREATE_ADDRESS_LIST_RESPONSE = QName.get(E_CREATE_ADDRESS_LIST_RESPONSE, NAMESPACE);
    public static final String E_SEARCH_FILTER = "searchFilter";
    public static final String E_GAL_FILTER = "galFilter";
    public static final String E_LDAP_FILTER = "ldapFilter";
    public static final String A_CLEAR_FILTER = "clearFilter";

    public static final String A_ZULIP_DOMAIN = "zulipDomain";
    
 // Global External Store Config
    public static final String E_GET_S3_BUCKET_CONFIG_REQUEST = "GetS3BucketConfigRequest";
    public static final String E_GET_S3_BUCKET_CONFIG_RESPONSE = "GetS3BucketConfigResponse";
    public static final String E_CREATE_S3_BUCKET_CONFIG_REQUEST = "CreateS3BucketConfigRequest";
    public static final String E_CREATE_S3_BUCKET_CONFIG_RESPONSE = "CreateS3BucketConfigResponse";
    public static final String E_DELETE_S3_BUCKET_CONFIG_REQUEST = "DeleteS3BucketConfigRequest";
    public static final String E_DELETE_S3_BUCKET_CONFIG_RESPONSE = "DeleteS3BucketConfigResponse";
    public static final QName GET_S3_BUCKET_CONFIG_REQUEST = QName.get(E_GET_S3_BUCKET_CONFIG_REQUEST, NAMESPACE);
    public static final QName GET_S3_BUCKET_CONFIG_RESPONSE = QName.get(E_GET_S3_BUCKET_CONFIG_RESPONSE, NAMESPACE);
    public static final QName CREATE_S3_BUCKET_CONFIG_REQUEST = QName.get(E_CREATE_S3_BUCKET_CONFIG_REQUEST, NAMESPACE);
    public static final QName CREATE_S3_BUCKET_CONFIG_RESPONSE = QName.get(E_CREATE_S3_BUCKET_CONFIG_RESPONSE, NAMESPACE);
    public static final QName DELETE_S3_BUCKET_CONFIG_REQUEST = QName.get(E_DELETE_S3_BUCKET_CONFIG_REQUEST, NAMESPACE);
    public static final QName DELETE_S3_BUCKET_CONFIG_RESPONSE = QName.get(E_DELETE_S3_BUCKET_CONFIG_RESPONSE, NAMESPACE);
    
}<|MERGE_RESOLUTION|>--- conflicted
+++ resolved
@@ -1167,11 +1167,7 @@
     public static final String E_MAILBOX = "mbox";
     public static final String E_NI = "ni";
     public static final String E_NUM_OF_PAGES = "numpages";
-<<<<<<< HEAD
     public static final String E_VOLUME = "volume";
-=======
-    public static final String E_VOLUME = "volumeInfo";
->>>>>>> 782d9cf8
     public static final String E_VOLUME_EXT = "volumeExternalInfo";
     public static final String E_PROGRESS = "progress";
     public static final String E_SOAP_URL = "soapURL";
@@ -1298,20 +1294,12 @@
     public static final String A_VOLUME_FBITS = "fbits";
     public static final String A_VOLUME_COMPRESS_BLOBS = "compressBlobs";
     public static final String A_VOLUME_COMPRESSION_THRESHOLD = "compressionThreshold";
-<<<<<<< HEAD
     public static final String A_VOLUME_CURRENT = "current";
-=======
-    public static final String A_VOLUME_IS_CURRENT = "isCurrent";
->>>>>>> 782d9cf8
     public static final String A_VOLUME_STORE_TYPE = "storeType";
     public static final String A_VOLUME_STORAGE_TYPE = "storageType";
     public static final String A_VOLUME_VOLUME_PREFIX = "volumePrefix";
     public static final String A_VOLUME_STORE_PROVIDER = "storeProvider";
-<<<<<<< HEAD
     public static final String A_VOLUME_GLB_BUCKET_CONFIG_ID = "globalBucketConfigId";
-=======
-    public static final String A_VOLUME_GLB_BUCKET_CONFIG_ID = "glbBucketConfigId";
->>>>>>> 782d9cf8
     public static final String A_VOLUME_USE_IN_FREQ_ACCESS = "useInFrequentAccess";
     public static final String A_VOLUME_USE_IN_FREQ_ACCESS_THRESHOLD = "useInFrequentAccessThreshold";
     public static final String A_VOLUME_USE_INTELLIGENT_TIERING = "useIntelligentTiering";
