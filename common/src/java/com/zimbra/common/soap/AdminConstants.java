--- conflicted
+++ resolved
@@ -1581,18 +1581,13 @@
         permissive,
         interactive,
         strict,
-<<<<<<< HEAD
-        disabled
-    };
-    public static final ABQ_DEVICE_STATUS DEFAULT_ABQ_STATUS = ABQ_DEVICE_STATUS.quarantined;
-=======
         disabled;
 
         public static ABQ_MODE_ENUM fromString(String s) {
             return ABQ_MODE_ENUM.valueOf(s);
         }
     }
->>>>>>> 05e9b538
+    public static final ABQ_DEVICE_STATUS DEFAULT_ABQ_STATUS = ABQ_DEVICE_STATUS.quarantined;
     public enum ABQ_DEVICE_STATUS {
         allowed,
         quarantined,
