--- conflicted
+++ resolved
@@ -1519,9 +1519,6 @@
     //HAB
     public static final String A_NEW_NAME = "newName";
     public static final String A_FORCE_DELETE = "forceDelete";
-<<<<<<< HEAD
     public static final String E_MEMBERS = "members";
-=======
     public static final String A_CASCADE_DELETE = "cascadeDelete";
->>>>>>> 8abd8197
 }