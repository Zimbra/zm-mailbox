--- conflicted
+++ resolved
@@ -269,12 +269,8 @@
 
             String host = method.getURI().getHost();
             ZAuthToken zToken = getAuthToken();
-<<<<<<< HEAD
-            HttpState state = HttpClientUtil.newHttpState(zToken, host, this.isAdmin());
-=======
 
             BasicCookieStore cookieStore = HttpClientUtil.newHttpState(zToken, host, this.isAdmin());
->>>>>>> e3da3012
             String trustedToken = getTrustedToken();
             if (trustedToken != null) {
                 BasicClientCookie cookie = new BasicClientCookie(ZimbraCookie.COOKIE_ZM_TRUST_TOKEN, trustedToken);
@@ -288,16 +284,6 @@
                 method.addHeader(Constants.AUTH_HEADER, Constants.BEARER + " " + zToken.getValue());
             }
 
-<<<<<<< HEAD
-            if (zToken instanceof ZJWToken) {
-                method.setRequestHeader(Constants.AUTH_HEADER, Constants.BEARER + " " + zToken.getValue());
-            }
-            params.setCookiePolicy(state.getCookies().length == 0 ? CookiePolicy.IGNORE_COOKIES : CookiePolicy.BROWSER_COMPATIBILITY);
-            params.setParameter(HttpMethodParams.RETRY_HANDLER, new DefaultHttpMethodRetryHandler(mRetryCount - 1, true));
-            params.setSoTimeout(mTimeout);
-            params.setVersion(HttpVersion.HTTP_1_1);
-            method.setRequestHeader("Connection", mKeepAlive ? "Keep-alive" : "Close");
-=======
             RequestConfig reqConfig = RequestConfig.custom().
                 setCookieSpec(cookieStore.getCookies().size() == 0 ? CookieSpecs.IGNORE_COOKIES:
                CookieSpecs.BROWSER_COMPATIBILITY).build();
@@ -310,7 +296,6 @@
             client = mClientBuilder.setDefaultRequestConfig(reqConfig)
                .setDefaultSocketConfig(socketConfig)
                .setDefaultCookieStore(cookieStore).build();
->>>>>>> e3da3012
 
             if (mHostConfig != null && mHostConfig.getUsername() != null && mHostConfig.getPassword() != null) {
 
