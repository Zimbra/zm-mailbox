--- conflicted
+++ resolved
@@ -471,8 +471,6 @@
     public static final Log passwordreset = LogFactory.getLog("zimbra.passwordreset");
 
     /**
-<<<<<<< HEAD
-=======
      * the "zimbra.addresslist" logger. For address list logs.
      */
     public static final Log addresslist = LogFactory.getLog("zimbra.addresslist");
@@ -483,7 +481,6 @@
     public static final Log gql = LogFactory.getLog("zimbra.gql");
 
     /**
->>>>>>> e3da3012
      * Maps the log category name to its description.
      */
     public static final Map<String, String> CATEGORY_DESCRIPTIONS;
@@ -573,11 +570,8 @@
         descriptions.put(ews.getCategory(), "EWS operations");
         descriptions.put(contactbackup.getCategory(), "Contact Backup and restore");
         descriptions.put(passwordreset.getCategory(), "Password Reset operations");
-<<<<<<< HEAD
-=======
         descriptions.put(addresslist.getCategory(), "Addresslist operations");
         descriptions.put(gql.getCategory(), "GraphQL operations");
->>>>>>> e3da3012
         CATEGORY_DESCRIPTIONS = Collections.unmodifiableMap(descriptions);
     }
 
