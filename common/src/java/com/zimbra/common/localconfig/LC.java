/*
 * ***** BEGIN LICENSE BLOCK *****
 * Zimbra Collaboration Suite Server
 * Copyright (C) 2005, 2006, 2007, 2008, 2009, 2010, 2011, 2012, 2013, 2014, 2015, 2016 Synacor, Inc.
 *
 * This program is free software: you can redistribute it and/or modify it under
 * the terms of the GNU General Public License as published by the Free Software Foundation,
 * version 2 of the License.
 *
 * This program is distributed in the hope that it will be useful, but WITHOUT ANY WARRANTY;
 * without even the implied warranty of MERCHANTABILITY or FITNESS FOR A PARTICULAR PURPOSE.
 * See the GNU General Public License for more details.
 * You should have received a copy of the GNU General Public License along with this program.
 * If not, see <https://www.gnu.org/licenses/>.
 * ***** END LICENSE BLOCK *****
 */

package com.zimbra.common.localconfig;

import java.lang.annotation.ElementType;
import java.lang.annotation.Retention;
import java.lang.annotation.RetentionPolicy;
import java.lang.annotation.Target;
import java.lang.reflect.Field;
import java.lang.reflect.Modifier;

import org.dom4j.DocumentException;

import com.google.common.base.Strings;
import com.zimbra.common.util.Constants;
import com.zimbra.common.util.ZimbraLog;

/**
 * Provides convenient means to get at local configuration - stuff that we do
 * not want in LDAP.
 * <p>
 * NOTE: When adding a new KnownKey, you do not need to call setDoc. The
 * documentation string will come from the ZsMsg properties file, using the same
 * key as the KnownKey. You can still use setDoc but it is NOT recommended
 * because it will not be able to be translated.
 */
public final class LC {


    public static final KnownKey zimbra_minimize_resources = KnownKey.newKey(false);

    @Supported
    public static final KnownKey zimbra_home = KnownKey.newKey("/opt/zimbra").protect();
    @Supported
    public static final KnownKey zimbra_java_home = KnownKey.newKey("${zimbra_home}/common/lib/jvm/java");

    @Supported
    public static final KnownKey zimbra_log_directory = KnownKey.newKey("${zimbra_home}/log");

    @Supported
    public static final KnownKey zimbra_index_directory = KnownKey.newKey("${zimbra_home}/index");

    public static final KnownKey zimbra_index_disable_perf_counters = KnownKey.newKey(false);

    @Supported
    public static final KnownKey zimbra_store_directory = KnownKey.newKey("${zimbra_home}/store");

    @Supported
    public static final KnownKey zimbra_db_directory = KnownKey.newKey("${zimbra_home}/db");

    @Supported
    public static final KnownKey zimbra_tmp_directory = KnownKey.newKey("${zimbra_home}/data/tmp");

    @Supported
    public static final KnownKey zimbra_extension_directory = KnownKey.newKey("${zimbra_home}/lib/ext");

    @Supported
    public static final KnownKey zimbra_extension_common_directory = KnownKey.newKey("${zimbra_home}/lib/ext-common");

    @Supported
    public static final KnownKey zimbra_mysql_user = KnownKey.newKey("zimbra");

    @Supported
    public static final KnownKey zimbra_mysql_password = KnownKey.newKey("zimbra").protect();

    @Supported
    public static final KnownKey zimbra_mysql_shutdown_timeout = KnownKey.newKey(60);

    @Supported
    public static final KnownKey zimbra_ldap_userdn = KnownKey.newKey("uid=zimbra,cn=admins,cn=zimbra");

    @Supported
    public static final KnownKey zimbra_ldap_user = KnownKey.newKey("zimbra");

    @Supported
    public static final KnownKey zimbra_ldap_password = KnownKey.newKey("zimbra").protect();

    @Supported
    public static final KnownKey zimbra_server_hostname = KnownKey.newKey("localhost");

    @Supported
    public static final KnownKey zimbra_attrs_directory = KnownKey.newKey("${zimbra_home}/conf/attrs");
    public static final KnownKey zimbra_rights_directory = KnownKey.newKey("${zimbra_home}/conf/rights");

    @Supported
    public static final KnownKey zimbra_user = KnownKey.newKey("zimbra");

    @Supported
    public static final KnownKey zimbra_uid = KnownKey.newKey(-1);

    @Supported
    public static final KnownKey zimbra_gid = KnownKey.newKey(-1);

    @Supported
    public static final KnownKey zimbra_log4j_properties = KnownKey.newKey("${zimbra_home}/conf/log4j.properties");

    @Supported
    public static final KnownKey zimbra_auth_always_send_refer = KnownKey.newKey(false);

    @Supported
    public static final KnownKey zimbra_admin_service_port = KnownKey.newKey(7071);

    @Supported
    public static final KnownKey zimbra_mail_service_port = KnownKey.newKey(80);

    @Supported
    public static final KnownKey zimbra_admin_service_scheme = KnownKey.newKey("https://");

    @Supported
    public static final KnownKey zimbra_zmprov_default_to_ldap = KnownKey.newKey(false);

    @Supported
    public static final KnownKey zimbra_zmprov_default_soap_server = KnownKey.newKey("localhost");

    public static final KnownKey zmprov_safeguarded_attrs = KnownKey.newKey("zimbraServiceEnabled,zimbraServiceInstalled");

    public static final KnownKey zimbra_require_interprocess_security = KnownKey.newKey(1);
    public static final KnownKey zimbra_relative_volume_path = KnownKey.newKey(false);

    @Supported
    public static final KnownKey localized_msgs_directory = KnownKey.newKey("${zimbra_home}/conf/msgs");

    @Supported
    public static final KnownKey localized_client_msgs_directory =
        KnownKey.newKey("${mailboxd_directory}/webapps/zimbra/WEB-INF/classes/messages");

    @Supported
    public static final KnownKey skins_directory = KnownKey.newKey("${mailboxd_directory}/webapps/zimbra/skins");
    public static final KnownKey zimbra_disk_cache_servlet_flush = KnownKey.newKey(true);
    public static final KnownKey zimbra_disk_cache_servlet_size = KnownKey.newKey(1000);

    @Supported
    public static final KnownKey zimbra_store_sweeper_max_age = KnownKey.newKey(480); // 480 mins = 8 hours

    @Supported
    public static final KnownKey zimbra_store_copy_buffer_size_kb = KnownKey.newKey(16); // KB
    public static final KnownKey zimbra_nio_file_copy_chunk_size_kb = KnownKey.newKey(512); // KB
    public static final KnownKey zimbra_blob_input_stream_buffer_size_kb = KnownKey.newKey(1); // KB

    @Supported
    public static final KnownKey zimbra_mailbox_manager_hardref_cache = KnownKey.newKey(2500);

    @Supported
    public static final KnownKey zimbra_mailbox_active_cache = KnownKey.newKey(500);

    @Supported
    public static final KnownKey zimbra_mailbox_inactive_cache = KnownKey.newKey(30);

    @Supported
    public static final KnownKey zimbra_mailbox_galsync_cache = KnownKey.newKey(10000);

    @Supported
    public static final KnownKey zimbra_mailbox_change_checkpoint_frequency = KnownKey.newKey(100);

    @Reloadable
    public static final KnownKey zimbra_mailbox_lock_max_waiting_threads = KnownKey.newKey(15);

    @Reloadable
    public static final KnownKey zimbra_mailbox_lock_timeout = KnownKey.newKey(60); // seconds

    public static final KnownKey zimbra_mailbox_lock_readwrite = KnownKey.newKey(true);

    @Supported
    public static final KnownKey zimbra_index_threads = KnownKey.newKey(10);

    @Supported
    public static final KnownKey zimbra_reindex_threads = KnownKey.newKey(10);

    @Supported
    public static final KnownKey zimbra_index_max_readers = KnownKey.newKey(35);

    @Supported
    public static final KnownKey zimbra_index_max_writers = KnownKey.newKey(100);

    @Supported
    public static final KnownKey zimbra_index_reader_cache_size = KnownKey.newKey(20);

    @Supported
    public static final KnownKey zimbra_galsync_index_reader_cache_size = KnownKey.newKey(5);

    @Supported
    public static final KnownKey zimbra_index_reader_cache_ttl = KnownKey.newKey(300);

    @Supported
    public static final KnownKey zimbra_index_deferred_items_failure_delay = KnownKey.newKey(300);

    @Supported
    public static final KnownKey zimbra_index_max_transaction_bytes = KnownKey.newKey(5000000);

    @Supported
    public static final KnownKey zimbra_index_max_transaction_items = KnownKey.newKey(100);

    public static final KnownKey zimbra_index_lucene_io_impl = KnownKey.newKey("nio");

    @Supported
    public static final KnownKey zimbra_index_lucene_merge_policy = KnownKey.newKey(true);

    @Supported
    public static final KnownKey zimbra_index_lucene_min_merge = KnownKey.newKey(1000);

    @Supported
    public static final KnownKey zimbra_index_lucene_max_merge = KnownKey.newKey(Integer.MAX_VALUE);

    @Supported
    public static final KnownKey zimbra_index_lucene_merge_factor = KnownKey.newKey(10);

    @Supported
    public static final KnownKey zimbra_index_lucene_use_compound_file = KnownKey.newKey(true);

    @Supported
    public static final KnownKey zimbra_index_lucene_max_buffered_docs = KnownKey.newKey(200);

    @Supported
    public static final KnownKey zimbra_index_lucene_ram_buffer_size_kb = KnownKey.newKey(10240);

    @Supported
    public static final KnownKey zimbra_index_lucene_term_index_divisor = KnownKey.newKey(1);

    @Supported
    public static final KnownKey zimbra_index_lucene_max_terms_per_query = KnownKey.newKey(50000);

    @Supported
    public static final KnownKey zimbra_index_elasticsearch_url_base = KnownKey.newKey("http://localhost:9200/");

    @Supported
    public static final KnownKey zimbra_index_wildcard_max_terms_expanded = KnownKey.newKey(20000);

    public static final KnownKey zimbra_index_rfc822address_max_token_length = KnownKey.newKey(256);
    public static final KnownKey zimbra_index_rfc822address_max_token_count = KnownKey.newKey(512);

    public static final KnownKey zimbra_rights_delegated_admin_supported = KnownKey.newKey(true);

    @Supported
    public static final KnownKey zimbra_spam_report_queue_size = KnownKey.newKey(100);

    @Supported
    public static final KnownKey zimbra_im_chat_flush_time = KnownKey.newKey(300);

    @Supported
    public static final KnownKey zimbra_im_chat_close_time = KnownKey.newKey(3600);

    @Supported
    public static final KnownKey zimbra_http_originating_ip_header = KnownKey.newKey("X-Forwarded-For");

    @Supported
    public static final KnownKey zimbra_session_limit_imap = KnownKey.newKey(15);

    @Supported
    public static final KnownKey zimbra_session_limit_admin = KnownKey.newKey(5);

    @Supported
    public static final KnownKey zimbra_session_limit_sync = KnownKey.newKey(5);

    @Supported
    public static final KnownKey zimbra_session_limit_soap = KnownKey.newKey(5);

    @Supported
    public static final KnownKey zimbra_session_timeout_soap = KnownKey.newKey(600);

    @Supported
    public static final KnownKey zimbra_session_max_pending_notifications = KnownKey.newKey(400);

    @Supported
    public static final KnownKey zimbra_converter_enabled_uuencode = KnownKey.newKey(true);

    @Supported
    public static final KnownKey zimbra_converter_enabled_tnef = KnownKey.newKey(true);

    @Supported
    public static final KnownKey zimbra_converter_depth_max = KnownKey.newKey(100);

    @Supported
    public static final KnownKey zimbra_ssl_enabled  = KnownKey.newKey(true);

    @Supported
    public static final KnownKey stats_img_folder = KnownKey.newKey("${zimbra_home}/logger/db/work");

    @Reloadable
    public static final KnownKey soap_fault_include_stack_trace = KnownKey.newKey(false);

    @Supported
    public static final KnownKey soap_response_buffer_size = KnownKey.newKey("");

    @Supported
    @Reloadable
    public static final KnownKey soap_response_chunked_transfer_encoding_enabled = KnownKey.newKey(true);
    public static final KnownKey zimbra_servlet_output_stream_buffer_size = KnownKey.newKey(5120);

    public static final KnownKey rest_response_cache_control_value = KnownKey.newKey("no-store, no-cache");

    @Reloadable
    @Supported
    public static final KnownKey servlet_max_concurrent_requests_per_session = KnownKey.newKey(0);

    @Reloadable
    @Supported
    public static final KnownKey servlet_max_concurrent_http_requests_per_account = KnownKey.newKey(10);

    @Supported
    public static final KnownKey ldap_host = KnownKey.newKey("");

    @Supported
    public static final KnownKey ldap_port = KnownKey.newKey("");

    @Supported
    public static final KnownKey ldap_url = KnownKey.newKey("");

    @Supported
    public static final KnownKey ldap_ldapi_socket_file = KnownKey.newKey("${zimbra_home}/data/ldap/state/run/ldapi");

    @Supported
    public static final KnownKey ldap_master_url = KnownKey.newKey("");
    public static final KnownKey ldap_bind_url = KnownKey.newKey("");;

    @Supported
    public static final KnownKey ldap_is_master = KnownKey.newKey(false);

    @Supported
    public static final KnownKey ldap_root_password = KnownKey.newKey("zimbra").protect();

    @Supported
    public static final KnownKey ldap_connect_timeout = KnownKey.newKey(30000);

    @Supported
    public static final KnownKey ldap_read_timeout = KnownKey.newKey(300000);

    @Supported
    public static final KnownKey ldap_deref_aliases = KnownKey.newKey("always");

    @Supported
    public static final KnownKey ldap_connect_pool_master = KnownKey.newKey(false);

    @Supported
    public static final KnownKey ldap_connect_pool_debug = KnownKey.newKey(false);

    @Supported
    public static final KnownKey ldap_connect_pool_initsize = KnownKey.newKey(1);

    @Supported
    public static final KnownKey ldap_connect_pool_maxsize = KnownKey.newKey(50);

    @Supported
    public static final KnownKey ldap_connect_pool_prefsize = KnownKey.newKey(0);

    @Supported
    public static final KnownKey ldap_connect_pool_timeout = KnownKey.newKey(120000);

    @Supported
    public static final KnownKey ldap_connect_pool_health_check_on_checkout_enabled = KnownKey.newKey(false);

    @Supported
    public static final KnownKey ldap_connect_pool_health_check_background_interval_millis = KnownKey.newKey(30000);

    @Supported
    public static final KnownKey ldap_connect_pool_health_check_max_response_time_millis = KnownKey.newKey(30000);

    @Supported
    public static final KnownKey ldap_replication_password = KnownKey.newKey("zmreplica");

    @Supported
    public static final KnownKey ldap_postfix_password = KnownKey.newKey("zmpostfix");

    @Supported
    public static final KnownKey ldap_amavis_password = KnownKey.newKey("zmamavis");
    public static final KnownKey ldap_nginx_password = KnownKey.newKey("zmnginx");
    public static final KnownKey ldap_bes_searcher_password = KnownKey.newKey("zmbes-searcher");

    @Supported
    public static final KnownKey ldap_starttls_supported = KnownKey.newKey(0);

    @Supported
    public static final KnownKey ldap_starttls_required = KnownKey.newKey(true);

    @Supported
    public static final KnownKey zimbra_directory_max_search_result = KnownKey.newKey(5000);

    public static final KnownKey ldap_common_loglevel = KnownKey.newKey(49152);
    public static final KnownKey ldap_common_require_tls = KnownKey.newKey(0);
    public static final KnownKey ldap_common_threads = KnownKey.newKey(8);
    public static final KnownKey ldap_common_toolthreads = KnownKey.newKey(2);
    public static final KnownKey ldap_common_writetimeout = KnownKey.newKey(360);
    public static final KnownKey ldap_common_tlsprotocolmin = KnownKey.newKey("3.1");
    public static final KnownKey ldap_common_tlsciphersuite = KnownKey.newKey("MEDIUM:HIGH");
    public static final KnownKey ldap_db_envflags = KnownKey.newKey("writemap nometasync");
    public static final KnownKey ldap_db_maxsize = KnownKey.newKey(85899345920L);
    public static final KnownKey ldap_db_rtxnsize = KnownKey.newKey(0L);
    public static final KnownKey ldap_accesslog_maxsize = KnownKey.newKey(85899345920L);
    public static final KnownKey ldap_accesslog_envflags = KnownKey.newKey("writemap nometasync");
    public static final KnownKey ldap_overlay_syncprov_checkpoint = KnownKey.newKey("20 10");
    public static final KnownKey ldap_overlay_syncprov_sessionlog = KnownKey.newKey(10000000L);
    public static final KnownKey ldap_overlay_accesslog_logpurge = KnownKey.newKey("01+00:00  00+04:00");
    public static final KnownKey ldap_monitor_mdb = KnownKey.newKey("true");
    public static final KnownKey ldap_monitor_alert_only = KnownKey.newKey("true");
    public static final KnownKey ldap_monitor_warning = KnownKey.newKey(80);
    public static final KnownKey ldap_monitor_critical = KnownKey.newKey(90);
    public static final KnownKey ldap_monitor_growth = KnownKey.newKey(25);

    public static final KnownKey postjournal_enabled = KnownKey.newKey("false");
    public static final KnownKey postjournal_helo_name = KnownKey.newKey("localhost");
    public static final KnownKey postjournal_reinject_host = KnownKey.newKey(null);
    public static final KnownKey postjournal_archive_host = KnownKey.newKey(null);
    public static final KnownKey postjournal_archive_rcpt_to = KnownKey.newKey("<>");
    public static final KnownKey postjournal_archive_bounce_to = KnownKey.newKey("<>");
    public static final KnownKey postjournal_strip_postfix_proxy = KnownKey.newKey(1);
    public static final KnownKey postjournal_per_user_journaling = KnownKey.newKey(1);
    public static final KnownKey postjournal_smtp_read_timeout = KnownKey.newKey(60);

    public static final KnownKey empty_folder_batch_sleep_ms = KnownKey.newKey(1L);

    @Supported
    public static final KnownKey ldap_cache_account_maxsize = KnownKey.newKey(20000);

    @Supported
    public static final KnownKey ldap_cache_account_maxage = KnownKey.newKey(15);

    @Supported
    public static final KnownKey ldap_cache_cos_maxsize = KnownKey.newKey(100);

    @Supported
    public static final KnownKey ldap_cache_cos_maxage = KnownKey.newKey(15);

    @Supported
    public static final KnownKey ldap_cache_share_locator_maxsize = KnownKey.newKey(5000);

    @Supported
    public static final KnownKey ldap_cache_share_locator_maxage = KnownKey.newKey(15);

    @Supported
    public static final KnownKey ldap_cache_domain_maxsize = KnownKey.newKey(500);

    @Supported
    public static final KnownKey ldap_cache_domain_maxage = KnownKey.newKey(15);

    @Supported
    public static final KnownKey ldap_cache_mime_maxage = KnownKey.newKey(15);


    public static final KnownKey ldap_cache_external_domain_maxsize = KnownKey.newKey(10000);
    public static final KnownKey ldap_cache_external_domain_maxage = KnownKey.newKey(15);
    public static final KnownKey ldap_cache_group_maxsize = KnownKey.newKey(2000);
    public static final KnownKey ldap_cache_group_maxage = KnownKey.newKey(15);
    public static final KnownKey ldap_cache_right_maxsize = KnownKey.newKey(100);
    public static final KnownKey ldap_cache_right_maxage = KnownKey.newKey(15);
    public static final KnownKey ldap_cache_server_maxsize = KnownKey.newKey(100);
    public static final KnownKey ldap_cache_server_maxage = KnownKey.newKey(15);
    public static final KnownKey ldap_cache_ucservice_maxsize = KnownKey.newKey(100);
    public static final KnownKey ldap_cache_ucservice_maxage = KnownKey.newKey(15);
    public static final KnownKey ldap_cache_alwaysoncluster_maxsize = KnownKey.newKey(100);
    public static final KnownKey ldap_cache_alwaysoncluster_maxage = KnownKey.newKey(15);

    @Supported
    public static final KnownKey ldap_cache_timezone_maxsize = KnownKey.newKey(100);
    public static final KnownKey ldap_cache_xmppcomponent_maxsize = KnownKey.newKey(100);
    public static final KnownKey ldap_cache_xmppcomponent_maxage = KnownKey.newKey(15);

    @Supported
    public static final KnownKey ldap_cache_zimlet_maxsize = KnownKey.newKey(100);

    @Supported
    public static final KnownKey ldap_cache_zimlet_maxage = KnownKey.newKey(15);

    public static final KnownKey ldap_cache_custom_dynamic_group_membership_maxage_ms =
            KnownKey.newKey(10 * Constants.MILLIS_PER_MINUTE);

    public static final KnownKey ldap_cache_reverseproxylookup_domain_maxsize = KnownKey.newKey(100);
    public static final KnownKey ldap_cache_reverseproxylookup_domain_maxage = KnownKey.newKey(15);
    public static final KnownKey ldap_cache_reverseproxylookup_server_maxsize = KnownKey.newKey(100);
    public static final KnownKey ldap_cache_reverseproxylookup_server_maxage = KnownKey.newKey(15);

    // This combination will consume 128M (128K per target) of memory if the cache is full
    public static final KnownKey acl_cache_target_maxsize = KnownKey.newKey(1024);
    public static final KnownKey acl_cache_target_maxage = KnownKey.newKey(15);
    public static final KnownKey acl_cache_credential_maxsize = KnownKey.newKey(512);
    public static final KnownKey acl_cache_enabled = KnownKey.newKey(true);

    @Supported
    public static final KnownKey gal_group_cache_maxsize_per_domain = KnownKey.newKey(0);

    @Supported
    public static final KnownKey gal_group_cache_maxsize_domains = KnownKey.newKey(10);

    @Supported
    public static final KnownKey gal_group_cache_maxage = KnownKey.newKey(10080);  // 7 days

    public static final KnownKey calendar_resource_ldap_search_maxsize = KnownKey.newKey(1000);

    // This value is stored here for use by zmmycnf program. Changing this
    // setting does not immediately reflect in MySQL server. You will have to,
    // with abundant precaution, re-generate my.cnf and restart MySQL server for
    // the change to take effect.
    @Supported
    public static final KnownKey mysql_data_directory = KnownKey.newKey("${zimbra_db_directory}/data");

    @Supported
    public static final KnownKey mysql_socket = KnownKey.newKey("/opt/zimbra/data/tmp/mysql/mysql.sock");

    @Supported
    public static final KnownKey mysql_pidfile = KnownKey.newKey("/opt/zimbra/log/mysql.pid");

    @Supported
    public static final KnownKey mysql_mycnf = KnownKey.newKey("/opt/zimbra/conf/my.cnf");

    @Supported
    public static final KnownKey mysql_errlogfile = KnownKey.newKey("/opt/zimbra/log/mysql_error.log");

    @Supported
    public static final KnownKey mysql_bind_address = KnownKey.newKey(null);

    @Supported
    public static final KnownKey mysql_port = KnownKey.newKey(7306);

    @Supported
    public static final KnownKey mysql_root_password = KnownKey.newKey("zimbra").protect();

    @Supported
    public static final KnownKey mysql_memory_percent = KnownKey.newKey(30);
    public static final KnownKey mysql_innodb_log_buffer_size = KnownKey.newKey(null);
    public static final KnownKey mysql_innodb_log_file_size = KnownKey.newKey(null);
    public static final KnownKey mysql_sort_buffer_size = KnownKey.newKey(null);
    public static final KnownKey mysql_read_buffer_size = KnownKey.newKey(null);

    @Supported
    public static final KnownKey mysql_backup_retention = KnownKey.newKey(0);

    @Supported
    public static final KnownKey derby_properties = KnownKey.newKey("${zimbra_home}/conf/derby.properties");

    public final static KnownKey logger_data_directory = KnownKey.newKey("${zimbra_home}/logger/db/data");
    public final static KnownKey logger_zmrrdfetch_port = KnownKey.newKey(10663);

    public static final KnownKey cbpolicyd_pid_file = KnownKey.newKey("${zimbra_log_directory}/cbpolicyd.pid");
    public static final KnownKey cbpolicyd_log_file = KnownKey.newKey("${zimbra_log_directory}/cbpolicyd.log");
    public static final KnownKey cbpolicyd_db_file = KnownKey.newKey("${zimbra_home}/data/cbpolicyd/db/cbpolicyd.sqlitedb");
    public static final KnownKey cbpolicyd_cache_file = KnownKey.newKey("${zimbra_home}/data/cbpolicyd/cbpolicyd.cache");
    public static final KnownKey cbpolicyd_log_mail = KnownKey.newKey("main");
    public static final KnownKey cbpolicyd_log_detail = KnownKey.newKey("modules");

    public static final KnownKey sqlite_shared_cache_enabled = KnownKey.newKey(false);
    public static final KnownKey sqlite_cache_size = KnownKey.newKey(500);
    public static final KnownKey sqlite_journal_mode = KnownKey.newKey("PERSIST");
    public static final KnownKey sqlite_page_size = KnownKey.newKey(4096);
    public static final KnownKey sqlite_sync_mode = KnownKey.newKey("NORMAL");

    @Supported
    public static final KnownKey mailboxd_directory = KnownKey.newKey("${zimbra_home}/mailboxd");

    @Supported
    public static final KnownKey mailboxd_java_heap_size = KnownKey.newKey(null);

    @Supported
    public static final KnownKey mailboxd_java_heap_new_size_percent = KnownKey.newKey(25);

    @Supported
    public static final KnownKey mailboxd_thread_stack_size = KnownKey.newKey("256k");

    @Supported
    public static final KnownKey mailboxd_java_options = KnownKey.newKey("-server" +
            " -Dhttps.protocols=TLSv1,TLSv1.1,TLSv1.2" +
            " -Djdk.tls.client.protocols=TLSv1,TLSv1.1,TLSv1.2" +
            " -Djava.awt.headless=true" +
            " -Dsun.net.inetaddr.ttl=${networkaddress_cache_ttl}" +
            " -Dorg.apache.jasper.compiler.disablejsr199=true" +
            " -XX:+UseG1GC" +
            " -XX:SoftRefLRUPolicyMSPerMB=1" +
            " -XX:-OmitStackTraceInFastThrow" +
            " -verbose:gc" +
            " -Xlog:gc*=debug,safepoint=info:file=/opt/zimbra/log/gc.log:time:filecount=20,filesize=10m");
    @Supported
    public static final KnownKey mailboxd_pidfile = KnownKey.newKey("${zimbra_log_directory}/mailboxd.pid");

    @Supported
    public static final KnownKey mailboxd_keystore = KnownKey.newKey("${mailboxd_directory}/etc/keystore");

    @Supported
    public static final KnownKey mailboxd_keystore_password = KnownKey.newKey("zimbra");

    public static final KnownKey mailboxd_keystore_base = KnownKey.newKey("${zimbra_home}/conf/keystore.base");
    public static final KnownKey mailboxd_keystore_base_password = KnownKey.newKey("zimbra");

    @Supported
    public static final KnownKey mailboxd_truststore = KnownKey.newKey("${zimbra_java_home}/lib/security/cacerts");

    @Supported
    public static final KnownKey mailboxd_truststore_password = KnownKey.newKey("changeit");

    public static final KnownKey mailboxd_output_filename = KnownKey.newKey("zmmailboxd.out");

    @Supported
    public static final KnownKey mailboxd_output_file = KnownKey.newKey("${zimbra_log_directory}/${mailboxd_output_filename}");

    @Supported
    public static final KnownKey mailboxd_output_rotate_interval = KnownKey.newKey(86400);

    @Supported
    public static final KnownKey client_ssl_truststore = KnownKey.newKey("${mailboxd_truststore}");

    @Supported
    public static final KnownKey client_ssl_truststore_password = KnownKey.newKey("${mailboxd_truststore_password}");

    @Supported
    public static final KnownKey ssl_allow_untrusted_certs = KnownKey.newKey(false);

    public static final KnownKey ssl_allow_mismatched_certs = KnownKey.newKey(true);

    public static final KnownKey ssl_allow_accept_untrusted_certs = KnownKey.newKey(true);

    public static final KnownKey ssl_disable_dh_cipher_suite = KnownKey.newKey(true);

    public static final KnownKey ssl_default_digest = KnownKey.newKey("sha256");

    @Supported
    public static final KnownKey zimlet_directory = KnownKey.newKey("${zimbra_home}/zimlets-deployed");
    public static final KnownKey zimlet_deploy_timeout = KnownKey.newKey("10"); //seconds

    @Supported
    public static final KnownKey calendar_outlook_compatible_allday_events = KnownKey.newKey(false);

    @Supported
    public static final KnownKey calendar_entourage_compatible_timezones = KnownKey.newKey(true);
    public static final KnownKey calendar_apple_ical_compatible_canceled_instances = KnownKey.newKey(true);

    @Supported
    public static final KnownKey calendar_ics_import_full_parse_max_size = KnownKey.newKey(131072); // 128KB
    public static final KnownKey calendar_ics_export_buffer_size = KnownKey.newKey(131072); // 128KB
    public static final KnownKey calendar_max_desc_in_metadata = KnownKey.newKey(4096); // 4KB
    public static final KnownKey calendar_allow_invite_without_method = KnownKey.newKey(false);
    public static final KnownKey calendar_freebusy_max_days = KnownKey.newKey(366);
    public static final KnownKey calendar_search_max_days  = KnownKey.newKey(400);
    public static final KnownKey exchange_free_busy_interval_min = KnownKey.newKey(15);

    @Supported
    public static final KnownKey calendar_cache_enabled = KnownKey.newKey(true);

    @Supported
    public static final KnownKey calendar_cache_directory = KnownKey.newKey("${zimbra_tmp_directory}/calcache");

    @Supported
    public static final KnownKey calendar_cache_lru_size = KnownKey.newKey(1000);

    @Supported
    public static final KnownKey calendar_cache_range_month_from = KnownKey.newKey(0);

    @Supported
    public static final KnownKey calendar_cache_range_months = KnownKey.newKey(3);
    public static final KnownKey calendar_cache_max_stale_items = KnownKey.newKey(10);
    public static final KnownKey calendar_exchange_form_auth_url = KnownKey.newKey("/exchweb/bin/auth/owaauth.dll");
    public static final KnownKey calendar_item_get_max_retries = KnownKey.newKey(100);

    public static final KnownKey spnego_java_options =  KnownKey.newKey(
            "-Djava.security.krb5.conf=${mailboxd_directory}/etc/krb5.ini " +
            "-Djava.security.auth.login.config=${mailboxd_directory}/etc/spnego.conf " +
            "-Djavax.security.auth.useSubjectCredsOnly=false");

    public static final KnownKey text_attachments_base64 = KnownKey.newKey(true);

    public static final KnownKey nio_imap_enabled = KnownKey.newKey(true);
    public static final KnownKey nio_pop3_enabled = KnownKey.newKey(true);

    public static final KnownKey nio_max_write_queue_size = KnownKey.newKey(10000);

    public static final KnownKey imap_max_request_size = KnownKey.newKey(10 * 1024);
    public static final KnownKey imap_max_nesting_in_search_request = KnownKey.newKey(100);

    @Supported
    @Reloadable
    public static final KnownKey imap_max_consecutive_error = KnownKey.newKey(5);

    // Default 3 days.  Without limit 1 server was needing to restart every 30 to 45 days
    public static final KnownKey imap_noninteractive_session_cache_maxage_days = KnownKey.newKey(3);
    public static final KnownKey imap_use_ehcache = KnownKey.newKey(true);
    public static final KnownKey imap_write_timeout = KnownKey.newKey(10);
    public static final KnownKey imap_write_chunk_size = KnownKey.newKey(8 * 1024);
    public static final KnownKey imap_thread_keep_alive_time = KnownKey.newKey(60);
    public static final KnownKey imap_max_idle_time = KnownKey.newKey(60);
    public static final KnownKey imap_authenticated_max_idle_time = KnownKey.newKey(1800);
    public static final KnownKey imap_throttle_ip_limit = KnownKey.newKey(5000);
    public static final KnownKey imap_throttle_acct_limit = KnownKey.newKey(5000);
    public static final KnownKey imap_throttle_command_limit = KnownKey.newKey(25);
    public static final KnownKey imap_throttle_fetch = KnownKey.newKey(true);
    public static final KnownKey data_source_imap_reuse_connections = KnownKey.newKey(false);

    @Supported
    public static final KnownKey imapd_keystore = KnownKey.newKey("/opt/zimbra/conf/imapd.keystore");
    @Supported
    public static final KnownKey imapd_keystore_password = KnownKey.newKey("${mailboxd_keystore_password}");
    @Supported
    public static final KnownKey imapd_java_options = KnownKey.newKey("");
    @Supported
    public static final KnownKey imapd_java_heap_size = KnownKey.newKey("");
    @Supported
    public static final KnownKey imapd_java_heap_new_size_percent = KnownKey.newKey("${mailboxd_java_heap_new_size_percent}");
    @Supported
    public static final KnownKey imapd_tmp_directory = KnownKey.newKey("${zimbra_tmp_directory}/imapd");
    @Supported
    public static final KnownKey imapd_class_store = KnownKey.newKey("com.zimbra.cs.store.external.ImapTransientStoreManager");

    public static final KnownKey pop3_write_timeout = KnownKey.newKey(10);
    public static final KnownKey pop3_thread_keep_alive_time = KnownKey.newKey(60);
    public static final KnownKey pop3_max_idle_time = KnownKey.newKey(60);
    public static final KnownKey pop3_throttle_ip_limit = KnownKey.newKey(5000);
    public static final KnownKey pop3_throttle_acct_limit = KnownKey.newKey(5000);
    public static final KnownKey pop3_max_consecutive_error = KnownKey.newKey(5);

    public static final KnownKey lmtp_throttle_ip_limit = KnownKey.newKey(0);

    public static final KnownKey milter_bind_port = KnownKey.newKey(0);
    public static final KnownKey milter_bind_address = KnownKey.newKey(null);
    /* postfix 2.11 has 2 timeouts which affect whether to accept a message when DATA is coming slowly from the
     * remote system.  One is every 300s (smtpd_timeout?) which fires when not data arrives for that time.
     * The other gets noticed once all data has been read if more than 3600s (ipc_timeout?) has passed since the
     * connection was initiated and results in '451 4.3.0 Error: queue file write error'
     * Commands are sent to milter for "mail from" and "rcpt to" entries, then potentially no
     * further communication is made until all data for the message has been read, so
     * milter_max_idle_time needs to be long enough for that.  The value of milter_max_idle_time
     * is to ensure we drop the connection if there is a problem at the MTA end - hence the
     * default value is slightly longer than the max time the MTA should need.
     */
    public static final KnownKey milter_max_idle_time = KnownKey.newKey(3630);
    public static final KnownKey milter_in_process_mode = KnownKey.newKey(false);
    public static final KnownKey milter_write_timeout = KnownKey.newKey(10);
    public static final KnownKey milter_write_chunk_size = KnownKey.newKey(1024);
    public static final KnownKey milter_thread_keep_alive_time = KnownKey.newKey(60);

    @Supported
    public static final KnownKey krb5_keytab = KnownKey.newKey("${zimbra_home}/conf/krb5.keytab");
    public static final KnownKey krb5_service_principal_from_interface_address = KnownKey.newKey(false);

    @Supported
    public static final KnownKey krb5_debug_enabled = KnownKey.newKey(false);

    @Supported
    public static final KnownKey zimbra_mtareport_max_users = KnownKey.newKey(50);

    @Supported
    public static final KnownKey zimbra_mtareport_max_hosts = KnownKey.newKey(50);

    public static final KnownKey zmconfigd_enable_config_restarts = KnownKey.newKey("true");
    public static final KnownKey zmconfigd_interval = KnownKey.newKey(60);
    public static final KnownKey zmconfigd_log_level = KnownKey.newKey(3);
    public static final KnownKey zmconfigd_listen_port = KnownKey.newKey(7171);
    public static final KnownKey zmconfigd_max_failed_restarts = KnownKey.newKey(3);
    public static final KnownKey zmconfigd_startup_pause = KnownKey.newKey(60);

    public static final KnownKey zimbra_configrewrite_timeout = KnownKey.newKey(120);

    @Supported
    public static final KnownKey zimbra_mailbox_groups = KnownKey.newKey(100);

    /*
    public static final KnownKey zimbra_class_ldap_client = KnownKey.newKey("com.zimbra.cs.ldap.jndi.JNDILdapClient");
    public static final KnownKey zimbra_class_provisioning = KnownKey.newKey("com.zimbra.cs.account.ldap.legacy.LegacyLdapProvisioning");
    */

    public static final KnownKey zimbra_class_ldap_client = KnownKey.newKey("com.zimbra.cs.ldap.unboundid.UBIDLdapClient");
    public static final KnownKey zimbra_class_provisioning = KnownKey.newKey("com.zimbra.cs.account.ldap.LdapProvisioning");


    public static final KnownKey zimbra_class_accessmanager = KnownKey.newKey("com.zimbra.cs.account.accesscontrol.ACLAccessManager");
    public static final KnownKey zimbra_class_mboxmanager = KnownKey.newKey("com.zimbra.cs.mailbox.MailboxManager");
    public static final KnownKey zimbra_class_database = KnownKey.newKey("com.zimbra.cs.db.MariaDB");
    public static final KnownKey zimbra_class_store = KnownKey.newKey("com.zimbra.cs.store.file.FileBlobStore");
    public static final KnownKey zimbra_class_index_store_factory = KnownKey.newKey("com.zimbra.cs.index.LuceneIndex$Factory");
    // public static final KnownKey zimbra_class_index_store_factory = KnownKey.newKey("com.zimbra.cs.index.elasticsearch.ElasticSearchIndex$Factory");
    public static final KnownKey zimbra_class_application = KnownKey.newKey("com.zimbra.cs.util.ZimbraApplication");
    public static final KnownKey zimbra_class_rulerewriterfactory = KnownKey.newKey("com.zimbra.cs.filter.RuleRewriterFactory");
    public static final KnownKey zimbra_class_datasourcemanager = KnownKey.newKey("com.zimbra.cs.datasource.DataSourceManager");
    public static final KnownKey zimbra_class_attrmanager = KnownKey.newKey("com.zimbra.cs.account.AttributeManager");
    public static final KnownKey zimbra_class_soapsessionfactory = KnownKey.newKey("com.zimbra.soap.SoapSessionFactory");
    public static final KnownKey zimbra_class_dbconnfactory = KnownKey.newKey("com.zimbra.cs.db.ZimbraConnectionFactory");
    public static final KnownKey zimbra_class_customproxyselector = KnownKey.newKey(""); //intentionally has no value; set one if u want to use a custom proxy selector
    public static final KnownKey zimbra_class_galgroupinfoprovider = KnownKey.newKey("com.zimbra.cs.gal.GalGroupInfoProvider");
    public static final KnownKey zimbra_class_jsieve_comparators_ascii_casemap = KnownKey.newKey("com.zimbra.cs.filter.ZimbraAsciiCasemap");
    public static final KnownKey zimbra_class_jsieve_comparators_ascii_numeric = KnownKey.newKey("com.zimbra.cs.filter.ZimbraAsciiNumeric");
    public static final KnownKey zimbra_class_jsieve_comparators_octet = KnownKey.newKey("com.zimbra.cs.filter.ZimbraOctet");
    public static final KnownKey zimbra_class_two_factor_auth_factory = KnownKey.newKey("com.zimbra.cs.account.auth.twofactor.TwoFactorAuth$DefaultFactory");

    // XXX REMOVE AND RELEASE NOTE
    public static final KnownKey data_source_trust_self_signed_certs = KnownKey.newKey(false);
    public static final KnownKey data_source_fetch_size = KnownKey.newKey(5);
    public static final KnownKey data_source_max_message_memory_size = KnownKey.newKey(2097152); // 2 MB
    public static final KnownKey data_source_new_sync_enabled = KnownKey.newKey(false);
    public static final KnownKey data_source_xsync_class = KnownKey.newKey("");
    public static final KnownKey data_source_xsync_factory_class = KnownKey.newKey("");
    public static final KnownKey data_source_config = KnownKey.newKey("${zimbra_home}/conf/datasource.xml");
    public static final KnownKey data_source_ioexception_handler_class = KnownKey.newKey("com.zimbra.cs.datasource.IOExceptionHandler");

    @Supported
    public static final KnownKey timezone_file = KnownKey.newKey("${zimbra_home}/conf/timezones.ics");

    public static final KnownKey search_disable_database_hints = KnownKey.newKey(false);
    public static final KnownKey search_dbfirst_term_percentage_cutoff = KnownKey.newKey(0.8F);
    public static final KnownKey search_tagged_item_count_join_query_cutoff = KnownKey.newKey(1000); //beyond this limit server will not use join in the query while fetching unread items

    public static final KnownKey zmstat_interval = KnownKey.newKey(30);
    public static final KnownKey zmstat_disk_interval = KnownKey.newKey(600);
    public static final KnownKey zmstat_max_retention = KnownKey.newKey(0);

    public static final KnownKey zmstat_df_excludes = KnownKey.newKey("");

    public static final KnownKey zimbra_noop_default_timeout = KnownKey.newKey(300);
    public static final KnownKey zimbra_noop_min_timeout = KnownKey.newKey(30);
    public static final KnownKey zimbra_noop_max_timeout = KnownKey.newKey(1200);
    public static final KnownKey zimbra_waitset_default_request_timeout = KnownKey.newKey(300);
    public static final KnownKey zimbra_waitset_min_request_timeout = KnownKey.newKey(30);
    public static final KnownKey zimbra_waitset_max_request_timeout = KnownKey.newKey(1200);

    //Timeout active waitset thread those are not updated within timeout limit. Default 20 mins
    public static final KnownKey zimbra_active_waitset_timeout_minutes = KnownKey.newKey(20);

    public static final KnownKey zimbra_waitset_max_per_account = KnownKey.newKey(5);
    public static final KnownKey zmdisklog_warn_threshold = KnownKey.newKey(85);
    public static final KnownKey zmdisklog_critical_threshold = KnownKey.newKey(95);

    // *_disable_timeout settings are here for bug 56458
    // This is a workaround for an issue in Jetty 6.1.22.zc6m when we upgrade
    // we should re-evaluate/remove these settings and the code that uses them
    public static final KnownKey zimbra_archive_formatter_disable_timeout = KnownKey.newKey(true);
    public static final KnownKey zimbra_csv_formatter_disable_timeout = KnownKey.newKey(true);
    public static final KnownKey zimbra_archive_formatter_search_chunk_size = KnownKey.newKey(4096);
    public static final KnownKey zimbra_gal_sync_disable_timeout = KnownKey.newKey(true);
    // for bug 79865
    /**
     * The max idle time for an HTTP DAV Method in milliseconds. Timeout 0 implies an infinite timeout
     * If not setting to 0, suggest at least 600000 (10 minutes)
     */
    public static final KnownKey zimbra_dav_max_idle_time_ms = KnownKey.newKey(0);

    public static final KnownKey zimbra_admin_waitset_default_request_timeout = KnownKey.newKey(300);
    public static final KnownKey zimbra_admin_waitset_min_request_timeout = KnownKey.newKey(0);
    public static final KnownKey zimbra_admin_waitset_max_request_timeout = KnownKey.newKey(3600);

    public static final KnownKey zimbra_waitset_initial_sleep_time = KnownKey.newKey(1000);
    public static final KnownKey zimbra_waitset_nodata_sleep_time = KnownKey.newKey(3000);

    public static final KnownKey zimbra_csv_mapping_file = KnownKey.newKey("${zimbra_home}/conf/zimbra-contact-fields.xml");

    public static final KnownKey zimbra_auth_provider = KnownKey.newKey("");
    public static final KnownKey zimbra_authtoken_cache_size = KnownKey.newKey(5000);
    public static final KnownKey zimbra_deregistered_authtoken_queue_size = KnownKey.newKey(5000);
    public static final KnownKey zimbra_jwt_cookie_size_limit = KnownKey.newKey(4096);
    public static final KnownKey zimbra_authtoken_cookie_domain = KnownKey.newKey("");
    public static final KnownKey zimbra_zmjava_options = KnownKey.newKey("-Xmx256m" +
            " -Dhttps.protocols=TLSv1,TLSv1.1,TLSv1.2" +
            " -Djdk.tls.client.protocols=TLSv1,TLSv1.1,TLSv1.2");
    public static final KnownKey zimbra_zmjava_java_library_path = KnownKey.newKey("");
    public static final KnownKey zimbra_zmjava_java_ext_dirs = KnownKey.newKey("");
    public static final KnownKey debug_xmpp_disable_client_tls = KnownKey.newKey(0);
    public static final KnownKey im_dnsutil_dnsoverride = KnownKey.newKey("");

    @Supported
    @Reloadable
    public static final KnownKey zimbra_enable_text_extraction = KnownKey.newKey(true);

    /**
     * {@code true} to use Zimbra's SMTP client implementation
     * ({@code com.zimbra.cs.mailclient.smtp.SmtpTransport}),
     * otherwise use JavaMail's default implementation
     * ({@code com.sun.mail.smtp.SMTPTransport}).
     */
    public static final KnownKey javamail_zsmtp = KnownKey.newKey(true);
    /**
     * {@code true} to use Zimbra's MIME parser implementation
     * ({@code com.zimbra.common.mime.shim.JavaMailMimeMessage}),
     * otherwise use JavaMail's default implementation
     * ({@code javax.mail.internet.MimemMessage}).
     */
    public static final KnownKey javamail_zparser = KnownKey.newKey(true);
    public static final KnownKey javamail_pop3_debug = KnownKey.newKey(false);
    public static final KnownKey javamail_imap_debug = KnownKey.newKey(false);
    public static final KnownKey javamail_smtp_debug = KnownKey.newKey(false);
    public static final KnownKey javamail_pop3_timeout = KnownKey.newKey(60);
    public static final KnownKey javamail_imap_timeout = KnownKey.newKey(60);
    public static final KnownKey javamail_smtp_timeout = KnownKey.newKey(60);
    public static final KnownKey javamail_pop3_test_timeout = KnownKey.newKey(20);
    public static final KnownKey javamail_imap_test_timeout = KnownKey.newKey(20);
    public static final KnownKey javamail_pop3_enable_starttls = KnownKey.newKey(true);
    public static final KnownKey javamail_imap_enable_starttls = KnownKey.newKey(true);
    public static final KnownKey javamail_smtp_enable_starttls = KnownKey.newKey(true);

    public static final KnownKey mime_max_recursion = KnownKey.newKey(20);
    public static final KnownKey mime_promote_empty_multipart = KnownKey.newKey(true);
    public static final KnownKey mime_handle_nonprintable_subject = KnownKey.newKey(true);
    public static final KnownKey mime_encode_missing_blob = KnownKey.newKey(true);
    public static final KnownKey mime_exclude_empty_content = KnownKey.newKey(true);
    public static final KnownKey mime_encode_compound_xwiniso2022jp_as_iso2022jp = KnownKey.newKey(true);
    public static final KnownKey mime_split_address_at_semicolon = KnownKey.newKey(true);

    public static final KnownKey yauth_baseuri = KnownKey.newKey("https://login.yahoo.com/WSLogin/V1");

    public static final KnownKey purge_initial_sleep_ms = KnownKey.newKey(30 * Constants.MILLIS_PER_MINUTE);

    public static final KnownKey conversation_max_age_ms = KnownKey.newKey(31 * Constants.MILLIS_PER_DAY);
    public static final KnownKey tombstone_max_age_ms = KnownKey.newKey(3 * Constants.MILLIS_PER_MONTH);

    public static final KnownKey autoprov_initial_sleep_ms = KnownKey.newKey(5 * Constants.MILLIS_PER_MINUTE);

    @Supported
    public static final KnownKey httpclient_internal_connmgr_max_host_connections = KnownKey.newKey(100);
    @Supported
    public static final KnownKey httpclient_external_connmgr_max_host_connections = KnownKey.newKey(100);

    @Supported
    public static final KnownKey httpclient_internal_connmgr_max_total_connections = KnownKey.newKey(300);
    @Supported
    public static final KnownKey httpclient_external_connmgr_max_total_connections = KnownKey.newKey(300);

    public static final KnownKey httpclient_internal_connmgr_stale_connection_check = KnownKey.newKey(true);
    public static final KnownKey httpclient_external_connmgr_stale_connection_check = KnownKey.newKey(true);

    public static final KnownKey httpclient_internal_connmgr_tcp_nodelay = KnownKey.newKey(false);
    public static final KnownKey httpclient_external_connmgr_tcp_nodelay = KnownKey.newKey(false);

    public static final KnownKey httpclient_internal_connmgr_connection_timeout = KnownKey.newKey(25 * Constants.MILLIS_PER_SECOND);
    public static final KnownKey httpclient_external_connmgr_connection_timeout = KnownKey.newKey(25 * Constants.MILLIS_PER_SECOND);

    public static final KnownKey httpclient_internal_connmgr_so_timeout = KnownKey.newKey(60 * Constants.MILLIS_PER_SECOND);
    public static final KnownKey httpclient_external_connmgr_so_timeout = KnownKey.newKey(45 * Constants.MILLIS_PER_SECOND);

    public static final KnownKey httpclient_internal_client_connection_timeout = KnownKey.newKey(30 * Constants.MILLIS_PER_SECOND);
    public static final KnownKey httpclient_external_client_connection_timeout = KnownKey.newKey(30 * Constants.MILLIS_PER_SECOND);

    public static final KnownKey httpclient_internal_connmgr_idle_reaper_sleep_interval = KnownKey.newKey(5 * Constants.MILLIS_PER_MINUTE);
    public static final KnownKey httpclient_external_connmgr_idle_reaper_sleep_interval = KnownKey.newKey(5 * Constants.MILLIS_PER_MINUTE);

    public static final KnownKey httpclient_internal_connmgr_idle_reaper_connection_timeout = KnownKey.newKey(5 * Constants.MILLIS_PER_MINUTE);
    public static final KnownKey httpclient_external_connmgr_idle_reaper_connection_timeout = KnownKey.newKey(5 * Constants.MILLIS_PER_MINUTE);

    public static final KnownKey httpclient_soaphttptransport_retry_count = KnownKey.newKey(2);
    public static final KnownKey httpclient_soaphttptransport_so_timeout = KnownKey.newKey(300 * Constants.MILLIS_PER_SECOND);
    public static final KnownKey httpclient_soaphttptransport_keepalive_connections = KnownKey.newKey(true);

    /**
     * Bug: 47051 Known key for the CLI utilities SOAP HTTP transport timeout.
     * The default value is set to 0 i.e. no timeout.
     */
    public static final KnownKey cli_httpclient_soaphttptransport_so_timeout  = KnownKey.newKey(0);


    public static final KnownKey httpclient_convertd_so_timeout = KnownKey.newKey(-1);
    public static final KnownKey httpclient_convertd_keepalive_connections = KnownKey.newKey(true);

    @Supported
    public static final KnownKey client_use_system_proxy = KnownKey.newKey(false);

    @Supported
    public static final KnownKey client_use_native_proxy_selector = KnownKey.newKey(false);

    public static final KnownKey shared_mime_info_globs = KnownKey.newKey("${zimbra_home}/conf/globs2");
    public static final KnownKey shared_mime_info_magic = KnownKey.newKey("${zimbra_home}/conf/magic");

    public static final KnownKey xmpp_server_tls_enabled = KnownKey.newKey(true);

    public static final KnownKey xmpp_server_dialback_enabled = KnownKey.newKey(true);

    public static final KnownKey xmpp_server_session_allowmultiple = KnownKey.newKey(true);

    public static final KnownKey xmpp_server_session_idle = KnownKey.newKey(20 * 60 * 1000);

    public static final KnownKey xmpp_server_session_idle_check_time = KnownKey.newKey(5 * 60 * 1000);

    public static final KnownKey xmpp_server_processing_core_threads = KnownKey.newKey(2);

    public static final KnownKey xmpp_server_processing_max_threads = KnownKey.newKey(50);

    public static final KnownKey xmpp_server_processing_queue = KnownKey.newKey(50);

    public static final KnownKey xmpp_server_outgoing_max_threads = KnownKey.newKey(20);

    public static final KnownKey xmpp_server_outgoing_queue = KnownKey.newKey(50);

    public static final KnownKey xmpp_server_read_timeout = KnownKey.newKey(3 * 60 * 1000);

    public static final KnownKey xmpp_server_socket_remoteport = KnownKey.newKey(5269);

    public static final KnownKey xmpp_server_compression_policy = KnownKey.newKey("disabled");

    public static final KnownKey xmpp_server_certificate_verify = KnownKey.newKey(false);

    public static final KnownKey xmpp_server_certificate_verify_chain = KnownKey.newKey(true);

    public static final KnownKey xmpp_server_certificate_verify_root = KnownKey.newKey(true);

    public static final KnownKey xmpp_server_certificate_verify_validity = KnownKey.newKey(true);

    public static final KnownKey xmpp_server_certificate_accept_selfsigned = KnownKey.newKey(true);

    public static final KnownKey xmpp_muc_enabled = KnownKey.newKey(true);

    public static final KnownKey xmpp_muc_service_name = KnownKey.newKey("conference");

    public static final KnownKey xmpp_muc_discover_locked = KnownKey.newKey(true);

    public static final KnownKey xmpp_muc_restrict_room_creation = KnownKey.newKey(false);

    public static final KnownKey xmpp_muc_room_create_jid_list = KnownKey.newKey("");

    public static final KnownKey xmpp_muc_unload_empty_hours = KnownKey.newKey(5);

    public static final KnownKey xmpp_muc_sysadmin_jid_list = KnownKey.newKey("");

    public static final KnownKey xmpp_muc_idle_user_sweep_ms = KnownKey.newKey(5 * Constants.MILLIS_PER_MINUTE);

    public static final KnownKey xmpp_muc_idle_user_timeout_ms = KnownKey.newKey(0);

    public static final KnownKey xmpp_muc_log_sweep_time_ms = KnownKey.newKey(5 * Constants.MILLIS_PER_MINUTE);

    public static final KnownKey xmpp_muc_log_batch_size = KnownKey.newKey(50);

    public static final KnownKey xmpp_muc_default_history_type = KnownKey.newKey("number");

    public static final KnownKey xmpp_muc_history_number = KnownKey.newKey(25);

    public static final KnownKey xmpp_private_storage_enabled = KnownKey.newKey(true);

    public static final KnownKey xmpp_client_compression_policy = KnownKey.newKey("optional");

    public static final KnownKey xmpp_client_write_timeout = KnownKey.newKey(60 * Constants.MILLIS_PER_SECOND);

    public static final KnownKey xmpp_session_conflict_limit = KnownKey.newKey(0);

    public static final KnownKey xmpp_client_idle_timeout = KnownKey.newKey(10 * 60 * 1000);

    public static final KnownKey xmpp_cloudrouting_idle_timeout = KnownKey.newKey(5 * Constants.MILLIS_PER_MINUTE);

    public static final KnownKey xmpp_offline_type = KnownKey.newKey("store_and_drop");

    public static final KnownKey xmpp_offline_quota = KnownKey.newKey(100 * 1024);

    public static final KnownKey xmpp_dns_override = KnownKey.newKey("");

    public static final KnownKey zmailbox_message_cachesize = KnownKey.newKey(1);

    @Supported
    public static final KnownKey contact_ranking_enabled = KnownKey.newKey(true);


    public static final KnownKey jdbc_results_streaming_enabled = KnownKey.newKey(true);

    public static final KnownKey freebusy_queue_directory = KnownKey.newKey("${zimbra_home}/fbqueue/");
    public static final KnownKey freebusy_exchange_cn1 = KnownKey.newKey(null);
    public static final KnownKey freebusy_exchange_cn2 = KnownKey.newKey(null);
    public static final KnownKey freebusy_exchange_cn3 = KnownKey.newKey(null);
    public static final KnownKey freebusy_disable_nodata_status = KnownKey.newKey(false);

    public static final KnownKey notes_enabled = KnownKey.newKey(false);

    public static final KnownKey zimbra_lmtp_validate_messages = KnownKey.newKey(true);
    public static final KnownKey zimbra_lmtp_max_line_length = KnownKey.newKey(10240);

    public static final KnownKey data_source_scheduling_enabled = KnownKey.newKey(true);
    public static final KnownKey data_source_eas_sync_email = KnownKey.newKey(true);
    public static final KnownKey data_source_eas_sync_contacts = KnownKey.newKey(true);
    public static final KnownKey data_source_eas_sync_calendar = KnownKey.newKey(true);
    public static final KnownKey data_source_eas_sync_tasks = KnownKey.newKey(true);
    public static final KnownKey data_source_eas_window_size = KnownKey.newKey(50);
    public static final KnownKey data_source_eas_mime_truncation = KnownKey.newKey(4);

    public static final KnownKey zimbra_activesync_versions = KnownKey.newKey("2.0,2.1,2.5,12.0,12.1");
    public static final KnownKey zimbra_activesync_contact_image_size = KnownKey.newKey(2*1024*1024);
    public static final KnownKey zimbra_activesync_autodiscover_url = KnownKey.newKey(null);
    public static final KnownKey zimbra_activesync_autodiscover_use_service_url = KnownKey.newKey(false);
    public static final KnownKey zimbra_activesync_metadata_cache_expiration = KnownKey.newKey(3600);
    public static final KnownKey zimbra_activesync_metadata_cache_max_size = KnownKey.newKey(5000);
    public static final KnownKey zimbra_activesync_heartbeat_interval_min = KnownKey.newKey(300); //300 Seconds = 5 mins
    //make sure it's less than nginx's zimbraReverseProxyUpstreamPollingTimeout, which is now 3600 seconds
    public static final KnownKey zimbra_activesync_heartbeat_interval_max = KnownKey.newKey(3540); //3540 Seconds = 59 mins
    public static final KnownKey zimbra_activesync_search_max_results = KnownKey.newKey(500);
    public static final KnownKey zimbra_activesync_general_cache_size = KnownKey.newKey(500); //active device number
    public static final KnownKey zimbra_activesync_parallel_sync_enabled = KnownKey.newKey(false);
    public static final KnownKey zimbra_activesync_syncstate_item_cache_heap_size = KnownKey.newKey("10M"); //e.g. 10M,10G

    public static final KnownKey zimbra_slow_logging_enabled = KnownKey.newKey(false);
    public static final KnownKey zimbra_slow_logging_threshold = KnownKey.newKey(5000);

    public static final KnownKey smtp_host_retry_millis = KnownKey.newKey(60000);
    public static final KnownKey smtp_to_lmtp_enabled = KnownKey.newKey(false);
    public static final KnownKey smtp_to_lmtp_port = KnownKey.newKey(7024);

    @Supported
    public static final KnownKey socks_enabled = KnownKey.newKey(false);

    public static final KnownKey socket_connect_timeout = KnownKey.newKey(30000);

    @Supported
    public static final KnownKey socket_so_timeout = KnownKey.newKey(30000);

    public static final KnownKey networkaddress_cache_ttl = KnownKey.newKey(60);

    public static final KnownKey zdesktop_local_account_id = KnownKey.newKey(null);

    @Supported
    public static final KnownKey out_of_disk_error_unix = KnownKey.newKey("No space left on device");

    @Supported
    public static final KnownKey out_of_disk_error_windows = KnownKey.newKey("There is not enough space on the disk");

    @Supported
    public static final KnownKey antispam_mysql_enabled = KnownKey.newKey(false);
    public static final KnownKey antispam_mysql_data_directory = KnownKey.newKey("${zimbra_home}/data/amavisd/mysql/data");
    public static final KnownKey antispam_mysql_errlogfile = KnownKey.newKey("${zimbra_home}/log/antispam-mysqld.log");
    public static final KnownKey antispam_mysql_mycnf = KnownKey.newKey("${zimbra_home}/conf/antispam-my.cnf");
    public static final KnownKey antispam_mysql_pidfile = KnownKey.newKey("${zimbra_home}/data/amavisd/mysql/mysql.pid");
    public static final KnownKey antispam_mysql_host = KnownKey.newKey(null);
    public static final KnownKey antispam_mysql_port = KnownKey.newKey(7308);
    public static final KnownKey antispam_mysql_socket = KnownKey.newKey("${zimbra_home}/data/amavisd/mysql/mysql.sock");
    public static final KnownKey antispam_mysql_user = KnownKey.newKey("zimbra");
    public static final KnownKey antispam_mysql_root_password = KnownKey.newKey("");
    public static final KnownKey antispam_mysql_password = KnownKey.newKey("");

    public static final KnownKey antispam_enable_restarts = KnownKey.newKey(false);
    public static final KnownKey antispam_enable_rule_updates = KnownKey.newKey(false);
    public static final KnownKey antispam_enable_rule_compilation = KnownKey.newKey(false);

    @Supported
    public static final KnownKey antispam_backup_retention = KnownKey.newKey(0);
    public static final KnownKey av_notify_domain = KnownKey.newKey("");

    @Supported
    public static final KnownKey av_notify_user = KnownKey.newKey("");
    public static final KnownKey postfix_mail_owner = KnownKey.newKey("postfix");
    public static final KnownKey postfix_setgid_group = KnownKey.newKey("postdrop");

    // LDAP Custom DIT base DN for LDAP app admin entries
    public static final KnownKey ldap_dit_base_dn_appadmin      = KnownKey.newKey("");
    // LDAP Custom DIT base DN for config branch
    public static final KnownKey ldap_dit_base_dn_config        = KnownKey.newKey("");
    //LDAP Custom DIT base DN for cos entries
    public static final KnownKey ldap_dit_base_dn_cos           = KnownKey.newKey("");
    //LDAP Custom DIT base DN for global dynamicgroup entries
    public static final KnownKey ldap_dit_base_dn_global_dynamicgroup = KnownKey.newKey("");
    //LDAP Custom DIT base DN for domain entries
    public static final KnownKey ldap_dit_base_dn_domain        = KnownKey.newKey("");
    // LDAP Custom DIT base DN for mail(accounts, aliases, DLs, resources) entries
    public static final KnownKey ldap_dit_base_dn_mail          = KnownKey.newKey("");
    // LDAP Custom DIT base DN for mime entries"
    public static final KnownKey ldap_dit_base_dn_mime          = KnownKey.newKey("");
    // LDAP Custom DIT base DN for server entries
    public static final KnownKey ldap_dit_base_dn_server        = KnownKey.newKey("");
    // LDAP Custom DIT base DN for alwaysOnCluster entries
    public static final KnownKey ldap_dit_base_dn_alwaysoncluster        = KnownKey.newKey("");
    // LDAP Custom DIT base DN for uncservice entries
    public static final KnownKey ldap_dit_base_dn_ucservice     = KnownKey.newKey("");
    // LDAP Custom DIT base DN for share locator entries
    public static final KnownKey ldap_dit_base_dn_share_locator = KnownKey.newKey("");
    // LDAP Custom DIT base DN for xmpp component entries
    public static final KnownKey ldap_dit_base_dn_xmppcomponent = KnownKey.newKey("");
    // LDAP Custom DIT base DN for zimlet entries
    public static final KnownKey ldap_dit_base_dn_zimlet        = KnownKey.newKey("");
    // LDAP Custom DIT RDN attr for cos entries
    public static final KnownKey ldap_dit_naming_rdn_attr_cos          = KnownKey.newKey("");
    // LDAP Custom DIT RDN attr for dynamicgroup entries
    public static final KnownKey ldap_dit_naming_rdn_attr_dynamicgroup = KnownKey.newKey("");
    // LDAP Custom DIT RDN attr for globalconfig entry
    public static final KnownKey ldap_dit_naming_rdn_attr_globalconfig = KnownKey.newKey("");
    // LDAP Custom DIT RDN attr for globalgrant entry
    public static final KnownKey ldap_dit_naming_rdn_attr_globalgrant  = KnownKey.newKey("");
    // LDAP Custom DIT RDN attr for mime entries
    public static final KnownKey ldap_dit_naming_rdn_attr_mime         = KnownKey.newKey("");
    // LDAP Custom DIT RDN attr for server entries
    public static final KnownKey ldap_dit_naming_rdn_attr_server       = KnownKey.newKey("");
    // LDAP Custom DIT RDN attr for ucservice entries
    public static final KnownKey ldap_dit_naming_rdn_attr_ucservice    = KnownKey.newKey("");
    public static final KnownKey ldap_dit_naming_rdn_attr_user         = KnownKey.newKey("");
    public static final KnownKey ldap_dit_naming_rdn_attr_share_locator= KnownKey.newKey("");
    // LDAP Custom DIT RDN attr for xmpp component entries
    public static final KnownKey ldap_dit_naming_rdn_attr_xmppcomponent= KnownKey.newKey("");
    // LDAP Custom DIT RDN attr for zimlet entries
    public static final KnownKey ldap_dit_naming_rdn_attr_zimlet       = KnownKey.newKey("");
    // LDAP Custom DIT base DN for LDAP admin entries
    public static final KnownKey ldap_dit_base_dn_admin         = KnownKey.newKey("");

    @Supported
    public static final KnownKey zmprov_tmp_directory = KnownKey.newKey("${zimbra_tmp_directory}/zmprov");

    public static final KnownKey command_line_editing_enabled = KnownKey.newKey(true);
    public static final KnownKey thread_pool_warn_percent = KnownKey.newKey(100);

    public static final KnownKey robots_txt = KnownKey.newKey("${zimbra_home}/conf/robots.txt");

    @Supported
    public static final KnownKey compute_aggregate_quota_threads = KnownKey.newKey(10);

    // Remove this in 8.0.
    public static final KnownKey filter_null_env_sender_for_dsn_redirect = KnownKey.newKey(true);

    //appliance
    public static final KnownKey zimbra_vami_user = KnownKey.newKey("vmware");
    public static final KnownKey zimbra_vami_password = KnownKey.newKey("vmware").protect();
    public static final KnownKey zimbra_vami_installmode = KnownKey.newKey("single");

    public static final KnownKey max_image_size_to_resize = KnownKey.newKey(10 * 1024 * 1024);

    //octopus
    public static final KnownKey documents_disable_instant_parsing = KnownKey.newKey(false);
    public static final KnownKey rest_pdf_converter_url = KnownKey.newKey("http://localhost:7070/zoo/convertpdf");
    public static final KnownKey pdf2swf_path = KnownKey.newKey("/sw/bin/pdf2swf");

    public static final KnownKey octopus_incoming_patch_max_age = KnownKey.newKey(120); // 120 mins = 2 hours
    public static final KnownKey octopus_stored_patch_max_age = KnownKey.newKey(360); // 360 mins = 6 hours

    // used for resumable document uploads (full files)
    public static final KnownKey document_incoming_max_age = KnownKey.newKey(360); // 120 mins = 2 hours

    @Supported
    public static final KnownKey external_store_local_cache_max_bytes = KnownKey.newKey(1024 * 1024 * 1024); // 1GB

    @Supported
    public static final KnownKey external_store_local_cache_max_files = KnownKey.newKey(10000);

    @Supported
    public static final KnownKey external_store_local_cache_min_lifetime = KnownKey.newKey(Constants.MILLIS_PER_MINUTE);

    @Supported
    public static final KnownKey external_store_delete_max_ioexceptions = KnownKey.newKey(25);

    public enum PUBLIC_SHARE_VISIBILITY { samePrimaryDomain, all, none };

    /**
     * Added for Bug 99825 which relates to the security implications of public shares being visible to users
     * in different domains.  If nothing else, it provided a means for harvesting details of accounts in other
     * domains which happen to have shared folders publicly.
     * This setting affects the behavior of the account namespace SOAP GetShareInfoRequest
     * Possible values:
     * "samePrimaryDomain" - Accounts can only see public shares advertised by accounts whose primary domain
     *                       name matches the primary domain name of the requesting account.
     * "all"               - Accounts with this set can see public shares advertised by any accounts.
     * "none"              - Accounts with this set cannot get details of any public shares.
     *  Note that this doesn't prevent mounting of shares which are discovered out of band (e.g. via invitation
     *  messages).  Shares which are already in use will also be reported.
     */
    @Supported
    public static final KnownKey public_share_advertising_scope =
        KnownKey.newKey(PUBLIC_SHARE_VISIBILITY.samePrimaryDomain.toString());

    //Triton integration
    public static final KnownKey triton_store_url = KnownKey.newKey("");
    public static final KnownKey triton_hash_type = KnownKey.newKey("SHA0");
    public static final KnownKey triton_upload_buffer_size = KnownKey.newKey(25000);

    public static final KnownKey uncompressed_cache_min_lifetime = KnownKey.newKey(Constants.MILLIS_PER_MINUTE);

    public static final KnownKey check_dl_membership_enabled = KnownKey.newKey(true);

    public static final KnownKey octopus_public_static_folder = KnownKey.newKey("${zimbra_home}/jetty/static");

    public static final KnownKey conversation_ignore_maillist_prefix = KnownKey.newKey(true);



    //EWS web service
    public static final KnownKey ews_service_wsdl_location =
        KnownKey.newKey("/opt/zimbra/lib/ext/zimbraews/");
    public static final KnownKey ews_service_log_file =
        KnownKey.newKey("/opt/zimbra/log/ews.log");

    public static final KnownKey zimbra_ews_autodiscover_use_service_url =
        KnownKey.newKey(false);

    @Supported
    public static final KnownKey smime_truststore = KnownKey.newKey("${mailboxd_truststore}");

    @Supported
    public static final KnownKey smime_truststore_password = KnownKey.newKey("${mailboxd_truststore_password}");

    @Supported
    @Reloadable
    public static final KnownKey imap_max_time_to_wait_for_catchup_millis = KnownKey.newKey(30000);

    //Remote IMAP
    @Reloadable
    public static final KnownKey imap_always_use_remote_store = KnownKey.newKey(false);


    // OAuth2 Social
    public static final KnownKey zm_oauth_classes_handlers_yahoo = KnownKey.newKey("com.zimbra.oauth.handlers.impl.YahooOAuth2Handler");
    public static final KnownKey zm_oauth_classes_handlers_google = KnownKey.newKey("com.zimbra.oauth.handlers.impl.GoogleOAuth2Handler");
    public static final KnownKey zm_oauth_classes_handlers_facebook = KnownKey.newKey("com.zimbra.oauth.handlers.impl.FacebookOAuth2Handler");

<<<<<<< HEAD
=======
    // Feed Manager comma-separated blacklist. addresses can be CIDR notation, or single ip. no wild-cards (default blacklist private networks)
    public static final KnownKey zimbra_feed_manager_blacklist = KnownKey.newKey("10.0.0.0/8,172.16.0.0/12,192.168.0.0/16,fd00::/8");
>>>>>>> c87e4b5c

    static {
        // Automatically set the key name with the variable name.
        for (Field field : LC.class.getFields()) {
            if (field.getType() == KnownKey.class) {
                assert(Modifier.isPublic(field.getModifiers()));
                assert(Modifier.isStatic(field.getModifiers()));
                assert(Modifier.isFinal(field.getModifiers()));
                try {
                    KnownKey key = (KnownKey) field.get(null);
                    // Automatically set the key name with the variable name.
                    key.setKey(field.getName());

                    // process annotations
                    if(field.isAnnotationPresent(Supported.class)) {
                        key.setSupported(true);
                    }
                    if(field.isAnnotationPresent(Reloadable.class)) {
                        key.setReloadable(true);
                    }

                } catch (Throwable never) {
                    assert false : never;
                }
            }
        }
    }

    /**
     * Used to apply the reloadable flag to a KnownKey in LC
     * @author jpowers
     *
     */
    @Target({ElementType.FIELD})
    @Retention(RetentionPolicy.RUNTIME)
    public @interface Reloadable {
    }

    /**
     * This annotation represents a supported local config setting. To make a new
     * setting show up in the zmlocalconfig -i command, use this annotation
     *
     * @author jpowers
     *
     */
    @Target({ElementType.FIELD})
    @Retention(RetentionPolicy.RUNTIME)
    public @interface Supported {

    }

    public static PUBLIC_SHARE_VISIBILITY getPublicShareAdvertisingScope() {
        String value = LC.public_share_advertising_scope.value();
        try {
            return PUBLIC_SHARE_VISIBILITY.valueOf(value);
        } catch (Exception ex) {
            ZimbraLog.misc.warn("Bad LC setting %s=%s causing exception '%s'.  Using '%s' as value.",
                    LC.public_share_advertising_scope.key(), LC.public_share_advertising_scope.value(),
                    ex.getMessage(), PUBLIC_SHARE_VISIBILITY.none);
            return PUBLIC_SHARE_VISIBILITY.none;
        }
    }

    public static String get(String key) {
        try {
            return Strings.nullToEmpty(LocalConfig.getInstance().get(key));
        } catch (ConfigException never) {
            assert false : never;
            return "";
        }
    }

    public static String[] getAllKeys() {
        return LocalConfig.getInstance().allKeys();
    }

    /**
     * Reloads the local config file.
     *
     * @throws DocumentException if the config file was syntactically invalid
     * @throws ConfigException if the config file was semantically invalid
     */
    public static void reload() throws DocumentException, ConfigException {
        LocalConfig.load(null);
    }

    protected static void init() {
        // This method is there to guarantee static initializer of this
        // class is run.
    }

}<|MERGE_RESOLUTION|>--- conflicted
+++ resolved
@@ -1291,11 +1291,9 @@
     public static final KnownKey zm_oauth_classes_handlers_google = KnownKey.newKey("com.zimbra.oauth.handlers.impl.GoogleOAuth2Handler");
     public static final KnownKey zm_oauth_classes_handlers_facebook = KnownKey.newKey("com.zimbra.oauth.handlers.impl.FacebookOAuth2Handler");
 
-<<<<<<< HEAD
-=======
+
     // Feed Manager comma-separated blacklist. addresses can be CIDR notation, or single ip. no wild-cards (default blacklist private networks)
     public static final KnownKey zimbra_feed_manager_blacklist = KnownKey.newKey("10.0.0.0/8,172.16.0.0/12,192.168.0.0/16,fd00::/8");
->>>>>>> c87e4b5c
 
     static {
         // Automatically set the key name with the variable name.
