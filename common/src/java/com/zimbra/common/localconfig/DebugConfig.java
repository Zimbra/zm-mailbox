/*
 * ***** BEGIN LICENSE BLOCK *****
 * Zimbra Collaboration Suite Server
 * Copyright (C) 2005, 2006, 2007, 2008, 2009, 2010, 2011, 2012, 2013, 2014, 2015, 2016 Synacor, Inc.
 *
 * This program is free software: you can redistribute it and/or modify it under
 * the terms of the GNU General Public License as published by the Free Software Foundation,
 * version 2 of the License.
 *
 * This program is distributed in the hope that it will be useful, but WITHOUT ANY WARRANTY;
 * without even the implied warranty of MERCHANTABILITY or FITNESS FOR A PARTICULAR PURPOSE.
 * See the GNU General Public License for more details.
 * You should have received a copy of the GNU General Public License along with this program.
 * If not, see <https://www.gnu.org/licenses/>.
 * ***** END LICENSE BLOCK *****
 */
package com.zimbra.common.localconfig;



/**
 * Various switches to turn features on/off, mainly for measuring the
 * performance overhead.  Refer to the code that uses these keys to
 * see precisely which code paths are avoided by turning a feature off.
 *
 * @since 2005. 4. 25.
 */
public final class DebugConfig {

    private DebugConfig() {
    }

    /** If true, then we do ICalendar Validation every time we generate
     *  ICalendar data. */
    public static final boolean validateOutgoingICalendar = value("debug_validate_outgoing_icalendar", false);

    /** If true, turns off conversation feature. */
    public static final boolean disableConversation = value("debug_disable_conversation", false);

    /** If true, turns off filtering of incoming messages. */
    public static final boolean disableIncomingFilter = value("debug_disable_filter", false);

    /** If true, turns off filtering of outgoing messages. */
    public static final boolean disableOutgoingFilter = value("debug_disable_outgoing_filter", false);

    /** If true, turns off message structure analysis and text extraction.
     *  Attachment extraction, indexing, and objects only work when message
     *  analysis is enabled. */
    public static final boolean disableMessageAnalysis = value("debug_disable_message_analysis", false);

    /** If true, turns off extracting content of attachments
     *  If extraction is disabled, indexing and objects features are
     *  meaningless.  When extraction is disabled,
     *  not even the text of main text body part is extracted and won't be
     *  searchable.  Only the message subject ends up being indexed.
     *
     *  Disabling extraction still performs reading the MIME body part data
     *  from JavaMail API.  It only skips sending the body data to the code
     *  that does type-specific text extraction.  Setting this key to true
     *  allows one to test the performance of JavaMail apart from performance
     *  of text extraction routines. */
    public static final boolean disableMimePartExtraction = disableMessageAnalysis ?
            true : value("debug_disable_mime_part_extraction", false);

    /** If true, turns off object detection feature. */
    public static final boolean disableObjects = disableMessageAnalysis ? true : value("debug_disable_objects", false);

    /** If true, turns off DHTML UI's highlighting of attachment with search
     *  hit. */
    public static final boolean disableIndexingAttachmentsSeparately =
            value("debug_disable_indexing_attachments_separately", false);

    /** If true, turns off searching for ANDed list of terms spanning multiple
     *  attachments in a message. */
    public static final boolean disableIndexingAttachmentsTogether =
            value("debug_disable_indexing_attachments_together", false);

    /** If true, allow VALARMs whose ACTION is PROCEDURE. (false by default) */
    public static final boolean calendarAllowProcedureAlarms = value("debug_calendar_allow_procedure_alarms", false);

    /** If true, convert AUDIO and PROCEDURE VALARMs to DISPLAY when serializing to xml,
     *  so ZWC can see them as regular alarms. (true by default) */
    public static final boolean calendarConvertNonDisplayAlarm =
            value("debug_calendar_convert_non_display_alarms", true);

    /** If true, use alarms specified by organizer in an invite email.  If
     *  false (default), discard organizer alarms and set one based on
     *  attendee's preferences. */
    public static final boolean calendarAllowOrganizerSpecifiedAlarms =
            value("debug_calendar_allow_organizer_specified_alarms", false);

    /** If true, fsync is skipped for redolog writes. */
    public static final boolean disableRedoLogFsync = value("debug_disable_redolog_fsync", false);

    /** If true, fsync is skipped for message blob file saving. */
    public static final boolean disableMessageStoreFsync = value("debug_disable_message_store_fsync", false);

    /** If true, convert TZ-relative times to UTC time in SOAP responses for
     *  non-recurring appointments/tasks.  Recurring series or instances are
     *  unaffected by this switch. */
    public static final boolean calendarForceUTC = value("debug_calendar_force_utc", false);

    /** Whether to send permission denied auto reply when organizer is not
     *  permitted to invite user and user is an indirect attendee through a
     *  mailing list rather than a directly named attendee.  Default is to
     *  suppress auto reply to reduce noise. */
    public static final boolean calendarEnableInviteDeniedReplyForUnlistedAttendee =
            value("debug_calendar_enable_invite_denied_reply_for_unlisted_attendee", false);

    /** If true, every item marked as "modified" in the Mailbox's cache is
     *  checked against the database at the end of the transaction in order
     *  to ensure cache consistency (very expensive) */
    public static final boolean checkMailboxCacheConsistency = value("debug_check_mailbox_cache_consistency", false);

    /** If true, the database layer assumes that every mailbox gets its own
     *  database instance and that all the tables in that database do *not*
     *  have the MAILBOX_ID column.  All mutable mailbox data, including
     *  sizes and checkpoints as well as out-of-office reply tracking and
     *  the "mailbox metadata" scratch space, are moved out of the ZIMBRA
     *  database and into this per-user database. */
    public static final boolean disableMailboxGroups = value("debug_disable_mailbox_group", false);

    /** If true, the database layer assumes that the MailboxManager
     *  implementation has an external mapping from accounts to mailbox
     *  IDs.  As a result, the ZIMBRA.MAILBOX table will not be populated
     *  and will not be read at startup. */
    public static final boolean externalMailboxDirectory =
            disableMailboxGroups && value("debug_external_mailbox_directory", false);

    /**
     * The number of {@code MBOXGROUP<N>} databases to distribute the users over. This is a middle ground between One
     * Huge Database (contention and the effects of corruption are issues) and database-per-user (which most DBMSes
     * can't deal with).
     */
    public static final int numMailboxGroups = disableMailboxGroups ?
            Integer.MAX_VALUE : Math.max(LC.zimbra_mailbox_groups.intValue(), 1);

    /** If true, more than one server may be sharing the same store and
     *  database install.  In that case, the server must perform extra checks
     *  to ensure that mailboxes "homed" on other servers are treated
     *  accordingly. */
    public static final boolean mockMultiserverInstall = value("debug_mock_multiserver_install", false);

    /** If true, the GAL sync visitor mechanism is disabled.  SyncGal will use
     *  the traditional way of adding matches to a SearchGalResult, then add
     *  each match in the SOAP response.  The GAL sync visitor mechanism
     *  reduces chance of OOME when there is a huge result. */
    public static final boolean disableGalSyncVisitor = value("debug_disable_gal_sync_visitor", false);
    public static final boolean disableCalendarTZMatchByID = value("debug_disable_calendar_tz_match_by_id", false);
    public static final boolean disableCalendarTZMatchByRule = value("debug_disable_calendar_tz_match_by_rule", false);
    public static final boolean disableMimeConvertersForCalendarBlobs =
            value("debug_force_mime_converters_for_calendar_blobs", false);
    public static final boolean enableTnefToICalendarConversion =
            value("debug_enable_tnef_to_icalendar_conversion", true);

    /** If true, disable the memcached-based folders/tags cache of mailboxes. */
    public static final boolean disableFoldersTagsCache = value("debug_disable_folders_tags_cache", false);
    public static final boolean enableContactLocalizedSort = value("debug_enable_contact_localized_sort", true);
    public static final boolean enableMigrateUserZimletPrefs = value("migrate_user_zimlet_prefs", false);
    public static final boolean disableGroupTargetForAdminRight = value("disable_group_target_for_admin_right", false);
    public static final boolean disableComputeGroupMembershipOptimization =
            value("disable_compute_group_membership_optimization", false);
    public static final boolean disableCalendarReminderEmail = value("debug_disable_calendar_reminder_email", false);
    public static final int imapSerializedSessionNotificationOverloadThreshold =
            value("debug_imap_serialized_session_notification_overload_threshold", 100);
    public static final int imapSessionSerializerFrequency = value("debug_imap_session_serializer_frequency", 120);
    public static final boolean imapCacheConsistencyCheck = value("debug_imap_cache_consistency_check", false);
    public static final int imapSessionInactivitySerializationTime =
            value("debug_imap_session_inactivity_serialization_time", 600);
    public static final int imapTotalNonserializedSessionFootprintLimit =
            value("debug_imap_total_nonserialized_session_footprint_limit", Integer.MAX_VALUE);
    public static final boolean imapTerminateSessionOnClose = value("imap_terminate_session_on_close", false);
    public static final boolean imapSerializeSessionOnClose = value("imap_serialize_session_on_close", true);

    /** For QA only. bug 57279 */
    public static final boolean allowModifyingDeprecatedAttributes =
            value("allow_modifying_deprecated_attributes", true);
    public static final boolean enableRdate = value("debug_enable_calendar_rdate", false);
    public static final boolean enableThisAndFuture = value("debug_enable_calendar_thisandfuture", false);
    public static final boolean caldavAllowAttendeeForOrganizer =
            value("debug_caldav_allow_attendee_for_organizer", false);

    /** TODO: Replace/remove when support persistence of DavName to DB instead of in memory cache.
     *        In memory cache version developed to enable a test mode which is more compatible with
     *        URL: http://svn.calendarserver.org/repository/calendarserver/CalDAVTester/trunk
     *        As currently implemented, this is only useful for testing.  Names are lost on restart
     *        which would cause problems for some clients.
     */
    public static final boolean enableDAVclientCanChooseResourceBaseName =
            value("debug_caldav_enable_dav_client_can_choose_resource_basename", false);

    public static boolean certAuthCaptureClientCertificate =
        value("debug_certauth_capture_client_certificate", false);

    public static boolean running_unittest =
        value("debug_running_unittest", false);

    public static boolean useInMemoryLdapServer =
        value("debug_use_in_memory_ldap_server", false);

    public static final String defangStyleUnwantedFunc = value(
            "defang_style_unwanted_func",
            "[\\S&&[^:]]+(?<!(rgb|and|not|media|,))\\s*\\(.*\\)");
    public static final String defangValidExtUrl = value(
            "defang_valid_ext_url",
            "^(https?://[\\w-].*|mailto:.*|notes:.*|smb:.*|ftp:.*|gopher:.*|news:.*|tel:.*|callto:.*|webcal:.*|feed:.*:|file:.*|#.+)");
    public static final String defangValidImgFile = value(
            "defang_valid_img_file", "\\.(jpg|jpeg|png|gif|bmp|aspx)((\\?)?)");
    public static final String defangValidIntImg = value(
            "defang_valid_int_img", "^data\\s*:image/|^cid:");

    public static final String defangValidConvertdFile = value(
            "defang_valid_convertd_file",
            "^index\\..*\\..*\\.(jpg|jpeg|png|gif)$");
    public static final String defangComment = value("defang_comment",
            "/\\*.*?\\*/");
    public static final String defangAvJsEntity = value("defang_av_js_entity",
            "&\\{[^}]*\\}");
    public static final String defangAvScriptTag = value("defang_av_script_tag",
            "</?script/?>");
    public static final String defangAvJavascript = value("defang_av_javascript",
            "^\\s*javascript\\s*:");
    public static final String defangAvVbscript = value("defang_av_vbscript",
        "^\\s*vbscript\\s*:");
    public static final String defangAvTab = value("defang_av_tab",
        "^*((&|&amp;)((Tab;)|(#[0]*9;)))|(\t)");
    public static final String defangACanAllowScripts = value("defang_a_scripts",
        "href,action");
    public static final String defangStyleUnwantedImport = value(
            "defang_style_unwanted_import",
            "@import(\\s)*((\'|\")?(\\s)*(http://|https://)?([^\\s;]*)(\\s)*(\'|\")?(\\s)*;?)");

    public static final String xhtmlWhitelistedTags = value("defang_xhtml_whitelisted_tags",
        "a,abbr,acronym,blockquote,div,font,h1,h2,h3,h4,h5,h6,img,li,ol,p,span,table,td,th,tr,ul");

    public static final String xhtmlWhitelistedAttributes = value("defang_xhtml_whitelisted_attributes",
<<<<<<< HEAD
        "abbr,align,alt,border,cellpadding,cellspacing,cite,class,color,colspan,height,href,id,name,rel,rev,rowspan,size,src,style,title,target,valign,width");
=======
        "abbr,align,alt,border,cellpadding,cellspacing,cite,class,color,colspan,height,href,id,,name,rel,rev,rowspan,size,src,style,title,target,valign,width");
>>>>>>> 2241f75d

    public static boolean defang_block_form_same_host_post_req = value("defang_block_form_same_host_post_req", true);


    public static final boolean disableShareExpirationListener =
            value("debug_disable_share_expiration_listener", false);

    public static final boolean skipVirtualAccountRegistrationPage =
            value("skip_virtual_account_registration_page", false);

    public static final boolean ldapNoopSearchSupported =
        value("ldap_noop_search_supported", true);

    public static final int sendGroupShareNotificationSynchronouslyThreshold =
        value("send_group_share_notification_synchronously_threshold", 20);

    //bug 90468: interval in ms for forced folder recalc. default to 0/never
    public static final int visibileFolderRecalcInterval =
         value("visible_folder_recal_interval", 0);

    public static final boolean debugMailboxLock =
            value("debug_mailbox_lock", false);

    public static final boolean debugLocalSplit = value("debug_local_websplit", false);

    public static final boolean allowUnauthedPing = value("allow_unauthed_ping", false);

    public static final String defangImgSkipOwaspSanitize = value("defang_img_skip_owasp_sanitize", "^cid:.*@");
    public static final String defangOwaspValidImgTag = value("owasp_valid_img_tag", "<\\s*img");
    public static final String defangStyleUnwantedStrgPattern = value("defang_style_unwanted_strg_pattern", "\\s*(('){2,})");
<<<<<<< HEAD
    public static final String defangOnloadMethod = value("defang_owasp_alert_tag", "onload=.*\\(.*\\)");
=======
>>>>>>> 2241f75d

    /*
     * Default maximum size of convertd response. This reduces OOME in case of
     * large response
     */
    public static final long convertdMaxResponseSize = value("convertd_max_response_size",
        (long) 20 * 1024 * 1024);

    public static final boolean imapForceSpecialUse = value("imap_force_special_use", true);

    public static final boolean pushNotificationVerboseMode = value(
        "push_notification_verbose_mode", false);

    /*
     * Use multiple threads to cut down time to calculate counts of objects for domain admin
     * where there are a large number of domains.
     * Negative value disables.
     */
    public static final int minimumDomainsToUseThreadsForDomainAdminCountObjects =
            value ("debug_minimum_domains_to_use_threads_for_domain_admin_count_objects", 100);

    /* If "debug_minimum_domains_to_use_threads_for_domain_admin_count_objects" is in effect,
     * this determines how many threads will be used to perform LDAP queries
     */
    public static final int numberOfThreadsToUseForDomainAdminCountObjects =
            value ("debug_number_of_threads_to_use_for_domain_admin_count_objects", 3);

    /**
     * "sync_maximum_change_count" page limit of maximum changes to be sent in a SyncResponse.
     */
    public static final int syncMaximumChangeCount = value ("sync_maximum_change_count", 3990);

    /**
     * "sync_maximum_delete_count" page limit of maximum deleted items to be sent in a SyncResponse.
     */
    public static final int syncMaximumDeleteCount = value ("sync_maximum_delete_count", 0);

    /*
     *  Turn off the detection logic of a series of symbol characters in the sender's
     *  display name.  If this key is false (default), a sender's display name which
     *  consists of a certain length of consecutive symbols will not be tokenized,
     *  but treated as a whole, like a smiley mark.
     */
    public static boolean disableDetectConsecutiveSymbolsInSenderNameAsSmileyMark =
            value("debug_disable_detect_consecutive_symbols_in_sender_name_as_smiley_mark", false);

    /* If "debug_disable_detect_consecutive_symbols_in_sender_name_as_smiley_mark" is in effect,
     * this determines the maximum length of the consecutive symbols.
     */
    public static int numberOfConsecutiveSymbolsInSenderName =
            value("debug_number_of_consecutive_symbols_in_sender_name", 3);

    // not more than 10000 entries.
    public static long invalidPasswordMaxCacheSize =
        value("debug_invalid_password_cache_max_size", 10000);

    //default 2 days.
    public static int invalidPasswordCacheExpirationInMinutes =
        value("debug_invalid_password_cache_expiration_in_minutes", 2880);

    /**
     * "profile_image_max_size" maximum image size allowed for account profile.
     */
    public static final int profileImageMaxSize = value ("profile_image_max_size", 2*1024*1024);

    /**
     * "profile_thumbnail_image_dimension" profile ldap thumbnail image dimesion.
     */
    public static final int profileThumbnailImageDimension = value ("profile_thumbnail_image_dimension", 50);

    /**
     * "restricted_server_ldap_attributes" comma separated list of restricted server ldap attributes
     */
    public static final String restrictedServerLDAPAttributes = value ("restricted_server_ldap_attributes", "zimbraSSLPrivateKey");

    /**
     * sleep time between account rename and alias creation for testing mail delivery during change of primary email
     */
    public static final int sleepTimeForTestingChangePrimaryEmail = value ("change_primary_email_sleep_time", 0);

    private static boolean value(String key, boolean defaultValue) {
        String value = LC.get(key);
        return value.isEmpty() ? defaultValue : Boolean.parseBoolean(value);
    }

    private static int value(String key, int defaultValue) {
        String value = LC.get(key);
        try {
            return value.isEmpty() ? defaultValue : Integer.parseInt(value);
        } catch (Exception e) {
            return defaultValue;
        }
    }

    private static long value(String key, long defaultValue) {
        String value = LC.get(key);
        try {
            return value.isEmpty() ? defaultValue : Long.parseLong(value);
        } catch (Exception e) {
            return defaultValue;
        }
    }

    private static String value(String key, String defaultValue) {
        String value = LC.get(key);
        try {
            return value.isEmpty() ? defaultValue : value;
        } catch (Exception e) {
            return defaultValue;
        }
    }
}<|MERGE_RESOLUTION|>--- conflicted
+++ resolved
@@ -234,11 +234,7 @@
         "a,abbr,acronym,blockquote,div,font,h1,h2,h3,h4,h5,h6,img,li,ol,p,span,table,td,th,tr,ul");
 
     public static final String xhtmlWhitelistedAttributes = value("defang_xhtml_whitelisted_attributes",
-<<<<<<< HEAD
-        "abbr,align,alt,border,cellpadding,cellspacing,cite,class,color,colspan,height,href,id,name,rel,rev,rowspan,size,src,style,title,target,valign,width");
-=======
         "abbr,align,alt,border,cellpadding,cellspacing,cite,class,color,colspan,height,href,id,,name,rel,rev,rowspan,size,src,style,title,target,valign,width");
->>>>>>> 2241f75d
 
     public static boolean defang_block_form_same_host_post_req = value("defang_block_form_same_host_post_req", true);
 
@@ -269,10 +265,7 @@
     public static final String defangImgSkipOwaspSanitize = value("defang_img_skip_owasp_sanitize", "^cid:.*@");
     public static final String defangOwaspValidImgTag = value("owasp_valid_img_tag", "<\\s*img");
     public static final String defangStyleUnwantedStrgPattern = value("defang_style_unwanted_strg_pattern", "\\s*(('){2,})");
-<<<<<<< HEAD
     public static final String defangOnloadMethod = value("defang_owasp_alert_tag", "onload=.*\\(.*\\)");
-=======
->>>>>>> 2241f75d
 
     /*
      * Default maximum size of convertd response. This reduces OOME in case of
