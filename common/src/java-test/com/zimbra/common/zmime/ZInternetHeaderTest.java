--- conflicted
+++ resolved
@@ -38,11 +38,7 @@
     private static String RAW_HEADER_COMBINED = "=?utf-8?B?V1NVUzog5pu05paw44OX44Ot44Kw44Op44Og44Gu54q25oWL" +
             "44Gu5qaC6KaB44KSIEJXU1VTVk1TViDjgYvjgonlj5fkv6HjgZfjgb7j" +
             "gZfjgZ8=?=";
-<<<<<<< HEAD
     private static String ZBUG536 = "=?iso-8859-1?B?QVBBRCAtIFN0YXRzIEFQQUQgLSBE6WJ1dCBldCBmaW4gZOljaXNpb24gZW50cmUgcG91ciBsZSBt\n" +
-=======
-    private static String ZBUG536 = "=?iso-8859-1?B?QVBBRCAtIFN0YXRzIEFQQUQgLSBE6WJ1dCBldCBmaW4gZOljaXNpb24gZW50cmUgcG91ciBsZSBt\n" + 
->>>>>>> b61e1c69
         "  b2lzIGRlIEp1aW4gMjAxOA==?=";
     private static String DECODED_HEADER = "WSUS: 更新プログラムの状態の概要を BWSUSVMSV から受信しました";
     private static String RAW_HEADER_FRENCH1 = "[FSU] Fwd: XXXXXX] =?UTF-8?Q?r=C3=A9ponse_=C3=A0?= la lettre du =?UTF-8?Q?pr=C3=A9sident=2E?=";
@@ -169,23 +165,15 @@
         decodedHeader = ZInternetHeader.decode("=?us-ascii?Q?a b c?=");
         Assert.assertEquals("a b c", decodedHeader);
     }
-<<<<<<< HEAD
-
-=======
-    
->>>>>>> b61e1c69
     @Test
     public void testMultilineZBUG536Subject() {
         String decodedHeader = ZInternetHeader.decode(ZBUG536);
         Assert.assertEquals("APAD - Stats APAD - Début et fin décision entre pour le mois de Juin 2018", decodedHeader);
     }
-<<<<<<< HEAD
 
     @Test
     public void testMultilineUTF8ZBUG1022Subject() {
         String decodedHeader = ZInternetHeader.decode(ZBUG1022);
         Assert.assertEquals("Memo Manager Data Import ATA.SDOA.AMMP512.D042419.T0943.xml APR 24-2019 08:10 AM (GMT - 5:00).", decodedHeader);
     }
-=======
->>>>>>> b61e1c69
 }