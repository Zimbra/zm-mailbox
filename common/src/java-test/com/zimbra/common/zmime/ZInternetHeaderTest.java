/*
 * ***** BEGIN LICENSE BLOCK *****
 *
 * Zimbra Collaboration Suite Server
 * Copyright (C) 2015, 2016, 2017 Synacor, Inc.
 *
 * This program is free software: you can redistribute it and/or modify it under
 * the terms of the GNU General Public License as published by the Free Software Foundation,
 * version 2 of the License.
 *
 * This program is distributed in the hope that it will be useful, but WITHOUT ANY WARRANTY;
 * without even the implied warranty of MERCHANTABILITY or FITNESS FOR A PARTICULAR PURPOSE.
 * See the GNU General Public License for more details.
 * You should have received a copy of the GNU General Public License along with this program.
 * If not, see <https://www.gnu.org/licenses/>.
 *
 * ***** END LICENSE BLOCK *****
 */
package com.zimbra.common.zmime;

import java.io.BufferedReader;
import java.io.IOException;
import java.io.InputStream;
import java.io.InputStreamReader;

import org.apache.commons.codec.binary.Base64;
import org.junit.Test;

import com.zimbra.common.util.CharsetUtil;

import junit.framework.Assert;

public class ZInternetHeaderTest {

    private static String RAW_HEADER = "=?utf-8?B?V1NVUzog5pu05paw44OX44Ot44Kw44Op44Og44Gu54q25oWL?=\r\n " +
            "=?utf-8?B?44Gu5qaC6KaB44KSIEJXU1VTVk1TViDjgYvjgonlj5fkv6HjgZfjgb7j?=\r\n " +
            "=?utf-8?B?gZfjgZ8=?=";
    private static String RAW_HEADER_COMBINED = "=?utf-8?B?V1NVUzog5pu05paw44OX44Ot44Kw44Op44Og44Gu54q25oWL" +
            "44Gu5qaC6KaB44KSIEJXU1VTVk1TViDjgYvjgonlj5fkv6HjgZfjgb7j" +
            "gZfjgZ8=?=";
    private static String ZBUG536 = "=?iso-8859-1?B?QVBBRCAtIFN0YXRzIEFQQUQgLSBE6WJ1dCBldCBmaW4gZOljaXNpb24gZW50cmUgcG91ciBsZSBt\n" +
        "  b2lzIGRlIEp1aW4gMjAxOA==?=";
    private static String DECODED_HEADER = "WSUS: 更新プログラムの状態の概要を BWSUSVMSV から受信しました";
    private static String RAW_HEADER_FRENCH1 = "[FSU] Fwd: XXXXXX] =?UTF-8?Q?r=C3=A9ponse_=C3=A0?= la lettre du =?UTF-8?Q?pr=C3=A9sident=2E?=";
    private static String DECODED_FRENCH1 = "[FSU] Fwd: XXXXXX] réponse à la lettre du président.";
    private static String RAW_HEADER_FRENCH2 = "Je vais en =?utf-8?Q?v=C3=A9lo_=C3=A0_l'?= =?utf-8?Q?=C3=A9t=C3=A9?=";
    private static String DECODED_FRENCH2 = "Je vais en vélo à l'été";

    // RFC 2047 Section 8. Examples
    private static String RAW_Sec8_Ex2     = "(=?ISO-8859-1?Q?a?= b)";
    private static String DECODED_Sec8_Ex2 = "(a b)";
    private static String RAW_Sec8_Ex3     = "(=?ISO-8859-1?Q?a?= =?ISO-8859-1?Q?b?=)";
    private static String DECODED_Sec8_Ex3 = "(ab)";
    private static String RAW_Sec8_Ex4     = "(=?ISO-8859-1?Q?a?=  =?ISO-8859-1?Q?b?=)";
    private static String DECODED_Sec8_Ex4 = "(ab)";
    private static String RAW_Sec8_Ex5     = "(=?ISO-8859-1?Q?a?=\n  =?ISO-8859-1?Q?b?=)";
    private static String DECODED_Sec8_Ex5 = "(ab)";
    private static String RAW_Sec8_Ex6     = "(=?ISO-8859-1?Q?a_b?=)";
    private static String DECODED_Sec8_Ex6 = "(a b)";
    private static String RAW_Sec8_Ex7     = "(=?ISO-8859-1?Q?a?= =?ISO-8859-2?Q?_b?=)";
    private static String DECODED_Sec8_Ex7 = "(a b)";

    // 'encoded-word' that is incorrectly formed
    private static String RAW_INVALID1 = "(=?charset?Q?=?=\n =?charset?Q?AB?=)";
    private static String EXP_INVALID1 = "(=?charset?Q?==?charset?Q?AB?=)";
    private static String RAW_INVALID2 = "abc(=?charset?=\n =?UTF-8?Q?a?=)";
    private static String EXP_INVALID2 = "abc(=?charset?= =?UTF-8?Q?a?=)";
    private static String RAW_INVALID3 = "=?euc-jp?B?=1B?=";
    private static String EXP_INVALID3 = "=?euc-jp?B?=1B?=";
    private static String ZBUG1022 ="=?UTF-8?Q?Memo Manager Data Import ATA.SDOA.AMMP512.D042419.T0943.xm?=\n" +
        " =?UTF-8?Q?l APR 24-2019 08:10 AM (GMT - 5:00).?=";

    /**
     * Created this test file using an external Python script.  Each line of the file contains the following elements,
     * each separated by a single TAB character:
     *   messageId
     *   decoded-subject-header
     *   encoded-subject-header
     * Both the decoded-subject-header and encoded-subject-header are stored in the file as a base64-encoded chunk.
     * This is because they may span multiple lines and the decoded-subject-headers may contain new lines or tabs.
     */
    private static final InputStream HEADER_TEST_DATA = ZInternetHeaderTest.class.getResourceAsStream("ZInternetHeaderTest.dat");

    @Test
    public void testMultilineUtf8Subject() {
        String decodedHeader = ZInternetHeader.decode(RAW_HEADER);
        Assert.assertEquals(DECODED_HEADER, decodedHeader);
    }

    @Test
    public void testCombinedUtf8Subject() {
        String decodedHeader = ZInternetHeader.decode(RAW_HEADER_COMBINED);
        Assert.assertEquals(DECODED_HEADER.length(), decodedHeader.length());
        Assert.assertEquals(DECODED_HEADER, decodedHeader);
    }

    @Test
    public void testDecodeFromResource ()
            throws IOException {
        BufferedReader reader = new BufferedReader(new InputStreamReader(HEADER_TEST_DATA));
        try {
            String line = reader.readLine();
            String[] parts;
            String encoded, decoded, decodedHeader;
            while (line != null) {
                parts = line.split("\t");
                decoded = new String(Base64.decodeBase64(parts[1]), CharsetUtil.normalizeCharset("utf-8"));
                encoded = new String(Base64.decodeBase64(parts[2]), CharsetUtil.normalizeCharset("utf-8"));
                decodedHeader = ZInternetHeader.decode(encoded);
                Assert.assertEquals(
                        String.format("Decoding failed, messageId=%s, expected=\"%s\", actual=\"%s\"",
                                parts[0],
                                decoded,
                                decodedHeader),
                        decoded,
                        decodedHeader);
                line = reader.readLine();
            }
        }
        finally {
            reader.close();
        }
    }

    @Test
    public void testFrench() {
        String decodedHeader;
        decodedHeader = ZInternetHeader.decode(RAW_HEADER_FRENCH1);
        Assert.assertEquals(DECODED_FRENCH1, decodedHeader);
        decodedHeader = ZInternetHeader.decode(RAW_HEADER_FRENCH2);
        Assert.assertEquals(DECODED_FRENCH2, decodedHeader);
    }

    @Test
    public void testRFC2047Sec8Ex() {
        String decodedHeader = null;
        decodedHeader = ZInternetHeader.decode(RAW_Sec8_Ex2);
        Assert.assertEquals(DECODED_Sec8_Ex2, decodedHeader);
        decodedHeader = ZInternetHeader.decode(RAW_Sec8_Ex3);
        Assert.assertEquals(DECODED_Sec8_Ex3, decodedHeader);
        decodedHeader = ZInternetHeader.decode(RAW_Sec8_Ex4);
        Assert.assertEquals(DECODED_Sec8_Ex4, decodedHeader);
        decodedHeader = ZInternetHeader.decode(RAW_Sec8_Ex5);
        Assert.assertEquals(DECODED_Sec8_Ex5, decodedHeader);
        decodedHeader = ZInternetHeader.decode(RAW_Sec8_Ex6);
        Assert.assertEquals(DECODED_Sec8_Ex6, decodedHeader);
        decodedHeader = ZInternetHeader.decode(RAW_Sec8_Ex7);
        Assert.assertEquals(DECODED_Sec8_Ex7, decodedHeader);
    }

    @Test
    public void testInvalidFormat() {
        String decodedHeader = null;
        decodedHeader = ZInternetHeader.decode(RAW_INVALID1);
        Assert.assertEquals(EXP_INVALID1, decodedHeader);
        decodedHeader = ZInternetHeader.decode(RAW_INVALID2);
        Assert.assertEquals(EXP_INVALID2, decodedHeader);
        decodedHeader = ZInternetHeader.decode(RAW_INVALID3);
        Assert.assertEquals(EXP_INVALID3, decodedHeader);
    }

    @Test
    public void testAscii() {
        String decodedHeader;
        decodedHeader = ZInternetHeader.decode("=?us-ascii?Q?a b c?=");
        Assert.assertEquals("a b c", decodedHeader);
    }
<<<<<<< HEAD
=======

    @Test
    public void testMultilineZBUG536Subject() {
        String decodedHeader = ZInternetHeader.decode(ZBUG536);
        Assert.assertEquals("APAD - Stats APAD - Début et fin décision entre pour le mois de Juin 2018", decodedHeader);
    }

    @Test
    public void testMultilineUTF8ZBUG1022Subject() {
        String decodedHeader = ZInternetHeader.decode(ZBUG1022);
        Assert.assertEquals("Memo Manager Data Import ATA.SDOA.AMMP512.D042419.T0943.xml APR 24-2019 08:10 AM (GMT - 5:00).", decodedHeader);
    }
>>>>>>> e3da3012
}<|MERGE_RESOLUTION|>--- conflicted
+++ resolved
@@ -165,8 +165,6 @@
         decodedHeader = ZInternetHeader.decode("=?us-ascii?Q?a b c?=");
         Assert.assertEquals("a b c", decodedHeader);
     }
-<<<<<<< HEAD
-=======
 
     @Test
     public void testMultilineZBUG536Subject() {
@@ -179,5 +177,4 @@
         String decodedHeader = ZInternetHeader.decode(ZBUG1022);
         Assert.assertEquals("Memo Manager Data Import ATA.SDOA.AMMP512.D042419.T0943.xml APR 24-2019 08:10 AM (GMT - 5:00).", decodedHeader);
     }
->>>>>>> e3da3012
 }