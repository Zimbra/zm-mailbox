--- conflicted
+++ resolved
@@ -396,10 +396,7 @@
    [<license status="inGracePeriod|bad"/>]
 </GetInfoResponse>
  
-<<<<<<< HEAD
-=======
-  {version} = server version: <major>[.<minor>[.<maintenance>]][build] <release> <date>[ <type>]
->>>>>>> b9f6c766
+  {version} = server version: <major>[.<minor>[.<maintenance>]][build] <release> <date>
   {account-name} = email address (user@domain)
   {life-time} = number of milliseconds until auth token expires
   {used} = mailbox quota used in bytes
