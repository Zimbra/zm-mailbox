/*
 * ***** BEGIN LICENSE BLOCK *****
 * Zimbra Collaboration Suite Server
 * Copyright (C) 2011, 2012, 2013, 2014, 2016 Synacor, Inc.
 *
 * This program is free software: you can redistribute it and/or modify it under
 * the terms of the GNU General Public License as published by the Free Software Foundation,
 * version 2 of the License.
 *
 * This program is distributed in the hope that it will be useful, but WITHOUT ANY WARRANTY;
 * without even the implied warranty of MERCHANTABILITY or FITNESS FOR A PARTICULAR PURPOSE.
 * See the GNU General Public License for more details.
 * You should have received a copy of the GNU General Public License along with this program.
 * If not, see <https://www.gnu.org/licenses/>.
 * ***** END LICENSE BLOCK *****
 */

package com.zimbra.soap.mail.type;

<<<<<<< HEAD
import com.google.common.base.MoreObjects;
import com.google.common.collect.Iterables;
import com.google.common.collect.Lists;

=======
>>>>>>> e3da3012
import java.util.Collections;
import java.util.List;

import javax.xml.bind.annotation.XmlAccessType;
import javax.xml.bind.annotation.XmlAccessorType;
import javax.xml.bind.annotation.XmlAttribute;
import javax.xml.bind.annotation.XmlElement;

import com.google.common.base.MoreObjects;
import com.google.common.collect.Iterables;
import com.google.common.collect.Lists;
import com.zimbra.common.gql.GqlConstants;
import com.zimbra.common.soap.MailConstants;
import com.zimbra.soap.type.SearchHit;
import com.zimbra.soap.type.ZmBoolean;

import io.leangen.graphql.annotations.GraphQLQuery;
import io.leangen.graphql.annotations.types.GraphQLType;

@XmlAccessorType(XmlAccessType.NONE)
@GraphQLType(name=GqlConstants.CLASS_MESSAGE_HIT_INFO, description="Message search result information containing a list of messages")
public class MessageHitInfo
extends MessageInfo
implements SearchHit {

    /**
     * @zm-api-field-tag sort-field-value
     * @zm-api-field-description Sort field value
     */
    @XmlAttribute(name=MailConstants.A_SORT_FIELD /* sf */, required=false)
    private String sortField;

    /**
     * @zm-api-field-tag message-matched-query
     * @zm-api-field-description If the message matched the specified query string
     */
    @XmlAttribute(name=MailConstants.A_CONTENTMATCHED /* cm */, required=false)
    private ZmBoolean contentMatched;

    /**
     * @zm-api-field-description Hit Parts -- indicators that the named parts matched the search string
     */
    @XmlElement(name=MailConstants.E_HIT_MIMEPART /* hp */, required=false)
    private final List<Part> messagePartHits = Lists.newArrayList();

    public MessageHitInfo() {
        this(null);
    }
    public MessageHitInfo(String id) {
        super(id);
    }

    @Override
    public void setSortField(String sortField) {
        this.sortField = sortField;
    }
    public void setContentMatched(Boolean contentMatched) {
        this.contentMatched = ZmBoolean.fromBool(contentMatched);
    }
    public void setMessagePartHits(Iterable <Part> messagePartHits) {
        this.messagePartHits.clear();
        if (messagePartHits != null) {
            Iterables.addAll(this.messagePartHits,messagePartHits);
        }
    }

    public MessageHitInfo addMessagePartHit(Part messagePartHit) {
        this.messagePartHits.add(messagePartHit);
        return this;
    }

    @Override
    @GraphQLQuery(name=GqlConstants.SORT_FIELD, description="The sort field value")
    public String getSortField() { return sortField; }
    @GraphQLQuery(name=GqlConstants.CONTENT_MATCHED, description="If the message matched the specified query string")
    public Boolean getContentMatched() { return ZmBoolean.toBool(contentMatched); }
    @GraphQLQuery(name=GqlConstants.MESSAGE_PART_HITS, description="Hit Parts, indicators that the named parts matched the search string")
    public List<Part> getMessagePartHits() {
        return Collections.unmodifiableList(messagePartHits);
    }

<<<<<<< HEAD
=======
    @Override
>>>>>>> e3da3012
    public MoreObjects.ToStringHelper addToStringInfo(MoreObjects.ToStringHelper helper) {
        helper = super.addToStringInfo(helper);
        return helper
            .add("sortField", sortField)
            .add("contentMatched", contentMatched)
            .add("messagePartHits", messagePartHits);
    }

    @Override
    public String toString() {
        return addToStringInfo(MoreObjects.toStringHelper(this)).toString();
    }
}<|MERGE_RESOLUTION|>--- conflicted
+++ resolved
@@ -17,13 +17,6 @@
 
 package com.zimbra.soap.mail.type;
 
-<<<<<<< HEAD
-import com.google.common.base.MoreObjects;
-import com.google.common.collect.Iterables;
-import com.google.common.collect.Lists;
-
-=======
->>>>>>> e3da3012
 import java.util.Collections;
 import java.util.List;
 
@@ -105,10 +98,7 @@
         return Collections.unmodifiableList(messagePartHits);
     }
 
-<<<<<<< HEAD
-=======
     @Override
->>>>>>> e3da3012
     public MoreObjects.ToStringHelper addToStringInfo(MoreObjects.ToStringHelper helper) {
         helper = super.addToStringInfo(helper);
         return helper
