/*
 * ***** BEGIN LICENSE BLOCK *****
 * Zimbra Collaboration Suite Server
 * Copyright (C) 2011, 2012, 2013, 2014, 2016 Synacor, Inc.
 *
 * This program is free software: you can redistribute it and/or modify it under
 * the terms of the GNU General Public License as published by the Free Software Foundation,
 * version 2 of the License.
 *
 * This program is distributed in the hope that it will be useful, but WITHOUT ANY WARRANTY;
 * without even the implied warranty of MERCHANTABILITY or FITNESS FOR A PARTICULAR PURPOSE.
 * See the GNU General Public License for more details.
 * You should have received a copy of the GNU General Public License along with this program.
 * If not, see <https://www.gnu.org/licenses/>.
 * ***** END LICENSE BLOCK *****
 */

package com.zimbra.soap.mail.type;

import com.google.common.base.MoreObjects;
import javax.xml.bind.annotation.XmlAccessType;
import javax.xml.bind.annotation.XmlAccessorType;
import javax.xml.bind.annotation.XmlAttribute;

import com.zimbra.common.gql.GqlConstants;
import com.zimbra.common.soap.MailConstants;

import io.leangen.graphql.annotations.GraphQLIgnore;
import io.leangen.graphql.annotations.GraphQLNonNull;
import io.leangen.graphql.annotations.GraphQLQuery;
import io.leangen.graphql.annotations.types.GraphQLType;

@XmlAccessorType(XmlAccessType.NONE)
@GraphQLType(name=GqlConstants.CLASS_FREE_BUSY_SLOT, description="Free busy slot information")
public class FreeBusySlot {

    /**
     * @zm-api-field-tag start-millis-gmt
     * @zm-api-field-description GMT Start time for slot in milliseconds
     */
    @XmlAttribute(name=MailConstants.A_CAL_START_TIME /* s */, required=true)
    private final long startTime;

    /**
     * @zm-api-field-tag end-millis-gmt
     * @zm-api-field-description GMT End time for slot in milliseconds
     */
    @XmlAttribute(name=MailConstants.A_CAL_END_TIME /* e */, required=true)
    private final long endTime;
    
    /**
     * @zm-api-field-tag id
     * @zm-api-field-description calendar event id
     */
    @XmlAttribute(name=MailConstants.E_CAL_EVENT_ID, required=false)
    private String id;
    
    /**
     * @zm-api-field-tag subject
     * @zm-api-field-description Appointment subject
     */
    @XmlAttribute(name=MailConstants.E_CAL_EVENT_SUBJECT, required=false)
    private String subject;
    
    /**
     * @zm-api-field-tag location
     * @zm-api-field-description location of meeting
     */
    @XmlAttribute(name=MailConstants.E_CAL_EVENT_LOCATION, required=false)
    private String location;
    
    /**
     * @zm-api-field-tag isMeeting
     * @zm-api-field-description returns a boolean value whether this calendar event is a meeting or not.
     */
    @XmlAttribute(name=MailConstants.E_CAL_EVENT_ISMEETING, required=false)
    private boolean isMeeting;
    
    /**
     * @zm-api-field-tag isRecurring
     * @zm-api-field-description returns a boolean indicating whether it is continuous or not.
     */
    @XmlAttribute(name=MailConstants.E_CAL_EVENT_ISRECURRING, required=false)
    private boolean isRecurring;
    
    /**
     * @zm-api-field-tag isException
     * @zm-api-field-description returns a boolean indicating whether there is any exception or not.
     */
    @XmlAttribute(name=MailConstants.E_CAL_EVENT_ISEXCEPTION, required=false)
    private boolean isException;
    
    /**
     * @zm-api-field-tag isReminderSet
     * @zm-api-field-description returns a boolean indicating whether any reminder has been set or not.
     */
    @XmlAttribute(name=MailConstants.E_CAL_EVENT_ISREMINDERSET, required=false)
    private boolean isReminderSet;
    
    /**
     * @zm-api-field-tag isPrivate
     * @zm-api-field-description returns a boolean indicating whether this meeting is private or not.
     */
    @XmlAttribute(name=MailConstants.E_CAL_EVENT_ISPRIVATE, required=false)
    private boolean isPrivate;
    
    /**
     * @zm-api-field-tag hasPermission
     * @zm-api-field-description returns a boolean indicating hasPermission to view FreeBusy information
     */
    @XmlAttribute(name=MailConstants.E_CAL_EVENT_HASPERMISSION, required=false)
    private boolean hasPermission;

    /**
     * no-argument constructor wanted by JAXB
     */
    @SuppressWarnings("unused")
    protected FreeBusySlot() {
        this(-1L, -1L);
    }
    public FreeBusySlot(long startTime, long endTime) {
        this.startTime = startTime;
        this.endTime = endTime;
    }
    @GraphQLNonNull
    @GraphQLQuery(name=GqlConstants.START_TIME, description="GMT Start time for slot in milliseconds")
    public long getStartTime() { return startTime; }
    @GraphQLNonNull
    @GraphQLQuery(name=GqlConstants.END_TIME, description="GMT End time for slot in milliseconds")
    public long getEndTime() { return endTime; }

<<<<<<< HEAD
    public MoreObjects.ToStringHelper addToStringInfo(MoreObjects.ToStringHelper helper) {
        return helper
            .add("startTime", startTime)
            .add("endTime", endTime);
    }
=======
    @GraphQLIgnore
	public String getId() {
		return id;
	}

	public void setId(String id) {
		this.id = id;
	}

	@GraphQLIgnore
	public String getSubject() {
		return subject;
	}

	public void setSubject(String subject) {
		this.subject = subject;
	}

	@GraphQLIgnore
	public String getLocation() {
		return location;
	}

	public void setLocation(String location) {
		this.location = location;
	}

	@GraphQLIgnore
	public boolean isMeeting() {
		return isMeeting;
	}

	public void setMeeting(boolean isMeeting) {
		this.isMeeting = isMeeting;
	}

	@GraphQLIgnore
	public boolean isRecurring() {
		return isRecurring;
	}

	public void setRecurring(boolean isRecurring) {
		this.isRecurring = isRecurring;
	}
>>>>>>> e3da3012

	@GraphQLIgnore
	public boolean isException() {
		return isException;
	}

	public void setException(boolean isException) {
		this.isException = isException;
	}

	@GraphQLIgnore
	public boolean isReminderSet() {
		return isReminderSet;
	}

	public void setReminderSet(boolean isReminderSet) {
		this.isReminderSet = isReminderSet;
	}

	@GraphQLIgnore
	public boolean isPrivate() {
		return isPrivate;
	}

	public void setPrivate(boolean isPrivate) {
		this.isPrivate = isPrivate;
	}

	@GraphQLIgnore
	public boolean isHasPermission() {
		return hasPermission;
	}

	public void setHasPermission(boolean hasPermission) {
		this.hasPermission = hasPermission;
	}

	@GraphQLQuery(name=GqlConstants.STATUS, description="Free/busy slot status\n "
	    + "> Valid values:\n "
	    + "* f: free\n "
	    + "* b: busy\n "
	    + "* t: tentative\n "
	    + "* u: unavailable\n "
	    + "* n: no data")
	public String getStatus() {
	    switch (this.getClass().getSimpleName()) {
	    case "FreeBusyFREEslot":
	        return MailConstants.E_FREEBUSY_FREE;
	    case "FreeBusyBUSYslot":
	        return MailConstants.E_FREEBUSY_BUSY;
	    case "FreeBusyBUSYTENTATIVEslot":
	        return MailConstants.E_FREEBUSY_BUSY_TENTATIVE;
	    case "FreeBusyBUSYUNAVAILABLEslot":
	        return MailConstants.E_FREEBUSY_BUSY_UNAVAILABLE;
        default:
            return MailConstants.E_FREEBUSY_NODATA;
	    }
	}

	public MoreObjects.ToStringHelper addToStringInfo(MoreObjects.ToStringHelper helper) {
        return helper.add("startTime", startTime).add("endTime", endTime).add("id", id).add("subject", subject).add("location", location).add("isMeeting", isMeeting)
        		.add("isRecurring", isRecurring).add("isException", isException).add("isPrivate", isPrivate).add("isReminderSet", isReminderSet).add("hasPermission", hasPermission);
    }
    @Override
    public String toString() {
        return addToStringInfo(MoreObjects.toStringHelper(this)).toString();
    }
}<|MERGE_RESOLUTION|>--- conflicted
+++ resolved
@@ -129,13 +129,6 @@
     @GraphQLQuery(name=GqlConstants.END_TIME, description="GMT End time for slot in milliseconds")
     public long getEndTime() { return endTime; }
 
-<<<<<<< HEAD
-    public MoreObjects.ToStringHelper addToStringInfo(MoreObjects.ToStringHelper helper) {
-        return helper
-            .add("startTime", startTime)
-            .add("endTime", endTime);
-    }
-=======
     @GraphQLIgnore
 	public String getId() {
 		return id;
@@ -180,7 +173,6 @@
 	public void setRecurring(boolean isRecurring) {
 		this.isRecurring = isRecurring;
 	}
->>>>>>> e3da3012
 
 	@GraphQLIgnore
 	public boolean isException() {
