--- conflicted
+++ resolved
@@ -17,10 +17,6 @@
 
 package com.zimbra.soap.mail.type;
 
-<<<<<<< HEAD
-import com.google.common.base.MoreObjects;
-=======
->>>>>>> e3da3012
 import javax.xml.bind.annotation.XmlAccessType;
 import javax.xml.bind.annotation.XmlAccessorType;
 import javax.xml.bind.annotation.XmlAttribute;
@@ -82,10 +78,7 @@
     @GraphQLQuery(name="accessKey", description="Access key (password)")
     public String getAccessKey() { return accessKey; }
 
-<<<<<<< HEAD
-=======
     @Override
->>>>>>> e3da3012
     public MoreObjects.ToStringHelper addToStringInfo(MoreObjects.ToStringHelper helper) {
         helper = super.addToStringInfo(helper);
         return helper
