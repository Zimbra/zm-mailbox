/*
 * ***** BEGIN LICENSE BLOCK *****
 * Zimbra Collaboration Suite Server
 * Copyright (C) 2011, 2012, 2013, 2014, 2016 Synacor, Inc.
 *
 * This program is free software: you can redistribute it and/or modify it under
 * the terms of the GNU General Public License as published by the Free Software Foundation,
 * version 2 of the License.
 *
 * This program is distributed in the hope that it will be useful, but WITHOUT ANY WARRANTY;
 * without even the implied warranty of MERCHANTABILITY or FITNESS FOR A PARTICULAR PURPOSE.
 * See the GNU General Public License for more details.
 * You should have received a copy of the GNU General Public License along with this program.
 * If not, see <https://www.gnu.org/licenses/>.
 * ***** END LICENSE BLOCK *****
 */

package com.zimbra.soap.mail.type;

<<<<<<< HEAD
import com.google.common.base.MoreObjects;
import com.google.common.collect.Iterables;
import com.google.common.collect.Lists;

=======
>>>>>>> e3da3012
import java.util.Collections;
import java.util.List;

import javax.xml.bind.annotation.XmlAccessType;
import javax.xml.bind.annotation.XmlAccessorType;
import javax.xml.bind.annotation.XmlAttribute;
import javax.xml.bind.annotation.XmlElement;
import javax.xml.bind.annotation.XmlElementWrapper;

import com.google.common.base.MoreObjects;
import com.google.common.collect.Iterables;
import com.google.common.collect.Lists;
import com.zimbra.common.soap.MailConstants;
import com.zimbra.soap.json.jackson.annotate.ZimbraUniqueElement;
import com.zimbra.soap.type.ZmBoolean;

import io.leangen.graphql.annotations.GraphQLQuery;
import io.leangen.graphql.annotations.types.GraphQLType;

@XmlAccessorType(XmlAccessType.NONE)
@GraphQLType(name="FolderActionSelector", description="Input for folder actions")
public class FolderActionSelector extends ActionSelector {

    /**
     * @zm-api-field-tag delete-subfolders
     * @zm-api-field-description  For op="empty" - hard-delete all items in the folder (and all the folder's
     * subfolders if "recursive" is set)
     */
    @XmlAttribute(name=MailConstants.A_RECURSIVE /* recursive */, required=false)
    @GraphQLQuery(name="recursive", description="For op=empty - hard-delete all items in the folder (and all the folder's")
    private ZmBoolean recursive;

    /**
     * @zm-api-field-tag target-url
     * @zm-api-field-description Target URL
     */
    @XmlAttribute(name=MailConstants.A_URL /* url */, required=false)
    @GraphQLQuery(name="url", description="Target URL")
    private String url;

    /**
     * @zm-api-field-tag exclude-free-busy-boolean
     * @zm-api-field-description For <b>op="fb"</b> - set the excludeFreeBusy boolean for this folder (must specify
     * <b>{exclude-free-busy-boolean}</b> for op="fb")
     */
    @XmlAttribute(name=MailConstants.A_EXCLUDE_FREEBUSY /* excludeFreeBusy */, required=false)
    @GraphQLQuery(name="excludeFreeBusy", description="For fb operation - set the excludeFreeBusy boolean for this folder (must specify for fb operation)")
    private ZmBoolean excludeFreebusy;

    /**
     * @zm-api-field-tag grantee-zimbra-id
     * @zm-api-field-description Grantee Zimbra ID
     */
    @XmlAttribute(name=MailConstants.A_ZIMBRA_ID /* zid */, required=false)
    @GraphQLQuery(name="zimbraId", description="Grantee Zimbra ID")
    private String zimbraId;

    /**
     * @zm-api-field-tag grantee-type
     * @zm-api-field-description Grantee Type
     */
    @XmlAttribute(name=MailConstants.A_GRANT_TYPE /* gt */, required=false)
    @GraphQLQuery(name="granteeType", description="Grantee type")
    private String grantType;

    /**
     * @zm-api-field-tag default-view
     * @zm-api-field-description Use with <b>op="update"</b> to change folder's default view (useful for migration)
     */
    @XmlAttribute(name=MailConstants.A_DEFAULT_VIEW /* view */, required=false)
    @GraphQLQuery(name="view", description="User with op=update to change folder's default view (usefor for migration)")
    private String view;

    /**
     * @zm-api-field-tag
     * @zm-api-field-description
     */
    @ZimbraUniqueElement
    @XmlElement(name=MailConstants.E_GRANT /* grant */, required=false)
    @GraphQLQuery(name="grant", description="Grant")
    private ActionGrantSelector grant;

    /**
     * @zm-api-field-description Grants (used with <b>op="grant"</b> and <b>op="!grant"</b>
     */
    @XmlElementWrapper(name=MailConstants.E_ACL /* acl */, required=false)
    @XmlElement(name=MailConstants.E_GRANT /* grant */, required=false)
    @GraphQLQuery(name="grants", description="List of grants used with grant and !grant operations")
    private List<ActionGrantSelector> grants = Lists.newArrayList();

    /**
     * @zm-api-field-description Retention policy
     */
    @XmlElement(name=MailConstants.E_RETENTION_POLICY /* retentionPolicy */, required=false)
    @GraphQLQuery(name="retentionPolicy", description="Retention policy")
    private RetentionPolicy retentionPolicy;

    /**
     * @zm-api-field-tag web-offline-sync-days
     * @zm-api-field-description Number of days for which web client would sync folder data for offline use
     */
    @XmlAttribute(name=MailConstants.A_NUM_DAYS /* numDays */, required=false)
    @GraphQLQuery(name="numDays", description="Number of days for which web client would sync folder data for offline use")
    private Integer numDays;

    public FolderActionSelector() {
        this((String) null, (String) null);
    }

    public FolderActionSelector(String ids, String operation) {
        super(ids, operation);
    }

    public void setRecursive(Boolean recursive) { this.recursive = ZmBoolean.fromBool(recursive); }
    public void setUrl(String url) { this.url = url; }
    public void setExcludeFreebusy(Boolean excludeFreebusy) {
        this.excludeFreebusy = ZmBoolean.fromBool(excludeFreebusy);
    }
    public void setZimbraId(String zimbraId) { this.zimbraId = zimbraId; }
    public void setGrantType(String grantType) { this.grantType = grantType; }
    public void setGrant(ActionGrantSelector grant) { this.grant = grant; }
    public void setGrants(Iterable <ActionGrantSelector> grants) {
        this.grants = null;
        if (grants != null) {
            this.grants = Lists.newArrayList();
            Iterables.addAll(this.grants,grants);
        }
    }

    public void addGrant(ActionGrantSelector grant) {
        if (grants == null)
            this.grants = Lists.newArrayList();
        this.grants.add(grant);
    }

    public void setRetentionPolicy(RetentionPolicy retentionPolicy) { this.retentionPolicy = retentionPolicy; }
    public void setNumDays(Integer numDays) { this.numDays = numDays; }
    @GraphQLQuery(name = "recursive", description = "For op=empty - hard-delete all items in the folder (and all the folder's")
    public Boolean getRecursive() { return ZmBoolean.toBool(recursive); }
    @GraphQLQuery(name = "url", description = "Target URL")
    public String getUrl() { return url; }
    @GraphQLQuery(name = "excludeFreeBusy", description = "For op=fb - set the excludeFreeBusy boolean for this folder (must specify for op=fb)")
    public Boolean getExcludeFreebusy() { return ZmBoolean.toBool(excludeFreebusy); }
    @GraphQLQuery(name = "zimbraId", description = "Grantee Zimbra ID")
    public String getZimbraId() { return zimbraId; }
    @GraphQLQuery(name = "granteeType", description = "Grantee type")
    public String getGrantType() { return grantType; }
    @GraphQLQuery(name = "view", description = "User with op=update to change folder's default view (usefor for migration)")
    public String getView() { return view; }
    @GraphQLQuery(name = "grant", description = "Grant")
    public ActionGrantSelector getGrant() { return grant; }
    @GraphQLQuery(name = "grants", description = "List of grants used with op=grant and op=!grant")
    public List<ActionGrantSelector> getGrants() {
        return Collections.unmodifiableList(grants);
    }
    @GraphQLQuery(name = "retentionPolicy", description = "Retention policy")
    public RetentionPolicy getRetentionPolicy() { return retentionPolicy; }
    @GraphQLQuery(name = "numDays", description = "Number of days for which web client would sync folder data for offline use")
    public Integer getNumDays() { return numDays; }

<<<<<<< HEAD
=======
    @Override
>>>>>>> e3da3012
    public MoreObjects.ToStringHelper addToStringInfo(MoreObjects.ToStringHelper helper) {
        helper = super.addToStringInfo(helper);
        return helper
            .add("recursive", recursive)
            .add("url", url)
            .add("excludeFreebusy", excludeFreebusy)
            .add("zimbraId", zimbraId)
            .add("grantType", grantType)
            .add("view", view)
            .add("grant", grant)
            .add("grants", grants)
            .add("retentionPolicy", retentionPolicy)
            .add("numDays", numDays);
    }

    @Override
    public String toString() {
        return addToStringInfo(MoreObjects.toStringHelper(this)).toString();
    }
}<|MERGE_RESOLUTION|>--- conflicted
+++ resolved
@@ -17,13 +17,6 @@
 
 package com.zimbra.soap.mail.type;
 
-<<<<<<< HEAD
-import com.google.common.base.MoreObjects;
-import com.google.common.collect.Iterables;
-import com.google.common.collect.Lists;
-
-=======
->>>>>>> e3da3012
 import java.util.Collections;
 import java.util.List;
 
@@ -184,10 +177,7 @@
     @GraphQLQuery(name = "numDays", description = "Number of days for which web client would sync folder data for offline use")
     public Integer getNumDays() { return numDays; }
 
-<<<<<<< HEAD
-=======
     @Override
->>>>>>> e3da3012
     public MoreObjects.ToStringHelper addToStringInfo(MoreObjects.ToStringHelper helper) {
         helper = super.addToStringInfo(helper);
         return helper
