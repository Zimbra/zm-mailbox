--- conflicted
+++ resolved
@@ -17,10 +17,6 @@
 
 package com.zimbra.soap.mail.type;
 
-<<<<<<< HEAD
-import com.google.common.base.MoreObjects;
-=======
->>>>>>> e3da3012
 import javax.xml.bind.annotation.XmlAccessType;
 import javax.xml.bind.annotation.XmlAccessorType;
 import javax.xml.bind.annotation.XmlAttribute;
@@ -77,10 +73,7 @@
     public void setDataSourceId(String dsId) { this.dataSourceId = dsId; }
     public String getDataSourceId() { return dataSourceId; }
 
-<<<<<<< HEAD
-=======
     @Override
->>>>>>> e3da3012
     public MoreObjects.ToStringHelper addToStringInfo(MoreObjects.ToStringHelper helper) {
         helper = super.addToStringInfo(helper);
         return helper
