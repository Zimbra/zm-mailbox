--- conflicted
+++ resolved
@@ -1150,31 +1150,21 @@
             com.zimbra.soap.account.message.GetAddressListMemberResponse.class,
             com.zimbra.soap.admin.message.GetAddressListInfoRequest.class,
             com.zimbra.soap.admin.message.GetAddressListInfoResponse.class,
-<<<<<<< HEAD
-
-=======
->>>>>>> 43e7ca9c
+
             com.zimbra.soap.admin.message.ScheduleSMPolicyRequest.class,
             com.zimbra.soap.admin.message.ScheduleSMPolicyResponse.class,
             com.zimbra.soap.admin.message.GetScheduleSMPolicyRequest.class,
             com.zimbra.soap.admin.message.GetScheduleSMPolicyResponse.class,
-<<<<<<< HEAD
-
-=======
->>>>>>> 43e7ca9c
+
             com.zimbra.soap.admin.message.GetS3BucketConfigRequest.class,
             com.zimbra.soap.admin.message.GetS3BucketConfigResponse.class,
             com.zimbra.soap.admin.message.CreateS3BucketConfigRequest.class,
             com.zimbra.soap.admin.message.CreateS3BucketConfigResponse.class,
-            com.zimbra.soap.admin.message.DeleteS3BucketConfigRequest.class,
-<<<<<<< HEAD
-            com.zimbra.soap.admin.message.DeleteS3BucketConfigResponse.class
-
-=======
+
+            com.zimbra.soap.admin.message.DeleteS3BucketConfigResponse.class,
             com.zimbra.soap.admin.message.DeleteS3BucketConfigResponse.class,
             com.zimbra.soap.admin.message.ValidateS3BucketReachableRequest.class,
             com.zimbra.soap.admin.message.ValidateS3BucketReachableResponse.class
->>>>>>> 43e7ca9c
         };
 
         try {
