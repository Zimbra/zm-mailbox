--- conflicted
+++ resolved
@@ -631,16 +631,8 @@
         <unzip dest="${jetty.home.dir}/webapps/service" src="${jetty.home.dir}/webapps/${warfilename}"/>
     </target>
 
-<<<<<<< HEAD
     <target name="init-opt-zimbra" depends="dev-dist,localhost-ssl-cert" description="Copies build/dist to /opt/zimbra">
-=======
-    <target name="copy-war" depends="stop-jetty,war">
-        <antcall target="copy-war-internal"/>
-    </target>
-
-    <target name="init-opt-zimbra" depends="dev-dist,localhost-ssl-cert">
         <echo file="${zimbra.home.dir}/.platform">development</echo>
->>>>>>> 42102610
         <copy todir="${zimbra.home.dir}">
             <fileset dir="${dist.dir}"/>
         </copy>
