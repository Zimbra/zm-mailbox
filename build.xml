<project xmlns:ivy="antlib:org.apache.ivy.ant" name="zm-store" default="jar">
  <import file="../zm-zcs/ant-global.xml"/>
  <property name="service.webapp.dir" location="${jetty.webapps.dir}/service"/>
  <property name="zimbra.webapp.dir" location="${jetty.webapps.dir}/zimbra"/>
  <property name="zimbra-admin.webapp.dir" location="${jetty.webapps.dir}/zimbraAdmin"/>
  <property name="config.dir" location="conf"/>
  <property name="warfilename" value="service.war"/>
  <property name="warfile" location="${build.dir}/${warfilename}"/>
  <condition property="production.suffix" value=".production" else="">
    <isset property="is-production"/>
  </condition>
  <condition property="war.web.xml" value="${config.dir}/web.xml${production.suffix}">
    <not>
      <isset property="war.web.xml"/>
    </not>
  </condition>
  <!-- properties used for generating and testing LDAP changes -->
  <property name="ldap.config.dir" location="../zm-ldap-utilities/conf/ldap"/>
  <property name="slapd.config.dir" value="${ldap.config.dir}/config"/>
  <condition property="slapd.config.src" value="${slapd.config.dir}/cn=config.ldif">
    <isset property="is-production"/>
  </condition>
  <condition property="slapd.config.src" value="${slapd.config.dir}/cn=config.ldif.dev">
    <not>
      <isset property="is-production"/>
    </not>
  </condition>
  <property name="slapd.conf.src" value="${ldap.config.dir}/slapd.conf${production.suffix}"/>
  <property name="slapd.conf.dir" value="conf"/>
  <property name="slapd.etc.dir" value="common/etc/openldap"/>
  <property name="ldapmodify" value="${zimbra.home.dir}/common/bin/ldapmodify"/>
  <property name="ldapdelete" value="${zimbra.home.dir}/common/bin/ldapdelete"/>
  <!-- classpath for running utilities -->
  <path id="run.class.path">
    <path refid="class.path"/>
    <pathelement location="${build.classes.dir}"/>
  </path>
  <target name="stop-webserver">
    <exec executable="zmmailboxdctl">
      <arg value="stop"/>
    </exec>
  </target>
  <target name="start-webserver">
    <exec executable="zmmailboxdctl">
      <arg value="start"/>
    </exec>
  </target>
  <target name="restart-webserver">
    <exec executable="zmmailboxdctl">
      <arg value="restart"/>
    </exec>
  </target>
  <target name="stop-zimbra">
    <exec executable="zmcontrol">
      <arg value="stop"/>
    </exec>
  </target>
  <target name="start-zimbra">
    <exec executable="zmcontrol">
      <arg value="start"/>
    </exec>
  </target>
  <target name="make-dirs">
    <!-- take advantage of the fact that mkdir uses File.mkdirs() and creates inbetween dirs -->
    <echo>Creating dirs under ${base.dir}</echo>
    <mkdir dir="${base.dir}/${slapd.conf.dir}"/>
    <mkdir dir="${base.dir}/${slapd.etc.dir}/schema"/>
    <mkdir dir="${base.dir}/bin"/>
    <mkdir dir="${base.dir}/conf/msgs"/>
    <mkdir dir="${base.dir}/db"/>
    <mkdir dir="${base.dir}/lib/ext"/>
    <mkdir dir="${base.dir}/lib/jars"/>
    <mkdir dir="${base.dir}/lib/jars-ant"/>
    <mkdir dir="${base.dir}/libexec"/>
  </target>
  <target name="build-init" description="Creates directories required for compiling">
    <mkdir dir="${build.classes.dir}"/>
    <mkdir dir="${build.dir}/data"/>
    <antcall target="make-dirs">
      <param name="base.dir" value="${dist.dir}"/>
    </antcall>
  </target>
  <target name="generate-buildinfo" depends="build-init">
    <mkdir dir="${build.dir}/buildinfo/com/zimbra/cs/util"/>
    <echo file="${build.dir}/buildinfo/com/zimbra/cs/util/BuildInfoGenerated.java">
            package com.zimbra.cs.util;

            class BuildInfoGenerated {
                public static final String MAJORVERSION = "${zimbra.buildinfo.majorversion}";
                public static final String MINORVERSION = "${zimbra.buildinfo.minorversion}";
                public static final String MICROVERSION = "${zimbra.buildinfo.microversion}";
                public static final String RELCLASS = "${zimbra.buildinfo.relclass}";
                public static final String RELNUM = "${zimbra.buildinfo.relnum}";
                public static final String BUILDNUM = "${zimbra.buildinfo.buildnum}";
                public static final String VERSION = "${zimbra.buildinfo.version}";
                public static final String TYPE = "${zimbra.buildinfo.type}";
                public static final String RELEASE = "${zimbra.buildinfo.release}";
                public static final String DATE = "${DSTAMP}-${TSTAMP}";
                public static final String HOST = "${zimbra.buildinfo.host}";
            }
    </echo>
    <javac includeantruntime="false" destdir="${build.classes.dir}" debug="true" target="${javac.target}" srcdir="${build.dir}/buildinfo"/>
  </target>
  <target name="generate-getters" depends="compile,resolve" description="generate methods for attributes in zimbra-attrs.xml">
    <antcall target="generate-getter">
      <param name="getter.class" value="account"/>
      <param name="getter.output" value="ZAttrAccount.java"/>
    </antcall>
    <antcall target="generate-getter">
      <param name="getter.class" value="calendarResource"/>
      <param name="getter.output" value="ZAttrCalendarResource.java"/>
    </antcall>
    <antcall target="generate-getter">
      <param name="getter.class" value="cos"/>
      <param name="getter.output" value="ZAttrCos.java"/>
    </antcall>
    <antcall target="generate-getter">
      <param name="getter.class" value="domain"/>
      <param name="getter.output" value="ZAttrDomain.java"/>
    </antcall>
    <antcall target="generate-getter">
      <param name="getter.class" value="server"/>
      <param name="getter.output" value="ZAttrServer.java"/>
    </antcall>
    <antcall target="generate-getter">
      <param name="getter.class" value="ucService"/>
      <param name="getter.output" value="ZAttrUCService.java"/>
    </antcall>
    <antcall target="generate-getter">
      <param name="getter.class" value="globalConfig"/>
      <param name="getter.output" value="ZAttrConfig.java"/>
    </antcall>
    <antcall target="generate-getter">
      <param name="getter.class" value="distributionList"/>
      <param name="getter.output" value="ZAttrDistributionList.java"/>
    </antcall>
    <antcall target="generate-getter">
      <param name="getter.class" value="group"/>
      <param name="getter.output" value="ZAttrDynamicGroup.java"/>
    </antcall>
    <antcall target="generate-getter">
      <param name="getter.class" value="shareLocator"/>
      <param name="getter.output" value="ZAttrShareLocator.java"/>
    </antcall>
    <antcall target="generate-getter">
      <param name="getter.class" value="alwaysOnCluster"/>
      <param name="getter.output" value="ZAttrAlwaysOnCluster.java"/>
    </antcall>
    <antcall target="generate-provisioning"/>
  </target>
  <target name="generate-getter">
    <ivy:cachepath pathid="class.path"/>
    <java classname="com.zimbra.cs.account.AttributeManagerUtil" fork="true" classpathref="run.class.path" failonerror="true">
      <sysproperty key="zimbra.version" value="${zimbra.buildinfo.all}"/>
      <arg line="-a generateGetters -c ${getter.class} -i ${config.dir}/attrs -r ${src.java.dir}/com/zimbra/cs/account/${getter.output}"/>
    </java>
  </target>
  <target name="generate-provisioning">
    <ivy:cachepath pathid="class.path"/>
    <java classname="com.zimbra.cs.account.AttributeManagerUtil" fork="true" classpathref="run.class.path" failonerror="true">
      <sysproperty key="zimbra.version" value="${zimbra.buildinfo.all}"/>
      <arg line="-a generateProvisioning -i ${config.dir}/attrs -r ${common.src.java.dir}/com/zimbra/common/account/ZAttrProvisioning.java"/>
    </java>
  </target>
  <target name="jar" depends="generate-buildinfo,compile" description="Creates the jar file">
    <antcall target="zimbra-jar">
      <param name="implementation.title" value="Zimbra Server"/>
    </antcall>
  </target>
  <target name="clean" description="Deletes classes from build directories">
    <delete dir="${build.dir}"/>
  </target>
  <target name="undeploy">
    <antcall target="stop-webserver"/>
    <delete>
      <fileset dir="${common.jars.dir}" includes="zm-store*.jar,zimbrastore*.jar"/>
    </delete>
	<if>
      <available file="${zimbra.webapp.dir}" type="dir" property="zimbra.webapp.installed"/>
      <then>
        <delete verbose="true">
          <fileset dir="${zimbra.webapp.dir}/WEB-INF/lib/" includes="zm-store*.jar,zimbrastore*.jar"/>
        </delete>
      </then>
    </if>
	<if>
	  <available file="${jetty.webapps.dir}/zimbraAdmin/" type="dir" property="zimbraadmin.webapp.installed"/>
	  <then>
	    <delete verbose="true">
	      <fileset dir="${zimbra-admin.webapp.dir}/WEB-INF/lib/" includes="zm-store*.jar,zimbrastore*.jar"/>
	    </delete>
	  </then>
	</if>
    <if>
      <available file="${service.webapp.dir}" type="dir" property="service.webapp.installed"/>
      <then>
        <delete verbose="true">
          <fileset dir="${service.webapp.dir}/WEB-INF/lib/" includes="zm-store*.jar,zimbrastore*.jar"/>
        </delete>
      </then>
    </if>
  </target>
  <target name="deploy" depends="jar,set-dev-version,undeploy">
    <copy file="${build.dir}/${jar.file}" tofile="${common.jars.dir}/zimbrastore.jar"/>
    <!-- have to use zimbrastore.jar until https://bugzilla.zimbra.com/show_bug.cgi?id=106076 is fixed -->
    <copy file="${build.dir}/${jar.file}" todir="${service.webapp.dir}/WEB-INF/lib/"/>
    <copy file="${build.dir}/${jar.file}" todir="${zimbra.webapp.dir}/WEB-INF/lib/"/>
    <copy file="${build.dir}/${jar.file}" todir="${zimbra-admin.webapp.dir}/WEB-INF/lib/"/>
    <antcall target="start-webserver"/>
  </target>
  <target name="deploy-war" depends="war">
    <antcall target="stop-webserver"/>
    <antcall target="copy-war"/>
    <antcall target="start-webserver"/>
  </target>
  <target name="copy-war">
    <delete dir="${jetty.home.dir}/webapps/service"/>
    <delete file="${jetty.home.dir}/webapps/${warfilename}"/>
    <copy file="${warfile}" todir="${jetty.home.dir}/webapps"/>
    <mkdir dir="${jetty.home.dir}/webapps/service"/>
    <chmod file="${jetty.home.dir}/webapps/service" perm="o+rwx"/>
    <chmod file="${jetty.home.dir}/webapps/service" perm="g+rx"/>
    <chmod file="${jetty.home.dir}/webapps/service" perm="o-rwx"/>
    <unzip dest="${jetty.home.dir}/webapps/service" src="${jetty.home.dir}/webapps/${warfilename}"/>
    <delete file="${jetty.home.dir}/webapps/${warfilename}"/>
  </target>
 
  <target name="war" depends="jar,set-dev-version">
    <delete dir="${build.tmp.dir}"/>
    <!-- delete anything that may have been left over, e.g.: older versions of same libs -->
    <ivy:install organisation="org.slf4j" module="slf4j-api" revision="1.6.4" settingsRef="dev.settings" from="chain-resolver" to="build-tmp" overwrite="true" transitive="true" type="jar"/>
    <ivy:install organisation="org.slf4j" module="slf4j-log4j12" revision="1.6.4" settingsRef="dev.settings" from="chain-resolver" to="build-tmp" overwrite="true" transitive="true" type="jar"/>
    <ivy:install organisation="org.apache.james" module="apache-jsieve-core" revision="0.5" settingsRef="dev.settings" from="chain-resolver" to="build-tmp" overwrite="true" transitive="true" type="jar"/>
    <ivy:install organisation="org.apache.lucene" module="lucene-core" revision="3.5.0" settingsRef="dev.settings" from="chain-resolver" to="build-tmp" overwrite="true" transitive="true" type="jar"/>
    <ivy:install organisation="org.apache.lucene" module="lucene-analyzers" revision="3.5.0" settingsRef="dev.settings" from="chain-resolver" to="build-tmp" overwrite="true" transitive="true" type="jar"/>
  	<ivy:install organisation="org.apache.lucene" module="lucene-smartcn" revision="3.5.0" settingsRef="dev.settings" from="chain-resolver" to="build-tmp" overwrite="true" transitive="true" type="jar"/>
    <ivy:install organisation="ant-tar-patched" module="ant-tar-patched" revision="1.0" settingsRef="dev.settings" from="chain-resolver" to="build-tmp" overwrite="true" transitive="true" type="jar"/>
    <ivy:install organisation="org.apache.mina" module="mina-core" revision="2.0.4" settingsRef="dev.settings" from="chain-resolver" to="build-tmp" overwrite="true" transitive="true" type="jar"/>
    <ivy:install organisation="zimbra" module="zm-ews-stub" revision="1.0" settingsRef="dev.settings" from="chain-resolver" to="build-tmp" overwrite="true" transitive="true" type="jar"/>
    <ivy:install organisation="org.apache.zookeeper" module="zookeeper" revision="3.4.5" settingsRef="dev.settings" from="chain-resolver" to="build-tmp" overwrite="true" transitive="true" type="jar"/>
    <ivy:install organisation="com.101tec" module="zkclient" revision="0.1.0" settingsRef="dev.settings" from="chain-resolver" to="build-tmp" overwrite="true" transitive="true" type="jar"/>
    <ivy:install organisation="org.apache.curator" module="curator-recipes" revision="2.0.1-incubating" settingsRef="dev.settings" from="chain-resolver" to="build-tmp" overwrite="true" transitive="true" type="jar"/>
    <ivy:install organisation="org.apache.curator" module="curator-client" revision="2.0.1-incubating" settingsRef="dev.settings" from="chain-resolver" to="build-tmp" overwrite="true" transitive="true" type="jar"/>
    <ivy:install organisation="org.apache.curator" module="curator-x-discovery" revision="2.0.1-incubating" settingsRef="dev.settings" from="chain-resolver" to="build-tmp" overwrite="true" transitive="true" type="jar"/>
    <ivy:install organisation="org.apache.curator" module="curator-framework" revision="2.0.1-incubating" settingsRef="dev.settings" from="chain-resolver" to="build-tmp" overwrite="true" transitive="true" type="jar"/>
    <ivy:install organisation="org.codehaus.jackson" module="jackson-core-asl" revision="1.9.2" settingsRef="dev.settings" from="chain-resolver" to="build-tmp" overwrite="true" transitive="true" type="jar"/>
    <ivy:install organisation="org.codehaus.jackson" module="jackson-smile" revision="1.9.2" settingsRef="dev.settings" from="chain-resolver" to="build-tmp" overwrite="true" transitive="true" type="jar"/>
    <ivy:install organisation="org.codehaus.jackson" module="jackson-mapper-asl" revision="1.9.2" settingsRef="dev.settings" from="chain-resolver" to="build-tmp" overwrite="true" transitive="true" type="jar"/>
    <ivy:install organisation="org.codehaus.jackson" module="jackson-xc" revision="1.9.2" settingsRef="dev.settings" from="chain-resolver" to="build-tmp" overwrite="true" transitive="true" type="jar"/>
    <ivy:install organisation="asm" module="asm" revision="3.3.1" settingsRef="dev.settings" from="chain-resolver" to="build-tmp" overwrite="true" transitive="true" type="jar"/>
    <ivy:install organisation="net.sf.ehcache" module="ehcache-core" revision="2.5.1" settingsRef="dev.settings" from="chain-resolver" to="build-tmp" overwrite="true" transitive="true" type="jar"/>
    <ivy:install organisation="oauth" module="oauth" revision="1.4" settingsRef="dev.settings" from="chain-resolver" to="build-tmp" overwrite="true" transitive="true" type="jar"/>
    <ivy:install organisation="com.googlecode.owasp-java-html-sanitizer" module="owasp-java-html-sanitizer" revision="r239" settingsRef="dev.settings" from="chain-resolver" to="build-tmp" overwrite="true" transitive="true" type="jar"/>
  	<ivy:install organisation="org.apache.httpcomponents" module="httpcore-nio" revision="4.2.2" settingsRef="dev.settings" from="chain-resolver" to="build-tmp" overwrite="true" transitive="true" type="jar"/>
  	<ivy:install organisation="org.springframework" module="spring-aop" revision="3.0.7.RELEASE" settingsRef="dev.settings" from="chain-resolver" to="build-tmp" overwrite="true" transitive="true" type="jar"/>
  	<ivy:install organisation="org.springframework" module="spring-asm" revision="3.0.7.RELEASE" settingsRef="dev.settings" from="chain-resolver" to="build-tmp" overwrite="true" transitive="true" type="jar"/>
  	<ivy:install organisation="org.springframework" module="spring-beans" revision="3.0.7.RELEASE" settingsRef="dev.settings" from="chain-resolver" to="build-tmp" overwrite="true" transitive="true" type="jar"/>
  	<ivy:install organisation="org.springframework" module="spring-context" revision="3.0.7.RELEASE" settingsRef="dev.settings" from="chain-resolver" to="build-tmp" overwrite="true" transitive="true" type="jar"/>
  	<ivy:install organisation="org.springframework" module="spring-core" revision="3.0.7.RELEASE" settingsRef="dev.settings" from="chain-resolver" to="build-tmp" overwrite="true" transitive="true" type="jar"/>
  	<ivy:install organisation="org.springframework" module="spring-expression" revision="3.0.7.RELEASE" settingsRef="dev.settings" from="chain-resolver" to="build-tmp" overwrite="true" transitive="true" type="jar"/>
  	<ivy:install organisation="org.apache.ws.xmlschema" module="xmlschema-core" revision="2.0.3" settingsRef="dev.settings" from="chain-resolver" to="build-tmp" overwrite="true" transitive="true" type="jar"/>
  	<ivy:install organisation="org.apache.cxf" module="cxf" revision="2.7.18" settingsRef="dev.settings" from="chain-resolver" to="build-tmp" overwrite="true" transitive="true" type="jar"/>
  	<!--<ivy:install organisation="org.apache.cxf" module="cxf-rt-bindings-soap" revision="2.7.18" settingsRef="dev.settings" from="chain-resolver" to="build-tmp" overwrite="true" transitive="true" type="jar"/>
  	<ivy:install organisation="org.apache.cxf" module="cxf-rt-frontend-jaxws" revision="2.7.18" settingsRef="dev.settings" from="chain-resolver" to="build-tmp" overwrite="true" transitive="true" type="jar"/>
  	<ivy:install organisation="org.apache.cxf" module="cxf-rt-transports-http" revision="2.7.18" settingsRef="dev.settings" from="chain-resolver" to="build-tmp" overwrite="true" transitive="true" type="jar"/>     -->
  	<ivy:install organisation="org.apache.httpcomponents" module="httpasyncclient" revision="4.0-beta3" settingsRef="dev.settings" from="chain-resolver" to="build-tmp" overwrite="true" transitive="true" type="jar"/>
  	<ivy:install organisation="org.apache.httpcomponents" module="httpclient" revision="4.2.1" settingsRef="dev.settings" from="chain-resolver" to="build-tmp" overwrite="true" transitive="true" type="jar"/>
  	<ivy:install organisation="org.apache.httpcomponents" module="httpcore" revision="4.2.2" settingsRef="dev.settings" from="chain-resolver" to="build-tmp" overwrite="true" transitive="true" type="jar"/>
  	<ivy:install organisation="org.codehaus.woodstox" module="stax2-api" revision="3.1.1" settingsRef="dev.settings" from="chain-resolver" to="build-tmp" overwrite="true" transitive="true" type="jar"/>
  	<ivy:install organisation="javax.ws.rs" module="javax.ws.rs-api" revision="2.0-m10" settingsRef="dev.settings" from="chain-resolver" to="build-tmp" overwrite="true" transitive="true" type="jar"/>
  	<ivy:install organisation="org.apache.neethi" module="neethi" revision="3.0.2" settingsRef="dev.settings" from="chain-resolver" to="build-tmp" overwrite="true" transitive="true" type="jar"/>
  	<ivy:install organisation="org.codehaus.woodstox" module="woodstox-core-asl" revision="4.2.0" settingsRef="dev.settings" from="chain-resolver" to="build-tmp" overwrite="true" transitive="true" type="jar"/>
  	<ivy:install organisation="wsdl4j" module="wsdl4j" revision="1.6.3" settingsRef="dev.settings" from="chain-resolver" to="build-tmp" overwrite="true" transitive="true" type="jar"/>
  	<ivy:install organisation="org.objenesis" module="objenesis" revision="2.1" settingsRef="dev.settings" from="chain-resolver" to="build-tmp" overwrite="true" transitive="true" type="jar"/>
  	<ivy:install organisation="com.sun.jersey" module="jersey-client" revision="1.11" settingsRef="dev.settings" from="chain-resolver" to="build-tmp" overwrite="true" transitive="true" type="jar"/>
  	<ivy:install organisation="com.sun.jersey" module="jersey-core" revision="1.11" settingsRef="dev.settings" from="chain-resolver" to="build-tmp" overwrite="true" transitive="true" type="jar"/>
  	<ivy:install organisation="com.sun.jersey" module="jersey-json" revision="1.11" settingsRef="dev.settings" from="chain-resolver" to="build-tmp" overwrite="true" transitive="true" type="jar"/>
  	<ivy:install organisation="com.sun.jersey" module="jersey-servlet" revision="1.11" settingsRef="dev.settings" from="chain-resolver" to="build-tmp" overwrite="true" transitive="true" type="jar"/>
  	<ivy:install organisation="com.sun.jersey" module="jersey-server" revision="1.11" settingsRef="dev.settings" from="chain-resolver" to="build-tmp" overwrite="true" transitive="true" type="jar"/>
  	<ivy:install organisation="com.sun.jersey.contribs" module="jersey-multipart" revision="1.12" settingsRef="dev.settings" from="chain-resolver" to="build-tmp" overwrite="true" transitive="true" type="jar"/>
  	<ivy:install organisation="javax.jws" module="jsr181-api" revision="2.2.6" settingsRef="dev.settings" from="chain-resolver" to="build-tmp" overwrite="true" transitive="true" type="jar"/>
  	<ivy:install organisation="javax.ws.rs" module="jsr311-api" revision="1.1.1" settingsRef="dev.settings" from="chain-resolver" to="build-tmp" overwrite="true" transitive="true" type="jar"/>
  	<ivy:install organisation="zimbra" module="zm-soap" revision="latest.integration" settingsRef="dev.settings" from="chain-resolver" to="build-tmp" overwrite="true" transitive="true" type="jar"/>
  	<ivy:install organisation="zimbra" module="zm-taglib" revision="latest.integration" settingsRef="dev.settings" from="chain-resolver" to="build-tmp" overwrite="true" transitive="true" type="jar"/>
    <ivy:install organisation="zimbra" module="zm-client" revision="latest.integration" settingsRef="dev.settings" from="chain-resolver" to="build-tmp" overwrite="true" transitive="true" type="jar"/>
  	<war warfile="${warfile}" webxml="${war.web.xml}">
      <fileset dir="WebRoot"/>
      <lib file="${build.dir}/${jar.file}"/>
      <lib dir="${build.tmp.dir}" includes="*.jar"/>
      <!-- /lib -->
      <classes dir="${config.dir}" includes="sieveConfig.xml"/>
      <classes dir="${config.dir}" includes="cxf.xml"/>
    </war>
  </target>
  <target name="test-jar" depends="test-compile" description="creates the jar file needed for testing">
    <antcall target="zimbra-jar">
      <param name="jar.file" value="zimbrastore-test.jar"/>
      <param name="implementation.title" value="zm-store test"/>
      <param name="jar.build.dir" value="${server.dir}/build/test-classes/"/>
    </antcall>
  </target>
  <target name="generate-ldap-config" depends="resolve">
    <dependset>
      <srcfileset dir="${config.dir}/attrs" includes="*.xml"/>
      <targetfileset dir="${build.dir}/ldap-config" includes="*"/>
    </dependset>
    <delete dir="${build.dir}/attrs"/>
    <delete dir="${build.dir}/ldap-config"/>
    <mkdir dir="${build.dir}/attrs"/>
    <copy todir="${build.dir}/attrs" overwrite="true" preservelastmodified="true">
      <fileset dir="${config.dir}/attrs" includes="*.xml"/>
    </copy>
    <mkdir dir="${build.dir}/ldap-config"/>
    <mkdir dir="${build.dir}/ldap-config/config"/>
    <!-- Zimbra schema for pre OpenLDAP 2.4 - uses zimbra.schema-template, should eventually retire zimbra.schema-template and only use zimbra-ocs.xml -->
    <java classname="com.zimbra.cs.account.AttributeManagerUtil" fork="true" classpathref="run.class.path" failonerror="true">
      <sysproperty key="zimbra.version" value="${zimbra.buildinfo.all}"/>
      <arg line="-a generateLdapSchema -i ${build.dir}/attrs -t ${ldap.config.dir}/zimbra.schema-template -o ${build.dir}/ldap-config/zimbra.schema"/>
    </java>
    <!-- Zimbra schema for OpenLDAP 2.4 - use zimbra-ocs.xml -->
    <java classname="com.zimbra.cs.account.AttributeManagerUtil" fork="true" classpathref="run.class.path" failonerror="true">
      <sysproperty key="zimbra.version" value="${zimbra.buildinfo.all}"/>
      <arg line="-a generateSchemaLdif -i ${build.dir}/attrs -o ${build.dir}/ldap-config/config/zimbra.ldif"/>
    </java>
    <java classname="com.zimbra.cs.account.AttributeManagerUtil" fork="true" classpathref="run.class.path" failonerror="true">
      <sysproperty key="zimbra.version" value="${zimbra.buildinfo.all}"/>
      <arg line="-a generateGlobalConfigLdif -i ${build.dir}/attrs -o ${build.dir}/ldap-config/zimbra_globalconfig.ldif"/>
    </java>
    <java classname="com.zimbra.cs.account.AttributeManagerUtil" fork="true" classpathref="run.class.path" failonerror="true">
      <sysproperty key="zimbra.version" value="${zimbra.buildinfo.all}"/>
      <arg line="-a generateDefaultCOSLdif -i ${build.dir}/attrs -o ${build.dir}/ldap-config/zimbra_defaultcos.ldif"/>
    </java>
    <java classname="com.zimbra.cs.account.AttributeManagerUtil" fork="true" classpathref="run.class.path" failonerror="true">
      <sysproperty key="zimbra.version" value="${zimbra.buildinfo.all}"/>
      <arg line="-a generateDefaultExternalCOSLdif -i ${build.dir}/attrs -o ${build.dir}/ldap-config/zimbra_defaultexternalcos.ldif"/>
    </java>
  </target>
  <target name="update-ldap-schema" depends="generate-ldap-config">
    <antcall target="stop-zimbra"/>
    <copy todir="${zimbra.home.dir}/conf/attrs" overwrite="true">
      <fileset dir="${build.dir}/attrs"/>
    </copy>
    <!-- copy generated ldif files -->
    <copy todir="${zimbra.home.dir}/${slapd.etc.dir}/zimbra/" file="${build.dir}/ldap-config/zimbra_globalconfig.ldif" overwrite="true"/>
    <copy todir="${zimbra.home.dir}/${slapd.etc.dir}/zimbra/" file="${build.dir}/ldap-config/zimbra_defaultcos.ldif" overwrite="true"/>
    <copy todir="${zimbra.home.dir}/${slapd.etc.dir}/zimbra/" file="${build.dir}/ldap-config/zimbra_defaultexternalcos.ldif" overwrite="true"/>
    <copy todir="${zimbra.home.dir}/${slapd.etc.dir}/zimbra/schema/" file="${build.dir}/ldap-config/zimbra.schema" overwrite="true"/>
    <copy todir="${zimbra.home.dir}/${slapd.etc.dir}/zimbra/schema/" file="${build.dir}/ldap-config/config/zimbra.ldif" overwrite="true"/>
    <!-- apply ldap schema changes -->
    <exec executable="/opt/zimbra/libexec/zmldapschema"/>
    <antcall target="start-zimbra"/>
  </target>
<<<<<<< HEAD
  <target name="create-version-sql" depends="build-init, compile" description="Creates version-init.sql">
    <java classname="com.zimbra.cs.db.MySQL" fork="true" classpathref="class.path" failonerror="true">
      <classpath>
        <pathelement location="${build.dir}/classes" />
      </classpath>
       <arg line="-o ${dist.dir}"/>
    </java>
=======
  <target name="init-unittest" description="Setup the SOAP test files in /opt/zimbra">
    <copy todir="${zimbra.home.dir}/unittest" overwrite="true">
	  <fileset dir="data/unittest" includes="**"/>
	</copy>
>>>>>>> 66ec26ed
  </target>
</project><|MERGE_RESOLUTION|>--- conflicted
+++ resolved
@@ -350,7 +350,6 @@
     <exec executable="/opt/zimbra/libexec/zmldapschema"/>
     <antcall target="start-zimbra"/>
   </target>
-<<<<<<< HEAD
   <target name="create-version-sql" depends="build-init, compile" description="Creates version-init.sql">
     <java classname="com.zimbra.cs.db.MySQL" fork="true" classpathref="class.path" failonerror="true">
       <classpath>
@@ -358,11 +357,9 @@
       </classpath>
        <arg line="-o ${dist.dir}"/>
     </java>
-=======
   <target name="init-unittest" description="Setup the SOAP test files in /opt/zimbra">
     <copy todir="${zimbra.home.dir}/unittest" overwrite="true">
 	  <fileset dir="data/unittest" includes="**"/>
 	</copy>
->>>>>>> 66ec26ed
   </target>
 </project>