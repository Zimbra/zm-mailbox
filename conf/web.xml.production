--- conflicted
+++ resolved
@@ -89,18 +89,10 @@
     <servlet-name>ExtensionDispatcherServlet</servlet-name>
     <servlet-class>com.zimbra.cs.extension.ExtensionDispatcherServlet</servlet-class>
     <load-on-startup>2</load-on-startup>
-<<<<<<< HEAD
-	<init-param>
-	<param-name>allowed.ports</param-name>
-	<param-value>%%zimbraMailPort%%, %%zimbraMailSSLPort%%, 7070, 7071, 7072, 7443</param-value>
-	</init-param>
-
-=======
-    <init-param>
-      <param-name>allowed.ports</param-name>
-      <param-value>%%zimbraMailPort%%, %%zimbraMailSSLPort%%, %%zimbraAdminPort%%, 7070, 7071, 7072, 7443</param-value>
-    </init-param>
->>>>>>> e3699c2e
+    <init-param>
+      <param-name>allowed.ports</param-name>
+      <param-value>%%zimbraMailPort%%, %%zimbraMailSSLPort%%, 7070, 7071, 7072, 7443</param-value>
+    </init-param>
   </servlet>
 
   <servlet>
