--- conflicted
+++ resolved
@@ -3585,30 +3585,7 @@
   <desc>If true, an X-Authenticated-User header will be added to messages sent via SendMsgRequest.</desc>
 </attr>
 
-<<<<<<< HEAD
-<attr id="751" name="zimbraAdminConsoleSkinEnabled" type="boolean" cardinality="single" optionalIn="globalConfig,domain" flags="domainInherited" since="future">
-=======
-<attr id="748" name="zimbraMailPurgeUseChangeDateForTrash" type="boolean" cardinality="single" optionalIn="account,cos" flags="accountInfo,accountInherited" since="future">
-  <defaultCOSValue>TRUE</defaultCOSValue>
-  <desc>
-    If TRUE, a message is purged from trash based on the date that it was moved
-    to the Trash folder.  If FALSE, a message is purged from Trash based on the
-    date that it was added to the mailbox.
-  </desc>
-</attr>
-
-<attr id="749" name="zimbraPrefMandatorySpellCheckEnabled" type="boolean" cardinality="single" optionalIn="account,cos" flags="accountInherited,domainAdminModifiable" since="future">
-  <defaultCOSValue>FALSE</defaultCOSValue>
-  <desc>whether mandatory spell check is enabled</desc>
-</attr>
-
-<attr id="750" name="zimbraFeatureImportExportFolderEnabled" type="boolean" cardinality="single" optionalIn="account,cos" flags="accountInfo,accountInherited" since="future">
-  <defaultCOSValue>TRUE</defaultCOSValue>
-  <desc>whether import export folder feature is enabled</desc>
-</attr>
-
 <attr id="751" name="zimbraAdminConsoleSkinEnabled" type="boolean" cardinality="single" optionalIn="globalConfig,domain" flags="domainInherited" since="5.0.11">
->>>>>>> f2a60177
   <globalConfigValue>FALSE</globalConfigValue>
   <desc>whether to allow skin management in admin console</desc>
 </attr>
