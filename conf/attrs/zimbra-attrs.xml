<?xml version="1.0" encoding="UTF-8"?>

<attrs group="ZimbraAttrType" groupid="1">


<!--

This config file is used by the AttributeManager class for multiple
purposes:

  1) check the validity of attributes. value types, as well as whether
     or not a value can be modified. AttributeManager is invoked when
     entries are created/modified.

  2) perform callbacks when certain attributes changes

  3) used by the Zimbra build system to generate LDAP schema and
     default value LDIFs

Please do not modify the attribute files unless you are doing it in
the code tree before the product is released.  Modifying attrs has
serious implications for upgrades.

Zimbra devs - things to keep in mind when adding new attributes:

 1) Always add the new attribute at the end of the list, adding one to
    the highest attr id (the one that corresponds to the OID) number
    in use.  Do not sort by name - it will break OID allocation.

 2) When defining new attributes, try and use descriptive names. The
    name should *always* start with zimbra*.  When defining
    multiple-attributes use a standard prefix for all related
    attributes. For example, if you are defining multiple attrs all
    related to the blob store, then prefix them all with zimbraBlob*.

 3) Never change/re-use numbers after the product released.

 4) Prefix attrs that are user-settable prefs with zimbraPref*.

Here is the syntax for declaring attributes:

TODO - add support for multi-line values in globalConfigValue and defaultCOSValue

<attr name="{name}"
      [immutable="*0|1"]
      [type="{type-of-attr}"]
      [value="..."]
      [max="..."]
      [min="..."]
      [callback="..." ]
      [id="{oid-integer}"
       cadinality="single|multi"
       requiredIn="{class-names-comma-seperated}"
       optionalIn="{class-names-comma-seperated}"
       [flags="{flag-names-comma-seperated}"]
       [requiresRestart="{comma-separated-server-types}"]
       [deprecatedSince="{version}"]
       [since="{version}"]]>
   <desc>Documentation</desc>
   [<deprecateDesc>Documentation for how the attribute was deprecated</deprecateDesc>]
   [<globalConfigValue>{initial-value-in-global-config}</globalConfigValue>]*
   [<globalConfigValueUpgrade>{initial-value-in-global-config-for-upgrades}</globalConfigValueUpgrade>]*
   [<defaultCOSValue>{initial-value-in-default-cos}</defaultCOSValue>]*
   [<defaultCOSValueUpgrade>{initial-value-in-existing-cos-for-upgrades}</defaultCOSValueUpgrade>]*
  
</attr>

  name: name of attribute

  immutable: 1 means attribute can never be changed directly by
             end-user actions. i.e., it is an attribute that is
             maintined by the server and shouldn't be changed by
             SOAP/command-line/APIs. The Entry.modifyAttrs(attrs,
             checkImmutable) call should be used with checkImmutable
             set to true for all data obtained outside the server.

  type:
    boolean.....TRUE|FALSE
    duration....^\d+[hmsd]?$.  If [hmsd] is not specified, the default
                is seconds.
    gentime.....time expressed as \d{14}[zZ]
    enum........value attr is comma-separated list of valid values
    email.......valid email address. must have a "@" and no personal
                part.
    emailp......valid email address. must have a "@" and personal part
                is optional.
    cs_emailp...comma-separated valid email addresses . each address must have a "@" 
                and personal part is optional.
    id..........^[0-9a-fA-F]{8}-[0-9a-fA-F]{4}-[0-9a-fA-F]{4}-[0-9a-fA-F]{4}-[0-9a-fA-F]{12}$
    integer.....32 bit signed, min/max checked
    port........0-65535
    regex.......value attr is a regular expression. Should explicitly
                add ^ to front and $ at the end
    string......currently just checks max length if specified
    astring.....IA5 string (almost ascii)
    cstring.....case sensitive string
    ostring.....octet string defined in LDAP

  value: used with enum and regex

  min: min value for integers. defaults to Integer.MIN_VALUE

  max: max value for integers, max length for strings/email. defaults
       to Integer.MAX_VALUE

  callback: class name of AttributeCallback object to invoke on
            changes to attribute. If package is not specified,
            defaults to "com.zimbra.cs.account.callback".

  id: the integer OID of this attribute if it is a Zimbra defined
      attribute.

  cardinality: whether this is a multi-value attribute or not

  requiredIn:
  optionalIn: whether this is a required attribute or not.  A
              comma-seperated list containing some combination of:
              mailRecipient, account, alias, distributionList, cos,
              globalConfig, domain, securityGroup, server, mimeEntry,
              objectEntry, zimletEntry, calendarResource;
              attribute

  flags:
    accountInfo............returned as part of the GetInfo call
    domainInfo.............returned as part of the GetDomainInfo call
    domainAdminModifiable..modifiable by a domain admin
    accountInherited.......if not set on account, inherit from COS
    domainInherited........if not set on domain, inherit from global config
    serverInherited........if not set on server, inherit from global config
    accountCosDomainInherited...if not set on account, inherit from COS,
                                if not set on COS, inherit from domain
    idn....................can contain Internationalized Domain Names (IDN). 
                           For attributes that are either:
	                           - of type email or emailp or cs_emailp, or
	                           - has idn flag
                           server will convert the values to unicode in utf8
                           encoding in SOAP responses.

  requiresRestart: server(s) need be to restarted after changing this attribute.
                   values are comma-separated if more than one servers need to be restarted.
                   valid servers:
                        antivirus
                        antispam
                        archiving
                        convertd
                        mta
                        mailbox
                        logger
                        snmp
                        ldap
                        spell
                        memcached
                        nginxproxy
                        stats;
   
  deprecatedSince:
  	version since which the attribute had been deprecated.  Deprecated
  	attributes are still generated into the schema.  This flag is only for
  	documentation purpose so when somone (Zimbra employee or customer)
    looks at zimbra-attrs.xml or zimbra.schema they know those attributes
    are no longer used.
    
  since:
    Version since which the attribute had been introduced.
    For attributes that don't have "since" declared, it is assumed the attribute 
    was introduced since the very beginning.
    Required after(inclusive) oid 525.

  Element deprecateDesc:
    Documentation for how the attribute was deprecated. e.g. attributes and
    mechenisms that are replacing the deprecated attribute.  Required if
    deprecatedSince is present.  Cannot be present if deprecatedSince is not
    present.
    
    
-->

<attr name="c" type="string" optionalIn="account" flags="domainAdminModifiable">
    <desc>RFC2256: ISO-3166 country 2-letter code</desc>
</attr>

<attr name="co" type="string" optionalIn="account" flags="domainAdminModifiable">
    <desc>RFC1274: friendly country name</desc>
</attr>

<attr name="company" type="string" optionalIn="account" flags="domainAdminModifiable">
    <desc>From Microsoft Schema</desc>
</attr>

<attr name="cn" type="string" optionalIn="account,alias,distributionList" requiredIn="cos,server,mimeEntry,objectEntry,timeZone,zimletEntry,xmppComponent,aclTarget" flags="domainAdminModifiable,accountInfo">
    <desc>RFC2256: common name(s) for which the entity is known by</desc>
</attr>

<attr name="displayName" type="string" optionalIn="account,distributionList" requiredIn="calendarResource" flags="accountInfo,domainAdminModifiable" callback="DisplayName">
    <desc>RFC2798: preferred name to be used when displaying entries</desc>
</attr>

<attr name="gn" type="string" optionalIn="account" flags="domainAdminModifiable">
    <desc>RFC2256: first name(s) for which the entity is known by</desc>
</attr>

<attr name="givenName" type="string" optionalIn="account" flags="domainAdminModifiable">
    <desc>RFC2256: first name(s) for which the entity is known by</desc>
</attr>

<attr name="description" type="string" cardinality="multi" optionalIn="account,distributionList,cos,domain,server,mimeEntry,objectEntry,aclTarget,globalConfig,zimletEntry" flags="domainAdminModifiable">
    <desc>RFC2256: descriptive information</desc>
</attr>

<attr name="initials" type="string" optionalIn="account" flags="domainAdminModifiable">
    <desc>RFC2256: initials of some or all of names, but not the surname(s).</desc>
</attr>

<attr name="l" type="string" optionalIn="account" flags="domainAdminModifiable">
    <desc>RFC2256: locality which this object resides in</desc>
</attr>

<attr name="mail" type="string" immutable="1" optionalIn="account,distributionList" flags="idn">
    <desc>RFC1274: RFC822 Mailbox</desc>
</attr>

<attr name="objectClass" type="string">
    <desc>RFC2256: object classes of the entity</desc>
</attr>

<attr name="o" type="string" optionalIn="account" flags="domainAdminModifiable">
    <desc>RFC2256: organization this object belongs to</desc>
</attr>

<attr name="ou" type="string" optionalIn="account" flags="domainAdminModifiable">
    <desc>RFC2256: organizational unit this object belongs to</desc>
</attr>

<attr name="physicalDeliveryOfficeName" type="string" optionalIn="account" flags="domainAdminModifiable">
    <desc>'RFC2256: Physical Delivery Office Name</desc>
</attr>

<attr name="postalAddress" type="string" optionalIn="account" flags="domainAdminModifiable">
    <desc>RFC2256: postal address</desc>
</attr>

<attr name="postalCode" type="string" optionalIn="account" flags="domainAdminModifiable">
    <desc>RFC2256: postal code</desc>
</attr>

<attr name="sn" type="string" optionalIn="account" flags="domainAdminModifiable">
    <desc>RFC2256: last (family) name(s) for which the entity is known by</desc>
</attr>

<attr name="st" type="string" optionalIn="account" flags="domainAdminModifiable">
    <desc>RFC2256: state or province which this object resides in</desc>
</attr>

<attr name="street" type="string" optionalIn="account" flags="domainAdminModifiable">
    <desc>RFC2256: street address of this object</desc>
</attr>

<attr name="streetAddress" type="string" optionalIn="account" flags="domainAdminModifiable">
    <desc>RFC2256: street address of this object</desc>
</attr>

<attr name="telephoneNumber" type="string" optionalIn="account" flags="domainAdminModifiable">
    <desc>RFC2256: Telephone Number</desc>
</attr>

<attr name="title" type="string" optionalIn="account" flags="domainAdminModifiable">
    <desc>RFC2256: title associated with the entity</desc>
</attr>

<attr name="uid" type="string" immutable="1" optionalIn="alias" requiredIn="account,distributionList" flags="accountInfo">
    <desc>RFC1274: user identifier</desc>
</attr>

<attr name="userPassword" type="string" optionalIn="account">
    <desc>RFC2256/2307: password of user. Stored encoded as SSHA (salted-SHA1)</desc>
</attr>


<attr id="1" name="zimbraId" type="id" immutable="1" cardinality="single" requiredIn="account,alias,distributionList,cos,domain,server,calendarResource,xmppComponent" flags="accountInfo">
  <desc>Zimbra Systems Unique ID</desc>
</attr>

<attr id="2" name="zimbraAccountStatus" type="enum" value="active,maintenance,locked,closed,lockout,pending" callback="AccountStatus" cardinality="single" requiredIn="account" flags="domainAdminModifiable">
  <desc>account status</desc>
</attr>

<attr id="3" name="zimbraMailAddress" type="email" max="256" immutable="1" cardinality="multi" optionalIn="mailRecipient">
  <desc>RFC822 email address of this recipient for accepting mail</desc>
</attr>

<attr id="4" name="zimbraMailHost" type="astring" max="256" callback="MailHost" cardinality="single" optionalIn="mailRecipient">
  <desc>the server hosting the accounts mailbox</desc>
</attr>

<!--
    In and prior to 5.0.*, zimbraHsmAge is special. We set parentOid to keep the same OID it had before: 1.3.6.1.4.1.19348.2.4.20
    Since 5.5, we use an oid in the normal range, see bug 8945.
 -->
<attr id="8" name="zimbraHsmAge" type="duration" cardinality="single" optionalIn="globalConfig,server" flags="serverInherited" deprecatedSince="6.0.0_BETA2">
  <globalConfigValue>30d</globalConfigValue>
  <desc>Minimum age of mail items whose filesystem data will be moved to secondary storage (nnnnn[hmsd]).</desc>
  <deprecateDesc>deprecated in favor for zimbraHsmPolicy</deprecateDesc>
</attr>

<attr id="9" name="zimbraNotes" type="string" max="1024" cardinality="single" optionalIn="account,distributionList,cos,domain,server" flags="domainAdminModifiable">
  <desc>administrative notes</desc>
</attr>

<attr id="11" name="zimbraMemberOf" type="id" cardinality="multi" optionalIn="account,securityGroup" deprecatedSince="3.2.0">
  <desc>for group membership, included with person object</desc>
  <deprecateDesc>greatly simplify dl/group model</deprecateDesc>
</attr>

<attr id="12" name="zimbraMailForwardingAddress" type="email" max="256" cardinality="multi" optionalIn="mailRecipient" flags="accountInfo,domainAdminModifiable">
  <desc>RFC822 forwarding address for an account</desc>
</attr>

<attr id="13" name="zimbraMailDeliveryAddress" type="email" max="256" immutable="1" cardinality="multi" optionalIn="mailRecipient">
  <desc>RFC822 email address of this recipient for local delivery</desc>
</attr>

<attr id="14" name="zimbraCOSId" type="id" cardinality="single" optionalIn="account" callback="CosId"> <!-- should we set type to cosID and check for valid COS id? -->
  <desc>COS zimbraID</desc>
</attr>

<attr id="15" name="zimbraMailStatus" type="enum" value="enabled,disabled" cardinality="single" optionalIn="mailRecipient" flags="domainAdminModifiable">
  <desc>mail delivery status (enabled/disabled)</desc>
</attr>

<attr id="16" name="zimbraMailQuota" type="long" cardinality="single" optionalIn="account,cos" flags="accountInfo,accountInherited,domainAdminModifiable">
  <defaultCOSValue>0</defaultCOSValue>
  <desc>mail quota in bytes</desc>
</attr>

<attr id="17" name="zimbraPrefMailSignature" type="string" cardinality="single" optionalIn="account,identity,signature" flags="domainAdminModifiable" callback="MailSignature">
  <desc>mail text signature (deprecatedSince 5.0 in identity)</desc>
</attr>

<attr id="18" name="zimbraPrefMailSignatureEnabled" type="boolean" cardinality="single" optionalIn="account,identity" flags="domainAdminModifiable">
  <desc>mail signature enabled (deprecatedSince 5.0 in identity)</desc>
</attr>

<attr id="19" name="zimbraDomainName" type="string" max="256" immutable="1" cardinality="single" requiredIn="domain" flags="idn">
  <desc>name of the domain</desc>
</attr>

<attr id="20" name="zimbraMailAlias" type="email" max="256" immutable="1" cardinality="multi" optionalIn="mailRecipient" flags="accountInfo">
  <desc>RFC822 email address of this recipient for accepting mail</desc>
</attr>

<attr id="21" name="zimbraCOSInheritedAttr" type="string" max="1024" cardinality="multi" optionalIn="globalConfig" deprecatedSince="5.0">
  <desc>zimbraCOS attrs that get inherited in a zimbraAccount</desc>
  <deprecateDesc>deprecated in favor of the accountInherited flag</deprecateDesc>
</attr>

<attr id="22" name="zimbraPrefSaveToSent" type="boolean" cardinality="single" optionalIn="account,cos,identity" flags="accountInherited,domainAdminModifiable">
  <defaultCOSValue>TRUE</defaultCOSValue>
  <desc>whether or not to save outgoing mail (deprecatedSince 5.0 in identity)</desc>
</attr>

<attr id="23" name="zimbraLmtpAdvertisedName" type="string" max="128" cardinality="single" optionalIn="server" requiresRestart="mailbox">
  <desc>name to use in greeting and sign-off; if empty, uses hostname</desc>
</attr>

<attr id="24" name="zimbraLmtpBindPort" type="port" cardinality="single" optionalIn="globalConfig,server" flags="serverInherited" callback="CheckPortConflict" requiresRestart="mailbox">
  <globalConfigValue>7025</globalConfigValue>
  <desc>port number on which LMTP server should listen</desc>
</attr>

<attr id="25" name="zimbraLmtpBindAddress" type="string" max="128" cardinality="multi" optionalIn="server" requiresRestart="mailbox">
  <desc>interface address(es) on which LMTP server should listen; if empty, binds to all interfaces</desc>
</attr>

<attr id="26" name="zimbraLmtpNumThreads" type="integer" min="0" cardinality="single" optionalIn="globalConfig,server" flags="serverInherited" requiresRestart="mailbox">
  <globalConfigValue>20</globalConfigValue>
  <desc>number of handler threads, should match MTA concurrency setting for this server</desc>
</attr>

<attr id="31" name="zimbraIsAdminAccount" type="boolean" cardinality="single" optionalIn="account" flags="accountInfo">
  <desc>set to true for admin accounts</desc>
</attr>

<attr id="32" name="zimbraMailSieveScript" type="string" cardinality="single" optionalIn="account" callback="MailSieveScript">
  <desc>sieve script generated from user filter rules</desc>
</attr>

<attr id="33" name="zimbraPasswordMinLength" type="integer" min="0" cardinality="single" optionalIn="account,cos" flags="accountInfo,accountInherited,domainAdminModifiable">
  <defaultCOSValue>6</defaultCOSValue>
  <desc>minimum length of a password</desc>
</attr>

<attr id="34" name="zimbraPasswordMaxLength" type="integer" min="0" cardinality="single" optionalIn="account,cos" flags="accountInfo,accountInherited,domainAdminModifiable">
  <defaultCOSValue>64</defaultCOSValue>
  <desc>max length of a password</desc>
</attr>

<attr id="35" name="zimbraPasswordMinAge" type="integer" min="0" cardinality="single" optionalIn="account,cos" flags="accountInherited,domainAdminModifiable">
  <defaultCOSValue>0</defaultCOSValue>
  <desc>minimum days between password changes</desc>
</attr>

<attr id="36" name="zimbraPasswordMaxAge" type="integer" min="0" cardinality="single" optionalIn="account,cos" flags="accountInherited,domainAdminModifiable">
  <defaultCOSValue>0</defaultCOSValue>
  <desc>maximum days between password changes</desc>
</attr>

<attr id="37" name="zimbraPasswordEnforceHistory" type="integer" min="0" cardinality="single" optionalIn="account,cos" flags="accountInherited,domainAdminModifiable">
  <defaultCOSValue>0</defaultCOSValue>
  <desc>whether or not to enforce password history.  Number of unique passwords a user must have before being allowed to re-use an old one. A value of 0 means no password history.</desc>
</attr>

<attr id="38" name="zimbraPasswordHistory" type="ostring" max="128" cardinality="multi" optionalIn="account">
  <desc>historical password values</desc>
</attr>

<attr id="39" name="zimbraPasswordModifiedTime" type="gentime" cardinality="single" optionalIn="account">
  <desc>time password was last changed</desc>
</attr>

<attr id="40" name="zimbraAliasTargetId" type="string" max="256" immutable="1" cardinality="single" requiredIn="alias">
  <desc>zimbraId of alias target</desc>
</attr>

<attr id="41" name="zimbraPasswordMustChange" type="boolean" cardinality="single" optionalIn="account" flags="domainAdminModifiable">
  <desc>must change password on auth</desc>
</attr>

<attr id="42" name="zimbraAuthMech" type="string" max="512" cardinality="single" optionalIn="domain">
  <desc>mechanism to use for authentication.  Valid values are zimbra, ldap, ad, kerberos5, custom:{handler-name} [arg1 arg2 ...]</desc>
</attr>

<attr id="43" name="zimbraAuthLdapURL" type="string" max="256" cardinality="multi" optionalIn="domain">
  <desc>LDAP URL for ldap auth mech</desc>
</attr>

<attr id="44" name="zimbraAuthLdapBindDn" type="string" max="256" cardinality="single" optionalIn="domain">
  <desc>LDAP bind dn for ldap auth mech</desc>
</attr>

<attr id="45" name="zimbraPasswordLocked" type="boolean" cardinality="single" optionalIn="account,cos" flags="accountInherited,domainAdminModifiable">
  <defaultCOSValue>FALSE</defaultCOSValue>
  <desc>user is unable to change password</desc>
</attr>

<attr id="46" name="zimbraGalMode" type="enum" value="zimbra,both,ldap" cardinality="single" optionalIn="domain">
  <desc>
    valid modes are "zimbra" (query internal directory only), "ldap" (query
    external directory only), or "both" (query internal and external directory)
  </desc>

</attr>

<attr id="47" name="zimbraGalLdapURL"  type="string" max="256" cardinality="multi" optionalIn="domain">
  <desc>LDAP URL for external GAL queries</desc>
</attr>

<attr id="48" name="zimbraGalLdapSearchBase"  type="string" max="256" cardinality="single" optionalIn="domain">
  <desc>LDAP search base for external GAL queries</desc>
</attr>

<attr id="49" name="zimbraGalLdapBindDn" type="string" max="256" cardinality="single" optionalIn="domain">
  <desc>LDAP bind dn for external GAL queries</desc>
</attr>

<attr id="50" name="zimbraGalLdapBindPassword" type="string" max="256" cardinality="single" optionalIn="domain">
  <desc>LDAP bind password for external GAL queries</desc>
</attr>

<attr id="51" name="zimbraGalLdapFilter" type="string" max="4096" cardinality="single" optionalIn="domain">
  <desc>LDAP search filter for external GAL search queries</desc>
</attr>

<attr id="52" name="zimbraGalLdapFilterDef" type="string" max="4096" cardinality="multi" optionalIn="globalConfig">
  <globalConfigValue>zimbraAccounts:(&amp;(|(displayName=*%s*)(cn=*%s*)(sn=*%s*)(gn=*%s*)(mail=*%s*)(zimbraMailDeliveryAddress=*%s*)(zimbraMailAlias=*%s*))(|(objectclass=zimbraAccount)(objectclass=zimbraDistributionList))(!(objectclass=zimbraCalendarResource)))</globalConfigValue>
  <globalConfigValue>zimbraAccountAutoComplete:(&amp;(|(displayName=%s*)(cn=%s*)(sn=%s*)(gn=%s*)(mail=%s*)(zimbraMailDeliveryAddress=%s*)(zimbraMailAlias=%s*))(|(objectclass=zimbraAccount)(objectclass=zimbraDistributionList))(!(objectclass=zimbraCalendarResource)))</globalConfigValue>
  <globalConfigValue>zimbraAccountSync:(&amp;(|(displayName=*%s*)(cn=*%s*)(sn=*%s*)(gn=*%s*)(mail=*%s*)(zimbraMailDeliveryAddress=*%s*)(zimbraMailAlias=*%s*))(|(objectclass=zimbraAccount)(objectclass=zimbraDistributionList))(!(objectclass=zimbraCalendarResource)))</globalConfigValue>
  <globalConfigValue>zimbraResources:(&amp;(|(displayName=*%s*)(cn=*%s*)(sn=*%s*)(gn=*%s*)(mail=*%s*)(zimbraMailDeliveryAddress=*%s*)(zimbraMailAlias=*%s*))(objectclass=zimbraCalendarResource))</globalConfigValue>
  <globalConfigValue>zimbraResourceAutoComplete:(&amp;(|(displayName=%s*)(cn=%s*)(sn=%s*)(gn=%s*)(mail=%s*)(zimbraMailDeliveryAddress=%s*)(zimbraMailAlias=%s*))(objectclass=zimbraCalendarResource))</globalConfigValue>
  <globalConfigValue>zimbraResourceSync:(&amp;(|(displayName=*%s*)(cn=*%s*)(sn=*%s*)(gn=*%s*)(mail=*%s*)(zimbraMailDeliveryAddress=*%s*)(zimbraMailAlias=*%s*))(objectclass=zimbraCalendarResource))</globalConfigValue>
  <globalConfigValue>zimbraSync:(&amp;(|(displayName=*)(cn=*)(sn=*)(gn=*)(mail=*)(zimbraMailDeliveryAddress=*)(zimbraMailAlias=*))(|(objectclass=zimbraAccount)(objectclass=zimbraDistributionList))(!(zimbraHideInGal=TRUE))(!(zimbraIsSystemResource=TRUE)))</globalConfigValue>
  <globalConfigValue>ad:(&amp;(|(displayName=*%s*)(cn=*%s*)(sn=*%s*)(givenName=*%s*)(mail=*%s*))(!(msExchHideFromAddressLists=TRUE))(mailnickname=*)(|(&amp;(objectCategory=person)(objectClass=user)(!(homeMDB=*))(!(msExchHomeServerName=*)))(&amp;(objectCategory=person)(objectClass=user)(|(homeMDB=*)(msExchHomeServerName=*)))(&amp;(objectCategory=person)(objectClass=contact))(objectCategory=group)(objectCategory=publicFolder)(objectCategory=msExchDynamicDistributionList)))</globalConfigValue>
  <globalConfigValue>adAutoComplete:(&amp;(|(displayName=%s*)(cn=%s*)(sn=%s*)(givenName=%s*)(mail=%s*))(!(msExchHideFromAddressLists=TRUE))(mailnickname=*)(|(&amp;(objectCategory=person)(objectClass=user)(!(homeMDB=*))(!(msExchHomeServerName=*)))(&amp;(objectCategory=person)(objectClass=user)(|(homeMDB=*)(msExchHomeServerName=*)))(&amp;(objectCategory=person)(objectClass=contact))(objectCategory=group)(objectCategory=publicFolder)(objectCategory=msExchDynamicDistributionList)))</globalConfigValue>
  <globalConfigValue>externalLdapAutoComplete:(|(cn=%s*)(sn=%s*)(gn=%s*)(mail=%s*))</globalConfigValue>
  <desc>LDAP search filter definitions for GAL queries</desc>
</attr>

<attr id="53" name="zimbraGalMaxResults" type="integer" min="0" cardinality="single" optionalIn="globalConfig,domain" flags="domainInherited">
  <globalConfigValue>100</globalConfigValue>
  <desc>maximum number of gal entries to return from a search</desc>
</attr>

<attr id="54" name="zimbraPrefGroupMailBy" type="enum" value="conversation,message" cardinality="single" optionalIn="account,cos" flags="accountInherited,domainAdminModifiable">
  <defaultCOSValue>conversation</defaultCOSValue>
  <desc>how to group mail by default</desc>
</attr>

<attr id="55" name="zimbraPrefIncludeSpamInSearch" type="boolean" cardinality="single" optionalIn="account,cos" flags="accountInherited,domainAdminModifiable">
  <defaultCOSValue>FALSE</defaultCOSValue>
  <desc>whether or not to include spam in search by default</desc>
</attr>

<attr id="56" name="zimbraPrefIncludeTrashInSearch" type="boolean" cardinality="single" optionalIn="account,cos" flags="accountInherited,domainAdminModifiable">
  <defaultCOSValue>FALSE</defaultCOSValue>
  <desc>whether or not to include trash in search by default</desc>
</attr>

<attr id="57" name="zimbraPrefMailItemsPerPage" type="integer" cardinality="single" optionalIn="account,cos" flags="accountInherited,domainAdminModifiable"> <!-- TODO: get min/max? -->
  <defaultCOSValue>25</defaultCOSValue>
  <desc>number of messages/conversations per page</desc>
</attr>

<attr id="58" name="zimbraPrefOutOfOfficeReply" type="string" max="8192" callback="OutOfOfficeCallback" cardinality="single" optionalIn="account" flags="domainAdminModifiable">
  <desc>out of office message</desc>
</attr>

<attr id="59" name="zimbraPrefOutOfOfficeReplyEnabled" type="boolean" callback="OutOfOfficeCallback" cardinality="single" optionalIn="account" flags="domainAdminModifiable">
  <desc>whether or not out of office reply is enabled</desc>
</attr>

<attr id="60" name="zimbraPrefReplyToAddress" type="string" max="256" cardinality="single" optionalIn="account,identity,dataSource" flags="domainAdminModifiable" callback="Email">
  <desc>address to put in reply-to header</desc>
</attr>

<attr id="61" name="zimbraPrefUseKeyboardShortcuts" type="boolean" cardinality="single" optionalIn="account,cos" flags="accountInherited,domainAdminModifiable">
  <defaultCOSValue>TRUE</defaultCOSValue>
  <desc>whether or not keyboard shortcuts are enabled</desc>
</attr>

<attr id="62" name="zimbraServerInheritedAttr" type="string" max="1024" cardinality="multi" optionalIn="globalConfig" deprecatedSince="5.0">
  <desc>zimbraServer attrs that get inherited from global config</desc>
  <deprecateDesc>deprecated in favor of the serverInherited flag</deprecateDesc>
</attr>

<attr id="63" name="zimbraDomainInheritedAttr" type="string" max="1024" cardinality="multi" optionalIn="globalConfig" deprecatedSince="5.0">
  <desc>zimbraDomain attrs that get inherited from global config</desc>
  <deprecateDesc>deprecated in favor of the domainInherited flag</deprecateDesc>
</attr>

<attr id="65" name="zimbraServiceHostname" type="string" max="256" cardinality="single" optionalIn="server">
  <desc>public hostname of the host</desc>
</attr>

<attr id="74" name="zimbraRedoLogEnabled" type="boolean" cardinality="single" optionalIn="globalConfig,server" flags="serverInherited" requiresRestart="mailbox">
  <globalConfigValue>TRUE</globalConfigValue>
  <desc>whether redo logging is enabled</desc>
</attr>

<attr id="75" name="zimbraRedoLogLogPath" type="string" max="256" cardinality="single" optionalIn="globalConfig,server" flags="serverInherited" requiresRestart="mailbox">
  <globalConfigValue>redolog/redo.log</globalConfigValue>
  <desc>name and location of the redolog file</desc>
</attr>

<attr id="76" name="zimbraRedoLogArchiveDir" type="string" max="256" cardinality="single" optionalIn="globalConfig,server" flags="serverInherited" requiresRestart="mailbox">
  <globalConfigValue>redolog/archive</globalConfigValue>
  <desc>redolog rollover destination</desc>
</attr>

<attr id="78" name="zimbraRedoLogRolloverFileSizeKB" type="integer" min="0" cardinality="single" optionalIn="globalConfig,server" flags="serverInherited" requiresRestart="mailbox">
  <globalConfigValue>1048576</globalConfigValue>
  <desc>redo.log file becomes eligible for rollover over when it goes over this size</desc>
</attr>

<attr id="79" name="zimbraRedoLogFsyncIntervalMS" type="integer" min="0" cardinality="single" optionalIn="globalConfig,server" flags="serverInherited" requiresRestart="mailbox">
  <globalConfigValue>10</globalConfigValue>
  <desc>how frequently writes to redo log get fsynced to disk</desc>
</attr>

<attr id="93" name="zimbraPop3AdvertisedName" type="string" max="128" cardinality="single" optionalIn="server" requiresRestart="mailbox">
  <desc>name to use in greeting and sign-off; if empty, uses hostname</desc>
</attr>

<attr id="94" name="zimbraPop3BindPort" type="port" cardinality="single" optionalIn="globalConfig,server" flags="serverInherited" callback="CheckPortConflict" requiresRestart="mailbox">
  <globalConfigValue>7110</globalConfigValue>
  <desc>port number on which POP3 server should listen</desc>
</attr>

<attr id="95" name="zimbraPop3BindAddress" type="string" max="128" cardinality="multi" optionalIn="server" requiresRestart="mailbox">
  <desc>interface address(es) on which POP3 server should listen; if empty, binds to all interfaces</desc>
</attr>

<attr id="96" name="zimbraPop3NumThreads" type="integer" cardinality="single" optionalIn="globalConfig,server" flags="serverInherited" requiresRestart="mailbox">
  <globalConfigValue>100</globalConfigValue>
  <desc>number of handler threads</desc>
</attr>

<attr id="97" name="zimbraSmtpHostname" type="astring" max="256" cardinality="multi" optionalIn="globalConfig,server,domain" flags="serverInherited" callback="ServerConfig">
  <globalConfigValue>localhost</globalConfigValue>
  <desc>the SMTP server to connect to when sending mail</desc>
</attr>

<attr id="98" name="zimbraSmtpPort" type="port" cardinality="single" optionalIn="globalConfig,server,domain" flags="serverInherited" requiresRestart="mta">
  <globalConfigValue>25</globalConfigValue>
  <desc>the SMTP server port to connect to when sending mail</desc>
</attr>

<attr id="99" name="zimbraSmtpTimeout" type="integer" min="0" cardinality="single" optionalIn="globalConfig,server,domain" flags="serverInherited">
  <globalConfigValue>60</globalConfigValue>
  <desc>timeout value in seconds</desc>
</attr>

<attr id="100" name="zimbraAuthTokenKey" type="ostring" max="128" immutable="1" cardinality="multi" optionalIn="globalConfig">
  <desc>auth token secret key</desc>
</attr>

<attr id="102" name="zimbraPrefMailInitialSearch" type="string" max="512" cardinality="single" optionalIn="account,cos" flags="accountInherited,domainAdminModifiable">
  <defaultCOSValue>in:inbox</defaultCOSValue>
  <desc>initial search done by dhtml client</desc>
</attr>

<attr id="103" name="zimbraPrefSentMailFolder" type="string" max="256" cardinality="single" optionalIn="account,cos,identity" flags="accountInherited,domainAdminModifiable">
  <defaultCOSValue>sent</defaultCOSValue>
  <desc>name of folder to save sent mail in (deprecatedSince 5.0 in identity)</desc>
</attr>

<attr id="104" name="zimbraMailTrashLifetime" type="duration" cardinality="single" optionalIn="account,cos" flags="accountInherited,domainAdminModifiable,accountInfo">
  <defaultCOSValue>30d</defaultCOSValue>
  <desc>
    Retention period of messages in the Trash folder.  0 means that all messages
    will be retained.  This admin-modifiable attribute works in conjunction with
    zimbraPrefTrashLifetime, which is user-modifiable.  The shorter duration is
    used.
  </desc>
</attr>

<attr id="105" name="zimbraMailSpamLifetime" type="duration" cardinality="single" optionalIn="account,cos" flags="accountInherited,domainAdminModifiable,accountInfo">
  <defaultCOSValue>30d</defaultCOSValue>
  <desc>
    Retention period of messages in the Junk folder.  0 means that all messages
    will be retained.  This admin-modifiable attribute works in conjunction with
    zimbraPrefJunkLifetime, which is user-modifiable.  The shorter duration is
    used.
  </desc>
</attr>

<attr id="106" name="zimbraMailMessageLifetime" type="duration" cardinality="single" optionalIn="account,cos" flags="accountInherited,domainAdminModifiable,accountInfo">
  <defaultCOSValue>0</defaultCOSValue>
  <desc>lifetime (nnnnn[hmsd]) of a mail message regardless of location</desc>
</attr>

<attr id="107" name="zimbraContactMaxNumEntries" type="integer" min="0" cardinality="single" optionalIn="account,cos" flags="accountInfo,accountInherited">
  <defaultCOSValue>10000</defaultCOSValue>
  <desc>Maximum number of contacts allowed in mailbox.  0 means no limit.</desc>
</attr>

<attr id="108" name="zimbraAuthTokenLifetime" type="duration" cardinality="single" optionalIn="account,cos" flags="accountInherited,domainAdminModifiable">
  <defaultCOSValue>2d</defaultCOSValue>
  <desc>lifetime (nnnnn[hmsd]) of newly created auth tokens</desc>
</attr>

<attr id="109" name="zimbraAdminAuthTokenLifetime" type="duration" cardinality="single" optionalIn="account,cos" flags="accountInherited,domainAdminModifiable">
  <defaultCOSValue>12h</defaultCOSValue>
  <desc>lifetime (nnnnn[hmsd]) of newly created admin auth tokens</desc>
</attr>

<attr id="110" name="zimbraMailMinPollingInterval" type="duration" cardinality="single" optionalIn="account,cos" flags="accountInfo,accountInherited,domainAdminModifiable">
  <defaultCOSValue>2m</defaultCOSValue>
  <desc>minimum allowed value for zimbraPrefMailPollingInterval (nnnnn[hmsd])</desc>
</attr>

<attr id="111" name="zimbraPrefMailPollingInterval" type="duration" cardinality="single" optionalIn="account,cos" flags="accountInherited,domainAdminModifiable">
  <defaultCOSValue>5m</defaultCOSValue>
  <desc>interval at which the web client polls the server for new messages (nnnnn[hmsd])</desc>
</attr>

<attr id="112" name="zimbraAccountClientAttr" type="string" max="1024" cardinality="multi" optionalIn="globalConfig" deprecatedSince="5.0">
  <desc>additional account attrs that get returned to a client</desc>
  <deprecateDesc>deprecated in favor of the accountInfo flag</deprecateDesc>
</attr>

<attr id="113" name="zimbraLastLogonTimestamp" type="gentime" immutable="1" cardinality="single" optionalIn="account">
  <desc>rough estimate of when the user last logged in. see zimbraLastLogonTimestampFrequency</desc>
</attr>

<attr id="114" name="zimbraLastLogonTimestampFrequency" type="duration" cardinality="single" optionalIn="globalConfig">
  <globalConfigValue>7d</globalConfigValue>
  <desc>how often (nnnnn[hmsd]) the zimbraLastLogonTimestamp is updated.  
        if set to 0, updating zimbraLastLogonTimestamp is completely disabled
  </desc>
</attr>

<attr id="115" name="zimbraAttachmentsBlocked" type="boolean" cardinality="single" optionalIn="account,cos,globalConfig" flags="accountInfo,accountInherited,domainAdminModifiable">
  <defaultCOSValue>FALSE</defaultCOSValue>
  <globalConfigValue>FALSE</globalConfigValue>
  <desc>block all attachment downloading</desc>
</attr>

<attr id="116" name="zimbraAttachmentsViewInHtmlOnly" type="boolean" cardinality="single" optionalIn="account,cos,globalConfig" flags="accountInherited,domainAdminModifiable">
  <defaultCOSValue>FALSE</defaultCOSValue>
  <globalConfigValue>FALSE</globalConfigValue>
  <desc>view all attachments in html only</desc>
</attr>

<attr id="125" name="zimbraMailHostPool" type="id" callback="MailHostPool" cardinality="multi" optionalIn="cos">
  <desc>servers that an account can be initially provisioned on</desc>
</attr>

<attr id="126" name="zimbraPrefNewMailNotificationEnabled" type="boolean" cardinality="single" optionalIn="account" flags="domainAdminModifiable">
  <desc>whether or not new mail notification is enabled</desc>
</attr>

<attr id="127" name="zimbraPrefNewMailNotificationAddress" type="email" max="256" cardinality="single" optionalIn="account" flags="domainAdminModifiable">
  <desc>RFC822 email address for email notifications</desc>
</attr>

<attr id="130" name="zimbraPrefForwardReplyPrefixChar" type="astring" max="1" cardinality="single" optionalIn="account,cos,identity" flags="accountInherited,domainAdminModifiable">
  <defaultCOSValue>&gt;</defaultCOSValue>
  <desc>prefix character to use during forward/reply (deprecatedSince 5.0 in identity)</desc>
</attr>

<attr id="131" name="zimbraPrefAutoAddAddressEnabled" type="boolean" cardinality="single" optionalIn="account,cos" flags="accountInherited,domainAdminModifiable">
  <defaultCOSValue>TRUE</defaultCOSValue>
  <desc>whether or not new address in outgoing email are auto added to address book</desc>
</attr>

<attr id="132" name="zimbraIsMonitorHost" type="boolean" cardinality="single" optionalIn="server">
  <desc>true if this server is the monitor host</desc>
</attr>

<attr id="133" name="zimbraPrefReplyIncludeOriginalText" type="enum" value="includeAsAttachment,includeBody,includeBodyWithPrefix,includeNone,includeSmart,includeBodyAndHeadersWithPrefix" cardinality="single" optionalIn="account,cos,identity" flags="accountInherited,domainAdminModifiable">
  <defaultCOSValue>includeBody</defaultCOSValue>
  <desc>what part of the original message to include during replies (deprecatedSince 5.0 in identity)</desc>
</attr>

<attr id="134" name="zimbraPrefForwardIncludeOriginalText" type="enum" value="includeAsAttachment,includeBody,includeBodyWithPrefix,includeBodyAndHeadersWithPrefix" cardinality="single" optionalIn="account,cos,identity" flags="accountInherited,domainAdminModifiable">
  <defaultCOSValue>includeBody</defaultCOSValue>
  <desc>what part of the original message to include during forwards (deprecatedSince 5.0 in identity)</desc>
</attr>

<attr id="135" name="zimbraFeatureContactsEnabled" type="boolean" cardinality="single" optionalIn="account,cos" flags="accountInfo,accountInherited">
  <defaultCOSValue>TRUE</defaultCOSValue>
  <desc>contact features</desc>
</attr>

<attr id="136" name="zimbraFeatureCalendarEnabled" type="boolean" cardinality="single" optionalIn="account,cos" flags="accountInfo,accountInherited">
  <defaultCOSValue>TRUE</defaultCOSValue>
  <desc>calendar features</desc>
</attr>

<attr id="137" name="zimbraFeatureTaggingEnabled" type="boolean" cardinality="single" optionalIn="account,cos" flags="accountInfo,accountInherited">
  <defaultCOSValue>TRUE</defaultCOSValue>
  <desc>tagging feature</desc>
</attr>

<attr id="138" name="zimbraFeatureAdvancedSearchEnabled" type="boolean" cardinality="single" optionalIn="account,cos" flags="accountInfo,accountInherited">
  <defaultCOSValue>TRUE</defaultCOSValue>
  <desc>advanced search button enabled</desc>
</attr>

<attr id="139" name="zimbraFeatureSavedSearchesEnabled" type="boolean" cardinality="single" optionalIn="account,cos" flags="accountInfo,accountInherited">
  <defaultCOSValue>TRUE</defaultCOSValue>
  <desc>saved search feature</desc>
</attr>

<attr id="140" name="zimbraFeatureConversationsEnabled" type="boolean" cardinality="single" optionalIn="account,cos" flags="accountInfo,accountInherited">
  <defaultCOSValue>TRUE</defaultCOSValue>
  <desc>conversations</desc>
</attr>

<attr id="141" name="zimbraFeatureChangePasswordEnabled" type="boolean" cardinality="single" optionalIn="account,cos" flags="accountInfo,accountInherited">
  <defaultCOSValue>TRUE</defaultCOSValue>
  <desc>password changing</desc>
</attr>

<attr id="142" name="zimbraFeatureInitialSearchPreferenceEnabled" type="boolean" cardinality="single" optionalIn="account,cos" flags="accountInfo,accountInherited">
  <defaultCOSValue>TRUE</defaultCOSValue>
  <desc>preference to set initial search</desc>
</attr>

<attr id="143" name="zimbraFeatureFiltersEnabled" type="boolean" cardinality="single" optionalIn="account,cos" flags="accountInfo,accountInherited">
  <defaultCOSValue>TRUE</defaultCOSValue>
  <desc>filter prefs enabled</desc>
</attr>

<attr id="144" name="zimbraPrefDedupeMessagesSentToSelf" type="enum" value="dedupeNone,secondCopyifOnToOrCC,dedupeAll" cardinality="single" optionalIn="account,cos" flags="accountInherited,domainAdminModifiable">
  <defaultCOSValue>dedupeNone</defaultCOSValue>
  <desc>dedupeNone|secondCopyIfOnToOrCC|moveSentMessageToInbox|dedupeAll</desc>
</attr>

<attr id="145" name="zimbraPrefMessageViewHtmlPreferred" type="boolean" cardinality="single" optionalIn="account,cos" flags="accountInherited,domainAdminModifiable">
  <defaultCOSValue>TRUE</defaultCOSValue>
  <desc>whether client prefers text/html or text/plain</desc>
</attr>

<attr id="146" name="zimbraUserServicesEnabled" type="boolean" cardinality="single" optionalIn="server">
  <desc>whether end-user services on SOAP and LMTP interfaces are enabled</desc>
</attr>

<attr id="147" name="zimbraMailIdleSessionTimeout" type="duration" cardinality="single" optionalIn="account,cos" flags="accountInfo,accountInherited,domainAdminModifiable">
  <defaultCOSValue>0</defaultCOSValue>
  <desc>idle timeout (nnnnn[hmsd])</desc>
</attr>

<attr id="148" name="zimbraPrefContactsPerPage" type="integer" cardinality="single" optionalIn="account,cos" flags="accountInherited,domainAdminModifiable"> <!-- TODO: get min/max? -->
  <defaultCOSValue>25</defaultCOSValue>
  <desc>number of contacts per page</desc>
</attr>

<attr id="149" name="zimbraFeatureGalEnabled" type="boolean" cardinality="single" optionalIn="account,cos" flags="accountInfo,accountInherited">
  <defaultCOSValue>TRUE</defaultCOSValue>
  <desc>whether GAL features are enabled</desc>
</attr>

<attr id="150" name="zimbraNewMailNotificationFrom" type="string" max="1000" cardinality="single" optionalIn="account,cos" flags="accountInherited,domainAdminModifiable">
  <defaultCOSValue>Postmaster &lt;postmaster@${RECIPIENT_DOMAIN}&gt;</defaultCOSValue>
  <desc>template used to construct the sender of an email notification message</desc>
</attr>

<attr id="151" name="zimbraNewMailNotificationSubject" type="string" max="1000" cardinality="single" optionalIn="account,cos" flags="accountInherited,domainAdminModifiable">
  <defaultCOSValue>New message received at ${RECIPIENT_ADDRESS}</defaultCOSValue>
  <desc>template used to construct the subject of an email notification message</desc>
</attr>

<attr id="152" name="zimbraNewMailNotificationBody" type="string" max="10000" cardinality="single" optionalIn="account,cos" flags="accountInherited,domainAdminModifiable">
  <defaultCOSValue>New message received at ${RECIPIENT_ADDRESS}.${NEWLINE}Sender: ${SENDER_ADDRESS}${NEWLINE}Subject: ${SUBJECT}</defaultCOSValue>
  <desc>template used to construct the body of an email notification message</desc>
</attr>

<attr id="153" name="zimbraGalLdapAttrMap" type="string" max="4096" cardinality="multi" optionalIn="globalConfig,domain,galDataSource" flags="domainInherited">
  <globalConfigValue>co=workCountry</globalConfigValue>
  <globalConfigValue>company=company</globalConfigValue>
  <globalConfigValue>givenName,gn=firstName</globalConfigValue>
  <globalConfigValue>sn=lastName</globalConfigValue>
  <globalConfigValue>displayName,cn=fullName</globalConfigValue>
  <globalConfigValue>initials=initials</globalConfigValue>
  <globalConfigValue>description=notes</globalConfigValue>
  <globalConfigValue>l=workCity</globalConfigValue>
  <globalConfigValue>physicalDeliveryOfficeName=office</globalConfigValue>
  <globalConfigValue>ou=department</globalConfigValue>
  <globalConfigValue>street,streetAddress=workStreet</globalConfigValue>
  <globalConfigValue>postalCode=workPostalCode</globalConfigValue>
  <globalConfigValue>telephoneNumber=workPhone</globalConfigValue>
  <globalConfigValue>st=workState</globalConfigValue>
  <globalConfigValue>zimbraMailDeliveryAddress,zimbraMailAlias,mail=email,email2,email3,email4,email5,email6,email7,email8,email9,email10,email11,email12,email13,email14,email15,email16</globalConfigValue>
  <globalConfigValue>title=jobTitle</globalConfigValue>
  <globalConfigValue>whenChanged,modifyTimeStamp=modifyTimeStamp</globalConfigValue>
  <globalConfigValue>whenCreated,createTimeStamp=createTimeStamp</globalConfigValue>
  <globalConfigValue>zimbraId=zimbraId</globalConfigValue>
  <globalConfigValue>objectClass=objectClass</globalConfigValue>
  <globalConfigValue>zimbraMailForwardingAddress=zimbraMailForwardingAddress</globalConfigValue>
  <globalConfigValue>zimbraCalResType=zimbraCalResType</globalConfigValue>
  <globalConfigValue>zimbraCalResLocationDisplayName=zimbraCalResLocationDisplayName</globalConfigValue>
  <desc>LDAP Gal attribute to contact attr mapping</desc>
</attr>

<attr id="154" name="zimbraMailPort" type="port" cardinality="single" optionalIn="globalConfig,server" flags="serverInherited" callback="CheckPortConflict" requiresRestart="mailbox,mta,nginxproxy">
  <globalConfigValue>80</globalConfigValue>
  <desc>HTTP port for end-user UI</desc>
</attr>

<attr id="155" name="zimbraAdminPort" type="port" cardinality="single" optionalIn="globalConfig,server" flags="serverInherited" callback="CheckPortConflict">
  <globalConfigValue>7071</globalConfigValue>
  <desc>SSL port for admin UI</desc>
</attr>

<attr id="156" name="zimbraPrefMailSignatureStyle" type="enum" value="outlook,internet" cardinality="single" optionalIn="account,cos,identity" flags="accountInherited,domainAdminModifiable">
  <defaultCOSValue>outlook</defaultCOSValue>
  <desc>mail signature style outlook|internet (deprecatedSince 5.0 in identity)</desc>
</attr>

<attr id="157" name="zimbraMimeType" type="string" cardinality="multi" optionalIn="mimeEntry">
  <desc>the MIME type (type/substype) or a regular expression</desc>
</attr>

<attr id="158" name="zimbraMimeIndexingEnabled" type="boolean" cardinality="single" requiredIn="mimeEntry">
  <desc>whether or not indexing is enabled for this type</desc>
</attr>

<attr id="159" name="zimbraMimeHandlerClass" type="cstring" cardinality="single" optionalIn="mimeEntry">
  <desc>the handler class for the mime type</desc>
</attr>

<attr id="160" name="zimbraMimeFileExtension" type="string" cardinality="multi" optionalIn="mimeEntry">
  <desc>the file extension (without the .)</desc>
</attr>

<attr id="161" name="zimbraObjectType" type="string" cardinality="single" requiredIn="objectEntry">
  <desc>the object type</desc>
</attr>

<attr id="162" name="zimbraObjectIndexingEnabled" type="boolean" cardinality="single" requiredIn="objectEntry">
  <desc>whether or not indexing is enabled for this type</desc>
</attr>

<attr id="163" name="zimbraObjectStoreMatched" type="boolean" cardinality="single" requiredIn="objectEntry">
  <desc>whether or not store is matched for this type</desc>
</attr>

<attr id="164" name="zimbraObjectHandlerClass" type="cstring" cardinality="single" optionalIn="objectEntry">
  <desc>the handler class for the object type</desc>
</attr>

<attr id="165" name="zimbraObjectHandlerConfig" type="string" cardinality="single" optionalIn="objectEntry">
  <desc>config for this type</desc>
</attr>

<attr id="166" name="zimbraMailSSLPort" type="port" cardinality="single" optionalIn="globalConfig,server" flags="serverInherited" callback="CheckPortConflict" requiresRestart="mailbox,mta,nginxproxy">
  <globalConfigValue>0</globalConfigValue>
  <desc>SSL port for end-user UI</desc>
</attr>

<attr id="167" name="zimbraPrefContactsInitialView" type="enum" value="cards,list" cardinality="single" optionalIn="account,cos" flags="accountInherited,domainAdminModifiable">
  <defaultCOSValue>list</defaultCOSValue>
  <desc>initial contact view to use</desc>
</attr>

<attr id="168" name="zimbraTableMaintenanceMinRows" type="integer" min="0" cardinality="single" optionalIn="globalConfig,server" flags="serverInherited" deprecatedSince="4.5.7">
  <globalConfigValue>10000</globalConfigValue>
  <desc>minimum number of rows required for database table maintenance</desc>
  <deprecateDesc>We now maintain all tables unconditionally.  See bug 19145</deprecateDesc>
</attr>

<attr id="169" name="zimbraTableMaintenanceMaxRows" type="integer" min="0" cardinality="single" optionalIn="globalConfig,server" flags="serverInherited" deprecatedSince="4.5.7">
  <globalConfigValue>1000000</globalConfigValue>
  <desc>maximum number of rows required for database table maintenance</desc>
  <deprecateDesc>We now maintain all tables unconditionally.  See bug 19145</deprecateDesc>
</attr>

<attr id="170" name="zimbraTableMaintenanceOperation" type="enum" value="ANALYZE,OPTIMIZE" cardinality="single" optionalIn="globalConfig,server" flags="serverInherited" deprecatedSince="4.5.7">
  <globalConfigValue>ANALYZE</globalConfigValue>
  <desc>table maintenance operation that will be performed.  Valid options: "ANALYZE", "OPTIMIZE"</desc>
  <deprecateDesc>We now maintain all tables unconditionally.  See bug 19145</deprecateDesc>
</attr>

<attr id="171" name="zimbraTableMaintenanceGrowthFactor" type="integer" min="0" cardinality="single" optionalIn="globalConfig,server" flags="serverInherited" deprecatedSince="4.5.7">
  <globalConfigValue>10</globalConfigValue>
  <desc>table maintenance will be performed if the number of rows grows by this factor</desc>
  <deprecateDesc>We now maintain all tables unconditionally.  See bug 19145</deprecateDesc>
</attr>

<attr id="172" name="zimbraDefaultDomainName" type="string" max="256" cardinality="single" optionalIn="globalConfig" flags="idn" requiresRestart="mailbox">
  <desc>name of the default domain for accounts when authenticating without a domain</desc>
</attr>

<attr id="173" name="zimbraAttachmentsIndexingEnabled" type="boolean" cardinality="single" optionalIn="account,cos" flags="accountInherited,domainAdminModifiable">
  <defaultCOSValue>TRUE</defaultCOSValue>
  <desc>whether or not to index attachemts</desc>
</attr>

<attr id="174" name="zimbraImapEnabled" type="boolean" cardinality="single" optionalIn="account,cos" flags="accountInherited,domainAdminModifiable">
  <defaultCOSValue>TRUE</defaultCOSValue>
  <desc>whether IMAP is enabled for an account</desc>
</attr>

<attr id="175" name="zimbraPop3Enabled" type="boolean" cardinality="single" optionalIn="account,cos" flags="accountInherited,domainAdminModifiable">
  <defaultCOSValue>TRUE</defaultCOSValue>
  <desc>whether POP3 is enabled for an account</desc>
</attr>

<attr id="176" name="zimbraImapServerEnabled" type="boolean" cardinality="single" optionalIn="globalConfig,server" flags="serverInherited" requiresRestart="mailbox">
  <globalConfigValue>TRUE</globalConfigValue>
  <desc>whether IMAP server is enabled for a given server</desc>
</attr>

<attr id="177" name="zimbraPop3ServerEnabled" type="boolean" cardinality="single" optionalIn="globalConfig,server" flags="serverInherited" requiresRestart="mailbox">
  <globalConfigValue>TRUE</globalConfigValue>
  <desc>whether IMAP is enabled for a server</desc>
</attr>

<attr id="178" name="zimbraImapAdvertisedName" type="string" max="128" cardinality="single" optionalIn="server" requiresRestart="mailbox">
  <desc>name to use in greeting and sign-off; if empty, uses hostname</desc>
</attr>

<attr id="179" name="zimbraImapBindAddress" type="string" max="128" cardinality="multi" optionalIn="server" requiresRestart="mailbox" >
  <desc>interface address(es) on which IMAP server should listen; if empty, binds to all interfaces</desc>
</attr>

<attr id="180" name="zimbraImapBindPort" type="port" cardinality="single" optionalIn="globalConfig,server" flags="serverInherited" callback="CheckPortConflict" requiresRestart="mailbox">
  <globalConfigValue>7143</globalConfigValue>
  <desc>port number on which IMAP server should listen</desc>
</attr>

<attr id="181" name="zimbraImapNumThreads" type="integer" cardinality="single" optionalIn="globalConfig,server" flags="serverInherited" requiresRestart="mailbox">
  <globalConfigValue>200</globalConfigValue>
  <desc>number of handler threads</desc>
</attr>

<attr id="182" name="zimbraImapSSLBindAddress" type="string" max="128" cardinality="multi" optionalIn="server" requiresRestart="mailbox">
  <desc>interface address(es) on which IMAP server should listen; if empty, binds to all interfaces</desc>
</attr>

<attr id="183" name="zimbraImapSSLBindPort" type="port" cardinality="single" optionalIn="globalConfig,server" flags="serverInherited" callback="CheckPortConflict" requiresRestart="mailbox">
  <globalConfigValue>7993</globalConfigValue>
  <desc>port number on which IMAP SSL server should listen on</desc>
</attr>

<attr id="184" name="zimbraImapSSLServerEnabled" type="boolean" cardinality="single" optionalIn="globalConfig,server" flags="serverInherited" requiresRestart="mailbox">
  <globalConfigValue>TRUE</globalConfigValue>
  <desc>whether IMAP SSL server is enabled for a given server</desc>
</attr>

<attr id="185" name="zimbraImapCleartextLoginEnabled" type="boolean" cardinality="single" optionalIn="globalConfig,server" flags="serverInherited">
  <globalConfigValue>FALSE</globalConfigValue>
  <desc>whether or not to allow cleartext logins over a non SSL/TLS connection</desc>
</attr>

<attr id="186" name="zimbraPop3SSLBindAddress" type="string" max="128" cardinality="multi" optionalIn="server" requiresRestart="mailbox">
  <desc>interface address(es) on which POP3 server should listen; if empty, binds to all interfaces</desc>
</attr>

<attr id="187" name="zimbraPop3SSLBindPort" type="port" cardinality="single" optionalIn="globalConfig,server" flags="serverInherited" callback="CheckPortConflict" requiresRestart="mailbox">
  <globalConfigValue>7995</globalConfigValue>
  <desc>port number on which POP3 server should listen</desc>
</attr>

<attr id="188" name="zimbraPop3SSLServerEnabled" type="boolean" cardinality="single" optionalIn="globalConfig,server" flags="serverInherited" requiresRestart="mailbox">
  <globalConfigValue>TRUE</globalConfigValue>
  <desc>whether POP3 SSL server is enabled for a server</desc>
</attr>

<attr id="189" name="zimbraPop3CleartextLoginEnabled" type="boolean" cardinality="single" optionalIn="globalConfig,server" flags="serverInherited">
  <globalConfigValue>FALSE</globalConfigValue>
  <desc>whether or not to allow cleartext logins over a non SSL/TLS connection</desc>
</attr>

<attr id="191" name="zimbraVirusDefinitionsUpdateFrequency" type="duration" cardinality="single" optionalIn="globalConfig,server" flags="serverInherited" requiresRestart="mta">
  <globalConfigValue>2h</globalConfigValue>
  <desc>how often (nnnnn[hmsd]) the virus definitions are updated</desc>
</attr>

<attr id="192" name="zimbraPrefShowFragments" type="boolean" cardinality="single" optionalIn="account,cos" flags="accountInherited,domainAdminModifiable">
  <defaultCOSValue>TRUE</defaultCOSValue>
  <desc>show fragments in conversation and message lists</desc>
</attr>

<attr id="194" name="zimbraMtaAuthEnabled" type="boolean" cardinality="single" optionalIn="globalConfig,server" flags="serverInherited" deprecatedSince="6.0.0_BETA1">
  <globalConfigValue>TRUE</globalConfigValue>
  <desc>Value for postconf smtpd_tls_security_level</desc>
  <deprecateDesc>deprecated in favor of zimbraMtaTlsSecurityLevel and zimbraMtaSaslAuthEnable</deprecateDesc>
</attr>

<attr id="195" name="zimbraMtaBlockedExtension" type="string" max="64" cardinality="multi" optionalIn="globalConfig" requiresRestart="mta">
  <desc>Attachment file extensions that are blocked</desc>
</attr>

<attr id="196" name="zimbraMtaCommonBlockedExtension" type="string" max="64" cardinality="multi" optionalIn="globalConfig" requiresRestart="mta">
  <globalConfigValue>asd</globalConfigValue>
  <globalConfigValue>bat</globalConfigValue>
  <globalConfigValue>chm</globalConfigValue>
  <globalConfigValue>cmd</globalConfigValue>
  <globalConfigValue>com</globalConfigValue>
  <globalConfigValue>dll</globalConfigValue>
  <globalConfigValue>do</globalConfigValue>
  <globalConfigValue>exe</globalConfigValue>
  <globalConfigValue>hlp</globalConfigValue>
  <globalConfigValue>hta</globalConfigValue>
  <globalConfigValue>js</globalConfigValue>
  <globalConfigValue>jse</globalConfigValue>
  <globalConfigValue>lnk</globalConfigValue>
  <globalConfigValue>mov</globalConfigValue>
  <globalConfigValue>ocx</globalConfigValue>
  <globalConfigValue>pif</globalConfigValue>
  <globalConfigValue>reg</globalConfigValue>
  <globalConfigValue>rm</globalConfigValue>
  <globalConfigValue>scr</globalConfigValue>
  <globalConfigValue>shb</globalConfigValue>
  <globalConfigValue>shm</globalConfigValue>
  <globalConfigValue>shs</globalConfigValue>
  <globalConfigValue>vbe</globalConfigValue>
  <globalConfigValue>vbs</globalConfigValue>
  <globalConfigValue>vbx</globalConfigValue>
  <globalConfigValue>vxd</globalConfigValue>
  <globalConfigValue>wav</globalConfigValue>
  <globalConfigValue>wmf</globalConfigValue>
  <globalConfigValue>wsf</globalConfigValue>
  <globalConfigValue>wsh</globalConfigValue>
  <globalConfigValue>xl</globalConfigValue>
  <desc>Commonly blocked attachment file extensions</desc>
</attr>

<attr id="197" name="zimbraMtaDnsLookupsEnabled" type="boolean" cardinality="single" optionalIn="globalConfig,server" flags="serverInherited" requiresRestart="mta">
  <globalConfigValue>TRUE</globalConfigValue>
  <desc>Value for postconf disable_dns_lookups (note enable v. disable)</desc>
</attr>

<attr id="198" name="zimbraMtaMaxMessageSize" type="integer" min="0" cardinality="single" optionalIn="globalConfig" requiresRestart="mta">
  <globalConfigValue>10240000</globalConfigValue>
  <desc>Value for postconf message_size_limit</desc>
</attr>

<attr id="199" name="zimbraMtaRelayHost" type="astring" max="256" cardinality="multi" optionalIn="globalConfig,server" flags="serverInherited" requiresRestart="mta">
  <desc>Value for postconf relayhost</desc>
</attr>

<attr id="200" name="zimbraMtaTlsAuthOnly" type="boolean" cardinality="single" optionalIn="globalConfig,server" flags="serverInherited" requiresRestart="mta">
  <globalConfigValue>TRUE</globalConfigValue>
  <desc>Value for postconf smtpd_tls_auth_only</desc>
</attr>

<attr id="201" name="zimbraSpamCheckEnabled" type="boolean" cardinality="single" optionalIn="globalConfig" deprecatedSince="4.5">
  <globalConfigValue>FALSE</globalConfigValue>
  <desc>Whether to enable spam checking</desc>
  <deprecateDesc>Deprecated in favor of zimbraIsServiceEnabled</deprecateDesc>
</attr>

<attr id="202" name="zimbraSpamKillPercent" type="integer" min="0" cardinality="single" optionalIn="globalConfig" requiresRestart="mta">
  <globalConfigValue>75</globalConfigValue>
  <desc>Spaminess percentage beyond which a message is dropped</desc>
</attr>

<attr id="203" name="zimbraSpamSubjectTag" type="astring" max="32" cardinality="single" optionalIn="globalConfig" requiresRestart="mta">
  <desc>Subject prefix for spam messages</desc>
</attr>

<attr id="204" name="zimbraSpamTagPercent" type="integer" min="0" cardinality="single" optionalIn="globalConfig"  requiresRestart="mta">
  <globalConfigValue>33</globalConfigValue>
  <desc>Spaminess percentage beyound which a message is marked as spam</desc>
</attr>

<attr id="205" name="zimbraVirusBlockEncryptedArchive" type="boolean" cardinality="single" optionalIn="globalConfig" requiresRestart="mta">
  <globalConfigValue>TRUE</globalConfigValue>
  <desc>Whether to block archive files that are password protected or encrypted</desc>
</attr>

<attr id="206" name="zimbraVirusCheckEnabled" type="boolean" cardinality="single" optionalIn="globalConfig" deprecatedSince="4.5">
  <globalConfigValue>FALSE</globalConfigValue>
  <desc>Whether to enable virus checking</desc>
  <deprecateDesc>Deprecated in favor of zimbraIsServiceEnabled</deprecateDesc>
</attr>

<attr id="207" name="zimbraVirusWarnAdmin" type="boolean" cardinality="single" optionalIn="globalConfig" requiresRestart="mta">
  <globalConfigValue>TRUE</globalConfigValue>
  <desc>Whether to email admin on virus detection</desc>
</attr>

<attr id="208" name="zimbraVirusWarnRecipient" type="boolean" cardinality="single" optionalIn="globalConfig" requiresRestart="mta">
  <globalConfigValue>TRUE</globalConfigValue>
  <desc>Whether to email recipient on virus detection</desc>
</attr>

<attr id="209" name="zimbraPrefComposeInNewWindow" type="boolean" cardinality="single" optionalIn="account,cos" flags="accountInherited,domainAdminModifiable">
  <defaultCOSValue>FALSE</defaultCOSValue>
  <desc>whether or not compose messages in a new windows by default</desc>
</attr>

<attr id="210" name="zimbraSpamHeader" type="string" cardinality="single" optionalIn="globalConfig">
  <globalConfigValue>X-Spam-Flag</globalConfigValue>
  <desc>mail header name for flagging spam</desc>
</attr>

<attr id="211" name="zimbraSpamHeaderValue" type="string" cardinality="single" optionalIn="globalConfig">
  <globalConfigValue>YES</globalConfigValue>
  <desc>regular expression for matching the spam header</desc>
</attr>

<attr id="212" name="zimbraDomainType" type="enum" value="local,alias" immutable="1" cardinality="single" requiredIn="domain">
  <desc>should be one of: local, alias</desc>
</attr>

<attr id="213" name="zimbraMailCanonicalAddress" type="email" max="256" cardinality="single" optionalIn="mailRecipient" flags="domainAdminModifiable">
  <desc>RFC822 email address for senders outbound messages</desc>
</attr>

<attr id="214" name="zimbraMailCatchAllAddress" type="regex" max="256" value="^@[A-Za-z0-9-\.]+$" cardinality="multi" optionalIn="mailRecipient" flags="idn">
  <desc>Address to catch all messages to specified domain</desc>
</attr>

<attr id="215" name="zimbraMailCatchAllForwardingAddress" type="regex" max="256" value="^@[A-Za-z0-9-\.]+$" cardinality="single" optionalIn="mailRecipient" flags="idn">
  <desc>Address to deliver catch all messages to</desc>
</attr>

<attr id="216" name="zimbraMailCatchAllCanonicalAddress" type="regex" max="256" value="^@[A-Za-z0-9-\.]+$" cardinality="single" optionalIn="mailRecipient" flags="idn">
  <desc>Catch all address to rewrite to</desc>
</attr>

<attr id="217" name="zimbraPrefComposeFormat" type="enum" value="text,html" cardinality="single" optionalIn="account,cos" flags="accountInherited,domainAdminModifiable">
  <defaultCOSValue>text</defaultCOSValue>
  <desc>whether or not to compose in html or text.</desc>
</attr>

<attr id="218" name="zimbraPrefForwardReplyInOriginalFormat" type="boolean" cardinality="single" optionalIn="account,cos" flags="accountInherited,domainAdminModifiable" deprecatedSince="4.5">
  <defaultCOSValue>FALSE</defaultCOSValue>
  <desc>whether or not to use same format (text or html) of message we are replying to</desc>
  <deprecateDesc>Deprecated in favor of zimbraPrefForwardReplyFormat</deprecateDesc>
</attr>

<attr id="219" name="zimbraFeatureHtmlComposeEnabled" type="boolean" cardinality="single" optionalIn="account,cos" flags="accountInfo,accountInherited">
  <defaultCOSValue>TRUE</defaultCOSValue>
  <desc>enabled html composing</desc>
</attr>

<attr id="220" name="zimbraServiceEnabled" type="string" max="256" cardinality="multi" optionalIn="server">
  <desc>services that are enabled on this server</desc>
</attr>

<attr id="221" name="zimbraServiceInstalled" type="string" max="256" cardinality="multi" optionalIn="server">
  <desc>services that are installed on this server</desc>
</attr>

<attr id="222" name="zimbraPrefShowSearchString" type="boolean" cardinality="single" optionalIn="account,cos" flags="accountInherited,domainAdminModifiable">
  <defaultCOSValue>FALSE</defaultCOSValue>
  <desc>whether to show search box or not</desc>
</attr>

<attr id="225" name="zimbraRedoLogProvider" type="string" max="256" cardinality="multi" optionalIn="globalConfig,server" flags="serverInherited" requiresRestart="mailbox">
  <desc>provider class name for redo logging</desc>
</attr>

<attr id="226" name="zimbraMtaRestriction" type="string" max="64" cardinality="multi" optionalIn="globalConfig" requiresRestart="mta">
  <globalConfigValue>reject_invalid_hostname</globalConfigValue>
  <globalConfigValue>reject_non_fqdn_sender</globalConfigValue>
  <desc>restrictions to reject some suspect SMTP clients</desc>
</attr>

<attr id="227" name="zimbraFileUploadMaxSize" type="long" cardinality="single" optionalIn="globalConfig,server" flags="serverInherited">
  <globalConfigValue>10485760</globalConfigValue>
  <desc>Maximum size in bytes for attachments</desc>
</attr>

<attr id="229" name="zimbraTimeZoneStandardDtStart" type="string" max="256" cardinality="multi" requiredIn="timeZone">
  <desc>Start date for standard time</desc>
</attr>

<attr id="230" name="zimbraTimeZoneStandardOffset" type="string" max="5" cardinality="multi" requiredIn="timeZone">
  <desc>Offset in standard time</desc>
</attr>

<attr id="231" name="zimbraTimeZoneStandardRRule" type="string" max="256" cardinality="multi" optionalIn="timeZone">
  <desc>iCalendar recurrence rule for onset of standard time</desc>
</attr>

<attr id="232" name="zimbraTimeZoneDaylightDtStart" type="string" max="256" cardinality="multi" optionalIn="timeZone">
  <desc>Start date for daylight time</desc>
</attr>

<attr id="233" name="zimbraTimeZoneDaylightOffset" type="string" max="5" cardinality="multi" optionalIn="timeZone">
  <desc>Offset in daylight time</desc>
</attr>

<attr id="234" name="zimbraTimeZoneDaylightRRule" type="string" max="256" cardinality="multi" optionalIn="timeZone">
  <desc>iCalendar recurrence rule for onset of daylight time</desc>
</attr>

<attr id="235" name="zimbraPrefTimeZoneId" type="string" max="256" cardinality="multi" optionalIn="account,cos,domain" flags="accountCosDomainInherited,domainAdminModifiable">
  <defaultCOSValue>America/Los_Angeles</defaultCOSValue>
  <desc>time zone of user or COS</desc>
</attr>

<attr id="236" name="zimbraPrefUseTimeZoneListInCalendar" type="boolean" cardinality="single" optionalIn="account,cos" flags="accountInherited,domainAdminModifiable">
  <defaultCOSValue>FALSE</defaultCOSValue>
  <desc>whether list of well known time zones is displayed in calendar UI</desc>
</attr>

<attr id="237" name="zimbraAttachmentsScanEnabled" type="boolean" cardinality="single" optionalIn="globalConfig">
  <globalConfigValue>FALSE</globalConfigValue>
  <desc>Whether to scan attachments during compose</desc>
</attr>

<attr id="238" name="zimbraAttachmentsScanClass" type="cstring" max="256" cardinality="single" optionalIn="globalConfig">
  <globalConfigValue>com.zimbra.cs.scan.ClamScanner</globalConfigValue>
  <desc>Class to use to scan attachments during compose</desc>
</attr>

<attr id="239" name="zimbraAttachmentsScanURL" type="string" max="256" cardinality="single" optionalIn="globalConfig,server" flags="serverInherited">
  <desc>Data for class that scans attachments during compose</desc>
</attr>

<attr id="240" name="zimbraPrefCalendarInitialView" type="enum" value="day,week,workWeek,month,schedule,list" cardinality="single" optionalIn="account,cos" flags="accountInherited,domainAdminModifiable">
  <defaultCOSValue>workWeek</defaultCOSValue>
  <desc>initial calendar view to use</desc>
</attr>

<attr id="241" name="zimbraPrefImapSearchFoldersEnabled" type="boolean" cardinality="single" optionalIn="account,cos" flags="accountInherited,domainAdminModifiable">
  <defaultCOSValue>TRUE</defaultCOSValue>
  <desc>whether or not the IMAP server exports search folders</desc>
</attr>

<attr id="242" name="zimbraComponentAvailable" type="string" max="64" cardinality="multi" optionalIn="globalConfig">
  <desc>Names of additonal components that have been installed</desc>
</attr>

<attr id="243" name="zimbraCalendarCompatibilityMode" type="enum" value="standard,exchange" cardinality="single" optionalIn="globalConfig">
  <globalConfigValue>standard</globalConfigValue>
  <desc>compatibility mode for calendar server</desc>
</attr>

<attr id="244" name="zimbraSpamIsSpamAccount" type="email" max="256" cardinality="single" optionalIn="globalConfig" requiresRestart="mailbox">
  <desc>When user classifies a message as spam forward message via SMTP to this account</desc>
</attr>

<attr id="245" name="zimbraSpamIsNotSpamAccount" type="email" max="256" cardinality="single" optionalIn="globalConfig" requiresRestart="mailbox">
  <desc>When user classifies a message as not spam forward message via SMTP to this account</desc>
</attr>

<attr id="247" name="zimbraMailTransport" type="astring" max="320" cardinality="single" optionalIn="mailRecipient">
  <desc>where to deliver parameter for use in postfix transport_maps</desc>
</attr>

<attr id="249" name="zimbraSmtpSendPartial" type="boolean" cardinality="single" optionalIn="globalConfig,server,domain" flags="serverInherited">
  <globalConfigValue>FALSE</globalConfigValue>
  <desc>Value of the mail.smtp.sendpartial property</desc>
</attr>

<attr id="250" name="zimbraLogHostname" type="astring" max="256" cardinality="multi" optionalIn="globalConfig">
  <desc>destination for syslog messages</desc>
</attr>

<attr id="251" name="zimbraRedoLogDeleteOnRollover" type="boolean" cardinality="single" optionalIn="globalConfig,server" flags="serverInherited" requiresRestart="mailbox">
  <globalConfigValue>TRUE</globalConfigValue>
  <desc>whether logs are delete on rollover or archived</desc>
</attr>

<attr id="252" name="zimbraAuthLdapSearchBase" type="string" max="256" cardinality="single" optionalIn="domain">
  <desc>LDAP search base for ldap auth mech</desc>
</attr>

<attr id="253" name="zimbraAuthLdapSearchBindDn" type="string" max="256" cardinality="single" optionalIn="domain">
  <desc>LDAP search bind dn for ldap auth mech</desc>
</attr>

<attr id="254" name="zimbraAuthLdapSearchBindPassword" type="string" max="256" cardinality="single" optionalIn="domain">
  <desc>LDAP search bind password for ldap auth mech</desc>
</attr>

<attr id="255" name="zimbraAuthLdapSearchFilter" type="string" max="256" cardinality="single" optionalIn="domain">
  <desc>LDAP search filter for ldap auth mech</desc>
</attr>

<attr id="256" name="zimbraAuthLdapExternalDn" type="string" max="256" cardinality="single" optionalIn="account" flags="domainAdminModifiable">
  <desc>explict mapping to an external LDAP dn for a given account</desc>
</attr>

<attr id="257" name="zimbraAuthFallbackToLocal" type="boolean" cardinality="single" optionalIn="domain">
  <desc>fallback to local auth if external mech fails</desc>
</attr>

<attr id="258" name="zimbraPrefHtmlEditorDefaultFontFamily" type="astring" max="64" cardinality="single" optionalIn="account,cos" flags="accountInherited,domainAdminModifiable">
  <defaultCOSValue>Times New Roman</defaultCOSValue>
  <desc>default font family</desc>
</attr>

<attr id="259" name="zimbraPrefHtmlEditorDefaultFontSize" type="astring" max="32" cardinality="single" optionalIn="account,cos" flags="accountInherited,domainAdminModifiable">
  <defaultCOSValue>12pt</defaultCOSValue>
  <desc>default font size</desc>
</attr>

<attr id="260" name="zimbraPrefHtmlEditorDefaultFontColor" type="astring" max="32" cardinality="single" optionalIn="account,cos" flags="accountInherited,domainAdminModifiable">
  <defaultCOSValue>#000000</defaultCOSValue>
  <desc>default font color</desc>
</attr>

<attr id="261" name="zimbraPrefCalendarFirstDayOfWeek" type="integer" min="0" max="6" cardinality="single" optionalIn="account,cos" flags="accountInherited,domainAdminModifiable">
  <defaultCOSValue>0</defaultCOSValue>
  <desc>first day of week to show in calendar (0=sunday, 6=saturday)</desc>
</attr>

<attr id="262" name="zimbraSshPublicKey" type="astring" max="1024" cardinality="single" optionalIn="server">
  <desc>Public key of this server, used by other hosts to authorize this server to login.</desc>
</attr>

<attr id="263" name="zimbraLogRawLifetime" type="duration" cardinality="single" optionalIn="globalConfig">
  <globalConfigValue>31d</globalConfigValue>
  <desc>lifetime (nnnnn[hmsd]) of raw log rows in consolidated logger tables</desc>
</attr>

<attr id="264" name="zimbraLogSummaryLifetime" type="duration" cardinality="single" optionalIn="globalConfig">
  <globalConfigValue>730d</globalConfigValue>
  <desc>lifetime (nnnnn[hmsd]) of summarized log rows in consolidated logger tables</desc>
</attr>

<attr id="267" name="zimbraSpellCheckURL" type="astring" max="256" cardinality="multi" optionalIn="globalConfig,server" flags="serverInherited">
  <desc>URL of the server running the spell checking service.  Multi-valued attribute that allows multiple spell check servers to be specified.  If the request to the first server fails, a request to the second server is sent and so on.</desc>
</attr>

<attr id="268" name="zimbraImapBindOnStartup" type="boolean" cardinality="single" optionalIn="globalConfig,server" flags="serverInherited" requiresRestart="mailbox">
  <globalConfigValue>TRUE</globalConfigValue>
  <desc>Whether to bind to port on startup irrespective of whether the server is enabled.  Useful when port to bind is privileged and must be bound early.</desc>
</attr>

<attr id="269" name="zimbraImapSSLBindOnStartup" type="boolean" cardinality="single" optionalIn="globalConfig,server" flags="serverInherited" requiresRestart="mailbox">
  <globalConfigValue>TRUE</globalConfigValue>
  <desc>Whether to bind to port on startup irrespective of whether the server is enabled.  Useful when port to bind is privileged and must be bound early.</desc>
</attr>

<attr id="270" name="zimbraLmtpBindOnStartup" type="boolean" cardinality="single" optionalIn="globalConfig,server" flags="serverInherited" requiresRestart="mailbox">
  <globalConfigValue>FALSE</globalConfigValue>
  <desc>Whether to bind to port on startup irrespective of whether the server is enabled.  Useful when port to bind is privileged and must be bound early.</desc>
</attr>

<attr id="271" name="zimbraPop3BindOnStartup" type="boolean" cardinality="single" optionalIn="globalConfig,server" flags="serverInherited" requiresRestart="mailbox">
  <globalConfigValue>TRUE</globalConfigValue>
  <desc>Whether to bind to port on startup irrespective of whether the server is enabled.  Useful when port to bind is privileged and must be bound early.</desc>
</attr>

<attr id="272" name="zimbraPop3SSLBindOnStartup" type="boolean" cardinality="single" optionalIn="globalConfig,server" flags="serverInherited" requiresRestart="mailbox">
  <globalConfigValue>TRUE</globalConfigValue>
  <desc>Whether to bind to port on startup irrespective of whether the server is enabled.  Useful when port to bind is privileged and must be bound early.</desc>
</attr>

<attr id="273" name="zimbraPrefCalendarNotifyDelegatedChanges" type="boolean" cardinality="single" optionalIn="account,cos" flags="accountInherited,domainAdminModifiable">
  <defaultCOSValue>FALSE</defaultCOSValue>
  <desc>If set to true, user is notified by email of changes made to her calendar by others via delegated calendar access.</desc>
</attr>

<attr id="274" name="zimbraPrefCalendarUseQuickAdd" type="boolean" cardinality="single" optionalIn="account,cos" flags="accountInherited,domainAdminModifiable">
  <defaultCOSValue>TRUE</defaultCOSValue>
  <desc>whether or not use quick add dialog or go into full appt edit view</desc>
</attr>

<attr id="275" name="zimbraPrefCalendarInitialCheckedCalendars" type="astring" max="512" cardinality="single" optionalIn="account" flags="domainAdminModifiable">
  <desc>comma-sep list of calendars that are initially checked</desc>
</attr>

<attr id="276" name="zimbraPrefCalendarAlwaysShowMiniCal" type="boolean" cardinality="single" optionalIn="account,cos" flags="accountInherited,domainAdminModifiable">
  <defaultCOSValue>TRUE</defaultCOSValue>
  <desc>always show the mini calendar</desc>
</attr>

<attr id="277" name="zimbraSslCaCert" type="astring" max="2048" cardinality="single" optionalIn="globalConfig">
  <desc>CA Cert used to sign all self signed certs</desc>
</attr>

<attr id="278" name="zimbraSslCaKey" type="astring" max="2048" cardinality="single" optionalIn="globalConfig">
  <desc>CA Key used to sign all self signed certs</desc>
</attr>

<attr id="279" name="zimbraCertAuthorityKeySelfSigned" type="astring" max="2048" cardinality="single" optionalIn="globalConfig">
  <desc>Please see the documentation for the attribute zimbraCertAuthorityCertSelfSigned.  In addition, please note that this attribute is provided at install for convenience during a test install without real certs issued by well known CAs.  If you choose to create your own CA for your production uses, please note that it is a bad idea to store your CA-s private key in LDAP, as this data maybe read from zimbraGlobalConfig in the clear.</desc>
</attr>

<attr id="280" name="zimbraCertAuthorityCertSelfSigned" type="astring" max="2048" cardinality="single" optionalIn="globalConfig">
  <desc>When creating self-signed SSL certs during an install, we also create a local Certificate Authority (CA) to sign these SSL certs.  This local CA-s own cert is then added to different applications "trusted CA-s" list/store.  This attribute should not be used in a system with real certs issued by well known CAs.</desc>
</attr>

<attr id="281" name="zimbraZimletKeyword" type="string" max="256" cardinality="single" optionalIn="zimletEntry">
  <desc>Server side object keyword used for indexing and search for this Zimlet</desc>
</attr>

<attr id="282" name="zimbraZimletVersion" type="string" max="256" cardinality="single" requiredIn="zimletEntry">
  <desc>Version of the Zimlet</desc>
</attr>

<attr id="283" name="zimbraZimletDescription" type="string" max="256" cardinality="single" optionalIn="zimletEntry">
  <desc>Zimlet description</desc>
</attr>

<attr id="284" name="zimbraZimletIndexingEnabled" type="boolean" cardinality="single" optionalIn="zimletEntry">
  <desc>Whether server side keyword indexing enabled</desc>
</attr>

<attr id="285" name="zimbraZimletStoreMatched" type="boolean" cardinality="single">
  <desc>Whether store is matched for this type</desc>
</attr>

<attr id="286" name="zimbraZimletHandlerClass" type="cstring" max="256" cardinality="single" optionalIn="zimletEntry">
  <desc>The handler class for server side Zimlet extension</desc>
</attr>

<attr id="287" name="zimbraZimletHandlerConfig" type="string" max="10240" cardinality="multi" optionalIn="zimletEntry">
  <desc>The global config for the Zimlet</desc>
</attr>

<attr id="288" name="zimbraZimletContentObject" type="string" max="10240" cardinality="single">
  <desc>The content object section in the Zimlet description</desc>
</attr>

<attr id="289" name="zimbraZimletPanelItem" type="string" max="10240" cardinality="single">
  <desc>The panel item section in the Zimlet description</desc>
</attr>

<attr id="290" name="zimbraZimletScript" type="cstring" max="256" cardinality="multi" optionalIn="zimletEntry">
  <desc>URL of extra scripts used by the Zimlet</desc>
</attr>

<attr id="291" name="zimbraZimletAvailableZimlets" type="string" max="256" cardinality="multi" optionalIn="account,cos" flags="accountInfo,domainAdminModifiable,accountInherited">
  <desc>List of Zimlets available to this COS</desc>
</attr>

<attr id="292" name="zimbraZimletServerIndexRegex" type="cstring" max="256" cardinality="single" optionalIn="zimletEntry">
  <desc>Regex of content object</desc>
</attr>

<attr id="293" name="zimbraMimeHandlerExtension" type="cstring" cardinality="single" optionalIn="mimeEntry">
  <desc>the name of the zimbra extension where the handler class for the mime type lives</desc>
</attr>

<attr id="294" name="zimbraProxyAllowedDomains" type="string" max="256" cardinality="multi" optionalIn="account,cos">
  <desc>Allowed domains for Proxy servlet</desc>
</attr>

<attr id="295" name="zimbraForeignPrincipal" type="string" max="256" cardinality="multi" optionalIn="account" flags="domainAdminModifiable" callback="ForeignPrincipal">
  <desc>mapping to foreign principal identifier</desc>
</attr>

<attr id="296" name="zimbraZimletUserProperties" type="cstring" max="1024" cardinality="multi" optionalIn="account" flags="domainAdminModifiable">
  <desc>User properties for Zimlets</desc>
</attr>

<attr id="297" name="zimbraMessageCacheSize" type="integer" max="10000" cardinality="single" optionalIn="globalConfig,server" flags="serverInherited" callback="ServerConfig">
  <globalConfigValue>2000</globalConfigValue>
  <desc>Maximum number of JavaMail MimeMessage objects in the message cache.</desc>
</attr>

<attr id="298" name="zimbraIsDomainAdminAccount" type="boolean" cardinality="single" optionalIn="account" flags="accountInfo,domainAdminModifiable">
  <desc>set to true for domain admin accounts</desc>
</attr>

<attr id="299" name="zimbraDomainDefaultCOSId" type="id" cardinality="single" optionalIn="domain" callback="CosId"> <!-- should we set type to cosId and and check for valid COS id? -->
  <desc>COS zimbraID</desc>
</attr>

<attr id="300" name="zimbraDomainAdminModifiableAttr" max="1024" type="string" cardinality="multi" optionalIn="globalConfig" deprecatedSince="5.0">
  <desc>account attributes that a domain administrator is allowed to modify</desc>
  <deprecateDesc>deprecated in favor of the domainAdminAdminModifiable flag</deprecateDesc>
</attr>

<attr id="301" name="zimbraZimletEnabled" type="boolean" cardinality="single" requiredIn="zimletEntry">
  <desc>whether this Zimlet is enabled</desc>
</attr>

<attr id="302" name="zimbraZimletPriority" type="string" max="32" cardinality="single" optionalIn="zimletEntry">
  <desc>Object match priority</desc>
</attr>

<attr id="303" name="zimbraProxyCacheableContentTypes" type="string" max="256" cardinality="multi" optionalIn="cos">
  <defaultCOSValue>text/javascript</defaultCOSValue>
  <defaultCOSValue>application/x-javascript</defaultCOSValue>
  <desc>Content types that can be cached by proxy servlet</desc>
</attr>

<attr id="304" name="zimbraZimletIsExtension" type="boolean" cardinality="single" optionalIn="zimletEntry">
  <desc>Whether this zimlet is an extension</desc>
</attr>

<attr id="305" name="zimbraFeatureIMEnabled" type="boolean" cardinality="single" optionalIn="account,cos" flags="accountInfo,accountInherited">
  <defaultCOSValue>FALSE</defaultCOSValue>
  <desc>IM features</desc>
</attr>

<attr id="306" name="zimbraMtaRecipientDelimiter" type="astring" max="256" cardinality="multi" optionalIn="globalConfig" requiresRestart="mta">
  <desc>Value for postconf recipient_delimiter.  Also used by ZCS LMTP server to check if it should accept messages to addresses with extensions.</desc>
</attr>

<attr id="307" name="zimbraPreAuthKey" type="ostring" max="128" cardinality="single" optionalIn="domain">
  <desc>preauth secret key</desc>
</attr>

<attr id="308" name="zimbraMailMode" type="enum" value="http,https,both,mixed,redirect" cardinality="single" optionalIn="globalConfig,server" flags="serverInherited">
  <desc>whether to run HTTP or HTTPS or both/mixed mode or redirect mode.  See also related attributes zimbraMailPort and zimbraMailSSLPort</desc>
</attr>

<attr id="309" name="zimbraMtaAuthHost" type="astring" max="256" callback="MtaAuthHost" cardinality="multi" optionalIn="globalConfig,server" flags="serverInherited" requiresRestart="mta">
  <desc>Host running SOAP service for use by MTA auth.  Setting this sets zimbraMtaAuthURL via attr callback mechanism.</desc>
</attr>

<attr id="310" name="zimbraMtaAuthURL" type="astring" max="256" immutable="1" cardinality="multi" optionalIn="globalConfig,server" flags="serverInherited" requiresRestart="mta">
  <desc>URL at which this MTA (via zimbra saslauthd) should authenticate.  Set by setting zimbraMtaAuthHost.</desc>
</attr>

<attr id="311" name="zimbraMtaMyNetworks" type="astring" max="10240" cardinality="multi" optionalIn="globalConfig,server" flags="serverInherited" requiresRestart="mta">
  <desc>value of postfix mynetworks</desc>
</attr>

<attr id="312" name="zimbraFeatureViewInHtmlEnabled" type="boolean" cardinality="single" optionalIn="account,cos" flags="accountInfo,accountInherited">
  <defaultCOSValue>FALSE</defaultCOSValue>
  <desc>option to view attachments in html</desc>
</attr>

<attr id="313" name="zimbraAccountCalendarUserType" type="enum" value="USER,RESOURCE" cardinality="single" optionalIn="account" requiredIn="calendarResource" flags="domainAdminModifiable">
  <desc>calendar user type - USER (default) or RESOURCE</desc>
</attr>

<attr id="314" name="zimbraCalResType" type="enum" value="Location,Equipment" cardinality="single" requiredIn="calendarResource" flags="domainAdminModifiable">
  <desc>calendar resource type - Location or Equipment</desc>
</attr>

<attr id="315" name="zimbraCalResAutoAcceptDecline" type="boolean" cardinality="single" optionalIn="calendarResource" flags="domainAdminModifiable">
  <desc>Whether this calendar resource accepts/declines meeting invites automatically; default TRUE</desc>
</attr>

<attr id="316" name="zimbraNotifyServerEnabled" type="boolean" cardinality="single" optionalIn="globalConfig,server" flags="serverInherited" deprecatedSince="4.0">
  <globalConfigValue>TRUE</globalConfigValue>
  <desc>Whether notification server should be enabled.</desc>
  <deprecateDesc>was experimental and never part of any shipping feature</deprecateDesc>
</attr>

<attr id="317" name="zimbraNotifyBindAddress" type="string" max="128" cardinality="multi" optionalIn="globalConfig,server" flags="serverInherited" deprecatedSince="4.0">
  <desc>Network interface on which notification server should listen; if empty, binds to all interfaces.</desc>
  <deprecateDesc>was experimental and never part of any shipping feature</deprecateDesc>
</attr>

<attr id="318" name="zimbraNotifyBindPort" type="integer" cardinality="single" optionalIn="globalConfig,server" flags="serverInherited" deprecatedSince="4.0">
  <globalConfigValue>7035</globalConfigValue>
  <desc>Port number on which notification server should listen.</desc>
  <deprecateDesc>was experimental and never part of any shipping feature</deprecateDesc>
</attr>

<attr id="319" name="zimbraNotifySSLServerEnabled" type="boolean" cardinality="single" optionalIn="globalConfig,server" flags="serverInherited" deprecatedSince="4.0">
  <globalConfigValue>TRUE</globalConfigValue>
  <desc>Whether SSL notification server should be enabled.</desc>
  <deprecateDesc>was experimental and never part of any shipping feature</deprecateDesc>
</attr>

<attr id="320" name="zimbraNotifySSLBindAddress" type="string" max="128" cardinality="multi" optionalIn="globalConfig,server" flags="serverInherited" deprecatedSince="4.0">
  <desc>Network interface on which SSL notification server should listen; if empty, binds to all interfaces</desc>
  <deprecateDesc>was experimental and never part of any shipping feature</deprecateDesc>
</attr>

<attr id="321" name="zimbraNotifySSLBindPort" type="integer" cardinality="single" optionalIn="globalConfig,server" flags="serverInherited" deprecatedSince="4.0">
  <globalConfigValue>7036</globalConfigValue>
  <desc>Port number on which notification server should listen.</desc>
  <deprecateDesc>was experimental and never part of any shipping feature</deprecateDesc>
</attr>

<attr id="322" name="zimbraCalResAutoDeclineIfBusy" type="boolean" cardinality="single" optionalIn="calendarResource" flags="domainAdminModifiable">
  <desc>Whether this calendar resource declines invite if already busy; default TRUE</desc>
</attr>

<attr id="323" name="zimbraCalResAutoDeclineRecurring" type="boolean" cardinality="single" optionalIn="calendarResource" flags="domainAdminModifiable">
  <desc>Whether this calendar resource declines invites to recurring appointments; default FALSE</desc>
</attr>

<attr id="324" name="zimbraCalResLocationDisplayName" type="string" max="256" cardinality="single" optionalIn="calendarResource" flags="domainAdminModifiable">
  <desc>display name for resource location</desc>
</attr>

<attr id="325" name="zimbraGroupId" type="id" immutable="1" cardinality="single" requiredIn="securityGroup" optionalIn="distributionList" deprecatedSince="3.2.0">
  <desc>Zimbra Systems Unique Group ID</desc>
  <deprecateDesc>greatly simplify dl/group model</deprecateDesc>
</attr>

<attr id="326" name="zimbraCalResSite" type="string" max="32" cardinality="single" optionalIn="calendarResource" flags="domainAdminModifiable">
  <desc>site name</desc>
</attr>

<attr id="327" name="zimbraCalResBuilding" type="string" max="32" cardinality="single" optionalIn="calendarResource" flags="domainAdminModifiable">
  <desc>building number or name</desc>
</attr>

<attr id="328" name="zimbraCalResFloor" type="string" max="32" cardinality="single" optionalIn="calendarResource" flags="domainAdminModifiable">
  <desc>floor number or name</desc>
</attr>

<attr id="329" name="zimbraCalResRoom" type="string" max="32" cardinality="single" optionalIn="calendarResource" flags="domainAdminModifiable">
  <desc>room number or name</desc>
</attr>

<attr id="330" name="zimbraCalResCapacity" type="integer" order="integerOrderingMatch" cardinality="single" optionalIn="calendarResource" flags="domainAdminModifiable">
  <desc>capacity</desc>
</attr>

<attr id="331" name="zimbraCalResContactName" type="string" max="256" cardinality="single" optionalIn="calendarResource" flags="domainAdminModifiable">
  <desc>name of contact in charge of resource</desc>
</attr>

<attr id="332" name="zimbraCalResContactEmail" type="email" cardinality="single" optionalIn="calendarResource" flags="domainAdminModifiable">
  <desc>email of contact in charge of resource</desc>
</attr>

<attr id="333" name="zimbraCalResContactPhone" type="phone" max="32" cardinality="single" optionalIn="calendarResource" flags="domainAdminModifiable">
  <desc>phone number of contact in charge of resource</desc>
</attr>

<attr id="334" name="zimbraMessageIdDedupeCacheSize" type="integer" cardinality="single" optionalIn="globalConfig" requiresRestart="mailbox">
  <globalConfigValue>3000</globalConfigValue>
  <desc>Size of cache for delivery time dedupe based on Message-Id header.  Set to 0 to disable this type of deduping.</desc>
</attr>

<attr id="335" name="zimbraFeatureSharingEnabled" type="boolean" cardinality="single" optionalIn="account,cos" flags="accountInfo,accountInherited">
  <defaultCOSValue>TRUE</defaultCOSValue>
  <desc>enabled sharing</desc>
</attr>

<attr id="336" name="zimbraRemoteManagementCommand" type="astring" max="1024" cardinality="single" optionalIn="globalConfig,server" flags="serverInherited">
  <globalConfigValue>/opt/zimbra/libexec/zmrcd</globalConfigValue>
  <desc>Path to remote management command to execute on this server</desc>
</attr>

<attr id="337" name="zimbraRemoteManagementUser" type="astring" max="256" cardinality="single" optionalIn="globalConfig,server" flags="serverInherited">
  <globalConfigValue>zimbra</globalConfigValue>
  <desc>Login name of user allowed to execute remote management command</desc>
</attr>

<attr id="338" name="zimbraRemoteManagementPrivateKeyPath" type="astring" max="1024" cardinality="single" optionalIn="globalConfig,server" flags="serverInherited">
  <globalConfigValue>/opt/zimbra/.ssh/zimbra_identity</globalConfigValue>
  <desc>Private key this server should use to access another server</desc>
</attr>

<attr id="339" name="zimbraRemoteManagementPort" type="integer" cardinality="single" optionalIn="globalConfig,server" flags="serverInherited" callback="CheckPortConflict" requiresRestart="mailbox">
  <globalConfigValue>22</globalConfigValue>
  <desc>Port on which remote management sshd listening on this server.</desc>
</attr>

<attr id="340" name="zimbraMailURL" type="string" max="1024" cardinality="single" optionalIn="globalConfig,server" flags="serverInherited">
  <globalConfigValue>/zimbra</globalConfigValue>
  <desc>URL prefix for where the zimbra app resides on this server</desc>
</attr>

<attr id="341" name="zimbraPrefCalendarApptReminderWarningTime" type="integer" min="0" cardinality="single" optionalIn="account,cos" flags="accountInherited,domainAdminModifiable">
  <defaultCOSValue>5</defaultCOSValue>
  <desc>number of minutes (0 = never) before appt to show reminder dialog</desc>
</attr>

<attr id="342" name="zimbraFeatureMailForwardingEnabled" type="boolean" cardinality="single" optionalIn="account,cos" flags="accountInfo,accountInherited,domainAdminModifiable">
  <defaultCOSValue>TRUE</defaultCOSValue>
  <desc>enable end-user mail forwarding features</desc>
</attr>

<attr id="343" name="zimbraPrefMailForwardingAddress" type="cs_emailp" max="256" cardinality="single" optionalIn="account" flags="domainAdminModifiable">
  <desc>RFC822 forwarding address for an account</desc>
</attr>

<attr id="344" name="zimbraPrefMailLocalDeliveryDisabled" type="boolean" cardinality="single" optionalIn="account" flags="domainAdminModifiable">
  <desc>whether or not to deliver mail locally</desc>
</attr>

<attr id="345" name="zimbraLocale" type="string" max="64" cardinality="single" optionalIn="mailRecipient,account,alias,distributionList,cos,globalConfig,domain,server,calendarResource" flags="accountInfo,accountInherited,domainAdminModifiable,serverInherited">
  <desc>locale of entry, e.g. en_US</desc>
</attr>

<attr id="346" name="zimbraMailboxLocationBeforeMove" type="astring" max="256" cardinality="single" optionalIn="account">
  <desc>serverId:mboxId of mailbox before being moved</desc>
</attr>

<attr id="347" name="zimbraFeatureMobileSyncEnabled" type="boolean" cardinality="single" optionalIn="account,cos" flags="accountInfo,accountInherited">
  <defaultCOSValue>FALSE</defaultCOSValue>
  <desc>whether to permit mobile sync</desc>
</attr>

<attr id="348" name="zimbraImapProxyBindPort" type="port" cardinality="single" optionalIn="globalConfig,server" flags="serverInherited" callback="CheckPortConflict" requiresRestart="nginxproxy">
  <globalConfigValue>143</globalConfigValue>
  <desc>port number on which IMAP proxy server should listen</desc>
</attr>

<attr id="349" name="zimbraImapSSLProxyBindPort" type="port" cardinality="single" optionalIn="globalConfig,server" flags="serverInherited" callback="CheckPortConflict" requiresRestart="nginxproxy">
  <globalConfigValue>993</globalConfigValue>
  <desc>port number on which IMAPS proxy server should listen</desc>
</attr>

<attr id="350" name="zimbraPop3ProxyBindPort" type="port" cardinality="single" optionalIn="globalConfig,server" flags="serverInherited" callback="CheckPortConflict" requiresRestart="nginxproxy">
  <globalConfigValue>110</globalConfigValue>
  <desc>port number on which POP3 proxy server should listen</desc>
</attr>

<attr id="351" name="zimbraPop3SSLProxyBindPort" type="port" cardinality="single" optionalIn="globalConfig,server" flags="serverInherited" callback="CheckPortConflict" requiresRestart="nginxproxy">
  <globalConfigValue>995</globalConfigValue>
  <desc>port number on which POP3S proxy server should listen</desc>
</attr>

<attr id="352" name="zimbraVirtualHostname" type="string" max="256" cardinality="multi" optionalIn="domain">
  <desc>An alias for this domain, used to determine default login domain based on URL client is visiting</desc>
</attr>

<attr id="353" name="zimbraHideInGal" type="boolean" cardinality="single" optionalIn="mailRecipient" flags="domainAdminModifiable">
  <desc>hide entry in Global Address List</desc>
</attr>

<attr id="354" name="zimbraFeatureSkinChangeEnabled" type="boolean" cardinality="single" optionalIn="account,cos" flags="accountInfo,accountInherited">
  <defaultCOSValue>TRUE</defaultCOSValue>
  <desc>Whether changing skin is allowed for this account or in this cos</desc>
</attr>

<attr id="355" name="zimbraPrefSkin" type="string" max="80" cardinality="single" optionalIn="account,cos,domain" flags="domainInfo,accountCosDomainInherited,domainAdminModifiable">
  <defaultCOSValue>beach</defaultCOSValue>
  <desc>Skin to use for this account</desc>
</attr>

<attr id="356" name="zimbraFeatureNotebookEnabled" type="boolean" cardinality="single" optionalIn="account,cos" flags="accountInfo,accountInherited">
  <defaultCOSValue>TRUE</defaultCOSValue>
  <desc>Whether notebook feature should be allowed for this account or in this cos</desc>
</attr>

<attr id="357" name="zimbraShareInfo" type="string" max="1024" cardinality="multi" optionalIn="account,distributionList">
  <desc>items an account or group has shared</desc>
</attr>

<attr id="358" name="zimbraGalInternalSearchBase"  type="string" max="256" cardinality="single" optionalIn="globalConfig,domain" flags="domainInherited">
  <globalConfigValue>DOMAIN</globalConfigValue>
  <desc>LDAP search base for interal GAL queries (special values: "ROOT" for top, "DOMAIN" for domain only, "SUBDOMAINS" for domain and subdomains)</desc>
</attr>

<attr id="359" name="zimbraFeatureGalAutoCompleteEnabled" type="boolean" cardinality="single" optionalIn="account,cos" flags="accountInfo,accountInherited">
  <defaultCOSValue>TRUE</defaultCOSValue>
  <desc>enable auto-completion from the GAL, zimbraFeatureGalEnabled also has to be enabled for the auto-completion feature</desc>
</attr>

<attr id="360" name="zimbraGalAutoCompleteLdapFilter" type="string" max="4096" cardinality="single" optionalIn="globalConfig,domain" flags="domainInherited">
  <globalConfigValue>externalLdapAutoComplete</globalConfigValue>
  <desc>LDAP search filter for external GAL auto-complete queries</desc>
</attr>

<attr id="363" name="zimbraNotebookAccount" type="string" max="256" cardinality="single" optionalIn="globalConfig,domain">
  <desc>Account for storing templates and providing space for public wiki</desc>
</attr>

<attr id="364" name="zimbraAvailableSkin" type="string" max="80" cardinality="multi" optionalIn="account,cos,domain" flags="domainInfo,accountInfo,accountCosDomainInherited,domainAdminModifiable">
  <desc>Skins available for this account.  
        Fallback order is: 
        1. the normal account/cos inheritance   
        2. if not set on account/cos, use the value on the domain of the account
  </desc>
</attr>

<attr id="365" name="zimbraDebugInfo" type="string" max="1024" cardinality="multi" optionalIn="account">
  <desc>For selective enabling of debug logging</desc>
</attr>

<attr id="366" name="zimbraFeatureOutOfOfficeReplyEnabled" type="boolean" cardinality="single" optionalIn="account,cos" flags="accountInfo,accountInherited">
  <defaultCOSValue>TRUE</defaultCOSValue>
  <desc>Whether out of office reply feature should be allowed for this account or in this cos</desc>
</attr>

<attr id="367" name="zimbraFeatureNewMailNotificationEnabled" type="boolean" cardinality="single" optionalIn="account,cos" flags="accountInfo,accountInherited">
  <defaultCOSValue>TRUE</defaultCOSValue>
  <desc>Whether new mail notification feature should be allowed for this account or in this cos</desc>
</attr>

<attr id="368" name="zimbraInstalledSkin" type="string" max="80" cardinality="multi" optionalIn="globalConfig" deprecatedSince="5.0">
  <desc>Skins installed and available on all servers (this is global config only)</desc>
  <deprecateDesc>Installed skin list is a per server property, the list is now generated by directory scan of skin files</deprecateDesc>
</attr>

<attr id="369" name="zimbraNotebookPageCacheSize" type="integer" cardinality="single" optionalIn="globalConfig,server" flags="serverInherited">
  <globalConfigValue>10240</globalConfigValue>
  <desc>The size of composed Wiki / Notebook page cache on the server.</desc>
</attr>

<attr id="370" name="zimbraNotebookFolderCacheSize" type="integer" cardinality="single" optionalIn="globalConfig,server" flags="serverInherited" deprecatedSince="6.0.0_BETA1">
  <globalConfigValue>1024</globalConfigValue>
  <desc>The size of Wiki / Notebook folder cache on the server.</desc>
  <deprecateDesc>deprecated</deprecateDesc>
</attr>

<attr id="371" name="zimbraNotebookMaxCachedTemplatesPerFolder" type="integer" cardinality="single" optionalIn="globalConfig,server" flags="serverInherited" deprecatedSince="6.0.0_BETA1">
  <globalConfigValue>256</globalConfigValue>
  <desc>The maximum number of cached templates in each Wiki / Notebook folder cache.</desc>
  <deprecateDesc>deprecated</deprecateDesc>
</attr>

<attr id="372" name="zimbraPrefGalAutoCompleteEnabled" type="boolean" cardinality="single" optionalIn="account,cos" flags="accountInherited,domainAdminModifiable">
  <defaultCOSValue>FALSE</defaultCOSValue>
  <desc>whether end-user wants auto-complete from GAL. Feature must also be enabled.</desc>
</attr>

<attr id="374" name="zimbraNetworkLicense" type="string" cardinality="single" optionalIn="globalConfig" immutable="1" requiresRestart="mailbox">
  <desc>Contents of a signed Zimbra license key - an XML string.</desc>
</attr>

<attr id="375" name="zimbraNetworkActivation" type="string" cardinality="single" optionalIn="globalConfig" immutable="1">
  <desc>A signed activation key that authorizes this installation.</desc>
</attr>

<attr id="376" name="zimbraIsSystemResource" type="boolean" cardinality="single" optionalIn="account">
  <desc>Indicates the account is a resource used by the system such as spam accounts or Notebook accounts.</desc>
</attr>

<attr id="377" name="zimbraPublicServiceHostname" type="string" max="256" cardinality="single" optionalIn="domain,globalConfig" flags="domainInfo,domainInherited">
  <desc>Name to be used in public API such as REST or SOAP proxy.</desc>
</attr>

<attr id="378" name="zimbraPasswordLockoutEnabled" type="boolean" cardinality="single" optionalIn="account,cos" flags="accountInherited,domainAdminModifiable">
  <defaultCOSValue>FALSE</defaultCOSValue>
  <desc>whether or not account lockout is enabled.</desc>
</attr>

<attr id="379" name="zimbraPasswordLockoutDuration" type="duration" cardinality="single" optionalIn="account,cos" flags="accountInherited,domainAdminModifiable">
  <defaultCOSValue>1h</defaultCOSValue>
  <desc>how long an account is locked out. Use 0 to lockout an account until admin resets it</desc>
</attr>

<attr id="380" name="zimbraPasswordLockoutMaxFailures" type="integer" cardinality="single" optionalIn="account,cos" flags="accountInherited,domainAdminModifiable">
  <defaultCOSValue>10</defaultCOSValue>
  <desc>number of consecutive failed login attempts until an account is locked out</desc>
</attr>

<attr id="381" name="zimbraPasswordLockoutFailureLifetime" type="duration" cardinality="single" optionalIn="account,cos" flags="accountInherited,domainAdminModifiable">
  <defaultCOSValue>1h</defaultCOSValue>
  <desc>the duration after which old consecutive failed login attempts are purged from the list, even though no  successful  authentication  has occurred</desc>
</attr>

<attr id="382" name="zimbraPasswordLockoutLockedTime" type="gentime" cardinality="single" optionalIn="account" flags="domainAdminModifiable">
  <desc>the time at which an account was locked</desc>
</attr>

<attr id="383" name="zimbraPasswordLockoutFailureTime" type="gentime" cardinality="multi" optionalIn="account" flags="domainAdminModifiable">
  <desc>this attribute contains the timestamps of each of the consecutive  authentication failures made on an account</desc>
</attr>

<attr id="384" name="zimbraPrefOutOfOfficeFromDate" type="gentime" cardinality="single" optionalIn="account" flags="domainAdminModifiable">
  <desc>out of office notifications (if enabled) are sent only if current date is after this date</desc>
</attr>

<attr id="385" name="zimbraPrefOutOfOfficeUntilDate" type="gentime" cardinality="single" optionalIn="account" flags="domainAdminModifiable">
  <desc>out of office notifications (if enabled) are sent only if current date is before this date</desc>
</attr>

<attr id="386" name="zimbraPrefOutOfOfficeCacheDuration" type="duration" cardinality="single" optionalIn="account,cos" flags="domainAdminModifiable">
  <defaultCOSValue>7d</defaultCOSValue>
  <desc>server remembers addresses to which notifications have been sent for this interval, and does not send duplicate notifications in this interval</desc>
</attr>

<attr id="387" name="zimbraPrefOutOfOfficeDirectAddress" type="email" cardinality="multi" optionalIn="account" flags="domainAdminModifiable">
  <desc>per RFC 3834 no out of office notifications are sent if recipients address is not directly specified in the To/CC headers - for this check, we check to see if To/CC contained accounts address, aliases, canonical address.  But when external accounts are forwarded to Zimbra, and you want notifications sent to messages that contain their external address in To/Cc, add those address, then you can specify those external addresses here.</desc>
</attr>

<attr id="388" name="zimbraHttpProxyURL" type="astring" max="512" cardinality="multi" optionalIn="globalConfig,server" flags="serverInherited">
  <desc>the http proxy URL to connect to when making outgoing connections (Zimlet proxy, RSS/ATOM feeds, etc)</desc>
</attr>

<attr id="389" name="zimbraPasswordMinUpperCaseChars" type="integer" min="0" cardinality="single" optionalIn="account,cos" flags="accountInfo,accountInherited,domainAdminModifiable">
  <defaultCOSValue>0</defaultCOSValue>
  <desc>minimum number of upper case characters required in a password</desc>
</attr>

<attr id="390" name="zimbraPasswordMinLowerCaseChars" type="integer" min="0" cardinality="single" optionalIn="account,cos" flags="accountInfo,accountInherited,domainAdminModifiable">
  <defaultCOSValue>0</defaultCOSValue>
  <desc>minimum number of lower case characters required in a password</desc>
</attr>

<attr id="391" name="zimbraPasswordMinPunctuationChars" type="integer" min="0" cardinality="single" optionalIn="account,cos" flags="accountInfo,accountInherited,domainAdminModifiable">
  <defaultCOSValue>0</defaultCOSValue>
  <desc>minimum number of ascii punctuation characters required in a password</desc>
</attr>

<attr id="392" name="zimbraPasswordMinNumericChars" type="integer" min="0" cardinality="single" optionalIn="account,cos" flags="accountInfo,accountInherited,domainAdminModifiable">
  <defaultCOSValue>0</defaultCOSValue>
  <desc>minimum number of numeric characters required in a password</desc>
</attr>

<attr id="393" name="zimbraTextAnalyzer" type="string" cardinality="single" optionalIn="account,cos" flags="accountInherited,domainAdminModifiable">
  <desc>The registered name of the Zimbra Analyzer Extension for this account to use</desc>
</attr>

<attr id="394" name="zimbraPrefReadingPaneEnabled" type="boolean" cardinality="single" optionalIn="account,cos" flags="accountInfo,accountInherited,domainAdminModifiable" deprecatedSince="6.0.0_BETA2">
  <defaultCOSValue>TRUE</defaultCOSValue>
  <desc>whether reading pane is shown by default</desc>
  <deprecateDesc>deprecated in favor of zimbraPrefReadingPaneLocation and zimbraPrefConvReadingPaneLocation</deprecateDesc>
</attr>

<attr id="395" name="zimbraPrefUseRfc2231" type="boolean" cardinality="single" optionalIn="account,cos" flags="accountInherited,domainAdminModifiable">
  <defaultCOSValue>FALSE</defaultCOSValue>
  <desc>When composing and sending mail, whether to use RFC 2231 MIME parameter value encoding. If set to FALSE, then RFC 2047 style encoding is used.</desc>
</attr>

<attr id="396" name="zimbraPrefShortcuts" type="string" max="2048" cardinality="single" optionalIn="account,cos" flags="accountInfo,accountInherited,domainAdminModifiable">
  <desc>keyboard shortcuts</desc>
</attr>

<attr id="397" name="zimbraXMPPEnabled" type="boolean" cardinality="single" optionalIn="globalConfig,server" flags="serverInherited" requiresRestart="mailbox">
  <globalConfigValue>TRUE</globalConfigValue>
  <desc>Enable XMPP support for IM</desc>
</attr>

<attr id="398" name="zimbraDomainAdminMaxMailQuota" type="long" cardinality="single" optionalIn="account,cos" flags="accountInfo,accountInherited">
  <desc>
    maximum amount of mail quota a domain admin can set on a user
    Deprecated since 6.0.0_BETA2 in the pure ACL based access manager.
  </desc>
</attr>

<attr id="399" name="zimbraVersion" type="integer" cardinality="single" optionalIn="account">
  <desc>account version information</desc>
</attr>

<attr id="400" name="zimbraDomainMaxAccounts" type="integer" min="0" cardinality="single" optionalIn="domain">
  <desc>maximum number of accounts allowed in a domain</desc>
</attr>

<attr id="402" name="zimbraPrefFromDisplay" type="string" max="256" cardinality="single" optionalIn="account,identity,dataSource" flags="domainAdminModifiable">
  <desc>personal part of email address put in from header</desc>
</attr>

<attr id="403" name="zimbraPrefFromAddress" type="string" max="256" cardinality="single" optionalIn="account,identity,dataSource" flags="domainAdminModifiable">
  <desc>email address to put in from header</desc>
</attr>

<attr id="404" name="zimbraPrefReplyToDisplay" type="string" max="256" cardinality="single" optionalIn="account,identity,dataSource" flags="domainAdminModifiable">
    <desc>personal part of email address put in reply-to header</desc>
</attr>

<attr id="405" name="zimbraPrefReplyToEnabled" type="boolean" cardinality="single" optionalIn="account,identity" flags="domainAdminModifiable">
  <desc>TRUE if we should set a reply-to header</desc>
</attr>

<attr id="406" name="zimbraPrefWhenSentToEnabled" type="boolean" cardinality="single" optionalIn="account,identity" flags="domainAdminModifiable">
  <desc>TRUE if we should look at zimbraPrefWhenSentToAddresses (deprecatedSince 5.0 in account)</desc>
</attr>

<attr id="407" name="zimbraPrefWhenSentToAddresses" type="string" max="2048" cardinality="multi" optionalIn="account,identity" flags="domainAdminModifiable">
    <desc>addresses that we will look at to see if we should use an identity (deprecatedSince 5.0 in account)</desc>
</attr>

<attr id="408" name="zimbraPrefWhenInFoldersEnabled" type="boolean" cardinality="single" optionalIn="account,identity" flags="domainAdminModifiable">
  <desc>TRUE if we should look at zimbraPrefWhenInFolderIds (deprecatedSince 5.0 in account)</desc>
</attr>

<attr id="409" name="zimbraPrefWhenInFolderIds" type="string" max="512" cardinality="multi" optionalIn="account,identity" flags="domainAdminModifiable">
  <desc>if replying/forwarding a message in this folder, use this identity (deprecatedSince 5.0 in account)</desc>
</attr>

<attr id="410" name="zimbraPrefUseDefaultIdentitySettings" type="boolean" cardinality="single" optionalIn="account,identity" flags="domainAdminModifiable" deprecatedSince="5.0">
  <desc>TRUE if we this identity should get settings from the default identity</desc>
  <deprecateDesc>no longer used in account or identity</deprecateDesc>
</attr>

<attr id="411" name="zimbraPrefBccAddress" type="string" max="2048" cardinality="single" optionalIn="account,identity" flags="domainAdminModifiable">
  <desc>address that we will bcc when using sending mail with this identity (deprecatedSince 5.0 in identity)</desc>
</attr>

<attr id="412" name="zimbraPrefIdentityName" type="string" max="128" cardinality="single" requiredIn="identity" optionalIn="account" flags="domainAdminModifiable">
    <desc>name of the identity</desc>
</attr>

<attr id="413" name="zimbraPrefForwardReplyFormat" type="enum" value="text,html,same" cardinality="single" optionalIn="cos,account,identity" flags="domainAdminModifiable">
  <defaultCOSValue>text</defaultCOSValue>
  <desc>what format we reply/forward messages in (deprecatedSince 5.0 in identity)</desc>
</attr>

<attr id="414" name="zimbraIdentityMaxNumEntries" type="integer" min="0" cardinality="single" optionalIn="account,cos" flags="accountInfo,accountInherited">
  <defaultCOSValue>20</defaultCOSValue>
  <desc>maximum number of identities allowed on an account</desc>
</attr>

<attr id="415" name="zimbraFeatureIdentitiesEnabled" type="boolean" cardinality="single" optionalIn="account,cos" flags="accountInfo,accountInherited">
  <defaultCOSValue>TRUE</defaultCOSValue>
  <desc>whether to allow use of identities feature</desc>
</attr>

<attr id="416" name="zimbraFeaturePop3DataSourceEnabled" type="boolean" cardinality="single" optionalIn="account,cos" flags="accountInfo,accountInherited">
  <defaultCOSValue>TRUE</defaultCOSValue>
  <desc>whether user is allowed to retrieve mail from an external POP3 data source</desc>
</attr>

<attr id="417" name="zimbraDataSourceId" type="id" cardinality="single" requiredIn="dataSource">
  <desc>Unique ID for a data source</desc>
</attr>

<attr id="418" name="zimbraDataSourceName" type="string" max="128" cardinality="single" requiredIn="dataSource" flags="domainAdminModifiable">
  <desc>Descriptive name of the data source</desc>
</attr>

<attr id="419" name="zimbraDataSourceEnabled" type="boolean" cardinality="single" requiredIn="dataSource" callback="DataSourceCallback" flags="domainAdminModifiable">
  <desc>Whether or not the data source is enabled</desc>
</attr>

<attr id="420" name="zimbraDataSourceHost" type="string" max="128" cardinality="single" requiredIn="pop3DataSource,imapDataSource" optionalIn="dataSource" flags="domainAdminModifiable">
  <desc>Host name of server</desc>
</attr>

<attr id="421" name="zimbraDataSourcePort" type="port" cardinality="single" requiredIn="pop3DataSource,imapDataSource" optionalIn="dataSource" flags="domainAdminModifiable">
  <desc>Port number of server</desc>
</attr>

<attr id="422" name="zimbraDataSourceUsername" type="string" max="128" cardinality="single" optionalIn="dataSource" flags="domainAdminModifiable">
  <desc>Username on server</desc>
</attr>

<attr id="423" name="zimbraDataSourcePassword" type="string" max="128" cardinality="single" optionalIn="dataSource" flags="domainAdminModifiable">
  <desc>Password on server</desc>
</attr>

<attr id="424" name="zimbraDataSourceFolderId" type="string" max="128" cardinality="single" requiredIn="dataSource" flags="domainAdminModifiable">
  <desc>Local folder id to store retreived data in</desc>
</attr>

<attr id="425" name="zimbraDataSourceConnectionType" type="enum" value="cleartext,ssl,starttls" cardinality="single" requiredIn="pop3DataSource,imapDataSource" optionalIn="dataSource" flags="domainAdminModifiable">
  <desc>Which security layer to use for connection (cleartext, ssl, starttls)</desc>
</attr>

<attr id="426" name="zimbraDataSourceMaxNumEntries" type="integer" min="0" cardinality="single" optionalIn="account,cos" flags="accountInfo,accountInherited">
  <defaultCOSValue>20</defaultCOSValue>
  <desc>Maximum number of data sources allowed on an account</desc>
</attr>

<attr id="427" name="zimbraAllowAnyFromAddress" type="boolean" cardinality="single" optionalIn="account,cos" flags="accountInfo,accountInherited">
  <defaultCOSValue>FALSE</defaultCOSValue>
  <desc>Whether this account can use any from address.  Not changeable by domain admin to allow arbitrary addresses</desc>
</attr>

<attr id="428" name="zimbraAllowFromAddress" type="email" max="256" cardinality="multi" optionalIn="account" flags="accountInfo,domainAdminModifiable">
  <desc>Addresses that this account can as from address if arbitrary-addresses-allowed setting is not set</desc>
</attr>

<attr id="429" name="zimbraArchiveAccount" type="email" max="256" cardinality="multi" optionalIn="account">
  <desc>
    Mailboxes in which the current account in archived.  Multi-value
    attr with eg values { user-2006@example.com.archive,
    user-2007@example.com.archive } that tells us that
    user@example.com has been archived into those two mailboxes.
  </desc>
</attr>

<attr id="430" name="zimbraArchiveMailFrom" type="email" max="256" cardinality="single" optionalIn="globalConfig">
  <desc>
    Address to which archive message bounces should be sent.
    Typically could be an admin account.  This is global across all
    domains.
  </desc>
</attr>

<attr id="431" name="zimbraArchiveAccountNameTemplate" type="string" max="256" cardinality="single" optionalIn="account,cos" flags="accountInherited">
  <defaultCOSValue>${USER}-${DATE}@${DOMAIN}.archive</defaultCOSValue>
  <desc>
    An account or CoS setting - typically only in CoS - that tells the
    archiving system how to derive the archive mailbox name.  ID, USER,
    DATE, and DOMAIN are expanded.
  </desc>
</attr>

<attr id="432" name="zimbraArchiveAccountDateTemplate" type="string" max="256" cardinality="single" optionalIn="account,cos" flags="accountInherited">
  <defaultCOSValue>yyyyMMdd</defaultCOSValue>
  <desc>
    An account or CoS setting that works with the name template that
    allows you to dictate the date format used in the name template.
    This is a Java SimpleDateFormat specifier.  The default is an LDAP
    generalized time format:
  </desc>
</attr>

<attr id="433" name="zimbraPrefIdentityId" type="id" cardinality="single" optionalIn="identity">
    <desc>Unique ID for an identity</desc>
</attr>

<attr id="434" name="zimbraDataSourceLeaveOnServer" type="boolean" cardinality="single"
  optionalIn="pop3DataSource" flags="domainAdminModifiable">
  <desc>Specifies whether imported POP3 messages should be left on the server or deleted.</desc>
</attr>

<attr id="435" name="zimbraSmtpSendAddOriginatingIP" type="boolean" cardinality="single" optionalIn="globalConfig" requiresRestart="mailbox">
  <globalConfigValue>TRUE</globalConfigValue>
  <desc>Whether X-Originating-IP will be added to messages sent via SendMsgRequest.</desc>
</attr>

<attr id="436" name="zimbraFeatureTasksEnabled" type="boolean" cardinality="single" optionalIn="account,cos" flags="accountInfo,accountInherited">
  <defaultCOSValue>TRUE</defaultCOSValue>
  <desc>whether to allow use of tasks feature</desc>
</attr>

<attr id="437" name="zimbraSyncWindowSize" type="integer" min="0" cardinality="single" optionalIn="account,cos" flags="accountInherited,domainAdminModifiable">
  <defaultCOSValue>0</defaultCOSValue>
  <desc>
    The maximum batch size for each ZimbraSync transaction.  Default value of 0 means to follow client requested size.  If set to any positive integer, the value will be the maximum number of items to sync even if client requests more.  This setting affects all sync categories including email, contacts, calendar and tasks.
  </desc>
</attr>

<attr id="438" name="zimbraAccountExtraObjectClass" type="string" max="256" cardinality="multi" optionalIn="globalConfig">
  <globalConfigValue>amavisAccount</globalConfigValue>
  <desc>Object classes to add when creating a zimbra account object.  Useful if you want to add sambaSamAccount etc to zimbra accounts.
  </desc>
</attr>

<attr id="439" name="zimbraPrefCalendarDayHourStart" type="integer" min="0" max="23" cardinality="single" optionalIn="account,cos" flags="accountInherited,domainAdminModifiable">
  <defaultCOSValue>8</defaultCOSValue>
  <desc>hour of day that the day view should start at (1=1 AM, 8=8 AM, etc)</desc>
</attr>

<attr id="440" name="zimbraPrefCalendarDayHourEnd" type="integer" min="0" max="24" cardinality="single" optionalIn="account,cos" flags="accountInherited,domainAdminModifiable">
  <defaultCOSValue>18</defaultCOSValue>
  <desc>hour of day that the day view should end at, non-inclusive (16=4pm, 24 = midnight, etc)</desc>
</attr>

<attr id="441" name="zimbraFeatureMailPollingIntervalPreferenceEnabled" type="boolean" cardinality="single" optionalIn="account,cos" flags="accountInfo,accountInherited" deprecatedSince="5.0">
  <defaultCOSValue>TRUE</defaultCOSValue>
  <desc>whether user is allowed to set mail polling interval</desc>
  <deprecateDesc>done via skin template overrides</deprecateDesc>
</attr>

<attr id="442" name="zimbraPrefLocale" type="string" max="64" cardinality="single" optionalIn="account,cos," flags="accountInherited,domainAdminModifiable">
  <desc>
    user locale preference, e.g. en_US
    Whenever the server looks for the user locale, it will first look for zimbraPrefLocale, if it
    is not set then it will fallback to the current mechanism of looking for zimbraLocale in the various
    places for a user.  zimbraLocale is the non end-user attribute that specifies which locale an object defaults to,
    it is not an end-user setting.
  </desc>
</attr>

<attr id="443" name="zimbraImapDisabledCapability" type="string" max="256" cardinality="multi" optionalIn="globalConfig,server" flags="serverInherited" requiresRestart="mailbox">
  <desc>disabled IMAP capabilities.  Capabilities are listed on the CAPABILITY line, also known in RFCs as extensions</desc>
</attr>

<attr id="444" name="zimbraImapSSLDisabledCapability" type="string" max="256" cardinality="multi" optionalIn="globalConfig,server" flags="serverInherited" requiresRestart="mailbox">
  <desc>disabled IMAP SSL capabilities.  Capabilities are listed on the CAPABILITY line, also known in RFCs as extensions</desc>
</attr>

<attr id="445" name="zimbraFeatureVoiceEnabled" type="boolean" cardinality="single" optionalIn="account,cos" flags="accountInfo,accountInherited">
  <defaultCOSValue>FALSE</defaultCOSValue>
  <desc>Voicemail features enabled</desc>
</attr>

<attr id="446" name="zimbraAdminSavedSearches" type="string" max="512" cardinality="multi" optionalIn="account,cos" flags="accountInherited,domainAdminModifiable">
  <desc>admin saved searches</desc>
</attr>

<attr id="447" name="zimbraFeaturePortalEnabled" type="boolean" cardinality="single" optionalIn="account,cos" flags="accountInfo,accountInherited">
  <defaultCOSValue>FALSE</defaultCOSValue>
  <desc>portal features</desc>
</attr>

<attr id="448" name="zimbraPortalName" type="string" max="256" cardinality="single" optionalIn="account,cos" flags="accountInfo,accountInherited,domainAdminModifiable">
  <defaultCOSValue>example</defaultCOSValue>
  <desc>portal name</desc>
</attr>

<attr id="449" name="zimbraChildAccount" type="id" cardinality="multi" optionalIn="account" flags="domainAdminModifiable" callback="ChildAccount">
  <desc>zimbraId of child accounts</desc>
</attr>

<attr id="450" name="zimbraChildVisibleAccount" type="id" cardinality="multi" optionalIn="account" flags="domainAdminModifiable" deprecatedSince="5.0.0">
  <desc>zimbraId of visible child accounts</desc>
  <deprecateDesc> deprecated in favor of user-settable attribute zimbraPrefChildVisibleAccount </deprecateDesc>
</attr>

<attr id="451" name="zimbraFeatureOptionsEnabled" type="boolean" cardinality="single" optionalIn="account,cos" flags="accountInfo,accountInherited">
  <defaultCOSValue>TRUE</defaultCOSValue>
  <desc>whether an account can modify its zimbraPref* attributes</desc>
</attr>

<attr id="452" name="zimbraFeatureShortcutAliasesEnabled" type="boolean" cardinality="single" optionalIn="account,cos" flags="accountInfo,accountInherited">
  <defaultCOSValue>TRUE</defaultCOSValue>
  <desc>keyboard shortcuts aliases features</desc>
</attr>

<attr id="453" name="zimbraPrefClientType" type="enum" value="standard,advanced" cardinality="single" optionalIn="account,cos" flags="accountInherited,domainAdminModifiable">
  <defaultCOSValue>advanced</defaultCOSValue>
  <desc>user preference of client type</desc>
</attr>

<attr id="454" name="zimbraMailSignatureMaxLength" type="long" min="0" cardinality="single" optionalIn="account,cos" flags="accountInfo,accountInherited">
  <defaultCOSValue>10240</defaultCOSValue>
  <desc>maximum length of mail signature, 0 means unlimited. If not set, default is 1024</desc>
</attr>

<attr id="455" name="zimbraDataSourcePollingInterval" type="duration" min="0" cardinality="single" optionalIn="dataSource,account,cos" callback="DataSourceCallback" flags="accountInfo,accountInherited,domainAdminModifiable">
  <desc>
    Prior to 6.0.0:
        The time interval between automated data imports for a data source, or
        all data sources owned by an account.  If unset or 0,
        the data source will not be scheduled for automated polling.
    Since 6.0.0:
        Deprecated on account/cos since 6.0.0.  Values on account/cos are migrated to protocol specific zimbraDataSource{proto}PollingInterval attributes.
        1. if zimbraDataSourcePollingInterval is set on data source, use it
        2. otherwise use the zimbraDataSource{Proto}PollingInterval on account/cos
        3. if zimbraDataSource{Proto}PollingInterval is not set on account/cos, use 0, which means no automated polling.
  </desc>
</attr>

<attr id="456" name="zimbraPrefWarnOnExit" type="boolean" cardinality="single" optionalIn="account,cos" flags="accountInherited,domainAdminModifiable">
  <defaultCOSValue>TRUE</defaultCOSValue>
  <desc>whether to display a warning when users try to navigate away from ZCS</desc>
</attr>

<attr id="458" name="zimbraBackupTarget" type="string" cardinality="single" optionalIn="globalConfig,server" flags="serverInherited">
  <globalConfigValue>/opt/zimbra/backup</globalConfigValue>
  <desc>Default backup target path</desc>
</attr>

<attr id="459" name="zimbraBackupReportEmailRecipients" type="string" cardinality="multi" optionalIn="globalConfig,server" flags="serverInherited">
  <desc>Backup report email recipients</desc>
</attr>

<attr id="460" name="zimbraBackupReportEmailSender" type="string" cardinality="single" optionalIn="globalConfig,server" flags="serverInherited">
  <desc>Backup report email From address</desc>
</attr>

<attr id="461" name="zimbraBackupReportEmailSubjectPrefix" type="string" cardinality="single" optionalIn="globalConfig,server" flags="serverInherited">
  <globalConfigValue>ZCS Backup Report</globalConfigValue>
  <desc>Backup report email subject prefix</desc>
</attr>

<attr id="462" name="zimbraPrefIMFlashIcon" type="boolean" cardinality="single" optionalIn="account,cos" flags="accountInherited,domainAdminModifiable">
  <defaultCOSValue>TRUE</defaultCOSValue>
  <desc>Flash IM icon on new messages</desc>
</attr>

<attr id="463" name="zimbraPrefIMNotifyPresence" type="boolean" cardinality="single" optionalIn="account,cos" flags="accountInherited,domainAdminModifiable">
  <defaultCOSValue>TRUE</defaultCOSValue>
  <desc>Notify for presence modifications</desc>
</attr>

<attr id="464" name="zimbraPrefIMNotifyStatus" type="boolean" cardinality="single" optionalIn="account,cos" flags="accountInherited,domainAdminModifiable">
  <defaultCOSValue>TRUE</defaultCOSValue>
  <desc>Notify for status change</desc>
</attr>

<attr id="465" name="zimbraSpamReportSenderHeader" type="string" cardinality="single" optionalIn="globalConfig" requiresRestart="mailbox">
  <globalConfigValue>X-Zimbra-Spam-Report-Sender</globalConfigValue>
  <desc>mail header name for sender in spam report</desc>
</attr>

<attr id="466" name="zimbraSpamReportTypeHeader" type="string" cardinality="single" optionalIn="globalConfig" requiresRestart="mailbox">
  <globalConfigValue>X-Zimbra-Spam-Report-Type</globalConfigValue>
  <desc>mail header name for report type in spam report</desc>
</attr>

<attr id="467" name="zimbraSpamReportTypeSpam" type="string" cardinality="single" optionalIn="globalConfig" requiresRestart="mailbox">
  <globalConfigValue>spam</globalConfigValue>
  <desc>spam report type value for spam</desc>
</attr>

<attr id="468" name="zimbraSpamReportTypeHam" type="string" cardinality="single" optionalIn="globalConfig" requiresRestart="mailbox">
  <globalConfigValue>ham</globalConfigValue>
  <desc>spam report type value for ham</desc>
</attr>

<attr id="469" name="zimbraPrefMailDefaultCharset" type="string" max="64" cardinality="single" optionalIn="account,cos" flags="accountInherited,domainAdminModifiable" callback="MailCharset">
  <desc>Default Charset for mail composing and parsing text</desc>
</attr>

<attr id="470" name="zimbraPrefDeleteInviteOnReply" type="boolean" cardinality="single" optionalIn="account,cos" flags="accountInherited,domainAdminModifiable">
  <defaultCOSValue>TRUE</defaultCOSValue>
  <desc>whether meeting invite emails are moved to Trash folder upon accept/decline</desc>
</attr>

<attr id="471" name="zimbraPrefShowSelectionCheckbox" type="boolean" cardinality="single" optionalIn="account,cos" flags="accountInherited,domainAdminModifiable">
  <defaultCOSValue>TRUE</defaultCOSValue>
  <desc>show selection checkbox for selecting email, contact, voicemial items in a list view for batch operations</desc>
</attr>

<attr id="472" name="zimbraReverseProxyMailHostQuery" type="string" cardinality="single" optionalIn="globalConfig">
  <globalConfigValue>(|(zimbraMailDeliveryAddress=${USER})(zimbraMailAlias=${USER})(zimbraId=${USER}))</globalConfigValue>
  <desc>LDAP query to find a user</desc>
</attr>

<attr id="473" name="zimbraReverseProxyMailHostSearchBase" type="string" cardinality="single" optionalIn="globalConfig">
  <desc>search base for zimbraReverseProxyMailHostQuery</desc>
</attr>

<attr id="474" name="zimbraReverseProxyMailHostAttribute" type="string" cardinality="single" optionalIn="globalConfig">
  <globalConfigValue>zimbraMailHost</globalConfigValue>
  <desc>LDAP attribute that contains mailhost for the user</desc>
</attr>

<attr id="475" name="zimbraReverseProxyPortQuery" type="string" cardinality="single" optionalIn="globalConfig">
  <globalConfigValue>(&amp;(zimbraServiceHostname=${MAILHOST})(objectClass=zimbraServer))</globalConfigValue>
  <desc>LDAP query to find server object</desc>
</attr>

<attr id="476" name="zimbraReverseProxyPortSearchBase" type="string" cardinality="single" optionalIn="globalConfig">
  <desc>search base for zimbraReverseProxyPortQuery</desc>
</attr>

<attr id="477" name="zimbraReverseProxyPop3PortAttribute" type="string" cardinality="single" optionalIn="globalConfig">
  <globalConfigValue>zimbraPop3BindPort</globalConfigValue>
  <desc>attribute that contains pop3 bind port</desc>
</attr>

<attr id="478" name="zimbraReverseProxyPop3SSLPortAttribute" type="string" cardinality="single" optionalIn="globalConfig">
  <globalConfigValue>zimbraPop3SSLBindPort</globalConfigValue>
  <desc>attribute that contains pop3 bind port for SSL</desc>
</attr>

<attr id="479" name="zimbraReverseProxyImapPortAttribute" type="string" cardinality="single" optionalIn="globalConfig">
  <globalConfigValue>zimbraImapBindPort</globalConfigValue>
  <desc>attribute that contains imap bind port</desc>
</attr>

<attr id="480" name="zimbraReverseProxyImapSSLPortAttribute" type="string" cardinality="single" optionalIn="globalConfig">
  <globalConfigValue>zimbraImapSSLBindPort</globalConfigValue>
  <desc>attribute that contains imap bind port for SSL</desc>
</attr>

<attr id="481" name="zimbraFeatureGroupCalendarEnabled" type="boolean" cardinality="single" optionalIn="account,cos" flags="accountInfo,accountInherited">
  <defaultCOSValue>TRUE</defaultCOSValue>
  <desc>group calendar features.  if set to FALSE, calendar works as a personal calendar and attendees and scheduling etc are turned off in web UI</desc>
</attr>

<attr id="482" name="zimbraNotebookMaxRevisions" type="integer" min="0" cardinality="single" optionalIn="account,cos" flags="accountInherited">
  <defaultCOSValue>0</defaultCOSValue>
  <desc>maximum number of revisions to keep for wiki pages and documents. 0 means unlimited.</desc>
</attr>

<attr id="483" name="zimbraQuotaWarnPercent" type="integer" min="0" max="100" cardinality="single" optionalIn="account,cos" flags="accountInherited,domainAdminModifiable">
  <defaultCOSValue>90</defaultCOSValue>
  <desc>Threshold for quota warning messages.</desc>
</attr>

<attr id="484" name="zimbraQuotaLastWarnTime" type="gentime" cardinality="single" optionalIn="account">
  <desc>Last time a quota warning was sent.</desc>
</attr>

<attr id="485" name="zimbraQuotaWarnInterval" type="duration" cardinality="single" optionalIn="account,cos" flags="accountInherited,domainAdminModifiable">
  <defaultCOSValue>1d</defaultCOSValue>
  <desc>Minimum duration of time between quota warnings.</desc>
</attr>

<attr id="486" name="zimbraQuotaWarnMessage" type="string" max="10000" cardinality="single" optionalIn="account,cos" flags="accountInherited,domainAdminModifiable">
  <defaultCOSValue>From: Postmaster &lt;postmaster@${RECIPIENT_DOMAIN}&gt;${NEWLINE}To: ${RECIPIENT_NAME} &lt;${RECIPIENT_ADDRESS}&gt;${NEWLINE}Subject: Quota warning${NEWLINE}Date: ${DATE}${NEWLINE}Content-Type: text/plain${NEWLINE}${NEWLINE}Your mailbox size has reached ${MBOX_SIZE_MB}MB, which is over ${WARN_PERCENT}% of your ${QUOTA_MB}MB quota.${NEWLINE}Please delete some messages to avoid exceeding your quota.${NEWLINE}</defaultCOSValue>
  <desc>Quota warning message template.</desc>
</attr>

<attr id="487" name="zimbraAvailableLocale" type="string" max="80" cardinality="multi" optionalIn="account,cos" flags="accountInfo,accountInherited,domainAdminModifiable">
  <desc>Locales available for this account</desc>
</attr>

<attr id="488" name="zimbraPrefIMAutoLogin" type="boolean" cardinality="single" optionalIn="account,cos" flags="accountInherited,domainAdminModifiable">
  <defaultCOSValue>FALSE</defaultCOSValue>
  <desc>whether to login to the IM client automatically</desc>
</attr>

<attr id="489" name="zimbraFeatureMailEnabled" type="boolean" cardinality="single" optionalIn="account,cos" flags="accountInfo,accountInherited">
  <defaultCOSValue>TRUE</defaultCOSValue>
  <desc>email features enabled</desc>
</attr>

<attr id="490" name="zimbraSignatureId" type="id" cardinality="single" requiredIn="signature" optionalIn="account">
    <desc>Unique ID for an signature</desc>
</attr>

<attr id="491" name="zimbraSignatureName" type="string" max="128" cardinality="single" requiredIn="signature" optionalIn="account" flags="domainAdminModifiable">
    <desc>name of the signature</desc>
</attr>

<attr id="492" name="zimbraPrefDefaultSignatureId" type="string" cardinality="single" optionalIn="account,identity,dataSource" flags="domainAdminModifiable">
  <desc>default mail signature for account/identity/dataSource</desc>
</attr>

<attr id="493" name="zimbraSignatureMaxNumEntries" type="integer" min="0" cardinality="single" optionalIn="account,cos" flags="accountInfo,accountInherited">
  <defaultCOSValue>20</defaultCOSValue>
  <desc>maximum number of signatures allowed on an account</desc>
</attr>

<attr id="494" name="zimbraFeatureSignaturesEnabled" type="boolean" cardinality="single" optionalIn="account,cos" flags="accountInfo,accountInherited">
  <defaultCOSValue>TRUE</defaultCOSValue>
  <desc>whether to allow use of signature feature</desc>
</attr>

<attr id="495" name="zimbraDataSourceEmailAddress" type="string" max="128" cardinality="single" optionalIn="dataSource" flags="domainAdminModifiable">
  <desc>email address for the data source</desc>
</attr>

<attr id="496" name="zimbraDataSourceUseAddressForForwardReply" type="boolean" cardinality="single" optionalIn="dataSource" flags="domainAdminModifiable">
  <desc>when forwarding or replying to messages sent to this data source, whether or not to use the email address of the data source
        for the from address and the designated signature/replyTo of the data source for the outgoing message.
  </desc>
</attr>

<attr id="497" name="zimbraAdminURL" type="string" max="1024" cardinality="single" optionalIn="globalConfig,server" flags="serverInherited">
  <globalConfigValue>/zimbraAdmin</globalConfigValue>
  <desc>URL prefix for where the zimbraAdmin app resides on this server</desc>
</attr>

<attr id="498" name="zimbraFeatureBriefcasesEnabled" type="boolean" cardinality="single" optionalIn="account,cos" flags="accountInfo,accountInherited">
  <defaultCOSValue>TRUE</defaultCOSValue>
  <desc>whether to allow use of briefcase feature</desc>
</attr>

<attr id="499" name="zimbraFeatureFlaggingEnabled" type="boolean" cardinality="single" optionalIn="account,cos" flags="accountInfo,accountInherited">
  <defaultCOSValue>TRUE</defaultCOSValue>
  <desc>whether to allow use of flagging feature</desc>
</attr>

<attr id="500" name="zimbraPrefOpenMailInNewWindow" type="boolean" cardinality="single" optionalIn="account,cos" flags="accountInherited,domainAdminModifiable">
  <defaultCOSValue>FALSE</defaultCOSValue>
  <desc>whether or not the client opens a new msg/conv in a new window (via dbl-click)</desc>
</attr>

<attr id="501" name="zimbraExcludeFromCMBSearch" type="boolean" cardinality="single" optionalIn="account">
  <desc>Indicates the account should be excluded from Crossmailbox searchers.</desc>
</attr>

<attr id="502" name="zimbraAutoSubmittedNullReturnPath" type="boolean" cardinality="single" optionalIn="globalConfig">
  <globalConfigValue>TRUE</globalConfigValue>
  <desc>Use null return path for envelope MAIL FROM when sending out of office and new mail notifications.  If false, use account address for envelope</desc>
</attr>

<attr id="503" name="zimbraMimePriority" type="integer" min="0" cardinality="single" optionalIn="mimeEntry">
  <desc>
      The priority that this MIME type will be chosen, in the case that more than one
      MIME type object matches a given type or filename extension.
  </desc>
</attr>

<attr id="504" name="zimbraReverseProxyLookupTarget" type="boolean" cardinality="single" optionalIn="globalConfig,server" flags="serverInherited" requiresRestart="nginxproxy">
  <globalConfigValue>FALSE</globalConfigValue>
  <desc>whether this server is a reverse proxy lookup target</desc>
</attr>

<attr id="505" name="zimbraMtaAuthTarget" type="boolean" cardinality="single" optionalIn="globalConfig,server" flags="serverInherited" requiresRestart="mta">
  <globalConfigValue>FALSE</globalConfigValue>
  <desc>whether this server is a mta auth target</desc>
</attr>

<attr id="506" name="zimbraWebClientLoginURL" type="string" max="256" cardinality="single" optionalIn="globalConfig,domain" flags="domainInherited,domainInfo,domainAdminModifiable">
  <desc>login URL for web client to send the user to upon failed login, auth expired, or no/invalid auth</desc>
</attr>

<attr id="507" name="zimbraWebClientLogoutURL" type="string" max="256" cardinality="single" optionalIn="globalConfig,domain" flags="domainInherited,domainInfo,domainAdminModifiable">
  <desc>logout URL for web client to send the user to upon explicit loggin out</desc>
</attr>

<attr id="508" name="zimbraClusterType" type="enum" value="none,RedHat,Veritas" cardinality="single" optionalIn="globalConfig,server" flags="serverInherited">
  <globalConfigValue>none</globalConfigValue>
  <desc>
    Type of HA cluster software in use; "none" by default, "RedHat" for Red Hat cluster
    or "Veritas" for Veritas Cluster Server from Symantec
  </desc>
</attr>

<attr id="509" name="zimbraMtaMyHostname" type="astring" max="256" cardinality="single" optionalIn="globalConfig,server" flags="serverInherited" requiresRestart="mta">
  <desc>value of postfix myhostname</desc>
</attr>

<attr id="510" name="zimbraMtaMyOrigin" type="astring" max="256" cardinality="single" optionalIn="globalConfig,server" flags="serverInherited" requiresRestart="mta">
  <desc>value of postfix myorigin</desc>
</attr>

<attr id="511" name="zimbraPrefDisplayExternalImages" type="boolean" cardinality="single" optionalIn="account,cos" flags="accountInherited,domainAdminModifiable">
  <defaultCOSValue>FALSE</defaultCOSValue>
  <desc>whether to display external images in HTML mail</desc>
</attr>

<attr id="512" name="zimbraBackupMode" type="enum" value="Standard,Auto-Grouped" cardinality="single" optionalIn="globalConfig,server" flags="serverInherited">
  <globalConfigValue>Standard</globalConfigValue>
  <desc>backup mode</desc>
</attr>

<attr id="513" name="zimbraBackupAutoGroupedInterval" type="astring" max="256" cardinality="single" optionalIn="globalConfig,server" flags="serverInherited">
  <globalConfigValue>1d</globalConfigValue>
  <desc>length of each interval in auto-grouped backup</desc>
</attr>

<attr id="514" name="zimbraBackupAutoGroupedNumGroups" type="integer" min="1" cardinality="single" optionalIn="globalConfig,server" flags="serverInherited">
  <globalConfigValue>7</globalConfigValue>
  <desc>number of groups to auto-group backups over</desc>
</attr>

<attr id="515" name="zimbraBackupAutoGroupedThrottled" type="boolean" cardinality="single" optionalIn="globalConfig,server" flags="serverInherited">
  <globalConfigValue>FALSE</globalConfigValue>
  <desc>if true, limit the number of mailboxes in auto-grouped backup to total mailboxes divided by auto-group days</desc>
</attr>

<attr id="516" name="zimbraPrefMailSignatureHTML" type="string" cardinality="single" optionalIn="account,signature" flags="domainAdminModifiable" callback="MailSignature">
  <desc>mail html signature</desc>
</attr>

<attr id="517" name="zimbraPrefIMInstantNotify" type="boolean" cardinality="single" optionalIn="account,cos" flags="accountInherited,domainAdminModifiable">
  <defaultCOSValue>TRUE</defaultCOSValue>
  <desc>Enable instant notifications</desc>
</attr>

<attr id="518" name="zimbraHttpNumThreads" type="integer" cardinality="single" optionalIn="globalConfig,server" flags="serverInherited" requiresRestart="mailbox">
  <globalConfigValue>250</globalConfigValue>
  <desc>number of http handler threads</desc>
</attr>

<attr id="519" name="zimbraHttpSSLNumThreads" type="integer" cardinality="single" optionalIn="globalConfig,server" flags="serverInherited" deprecatedSince="5.0">
  <globalConfigValue>50</globalConfigValue>
  <desc>number of https handler threads</desc>
  <deprecateDesc>not applicable for jetty</deprecateDesc>
</attr>

<attr id="520" name="zimbraLogToSyslog" type="boolean" cardinality="single" optionalIn="globalConfig,server" flags="serverInherited" requiresRestart="mailbox">
  <globalConfigValue>FALSE</globalConfigValue>
  <desc>whether mailbox server should log to syslog</desc>
</attr>

<attr id="521" name="zimbraFeatureInstantNotify" type="boolean" cardinality="single" optionalIn="account,cos" flags="accountInfo,accountInherited">
  <defaultCOSValue>TRUE</defaultCOSValue>
  <desc>Enable instant notifications</desc>
</attr>

<attr id="522" name="zimbraScheduledTaskNumThreads" type="integer" min="1" cardinality="single" optionalIn="globalConfig,server" flags="serverInherited" requiresRestart="mailbox">
  <globalConfigValue>20</globalConfigValue>
  <desc>Maximum number of scheduled tasks that can run simultaneously.</desc>
</attr>

<attr id="523" name="zimbraSignatureMinNumEntries" type="integer" min="0" cardinality="single" optionalIn="account,cos" flags="accountInfo,accountInherited,domainAdminModifiable">
  <defaultCOSValue>1</defaultCOSValue>
  <desc>minimum number of signatures allowed on an account, this is only used in the client</desc>
</attr>

<attr id="524" name="zimbraMtaMyDestination" type="astring" max="256" cardinality="single" optionalIn="globalConfig,server" flags="serverInherited" requiresRestart="mta">
  <globalConfigValue>localhost</globalConfigValue>
  <desc>value of postfix mydestination</desc>
</attr>

<attr id="525" name="zimbraDataSourceMinPollingInterval" type="duration" cardinality="single" optionalIn="account,cos" flags="accountInfo,accountInherited,domainAdminModifiable" since="5.0.0">
  <defaultCOSValue>1m</defaultCOSValue>
  <desc>Shortest allowed duration for zimbraDataSourcePollingInterval.</desc>
</attr>

<attr id="526" name="zimbraPrefVoiceItemsPerPage" type="integer" cardinality="single" optionalIn="account,cos" flags="accountInherited,domainAdminModifiable" since="5.0.0">
  <defaultCOSValue>25</defaultCOSValue>
  <desc>number of voice messages/call logs per page</desc>
</attr>

<attr id="527" name="zimbraFeatureMailUpsellEnabled" type="boolean" cardinality="single" optionalIn="account,cos" flags="accountInfo,accountInherited" since="5.0.0">
  <defaultCOSValue>FALSE</defaultCOSValue>
  <desc>email upsell enabled</desc>
</attr>

<attr id="528" name="zimbraFeatureMailUpsellURL" type="string" max="256" cardinality="single" optionalIn="account,cos" flags="accountInfo,accountInherited,domainAdminModifiable" since="5.0.0">
  <desc>email upsell URL</desc>
</attr>

<attr id="529" name="zimbraFeatureContactsUpsellEnabled" type="boolean" cardinality="single" optionalIn="account,cos" flags="accountInfo,accountInherited" since="5.0.0">
  <defaultCOSValue>FALSE</defaultCOSValue>
  <desc>address book upsell enabled</desc>
</attr>

<attr id="530" name="zimbraFeatureContactsUpsellURL" type="string" max="256" cardinality="single" optionalIn="account,cos" flags="accountInfo,accountInherited,domainAdminModifiable" since="5.0.0">
  <desc>address book upsell URL</desc>
</attr>

<attr id="531" name="zimbraFeatureCalendarUpsellEnabled" type="boolean" cardinality="single" optionalIn="account,cos" flags="accountInfo,accountInherited" since="5.0.0">
  <defaultCOSValue>FALSE</defaultCOSValue>
  <desc>calendar upsell enabled</desc>
</attr>

<attr id="532" name="zimbraFeatureCalendarUpsellURL" type="string" max="256" cardinality="single" optionalIn="account,cos" flags="accountInfo,accountInherited,domainAdminModifiable" since="5.0.0">
  <desc>calendar upsell URL</desc>
</attr>

<attr id="533" name="zimbraFeatureVoiceUpsellEnabled" type="boolean" cardinality="single" optionalIn="account,cos" flags="accountInfo,accountInherited" since="5.0.0">
  <defaultCOSValue>FALSE</defaultCOSValue>
  <desc>voice upsell enabled</desc>
</attr>

<attr id="534" name="zimbraFeatureVoiceUpsellURL" type="string" max="256" cardinality="single" optionalIn="account,cos" flags="accountInfo,accountInherited,domainAdminModifiable" since="5.0.0">
  <desc>voice upsell URL</desc>
</attr>

<attr id="535" name="zimbraDomainStatus" type="enum" value="active,maintenance,locked,closed,suspended,shutdown" callback="DomainStatus" cardinality="single" optionalIn="globalConfig,domain" flags="domainInherited" since="5.0.0">
  <desc>domain status.  enum values are akin to those of zimbraAccountStatus
        
        zimbraAccountStatus values:
            active      - active
            lockout     - no login until lockout duration is over
            locked      - no login
            maintenance - no login, no delivery(try again, no bouncing)
            pending     - no login, no delivery(bouncing mails), 
                          Account behavior is like closed, except that when the status is being set to 
                          pending, account addresses are not removed from distribution lists.
                          The use case is for hosted.  New account creation based on invites 
                          that are not completed until user accepts TOS on account creation confirmation page.  
            closed      - no login, no delivery(bouncing mails)
                          all addresses (account main email and all aliases) of the 
                          account are removed from all distribution lists.
        
        zimbraDomainStatus values:
            all values for zimbraAccountStatus (except for lockout, see mapping below)
            suspended   - maintenance + no creating/deleting/modifying accounts/DLs under the domain.  
            shutdown    - suspended + cannot modify domain attrs + cannot delete the domain
                          Indicating server is doing major and lengthy maintenance work on the domain, 
                          e.g. renaming the domain and moving LDAP enteries.  Modification and deletion 
                          of the domain can only be done internally by the server when it is safe to release 
                          the domain, they cannot be done in admin console or zmprov.
        
        How zimbraDomainStatus affects account behavior :
        -------------------------------------
        zimbraDomainStatus   account behavior
        -------------------------------------
        active               zimbraAccountStatus
        locked               zimbraAccountStatus if it is maintenance or pending or closed,
                             else locked
        maintenance          zimbraAccountStatus if it is pending or closed, 
                             else maintenance
        suspended            zimbraAccountStatus if it is pending or closed, 
                             else maintenance
        shutdown             zimbraAccountStatus if it is pending or closed, 
                             else maintenance                     
        closed               closed
  </desc>
</attr>

<attr id="536" name="zimbraDomainRenameInfo" type="string" max="1024" cardinality="single" optionalIn="domain" since="5.0.0">
  <desc>domain rename info/status</desc>
</attr>
    
<attr id="537" name="zimbraPrefInboxUnreadLifetime" type="duration" cardinality="single" optionalIn="account,cos" flags="accountInherited,domainAdminModifiable" since="5.0.0">
  <defaultCOSValue>0</defaultCOSValue>
  <desc>
    Retention period of unread messages in the Inbox folder.  0 means that
    all messages will be retained.
  </desc>
</attr>

<attr id="538" name="zimbraPrefInboxReadLifetime" type="duration" cardinality="single" optionalIn="account,cos" flags="accountInherited,domainAdminModifiable" since="5.0.0">
  <defaultCOSValue>0</defaultCOSValue>
  <desc>
    Retention period of read messages in the Inbox folder.  0 means that all
    messages will be retained.
  </desc>
</attr>

<attr id="539" name="zimbraPrefSentLifetime" type="duration" cardinality="single" optionalIn="account,cos" flags="accountInherited,domainAdminModifiable" since="5.0.0">
  <defaultCOSValue>0</defaultCOSValue>
  <desc>
    Retention period of messages in the Sent folder.  0 means that all messages
    will be retained.
  </desc>
</attr>

<attr id="540" name="zimbraPrefJunkLifetime" type="duration" cardinality="single" optionalIn="account,cos" flags="accountInherited,domainAdminModifiable" since="5.0.0">
  <defaultCOSValue>0</defaultCOSValue>
  <desc>
    Retention period of messages in the Junk folder.  0 means that all messages
    will be retained.  This user-modifiable attribute works in conjunction with
    zimbraMailSpamLifetime, which is admin-modifiable.  The shorter duration is
    used.
  </desc>
</attr>

<attr id="541" name="zimbraPrefTrashLifetime" type="duration" cardinality="single" optionalIn="account,cos" flags="accountInherited,domainAdminModifiable" since="5.0.0">
  <defaultCOSValue>0</defaultCOSValue>
  <desc>
    Retention period of messages in the Trash folder.  0 means that all messages
    will be retained.  This user-modifiable attribute works in conjunction with
    zimbraMailTrashLifetime, which is admin-modifiable.  The shorter duration
    is used.
  </desc>
</attr>

<attr id="542" name="zimbraMailPurgeSleepInterval" type="duration" cardinality="single" optionalIn="globalConfig,server" flags="serverInherited,domainAdminModifiable" callback="MailboxPurge" since="5.0.0">
  <globalConfigValue>1m</globalConfigValue>
  <desc>
    Sleep time between subsequent mailbox purges.  0 means that mailbox purging
    is disabled.
  </desc>
</attr>

<attr id="543" name="zimbraMailLastPurgedMailboxId" type="integer" cardinality="single" optionalIn="server" since="5.0.0">
  <desc>The id of the last purged mailbox.</desc>
</attr>

<attr id="544" name="zimbraFeatureZimbraAssistantEnabled" type="boolean" cardinality="single" optionalIn="account,cos" flags="accountInfo,accountInherited" since="5.0.0">
  <defaultCOSValue>TRUE</defaultCOSValue>
  <desc>Zimbra Assistant enabled</desc>
</attr>

<attr id="545" name="zimbraReverseProxyDomainNameQuery" type="string" cardinality="single" optionalIn="globalConfig" since="5.0.0">
  <globalConfigValue>(&amp;(zimbraVirtualIPAddress=${IPADDR})(objectClass=zimbraDomain))</globalConfigValue>
  <desc>LDAP query to find a domain</desc>
</attr>

<attr id="546" name="zimbraReverseProxyDomainNameSearchBase" type="string" cardinality="single" optionalIn="globalConfig" since="5.0.0">
  <desc>search base for zimbraReverseProxyDomainNameQuery</desc>
</attr>

<attr id="547" name="zimbraReverseProxyDomainNameAttribute" type="string" cardinality="single" optionalIn="globalConfig" since="5.0.0">
  <globalConfigValue>zimbraDomainName</globalConfigValue>
  <desc>LDAP attribute that contains domain name for the domain</desc>
</attr>

<attr id="548" name="zimbraAuthKerberos5Realm" type="string" max="1024" cardinality="single" optionalIn="domain" since="5.0.0">
  <desc>kerberos5 realm for kerberos5 auth mech</desc>
</attr>

<attr id="549" name="zimbraGalLdapAuthMech" type="enum" value="none,simple,kerberos5" cardinality="single" optionalIn="domain" since="5.0.0">
  <desc>external LDAP GAL authentication mechanism
        none: anonymous binding
        simple: zimbraGalLdapBindDn and zimbraGalLdapBindPassword has to be set
        kerberos5: zimbraGalLdapKerberos5Principal and zimbraGalLdapKerberos5Keytab has to be set
  </desc>
</attr>

<attr id="550" name="zimbraGalLdapKerberos5Principal" type="string" max="256" cardinality="single" optionalIn="domain" since="5.0.0">
  <desc>kerberos5 principal for external GAL queries</desc>
</attr>

<attr id="551" name="zimbraGalLdapKerberos5Keytab" type="string" max="256" cardinality="single" optionalIn="domain" since="5.0.0">
  <desc>kerberos5 keytab file path for external GAL queries</desc>
</attr>

<attr id="552" name="zimbraPrefIMLogChatsEnabled" type="boolean" cardinality="single" optionalIn="account,cos" flags="accountInherited,domainAdminModifiable" since="5.0.0">
  <defaultCOSValue>TRUE</defaultCOSValue>
  <desc>whether IM log chats is enabled</desc>
</attr>

<attr id="553" name="zimbraPrefChildVisibleAccount" type="id" cardinality="multi" optionalIn="account" flags="domainAdminModifiable" callback="ChildAccount" since="5.0.0">
  <desc>zimbraId of visible child accounts</desc>
</attr>

<attr id="554" name="zimbraPop3SaslGssapiEnabled" type="boolean" cardinality="single" optionalIn="globalConfig,server" flags="serverInherited" requiresRestart="mailbox" since="5.0.0">
  <globalConfigValue>FALSE</globalConfigValue>
  <desc>whether POP3 SASL GSSAPI is enabled for a given server</desc>
</attr>

<attr id="555" name="zimbraImapSaslGssapiEnabled" type="boolean" cardinality="single" optionalIn="globalConfig,server" flags="serverInherited" requiresRestart="mailbox" since="5.0.0">
  <globalConfigValue>FALSE</globalConfigValue>
  <desc>whether POP3 SASL GSSAPI is enabled for a given server</desc>
</attr>

<attr id="556" name="zimbraPrefIMLogChats" type="boolean" cardinality="single" optionalIn="account,cos" flags="accountInfo,accountInherited,domainAdminModifiable" since="5.0.0">
  <defaultCOSValue>TRUE</defaultCOSValue>
  <desc>whether to log IM chats to the Chats folder</desc>
</attr>  

<attr id="557" name="zimbraSoapRequestMaxSize" type="integer" min="0" cardinality="single" optionalIn="globalConfig,server" flags="serverInherited" since="5.0.0">
  <globalConfigValue>15360000</globalConfigValue>
  <desc>Maximum size in bytes for incoming SOAP requests.  0 means no limit.</desc>
</attr>

<attr id="558" name="zimbraPrefIMReportIdle" type="boolean" cardinality="single" optionalIn="account,cos" flags="accountInherited,domainAdminModifiable" since="5.0.0">
  <defaultCOSValue>TRUE</defaultCOSValue>
  <desc>whether to report IM idle status</desc>
</attr>

<attr id="559" name="zimbraPrefIMIdleTimeout" type="integer" cardinality="single" optionalIn="account,cos" flags="accountInherited,domainAdminModifiable" since="5.0.0">
  <defaultCOSValue>10</defaultCOSValue>
  <desc>IM session idle timeout in minutes</desc>
</attr>   

<attr id="560" name="zimbraPrefIMIdleStatus" type="enum" value="away,xa,invisible,offline" cardinality="single" optionalIn="account,cos" flags="accountInherited,domainAdminModifiable" since="5.0.0">
  <defaultCOSValue>away</defaultCOSValue>
  <desc>IM idle status</desc>
</attr>

<attr id="561" name="zimbraPrefAutoSaveDraftInterval" type="duration" cardinality="single" optionalIn="account,cos" flags="accountInherited,domainAdminModifiable" since="5.0.0">
  <defaultCOSValue>30s</defaultCOSValue>
  <desc>time to wait before auto saving a draft(nnnnn[hmsd])</desc>
</attr>

<attr id="562" name="zimbraVirtualIPAddress" type="string" max="256" cardinality="multi" optionalIn="domain" since="5.0.0">
  <desc>An virtual IP address for this domain, used to determine domain based on an IP address</desc>
</attr>

<attr id="563" name="zimbraSSLCertificate" type="astring" cardinality="single" optionalIn="globalConfig,server" flags="serverInherited" since="5.0.0">
  <desc>SSL certificate</desc>
</attr>

<attr id="564" name="zimbraSSLPrivateKey" type="astring" max="2048" cardinality="single" optionalIn="globalConfig,server" flags="serverInherited" since="5.0.0">
  <desc>SSL private key</desc>
</attr>

<attr id="565" name="zimbraMailDiskStreamingThreshold" type="integer" cardinality="single" optionalIn="globalConfig,server" flags="serverInherited" callback="ServerConfig" since="5.0.0">
  <globalConfigValue>1048576</globalConfigValue>
  <desc>Incoming messages larger than this number of bytes are streamed to disk during LMTP delivery, instead of being read into memory.  This limits memory consumption at the expense of higher disk utilization.</desc>
</attr>

<attr id="566" name="zimbraFeatureMailPriorityEnabled" type="boolean" cardinality="single" optionalIn="account,cos" flags="accountInfo,accountInherited" since="5.0.0">
  <defaultCOSValue>TRUE</defaultCOSValue>
  <desc>mail priority feature</desc>
</attr>

<attr id="567" name="zimbraIMBindAddress" type="string" max="128" cardinality="multi" optionalIn="server" requiresRestart="mailbox" since="5.0.0">
  <desc>interface address(es) on which IM server should listen; if empty, binds to all interfaces</desc>
</attr>

<attr id="568" name="zimbraFeatureImapDataSourceEnabled" type="boolean" cardinality="single" optionalIn="account,cos" flags="accountInfo,accountInherited" since="5.0.0">
  <defaultCOSValue>TRUE</defaultCOSValue>
  <desc>whether user is allowed to retrieve mail from an external IMAP data source</desc>
</attr>

<attr id="569" name="zimbraReverseProxyAuthWaitInterval" type="duration" cardinality="single" optionalIn="globalConfig" requiresRestart="nginxproxy" since="5.0.0">
  <globalConfigValue>10s</globalConfigValue>
  <desc>wait duration before nginx sending back the NO response for failed imap/pop3 reverse proxy lookups</desc>
</attr>

<attr id="570" name="zimbraPrefIMSoundsEnabled" type="boolean" cardinality="single" optionalIn="account,cos" flags="accountInherited,domainAdminModifiable" since="5.0.0">
  <defaultCOSValue>TRUE</defaultCOSValue>
  <desc>whether sounds is enabled in IM</desc>
</attr>

<attr id="571" name="zimbraIMAvailableInteropGateways" type="string" cardinality="multi" optionalIn="account,cos" flags="accountInfo,accountInherited,domainAdminModifiable" since="5.0.0">
  <desc>available IM interop gateways</desc>
</attr>

<attr id="572" name="zimbraReverseProxyUserNameAttribute" type="string" cardinality="single" optionalIn="globalConfig" since="5.0.0">
  <desc>LDAP attribute that contains user name for the principal</desc>
</attr>

<attr id="573" name="zimbraPrefCalendarReminderDuration1" type="string" cardinality="single" optionalIn="account,cos" flags="accountInherited,domainAdminModifiable" since="5.0.0">
  <defaultCOSValue>-PT15M</defaultCOSValue>
  <desc>When to send the first reminder for an event.</desc>
</attr>

<attr id="574" name="zimbraPrefCalendarReminderDuration2" type="string" cardinality="single" optionalIn="account,cos" flags="accountInherited,domainAdminModifiable" since="5.0.0">
  <desc>When to send the second reminder for an event.</desc>
</attr>

<attr id="575" name="zimbraPrefCalendarReminderEmail" type="string" cardinality="single" optionalIn="account,cos" flags="accountInherited,domainAdminModifiable" since="5.0.0">
  <desc>The email the reminder goes to.</desc>
</attr>

<attr id="576" name="zimbraPrefCalendarReminderSendEmail" type="boolean" cardinality="single" optionalIn="account,cos" flags="accountInherited,domainAdminModifiable" since="5.0.0">
  <defaultCOSValue>FALSE</defaultCOSValue>
  <desc>To send email or to not send email is the question.</desc>
</attr>

<attr id="577" name="zimbraPrefCalendarReminderMobile" type="boolean" cardinality="single" optionalIn="account,cos" flags="accountInherited,domainAdminModifiable" since="5.0.0">
  <defaultCOSValue>FALSE</defaultCOSValue>  
  <desc>The mobile device (phone) the reminder goes to.</desc>
</attr>

<attr id="578" name="zimbraPrefCalendarReminderYMessenger" type="boolean" cardinality="single" optionalIn="account,cos" flags="accountInherited,domainAdminModifiable" since="5.0.0">
  <defaultCOSValue>FALSE</defaultCOSValue>
  <desc>Send a reminder via YIM</desc>
</attr>

<attr id="579" name="zimbraJunkMessagesIndexingEnabled" type="boolean" cardinality="single" optionalIn="account,cos" flags="accountInherited,domainAdminModifiable" since="5.0.0">
  <defaultCOSValue>TRUE</defaultCOSValue>
  <desc>Whether to index junk messages</desc>
</attr>

<attr id="580" name="zimbraMemcachedBindPort" type="port" cardinality="single" optionalIn="globalConfig,server" flags="serverInherited" callback="CheckPortConflict" requiresRestart="memcached" since="5.0.0">
  <globalConfigValue>11211</globalConfigValue>
  <desc>port number on which memcached server should listen</desc>
</attr>

<attr id="581" name="zimbraMemcachedBindAddress" type="string" max="128" cardinality="multi" optionalIn="server"  requiresRestart="memcached" since="5.0.0">
  <desc>interface address(es) on which memcached server</desc>
</attr>

<attr id="582" name="zimbraAttachmentsIndexedTextLimit" type="integer" cardinality="single" min="0" optionalIn="globalConfig,server" flags="serverInherited" since="5.0.0">
  <globalConfigValue>1048576</globalConfigValue>
  <desc>Maximum number of characters that will be indexed for a given MIME part.</desc>
</attr>

<attr id="583" name="zimbraGalLdapPageSize" type="integer" max="1000" cardinality="single" optionalIn="globalConfig,domain" flags="domainInherited" since="5.0.1">
  <globalConfigValue>1000</globalConfigValue>
  <desc>LDAP page size for paged search control while accessing LDAP server for GAL.  
        This apples to both Zimbra and external LDAP servers.
        A value of 0 means paging is not enabled. 
  </desc>
</attr>

<attr id="584" name="zimbraFeatureComposeInNewWindowEnabled" type="boolean" cardinality="single" optionalIn="account,cos" flags="accountInfo,accountInherited" since="5.0.1">
  <defaultCOSValue>TRUE</defaultCOSValue>
  <desc>whether or not compose messages in a new windows is allowed</desc>
</attr>

<attr id="585" name="zimbraFeatureOpenMailInNewWindowEnabled" type="boolean" cardinality="single" optionalIn="account,cos" flags="accountInfo,accountInherited" since="5.0.1">
  <defaultCOSValue>TRUE</defaultCOSValue>
  <desc>whether or not open a new msg/conv in a new windows is allowed</desc>
</attr>

<attr id="586" name="zimbraPasswordChangeListener" type="string" max="256" cardinality="single" optionalIn="globalConfig,domain" flags="domainInherited" since="5.0.1">
  <desc>registered change password listener name</desc>
</attr>

<attr id="587" name="zimbraReverseProxySendPop3Xoip" type="boolean" cardinality="single" optionalIn="globalConfig" requiresRestart="nginxproxy" since="5.0.1">
  <globalConfigValue>TRUE</globalConfigValue>
  <desc>whether nginx should send XOIP command for pop3</desc>
</attr>

<attr id="588" name="zimbraReverseProxySendImapId" type="boolean" cardinality="single" optionalIn="globalConfig" requiresRestart="nginxproxy" since="5.0.1">
  <globalConfigValue>TRUE</globalConfigValue>
  <desc>whether nginx should send ID command for imap</desc>
</attr>

<attr id="589" name="zimbraGalSyncLdapURL"  type="string" max="256" cardinality="multi" optionalIn="domain,galDataSource" since="5.0.2">
  <desc>LDAP URL for external GAL sync, if not set fallback to zimbraGalLdapURL</desc>
</attr>

<attr id="590" name="zimbraGalSyncLdapSearchBase"  type="string" max="256" cardinality="single" optionalIn="domain,galDataSource" since="5.0.2">
  <desc>LDAP search base for external GAL sync queries, if not set fallback to zimbraGalLdapSearchBase</desc>
</attr>

<attr id="591" name="zimbraGalSyncLdapFilter" type="string" max="4096" cardinality="single" optionalIn="domain,galDataSource" since="5.0.2">
  <desc>LDAP search filter for external GAL sync queries, if not set fallback to zimbraGalLdapFilter</desc>
</attr>

<attr id="592" name="zimbraGalSyncLdapAuthMech" type="enum" value="none,simple,kerberos5" cardinality="single" optionalIn="domain,galDataSource" since="5.0.2">
  <desc>external LDAP GAL authentication mechanism for GAL sync
        none: anonymous binding
        simple: zimbraGalLdapBindDn and zimbraGalLdapBindPassword has to be set
        kerberos5: zimbraGalLdapKerberos5Principal and zimbraGalLdapKerberos5Keytab has to be set
        
        if not set fallback to zimbraGalLdapAuthMech
  </desc>
</attr>

<attr id="593" name="zimbraGalSyncLdapBindDn" type="string" max="256" cardinality="single" optionalIn="domain,galDataSource" since="5.0.2">
  <desc>LDAP bind dn for external GAL sync queries, if not set fallback to zimbraGalLdapBindDn</desc>
</attr>

<attr id="594" name="zimbraGalSyncLdapBindPassword" type="string" max="256" cardinality="single" optionalIn="domain,galDataSource" since="5.0.2">
  <desc>LDAP bind password for external GAL sync queries, if not set fallback to zimbraGalLdapBindPassword</desc>
</attr>

<attr id="595" name="zimbraGalSyncLdapKerberos5Principal" type="string" max="256" cardinality="single" optionalIn="domain,galDataSource" since="5.0.2">
  <desc>kerberos5 principal for external GAL sync queries, if not set fallback to zimbraGalLdapKerberos5Principal</desc>
</attr>

<attr id="596" name="zimbraGalSyncLdapKerberos5Keytab" type="string" max="256" cardinality="single" optionalIn="domain,galDataSource" since="5.0.2">
  <desc>kerberos5 keytab file path for external GAL sync queries, if not set fallback to zimbraGalLdapKerberos5Keytab</desc>
</attr>

<attr id="597" name="zimbraGalSyncLdapPageSize" type="integer" max="1000" cardinality="single" optionalIn="globalConfig,domain,galDataSource" flags="domainInherited" since="5.0.2">
  <globalConfigValue>1000</globalConfigValue>
  <desc>LDAP page size for paged search control while accessing LDAP server for GAL sync.  
        This apples to both Zimbra and external LDAP servers.
        A value of 0 means paging is not enabled. 
        If not set fallback to zimbraGalLdapPageSize
  </desc>
</attr>

<attr id="598" name="zimbraGalSyncInternalSearchBase"  type="string" max="256" cardinality="single" optionalIn="globalConfig,domain" flags="domainInherited" since="5.0.2">
  <desc>LDAP search base for internal GAL sync (special values: "ROOT" for top, "DOMAIN" for domain only, "SUBDOMAINS" for domain and subdomains)
        If not set fallback to zimbraGalInternalSearchBase
  </desc>
</attr>

<attr id="599" name="zimbraGalTokenizeAutoCompleteKey" type="enum" value="and,or" cardinality="single" optionalIn="domain" since="5.0.2">
  <desc>whether to tokenize key and AND or OR the tokenized queries for GAL auto complete, if not set, key is not tokenized</desc>
</attr>

<attr id="600" name="zimbraGalTokenizeSearchKey" type="enum" value="and,or" cardinality="single" optionalIn="domain" since="5.0.2">
  <desc>whether to tokenize key and AND or OR the tokenized queries for GAL search, if not set, key is not tokenized</desc>
</attr>

<attr id="601" name="zimbraIsCustomerCareAccount" type="boolean" cardinality="single" optionalIn="account" flags="accountInfo" since="5.0.2">
  <desc>set to true for customer care accounts</desc>
</attr>

<attr id="602" name="zimbraFeatureWebSearchEnabled" type="boolean" cardinality="single" optionalIn="account,cos" flags="accountInfo,accountInherited" since="5.0.2">
  <defaultCOSValue>TRUE</defaultCOSValue>
  <desc>whether web search feature is enabled</desc>
</attr>

<attr id="603" name="zimbraPrefLabel" type="string" max="256" cardinality="single" optionalIn="account" flags="domainAdminModifiable" since="5.0.2">
  <desc>optional account descriptive label</desc>
</attr>

<attr id="604" name="zimbraSpamApplyUserFilters" type="boolean" cardinality="single" optionalIn="account,cos" flags="accountInherited,domainAdminModifiable" since="5.0.2">
  <defaultCOSValue>FALSE</defaultCOSValue>
  <desc>If TRUE, spam messages will be affected by user mail filters instead of
        being automatically filed into the Junk folder.  This attribute is deprecated
        and will be removed in a future release.  See bug 23886 for details.</desc>
</attr>

<attr id="605" name="zimbraCustomerCareTier" type="integer" max="3" cardinality="single" optionalIn="account" flags="accountInfo" order="integerOrderingMatch" since="5.0.3">
  <desc>set to 1 or 3 to specify customer care account tier level</desc>
</attr>

<attr id="606" name="zimbraZimletTarget" type="cstring" max="1024" cardinality="multi" optionalIn="zimletEntry" since="5.0.3">
  <desc>Zimlet target apps</desc>
</attr>

<attr id="607" name="zimbraFreebusyExchangeURL" type="string" max="256" cardinality="single" optionalIn="globalConfig,domain,cos,account" flags="domainInherited,accountInherited" since="5.0.3">
  <desc>URL to Exchange server for free/busy lookup and propagation</desc>
</attr>

<attr id="608" name="zimbraFreebusyExchangeAuthUsername" type="string" max="256" cardinality="single" optionalIn="globalConfig,domain,cos,account" flags="domainInherited,accountInherited" since="5.0.3">
  <desc>Exchange username for free/busy lookup and propagation</desc>
</attr>

<attr id="609" name="zimbraFreebusyExchangeAuthPassword" type="string" max="256" cardinality="single" optionalIn="globalConfig,domain,cos,account" flags="domainInherited,accountInherited" since="5.0.3">
  <desc>Exchange user password for free/busy lookup and propagation</desc>
</attr>

<attr id="610" name="zimbraFreebusyExchangeUserOrg" type="string" max="256" cardinality="single" optionalIn="globalConfig,domain,cos,account" flags="domainInherited,accountInherited" since="5.0.3">
  <desc>O and OU used in legacyExchangeDN attribute</desc>
</attr>

<attr id="611" name="zimbraFreebusyExchangeAuthScheme" type="enum" value="basic,form" cardinality="single" optionalIn="globalConfig,domain,cos,account" flags="domainInherited,accountInherited" since="5.0.3">
  <desc>auth scheme to use</desc>
</attr>

<attr id="612" name="zimbraMtaAntiSpamLockMethod" type="astring" max="64" cardinality="single" optionalIn="globalConfig,server" flags="serverInherited" requiresRestart="mta" since="5.0.3">
  <globalConfigValue>flock</globalConfigValue>
  <desc>mta anti spam lock method.</desc>
</attr>

<attr id="613" name="zimbraMailReferMode" type="enum" value="always,wronghost,reverse-proxied" cardinality="single" optionalIn="globalConfig,server" flags="serverInherited" since="5.0.3">
  <globalConfigValue>wronghost</globalConfigValue>
  <desc>whether to send back a refer tag in an auth response to force a client redirect.
        always           - always send refer
        wronghost        - send refer if only if the account being authenticated does not live on this mail host
        reverse-proxied  - reverse proxy is in place and should never send refer
  </desc>
</attr>

<attr id="614" name="zimbraInterceptAddress" type="string" cardinality="multi" optionalIn="account,cos" flags="accountInherited,domainAdminModifiable" since="5.0.3">
  <desc>The address to which legal intercept messages will be sent.</desc>
</attr>

<attr id="615" name="zimbraInterceptSendHeadersOnly" type="boolean" cardinality="single" optionalIn="account,cos" flags="accountInherited,domainAdminModifiable" since="5.0.3">
  <defaultCOSValue>FALSE</defaultCOSValue>
  <desc>Specifies whether legal intercept messages should contain the entire original
        message or just the headers.</desc>
</attr>

<attr id="616" name="zimbraInterceptFrom" type="string" cardinality="single" optionalIn="account,cos" flags="accountInherited,domainAdminModifiable" since="5.0.3">
  <defaultCOSValue>Postmaster &lt;postmaster@${ACCOUNT_DOMAIN}&gt;</defaultCOSValue>
  <desc>Template used to construct the sender of a legal intercept message.</desc>
</attr>

<attr id="617" name="zimbraInterceptSubject" type="string" cardinality="single" optionalIn="account,cos" flags="accountInherited,domainAdminModifiable" since="5.0.3">
  <defaultCOSValue>Intercepted message for ${ACCOUNT_ADDRESS}: ${MESSAGE_SUBJECT}</defaultCOSValue>
  <desc>Template used to construct the subject of a legal intercept message.</desc>
</attr>

<attr id="618" name="zimbraInterceptBody" type="string" cardinality="single" optionalIn="account,cos" flags="accountInherited,domainAdminModifiable" since="5.0.3">
  <defaultCOSValue>Intercepted message for ${ACCOUNT_ADDRESS}.${NEWLINE}Operation=${OPERATION}, folder=${FOLDER_NAME}, folder ID=${FOLDER_ID}.</defaultCOSValue>
  <desc>Template used to construct the body of a legal intercept message.</desc>
</attr>

<attr id="619" name="zimbraBatchedIndexingSize" type="integer" min="0" cardinality="single" optionalIn="account,cos" flags="accountInherited,domainAdminModifiable" since="5.0.3">
  <defaultCOSValue>20</defaultCOSValue>
  <defaultCOSValueUpgrade>20</defaultCOSValueUpgrade>
  <desc>Batch size to use when indexing data</desc>
</attr>

<attr id="620" name="zimbraFreebusyExchangeCachedIntervalStart" type="duration" cardinality="single" optionalIn="globalConfig,domain,cos,account" flags="domainInherited,accountInherited" since="5.0.3">
  <globalConfigValue>7d</globalConfigValue>
  <desc>The value of duration is used to indicate the start date (in the past relative to today) of the f/b interval pushed to Exchange server.</desc>
</attr>

<attr id="621" name="zimbraFreebusyExchangeCachedInterval" type="duration" cardinality="single" optionalIn="globalConfig,domain,cos,account" flags="domainInherited,accountInherited" since="5.0.3">
  <globalConfigValue>60d</globalConfigValue>
  <desc>The duration of f/b block pushed to Exchange server.</desc>
</attr>

<attr id="622" name="zimbraReverseProxyIPLoginLimit" type="integer" min="0" cardinality="single" optionalIn="globalConfig" since="5.0.3">
  <globalConfigValue>0</globalConfigValue>
  <desc>Sets the upper limit on logins from a remote IP via POP or
    IMAP to this proxy server after which login is rejected with an
    appropriate protocol specific bye response. This counter is
    cumulative for all users that appear to the proxy to be logging in
    from the same IP address.  If multiple users appear to the proxy
    to be logging in from the same IP address (usual with NATing),
    then each of the different users login will contribute to
    increasing the hit counter for that IP address, and when the
    counter eventually exceeds the limit, then the connections
    from that IP address will be throttled.  Therefore, all users from
    the same IP will contribute to (and be affected by) this counter.
    Logins using all protocols (POP3/POP3S/IMAP/IMAPS) will affect
    this counter (the counter is aggregate for all protocols, *not*
    separate).  If this value is set to 0, then no limiting will take
    place for any IP.</desc>
</attr>

<attr id="623" name="zimbraReverseProxyIPLoginLimitTime" type="integer" min="0" cardinality="single" optionalIn="globalConfig" since="5.0.3">
  <globalConfigValue>3600</globalConfigValue>
  <desc>Sets the time-to-live for the hit counter for IP based login
    throttling.  If time is set to 3600 and limit is set to 1000, then
    it means that NGINX should not allow more than 1000 users to log
    in via the proxy from the same IP, within the time interval of an
    hour.  The semantics for such a configuration would then be:
    allow maximum 1000 users per hour from any given IP address.
  </desc>
</attr>

<attr id="624" name="zimbraReverseProxyUserLoginLimit" type="integer" min="0" cardinality="single" optionalIn="globalConfig" requiresRestart="nginxproxy" since="5.0.3">
  <globalConfigValue>0</globalConfigValue>
  <desc>Limit how many times a user can login via the proxy.  Setting
    limit to 100 and time to 3600 means: allow maximum 100 logins per
    hour for any user.  As with the ip counterparts, the user hit
    counter and timeout are cumulative for all protocols.  Also, for a
    given users login, both counters are checked in succession, with
    the IP counter being checked first.  A login may be rejected
    (throttled) because the IP is over-usage, or because the login
    name itself is over-usage. A value of 0 indicates that no
    throttling will take place for any user.
  </desc>
</attr>

<attr id="625" name="zimbraReverseProxyUserLoginLimitTime" type="integer" min="0" cardinality="single" optionalIn="globalConfig" requiresRestart="nginxproxy" since="5.0.3">
  <globalConfigValue>3600</globalConfigValue>
  <desc>
    Sets the time-to-live for the hit counter for per user login
    throttling.
  </desc>
</attr>

<attr id="626" name="zimbraMailProxyPort" type="port" cardinality="single" optionalIn="globalConfig,server" flags="serverInherited" callback="CheckPortConflict" requiresRestart="nginxproxy" since="5.0.3">
  <globalConfigValue>0</globalConfigValue>
  <desc>HTTP proxy port</desc>
</attr>

<attr id="627" name="zimbraMailSSLProxyPort" type="port" cardinality="single" optionalIn="globalConfig,server" flags="serverInherited" callback="CheckPortConflict" requiresRestart="nginxproxy" since="5.0.3">
  <globalConfigValue>0</globalConfigValue>
  <desc>SSL port HTTP proxy</desc>
</attr>

<attr id="628" name="zimbraReverseProxyHttpEnabled" type="boolean" cardinality="single" optionalIn="globalConfig,server" flags="serverInherited" requiresRestart="nginxproxy" since="5.0.3">
  <globalConfigValue>FALSE</globalConfigValue>
  <desc>Whether to enable HTTP proxy</desc>
</attr>

<attr id="629" name="zimbraReverseProxyMailEnabled" type="boolean" cardinality="single" optionalIn="globalConfig,server" flags="serverInherited" requiresRestart="nginxproxy" since="5.0.3">
  <globalConfigValue>TRUE</globalConfigValue>
  <desc>Whether to enable IMAP/POP proxy</desc>
</attr>

<attr id="630" name="zimbraLmtpServerEnabled" type="boolean" cardinality="single" optionalIn="globalConfig,server" flags="serverInherited" requiresRestart="mailbox" since="5.0.4">
  <globalConfigValue>TRUE</globalConfigValue>
  <desc>whether LMTP server is enabled for a given server</desc>
</attr>

<attr id="631" name="zimbraFeatureNewAddrBookEnabled" type="boolean" cardinality="single" optionalIn="account,cos" flags="accountInfo,accountInherited" since="5.0.4">
  <defaultCOSValue>TRUE</defaultCOSValue>
  <desc>Whether user can create address books</desc>
</attr>

<attr id="632" name="zimbraReverseProxyHttpPortAttribute" type="string" cardinality="single" optionalIn="globalConfig" since="5.0.5">
  <globalConfigValue>zimbraMailPort</globalConfigValue>
  <desc>attribute that contains http bind port</desc>
</attr>

<attr id="633" name="zimbraPrefTagTreeOpen" type="boolean" cardinality="single" optionalIn="account,cos" flags="accountInherited,domainAdminModifiable" since="5.0.5">
  <defaultCOSValue>TRUE</defaultCOSValue>
  <desc>whether or not tag tree is expanded</desc>
</attr>

<attr id="634" name="zimbraPrefSearchTreeOpen" type="boolean" cardinality="single" optionalIn="account,cos" flags="accountInherited,domainAdminModifiable" since="5.0.5">
  <defaultCOSValue>TRUE</defaultCOSValue>
  <desc>whether or not search tree is expanded</desc>
</attr>

<attr id="635" name="zimbraPrefGalSearchEnabled" type="boolean" cardinality="single" optionalIn="account,cos" flags="accountInherited,domainAdminModifiable" since="5.0.5">
  <defaultCOSValue>TRUE</defaultCOSValue>
  <desc>whether end-user wants search from GAL. Feature must also be enabled</desc>
</attr>

<attr id="636" name="zimbraSmtpSendAddMailer" type="boolean" cardinality="single" optionalIn="globalConfig" since="5.0.5">
  <globalConfigValue>TRUE</globalConfigValue>
  <desc>Whether X-Mailer will be added to messages sent by Zimbra</desc>
</attr>

<attr id="637" name="zimbraPrefFolderTreeOpen" type="boolean" cardinality="single" optionalIn="account,cos" flags="accountInherited,domainAdminModifiable" since="5.0.5">
  <defaultCOSValue>TRUE</defaultCOSValue>
  <desc>whether or not folder tree is expanded</desc>
</attr>

<attr id="638" name="zimbraPrefZimletTreeOpen" type="boolean" cardinality="single" optionalIn="account,cos" flags="accountInherited,domainAdminModifiable" since="5.0.5">
  <defaultCOSValue>FALSE</defaultCOSValue>
  <desc>whether or not zimlet tree is expanded</desc>
</attr>

<attr id="639" name="zimbraSSLExcludeCipherSuites" type="string" cardinality="multi" optionalIn="globalConfig" requiresRestart="mailbox" since="5.0.5">
  <globalConfigValue>SSL_RSA_WITH_DES_CBC_SHA</globalConfigValue>
  <globalConfigValue>SSL_DHE_RSA_WITH_DES_CBC_SHA</globalConfigValue>
  <globalConfigValue>SSL_DHE_DSS_WITH_DES_CBC_SHA</globalConfigValue> 
  <globalConfigValue>SSL_RSA_EXPORT_WITH_RC4_40_MD5</globalConfigValue> 
  <globalConfigValue>SSL_RSA_EXPORT_WITH_DES40_CBC_SHA</globalConfigValue> 
  <globalConfigValue>SSL_DHE_RSA_EXPORT_WITH_DES40_CBC_SHA</globalConfigValue> 
  <globalConfigValue>SSL_DHE_DSS_EXPORT_WITH_DES40_CBC_SHA</globalConfigValue>
  <desc>space separated list of excluded cipher suites</desc>
</attr>

<attr id="640" name="zimbraReverseProxySSLCiphers" type="string" cardinality="single" optionalIn="globalConfig" requiresRestart="nginxproxy" since="5.0.5">
  <globalConfigValue>!SSLv2:!MD5:HIGH</globalConfigValue>
  <desc>permitted ciphers for reverse proxy. Ciphers are in the formats supported by OpenSSL 
        e.g. ALL:!ADH:!EXPORT56:RC4+RSA:+HIGH:+MEDIUM:+LOW:+SSLv2:+EXP;
        if not set, default ciphers permitted by nginx will apply
  </desc>
</attr>

<attr id="641" name="zimbraReverseProxyImapStartTlsMode" type="enum" value="on,off,only" cardinality="single" optionalIn="globalConfig,server" flags="serverInherited" requiresRestart="nginxproxy" since="5.0.5">
  <globalConfigValue>only</globalConfigValue>
  <desc>on   - on the plain POP/IMAP port, starttls is allowed
        off  - no starttls is offered on plain port
        only - you have to use starttls before clear text login 
  </desc>
</attr>

<attr id="642" name="zimbraReverseProxyPop3StartTlsMode" type="enum" value="on,off,only" cardinality="single" optionalIn="globalConfig,server" flags="serverInherited" requiresRestart="nginxproxy" since="5.0.5">
  <globalConfigValue>only</globalConfigValue>
  <desc>on   - on the plain POP/IMAP port, starttls is allowed
        off  - no starttls is offered on plain port
        only - you have to use starttls before clear text login 
  </desc>
</attr>

<attr id="643" name="zimbraReverseProxyImapSaslGssapiEnabled" type="boolean" cardinality="single" optionalIn="globalConfig,server" flags="serverInherited" requiresRestart="nginxproxy" since="5.0.5">
  <globalConfigValue>FALSE</globalConfigValue>
  <desc>whether IMAP SASL GSSAPI is enabled for reverse proxy</desc>
</attr>

<attr id="644" name="zimbraReverseProxyPop3SaslGssapiEnabled" type="boolean" cardinality="single" optionalIn="globalConfig,server" flags="serverInherited" requiresRestart="nginxproxy" since="5.0.5">
  <globalConfigValue>FALSE</globalConfigValue>
  <desc>whether POP3 SASL GSSAPI is enabled for reverse proxy</desc>
</attr>

<attr id="645" name="zimbraPrefIMCustomStatusMessage" type="string" cardinality="multi" optionalIn="account" flags="domainAdminModifiable" since="5.0.6">
  <desc>Custom IM status messages</desc>
</attr>

<attr id="646" name="zimbraNotebookSanitizeHtml" type="boolean" cardinality="single" optionalIn="account,cos" flags="accountInherited" since="5.0.6">
  <defaultCOSValue>TRUE</defaultCOSValue>
  <desc>whether to strip off potentially harming HTML tags in Wiki and HTML Documents.</desc>
</attr>

<attr id="647" name="zimbraSkinForegroundColor" type="string" max="256" cardinality="single" optionalIn="globalConfig,domain" flags="domainInherited,domainInfo,domainAdminModifiable" since="5.0.6">
  <desc>foreground color for chameleon skin for the domain</desc>
</attr>

<attr id="648" name="zimbraSkinBackgroundColor" type="string" max="256" cardinality="single" optionalIn="globalConfig,domain" flags="domainInherited,domainInfo,domainAdminModifiable" since="5.0.6">
  <desc>background color for chameleon skin for the domain</desc>
</attr>

<attr id="649" name="zimbraSkinLogoURL" type="string" max="256" cardinality="single" optionalIn="globalConfig,domain" flags="domainInherited,domainInfo,domainAdminModifiable" since="5.0.6">
  <desc>Logo URL for chameleon skin for the domain</desc>
</attr>

<attr id="650" name="zimbraPrefMarkMsgRead" type="integer" cardinality="single" min="-1" optionalIn="account,cos" flags="accountInherited,domainAdminModifiable" since="5.0.6">
  <defaultCOSValue>0</defaultCOSValue>
  <desc>whether and mark a message as read
          -1: Do not mark read
           0: Mark read
        1..n: Mark read after this many seconds
  </desc>
</attr>

<attr id="651" name="zimbraCalendarCalDavAlternateCalendarHomeSet" type="string" cardinality="multi" optionalIn="globalConfig" since="5.0.6">
  <desc>alternate location for calendar and task folders</desc>
</attr>

<attr id="652" name="zimbraCalendarCalDavDisableScheduling" type="boolean" cardinality="single" optionalIn="globalConfig" since="5.0.6">
  <globalConfigValue>FALSE</globalConfigValue>
  <desc>set true to turn off handling scheduling message for CalDAV</desc>
</attr>

<attr id="653" name="zimbraPrefPop3DownloadSince" type="gentime" cardinality="single" optionalIn="account,cos" flags="accountInherited,domainAdminModifiable" since="5.0.6">
  <desc>download pop3 messages since</desc>
</attr>

<attr id="654" name="zimbraAuthLdapStartTlsEnabled" type="boolean" cardinality="single" optionalIn="domain" since="5.0.6">
  <desc>whether to use startTLS for external LDAP auth</desc>
</attr>

<attr id="655" name="zimbraGalLdapStartTlsEnabled" type="boolean" cardinality="single" optionalIn="domain" since="5.0.6">
  <desc>whether to use startTLS for external GAL.
        startTLS will be used for external GAL access only if this attribute is true and zimbraGalLdapURL(or zimbraGalSyncLdapURL for sync) does not contain a ldaps URL.
  </desc>
</attr>

<attr id="656" name="zimbraGalSyncLdapStartTlsEnabled"  type="boolean" cardinality="single" optionalIn="domain,galDataSource" since="5.0.6">
  <desc>whether to use startTLS for external GAL sync, if not set fallback to zimbraGalLdapStartTlsEnabled</desc>
</attr>

<attr id="657" name="zimbraLmtpPermanentFailureWhenOverQuota" type="boolean" cardinality="single" optionalIn="globalConfig,server" flags="serverInherited" since="5.0.6">
  <globalConfigValue>FALSE</globalConfigValue>
  <desc>If true, a permanent failure (552) is returned when the user is over quota.  If false, a temporary failure (452) is returned.</desc>
</attr>

<attr id="658" name="zimbraYahooId" type="string" max="256" cardinality="single" optionalIn="account" since="5.0.6">
  <desc>Yahoo ID</desc>
</attr>

<attr id="659" name="zimbraACE" type="string" cardinality="multi" optionalIn="account,distributionList,cos,domain,globalConfig,server,zimletEntry,xmppComponent,aclTarget" since="5.0.7">
  <desc>Zimbra access control list</desc>
</attr>

<attr id="660" name="zimbraCalendarRecurrenceMaxInstances" type="integer" min="0" cardinality="single" optionalIn="globalConfig,server" flags="serverInherited" since="5.0.7">
  <globalConfigValue>0</globalConfigValue>
  <desc>Maximum number of instances expanded per recurrence rule; 0 means unlimited</desc>
</attr>

<attr id="661" name="zimbraCalendarRecurrenceDailyMaxDays" type="integer" min="0" cardinality="single" optionalIn="globalConfig,server" flags="serverInherited" since="5.0.7">
  <globalConfigValue>730</globalConfigValue>
  <desc>Maximum number of days a DAILY recurrence rule can span; 0 means unlimited</desc>
</attr>

<attr id="662" name="zimbraCalendarRecurrenceWeeklyMaxWeeks" type="integer" min="0" cardinality="single" optionalIn="globalConfig,server" flags="serverInherited" since="5.0.7">
  <globalConfigValue>520</globalConfigValue>
  <desc>Maximum number of weeks a WEEKLY recurrence rule can span; 0 means unlimited</desc>
</attr>

<attr id="663" name="zimbraCalendarRecurrenceMonthlyMaxMonths" type="integer" min="0" cardinality="single" optionalIn="globalConfig,server" flags="serverInherited" since="5.0.7">
  <globalConfigValue>360</globalConfigValue>
  <desc>Maximum number of months a MONTHLY recurrence rule can span; 0 means unlimited</desc>
</attr>

<attr id="664" name="zimbraCalendarRecurrenceYearlyMaxYears" type="integer" min="0" cardinality="single" optionalIn="globalConfig,server" flags="serverInherited" since="5.0.7">
  <globalConfigValue>100</globalConfigValue>
  <desc>Maximum number of years a YEARLY recurrence rule can span; 0 means unlimited</desc>
</attr>

<attr id="665" name="zimbraCalendarRecurrenceOtherFrequencyMaxYears" type="integer" min="0" cardinality="single" optionalIn="globalConfig,server" flags="serverInherited" since="5.0.7">
  <globalConfigValue>1</globalConfigValue>
  <desc>Maximum number of years a recurrence rule can span for frequencies other than DAILY/WEEKLY/MONTHLY/YEARLY; 0 means unlimited</desc>
</attr>

<attr id="666" name="zimbraPrefMailSoundsEnabled" type="boolean" cardinality="single" optionalIn="account,cos" flags="accountInherited,domainAdminModifiable" since="5.0.7">
  <defaultCOSValue>FALSE</defaultCOSValue>
  <desc>whether audible alert is enabled when a new email arrives</desc>
</attr>

<attr id="667" name="zimbraPrefCalendarReminderSoundsEnabled" type="boolean" cardinality="single" optionalIn="account,cos" flags="accountInherited,domainAdminModifiable" since="5.0.7">
  <defaultCOSValue>TRUE</defaultCOSValue>
  <desc>whether audible alert is enabled when appointment notification is played</desc>
</attr>

<attr id="668" name="zimbraSkinSecondaryColor" type="string" max="256" cardinality="single" optionalIn="globalConfig,domain" flags="domainInherited,domainInfo,domainAdminModifiable" since="5.0.7">
  <desc>secondary color for chameleon skin for the domain</desc>
</attr>

<attr id="669" name="zimbraSkinSelectionColor" type="string" max="256" cardinality="single" optionalIn="globalConfig,domain" flags="domainInherited,domainInfo,domainAdminModifiable" since="5.0.7">
  <desc>selection color for chameleon skin for the domain</desc>
</attr>

<attr id="670" name="zimbraSkinLogoLoginBanner" type="string" max="256" cardinality="single" optionalIn="globalConfig,domain" flags="domainInherited,domainInfo,domainAdminModifiable" since="5.0.7">
  <desc>logo login banner for chameleon skin for the domain</desc>
</attr>

<attr id="671" name="zimbraSkinLogoAppBanner" type="string" max="256" cardinality="single" optionalIn="globalConfig,domain" flags="domainInherited,domainInfo,domainAdminModifiable" since="5.0.7">
  <desc>logo app banner for chameleon skin for the domain</desc>
</attr>

<attr id="672" name="zimbraMtaSmtpdMilters" type="string" max="1024" cardinality="single" optionalIn="globalConfig,server" flags="serverInherited" requiresRestart="mta" since="5.0.7">
  <desc>value for postfix smtpd_milters</desc>
</attr>

<attr id="673" name="zimbraMtaNonSmtpdMilters" type="string" max="1024" cardinality="single" optionalIn="globalConfig,server" flags="serverInherited" requiresRestart="mta" since="5.0.7">
  <desc>value for postfix non_smtpd_milters</desc>
</attr>

<attr id="674" name="zimbraHelpAdminURL" type="string" max="256" cardinality="single" optionalIn="globalConfig,domain" flags="domainInherited,domainInfo,domainAdminModifiable" since="5.0.7">
  <desc>help URL for admin</desc>
</attr>

<attr id="675" name="zimbraHelpDelegatedURL" type="string" max="256" cardinality="single" optionalIn="globalConfig,domain" flags="domainInherited,domainInfo,domainAdminModifiable" since="5.0.7">
  <desc>help URL for delegated admin</desc>
</attr>

<attr id="676" name="zimbraHelpAdvancedURL" type="string" max="256" cardinality="single" optionalIn="globalConfig,domain" flags="domainInherited,domainInfo,domainAdminModifiable" since="5.0.7">
  <desc>help URL for advanced client</desc>
</attr>

<attr id="677" name="zimbraHelpStandardURL" type="string" max="256" cardinality="single" optionalIn="globalConfig,domain" flags="domainInherited,domainInfo,domainAdminModifiable" since="5.0.7">
  <desc>help URL for standard client</desc>
</attr>

<attr id="678" name="zimbraPrefAdvancedClientEnforceMinDisplay" type="boolean" cardinality="single" optionalIn="account,cos" flags="accountInherited,domainAdminModifiable" since="5.0.7">
  <defaultCOSValue>TRUE</defaultCOSValue>
  <desc>After login, whether the advanced client should enforce minimum display resolution</desc>
</attr>

<attr id="679" name="zimbraPrefIMFlashTitle" type="boolean" cardinality="single" optionalIn="account,cos" flags="accountInherited,domainAdminModifiable" since="5.0.7">
  <defaultCOSValue>TRUE</defaultCOSValue>
  <desc>Flash title bar when a new IM arrives</desc>
</attr>

<attr id="680" name="zimbraPrefMailFlashTitle" type="boolean" cardinality="single" optionalIn="account,cos" flags="accountInherited,domainAdminModifiable" since="5.0.7">
  <defaultCOSValue>FALSE</defaultCOSValue>
  <desc>Flash title bar when a new email arrives</desc>
</attr>

<attr id="681" name="zimbraPrefMailFlashIcon" type="boolean" cardinality="single" optionalIn="account,cos" flags="accountInherited,domainAdminModifiable" since="5.0.7">
  <defaultCOSValue>FALSE</defaultCOSValue>
  <desc>Flash icon when a new email arrives</desc>
</attr>

<attr id="682" name="zimbraPrefCalendarReminderFlashTitle" type="boolean" cardinality="single" optionalIn="account,cos" flags="accountInherited,domainAdminModifiable" since="5.0.7">
  <defaultCOSValue>TRUE</defaultCOSValue>
  <desc>Flash title when on appointment remimnder notification</desc>
</attr>

<attr id="683" name="zimbraDataSourceEnableTrace" type="boolean" cardinality="single" optionalIn="dataSource" flags="domainAdminModifiable" since="5.0.7">
  <desc>Whether to enable debug trace of this data source</desc>
</attr>

<attr id="684" name="zimbraAdminConsoleLogoutURL" type="string" max="256" cardinality="single" optionalIn="globalConfig,domain" flags="domainInherited,domainInfo,domainAdminModifiable" since="5.0.7">
  <desc>logout URL for admin console to send the user to upon explicit loggin out</desc>
</attr>

<attr id="685" name="zimbraReverseProxyMailMode" type="enum" value="http,https,both,mixed,redirect" cardinality="single" optionalIn="globalConfig,server" flags="serverInherited" requiresRestart="nginxproxy" since="5.0.7">
  <desc>whether to run proxy in HTTP, HTTPS, both, mixed, or redirect mode.  See also related attributes zimbraMailProxyPort and zimbraMailSSLProxyPort</desc>
</attr>

<attr id="686" name="zimbraPrefCalendarAllowForwardedInvite" type="boolean" cardinality="single" optionalIn="account,cos" flags="accountInherited,domainAdminModifiable" since="6.0.0_BETA1">
  <defaultCOSValue>TRUE</defaultCOSValue>
  <desc>whether calendar invite part in a forwarded email is auto-added to calendar</desc>
</attr>

<attr id="688" name="zimbraPrefCalendarAllowPublishMethodInvite" type="boolean" cardinality="single" optionalIn="account,cos" flags="accountInherited,domainAdminModifiable" since="6.0.0_BETA1">
  <defaultCOSValue>FALSE</defaultCOSValue>
  <desc>whether calendar invite part with PUBLISH method is auto-added to calendar</desc>
</attr>

<attr id="689" name="zimbraPrefStandardClientAccessibilityMode" type="boolean" cardinality="single" optionalIn="account,cos" flags="accountInherited,domainAdminModifiable" since="6.0.0_BETA1">
  <defaultCOSValue>FALSE</defaultCOSValue>
  <desc>whether standard client should operate in accessibility Mode</desc>
</attr>

<attr id="690" name="zimbraCalendarCalDavDisableFreebusy" type="boolean" cardinality="single" optionalIn="globalConfig" since="5.0.9">
  <globalConfigValue>FALSE</globalConfigValue>
  <desc>set true to turn off handling free/busy lookup for CalDAV</desc>
</attr>

<attr id="691" name="zimbraLmtpExposeVersionOnBanner" type="boolean" cardinality="single" optionalIn="globalConfig,server" flags="serverInherited" requiresRestart="mailbox" since="5.0.9">
  <globalConfigValue>FALSE</globalConfigValue>
  <desc>Whether to expose version on LMTP banner</desc>
</attr>

<attr id="692" name="zimbraPop3ExposeVersionOnBanner" type="boolean" cardinality="single" optionalIn="globalConfig,server" flags="serverInherited" requiresRestart="mailbox" since="5.0.9">
  <globalConfigValue>FALSE</globalConfigValue>
  <desc>Whether to expose version on POP3 banner</desc>
</attr>

<attr id="693" name="zimbraImapExposeVersionOnBanner" type="boolean" cardinality="single" optionalIn="globalConfig,server" flags="serverInherited" requiresRestart="mailbox" since="5.0.9">
  <globalConfigValue>FALSE</globalConfigValue>
  <desc>Whether to expose version on IMAP banner</desc>
</attr>

<attr id="694" name="zimbraPrefListViewColumns" type="string" cardinality="single" optionalIn="account,cos" flags="accountInherited,domainAdminModifiable" since="5.0.9">
  <desc>list view columns in web client</desc>
</attr>

<attr id="695" name="zimbraXMPPServerDialbackKey" type="ostring" max="128" immutable="1" cardinality="multi" optionalIn="globalConfig" since="5.0.9">
  <desc>Shared Secret for XMPP Server Dialback Protocol</desc>
</attr>

<attr id="696" name="zimbraAdminConsoleLoginURL" type="string" max="256" cardinality="single" optionalIn="globalConfig,domain" flags="domainInherited,domainInfo,domainAdminModifiable" since="5.0.9">
  <desc>logout URL for admin console to send the user to upon explicit loggin out</desc>
</attr>

<attr id="697" name="zimbraReverseProxyAdminIPAddress" type="astring" max="256" cardinality="multi" optionalIn="globalConfig" since="5.0.9">
  <desc>Allowed reverse proxy IP addresses.  Lookup servlet will only generate authtokens if request was made from one of these IP addresses</desc>
</attr>

<attr id="698" name="zimbraPublicServiceProtocol" type="string" max="256" cardinality="single" optionalIn="domain,globalConfig" flags="domainInfo,domainInherited" since="5.0.9">
  <desc>Protocol to be used in public API such as REST or SOAP proxy.</desc>
</attr>

<attr id="699" name="zimbraPublicServicePort" type="port" cardinality="single" optionalIn="domain,globalConfig" flags="domainInfo,domainInherited" since="5.0.9">
  <desc>Port to be used in public API such as REST or SOAP proxy.</desc>
</attr>

<attr id="700" name="zimbraReverseProxyAdminPortAttribute" type="string" cardinality="single" optionalIn="globalConfig" since="5.0.9">
  <globalConfigValue>zimbraAdminPort</globalConfigValue>
  <desc>the attribute that identifies the zimbra admin bind port</desc>
</attr>

<attr id="701" name="zimbraWebClientAdminReference" type="string" max="256" cardinality="single" optionalIn="globalConfig,domain" flags="domainInherited,domainInfo,domainAdminModifiable" since="5.0.9">
  <desc>link for admin users in the web client</desc>
</attr>

<attr id="702" name="zimbraPrefCalendarAllowCancelEmailToSelf" type="boolean" cardinality="single" optionalIn="account,cos" flags="accountInherited,domainAdminModifiable" since="5.0.9">
  <defaultCOSValue>FALSE</defaultCOSValue>
  <desc>whether to allow a cancel email sent to organizer of appointment</desc>
</attr>

<attr id="703" name="zimbraReverseProxyDefaultRealm" type="string" cardinality="single" optionalIn="globalConfig,server" flags="serverInherited" requiresRestart="nginxproxy" since="5.0.9">
  <desc>The default realm that will be used by NGINX mail proxy, when the realm is not specified in GSSAPI Authentication</desc>
</attr>

<attr id="704" name="zimbraFeatureMailForwardingInFiltersEnabled" type="boolean" cardinality="single" optionalIn="account,cos" flags="accountInfo,accountInherited,domainAdminModifiable" since="5.0.10">
  <defaultCOSValue>TRUE</defaultCOSValue>
  <desc>enable end-user mail forwarding defined in mail filters features</desc>
</attr>

<attr id="705" name="zimbraPrefIMBuddyListSort" type="string" cardinality="single" optionalIn="account,cos" flags="accountInherited,domainAdminModifiable" since="5.0.10">
  <desc>IM buddy list sort order</desc>
</attr>

<attr id="706" name="zimbraPrefIMHideOfflineBuddies" type="boolean" cardinality="single" optionalIn="account,cos" flags="accountInherited,domainAdminModifiable" since="5.0.10">
  <defaultCOSValue>FALSE</defaultCOSValue>
  <desc>whether to hide IM offline buddies</desc>
</attr>

<attr id="707" name="zimbraPrefIMHideBlockedBuddies" type="boolean" cardinality="single" optionalIn="account,cos" flags="accountInherited,domainAdminModifiable" since="5.0.10">
  <defaultCOSValue>FALSE</defaultCOSValue>
  <desc>whether to hide IM blocked buddies</desc>
</attr>

<attr id="708" name="zimbraSoapExposeVersion" type="boolean" cardinality="single" optionalIn="globalConfig,server" flags="serverInherited" since="5.0.10">
  <globalConfigValue>FALSE</globalConfigValue>
  <desc>If TRUE, enables support for GetVersionInfo for account SOAP requests.  If FALSE, GetVersionInfoRequest returns a SOAP fault.</desc>
</attr>

<attr id="709" name="zimbraCalendarMaxRevisions" type="integer" min="0" cardinality="single" optionalIn="account,cos" flags="accountInherited,domainAdminModifiable" since="5.0.10">
  <defaultCOSValue>1</defaultCOSValue>
  <desc>maximum number of revisions to keep for calendar items (appointments and tasks). 0 means unlimited.</desc>
</attr>

<attr id="710" name="zimbraZimletDomainAvailableZimlets" type="string" max="256" cardinality="multi" optionalIn="domain,globalConfig" flags="domainInherited" since="5.0.10">
  <desc>List of Zimlets available to this domain.
        Zimlets available to accounts in the domain is the union of account/cos attribute zimbraZimletAvailableZimlets and this attribute. 
  </desc>
</attr>

<attr id="711" name="zimbraFeatureGalSyncEnabled" type="boolean" cardinality="single" optionalIn="account,cos" flags="accountInfo,accountInherited" since="5.0.10">
  <defaultCOSValue>TRUE</defaultCOSValue>
  <desc>whether GAL sync feature is enabled</desc>
</attr>

<attr id="712" name="zimbraReverseProxyPop3ExposeVersionOnBanner" type="boolean" cardinality="single" optionalIn="globalConfig,server" flags="serverInherited" requiresRestart="nginxproxy" since="5.0.10">
  <globalConfigValue>FALSE</globalConfigValue>
  <desc>Whether to expose version on Proxy POP3 banner</desc>
</attr>

<attr id="713" name="zimbraReverseProxyImapExposeVersionOnBanner" type="boolean" cardinality="single" optionalIn="globalConfig,server" flags="serverInherited" requiresRestart="nginxproxy" since="5.0.10">
  <globalConfigValue>FALSE</globalConfigValue>
  <desc>Whether to expose version on Proxy IMAP banner</desc>
</attr>

<attr id="714" name="zimbraDomainCOSMaxAccounts" type="string" max="256" cardinality="multi" optionalIn="domain" callback="DomainCOSMaxAccounts" since="5.0.10">
  <desc>maximum number of accounts allowed to be assigned to specified COSes in a domain </desc>
</attr>

<attr id="715" name="zimbraDomainFeatureMaxAccounts" type="string" max="256" cardinality="multi" optionalIn="domain" since="5.0.10">
  <desc>maximum number of accounts allowed to have specified features in a domain </desc>
</attr>

<attr id="716" name="zimbraDataSourceType" type="string" max="256" cardinality="single" optionalIn="dataSource" since="5.0.10">
  <desc>type of data source (pop3, imap, caldav, etc) </desc>
</attr>

<attr id="717" name="zimbraDataSourceImportClassName" type="string" max="256" cardinality="single" optionalIn="dataSource" since="5.0.10">
  <desc>DataImport class used by this data source object</desc>
</attr>

<attr id="718" name="zimbraDataSourceAttribute" type="string" max="256" cardinality="multi" optionalIn="dataSource" since="5.0.10">
  <desc>properties for data source</desc>
</attr>

<attr id="719" name="zimbraReverseProxyImapEnabledCapability" type="string" max="256" cardinality="multi" optionalIn="globalConfig,server" flags="serverInherited" requiresRestart="nginxproxy" since="5.0.10">
  <globalConfigValue>IMAP4rev1</globalConfigValue>
  <globalConfigValue>ACL</globalConfigValue>
  <globalConfigValue>BINARY</globalConfigValue>
  <globalConfigValue>CATENATE</globalConfigValue>
  <globalConfigValue>CHILDREN</globalConfigValue>
  <globalConfigValue>CONDSTORE</globalConfigValue>
  <globalConfigValue>ENABLE</globalConfigValue>
  <globalConfigValue>ESEARCH</globalConfigValue>
  <globalConfigValue>ESORT</globalConfigValue>
  <globalConfigValue>I18NLEVEL=1</globalConfigValue>
  <globalConfigValue>ID</globalConfigValue>
  <globalConfigValue>IDLE</globalConfigValue>
  <globalConfigValue>LIST-EXTENDED</globalConfigValue>
  <globalConfigValue>LITERAL+</globalConfigValue>
  <globalConfigValue>MULTIAPPEND</globalConfigValue>
  <globalConfigValue>NAMESPACE</globalConfigValue>
  <globalConfigValue>QRESYNC</globalConfigValue>
  <globalConfigValue>QUOTA</globalConfigValue>
  <globalConfigValue>RIGHTS=ektx</globalConfigValue>
  <globalConfigValue>SASL-IR</globalConfigValue>
  <globalConfigValue>SEARCHRES</globalConfigValue>
  <globalConfigValue>SORT</globalConfigValue>
  <globalConfigValue>THREAD=ORDEREDSUBJECT</globalConfigValue>
  <globalConfigValue>UIDPLUS</globalConfigValue>
  <globalConfigValue>UNSELECT</globalConfigValue>
  <globalConfigValue>WITHIN</globalConfigValue>
  <desc>NGINX reverse proxy imap capabilities</desc>
</attr>

<attr id="721" name="zimbraReverseProxyPop3EnabledCapability" type="string" max="256" cardinality="multi" optionalIn="globalConfig,server" flags="serverInherited" requiresRestart="nginxproxy" since="5.0.10">
  <globalConfigValue>TOP</globalConfigValue>
  <globalConfigValue>USER</globalConfigValue>
  <globalConfigValue>UIDL</globalConfigValue>
  <globalConfigValue>EXPIRE 31 USER</globalConfigValue>
  <globalConfigValue>XOIP</globalConfigValue>
  <desc>NGINX reverse proxy pop3 capabilities</desc>
</attr>

<attr id="723" name="zimbraReverseProxyLogLevel" type="enum" value="debug,info,notice,warn,error,crit" cardinality="single" optionalIn="globalConfig,server" flags="serverInherited" requiresRestart="nginxproxy" since="5.0.10">
  <globalConfigValue>info</globalConfigValue>
  <desc>Log level for NGINX Proxy error log</desc>
</attr>

<attr id="724" name="zimbraReverseProxyWorkerProcesses" type="integer" min="1" max="16" cardinality="single" optionalIn="globalConfig,server" flags="serverInherited" requiresRestart="nginxproxy" since="5.0.10">
  <globalConfigValue>4</globalConfigValue>
  <desc>Number of worker processes of NGINX Proxy</desc>
</attr>

<attr id="725" name="zimbraReverseProxyWorkerConnections" type="integer" min="1" max="40960" cardinality="single" optionalIn="globalConfig,server" flags="serverInherited" requiresRestart="nginxproxy" since="5.0.10">
  <globalConfigValue>10240</globalConfigValue>
  <desc>Maximum number of connections that an NGINX Proxy worker process is allowed to handle</desc>
</attr>

<attr id="726" name="zimbraReverseProxyUserThrottleMsg" type="string" cardinality="single" optionalIn="globalConfig" requiresRestart="nginxproxy" since="5.0.10">
  <globalConfigValue>Login rejected for this user</globalConfigValue>
  <desc>The error message with which a login attempt by a user will be throttled, if the attempt count exceeds the configured limit</desc>
</attr>

<attr id="727" name="zimbraReverseProxyIpThrottleMsg" type="string" cardinality="single" optionalIn="globalConfig" requiresRestart="nginxproxy" since="5.0.10">
  <globalConfigValue>Login rejected from this IP</globalConfigValue>
  <desc>The error message with which a connection attempt from an IP address will be throttled, if the connection count exceeds the configured limit</desc>
</attr>

<attr id="728" name="zimbraReverseProxyImapSaslPlainEnabled" type="boolean" cardinality="single" optionalIn="globalConfig,server" flags="serverInherited" requiresRestart="nginxproxy" since="5.0.10">
  <globalConfigValue>TRUE</globalConfigValue>
  <desc>whether IMAP SASL PLAIN is enabled for reverse proxy</desc>
</attr>

<attr id="729" name="zimbraReverseProxyPop3SaslPlainEnabled" type="boolean" cardinality="single" optionalIn="globalConfig,server" flags="serverInherited" requiresRestart="nginxproxy" since="5.0.10">
  <globalConfigValue>TRUE</globalConfigValue>
  <desc>whether POP3 SASL PLAIN is enabled for reverse proxy</desc>
</attr>

<attr id="730" name="zimbraReverseProxyCacheReconnectInterval" type="duration" cardinality="single" optionalIn="globalConfig" requiresRestart="nginxproxy" since="5.0.10">
  <globalConfigValue>1m</globalConfigValue>
  <desc>time interval that NGINX proxy will wait before attempting to re-establish a connection to a memcache server that disconnected</desc>
</attr>

<attr id="731" name="zimbraReverseProxyCacheFetchTimeout" type="duration" cardinality="single" optionalIn="globalConfig" requiresRestart="nginxproxy" since="5.0.10">
  <globalConfigValue>3s</globalConfigValue>
  <desc>time interval that NGINX proxy will wait for a cache result, before considering the result as a cache miss</desc>
</attr>

<attr id="732" name="zimbraReverseProxyCacheEntryTTL" type="duration" cardinality="single" optionalIn="globalConfig" requiresRestart="nginxproxy" since="5.0.10">
  <globalConfigValue>1h</globalConfigValue>
  <desc>time interval that an entry cached by NGINX will remain in the cache</desc>
</attr>

<attr id="735" name="zimbraReverseProxyInactivityTimeout" type="duration" cardinality="single" optionalIn="globalConfig,server" flags="serverInherited" requiresRestart="nginxproxy" since="5.0.10">
  <globalConfigValue>1h</globalConfigValue>
  <desc>Time interval after which NGINX mail proxy will disconnect an inactive IMAP/POP connection</desc>
</attr>

<attr id="736" name="zimbraReverseProxyPassErrors" type="boolean" cardinality="single" optionalIn="globalConfig,server" flags="serverInherited" requiresRestart="nginxproxy" since="5.0.10">
  <globalConfigValue>TRUE</globalConfigValue>
  <desc>whether NGINX mail proxy will pass upstream server errors back to the downstream email clients</desc>
</attr>

<attr id="737" name="zimbraXMPPComponentCategory" type="string" cardinality="single" requiredIn="xmppComponent" since="6.0.0_BETA1">
  <desc>XMPP Category of the component</desc>
</attr>

<attr id="738" name="zimbraXMPPComponentType" type="string" cardinality="single" requiredIn="xmppComponent" since="6.0.0_BETA1">
  <desc>XMPP Type of the component</desc>
</attr>

<attr id="739" name="zimbraXMPPComponentFeatures" type="string" cardinality="multi" optionalIn="xmppComponent" since="6.0.0_BETA1">
  <desc>XMPP Type of the component</desc>
</attr>

<attr id="740" name="zimbraXMPPComponentName" type="string" cardinality="single" optionalIn="xmppComponent" since="6.0.0_BETA1">
  <desc>Name of the XMPP Component</desc>
</attr>

<attr id="741" name="zimbraDomainId" type="id" cardinality="single" requiredIn="xmppComponent" since="6.0.0_BETA1">
  <desc>ZimbraID of the domain that this component is registered under</desc>
</attr>

<attr id="742" name="zimbraServerId" type="id" cardinality="single" requiredIn="xmppComponent" since="6.0.0_BETA1">
  <desc>ZimbraID of the server that this component is running on</desc>
</attr>  

<attr id="743" name="zimbraAdminConsoleDNSCheckEnabled" type="boolean" cardinality="single" optionalIn="globalConfig,domain" flags="domainInherited" since="5.0.10">
  <globalConfigValue>FALSE</globalConfigValue>
  <desc>enable MX check feature for domain</desc>
</attr>

<attr id="744" name="zimbraDNSCheckHostname"  type="string" max="256" cardinality="single" optionalIn="globalConfig,domain" flags="domainInherited,domainAdminModifiable" since="5.0.10">
   <desc>This attribute is used for DNS check by customers that configure their MX to point at spam relays or other non-zimbra inbox smtp servers</desc>
</attr>

<attr id="745" name="zimbraReverseProxyRouteLookupTimeout" type="duration" cardinality="single" optionalIn="globalConfig,server" flags="serverInherited" requiresRestart="nginxproxy" since="5.0.10">
  <globalConfigValue>15s</globalConfigValue>
  <desc>Time interval after which NGINX will fail over to the next route lookup handler, if a handler does not respond to the route lookup request within this time</desc>
</attr>

<attr id="746" name="zimbraAdminConsoleCatchAllAddressEnabled" type="boolean" cardinality="single" optionalIn="globalConfig,domain" flags="domainInherited" since="5.0.10">
  <globalConfigValue>FALSE</globalConfigValue>
  <desc>whether to show catchall addresses in admin console</desc>
</attr>

<attr id="747" name="zimbraSmtpSendAddAuthenticatedUser" type="boolean" cardinality="single" optionalIn="globalConfig" since="5.0.10">
  <globalConfigValue>FALSE</globalConfigValue>
  <desc>If true, an X-Authenticated-User header will be added to messages sent via SendMsgRequest.</desc>
</attr>

<attr id="748" name="zimbraMailPurgeUseChangeDateForTrash" type="boolean" cardinality="single" optionalIn="account,cos" flags="accountInfo,accountInherited" since="6.0.0_BETA1">
  <defaultCOSValue>TRUE</defaultCOSValue>
  <desc>
    If TRUE, a message is purged from trash based on the date that it was moved
    to the Trash folder.  If FALSE, a message is purged from Trash based on the
    date that it was added to the mailbox.
  </desc>
</attr>

<attr id="749" name="zimbraPrefMandatorySpellCheckEnabled" type="boolean" cardinality="single" optionalIn="account,cos" flags="accountInherited,domainAdminModifiable" since="6.0.0_BETA1">
  <defaultCOSValue>FALSE</defaultCOSValue>
  <desc>whether mandatory spell check is enabled</desc>
</attr>

<attr id="750" name="zimbraFeatureImportExportFolderEnabled" type="boolean" cardinality="single" optionalIn="account,cos" flags="accountInfo,accountInherited" since="6.0.0_BETA1">
  <defaultCOSValue>TRUE</defaultCOSValue>
  <desc>whether import export folder feature is enabled</desc>
</attr>

<attr id="751" name="zimbraAdminConsoleSkinEnabled" type="boolean" cardinality="single" optionalIn="globalConfig,domain" flags="domainInherited" since="5.0.11">
  <globalConfigValue>FALSE</globalConfigValue>
  <desc>whether to allow skin management in admin console</desc>
</attr>

<attr id="752" name="zimbraFreebusyLocalMailboxNotActive" type="boolean" cardinality="single" optionalIn="account,cos" flags="accountInherited,domainAdminModifiable" since="5.0.11">
  <defaultCOSValue>FALSE</defaultCOSValue>
  <desc>when set to TRUE, free/busy for the account is not calculated from local mailbox.</desc>
</attr>

<attr id="753" name="zimbraCalendarResourceExtraObjectClass" type="string" max="256" cardinality="multi" optionalIn="globalConfig" since="6.0.0_BETA1">
  <globalConfigValue>amavisAccount</globalConfigValue>
  <desc>Object classes to add when creating a zimbra calendar resource object.
  </desc>
</attr>

<attr id="754" name="zimbraCosExtraObjectClass" type="string" max="256" cardinality="multi" optionalIn="globalConfig" since="6.0.0_BETA1">
  <desc>Object classes to add when creating a zimbra cos object.
  </desc>
</attr>

<attr id="755" name="zimbraDomainExtraObjectClass" type="string" max="256" cardinality="multi" optionalIn="globalConfig" since="6.0.0_BETA1">
  <globalConfigValue>amavisAccount</globalConfigValue>
  <desc>Object classes to add when creating a zimbra domain object.
  </desc>
</attr>

<attr id="756" name="zimbraServerExtraObjectClass" type="string" max="256" cardinality="multi" optionalIn="globalConfig" since="6.0.0_BETA1">
  <desc>Object classes to add when creating a zimbra server object.
  </desc>
</attr>

<attr id="757" name="zimbraPrefIMYahooId" type="string" cardinality="single" optionalIn="account" flags="domainAdminModifiable" since="6.0.0_BETA1">
  <desc>last used yahoo id</desc>
</attr>

<attr id="758" name="zimbraContactRankingTableSize" type="integer" min="0" cardinality="single" optionalIn="account,cos" flags="accountInherited,domainAdminModifiable" since="6.0.0_BETA1">
  <defaultCOSValue>40</defaultCOSValue>
  <desc>
    Size of the contact ranking table.  Ranking table is used to keep track of
    most heavily used contacts in outgoing email.  Contacts in the ranking table
    are given the priority when generating the auto-complete contact list.
  </desc>
</attr>

<attr id="759" name="zimbraPrefSharedAddrBookAutoCompleteEnabled" type="boolean" cardinality="single" optionalIn="account,cos" flags="accountInherited,domainAdminModifiable" since="6.0.0_BETA1">
  <defaultCOSValue>FALSE</defaultCOSValue>
  <desc>whether end-user wants auto-complete from shared address books.</desc>
</attr>

<attr id="760" name="zimbraContactAutoCompleteEmailFields" type="string" max="64" cardinality="single" optionalIn="account,cos" flags="accountInherited,domainAdminModifiable" since="6.0.0_BETA1">
  <defaultCOSValue>email,email2,email3</defaultCOSValue>
  <desc>
    Comma separates list of attributes in contact object to search for
    email addresses when generating auto-complete contact list.  The
    same set of fields are used for GAL contacts as well because
    LDAP attributes for GAL objects are mapped to Contact compatible
    attributes via zimbraGalLdapAttrMap.
  </desc>
</attr>

<attr id="761" name="zimbraAdminConsoleUIComponents" type="string" cardinality="multi" optionalIn="account,distributionList" flags="accountInfo" since="6.0.0_BETA1">
  <desc>UI components available for the authed admin in admin console</desc>
</attr>

<attr id="762" name="zimbraIMService" type="enum" value="zimbra,yahoo" cardinality="single" optionalIn="account,cos" flags="accountInfo,accountInherited,domainAdminModifiable" since="6.0.0_BETA1">
  <defaultCOSValue>zimbra</defaultCOSValue>
  <desc>IM service</desc>
</attr>

<attr id="763" name="zimbraXMPPComponentClassName" type="string" cardinality="single" requiredIn="xmppComponent" since="6.0.0_BETA1">
  <desc>class name of the XMPP component</desc>
</attr>

<attr id="764" name="zimbraMailRedirectSetEnvelopeSender" type="boolean" cardinality="single" optionalIn="globalConfig,server" flags="serverInherited" since="6.0.0_BETA1">
  <globalConfigValue>TRUE</globalConfigValue>
  <desc>
    If TRUE, the envelope sender of a message redirected by mail filters will be set to the users address.  
    If FALSE, the envelope sender will be set to the From address of the redirected message.
  </desc>
</attr>
    
<attr id="765" name="zimbraPrefZimlets" type="string" cardinality="multi" optionalIn="account,cos" flags="domainAdminModifiable" since="6.0.0_BETA1">
  <desc>
      zimlets user wants to see in the UI
      note: zimlets available to a user is the union of account/cos attr zimbraZimletAvailableZimlets and domain attr zimbraZimletDomainAvailableZimlets
  </desc>
</attr>

<attr id="766" name="zimbraConstraint" type="string" cardinality="multi" optionalIn="globalConfig,cos" since="6.0.0_BETA1">
  <desc>
      attribute constraints
      TODO: fill all the constraints
  </desc>
</attr>

<attr id="767" name="zimbraDataSourcePop3PollingInterval" type="duration" min="0" cardinality="single" optionalIn="account,cos" callback="DataSourceCallback" flags="accountInfo,accountInherited,domainAdminModifiable" since="6.0.0_BETA1">
  <desc>
    The time interval between automated data imports for a Pop3 data source.
    If unset or 0, the data source will not be scheduled for automated polling.
  </desc>
</attr>

<attr id="768" name="zimbraDataSourceImapPollingInterval" type="duration" min="0" cardinality="single" optionalIn="account,cos" callback="DataSourceCallback" flags="accountInfo,accountInherited,domainAdminModifiable" since="6.0.0_BETA1">
  <desc>
    The time interval between automated data imports for an Imap data source.
    If unset or 0, the data source will not be scheduled for automated polling.
  </desc>
</attr>

<attr id="769" name="zimbraDataSourceLivePollingInterval" type="duration" min="0" cardinality="single" optionalIn="account,cos" callback="DataSourceCallback" flags="accountInfo,accountInherited,domainAdminModifiable" since="6.0.0_BETA1">
  <desc>
    The time interval between automated data imports for a Live data source.
    If unset or 0, the data source will not be scheduled for automated polling.
  </desc>
</attr>

<attr id="770" name="zimbraDataSourceRssPollingInterval" type="duration" min="0" cardinality="single" optionalIn="account,cos" callback="DataSourceCallback" flags="accountInfo,accountInherited,domainAdminModifiable" since="6.0.0_BETA1">
  <defaultCOSValue>12h</defaultCOSValue>
  <desc>
    The time interval between automated data imports for a Rss data source.
    If unset or 0, the data source will not be scheduled for automated polling.
  </desc>
</attr>

<attr id="771" name="zimbraPrefFolderColorEnabled" type="boolean" cardinality="single" optionalIn="account,cos" flags="accountInherited,domainAdminModifiable" since="6.0.0_BETA1">
  <defaultCOSValue>TRUE</defaultCOSValue>
  <desc>whether folder color is enabled</desc>
</attr>

<attr id="772" name="zimbraAdminConsoleLoginMessage" type="string" cardinality="multi" optionalIn="globalConfig,domain" flags="domainInherited" since="5.0.12">
  <desc>admin console login message</desc>
</attr>

<attr id="773" name="zimbraFeatureDiscardInFiltersEnabled" type="boolean" cardinality="single" optionalIn="account,cos" flags="accountInfo,accountInherited,domainAdminModifiable" since="6.0.0_BETA1">
  <defaultCOSValue>TRUE</defaultCOSValue>
  <desc>enable end-user mail discarding defined in mail filters features</desc>
</attr>

<attr id="774" name="zimbraAdminConsoleLDAPAuthEnabled" type="boolean" cardinality="single" optionalIn="globalConfig,domain" flags="domainInherited" since="5.0.12">
  <globalConfigValue>FALSE</globalConfigValue>
  <desc>whether configuring external LDAP auth is enabled in admin console</desc>
</attr>

<attr id="775" name="zimbraDomainAliasTargetId" type="string" max="256" cardinality="single" optionalIn="domain" since="5.0.12">
  <desc>zimbraId of domain alias target</desc>
</attr>

<attr id="776" name="zimbraConvertdURL" type="string" cardinality="single" optionalIn="globalConfig,server" flags="serverInherited" requiresRestart="mailbox" since="6.0.0_BETA1">
  <desc>convertd URL</desc>
</attr>

<attr id="777" name="zimbraChangePasswordURL" type="string" max="256" cardinality="single" optionalIn="globalConfig,domain" flags="domainInherited" since="5.0.12">
  <desc>change password URL</desc>
</attr>

<attr id="778" name="zimbraReverseProxyRouteLookupTimeoutCache" type="duration" cardinality="single" optionalIn="globalConfig,server" flags="serverInherited" requiresRestart="nginxproxy" since="5.0.12">
  <globalConfigValue>60s</globalConfigValue>
  <desc>Time interval (ms) given to mail route lookup handler to cache a failed response to route a previous lookup request (after this time elapses, Proxy retries this host)</desc>
</attr>

<attr id="779" name="zimbraReverseProxyUseExternalRoute" type="boolean" cardinality="single" optionalIn="account" flags="domainAdminModifiable" since="5.0.12">
  <desc>
      There is a deployment scenario for migrations where all of the customers users are pointed at the zimbra POP IMAP reverse proxy.  
      We then want their connections proxied back to the legacy system for for not-yet-non-migrated users.
      If this attribute is TRUE, reverse proxy lookup sevlet should check to see if zimbraExternal* is set on the domain.  If so it is used.  
      If not, lookup proceeds as usual.
  </desc>
</attr>

<attr id="780" name="zimbraExternalPop3Port" type="port" cardinality="single" optionalIn="account,domain" flags="domainAdminModifiable" since="5.0.12">
  <desc>external pop3 port</desc>
</attr>

<attr id="781" name="zimbraExternalPop3SSLPort" type="port" cardinality="single" optionalIn="account,domain" flags="domainAdminModifiable" since="5.0.12">
  <desc>external pop3 SSL port</desc>
</attr>

<attr id="782" name="zimbraExternalImapPort" type="port" cardinality="single" optionalIn="account,domain" flags="domainAdminModifiable" since="5.0.12">
  <desc>external imap port</desc>
</attr>

<attr id="783" name="zimbraExternalImapSSLPort" type="port" cardinality="single" optionalIn="account,domain" flags="domainAdminModifiable" since="5.0.12">
  <desc>external imap SSL port</desc>
</attr>

<attr id="784" name="zimbraExternalPop3Hostname" type="string" max="256" cardinality="single" optionalIn="account,domain" flags="domainAdminModifiable" since="5.0.12">
  <desc>external pop3 hostname</desc>
</attr>

<attr id="785" name="zimbraExternalPop3SSLHostname" type="string" max="256" cardinality="single" optionalIn="account,domain" flags="domainAdminModifiable" since="5.0.12">
  <desc>external pop3 SSL hostname</desc>
</attr>

<attr id="786" name="zimbraExternalImapHostname" type="string" max="256" cardinality="single" optionalIn="account,domain" flags="domainAdminModifiable" since="5.0.12">
  <desc>external imap hostname</desc>
</attr>

<attr id="787" name="zimbraExternalImapSSLHostname" type="string" max="256" cardinality="single" optionalIn="account,domain" flags="domainAdminModifiable" since="5.0.12">
  <desc>external imap SSL hostname</desc>
</attr>

<attr id="788" name="zimbraDataSourceCaldavPollingInterval" type="duration" min="0" cardinality="single" optionalIn="account,cos" callback="DataSourceCallback" flags="accountInfo,accountInherited,domainAdminModifiable" since="6.0.0_BETA1">
  <desc>
    The time interval between automated data imports for a Caldav data source.
    If unset or 0, the data source will not be scheduled for automated polling.
  </desc>
</attr>

<attr id="789" name="zimbraDataSourceYabPollingInterval" type="duration" min="0" cardinality="single" optionalIn="account,cos" callback="DataSourceCallback" flags="accountInfo,accountInherited,domainAdminModifiable" since="6.0.0_BETA1">
  <desc>
    The time interval between automated data imports for a Yahoo address book data source.
    If unset or 0, the data source will not be scheduled for automated polling.
  </desc>
</attr>

<attr id="790" name="zimbraCreateTimestamp" type="gentime" cardinality="single" immutable="1" optionalIn="account,alias,distributionList,cos,dataSource,domain,identity,globalConfig,server,signature,calendarResource,xmppComponent,zimletEntry" since="6.0.0_BETA1">
  <desc>time object was created</desc>
</attr>

<attr id="791" name="zimbraMailClearTextPasswordEnabled" type="boolean" cardinality="single" optionalIn="globalConfig,server" flags="serverInherited" since="6.0.0_BETA1">
  <globalConfigValue>TRUE</globalConfigValue>
  <desc>
    Whether to allow password sent to non-secured port when zimbraMailMode is mixed.
    If it set to TRUE the server will allow login with clear text AuthRequests and change password with clear text ChangePasswordRequest.
    If it set to FALSE the server will return an error if an attempt is made to ChangePasswordRequest or AuthRequest.  
  </desc>
</attr>

<attr id="792" name="zimbraStatThreadNamePrefix" type="string" cardinality="multi" optionalIn="globalConfig,server" flags="serverInherited" since="6.0.0_BETA1">
  <globalConfigValue>btpool</globalConfigValue>
  <globalConfigValue>pool</globalConfigValue>
  <globalConfigValue>LmtpServer</globalConfigValue>
  <globalConfigValue>ImapServer</globalConfigValue>
  <globalConfigValue>ImapSSLServer</globalConfigValue>
  <globalConfigValue>Pop3Server</globalConfigValue>
  <globalConfigValue>Pop3SSLServer</globalConfigValue>
  <globalConfigValue>ScheduledTask</globalConfigValue>
  <globalConfigValue>Timer</globalConfigValue>
  <globalConfigValue>AnonymousIoService</globalConfigValue>
  <globalConfigValue>CloudRoutingReaderThread</globalConfigValue>
  <globalConfigValue>GC</globalConfigValue>
  <globalConfigValue>SocketAcceptor</globalConfigValue>
  <globalConfigValue>Thread</globalConfigValue>
  <desc>
    Prefixes of thread names.  Each value is a column in
    threads.csv that tracks the number of threads whose
    name starts with the given prefix.
  </desc>
</attr>

<attr id="793" name="zimbraSmtpEnableTrace" type="boolean" cardinality="single" optionalIn="account,cos" flags="accountInfo,accountInherited,domainAdminModifiable" since="6.0.0_BETA1">
  <desc>Whether to enable smtp debug trace</desc>
</attr>

<attr id="794" name="zimbraCalendarCalDavUseDistinctAppointmentAndToDoCollection" type="boolean" cardinality="single" optionalIn="globalConfig" since="5.0.12">
  <globalConfigValue>FALSE</globalConfigValue>
  <desc>
    When set to TRUE, Calendar folders and Todo folders in Zimbra will be advertised as Calendar only and Todo only via CalDAV.  
    When set to FALSE, Calendar folders will be able to store both appointments and tasks, and Todo folders will not be advertised as CalDAV enabled.
  </desc>
</attr>

<attr id="795" name="zimbraMtaTlsSecurityLevel" type="enum" value="may,none" cardinality="single" optionalIn="globalConfig,server" flags="serverInherited" requiresRestart="mta" since="6.0.0_BETA1">
  <globalConfigValue>may</globalConfigValue>
  <desc>Value for postconf smtpd_tls_security_level</desc>
</attr>

<attr id="796" name="zimbraMtaSaslAuthEnable" type="boolean" cardinality="single" optionalIn="globalConfig,server" flags="serverInherited" requiresRestart="mta" since="6.0.0_BETA1">
  <globalConfigValue>TRUE</globalConfigValue>
  <desc>Value for postconf smtpd_sasl_auth_enable</desc>
</attr>

<attr id="797" name="zimbraReverseProxyConnectTimeout" type="duration" cardinality="single" optionalIn="globalConfig,server" flags="serverInherited" requiresRestart="nginxproxy" since="6.0.0_BETA1">
  <globalConfigValue>120000ms</globalConfigValue>
  <desc>Time interval after which NGINX mail proxy will disconnect while establishing an upstream IMAP/POP connection</desc>
</attr>

<attr id="798" name="zimbraMailWhitelistMaxNumEntries" type="integer" min="0" cardinality="single" optionalIn="account,cos" flags="accountInfo,accountInherited" since="6.0.0_BETA1">
  <defaultCOSValue>100</defaultCOSValue>
  <desc>
    Maximum number of entries for per user white list.
    This restricts the number of values that can be set on the amavisWhitelistSender attribute of an account.
    If set to 0, the per user white list feature is disabled.
  </desc>
</attr>

<attr id="799" name="zimbraMailBlacklistMaxNumEntries" type="integer" min="0" cardinality="single" optionalIn="account,cos" flags="accountInfo,accountInherited" since="6.0.0_BETA1">
  <defaultCOSValue>100</defaultCOSValue>
  <desc>
    Maximum number of entries for per user black list.
    This restricts the number of values that can be set on the amavisBlacklistSender attribute of an account.
    If set to 0, the per user white list feature is disabled.
  </desc>
</attr>

<attr id="800" name="zimbraSkinFavicon" type="string" max="256" cardinality="single" optionalIn="globalConfig,domain" flags="domainInherited,domainInfo,domainAdminModifiable" since="6.0.0_BETA1">
  <desc>favicon for chameleon skin for the domain</desc>
</attr>

<attr id="802" name="zimbraIsAdminGroup" type="boolean" cardinality="single" optionalIn="distributionList" since="6.0.0_BETA1" callback="AdminGroup">
  <desc>set to true for admin groups</desc>
</attr>

<attr id="803" name="zimbraAdminExtDisableUIUndeploy" type="boolean" cardinality="single" optionalIn="zimletEntry" since="6.0.0_BETA1">
  <desc>Zimlet Util will set this attribute based on the value in zimlet definition XML file</desc>
</attr>

<attr id="804" name="zimbraPrefReadingPaneLocation" type="enum" value="bottom,right,off" cardinality="single" optionalIn="account,cos" flags="accountInfo,accountInherited,domainAdminModifiable" since="6.0.0_BETA1">
  <defaultCOSValue>bottom</defaultCOSValue>
  <desc>where the message reading pane is displayed in list views</desc>
</attr>

<attr id="806" name="zimbraFeatureConfirmationPageEnabled" type="boolean" cardinality="single" optionalIn="account,cos" flags="accountInfo,accountInherited" since="6.0.0_BETA1">
  <defaultCOSValue>FALSE</defaultCOSValue>
  <desc>whether a confirmation page should be display after an operation is done in the UI</desc>
</attr>

<attr id="807" name="zimbraMailContentMaxSize" type="long" cardinality="single" optionalIn="globalConfig,server" flags="serverInherited" since="6.0.0_BETA1">
  <globalConfigValue>10240000</globalConfigValue>
  <desc>Maximum size in bytes for the &lt;content &gt; element in SOAP.  Mail content larger than this limit will be truncated.</desc>
</attr>

<attr id="808" name="zimbraCalResMaxNumConflictsAllowed" type="integer" min="0" cardinality="single" optionalIn="calendarResource" flags="domainAdminModifiable" since="5.0.14">
  <desc>Maximum number of conflicting instances allowed before declining schedule request for a recurring appointments; default 0 (means decline on any conflict)</desc>
</attr>

<attr id="809" name="zimbraCalResMaxPercentConflictsAllowed" type="integer" min="0" max="100" cardinality="single" optionalIn="calendarResource" flags="domainAdminModifiable" since="5.0.14">
  <desc>Maximum percent of conflicting instances allowed before declining schedule request for a recurring appointment; default 0 (means decline on any conflict)</desc>
</attr>

<attr id="810" name="zimbraDistributionListSendShareMessageToNewMembers" type="boolean" cardinality="single" optionalIn="distributionList" since="6.0.0_BETA1">
  <desc>
    Whether to send an email with all the shares of the group when a new member is added to the group.
    If not set, default is to send the email.
  </desc>
</attr>

<attr id="811" name="zimbraDistributionListSendShareMessageFromAddress" type="string" max="256" cardinality="single" optionalIn="distributionList" since="6.0.0_BETA1">
  <desc>
    Email address to put in from header for the share info email.
    If not set, email address of the authenticated admin account will be used. 
  </desc>
</attr>

<attr id="812" name="zimbraPrefMailToasterEnabled" type="boolean" cardinality="single" optionalIn="account,cos" flags="accountInherited,domainAdminModifiable" since="6.0.0_BETA1">
  <defaultCOSValue>FALSE</defaultCOSValue>
  <desc>whether to enable toaster notification for new mail</desc>
</attr>

<attr id="813" name="zimbraPrefCalendarToasterEnabled" type="boolean" cardinality="single" optionalIn="account,cos" flags="accountInherited,domainAdminModifiable" since="6.0.0_BETA1">
  <defaultCOSValue>FALSE</defaultCOSValue>
  <desc>whether to enable toaster notification for new mail</desc>
</attr>

<attr id="814" name="zimbraPrefIMToasterEnabled" type="boolean" cardinality="single" optionalIn="account,cos" flags="accountInherited,domainAdminModifiable" since="6.0.0_BETA1">
  <defaultCOSValue>FALSE</defaultCOSValue>
  <desc>whether to enable toaster notification for IM</desc>
</attr>

<attr id="815" name="zimbraCalendarCalDavSyncStart" type="duration" cardinality="single" optionalIn="account,cos" flags="accountInherited,domainAdminModifiable" since="5.0.14">
  <desc>
    zimbraCalendarCalDavSyncStart and zimbraCalendarCalDavSyncEnd limits the
    window of appointment data available via CalDAV.  for example when
    zimbraCalendarCalDavSyncStart is set to 30 days, and
    zimbraCalendarCalDavSyncEnd is set to 1 years, then the appointments between
    (now - 30 days) and (now + 1 year) will be available via CalDAV.  When they are
    unset all the appointments are available via CalDAV.
  </desc>
</attr>

<attr id="816" name="zimbraCalendarCalDavSyncEnd" type="duration" cardinality="single" optionalIn="account,cos" flags="accountInherited,domainAdminModifiable" since="5.0.14">
  <desc>see description of zimbraCalendarCalDavSyncStart</desc>
</attr>

<attr id="817" name="zimbraCalendarCalDavSharedFolderCacheDuration" type="duration" cardinality="single" optionalIn="account,cos" flags="accountInherited,domainAdminModifiable" since="5.0.14">
  <defaultCOSValue>1m</defaultCOSValue>
  <desc>CalDAV shared folder cache duration</desc>
</attr>

<attr id="818" name="zimbraPrefConversationOrder" type="enum" value="dateDesc,dateAsc" cardinality="single" optionalIn="account,cos" flags="accountInherited,domainAdminModifiable" since="6.0.0_BETA1">
  <defaultCOSValue>dateDesc</defaultCOSValue>
  <desc>order of messages displayed within a conversation</desc>
</attr>

<attr id="819" name="zimbraDataSourceCalendarPollingInterval" type="duration" min="0" cardinality="single" optionalIn="account,cos" callback="DataSourceCallback" flags="accountInfo,accountInherited,domainAdminModifiable" since="6.0.0_BETA1">
  <defaultCOSValue>12h</defaultCOSValue>
  <desc>
    The time interval between automated data imports for a remote calendar data source.
    If unset or 0, the data source will not be scheduled for automated polling.
  </desc>
</attr>

<attr id="820" name="zimbraCalendarCalDavClearTextPasswordEnabled" type="boolean" cardinality="single" optionalIn="globalConfig,server" flags="serverInherited" since="5.0.14">
  <globalConfigValue>TRUE</globalConfigValue>
  <desc>
    Whether to allow password sent to non-secured port from CalDAV clients.
    If it set to TRUE the server will allow access from CalDAV client to zimbraMailPort.
    If it set to FALSE the server will return an error if a request is made from CalDAV client to zimbraMailPort.  
  </desc>
</attr>

<attr id="821" name="zimbraFeatureReadReceiptsEnabled" type="boolean" cardinality="single" optionalIn="account,cos" flags="accountInfo,accountInherited" since="6.0.0_BETA1">
  <defaultCOSValue>TRUE</defaultCOSValue>
  <defaultCOSValueUpgrade>FALSE</defaultCOSValueUpgrade>
  <desc>whether the web UI shows UI elements related to read receipts</desc>
</attr>

<attr id="822" name="zimbraPrefMailSendReadReceipts" type="enum" value="always,never,prompt" cardinality="single" optionalIn="account,cos" flags="accountInherited,domainAdminModifiable" since="6.0.0_BETA1">
  <defaultCOSValue>never</defaultCOSValue>
  <desc>whether to send read receipt</desc>
</attr>

<attr id="823" name="zimbraPrefReadReceiptsToAddress" type="string" max="256" cardinality="single" optionalIn="account,identity,dataSource" flags="domainAdminModifiable" since="6.0.0_BETA1">
  <desc>
    address to put in reply-to header of read receipt messages, 
    if it is not set, then the compose identitys primary email address is used.
  </desc>
</attr>

<attr id="824" name="zimbraMailUncompressedCacheMaxFiles" type="integer" cardinality="single" optionalIn="globalConfig,server" flags="serverInherited" callback="ServerConfig" since="6.0.0_BETA1">
  <globalConfigValue>5000</globalConfigValue>
  <desc>max number of files in the uncompressed blob cache on disk</desc>
</attr>

<attr id="825" name="zimbraMailUncompressedCacheMaxBytes" type="long" cardinality="single" optionalIn="globalConfig,server" flags="serverInherited" callback="ServerConfig" since="6.0.0_BETA1">
  <globalConfigValue>1073741824</globalConfigValue>
  <desc>max number of bytes stored in the uncompressed blob cache on disk</desc>
</attr>

<attr id="826" name="zimbraDataSourceGalPollingInterval" type="duration" min="0" cardinality="single" optionalIn="account,cos" callback="DataSourceCallback" flags="accountInfo,accountInherited,domainAdminModifiable" since="6.0.0_BETA1">
  <desc>
    The time interval between automated data imports for a GAL data source.
    If unset or 0, the data source will not be scheduled for automated polling.
  </desc>
</attr>

<attr id="827" name="zimbraContactAutoCompleteMaxResults" type="integer" min="0" cardinality="single" optionalIn="account,cos" flags="accountInfo,accountInherited" since="6.0.0_BETA1">
  <defaultCOSValue>20</defaultCOSValue>
  <desc>maximum number of contact entries to return from an auto complete</desc>
</attr>

<attr id="828" name="zimbraGalLastSuccessfulSyncTimestamp"  type="gentime" cardinality="single" optionalIn="galDataSource" since="6.0.0_BETA1">
  <desc>the last time at which this GAL data source was successfully synced</desc>
</attr>

<attr id="829" name="zimbraGalLastFailedSyncTimestamp"  type="gentime" cardinality="single" optionalIn="galDataSource" since="6.0.0_BETA1">
  <desc>the last time at which a syncing attempt failed</desc>
</attr>

<attr id="830" name="zimbraGalStatus" type="enum" value="enabled,disabled" cardinality="single" requiredIn="galDataSource" since="6.0.0_BETA1">
  <desc>GAL data source status</desc>
</attr>

<attr id="831" name="zimbraGalAccountId"  type="id" cardinality="multi" optionalIn="domain" since="6.0.0_BETA1">
  <desc>zimbraId of GAL sync accounts</desc>
</attr>

<attr id="832" name="zimbraPrefCalendarApptVisibility" type="enum" value="public,private" cardinality="single" optionalIn="account,cos" flags="accountInherited,domainAdminModifiable" since="6.0.0_BETA1">
  <defaultCOSValue>public</defaultCOSValue>
  <desc>default visibility of the appointment when starting a new appointment in the UI</desc>
</attr>

<attr id="833" name="zimbraFeatureMobilePolicyEnabled" type="boolean" cardinality="single" optionalIn="account,cos" flags="accountInfo,accountInherited" since="6.0.0_BETA1">
  <defaultCOSValue>TRUE</defaultCOSValue>
  <defaultCOSValueUpgrade>FALSE</defaultCOSValueUpgrade>
  <desc>whether to enforce mobile policy</desc>
</attr>

<attr id="834" name="zimbraMobilePolicyAllowNonProvisionableDevices" type="boolean" cardinality="single" optionalIn="account,cos" flags="accountInherited" since="6.0.0_BETA1">
  <defaultCOSValue>TRUE</defaultCOSValue>
  <desc>
    whether to allow non-provisionable devices;
    ignored if zimbraFeatureMobilePolicyEnabled=FALSE
  </desc>
</attr>

<attr id="835" name="zimbraMobilePolicyAllowPartialProvisioning" type="boolean" cardinality="single" optionalIn="account,cos" flags="accountInherited" since="6.0.0_BETA1">
  <defaultCOSValue>TRUE</defaultCOSValue>
  <desc>
    whether to allow partial policy enforcement on device;
    ignored if zimbraFeatureMobilePolicyEnabled=FALSE
  </desc>
</attr>

<attr id="836" name="zimbraMobilePolicyRefreshInterval" type="integer" cardinality="single" optionalIn="account,cos" flags="accountInherited" since="6.0.0_BETA1">
  <defaultCOSValue>1440</defaultCOSValue>
  <desc>
    time interval in minutes before forcing device to refresh policy;
    ignored if zimbraFeatureMobilePolicyEnabled=FALSE
  </desc>
</attr>

<attr id="837" name="zimbraMobilePolicyDevicePasswordEnabled" type="boolean" cardinality="single" optionalIn="account,cos" flags="accountInherited" since="6.0.0_BETA1">
  <defaultCOSValue>TRUE</defaultCOSValue>
  <desc>
    whether to force pin on device;
    ignored if zimbraFeatureMobilePolicyEnabled=FALSE
  </desc>
</attr>

<attr id="838" name="zimbraMobilePolicyMinDevicePasswordLength" type="integer" cardinality="single" optionalIn="account,cos" flags="accountInherited" since="6.0.0_BETA1">
  <defaultCOSValue>4</defaultCOSValue>
  <desc>
    min length for device pin;
    ignored if zimbraFeatureMobilePolicyEnabled=FALSE or zimbraMobileDevicePasswordEnabled=FALSE
  </desc>
</attr>

<attr id="839" name="zimbraMobilePolicyAllowSimpleDevicePassword" type="boolean" cardinality="single" optionalIn="account,cos" flags="accountInherited" since="6.0.0_BETA1">
  <defaultCOSValue>FALSE</defaultCOSValue>
  <desc>
    whether to allow simple password;
    ignored if zimbraFeatureMobilePolicyEnabled=FALSE or zimbraMobileDevicePasswordEnabled=FALSE
  </desc>
</attr>

<attr id="840" name="zimbraMobilePolicyAlphanumericDevicePasswordRequired" type="boolean" cardinality="single" optionalIn="account,cos" flags="accountInherited" since="6.0.0_BETA1">
  <defaultCOSValue>FALSE</defaultCOSValue>
  <desc>
    whether to require alpha-numeric password as device pin;
    ignored if zimbraFeatureMobilePolicyEnabled=FALSE or zimbraMobileDevicePasswordEnabled=FALSE
  </desc>
</attr>

<attr id="841" name="zimbraMobilePolicyMinDevicePasswordComplexCharacters" type="integer" cardinality="single" optionalIn="account,cos" flags="accountInherited" since="6.0.0_BETA1">
  <defaultCOSValue>0</defaultCOSValue>
  <desc>
    least number of complex characters must be included in device pin;
    ignored if zimbraFeatureMobilePolicyEnabled=FALSE or zimbraMobileDevicePasswordEnabled=FALSE
  </desc>
</attr>

<attr id="842" name="zimbraMobilePolicyDevicePasswordExpiration" type="integer" cardinality="single" optionalIn="account,cos" flags="accountInherited" since="6.0.0_BETA1">
  <defaultCOSValue>0</defaultCOSValue>
  <desc>
    number of days before device pin must expire;
    ignored if zimbraFeatureMobilePolicyEnabled=FALSE or zimbraMobileDevicePasswordEnabled=FALSE
  </desc>
</attr>

<attr id="843" name="zimbraMobilePolicyDevicePasswordHistory" type="integer" cardinality="single" optionalIn="account,cos" flags="accountInherited" since="6.0.0_BETA1">
  <defaultCOSValue>8</defaultCOSValue>
  <desc>
    number of previously used password stored in history;
    ignored if zimbraFeatureMobilePolicyEnabled=FALSE or zimbraMobileDevicePasswordEnabled=FALSE or zimbraMobilePolicyDevicePasswordExpiration=0
  </desc>
</attr>

<attr id="844" name="zimbraMobilePolicyMaxInactivityTimeDeviceLock" type="integer" cardinality="single" optionalIn="account,cos" flags="accountInherited" since="6.0.0_BETA1">
  <defaultCOSValue>15</defaultCOSValue>
  <desc>
    max idle time in minutes before device is locked;
    ignored if zimbraFeatureMobilePolicyEnabled=FALSE or zimbraMobileDevicePasswordEnabled=FALSE
  </desc>
</attr>

<attr id="845" name="zimbraMobilePolicyMaxDevicePasswordFailedAttempts" type="integer" cardinality="single" optionalIn="account,cos" flags="accountInherited" since="6.0.0_BETA1">
  <defaultCOSValue>4</defaultCOSValue>
  <desc>
    number of consecutive incorrect pin input before device is wiped;
    ignored if zimbraFeatureMobilePolicyEnabled=FALSE or zimbraMobileDevicePasswordEnabled=FALSE
  </desc>
</attr>

<attr id="846" name="zimbraMobilePolicyPasswordRecoveryEnabled" type="boolean" cardinality="single" optionalIn="account,cos" flags="accountInherited" since="6.0.0_BETA1">
  <defaultCOSValue>TRUE</defaultCOSValue>
  <desc>
    support device pin recovery;
    ignored if zimbraFeatureMobilePolicyEnabled=FALSE or zimbraMobileDevicePasswordEnabled=FALSE
  </desc>
</attr>

<attr id="847" name="zimbraMobilePolicyDeviceEncryptionEnabled" type="boolean" cardinality="single" optionalIn="account,cos" flags="accountInherited" since="6.0.0_BETA1">
  <defaultCOSValue>TRUE</defaultCOSValue>
  <desc>
    require data encryption on device;
    ignored if zimbraFeatureMobilePolicyEnabled=FALSE
  </desc>
</attr>

<attr id="848" name="zimbraPrefCalendarAutoAddInvites" type="boolean" cardinality="single" optionalIn="account,cos" flags="accountInherited,domainAdminModifiable" since="6.0.0_BETA1">
  <defaultCOSValue>TRUE</defaultCOSValue>
  <desc>automatically add appointments when invited</desc>
</attr>

<attr id="849" name="zimbraPrefCalendarSendInviteDeniedAutoReply" type="boolean" cardinality="single" optionalIn="account,cos" flags="accountInherited,domainAdminModifiable" since="6.0.0_BETA1">
  <defaultCOSValue>FALSE</defaultCOSValue>
  <desc>if an invite is received from an organizer who does not have permission to invite this user to a meeting, send an auto-decline reply</desc>
</attr>

<attr id="850" name="zimbraGalType" type="enum" value="zimbra,ldap" cardinality="single" requiredIn="galDataSource" since="6.0.0_BETA1">
  <desc>type of this GAl data source.  zimbra - zimbra internal GAL.  ldap   - external LDAP GAL.</desc>
</attr>

<attr id="851" name="zimbraPrefCalendarForwardInvitesTo" type="string" cardinality="multi" optionalIn="account" flags="domainAdminModifiable" since="6.0.0_BETA1">
  <desc>Forward a copy of calendar invites received to these users.</desc>
</attr>

<attr id="852" name="zimbraIsDelegatedAdminAccount" type="boolean" cardinality="single" optionalIn="account" flags="accountInfo" since="6.0.0_BETA1">
  <desc>set to true for delegated admin accounts</desc>
</attr>

<!-- 
   ===============================================================================
   bug 32811: we need to skip oid 990 and 991, the next oid should start at 1000.
              Please talk to phoebe if you have any question.
   ===============================================================================
 -->

<attr id="1002" name="zimbraMailUseDirectBuffers" type="boolean" cardinality="single" optionalIn="globalConfig,server" flags="serverInherited" requiresRestart="mailbox" since="6.0.0_BETA2">
  <globalConfigValue>FALSE</globalConfigValue>
  <desc>
    Used to control whether Java NIO direct buffers are used. 
    Value is propagated to Jetty configuration.  In the future, other NIO pieces
    (IMAP/POP/LMTP) will also honor this.
  </desc>
</attr>

<attr id="1003" name="zimbraBackupSkipSearchIndex" type="boolean" cardinality="single" optionalIn="globalConfig,server" flags="serverInherited" since="6.0.0_BETA2">
  <globalConfigValue>FALSE</globalConfigValue>
  <desc>if true, do not backup search index during a full backup</desc>
</attr>

<attr id="1004" name="zimbraBackupSkipBlobs" type="boolean" cardinality="single" optionalIn="globalConfig,server" flags="serverInherited" since="6.0.0_BETA2">
  <globalConfigValue>FALSE</globalConfigValue>
  <desc>if true, do not backup blobs (HSM or not) during a full backup</desc>
</attr>

<attr id="1005" name="zimbraBackupSkipHsmBlobs" type="boolean" cardinality="single" optionalIn="globalConfig,server" flags="serverInherited" since="6.0.0_BETA2">
  <globalConfigValue>FALSE</globalConfigValue>
  <desc>if true, do not backup blobs on secondary (HSM) volumes during a full backup</desc>
</attr>

<attr id="1006" name="zimbraMailboxMoveSkipSearchIndex" type="boolean" cardinality="single" optionalIn="globalConfig,server" flags="serverInherited" since="6.0.0_BETA2">
  <globalConfigValue>FALSE</globalConfigValue>
  <desc>if true, exclude search index from mailbox move</desc>
</attr>

<attr id="1007" name="zimbraMailboxMoveSkipBlobs" type="boolean" cardinality="single" optionalIn="globalConfig,server" flags="serverInherited" since="6.0.0_BETA2">
  <globalConfigValue>FALSE</globalConfigValue>
  <desc>if true, exclude blobs (HSM or not) from mailbox move</desc>
</attr>

<attr id="1008" name="zimbraMailboxMoveSkipHsmBlobs" type="boolean" cardinality="single" optionalIn="globalConfig,server" flags="serverInherited" since="6.0.0_BETA2">
  <globalConfigValue>FALSE</globalConfigValue>
  <desc>if true, exclude blobs on secondary (HSM) volumes from mailbox move</desc>
</attr>

<attr id="1009" name="zimbraRedoLogCrashRecoveryLookbackSec" type="integer" min="0" cardinality="single" optionalIn="globalConfig,server" flags="serverInherited" requiresRestart="mailbox" since="6.0.0_BETA2">
  <globalConfigValue>10</globalConfigValue>
  <desc>how many seconds worth of committed redo ops to re-execute during crash recovery; related to mysql parameter innodb_flush_log_at_trx_commit=0</desc>
</attr>

<attr id="1010" name="zimbraPrefConvReadingPaneLocation" type="enum" value="bottom,right,off" cardinality="single" optionalIn="account,cos" flags="accountInfo,accountInherited,domainAdminModifiable" since="6.0.0_BETA2">
  <defaultCOSValue>bottom</defaultCOSValue>
  <desc>where the message reading pane is displayed in conv view</desc>
</attr>

<attr id="1011" name="zimbraMaxMailItemsPerPage" type="integer" cardinality="single" optionalIn="account,cos" flags="accountInfo,accountInherited,domainAdminModifiable" since="6.0.0_BETA2">
  <defaultCOSValue>100</defaultCOSValue>
  <desc>
      max number of messages/conversations per page, 
      Web client (not server) verifies that zimbraPrefMailItemsPerPage should not exceed this attribute.
  </desc>
</attr>

<attr id="1012" name="zimbraMaxContactsPerPage" type="integer" cardinality="single" optionalIn="account,cos" flags="accountInfo,accountInherited,domainAdminModifiable" since="6.0.0_BETA2">
  <defaultCOSValue>100</defaultCOSValue>
  <desc>
      max number of contacts per page, 
      Web client (not server) verifies that zimbraPrefContactsPerPage should not exceed this attribute.
  </desc>
</attr>

<attr id="1013" name="zimbraMaxVoiceItemsPerPage" type="integer" cardinality="single" optionalIn="account,cos" flags="accountInfo,accountInherited,domainAdminModifiable" since="6.0.0_BETA2">
  <defaultCOSValue>100</defaultCOSValue>
  <desc>
      max number of voice items per page, 
      Web client (not server) verifies that zimbraPrefVoiceItemsPerPage should not exceed this attribute.
  </desc>
</attr>

<attr id="1014" name="zimbraMemcachedClientServerList" type="string" cardinality="multi" optionalIn="globalConfig,server" flags="serverInherited" since="5.0.17">
  <desc>list of host:port for memcached servers; set to empty value to disable the use of memcached</desc>
</attr>

<attr id="1015" name="zimbraMemcachedClientBinaryProtocolEnabled" type="boolean" cardinality="single" optionalIn="globalConfig,server" flags="serverInherited" since="5.0.17">
  <globalConfigValue>FALSE</globalConfigValue>
  <desc>if true, use binary protocol of memcached; if false, use ascii protocol</desc>
</attr>

<attr id="1016" name="zimbraMemcachedClientHashAlgorithm" type="string" cardinality="single" optionalIn="globalConfig,server" flags="serverInherited" since="5.0.17">
  <globalConfigValue>KETAMA_HASH</globalConfigValue>
  <desc>memcached hash algorithm</desc>
</attr>

<attr id="1017" name="zimbraMemcachedClientExpirySeconds" type="integer" min="0" max="2592000" cardinality="single" optionalIn="globalConfig,server" flags="serverInherited" since="5.0.17">
  <globalConfigValue>86400</globalConfigValue>
  <desc>default expiration time in seconds for memcached values; default is 1 day</desc>
</attr>

<attr id="1018" name="zimbraMemcachedClientTimeoutMillis" type="integer" min="0" cardinality="single" optionalIn="globalConfig,server" flags="serverInherited" since="5.0.17">
  <globalConfigValue>10000</globalConfigValue>
  <desc>default timeout in milliseconds for async memcached operations</desc>
</attr>

<attr id="1019" name="zimbraGalSyncTimestampFormat" type="string" max="256" cardinality="single" optionalIn="globalConfig,domain,galDataSource" flags="domainInherited" since="6.0.0_BETA2">
  <globalConfigValue>yyyyMMddHHmmss'Z'</globalConfigValue>
  <desc>LDAP generalized time format for external GAL sync</desc>
</attr>

<attr id="1020" name="zimbraRedoLogRolloverMinFileAge" type="integer" min="0" cardinality="single" optionalIn="globalConfig,server" flags="serverInherited" requiresRestart="mailbox" since="5.0.17">
  <globalConfigValue>60</globalConfigValue>
  <desc>minimum age in minutes for redo.log file before it becomes eligible for rollover based on size</desc>
</attr>

<attr id="1021" name="zimbraRedoLogRolloverHardMaxFileSizeKB" type="integer" min="0" cardinality="single" optionalIn="globalConfig,server" flags="serverInherited" requiresRestart="mailbox" since="5.0.17">
  <globalConfigValue>4194304</globalConfigValue>
  <desc>redo.log file rolls over when it goes over this size, even if it does not meet the minimum file age requirement</desc>
</attr>

<<<<<<< HEAD
<attr id="1022" name="zimbraPrefCalendarShowPastDueReminders" type="boolean" cardinality="single" optionalIn="account,cos" flags="accountInherited,domainAdminModifiable" since="6.0.0_BETA2">
  <defaultCOSValue>TRUE</defaultCOSValue>
  <desc>whether to pop-up reminder for past due appointments in the UI</desc>
</attr>

<attr id="1023" name="zimbraContactRankingTableRefreshInterval" type="duration" cardinality="single" optionalIn="globalConfig,server" flags="serverInherited" since="6.0.0_BETA2">
  <globalConfigValue>7d</globalConfigValue>
  <desc>How often do we refresh contact ranking table from address book and GAL to get friendly name for the email address.  Use 0 to disable the refresh.</desc>
</attr>

<attr id="1024" name="zimbraHsmPolicy" type="string" cardinality="multi" optionalIn="globalConfig,server" flags="serverInherited" since="6.0.0_BETA2">
  <globalConfigValue>message,document:before:-30days</globalConfigValue>
  <desc>
    The policy that determines which mail items get moved to secondary storage during
    HSM.  Each value specifies a comma-separated list of item types and the search
    query used to select items to move.  See the spec for &lt;SearchRequest&gt; for the
    complete list of item types and query.txt for the search query spec.</desc>
</attr>

<attr id="1025" name="zimbraMailTrustedIP" type="string" cardinality="multi" optionalIn="globalConfig,server" flags="serverInherited" since="6.0.0_BETA2">
  <desc>
    In our web app, AJAX and std html client, we have support for adding the HTTP
    client s IP address as X-Originating-IP in an outbound message.  We also use
    the HTTP client s IP address in our logging.  
    
    In the case of standard client making connections to the SOAP layer, the JSP layer 
    tells the SOAP layer in a http header  what the remote HTTP client s address is. 
    In the case where nginx or some other proxy layer is fronting our webapps, the proxy 
    tells the SOAP/JSP layers in a http header  what the real HTTP client s address is. 
    
    Our SOAP/JSP layers will trust the client/proxy only if the IP address of the client/proxy 
    is one of the IPs listed in this attribute.
  </desc>
</attr>


=======
<attr id="1026" name="zimbraFreebusyPropagationRetryInterval" type="duration" cardinality="single" optionalIn="globalConfig,server" flags="serverInherited" since="5.0.17">
  <globalConfigValue>1m</globalConfigValue>
  <desc>
      The interval to wait when the server encounters problems while 
      propagating Zimbra users free/busy information to external
      provider such as Exchange.
  </desc>
</attr>

>>>>>>> 223ffec9
</attrs><|MERGE_RESOLUTION|>--- conflicted
+++ resolved
@@ -4477,7 +4477,6 @@
   <desc>redo.log file rolls over when it goes over this size, even if it does not meet the minimum file age requirement</desc>
 </attr>
 
-<<<<<<< HEAD
 <attr id="1022" name="zimbraPrefCalendarShowPastDueReminders" type="boolean" cardinality="single" optionalIn="account,cos" flags="accountInherited,domainAdminModifiable" since="6.0.0_BETA2">
   <defaultCOSValue>TRUE</defaultCOSValue>
   <desc>whether to pop-up reminder for past due appointments in the UI</desc>
@@ -4513,8 +4512,6 @@
   </desc>
 </attr>
 
-
-=======
 <attr id="1026" name="zimbraFreebusyPropagationRetryInterval" type="duration" cardinality="single" optionalIn="globalConfig,server" flags="serverInherited" since="5.0.17">
   <globalConfigValue>1m</globalConfigValue>
   <desc>
@@ -4524,5 +4521,4 @@
   </desc>
 </attr>
 
->>>>>>> 223ffec9
 </attrs>