--- conflicted
+++ resolved
@@ -5271,7 +5271,6 @@
   <desc>Maximum number of concurrent GAL sync requests allowed on the system / domain.</desc>
 </attr>
 
-<<<<<<< HEAD
 <attr id="1155" name="zimbraPop3MaxConnections" type="integer" cardinality="single" optionalIn="globalConfig,server" flags="serverInherited" requiresRestart="mailbox" since="8.0.0">
   <globalConfigValue>200</globalConfigValue>
   <desc>Maximum number of concurrent POP3 connections allowed. New connections exceeding this limit are rejected.</desc>
@@ -5392,12 +5391,10 @@
   <desc>show just the display name of email addresses in the message header area and compose pane</desc>
 </attr>
 
-
-=======
 <attr id="1174" name="zimbraFreebusyExchangeServerType" type="enum" value="webdav,ews" cardinality="single" optionalIn="globalConfig,domain" flags="domainInherited,domainAdminModifiable" since="6.0.11">
   <globalConfigValue>webdav</globalConfigValue>
   <desc>Can be set to either webdav for Exchange 2007 or older, or ews for 2010 and newer</desc>
 </attr>
->>>>>>> 1fdcfe3b
+
 
 </attrs>
