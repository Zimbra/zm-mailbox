<?xml version="1.0" encoding="UTF-8"?>

<attrs group="ZimbraAttrType" groupid="1">


<!--

This config file is used by the AttributeManager class for multiple
purposes:

  1) check the validity of attributes. value types, as well as whether
     or not a value can be modified. AttributeManager is invoked when
     entries are created/modified.

  2) perform callbacks when certain attributes changes

  3) used by the Zimbra build system to generate LDAP schema and
     default value LDIFs

Please do not modify the attribute files unless you are doing it in
the code tree before the product is released.  Modifying attrs has
serious implications for upgrades.

Zimbra devs - things to keep in mind when adding new attributes:

 1) Always add the new attribute at the end of the list, adding one to
    the highest attr id (the one that corresponds to the OID) number
    in use.  Do not sort by name - it will break OID allocation.

 2) When defining new attributes, try and use descriptive names. The
    name should *always* start with zimbra*.  When defining
    multiple-attributes use a standard prefix for all related
    attributes. For example, if you are defining multiple attrs all
    related to the blob store, then prefix them all with zimbraBlob*.

 3) Never change/re-use numbers after the product released.

 4) Prefix attrs that are user-settable prefs with zimbraPref*.

Here is the syntax for declaring attributes:

TODO - add support for multi-line values in globalConfigValue and defaultCOSValue

<attr name="{name}"
      [immutable="*0|1"]
      [type="{type-of-attr}"]
      [value="..."]
      [max="..."]
      [min="..."]
      [callback="..." ]
      [id="{oid-integer}"
       cardinality="single|multi"
       requiredIn="{class-names-comma-separated}"
       optionalIn="{class-names-comma-separated}"
       [flags="{flag-names-comma-separated}"]
       [requiresRestart="{comma-separated-server-types}"]
       [deprecatedSince="{version}"]
       [since="{version}"]]>
   <desc>Documentation</desc>
   [<deprecateDesc>Documentation for how the attribute was deprecated</deprecateDesc>]
   [<globalConfigValue>{initial-value-in-global-config}</globalConfigValue>]*
   [<globalConfigValueUpgrade>{initial-value-in-global-config-for-upgrades}</globalConfigValueUpgrade>]*
   [<defaultCOSValue>{initial-value-in-default-cos}</defaultCOSValue>]*
   [<defaultCOSValueUpgrade>{initial-value-in-existing-cos-for-upgrades}</defaultCOSValueUpgrade>]*
  
</attr>

  name: name of attribute

  immutable: 1 means attribute can never be changed directly by
             end-user actions. i.e., it is an attribute that is
             maintained by the server and shouldn't be changed by
             SOAP/command-line/APIs. The Entry.modifyAttrs(attrs,
             checkImmutable) call should be used with checkImmutable
             set to true for all data obtained outside the server.

  type:
    boolean.....TRUE|FALSE
    binary......binary data    
    duration....^\d+([hmsd]|ms)?$.  If ([hmsd]|ms) is not specified, the default
                is seconds.
    gentime.....time expressed as \d{14}[zZ]
    enum........value attr is comma-separated list of valid values
    email.......valid email address. must have a "@" and no personal
                part.
    emailp......valid email address. must have a "@" and personal part
                is optional.
    cs_emailp...comma-separated valid email addresses . each address must have a "@" 
                and personal part is optional.
    id..........^[0-9a-fA-F]{8}-[0-9a-fA-F]{4}-[0-9a-fA-F]{4}-[0-9a-fA-F]{4}-[0-9a-fA-F]{12}$
    integer.....32 bit signed, min/max checked
    port........0-65535
    regex.......value attr is a regular expression. Should explicitly
                add ^ to front and $ at the end
    string......currently just checks max length if specified
    astring.....IA5 string (almost ascii)
    cstring.....case sensitive string
    ostring.....octet string defined in LDAP

  value: used with enum and regex

  min: min value for integers. defaults to Integer.MIN_VALUE

  max: max value for integers, max length for strings/email. defaults
       to Integer.MAX_VALUE

  callback: class name of AttributeCallback object to invoke on
            changes to attribute. If package is not specified,
            defaults to "com.zimbra.cs.account.callback".

  id: the integer OID of this attribute if it is a Zimbra defined
      attribute.

  cardinality: whether this is a multi-value attribute or not

  requiredIn:
  optionalIn: whether this is a required attribute or not.  A
              comma-separated list containing some combination of:
              mailRecipient, account, alias, distributionList, cos,
              globalConfig, domain, securityGroup, server, mimeEntry,
              objectEntry, zimletEntry, calendarResource;
              attribute

  flags:
    accountInfo............returned as part of the GetInfo call
    domainInfo.............returned as part of the GetDomainInfo call
    domainAdminModifiable..modifiable by a domain admin
    accountInherited.......if not set on account, inherit from COS
    domainInherited........if not set on domain, inherit from global config
    serverInherited........if not set on server, inherit from global config
    accountCosDomainInherited...if not set on account, inherit from COS,
                                if not set on COS, inherit from domain
    idn....................can contain Internationalized Domain Names (IDN). 
                           For attributes that are either:
	                           - of type email or emailp or cs_emailp, or
	                           - has idn flag
                           server will convert the values to unicode in utf8
                           encoding in SOAP responses.

  requiresRestart: server(s) need be to restarted after changing this attribute.
                   values are comma-separated if more than one servers need to be restarted.
                   valid servers:
                        all
                        antivirus
                        antispam
                        archiving
                        convertd
                        mta
                        mailbox
                        logger
                        snmp
                        ldap
                        spell
                        memcached
                        nginxproxy
                        stats;
   
  deprecatedSince:
  	version since which the attribute had been deprecated.  Deprecated
  	attributes are still generated into the schema.  This flag is only for
  	documentation purpose so when someone (Zimbra employee or customer)
    looks at zimbra-attrs.xml or zimbra.schema they know those attributes
    are no longer used.
    
  since:
    Version since which the attribute had been introduced.
    For attributes that don't have "since" declared, it is assumed the attribute 
    was introduced since the very beginning.
    Required after(inclusive) oid 525.

  Element deprecateDesc:
    Documentation for how the attribute was deprecated. e.g. attributes and
    mechanisms that are replacing the deprecated attribute.  Required if
    deprecatedSince is present.  Cannot be present if deprecatedSince is not
    present.
    
    
-->

<attr name="c" type="string" optionalIn="account" flags="domainAdminModifiable">
    <desc>RFC2256: ISO-3166 country 2-letter code</desc>
</attr>

<attr name="co" type="string" optionalIn="account" flags="domainAdminModifiable">
    <desc>RFC1274: friendly country name</desc>
</attr>

<attr name="company" type="string" optionalIn="account" flags="domainAdminModifiable">
    <desc>From Microsoft Schema</desc>
</attr>

<attr name="cn" type="string" optionalIn="account,alias,distributionList" requiredIn="cos,server,mimeEntry,objectEntry,timeZone,zimletEntry,xmppComponent,aclTarget" flags="domainAdminModifiable,accountInfo">
    <desc>RFC2256: common name(s) for which the entity is known by</desc>
</attr>

<attr name="description" type="string" cardinality="multi" optionalIn="account,distributionList,cos,domain,server,mimeEntry,objectEntry,aclTarget,globalConfig,zimletEntry" flags="domainAdminModifiable">
    <desc>RFC2256: descriptive information</desc>
</attr>

<attr name="destinationIndicator" type="string" optionalIn="account" flags="domainAdminModifiable">
    <desc>RFC2256: destination indicator</desc>
</attr>

<attr name="displayName" type="string" optionalIn="account,distributionList" requiredIn="calendarResource" flags="accountInfo,domainAdminModifiable" callback="DisplayName">
    <desc>RFC2798: preferred name to be used when displaying entries</desc>
</attr>

<attr name="facsimileTelephoneNumber" type="string" optionalIn="account" flags="domainAdminModifiable">
    <desc>RFC2256: Facsimile (Fax) Telephone Number</desc>
</attr>

<attr name="gn" type="string" optionalIn="account" flags="domainAdminModifiable">
    <desc>RFC2256: first name(s) for which the entity is known by</desc>
</attr>

<attr name="givenName" type="string" optionalIn="account" flags="domainAdminModifiable">
    <desc>RFC2256: first name(s) for which the entity is known by</desc>
</attr>

<attr name="homePhone" type="string" optionalIn="account" flags="domainAdminModifiable">
    <desc>RFC1274: home telephone number</desc>
</attr>

<attr name="initials" type="string" optionalIn="account" flags="domainAdminModifiable">
    <desc>RFC2256: initials of some or all of names, but not the surname(s).</desc>
</attr>

<attr name="internationaliSDNNumber" type="string" optionalIn="account" flags="domainAdminModifiable">
    <desc>RFC2256: international ISDN number</desc>
</attr>

<attr name="l" type="string" optionalIn="account" flags="domainAdminModifiable">
    <desc>RFC2256: locality which this object resides in</desc>
</attr>

<attr name="mail" type="string" immutable="1" optionalIn="account,distributionList" flags="idn">
    <desc>RFC1274: RFC822 Mailbox</desc>
</attr>

<attr name="mobile" type="string" optionalIn="account" flags="domainAdminModifiable">
    <desc>RFC1274: mobile telephone number</desc>
</attr>

<attr name="objectClass" type="string">
    <desc>RFC2256: object classes of the entity</desc>
</attr>

<attr name="o" type="string" optionalIn="account" flags="domainAdminModifiable">
    <desc>RFC2256: organization this object belongs to</desc>
</attr>

<attr name="ou" type="string" optionalIn="account" flags="domainAdminModifiable">
    <desc>RFC2256: organizational unit this object belongs to</desc>
</attr>

<attr name="pager" type="string" optionalIn="account" flags="domainAdminModifiable">
    <desc>RFC1274: pager telephone number</desc>
</attr>

<attr name="physicalDeliveryOfficeName" type="string" optionalIn="account" flags="domainAdminModifiable">
    <desc>'RFC2256: Physical Delivery Office Name</desc>
</attr>

<attr name="postOfficeBox" type="string" optionalIn="account" flags="domainAdminModifiable">
    <desc>RFC2256: Post Office Box</desc>
</attr>

<attr name="postalAddress" type="string" optionalIn="account" flags="domainAdminModifiable">
    <desc>RFC2256: postal address</desc>
</attr>

<attr name="postalCode" type="string" optionalIn="account" flags="domainAdminModifiable">
    <desc>RFC2256: postal code</desc>
</attr>

<attr name="preferredDeliveryMethod" type="string" optionalIn="account" flags="domainAdminModifiable">
    <desc>RFC2256: preferred delivery method</desc>
</attr>

<attr name="registeredAddress" type="string" optionalIn="account" flags="domainAdminModifiable">
    <desc>RFC2256: registered postal address</desc>
</attr>

<attr name="sn" type="string" optionalIn="account" flags="domainAdminModifiable">
    <desc>RFC2256: last (family) name(s) for which the entity is known by</desc>
</attr>

<attr name="st" type="string" optionalIn="account" flags="domainAdminModifiable">
    <desc>RFC2256: state or province which this object resides in</desc>
</attr>

<attr name="street" type="string" optionalIn="account" flags="domainAdminModifiable">
    <desc>RFC2256: street address of this object</desc>
</attr>

<attr name="streetAddress" type="string" optionalIn="account" flags="domainAdminModifiable">
    <desc>RFC2256: street address of this object</desc>
</attr>

<attr name="telephoneNumber" type="string" optionalIn="account" flags="domainAdminModifiable">
    <desc>RFC2256: Telephone Number</desc>
</attr>

<attr name="teletexTerminalIdentifier" type="string" optionalIn="account" flags="domainAdminModifiable">
    <desc>RFC2256: Teletex Terminal Identifier</desc>
</attr>

<attr name="telexNumber" type="string" optionalIn="account" flags="domainAdminModifiable">
    <desc>RFC2256: Telex Number</desc>
</attr>

<attr name="title" type="string" optionalIn="account" flags="domainAdminModifiable">
    <desc>RFC2256: title associated with the entity</desc>
</attr>

<attr name="uid" type="string" immutable="1" optionalIn="alias" requiredIn="account,distributionList" flags="accountInfo">
    <desc>RFC1274: user identifier</desc>
</attr>

<attr name="userCertificate" type="certificate" cardinality="multi" optionalIn="account">
    <desc>RFC2256: X.509 user certificate</desc>
</attr>

<attr name="userPassword" type="string" optionalIn="account">
    <desc>RFC2256/2307: password of user. Stored encoded as SSHA (salted-SHA1)</desc>
</attr>

<attr name="userSMIMECertificate" type="binary" cardinality="multi" optionalIn="account">
    <desc>RFC2798: PKCS#7 SignedData used to support S/MIME</desc>
</attr>

<attr name="x121Address" type="string" optionalIn="account" flags="domainAdminModifiable">
    <desc>RFC2256: X.121 Address</desc>
</attr>


<attr id="1" name="zimbraId" type="id" immutable="1" cardinality="single" requiredIn="account,alias,distributionList,cos,domain,server,calendarResource,xmppComponent,group" flags="accountInfo">
  <desc>Zimbra Systems Unique ID</desc>
</attr>

<attr id="2" name="zimbraAccountStatus" type="enum" value="active,maintenance,locked,closed,lockout,pending" callback="AccountStatus" cardinality="single" requiredIn="account" flags="domainAdminModifiable">
  <desc>account status</desc>
</attr>

<attr id="3" name="zimbraMailAddress" type="email" max="256" immutable="1" cardinality="multi" optionalIn="mailRecipient">
  <desc>RFC822 email address of this recipient for accepting mail</desc>
</attr>

<attr id="4" name="zimbraMailHost" type="astring" max="256" callback="MailHost" cardinality="single" optionalIn="mailRecipient">
  <desc>the server hosting the account's mailbox</desc>
</attr>

<!--
    In and prior to 5.0.*, zimbraHsmAge is special. We set parentOid to keep the same OID it had before: 1.3.6.1.4.1.19348.2.4.20
    Since 5.5, we use an oid in the normal range, see bug 8945.
 -->
<attr id="8" name="zimbraHsmAge" type="duration" cardinality="single" optionalIn="globalConfig,server" flags="serverInherited" deprecatedSince="6.0.0_BETA2">
  <globalConfigValue>30d</globalConfigValue>
  <desc>Minimum age of mail items whose filesystem data will be moved to secondary storage.</desc>
  <deprecateDesc>deprecated in favor for zimbraHsmPolicy</deprecateDesc>
</attr>

<attr id="9" name="zimbraNotes" type="string" max="1024" cardinality="single" optionalIn="account,distributionList,cos,domain,server" flags="domainAdminModifiable">
  <desc>administrative notes</desc>
</attr>

<attr id="11" name="zimbraMemberOf" type="id" cardinality="multi" optionalIn="account,securityGroup" deprecatedSince="3.2.0">
  <desc>for group membership, included with person object</desc>
  <deprecateDesc>greatly simplify dl/group model</deprecateDesc>
</attr>

<attr id="12" name="zimbraMailForwardingAddress" type="email" max="256" cardinality="multi" optionalIn="mailRecipient" flags="accountInfo,domainAdminModifiable">
  <desc>RFC822 forwarding address for an account</desc>
</attr>

<attr id="13" name="zimbraMailDeliveryAddress" type="email" max="256" immutable="1" cardinality="multi" optionalIn="mailRecipient">
  <desc>RFC822 email address of this recipient for local delivery</desc>
</attr>

<attr id="14" name="zimbraCOSId" type="id" cardinality="single" optionalIn="account" callback="CosId"> <!-- should we set type to cosID and check for valid COS id? -->
  <desc>COS zimbraID</desc>
</attr>

<attr id="15" name="zimbraMailStatus" type="enum" value="enabled,disabled" cardinality="single" optionalIn="mailRecipient,group" flags="domainAdminModifiable">
  <desc>mail delivery status (enabled/disabled)</desc>
</attr>

<attr id="16" name="zimbraMailQuota" type="long" cardinality="single" optionalIn="account,cos" flags="accountInfo,accountInherited,domainAdminModifiable">
  <defaultCOSValue>0</defaultCOSValue>
  <desc>mail quota in bytes</desc>
</attr>

<attr id="17" name="zimbraPrefMailSignature" type="string" cardinality="single" optionalIn="account,identity,signature" flags="domainAdminModifiable" callback="MailSignature">
  <desc>mail text signature (deprecatedSince 5.0 in identity)</desc>
</attr>

<attr id="18" name="zimbraPrefMailSignatureEnabled" type="boolean" cardinality="single" optionalIn="account,identity" flags="domainAdminModifiable">
  <desc>mail signature enabled (deprecatedSince 5.0 in identity)</desc>
</attr>

<attr id="19" name="zimbraDomainName" type="string" max="256" immutable="1" cardinality="single" requiredIn="domain" flags="idn">
  <desc>name of the domain</desc>
</attr>

<attr id="20" name="zimbraMailAlias" type="email" max="256" immutable="1" cardinality="multi" optionalIn="mailRecipient,group" flags="accountInfo">
  <desc>RFC822 email address of this recipient for accepting mail</desc>
</attr>

<attr id="21" name="zimbraCOSInheritedAttr" type="string" max="1024" cardinality="multi" optionalIn="globalConfig" deprecatedSince="5.0">
  <desc>zimbraCOS attrs that get inherited in a zimbraAccount</desc>
  <deprecateDesc>deprecated in favor of the accountInherited flag</deprecateDesc>
</attr>

<attr id="22" name="zimbraPrefSaveToSent" type="boolean" cardinality="single" optionalIn="account,cos,identity" flags="accountInherited,domainAdminModifiable">
  <defaultCOSValue>TRUE</defaultCOSValue>
  <desc>whether or not to save outgoing mail (deprecatedSince 5.0 in identity)</desc>
</attr>

<attr id="23" name="zimbraLmtpAdvertisedName" type="string" max="128" cardinality="single" optionalIn="server" requiresRestart="mailbox">
  <desc>name to use in greeting and sign-off; if empty, uses hostname</desc>
</attr>

<attr id="24" name="zimbraLmtpBindPort" type="port" cardinality="single" optionalIn="globalConfig,server" flags="serverInherited" callback="CheckPortConflict" requiresRestart="mailbox">
  <globalConfigValue>7025</globalConfigValue>
  <desc>port number on which LMTP server should listen</desc>
</attr>

<attr id="25" name="zimbraLmtpBindAddress" type="string" max="128" cardinality="multi" optionalIn="server" requiresRestart="mailbox">
  <desc>interface address(es) on which LMTP server should listen; if empty, binds to all interfaces</desc>
</attr>

<attr id="26" name="zimbraLmtpNumThreads" type="integer" min="0" cardinality="single" optionalIn="globalConfig,server" flags="serverInherited" requiresRestart="mailbox">
  <globalConfigValue>20</globalConfigValue>
  <desc>number of handler threads, should match MTA concurrency setting for this server</desc>
</attr>

<attr id="31" name="zimbraIsAdminAccount" type="boolean" cardinality="single" optionalIn="account" flags="accountInfo">
  <desc>set to true for admin accounts</desc>
</attr>

<attr id="32" name="zimbraMailSieveScript" type="string" cardinality="single" optionalIn="account" callback="MailSieveScript">
  <desc>sieve script generated from user filter rules</desc>
</attr>

<attr id="33" name="zimbraPasswordMinLength" type="integer" min="0" cardinality="single" optionalIn="account,cos" flags="accountInfo,accountInherited,domainAdminModifiable">
  <defaultCOSValue>6</defaultCOSValue>
  <desc>minimum length of a password</desc>
</attr>

<attr id="34" name="zimbraPasswordMaxLength" type="integer" min="0" cardinality="single" optionalIn="account,cos" flags="accountInfo,accountInherited,domainAdminModifiable">
  <defaultCOSValue>64</defaultCOSValue>
  <desc>max length of a password</desc>
</attr>

<attr id="35" name="zimbraPasswordMinAge" type="integer" min="0" cardinality="single" optionalIn="account,cos" flags="accountInherited,domainAdminModifiable">
  <defaultCOSValue>0</defaultCOSValue>
  <desc>minimum days between password changes</desc>
</attr>

<attr id="36" name="zimbraPasswordMaxAge" type="integer" min="0" cardinality="single" optionalIn="account,cos" flags="accountInherited,domainAdminModifiable">
  <defaultCOSValue>0</defaultCOSValue>
  <desc>maximum days between password changes</desc>
</attr>

<attr id="37" name="zimbraPasswordEnforceHistory" type="integer" min="0" cardinality="single" optionalIn="account,cos" flags="accountInherited,domainAdminModifiable">
  <defaultCOSValue>0</defaultCOSValue>
  <desc>whether or not to enforce password history.  Number of unique passwords a user must have before being allowed to re-use an old one. A value of 0 means no password history.</desc>
</attr>

<attr id="38" name="zimbraPasswordHistory" type="ostring" max="128" cardinality="multi" optionalIn="account">
  <desc>historical password values</desc>
</attr>

<attr id="39" name="zimbraPasswordModifiedTime" type="gentime" cardinality="single" optionalIn="account">
  <desc>time password was last changed</desc>
</attr>

<attr id="40" name="zimbraAliasTargetId" type="string" max="256" immutable="1" cardinality="single" requiredIn="alias">
  <desc>zimbraId of alias target</desc>
</attr>

<attr id="41" name="zimbraPasswordMustChange" type="boolean" cardinality="single" optionalIn="account" flags="domainAdminModifiable">
  <desc>must change password on auth</desc>
</attr>

<attr id="42" name="zimbraAuthMech" type="string" max="512" cardinality="single" optionalIn="domain" callback="AuthMech">
  <desc>mechanism to use for authentication.  Valid values are zimbra, ldap, ad, kerberos5, custom:{handler-name} [arg1 arg2 ...]</desc>
</attr>

<attr id="43" name="zimbraAuthLdapURL" type="string" max="256" cardinality="multi" optionalIn="domain">
  <desc>LDAP URL for ldap auth mech</desc>
</attr>

<attr id="44" name="zimbraAuthLdapBindDn" type="string" max="256" cardinality="single" optionalIn="domain">
  <desc>LDAP bind dn for ldap auth mech</desc>
</attr>

<attr id="45" name="zimbraPasswordLocked" type="boolean" cardinality="single" optionalIn="account,cos" flags="accountInherited,domainAdminModifiable">
  <defaultCOSValue>FALSE</defaultCOSValue>
  <desc>user is unable to change password</desc>
</attr>

<attr id="46" name="zimbraGalMode" type="enum" value="zimbra,both,ldap" cardinality="single" optionalIn="domain">
  <desc>
    valid modes are "zimbra" (query internal directory only), "ldap" (query
    external directory only), or "both" (query internal and external directory)
  </desc>

</attr>

<attr id="47" name="zimbraGalLdapURL"  type="string" max="256" cardinality="multi" optionalIn="domain">
  <desc>LDAP URL for external GAL queries</desc>
</attr>

<attr id="48" name="zimbraGalLdapSearchBase"  type="string" max="256" cardinality="single" optionalIn="domain">
  <desc>LDAP search base for external GAL queries</desc>
</attr>

<attr id="49" name="zimbraGalLdapBindDn" type="string" max="256" cardinality="single" optionalIn="domain">
  <desc>LDAP bind dn for external GAL queries</desc>
</attr>

<attr id="50" name="zimbraGalLdapBindPassword" type="string" max="256" cardinality="single" optionalIn="domain">
  <desc>LDAP bind password for external GAL queries</desc>
</attr>

<attr id="51" name="zimbraGalLdapFilter" type="string" max="4096" cardinality="single" optionalIn="domain" callback="GalLdapFilter">
  <desc>LDAP search filter for external GAL search queries</desc>
</attr>

<attr id="52" name="zimbraGalLdapFilterDef" type="string" max="4096" cardinality="multi" optionalIn="globalConfig">
  <globalConfigValue>zimbraAccounts:(&amp;(|(displayName=*%s*)(cn=*%s*)(sn=*%s*)(gn=*%s*)(zimbraPhoneticFirstName=*%s*)(zimbraPhoneticLastName=*%s*)(mail=*%s*)(zimbraMailDeliveryAddress=*%s*)(zimbraMailAlias=*%s*))(|(objectclass=zimbraAccount)(objectclass=zimbraDistributionList))(!(objectclass=zimbraCalendarResource)))</globalConfigValue>
  <globalConfigValue>zimbraAccountAutoComplete:(&amp;(|(displayName=%s*)(cn=%s*)(sn=%s*)(gn=%s*)(zimbraPhoneticFirstName=%s*)(zimbraPhoneticLastName=%s*)(mail=%s*)(zimbraMailDeliveryAddress=%s*)(zimbraMailAlias=%s*))(|(objectclass=zimbraAccount)(objectclass=zimbraDistributionList))(!(objectclass=zimbraCalendarResource)))</globalConfigValue>
  <globalConfigValue>zimbraAccountSync:(&amp;(|(displayName=*%s*)(cn=*%s*)(sn=*%s*)(gn=*%s*)(zimbraPhoneticFirstName=*%s*)(zimbraPhoneticLastName=*%s*)(mail=*%s*)(zimbraMailDeliveryAddress=*%s*)(zimbraMailAlias=*%s*))(|(objectclass=zimbraAccount)(objectclass=zimbraDistributionList))(!(objectclass=zimbraCalendarResource)))</globalConfigValue>
  <globalConfigValue>zimbraResources:(&amp;(|(displayName=*%s*)(cn=*%s*)(sn=*%s*)(gn=*%s*)(mail=*%s*)(zimbraMailDeliveryAddress=*%s*)(zimbraMailAlias=*%s*))(objectclass=zimbraCalendarResource))</globalConfigValue>
  <globalConfigValue>zimbraResourceAutoComplete:(&amp;(|(displayName=%s*)(cn=%s*)(sn=%s*)(gn=%s*)(mail=%s*)(zimbraMailDeliveryAddress=%s*)(zimbraMailAlias=%s*))(objectclass=zimbraCalendarResource))</globalConfigValue>
  <globalConfigValue>zimbraResourceSync:(&amp;(|(displayName=*%s*)(cn=*%s*)(sn=*%s*)(gn=*%s*)(mail=*%s*)(zimbraMailDeliveryAddress=*%s*)(zimbraMailAlias=*%s*))(objectclass=zimbraCalendarResource))</globalConfigValue>
  <globalConfigValue>zimbraGroups:(&amp;(|(displayName=*%s*)(cn=*%s*)(sn=*%s*)(gn=*%s*)(mail=*%s*)(zimbraMailDeliveryAddress=*%s*)(zimbraMailAlias=*%s*))(objectclass=zimbraDistributionList))</globalConfigValue>
  <globalConfigValue>zimbraGroupAutoComplete:(&amp;(|(displayName=%s*)(cn=%s*)(sn=%s*)(gn=%s*)(mail=%s*)(zimbraMailDeliveryAddress=%s*)(zimbraMailAlias=%s*))(objectclass=zimbraDistributionList))</globalConfigValue>
  <globalConfigValue>zimbraGroupSync:(&amp;(|(displayName=*%s*)(cn=*%s*)(sn=*%s*)(gn=*%s*)(mail=*%s*)(zimbraMailDeliveryAddress=*%s*)(zimbraMailAlias=*%s*))(objectclass=zimbraDistributionList))</globalConfigValue>
  <globalConfigValue>zimbraAutoComplete:(&amp;(|(displayName=%s*)(cn=%s*)(sn=%s*)(gn=%s*)(zimbraPhoneticFirstName=%s*)(zimbraPhoneticLastName=%s*)(mail=%s*)(zimbraMailDeliveryAddress=%s*)(zimbraMailAlias=%s*))(|(objectclass=zimbraAccount)(objectclass=zimbraDistributionList)))</globalConfigValue>
  <globalConfigValue>zimbraSearch:(&amp;(|(displayName=*%s*)(cn=*%s*)(sn=*%s*)(gn=*%s*)(zimbraPhoneticFirstName=*%s*)(zimbraPhoneticLastName=*%s*)(mail=*%s*)(zimbraMailDeliveryAddress=*%s*)(zimbraMailAlias=*%s*))(|(objectclass=zimbraAccount)(objectclass=zimbraDistributionList)))</globalConfigValue>
  <globalConfigValue>zimbraSync:(&amp;(|(displayName=*)(cn=*)(sn=*)(gn=*)(mail=*)(zimbraMailDeliveryAddress=*)(zimbraMailAlias=*))(|(objectclass=zimbraAccount)(objectclass=zimbraDistributionList))(!(zimbraHideInGal=TRUE))(!(zimbraIsSystemResource=TRUE)))</globalConfigValue>
  <globalConfigValue>ad:(&amp;(|(displayName=*%s*)(cn=*%s*)(sn=*%s*)(givenName=*%s*)(mail=*%s*))(!(msExchHideFromAddressLists=TRUE))(|(&amp;(objectCategory=person)(objectClass=user)(!(homeMDB=*))(!(msExchHomeServerName=*)))(&amp;(objectCategory=person)(objectClass=user)(|(homeMDB=*)(msExchHomeServerName=*)))(&amp;(objectCategory=person)(objectClass=contact))(objectCategory=group)(objectCategory=publicFolder)(objectCategory=msExchDynamicDistributionList)))</globalConfigValue>
  <globalConfigValue>adAutoComplete:(&amp;(|(displayName=%s*)(cn=%s*)(sn=%s*)(givenName=%s*)(mail=%s*))(!(msExchHideFromAddressLists=TRUE))(|(&amp;(objectCategory=person)(objectClass=user)(!(homeMDB=*))(!(msExchHomeServerName=*)))(&amp;(objectCategory=person)(objectClass=user)(|(homeMDB=*)(msExchHomeServerName=*)))(&amp;(objectCategory=person)(objectClass=contact))(objectCategory=group)(objectCategory=publicFolder)(objectCategory=msExchDynamicDistributionList)))</globalConfigValue>
  <globalConfigValue>externalLdapAutoComplete:(|(cn=%s*)(sn=%s*)(gn=%s*)(mail=%s*))</globalConfigValue>
  <globalConfigValue>email_has:(mail=*%s*)</globalConfigValue>
  <globalConfigValue>email2_has:(mail=*%s*)</globalConfigValue>
  <globalConfigValue>email3_has:(mail=*%s*)</globalConfigValue>
  <globalConfigValue>department_has:(ou=*%s*)</globalConfigValue>
  <desc>LDAP search filter definitions for GAL queries</desc>
</attr>

<attr id="53" name="zimbraGalMaxResults" type="integer" min="0" cardinality="single" optionalIn="globalConfig,domain" flags="domainInherited">
  <globalConfigValue>100</globalConfigValue>
  <desc>maximum number of gal entries to return from a search</desc>
</attr>

<attr id="54" name="zimbraPrefGroupMailBy" type="enum" value="conversation,message" cardinality="single" optionalIn="account,cos" flags="accountInherited,domainAdminModifiable">
  <defaultCOSValue>conversation</defaultCOSValue>
  <desc>how to group mail by default</desc>
</attr>

<attr id="55" name="zimbraPrefIncludeSpamInSearch" type="boolean" cardinality="single" optionalIn="account,cos" flags="accountInherited,domainAdminModifiable">
  <defaultCOSValue>FALSE</defaultCOSValue>
  <desc>whether or not to include spam in search by default</desc>
</attr>

<attr id="56" name="zimbraPrefIncludeTrashInSearch" type="boolean" cardinality="single" optionalIn="account,cos" flags="accountInherited,domainAdminModifiable">
  <defaultCOSValue>FALSE</defaultCOSValue>
  <desc>whether or not to include trash in search by default</desc>
</attr>

<attr id="57" name="zimbraPrefMailItemsPerPage" type="integer" cardinality="single" optionalIn="account,cos" flags="accountInherited,domainAdminModifiable"> <!-- TODO: get min/max? -->
  <defaultCOSValue>25</defaultCOSValue>
  <desc>number of messages/conversations per page</desc>
</attr>

<attr id="58" name="zimbraPrefOutOfOfficeReply" type="string" max="8192" callback="OutOfOfficeCallback" cardinality="single" optionalIn="account" flags="domainAdminModifiable">
  <desc>out of office message</desc>
</attr>

<attr id="59" name="zimbraPrefOutOfOfficeReplyEnabled" type="boolean" callback="OutOfOfficeCallback" cardinality="single" optionalIn="account" flags="domainAdminModifiable">
  <desc>whether or not out of office reply is enabled</desc>
</attr>

<attr id="60" name="zimbraPrefReplyToAddress" type="string" max="256" cardinality="single" optionalIn="account,identity,dataSource" flags="domainAdminModifiable" callback="Email">
  <desc>address to put in reply-to header</desc>
</attr>

<attr id="61" name="zimbraPrefUseKeyboardShortcuts" type="boolean" cardinality="single" optionalIn="account,cos" flags="accountInherited,domainAdminModifiable">
  <defaultCOSValue>TRUE</defaultCOSValue>
  <desc>whether or not keyboard shortcuts are enabled</desc>
</attr>

<attr id="62" name="zimbraServerInheritedAttr" type="string" max="1024" cardinality="multi" optionalIn="globalConfig" deprecatedSince="5.0">
  <desc>zimbraServer attrs that get inherited from global config</desc>
  <deprecateDesc>deprecated in favor of the serverInherited flag</deprecateDesc>
</attr>

<attr id="63" name="zimbraDomainInheritedAttr" type="string" max="1024" cardinality="multi" optionalIn="globalConfig" deprecatedSince="5.0">
  <desc>zimbraDomain attrs that get inherited from global config</desc>
  <deprecateDesc>deprecated in favor of the domainInherited flag</deprecateDesc>
</attr>

<attr id="65" name="zimbraServiceHostname" type="string" max="256" cardinality="single" optionalIn="server">
  <desc>public hostname of the host</desc>
</attr>

<attr id="74" name="zimbraRedoLogEnabled" type="boolean" cardinality="single" optionalIn="globalConfig,server" flags="serverInherited" requiresRestart="mailbox">
  <globalConfigValue>TRUE</globalConfigValue>
  <desc>whether redo logging is enabled</desc>
</attr>

<attr id="75" name="zimbraRedoLogLogPath" type="string" max="256" cardinality="single" optionalIn="globalConfig,server" flags="serverInherited" requiresRestart="mailbox">
  <globalConfigValue>redolog/redo.log</globalConfigValue>
  <desc>name and location of the redolog file</desc>
</attr>

<attr id="76" name="zimbraRedoLogArchiveDir" type="string" max="256" cardinality="single" optionalIn="globalConfig,server" flags="serverInherited" requiresRestart="mailbox">
  <globalConfigValue>redolog/archive</globalConfigValue>
  <desc>redolog rollover destination</desc>
</attr>

<attr id="78" name="zimbraRedoLogRolloverFileSizeKB" type="integer" min="0" cardinality="single" optionalIn="globalConfig,server" flags="serverInherited" requiresRestart="mailbox">
  <globalConfigValue>1048576</globalConfigValue>
  <desc>redo.log file becomes eligible for rollover over when it goes over this size</desc>
</attr>

<attr id="79" name="zimbraRedoLogFsyncIntervalMS" type="integer" min="0" cardinality="single" optionalIn="globalConfig,server" flags="serverInherited" requiresRestart="mailbox">
  <globalConfigValue>10</globalConfigValue>
  <desc>how frequently writes to redo log get fsynced to disk</desc>
</attr>

<attr id="93" name="zimbraPop3AdvertisedName" type="string" max="128" cardinality="single" optionalIn="server" requiresRestart="mailbox">
  <desc>name to use in greeting and sign-off; if empty, uses hostname</desc>
</attr>

<attr id="94" name="zimbraPop3BindPort" type="port" cardinality="single" optionalIn="globalConfig,server" flags="serverInherited" callback="CheckPortConflict" requiresRestart="mailbox">
  <globalConfigValue>7110</globalConfigValue>
  <desc>port number on which POP3 server should listen</desc>
</attr>

<attr id="95" name="zimbraPop3BindAddress" type="string" max="128" cardinality="multi" optionalIn="server" requiresRestart="mailbox">
  <desc>interface address(es) on which POP3 server should listen; if empty, binds to all interfaces</desc>
</attr>

<attr id="96" name="zimbraPop3NumThreads" type="integer" cardinality="single" optionalIn="globalConfig,server" flags="serverInherited" requiresRestart="mailbox">
  <globalConfigValue>100</globalConfigValue>
  <desc>number of handler threads</desc>
</attr>

<attr id="97" name="zimbraSmtpHostname" type="astring" max="256" cardinality="multi" optionalIn="globalConfig,server,domain" flags="serverInherited" callback="ServerConfig">
  <globalConfigValue>localhost</globalConfigValue>
  <desc>the SMTP server to connect to when sending mail</desc>
</attr>

<attr id="98" name="zimbraSmtpPort" type="port" cardinality="single" optionalIn="globalConfig,server,domain" flags="serverInherited" requiresRestart="mta">
  <globalConfigValue>25</globalConfigValue>
  <desc>the SMTP server port to connect to when sending mail</desc>
</attr>

<attr id="99" name="zimbraSmtpTimeout" type="integer" min="0" cardinality="single" optionalIn="globalConfig,server,domain" flags="serverInherited">
  <globalConfigValue>60</globalConfigValue>
  <desc>timeout value in seconds</desc>
</attr>

<attr id="100" name="zimbraAuthTokenKey" type="ostring" max="128" immutable="1" cardinality="multi" optionalIn="globalConfig" requiresRestart="mailbox">
  <desc>auth token secret key</desc>
</attr>

<attr id="102" name="zimbraPrefMailInitialSearch" type="string" max="512" cardinality="single" optionalIn="account,cos" flags="accountInherited,domainAdminModifiable">
  <defaultCOSValue>in:inbox</defaultCOSValue>
  <desc>initial search done by dhtml client</desc>
</attr>

<attr id="103" name="zimbraPrefSentMailFolder" type="string" max="256" cardinality="single" optionalIn="account,cos,identity" flags="accountInherited,domainAdminModifiable">
  <defaultCOSValue>sent</defaultCOSValue>
  <desc>name of folder to save sent mail in (deprecatedSince 5.0 in identity)</desc>
</attr>

<attr id="104" name="zimbraMailTrashLifetime" type="duration" cardinality="single" optionalIn="account,cos" flags="accountInherited,domainAdminModifiable,accountInfo">
  <defaultCOSValue>30d</defaultCOSValue>
  <desc>
    Retention period of messages in the Trash folder.  0 means that all messages
    will be retained.  This admin-modifiable attribute works in conjunction with
    zimbraPrefTrashLifetime, which is user-modifiable.  The shorter duration is
    used.
  </desc>
</attr>

<attr id="105" name="zimbraMailSpamLifetime" type="duration" cardinality="single" optionalIn="account,cos" flags="accountInherited,domainAdminModifiable,accountInfo">
  <defaultCOSValue>30d</defaultCOSValue>
  <desc>
    Retention period of messages in the Junk folder.  0 means that all messages
    will be retained.  This admin-modifiable attribute works in conjunction with
    zimbraPrefJunkLifetime, which is user-modifiable.  The shorter duration is
    used.
  </desc>
</attr>

<attr id="106" name="zimbraMailMessageLifetime" type="duration" cardinality="single" optionalIn="account,cos" flags="accountInherited,domainAdminModifiable,accountInfo">
  <defaultCOSValue>0</defaultCOSValue>
  <desc>lifetime of a mail message regardless of location</desc>
</attr>

<attr id="107" name="zimbraContactMaxNumEntries" type="integer" min="0" cardinality="single" optionalIn="account,cos" flags="accountInfo,accountInherited">
  <defaultCOSValue>10000</defaultCOSValue>
  <desc>Maximum number of contacts allowed in mailbox.  0 means no limit.</desc>
</attr>

<attr id="108" name="zimbraAuthTokenLifetime" type="duration" cardinality="single" optionalIn="account,cos" flags="accountInherited,domainAdminModifiable">
  <defaultCOSValue>2d</defaultCOSValue>
  <desc>lifetime of newly created auth tokens</desc>
</attr>

<attr id="109" name="zimbraAdminAuthTokenLifetime" type="duration" cardinality="single" optionalIn="account,cos" flags="accountInherited,domainAdminModifiable">
  <defaultCOSValue>12h</defaultCOSValue>
  <desc>lifetime of newly created admin auth tokens</desc>
</attr>

<attr id="110" name="zimbraMailMinPollingInterval" type="duration" cardinality="single" optionalIn="account,cos" flags="accountInfo,accountInherited,domainAdminModifiable">
  <defaultCOSValue>2m</defaultCOSValue>
  <desc>minimum allowed value for zimbraPrefMailPollingInterval</desc>
</attr>

<attr id="111" name="zimbraPrefMailPollingInterval" type="duration" cardinality="single" optionalIn="account,cos" flags="accountInherited,domainAdminModifiable">
  <defaultCOSValue>5m</defaultCOSValue>
  <desc>interval at which the web client polls the server for new messages</desc>
</attr>

<attr id="112" name="zimbraAccountClientAttr" type="string" max="1024" cardinality="multi" optionalIn="globalConfig" deprecatedSince="5.0">
  <desc>additional account attrs that get returned to a client</desc>
  <deprecateDesc>deprecated in favor of the accountInfo flag</deprecateDesc>
</attr>

<attr id="113" name="zimbraLastLogonTimestamp" type="gentime" immutable="1" cardinality="single" optionalIn="account">
  <desc>rough estimate of when the user last logged in. see zimbraLastLogonTimestampFrequency</desc>
</attr>

<attr id="114" name="zimbraLastLogonTimestampFrequency" type="duration" cardinality="single" optionalIn="globalConfig">
  <globalConfigValue>7d</globalConfigValue>
  <desc>how often the zimbraLastLogonTimestamp is updated.  
        if set to 0, updating zimbraLastLogonTimestamp is completely disabled
  </desc>
</attr>

<attr id="115" name="zimbraAttachmentsBlocked" type="boolean" cardinality="single" optionalIn="account,cos,globalConfig" flags="accountInfo,accountInherited,domainAdminModifiable">
  <defaultCOSValue>FALSE</defaultCOSValue>
  <globalConfigValue>FALSE</globalConfigValue>
  <desc>block all attachment downloading</desc>
</attr>

<attr id="116" name="zimbraAttachmentsViewInHtmlOnly" type="boolean" cardinality="single" optionalIn="account,cos,globalConfig" flags="accountInherited,domainAdminModifiable">
  <defaultCOSValue>FALSE</defaultCOSValue>
  <globalConfigValue>FALSE</globalConfigValue>
  <desc>view all attachments in html only</desc>
</attr>

<attr id="125" name="zimbraMailHostPool" type="id" callback="MailHostPool" cardinality="multi" optionalIn="cos">
  <desc>servers that an account can be initially provisioned on</desc>
</attr>

<attr id="126" name="zimbraPrefNewMailNotificationEnabled" type="boolean" cardinality="single" optionalIn="account" flags="domainAdminModifiable">
  <desc>whether or not new mail notification is enabled</desc>
</attr>

<attr id="127" name="zimbraPrefNewMailNotificationAddress" type="email" max="256" cardinality="single" optionalIn="account" flags="domainAdminModifiable">
  <desc>RFC822 email address for email notifications</desc>
</attr>

<attr id="130" name="zimbraPrefForwardReplyPrefixChar" type="astring" max="1" cardinality="single" optionalIn="account,cos,identity" flags="accountInherited,domainAdminModifiable">
  <defaultCOSValue>&gt;</defaultCOSValue>
  <desc>prefix character to use during forward/reply (deprecatedSince 5.0 in identity)</desc>
</attr>

<attr id="131" name="zimbraPrefAutoAddAddressEnabled" type="boolean" cardinality="single" optionalIn="account,cos" flags="accountInherited,domainAdminModifiable">
  <defaultCOSValue>TRUE</defaultCOSValue>
  <desc>whether or not new address in outgoing email are auto added to address book</desc>
</attr>

<attr id="132" name="zimbraIsMonitorHost" type="boolean" cardinality="single" optionalIn="server">
  <desc>true if this server is the monitor host</desc>
</attr>

<attr id="133" name="zimbraPrefReplyIncludeOriginalText" type="enum" value="includeAsAttachment,includeBody,includeBodyWithPrefix,includeNone,includeSmart,includeBodyAndHeadersWithPrefix,includeBodyAndHeaders,includeSmartWithPrefix,includeSmartAndHeaders,includeSmartAndHeadersWithPrefix,includeBodyOnly" cardinality="single" optionalIn="account,cos,identity" flags="accountInherited,domainAdminModifiable">
  <defaultCOSValue>includeBody</defaultCOSValue>
  <desc>
    what part of the original message to include during replies (deprecatedSince 5.0 in identity).
    The value includeBody has been deprecated since 6.0.6, use includeBodyAndHeaders instead.
  </desc>
</attr>

<attr id="134" name="zimbraPrefForwardIncludeOriginalText" type="enum" value="includeAsAttachment,includeBody,includeBodyWithPrefix,includeBodyAndHeadersWithPrefix,includeBodyAndHeaders,includeBodyOnly" cardinality="single" optionalIn="account,cos,identity" flags="accountInherited,domainAdminModifiable">
  <defaultCOSValue>includeBody</defaultCOSValue>
  <desc>
    what part of the original message to include during forwards (deprecatedSince 5.0 in identity).
    The value includeBody has been deprecated since 6.0.6, use includeBodyAndHeaders instead.
  </desc>
</attr>

<attr id="135" name="zimbraFeatureContactsEnabled" type="boolean" cardinality="single" optionalIn="account,cos" flags="accountInfo,accountInherited">
  <defaultCOSValue>TRUE</defaultCOSValue>
  <desc>contact features</desc>
</attr>

<attr id="136" name="zimbraFeatureCalendarEnabled" type="boolean" cardinality="single" optionalIn="account,cos" flags="accountInfo,accountInherited">
  <defaultCOSValue>TRUE</defaultCOSValue>
  <desc>calendar features</desc>
</attr>

<attr id="137" name="zimbraFeatureTaggingEnabled" type="boolean" cardinality="single" optionalIn="account,cos" flags="accountInfo,accountInherited">
  <defaultCOSValue>TRUE</defaultCOSValue>
  <desc>tagging feature</desc>
</attr>

<attr id="138" name="zimbraFeatureAdvancedSearchEnabled" type="boolean" cardinality="single" optionalIn="account,cos" flags="accountInfo,accountInherited">
  <defaultCOSValue>TRUE</defaultCOSValue>
  <desc>advanced search button enabled</desc>
</attr>

<attr id="139" name="zimbraFeatureSavedSearchesEnabled" type="boolean" cardinality="single" optionalIn="account,cos" flags="accountInfo,accountInherited">
  <defaultCOSValue>TRUE</defaultCOSValue>
  <desc>saved search feature</desc>
</attr>

<attr id="140" name="zimbraFeatureConversationsEnabled" type="boolean" cardinality="single" optionalIn="account,cos" flags="accountInfo,accountInherited">
  <defaultCOSValue>TRUE</defaultCOSValue>
  <desc>conversations</desc>
</attr>

<attr id="141" name="zimbraFeatureChangePasswordEnabled" type="boolean" cardinality="single" optionalIn="account,cos" flags="accountInfo,accountInherited">
  <defaultCOSValue>TRUE</defaultCOSValue>
  <desc>password changing</desc>
</attr>

<attr id="142" name="zimbraFeatureInitialSearchPreferenceEnabled" type="boolean" cardinality="single" optionalIn="account,cos" flags="accountInfo,accountInherited">
  <defaultCOSValue>TRUE</defaultCOSValue>
  <desc>preference to set initial search</desc>
</attr>

<attr id="143" name="zimbraFeatureFiltersEnabled" type="boolean" cardinality="single" optionalIn="account,cos" flags="accountInfo,accountInherited">
  <defaultCOSValue>TRUE</defaultCOSValue>
  <desc>filter prefs enabled</desc>
</attr>

<attr id="144" name="zimbraPrefDedupeMessagesSentToSelf" type="enum" value="dedupeNone,secondCopyifOnToOrCC,dedupeAll" cardinality="single" optionalIn="account,cos" flags="accountInherited,domainAdminModifiable">
  <defaultCOSValue>dedupeNone</defaultCOSValue>
  <desc>dedupeNone|secondCopyIfOnToOrCC|moveSentMessageToInbox|dedupeAll</desc>
</attr>

<attr id="145" name="zimbraPrefMessageViewHtmlPreferred" type="boolean" cardinality="single" optionalIn="account,cos" flags="accountInherited,domainAdminModifiable">
  <defaultCOSValue>TRUE</defaultCOSValue>
  <desc>whether client prefers text/html or text/plain</desc>
</attr>

<attr id="146" name="zimbraUserServicesEnabled" type="boolean" cardinality="single" optionalIn="server">
  <desc>whether end-user services on SOAP and LMTP interfaces are enabled</desc>
</attr>

<attr id="147" name="zimbraMailIdleSessionTimeout" type="duration" cardinality="single" optionalIn="account,cos" flags="accountInfo,accountInherited,domainAdminModifiable">
  <defaultCOSValue>0</defaultCOSValue>
  <desc>idle timeout</desc>
</attr>

<attr id="148" name="zimbraPrefContactsPerPage" type="integer" cardinality="single" optionalIn="account,cos" flags="accountInherited,domainAdminModifiable"> <!-- TODO: get min/max? -->
  <defaultCOSValue>25</defaultCOSValue>
  <desc>number of contacts per page</desc>
</attr>

<attr id="149" name="zimbraFeatureGalEnabled" type="boolean" cardinality="single" optionalIn="account,cos" flags="accountInfo,accountInherited">
  <defaultCOSValue>TRUE</defaultCOSValue>
  <desc>whether GAL features are enabled</desc>
</attr>

<attr id="150" name="zimbraNewMailNotificationFrom" type="string" max="1000" cardinality="single" optionalIn="account,cos" flags="accountInherited,domainAdminModifiable">
  <defaultCOSValue>Postmaster &lt;postmaster@${RECIPIENT_DOMAIN}&gt;</defaultCOSValue>
  <desc>template used to construct the sender of an email notification message</desc>
</attr>

<attr id="151" name="zimbraNewMailNotificationSubject" type="string" max="1000" cardinality="single" optionalIn="account,cos" flags="accountInherited,domainAdminModifiable">
  <defaultCOSValue>New message received at ${RECIPIENT_ADDRESS}</defaultCOSValue>
  <desc>template used to construct the subject of an email notification message</desc>
</attr>

<attr id="152" name="zimbraNewMailNotificationBody" type="string" max="10000" cardinality="single" optionalIn="account,cos" flags="accountInherited,domainAdminModifiable">
  <defaultCOSValue>New message received at ${RECIPIENT_ADDRESS}.${NEWLINE}Sender: ${SENDER_ADDRESS}${NEWLINE}Subject: ${SUBJECT}</defaultCOSValue>
  <desc>template used to construct the body of an email notification message</desc>
</attr>

<attr id="153" name="zimbraGalLdapAttrMap" type="string" max="4096" cardinality="multi" optionalIn="globalConfig,domain,galDataSource" flags="domainInherited">
  <globalConfigValue>co=workCountry</globalConfigValue>
  <globalConfigValue>company=company</globalConfigValue>
  <globalConfigValue>zimbraPhoneticCompany,ms-DS-Phonetic-Company-Name=phoneticCompany</globalConfigValue>
  <globalConfigValue>givenName,gn=firstName</globalConfigValue>
  <globalConfigValue>zimbraPhoneticFirstName,ms-DS-Phonetic-First-Name=phoneticFirstName</globalConfigValue>
  <globalConfigValue>sn=lastName</globalConfigValue>
  <globalConfigValue>zimbraPhoneticLastName,ms-DS-Phonetic-Last-Name=phoneticLastName</globalConfigValue>
  <globalConfigValue>displayName,cn=fullName,fullName2,fullName3,fullName4,fullName5,fullName6,fullName7,fullName8,fullName9,fullName10</globalConfigValue>
  <globalConfigValue>initials=initials</globalConfigValue>
  <globalConfigValue>description=notes</globalConfigValue>
  <globalConfigValue>l=workCity</globalConfigValue>
  <globalConfigValue>physicalDeliveryOfficeName=office</globalConfigValue>
  <globalConfigValue>ou=department</globalConfigValue>
  <globalConfigValue>street,streetAddress=workStreet</globalConfigValue>
  <globalConfigValue>postalCode=workPostalCode</globalConfigValue>
  <globalConfigValue>facsimileTelephoneNumber,fax=workFax</globalConfigValue>
  <globalConfigValue>homeTelephoneNumber,homePhone=homePhone</globalConfigValue>
  <globalConfigValue>mobileTelephoneNumber,mobile=mobilePhone</globalConfigValue>
  <globalConfigValue>pagerTelephoneNumber,pager=pager</globalConfigValue>
  <globalConfigValue>telephoneNumber=workPhone</globalConfigValue>
  <globalConfigValue>st=workState</globalConfigValue>
  <globalConfigValue>zimbraMailDeliveryAddress,zimbraMailAlias,mail=email,email2,email3,email4,email5,email6,email7,email8,email9,email10,email11,email12,email13,email14,email15,email16</globalConfigValue>
  <globalConfigValue>title=jobTitle</globalConfigValue>
  <globalConfigValue>whenChanged,modifyTimeStamp=modifyTimeStamp</globalConfigValue>
  <globalConfigValue>whenCreated,createTimeStamp=createTimeStamp</globalConfigValue>
  <globalConfigValue>zimbraId=zimbraId</globalConfigValue>
  <globalConfigValue>objectClass=objectClass</globalConfigValue>
  <globalConfigValue>zimbraMailForwardingAddress=member</globalConfigValue>
  <globalConfigValue>zimbraCalResType,msExchResourceSearchProperties=zimbraCalResType</globalConfigValue>
  <globalConfigValue>zimbraCalResLocationDisplayName=zimbraCalResLocationDisplayName</globalConfigValue>
  <globalConfigValue>zimbraCalResBuilding=zimbraCalResBuilding</globalConfigValue>
  <globalConfigValue>zimbraCalResCapacity,msExchResourceCapacity=zimbraCalResCapacity</globalConfigValue>
  <globalConfigValue>zimbraCalResFloor=zimbraCalResFloor</globalConfigValue>
  <globalConfigValue>zimbraCalResSite=zimbraCalResSite</globalConfigValue>
  <globalConfigValue>zimbraCalResContactEmail=zimbraCalResContactEmail</globalConfigValue>
  <globalConfigValue>msExchResourceSearchProperties=zimbraAccountCalendarUserType</globalConfigValue>
  <globalConfigValue>(certificate) userCertificate=userCertificate</globalConfigValue>
  <globalConfigValue>(binary) userSMIMECertificate=userSMIMECertificate</globalConfigValue>
  <desc>LDAP Gal attribute to contact attr mapping</desc>
</attr>

<attr id="154" name="zimbraMailPort" type="port" cardinality="single" optionalIn="globalConfig,server" flags="serverInherited" callback="CheckPortConflict" requiresRestart="mailbox,mta,nginxproxy">
  <globalConfigValue>80</globalConfigValue>
  <desc>HTTP port for end-user UI</desc>
</attr>

<attr id="155" name="zimbraAdminPort" type="port" cardinality="single" optionalIn="globalConfig,server" flags="serverInherited" callback="CheckPortConflict">
  <globalConfigValue>7071</globalConfigValue>
  <desc>SSL port for admin UI</desc>
</attr>

<attr id="156" name="zimbraPrefMailSignatureStyle" type="enum" value="outlook,internet" cardinality="single" optionalIn="account,cos,identity" flags="accountInherited,domainAdminModifiable">
  <defaultCOSValue>outlook</defaultCOSValue>
  <desc>mail signature style outlook|internet (deprecatedSince 5.0 in identity)</desc>
</attr>

<attr id="157" name="zimbraMimeType" type="string" cardinality="multi" optionalIn="mimeEntry">
  <desc>the MIME type (type/substype) or a regular expression</desc>
</attr>

<attr id="158" name="zimbraMimeIndexingEnabled" type="boolean" cardinality="single" requiredIn="mimeEntry">
  <desc>whether or not indexing is enabled for this type</desc>
</attr>

<attr id="159" name="zimbraMimeHandlerClass" type="cstring" cardinality="single" optionalIn="mimeEntry">
  <desc>the handler class for the mime type</desc>
</attr>

<attr id="160" name="zimbraMimeFileExtension" type="string" cardinality="multi" optionalIn="mimeEntry">
  <desc>the file extension (without the .)</desc>
</attr>

<attr id="161" name="zimbraObjectType" type="string" cardinality="single" requiredIn="objectEntry">
  <desc>the object type</desc>
</attr>

<attr id="162" name="zimbraObjectIndexingEnabled" type="boolean" cardinality="single" requiredIn="objectEntry">
  <desc>whether or not indexing is enabled for this type</desc>
</attr>

<attr id="163" name="zimbraObjectStoreMatched" type="boolean" cardinality="single" requiredIn="objectEntry">
  <desc>whether or not store is matched for this type</desc>
</attr>

<attr id="164" name="zimbraObjectHandlerClass" type="cstring" cardinality="single" optionalIn="objectEntry">
  <desc>the handler class for the object type</desc>
</attr>

<attr id="165" name="zimbraObjectHandlerConfig" type="string" cardinality="single" optionalIn="objectEntry">
  <desc>config for this type</desc>
</attr>

<attr id="166" name="zimbraMailSSLPort" type="port" cardinality="single" optionalIn="globalConfig,server" flags="serverInherited" callback="CheckPortConflict" requiresRestart="mailbox,mta,nginxproxy">
  <globalConfigValue>0</globalConfigValue>
  <desc>SSL port for end-user UI</desc>
</attr>

<attr id="167" name="zimbraPrefContactsInitialView" type="enum" value="cards,list" cardinality="single" optionalIn="account,cos" flags="accountInherited,domainAdminModifiable" deprecatedSince="6.0.5">
  <defaultCOSValue>list</defaultCOSValue>
  <desc>initial contact view to use</desc>
  <deprecateDesc>We do not support cards view any more.  See bug 47439</deprecateDesc>
</attr>

<attr id="168" name="zimbraTableMaintenanceMinRows" type="integer" min="0" cardinality="single" optionalIn="globalConfig,server" flags="serverInherited" deprecatedSince="4.5.7">
  <globalConfigValue>10000</globalConfigValue>
  <desc>minimum number of rows required for database table maintenance</desc>
  <deprecateDesc>We now maintain all tables unconditionally.  See bug 19145</deprecateDesc>
</attr>

<attr id="169" name="zimbraTableMaintenanceMaxRows" type="integer" min="0" cardinality="single" optionalIn="globalConfig,server" flags="serverInherited" deprecatedSince="4.5.7">
  <globalConfigValue>1000000</globalConfigValue>
  <desc>maximum number of rows required for database table maintenance</desc>
  <deprecateDesc>We now maintain all tables unconditionally.  See bug 19145</deprecateDesc>
</attr>

<attr id="170" name="zimbraTableMaintenanceOperation" type="enum" value="ANALYZE,OPTIMIZE" cardinality="single" optionalIn="globalConfig,server" flags="serverInherited" deprecatedSince="4.5.7">
  <globalConfigValue>ANALYZE</globalConfigValue>
  <desc>table maintenance operation that will be performed.  Valid options: "ANALYZE", "OPTIMIZE"</desc>
  <deprecateDesc>We now maintain all tables unconditionally.  See bug 19145</deprecateDesc>
</attr>

<attr id="171" name="zimbraTableMaintenanceGrowthFactor" type="integer" min="0" cardinality="single" optionalIn="globalConfig,server" flags="serverInherited" deprecatedSince="4.5.7">
  <globalConfigValue>10</globalConfigValue>
  <desc>table maintenance will be performed if the number of rows grows by this factor</desc>
  <deprecateDesc>We now maintain all tables unconditionally.  See bug 19145</deprecateDesc>
</attr>

<attr id="172" name="zimbraDefaultDomainName" type="string" max="256" cardinality="single" optionalIn="globalConfig" flags="idn" requiresRestart="mailbox">
  <desc>name of the default domain for accounts when authenticating without a domain</desc>
</attr>

<attr id="173" name="zimbraAttachmentsIndexingEnabled" type="boolean" cardinality="single" optionalIn="account,cos" flags="accountInherited,domainAdminModifiable">
  <defaultCOSValue>TRUE</defaultCOSValue>
  <desc>whether or not to index attachemts</desc>
</attr>

<attr id="174" name="zimbraImapEnabled" type="boolean" cardinality="single" optionalIn="account,cos" flags="accountInherited,domainAdminModifiable">
  <defaultCOSValue>TRUE</defaultCOSValue>
  <desc>whether IMAP is enabled for an account</desc>
</attr>

<attr id="175" name="zimbraPop3Enabled" type="boolean" cardinality="single" optionalIn="account,cos" flags="accountInherited,domainAdminModifiable">
  <defaultCOSValue>TRUE</defaultCOSValue>
  <desc>whether POP3 is enabled for an account</desc>
</attr>

<attr id="176" name="zimbraImapServerEnabled" type="boolean" cardinality="single" optionalIn="globalConfig,server" flags="serverInherited" requiresRestart="mailbox">
  <globalConfigValue>TRUE</globalConfigValue>
  <desc>whether IMAP is enabled for a server</desc>
</attr>

<attr id="177" name="zimbraPop3ServerEnabled" type="boolean" cardinality="single" optionalIn="globalConfig,server" flags="serverInherited" requiresRestart="mailbox">
  <globalConfigValue>TRUE</globalConfigValue>
  <desc>whether POP3 is enabled for a server</desc>
</attr>

<attr id="178" name="zimbraImapAdvertisedName" type="string" max="128" cardinality="single" optionalIn="server" requiresRestart="mailbox">
  <desc>name to use in greeting and sign-off; if empty, uses hostname</desc>
</attr>

<attr id="179" name="zimbraImapBindAddress" type="string" max="128" cardinality="multi" optionalIn="server" requiresRestart="mailbox" >
  <desc>interface address(es) on which IMAP server should listen; if empty, binds to all interfaces</desc>
</attr>

<attr id="180" name="zimbraImapBindPort" type="port" cardinality="single" optionalIn="globalConfig,server" flags="serverInherited" callback="CheckPortConflict" requiresRestart="mailbox">
  <globalConfigValue>7143</globalConfigValue>
  <desc>port number on which IMAP server should listen</desc>
</attr>

<attr id="181" name="zimbraImapNumThreads" type="integer" cardinality="single" optionalIn="globalConfig,server" flags="serverInherited" requiresRestart="mailbox">
  <globalConfigValue>200</globalConfigValue>
  <desc>number of handler threads</desc>
</attr>

<attr id="182" name="zimbraImapSSLBindAddress" type="string" max="128" cardinality="multi" optionalIn="server" requiresRestart="mailbox">
  <desc>interface address(es) on which IMAP server should listen; if empty, binds to all interfaces</desc>
</attr>

<attr id="183" name="zimbraImapSSLBindPort" type="port" cardinality="single" optionalIn="globalConfig,server" flags="serverInherited" callback="CheckPortConflict" requiresRestart="mailbox">
  <globalConfigValue>7993</globalConfigValue>
  <desc>port number on which IMAP SSL server should listen on</desc>
</attr>

<attr id="184" name="zimbraImapSSLServerEnabled" type="boolean" cardinality="single" optionalIn="globalConfig,server" flags="serverInherited" requiresRestart="mailbox">
  <globalConfigValue>TRUE</globalConfigValue>
  <desc>whether IMAP SSL server is enabled for a given server</desc>
</attr>

<attr id="185" name="zimbraImapCleartextLoginEnabled" type="boolean" cardinality="single" optionalIn="globalConfig,server" flags="serverInherited">
  <globalConfigValue>FALSE</globalConfigValue>
  <desc>whether or not to allow cleartext logins over a non SSL/TLS connection</desc>
</attr>

<attr id="186" name="zimbraPop3SSLBindAddress" type="string" max="128" cardinality="multi" optionalIn="server" requiresRestart="mailbox">
  <desc>interface address(es) on which POP3 server should listen; if empty, binds to all interfaces</desc>
</attr>

<attr id="187" name="zimbraPop3SSLBindPort" type="port" cardinality="single" optionalIn="globalConfig,server" flags="serverInherited" callback="CheckPortConflict" requiresRestart="mailbox">
  <globalConfigValue>7995</globalConfigValue>
  <desc>port number on which POP3 server should listen</desc>
</attr>

<attr id="188" name="zimbraPop3SSLServerEnabled" type="boolean" cardinality="single" optionalIn="globalConfig,server" flags="serverInherited" requiresRestart="mailbox">
  <globalConfigValue>TRUE</globalConfigValue>
  <desc>whether POP3 SSL server is enabled for a server</desc>
</attr>

<attr id="189" name="zimbraPop3CleartextLoginEnabled" type="boolean" cardinality="single" optionalIn="globalConfig,server" flags="serverInherited">
  <globalConfigValue>FALSE</globalConfigValue>
  <desc>whether or not to allow cleartext logins over a non SSL/TLS connection</desc>
</attr>

<attr id="191" name="zimbraVirusDefinitionsUpdateFrequency" type="duration" cardinality="single" optionalIn="globalConfig,server" flags="serverInherited" requiresRestart="mta">
  <globalConfigValue>2h</globalConfigValue>
  <desc>how often the virus definitions are updated</desc>
</attr>

<attr id="192" name="zimbraPrefShowFragments" type="boolean" cardinality="single" optionalIn="account,cos" flags="accountInherited,domainAdminModifiable">
  <defaultCOSValue>TRUE</defaultCOSValue>
  <desc>show fragments in conversation and message lists</desc>
</attr>

<attr id="194" name="zimbraMtaAuthEnabled" type="boolean" cardinality="single" optionalIn="globalConfig,server" flags="serverInherited" deprecatedSince="6.0.0_BETA1">
  <globalConfigValue>TRUE</globalConfigValue>
  <desc>Value for postconf smtpd_tls_security_level</desc>
  <deprecateDesc>deprecated in favor of zimbraMtaTlsSecurityLevel and zimbraMtaSaslAuthEnable</deprecateDesc>
</attr>

<attr id="195" name="zimbraMtaBlockedExtension" type="string" max="64" cardinality="multi" optionalIn="globalConfig" requiresRestart="antispam">
  <desc>Attachment file extensions that are blocked</desc>
</attr>

<attr id="196" name="zimbraMtaCommonBlockedExtension" type="string" max="64" cardinality="multi" optionalIn="globalConfig" requiresRestart="mta">
  <globalConfigValue>asd</globalConfigValue>
  <globalConfigValue>bat</globalConfigValue>
  <globalConfigValue>chm</globalConfigValue>
  <globalConfigValue>cmd</globalConfigValue>
  <globalConfigValue>com</globalConfigValue>
  <globalConfigValue>dll</globalConfigValue>
  <globalConfigValue>do</globalConfigValue>
  <globalConfigValue>exe</globalConfigValue>
  <globalConfigValue>hlp</globalConfigValue>
  <globalConfigValue>hta</globalConfigValue>
  <globalConfigValue>js</globalConfigValue>
  <globalConfigValue>jse</globalConfigValue>
  <globalConfigValue>lnk</globalConfigValue>
  <globalConfigValue>ocx</globalConfigValue>
  <globalConfigValue>pif</globalConfigValue>
  <globalConfigValue>reg</globalConfigValue>
  <globalConfigValue>scr</globalConfigValue>
  <globalConfigValue>shb</globalConfigValue>
  <globalConfigValue>shm</globalConfigValue>
  <globalConfigValue>shs</globalConfigValue>
  <globalConfigValue>vbe</globalConfigValue>
  <globalConfigValue>vbs</globalConfigValue>
  <globalConfigValue>vbx</globalConfigValue>
  <globalConfigValue>vxd</globalConfigValue>
  <globalConfigValue>wsf</globalConfigValue>
  <globalConfigValue>wsh</globalConfigValue>
  <globalConfigValue>xl</globalConfigValue>
  <desc>Commonly blocked attachment file extensions</desc>
</attr>

<attr id="197" name="zimbraMtaDnsLookupsEnabled" type="boolean" cardinality="single" optionalIn="globalConfig,server" flags="serverInherited" requiresRestart="mta">
  <globalConfigValue>TRUE</globalConfigValue>
  <desc>Value for postconf disable_dns_lookups (note enable v. disable)</desc>
</attr>

<attr id="198" name="zimbraMtaMaxMessageSize" type="long" min="0" cardinality="single" optionalIn="globalConfig" flags="accountInfo" requiresRestart="mta">
  <globalConfigValue>10240000</globalConfigValue>
  <desc>Value for postconf message_size_limit</desc>
</attr>

<attr id="199" name="zimbraMtaRelayHost" type="astring" max="256" cardinality="multi" optionalIn="globalConfig,server" flags="serverInherited" requiresRestart="mta" callback="MtaRelayHost">
  <desc>Value for postconf relayhost.  Note: there can be only one value on this attribute, see bug 50697.</desc>
</attr>

<attr id="200" name="zimbraMtaTlsAuthOnly" type="boolean" cardinality="single" optionalIn="globalConfig,server" flags="serverInherited" requiresRestart="mta">
  <globalConfigValue>TRUE</globalConfigValue>
  <desc>Value for postconf smtpd_tls_auth_only</desc>
</attr>

<attr id="201" name="zimbraSpamCheckEnabled" type="boolean" cardinality="single" optionalIn="globalConfig" deprecatedSince="4.5">
  <globalConfigValue>FALSE</globalConfigValue>
  <desc>Whether to enable spam checking</desc>
  <deprecateDesc>Deprecated in favor of zimbraServiceEnabled</deprecateDesc>
</attr>

<attr id="202" name="zimbraSpamKillPercent" type="integer" min="0" cardinality="single" optionalIn="globalConfig" requiresRestart="antispam">
  <globalConfigValue>75</globalConfigValue>
  <desc>Spaminess percentage beyond which a message is dropped</desc>
</attr>

<attr id="203" name="zimbraSpamSubjectTag" type="astring" max="32" cardinality="single" optionalIn="globalConfig" requiresRestart="antispam">
  <desc>Subject prefix for spam messages</desc>
</attr>

<attr id="204" name="zimbraSpamTagPercent" type="integer" min="0" cardinality="single" optionalIn="globalConfig"  requiresRestart="antispam">
  <globalConfigValue>33</globalConfigValue>
  <desc>Spaminess percentage beyound which a message is marked as spam</desc>
</attr>

<attr id="205" name="zimbraVirusBlockEncryptedArchive" type="boolean" cardinality="single" optionalIn="globalConfig" requiresRestart="mta">
  <globalConfigValue>TRUE</globalConfigValue>
  <desc>Whether to block archive files that are password protected or encrypted</desc>
</attr>

<attr id="206" name="zimbraVirusCheckEnabled" type="boolean" cardinality="single" optionalIn="globalConfig" deprecatedSince="4.5">
  <globalConfigValue>FALSE</globalConfigValue>
  <desc>Whether to enable virus checking</desc>
  <deprecateDesc>Deprecated in favor of zimbraServiceEnabled</deprecateDesc>
</attr>

<attr id="207" name="zimbraVirusWarnAdmin" type="boolean" cardinality="single" optionalIn="globalConfig" requiresRestart="mta">
  <globalConfigValue>TRUE</globalConfigValue>
  <desc>Whether to email admin on virus detection</desc>
</attr>

<attr id="208" name="zimbraVirusWarnRecipient" type="boolean" cardinality="single" optionalIn="globalConfig" requiresRestart="antispam">
  <globalConfigValue>TRUE</globalConfigValue>
  <desc>Whether to email recipient on virus detection</desc>
</attr>

<attr id="209" name="zimbraPrefComposeInNewWindow" type="boolean" cardinality="single" optionalIn="account,cos" flags="accountInherited,domainAdminModifiable">
  <defaultCOSValue>FALSE</defaultCOSValue>
  <desc>whether or not compose messages in a new windows by default</desc>
</attr>

<attr id="210" name="zimbraSpamHeader" type="string" cardinality="single" optionalIn="globalConfig">
  <globalConfigValue>X-Spam-Flag</globalConfigValue>
  <desc>mail header name for flagging spam</desc>
</attr>

<attr id="211" name="zimbraSpamHeaderValue" type="string" cardinality="single" optionalIn="globalConfig">
  <globalConfigValue>YES</globalConfigValue>
  <desc>regular expression for matching the spam header</desc>
</attr>

<attr id="212" name="zimbraDomainType" type="enum" value="local,alias" immutable="1" cardinality="single" requiredIn="domain">
  <desc>should be one of: local, alias</desc>
</attr>

<attr id="213" name="zimbraMailCanonicalAddress" type="email" max="256" cardinality="single" optionalIn="mailRecipient" flags="domainAdminModifiable">
  <desc>RFC822 email address for senders outbound messages</desc>
</attr>

<attr id="214" name="zimbraMailCatchAllAddress" type="regex" max="256" value="^@[A-Za-z0-9-\.]+$" cardinality="multi" optionalIn="mailRecipient" flags="idn">
  <desc>Address to catch all messages to specified domain</desc>
</attr>

<attr id="215" name="zimbraMailCatchAllForwardingAddress" type="regex" max="256" value="^@[A-Za-z0-9-\.]+$" cardinality="single" optionalIn="mailRecipient" flags="idn">
  <desc>Address to deliver catch all messages to</desc>
</attr>

<attr id="216" name="zimbraMailCatchAllCanonicalAddress" type="regex" max="256" value="^@[A-Za-z0-9-\.]+$" cardinality="single" optionalIn="mailRecipient" flags="idn">
  <desc>Catch all address to rewrite to</desc>
</attr>

<attr id="217" name="zimbraPrefComposeFormat" type="enum" value="text,html" cardinality="single" optionalIn="account,cos" flags="accountInherited,domainAdminModifiable">
  <defaultCOSValue>text</defaultCOSValue>
  <desc>whether or not to compose in html or text.</desc>
</attr>

<attr id="218" name="zimbraPrefForwardReplyInOriginalFormat" type="boolean" cardinality="single" optionalIn="account,cos" flags="accountInherited,domainAdminModifiable" deprecatedSince="4.5">
  <defaultCOSValue>FALSE</defaultCOSValue>
  <desc>whether or not to use same format (text or html) of message we are replying to</desc>
  <deprecateDesc>Deprecated in favor of zimbraPrefForwardReplyFormat</deprecateDesc>
</attr>

<attr id="219" name="zimbraFeatureHtmlComposeEnabled" type="boolean" cardinality="single" optionalIn="account,cos" flags="accountInfo,accountInherited">
  <defaultCOSValue>TRUE</defaultCOSValue>
  <desc>enabled html composing</desc>
</attr>

<attr id="220" name="zimbraServiceEnabled" type="string" max="256" cardinality="multi" optionalIn="server">
  <desc>services that are enabled on this server</desc>
</attr>

<attr id="221" name="zimbraServiceInstalled" type="string" max="256" cardinality="multi" optionalIn="server">
  <desc>services that are installed on this server</desc>
</attr>

<attr id="222" name="zimbraPrefShowSearchString" type="boolean" cardinality="single" optionalIn="account,cos" flags="accountInherited,domainAdminModifiable">
  <defaultCOSValue>FALSE</defaultCOSValue>
  <desc>whether to show search box or not</desc>
</attr>

<attr id="225" name="zimbraRedoLogProvider" type="string" max="256" cardinality="multi" optionalIn="globalConfig,server" flags="serverInherited" requiresRestart="mailbox">
  <desc>provider class name for redo logging</desc>
</attr>

<attr id="226" name="zimbraMtaRestriction" type="string" max="2048" cardinality="multi" optionalIn="globalConfig" requiresRestart="mta">
  <globalConfigValue>reject_invalid_helo_hostname</globalConfigValue>
  <globalConfigValue>reject_non_fqdn_sender</globalConfigValue>
  <desc>restrictions to reject some suspect SMTP clients</desc>
</attr>

<attr id="227" name="zimbraFileUploadMaxSize" type="long" cardinality="single" optionalIn="globalConfig,server" flags="serverInherited,accountInfo">
  <globalConfigValue>10485760</globalConfigValue>
  <desc>Maximum size in bytes for attachments</desc>
</attr>

<attr id="229" name="zimbraTimeZoneStandardDtStart" type="string" max="256" cardinality="multi" requiredIn="timeZone">
  <desc>Start date for standard time</desc>
</attr>

<attr id="230" name="zimbraTimeZoneStandardOffset" type="string" max="5" cardinality="multi" requiredIn="timeZone">
  <desc>Offset in standard time</desc>
</attr>

<attr id="231" name="zimbraTimeZoneStandardRRule" type="string" max="256" cardinality="multi" optionalIn="timeZone">
  <desc>iCalendar recurrence rule for onset of standard time</desc>
</attr>

<attr id="232" name="zimbraTimeZoneDaylightDtStart" type="string" max="256" cardinality="multi" optionalIn="timeZone">
  <desc>Start date for daylight time</desc>
</attr>

<attr id="233" name="zimbraTimeZoneDaylightOffset" type="string" max="5" cardinality="multi" optionalIn="timeZone">
  <desc>Offset in daylight time</desc>
</attr>

<attr id="234" name="zimbraTimeZoneDaylightRRule" type="string" max="256" cardinality="multi" optionalIn="timeZone">
  <desc>iCalendar recurrence rule for onset of daylight time</desc>
</attr>

<attr id="235" name="zimbraPrefTimeZoneId" type="string" max="256" cardinality="multi" optionalIn="account,cos,domain" flags="accountCosDomainInherited,domainAdminModifiable">
  <defaultCOSValue>America/Los_Angeles</defaultCOSValue>
  <desc>time zone of user or COS</desc>
</attr>

<attr id="236" name="zimbraPrefUseTimeZoneListInCalendar" type="boolean" cardinality="single" optionalIn="account,cos" flags="accountInherited,domainAdminModifiable">
  <defaultCOSValue>FALSE</defaultCOSValue>
  <desc>whether list of well known time zones is displayed in calendar UI</desc>
</attr>

<attr id="237" name="zimbraAttachmentsScanEnabled" type="boolean" cardinality="single" optionalIn="globalConfig">
  <globalConfigValue>FALSE</globalConfigValue>
  <desc>Whether to scan attachments during compose</desc>
</attr>

<attr id="238" name="zimbraAttachmentsScanClass" type="cstring" max="256" cardinality="single" optionalIn="globalConfig">
  <globalConfigValue>com.zimbra.cs.scan.ClamScanner</globalConfigValue>
  <desc>Class to use to scan attachments during compose</desc>
</attr>

<attr id="239" name="zimbraAttachmentsScanURL" type="string" max="256" cardinality="single" optionalIn="globalConfig,server" flags="serverInherited">
  <desc>Data for class that scans attachments during compose</desc>
</attr>

<attr id="240" name="zimbraPrefCalendarInitialView" type="enum" value="day,week,workWeek,month,schedule,list" cardinality="single" optionalIn="account,cos" flags="accountInherited,domainAdminModifiable">
  <defaultCOSValue>workWeek</defaultCOSValue>
  <desc>initial calendar view to use</desc>
</attr>

<attr id="241" name="zimbraPrefImapSearchFoldersEnabled" type="boolean" cardinality="single" optionalIn="account,cos" flags="accountInherited,domainAdminModifiable">
  <defaultCOSValue>TRUE</defaultCOSValue>
  <desc>whether or not the IMAP server exports search folders</desc>
</attr>

<attr id="242" name="zimbraComponentAvailable" type="string" max="64" cardinality="multi" optionalIn="globalConfig">
  <desc>Names of additonal components that have been installed</desc>
</attr>

<attr id="243" name="zimbraCalendarCompatibilityMode" type="enum" value="standard,exchange" cardinality="single" optionalIn="globalConfig">
  <globalConfigValue>standard</globalConfigValue>
  <desc>compatibility mode for calendar server</desc>
</attr>

<attr id="244" name="zimbraSpamIsSpamAccount" type="email" max="256" cardinality="single" optionalIn="globalConfig">
  <desc>When user classifies a message as spam forward message via SMTP to this account</desc>
</attr>

<attr id="245" name="zimbraSpamIsNotSpamAccount" type="email" max="256" cardinality="single" optionalIn="globalConfig">
  <desc>When user classifies a message as not spam forward message via SMTP to this account</desc>
</attr>

<attr id="247" name="zimbraMailTransport" type="astring" max="320" cardinality="single" optionalIn="mailRecipient">
  <desc>where to deliver parameter for use in postfix transport_maps</desc>
</attr>

<attr id="249" name="zimbraSmtpSendPartial" type="boolean" cardinality="single" optionalIn="globalConfig,server,domain" flags="serverInherited">
  <globalConfigValue>FALSE</globalConfigValue>
  <desc>Value of the mail.smtp.sendpartial property</desc>
</attr>

<attr id="250" name="zimbraLogHostname" type="astring" max="256" cardinality="multi" optionalIn="globalConfig">
  <desc>destination for syslog messages</desc>
</attr>

<attr id="251" name="zimbraRedoLogDeleteOnRollover" type="boolean" cardinality="single" optionalIn="globalConfig,server" flags="serverInherited" requiresRestart="mailbox">
  <globalConfigValue>TRUE</globalConfigValue>
  <desc>whether logs are delete on rollover or archived</desc>
</attr>

<attr id="252" name="zimbraAuthLdapSearchBase" type="string" max="256" cardinality="single" optionalIn="domain">
  <desc>LDAP search base for ldap auth mech</desc>
</attr>

<attr id="253" name="zimbraAuthLdapSearchBindDn" type="string" max="256" cardinality="single" optionalIn="domain">
  <desc>LDAP search bind dn for ldap auth mech</desc>
</attr>

<attr id="254" name="zimbraAuthLdapSearchBindPassword" type="string" max="256" cardinality="single" optionalIn="domain">
  <desc>LDAP search bind password for ldap auth mech</desc>
</attr>

<attr id="255" name="zimbraAuthLdapSearchFilter" type="string" max="256" cardinality="single" optionalIn="domain">
  <desc>LDAP search filter for ldap auth mech</desc>
</attr>

<attr id="256" name="zimbraAuthLdapExternalDn" type="string" max="256" cardinality="single" optionalIn="account" flags="domainAdminModifiable">
  <desc>explict mapping to an external LDAP dn for a given account</desc>
</attr>

<attr id="257" name="zimbraAuthFallbackToLocal" type="boolean" cardinality="single" optionalIn="domain">
  <desc>fallback to local auth if external mech fails</desc>
</attr>

<attr id="258" name="zimbraPrefHtmlEditorDefaultFontFamily" type="astring" max="64" cardinality="single" optionalIn="account,cos" flags="accountInherited,domainAdminModifiable">
  <defaultCOSValue>Times New Roman</defaultCOSValue>
  <desc>default font family</desc>
</attr>

<attr id="259" name="zimbraPrefHtmlEditorDefaultFontSize" type="astring" max="32" cardinality="single" optionalIn="account,cos" flags="accountInherited,domainAdminModifiable">
  <defaultCOSValue>12pt</defaultCOSValue>
  <desc>default font size</desc>
</attr>

<attr id="260" name="zimbraPrefHtmlEditorDefaultFontColor" type="astring" max="32" cardinality="single" optionalIn="account,cos" flags="accountInherited,domainAdminModifiable">
  <defaultCOSValue>#000000</defaultCOSValue>
  <desc>default font color</desc>
</attr>

<attr id="261" name="zimbraPrefCalendarFirstDayOfWeek" type="integer" min="0" max="6" cardinality="single" optionalIn="account,cos" flags="accountInherited,domainAdminModifiable">
  <defaultCOSValue>0</defaultCOSValue>
  <desc>first day of week to show in calendar (0=sunday, 6=saturday)</desc>
</attr>

<attr id="262" name="zimbraSshPublicKey" type="astring" max="1024" cardinality="single" optionalIn="server">
  <desc>Public key of this server, used by other hosts to authorize this server to login.</desc>
</attr>

<attr id="263" name="zimbraLogRawLifetime" type="duration" cardinality="single" optionalIn="globalConfig">
  <globalConfigValue>31d</globalConfigValue>
  <desc>lifetime of raw log rows in consolidated logger tables</desc>
</attr>

<attr id="264" name="zimbraLogSummaryLifetime" type="duration" cardinality="single" optionalIn="globalConfig">
  <globalConfigValue>730d</globalConfigValue>
  <desc>lifetime of summarized log rows in consolidated logger tables</desc>
</attr>

<attr id="267" name="zimbraSpellCheckURL" type="astring" max="256" cardinality="multi" optionalIn="globalConfig,server" flags="serverInherited">
  <desc>URL of the server running the spell checking service.  Multi-valued attribute that allows multiple spell check servers to be specified.  If the request to the first server fails, a request to the second server is sent and so on.</desc>
</attr>

<attr id="268" name="zimbraImapBindOnStartup" type="boolean" cardinality="single" optionalIn="globalConfig,server" flags="serverInherited" requiresRestart="mailbox">
  <globalConfigValue>TRUE</globalConfigValue>
  <desc>Whether to bind to port on startup irrespective of whether the server is enabled.  Useful when port to bind is privileged and must be bound early.</desc>
</attr>

<attr id="269" name="zimbraImapSSLBindOnStartup" type="boolean" cardinality="single" optionalIn="globalConfig,server" flags="serverInherited" requiresRestart="mailbox">
  <globalConfigValue>TRUE</globalConfigValue>
  <desc>Whether to bind to port on startup irrespective of whether the server is enabled.  Useful when port to bind is privileged and must be bound early.</desc>
</attr>

<attr id="270" name="zimbraLmtpBindOnStartup" type="boolean" cardinality="single" optionalIn="globalConfig,server" flags="serverInherited" requiresRestart="mailbox">
  <globalConfigValue>FALSE</globalConfigValue>
  <desc>Whether to bind to port on startup irrespective of whether the server is enabled.  Useful when port to bind is privileged and must be bound early.</desc>
</attr>

<attr id="271" name="zimbraPop3BindOnStartup" type="boolean" cardinality="single" optionalIn="globalConfig,server" flags="serverInherited" requiresRestart="mailbox">
  <globalConfigValue>TRUE</globalConfigValue>
  <desc>Whether to bind to port on startup irrespective of whether the server is enabled.  Useful when port to bind is privileged and must be bound early.</desc>
</attr>

<attr id="272" name="zimbraPop3SSLBindOnStartup" type="boolean" cardinality="single" optionalIn="globalConfig,server" flags="serverInherited" requiresRestart="mailbox">
  <globalConfigValue>TRUE</globalConfigValue>
  <desc>Whether to bind to port on startup irrespective of whether the server is enabled.  Useful when port to bind is privileged and must be bound early.</desc>
</attr>

<attr id="273" name="zimbraPrefCalendarNotifyDelegatedChanges" type="boolean" cardinality="single" optionalIn="account,cos" flags="accountInherited,domainAdminModifiable">
  <defaultCOSValue>FALSE</defaultCOSValue>
  <desc>If set to true, user is notified by email of changes made to her calendar by others via delegated calendar access.</desc>
</attr>

<attr id="274" name="zimbraPrefCalendarUseQuickAdd" type="boolean" cardinality="single" optionalIn="account,cos" flags="accountInherited,domainAdminModifiable">
  <defaultCOSValue>TRUE</defaultCOSValue>
  <desc>whether or not use quick add dialog or go into full appt edit view</desc>
</attr>

<attr id="275" name="zimbraPrefCalendarInitialCheckedCalendars" type="astring" max="512" cardinality="single" optionalIn="account" flags="domainAdminModifiable">
  <desc>comma-sep list of calendars that are initially checked</desc>
</attr>

<attr id="276" name="zimbraPrefCalendarAlwaysShowMiniCal" type="boolean" cardinality="single" optionalIn="account,cos" flags="accountInherited,domainAdminModifiable">
  <defaultCOSValue>TRUE</defaultCOSValue>
  <desc>always show the mini calendar</desc>
</attr>

<attr id="277" name="zimbraSslCaCert" type="astring" max="2048" cardinality="single" optionalIn="globalConfig">
  <desc>CA Cert used to sign all self signed certs</desc>
</attr>

<attr id="278" name="zimbraSslCaKey" type="astring" max="2048" cardinality="single" optionalIn="globalConfig">
  <desc>CA Key used to sign all self signed certs</desc>
</attr>

<attr id="279" name="zimbraCertAuthorityKeySelfSigned" type="astring" max="2048" cardinality="single" optionalIn="globalConfig">
  <desc>Please see the documentation for the attribute zimbraCertAuthorityCertSelfSigned.  In addition, please note that this attribute is provided at install for convenience during a test install without real certs issued by well known CAs.  If you choose to create your own CA for your production uses, please note that it is a bad idea to store your CA-s private key in LDAP, as this data maybe read from zimbraGlobalConfig in the clear.</desc>
</attr>

<attr id="280" name="zimbraCertAuthorityCertSelfSigned" type="astring" max="2048" cardinality="single" optionalIn="globalConfig">
  <desc>When creating self-signed SSL certs during an install, we also create a local Certificate Authority (CA) to sign these SSL certs.  This local CA-s own cert is then added to different applications "trusted CA-s" list/store.  This attribute should not be used in a system with real certs issued by well known CAs.</desc>
</attr>

<attr id="281" name="zimbraZimletKeyword" type="string" max="256" cardinality="single" optionalIn="zimletEntry">
  <desc>Server side object keyword used for indexing and search for this Zimlet</desc>
</attr>

<attr id="282" name="zimbraZimletVersion" type="string" max="256" cardinality="single" requiredIn="zimletEntry">
  <desc>Version of the Zimlet</desc>
</attr>

<attr id="283" name="zimbraZimletDescription" type="string" max="256" cardinality="single" optionalIn="zimletEntry">
  <desc>Zimlet description</desc>
</attr>

<attr id="284" name="zimbraZimletIndexingEnabled" type="boolean" cardinality="single" optionalIn="zimletEntry">
  <desc>Whether server side keyword indexing enabled</desc>
</attr>

<attr id="285" name="zimbraZimletStoreMatched" type="boolean" cardinality="single">
  <desc>Whether store is matched for this type</desc>
</attr>

<attr id="286" name="zimbraZimletHandlerClass" type="cstring" max="256" cardinality="single" optionalIn="zimletEntry">
  <desc>The handler class for server side Zimlet extension</desc>
</attr>

<attr id="287" name="zimbraZimletHandlerConfig" type="string" max="10240" cardinality="multi" optionalIn="zimletEntry">
  <desc>The global config for the Zimlet</desc>
</attr>

<attr id="288" name="zimbraZimletContentObject" type="string" max="10240" cardinality="single">
  <desc>The content object section in the Zimlet description</desc>
</attr>

<attr id="289" name="zimbraZimletPanelItem" type="string" max="10240" cardinality="single">
  <desc>The panel item section in the Zimlet description</desc>
</attr>

<attr id="290" name="zimbraZimletScript" type="cstring" max="256" cardinality="multi" optionalIn="zimletEntry">
  <desc>URL of extra scripts used by the Zimlet</desc>
</attr>

<attr id="291" name="zimbraZimletAvailableZimlets" type="string" max="256" cardinality="multi" optionalIn="account,cos" flags="accountInfo,domainAdminModifiable,accountInherited" callback="AvailableZimlets">
  <desc>
      List of Zimlets available to this COS
      Values can be prefixed with ! or + or -
      !: mandatory
      + (or no prefix): enabled by default
      -: disabled by default
  </desc>
</attr>

<attr id="292" name="zimbraZimletServerIndexRegex" type="cstring" max="256" cardinality="single" optionalIn="zimletEntry">
  <desc>Regex of content object</desc>
</attr>

<attr id="293" name="zimbraMimeHandlerExtension" type="cstring" cardinality="single" optionalIn="mimeEntry">
  <desc>the name of the zimbra extension where the handler class for the mime type lives</desc>
</attr>

<attr id="294" name="zimbraProxyAllowedDomains" type="string" max="256" cardinality="multi" optionalIn="account,cos">
  <desc>Allowed domains for Proxy servlet</desc>
</attr>

<attr id="295" name="zimbraForeignPrincipal" type="string" max="256" cardinality="multi" optionalIn="account" flags="domainAdminModifiable" callback="ForeignPrincipal">
  <desc>mapping to foreign principal identifier</desc>
</attr>

<attr id="296" name="zimbraZimletUserProperties" type="cstring" max="1024" cardinality="multi" optionalIn="account" flags="domainAdminModifiable">
  <desc>User properties for Zimlets</desc>
</attr>

<attr id="297" name="zimbraMessageCacheSize" type="integer" max="10000" cardinality="single" optionalIn="globalConfig,server" flags="serverInherited" callback="ServerConfig">
  <globalConfigValue>2000</globalConfigValue>
  <desc>Maximum number of JavaMail MimeMessage objects in the message cache.</desc>
</attr>

<attr id="298" name="zimbraIsDomainAdminAccount" type="boolean" cardinality="single" optionalIn="account" flags="accountInfo,domainAdminModifiable">
  <desc>set to true for domain admin accounts</desc>
</attr>

<attr id="299" name="zimbraDomainDefaultCOSId" type="id" cardinality="single" optionalIn="domain" callback="CosId"> <!-- should we set type to cosId and and check for valid COS id? -->
  <desc>COS zimbraID</desc>
</attr>

<attr id="300" name="zimbraDomainAdminModifiableAttr" max="1024" type="string" cardinality="multi" optionalIn="globalConfig" deprecatedSince="5.0">
  <desc>account attributes that a domain administrator is allowed to modify</desc>
  <deprecateDesc>deprecated in favor of the domainAdminAdminModifiable flag</deprecateDesc>
</attr>

<attr id="301" name="zimbraZimletEnabled" type="boolean" cardinality="single" requiredIn="zimletEntry">
  <desc>whether this Zimlet is enabled</desc>
</attr>

<attr id="302" name="zimbraZimletPriority" type="string" max="32" cardinality="single" optionalIn="zimletEntry">
  <desc>Object match priority</desc>
</attr>

<attr id="303" name="zimbraProxyCacheableContentTypes" type="string" max="256" cardinality="multi" optionalIn="cos">
  <defaultCOSValue>text/javascript</defaultCOSValue>
  <defaultCOSValue>application/x-javascript</defaultCOSValue>
  <desc>Content types that can be cached by proxy servlet</desc>
</attr>

<attr id="304" name="zimbraZimletIsExtension" type="boolean" cardinality="single" optionalIn="zimletEntry">
  <desc>Whether this zimlet is an extension</desc>
</attr>

<attr id="305" name="zimbraFeatureIMEnabled" type="boolean" cardinality="single" optionalIn="account,cos" flags="accountInfo,accountInherited">
  <defaultCOSValue>FALSE</defaultCOSValue>
  <desc>IM features</desc>
</attr>

<attr id="306" name="zimbraMtaRecipientDelimiter" type="astring" max="256" cardinality="multi" optionalIn="globalConfig" requiresRestart="mta">
  <desc>Value for postconf recipient_delimiter.  Also used by ZCS LMTP server to check if it should accept messages to addresses with extensions.</desc>
</attr>

<attr id="307" name="zimbraPreAuthKey" type="ostring" max="128" cardinality="single" optionalIn="domain">
  <desc>preauth secret key</desc>
</attr>

<attr id="308" name="zimbraMailMode" type="enum" value="http,https,both,mixed,redirect" cardinality="single" optionalIn="globalConfig,server" flags="serverInherited">
  <desc>whether to run HTTP or HTTPS or both/mixed mode or redirect mode.  See also related attributes zimbraMailPort and zimbraMailSSLPort</desc>
</attr>

<attr id="309" name="zimbraMtaAuthHost" type="astring" max="256" callback="MtaAuthHost" cardinality="multi" optionalIn="globalConfig,server" flags="serverInherited" requiresRestart="mta">
  <desc>Host running SOAP service for use by MTA auth.  Setting this sets zimbraMtaAuthURL via attr callback mechanism.</desc>
</attr>

<attr id="310" name="zimbraMtaAuthURL" type="astring" max="256" immutable="1" cardinality="multi" optionalIn="globalConfig,server" flags="serverInherited" requiresRestart="mta">
  <desc>URL at which this MTA (via zimbra saslauthd) should authenticate.  Set by setting zimbraMtaAuthHost.</desc>
</attr>

<attr id="311" name="zimbraMtaMyNetworks" type="astring" max="10240" cardinality="multi" optionalIn="globalConfig,server" flags="serverInherited" requiresRestart="mta">
  <desc>value of postfix mynetworks</desc>
</attr>

<attr id="312" name="zimbraFeatureViewInHtmlEnabled" type="boolean" cardinality="single" optionalIn="account,cos" flags="accountInfo,accountInherited">
  <defaultCOSValue>FALSE</defaultCOSValue>
  <desc>option to view attachments in html</desc>
</attr>

<attr id="313" name="zimbraAccountCalendarUserType" type="enum" value="USER,RESOURCE" cardinality="single" optionalIn="account" requiredIn="calendarResource" flags="domainAdminModifiable">
  <desc>calendar user type - USER (default) or RESOURCE</desc>
</attr>

<attr id="314" name="zimbraCalResType" type="enum" value="Location,Equipment" cardinality="single" requiredIn="calendarResource" flags="domainAdminModifiable">
  <desc>calendar resource type - Location or Equipment</desc>
</attr>

<attr id="315" name="zimbraCalResAutoAcceptDecline" type="boolean" cardinality="single" optionalIn="calendarResource" flags="domainAdminModifiable">
  <desc>Whether this calendar resource accepts/declines meeting invites automatically; default TRUE</desc>
</attr>

<attr id="316" name="zimbraNotifyServerEnabled" type="boolean" cardinality="single" optionalIn="globalConfig,server" flags="serverInherited" deprecatedSince="4.0">
  <globalConfigValue>TRUE</globalConfigValue>
  <desc>Whether notification server should be enabled.</desc>
  <deprecateDesc>was experimental and never part of any shipping feature</deprecateDesc>
</attr>

<attr id="317" name="zimbraNotifyBindAddress" type="string" max="128" cardinality="multi" optionalIn="globalConfig,server" flags="serverInherited" deprecatedSince="4.0">
  <desc>Network interface on which notification server should listen; if empty, binds to all interfaces.</desc>
  <deprecateDesc>was experimental and never part of any shipping feature</deprecateDesc>
</attr>

<attr id="318" name="zimbraNotifyBindPort" type="integer" cardinality="single" optionalIn="globalConfig,server" flags="serverInherited" deprecatedSince="4.0">
  <globalConfigValue>7035</globalConfigValue>
  <desc>Port number on which notification server should listen.</desc>
  <deprecateDesc>was experimental and never part of any shipping feature</deprecateDesc>
</attr>

<attr id="319" name="zimbraNotifySSLServerEnabled" type="boolean" cardinality="single" optionalIn="globalConfig,server" flags="serverInherited" deprecatedSince="4.0">
  <globalConfigValue>TRUE</globalConfigValue>
  <desc>Whether SSL notification server should be enabled.</desc>
  <deprecateDesc>was experimental and never part of any shipping feature</deprecateDesc>
</attr>

<attr id="320" name="zimbraNotifySSLBindAddress" type="string" max="128" cardinality="multi" optionalIn="globalConfig,server" flags="serverInherited" deprecatedSince="4.0">
  <desc>Network interface on which SSL notification server should listen; if empty, binds to all interfaces</desc>
  <deprecateDesc>was experimental and never part of any shipping feature</deprecateDesc>
</attr>

<attr id="321" name="zimbraNotifySSLBindPort" type="integer" cardinality="single" optionalIn="globalConfig,server" flags="serverInherited" deprecatedSince="4.0">
  <globalConfigValue>7036</globalConfigValue>
  <desc>Port number on which notification server should listen.</desc>
  <deprecateDesc>was experimental and never part of any shipping feature</deprecateDesc>
</attr>

<attr id="322" name="zimbraCalResAutoDeclineIfBusy" type="boolean" cardinality="single" optionalIn="calendarResource" flags="domainAdminModifiable">
  <desc>Whether this calendar resource declines invite if already busy; default TRUE</desc>
</attr>

<attr id="323" name="zimbraCalResAutoDeclineRecurring" type="boolean" cardinality="single" optionalIn="calendarResource" flags="domainAdminModifiable">
  <desc>Whether this calendar resource declines invites to recurring appointments; default FALSE</desc>
</attr>

<attr id="324" name="zimbraCalResLocationDisplayName" type="string" max="256" cardinality="single" optionalIn="calendarResource" flags="domainAdminModifiable">
  <desc>display name for resource location</desc>
</attr>

<attr id="325" name="zimbraGroupId" type="id" immutable="1" cardinality="single" requiredIn="securityGroup" optionalIn="distributionList" deprecatedSince="3.2.0">
  <desc>Zimbra Systems Unique Group ID</desc>
  <deprecateDesc>greatly simplify dl/group model</deprecateDesc>
</attr>

<attr id="326" name="zimbraCalResSite" type="string" max="32" cardinality="single" optionalIn="calendarResource" flags="domainAdminModifiable">
  <desc>site name</desc>
</attr>

<attr id="327" name="zimbraCalResBuilding" type="string" max="32" cardinality="single" optionalIn="calendarResource" flags="domainAdminModifiable">
  <desc>building number or name</desc>
</attr>

<attr id="328" name="zimbraCalResFloor" type="string" max="32" cardinality="single" optionalIn="calendarResource" flags="domainAdminModifiable">
  <desc>floor number or name</desc>
</attr>

<attr id="329" name="zimbraCalResRoom" type="string" max="32" cardinality="single" optionalIn="calendarResource" flags="domainAdminModifiable">
  <desc>room number or name</desc>
</attr>

<attr id="330" name="zimbraCalResCapacity" type="integer" order="integerOrderingMatch" cardinality="single" optionalIn="calendarResource" flags="domainAdminModifiable">
  <desc>capacity</desc>
</attr>

<attr id="331" name="zimbraCalResContactName" type="string" max="256" cardinality="single" optionalIn="calendarResource" flags="domainAdminModifiable">
  <desc>name of contact in charge of resource</desc>
</attr>

<attr id="332" name="zimbraCalResContactEmail" type="email" cardinality="single" optionalIn="calendarResource" flags="domainAdminModifiable">
  <desc>email of contact in charge of resource</desc>
</attr>

<attr id="333" name="zimbraCalResContactPhone" type="phone" max="32" cardinality="single" optionalIn="calendarResource" flags="domainAdminModifiable">
  <desc>phone number of contact in charge of resource</desc>
</attr>

<attr id="334" name="zimbraMessageIdDedupeCacheSize" type="integer" cardinality="single" optionalIn="globalConfig" min="0">
  <globalConfigValue>3000</globalConfigValue>
  <desc>
    Number of Message-Id header values to keep in the LMTP dedupe cache.
    Subsequent attempts to deliver a message with a matching Message-Id
    to the same mailbox will be ignored.  A value of 0 disables deduping.
  </desc>
</attr>

<attr id="335" name="zimbraFeatureSharingEnabled" type="boolean" cardinality="single" optionalIn="account,cos" flags="accountInfo,accountInherited">
  <defaultCOSValue>TRUE</defaultCOSValue>
  <desc>enabled sharing</desc>
</attr>

<attr id="336" name="zimbraRemoteManagementCommand" type="astring" max="1024" cardinality="single" optionalIn="globalConfig,server" flags="serverInherited">
  <globalConfigValue>/opt/zimbra/libexec/zmrcd</globalConfigValue>
  <desc>Path to remote management command to execute on this server</desc>
</attr>

<attr id="337" name="zimbraRemoteManagementUser" type="astring" max="256" cardinality="single" optionalIn="globalConfig,server" flags="serverInherited">
  <globalConfigValue>zimbra</globalConfigValue>
  <desc>Login name of user allowed to execute remote management command</desc>
</attr>

<attr id="338" name="zimbraRemoteManagementPrivateKeyPath" type="astring" max="1024" cardinality="single" optionalIn="globalConfig,server" flags="serverInherited">
  <globalConfigValue>/opt/zimbra/.ssh/zimbra_identity</globalConfigValue>
  <desc>Private key this server should use to access another server</desc>
</attr>

<attr id="339" name="zimbraRemoteManagementPort" type="integer" cardinality="single" optionalIn="globalConfig,server" flags="serverInherited" callback="CheckPortConflict" requiresRestart="mailbox">
  <globalConfigValue>22</globalConfigValue>
  <desc>Port on which remote management sshd listening on this server.</desc>
</attr>

<attr id="340" name="zimbraMailURL" type="string" max="1024" cardinality="single" optionalIn="globalConfig,server" flags="serverInherited">
  <globalConfigValue>/zimbra</globalConfigValue>
  <desc>URL prefix for where the zimbra app resides on this server</desc>
</attr>

<attr id="341" name="zimbraPrefCalendarApptReminderWarningTime" type="integer" min="0" cardinality="single" optionalIn="account,cos" flags="accountInherited,domainAdminModifiable">
  <defaultCOSValue>5</defaultCOSValue>
  <desc>number of minutes (0 = never) before appt to show reminder dialog</desc>
</attr>

<attr id="342" name="zimbraFeatureMailForwardingEnabled" type="boolean" cardinality="single" optionalIn="account,cos" flags="accountInfo,accountInherited,domainAdminModifiable">
  <defaultCOSValue>TRUE</defaultCOSValue>
  <desc>enable end-user mail forwarding features</desc>
</attr>

<attr id="343" name="zimbraPrefMailForwardingAddress" type="cs_emailp" cardinality="single" optionalIn="account" flags="domainAdminModifiable" callback="PrefMailForwardingAddress" >
  <desc>RFC822 forwarding address for an account</desc>
</attr>

<attr id="344" name="zimbraPrefMailLocalDeliveryDisabled" type="boolean" cardinality="single" optionalIn="account" flags="domainAdminModifiable">
  <desc>whether or not to deliver mail locally</desc>
</attr>

<attr id="345" name="zimbraLocale" type="string" max="64" cardinality="single" optionalIn="mailRecipient,account,alias,distributionList,cos,globalConfig,domain,server,calendarResource" flags="accountInfo,accountInherited,domainAdminModifiable,serverInherited">
  <desc>locale of entry, e.g. en_US</desc>
</attr>

<attr id="346" name="zimbraMailboxLocationBeforeMove" type="astring" max="256" cardinality="single" optionalIn="account">
  <desc>serverId:mboxId of mailbox before being moved</desc>
</attr>

<attr id="347" name="zimbraFeatureMobileSyncEnabled" type="boolean" cardinality="single" optionalIn="account,cos" flags="accountInfo,accountInherited,domainAdminModifiable">
  <defaultCOSValue>FALSE</defaultCOSValue>
  <desc>whether to permit mobile sync</desc>
</attr>

<attr id="348" name="zimbraImapProxyBindPort" type="port" cardinality="single" optionalIn="globalConfig,server" flags="serverInherited" callback="CheckPortConflict" requiresRestart="nginxproxy">
  <globalConfigValue>143</globalConfigValue>
  <desc>port number on which IMAP proxy server should listen</desc>
</attr>

<attr id="349" name="zimbraImapSSLProxyBindPort" type="port" cardinality="single" optionalIn="globalConfig,server" flags="serverInherited" callback="CheckPortConflict" requiresRestart="nginxproxy">
  <globalConfigValue>993</globalConfigValue>
  <desc>port number on which IMAPS proxy server should listen</desc>
</attr>

<attr id="350" name="zimbraPop3ProxyBindPort" type="port" cardinality="single" optionalIn="globalConfig,server" flags="serverInherited" callback="CheckPortConflict" requiresRestart="nginxproxy">
  <globalConfigValue>110</globalConfigValue>
  <desc>port number on which POP3 proxy server should listen</desc>
</attr>

<attr id="351" name="zimbraPop3SSLProxyBindPort" type="port" cardinality="single" optionalIn="globalConfig,server" flags="serverInherited" callback="CheckPortConflict" requiresRestart="nginxproxy">
  <globalConfigValue>995</globalConfigValue>
  <desc>port number on which POP3S proxy server should listen</desc>
</attr>

<attr id="352" name="zimbraVirtualHostname" type="string" max="256" cardinality="multi" optionalIn="domain">
  <desc>An alias for this domain, used to determine default login domain based on URL client is visiting</desc>
</attr>

<attr id="353" name="zimbraHideInGal" type="boolean" cardinality="single" optionalIn="mailRecipient" flags="domainAdminModifiable">
  <desc>hide entry in Global Address List</desc>
</attr>

<attr id="354" name="zimbraFeatureSkinChangeEnabled" type="boolean" cardinality="single" optionalIn="account,cos" flags="accountInfo,accountInherited">
  <defaultCOSValue>TRUE</defaultCOSValue>
  <desc>Whether changing skin is allowed for this account or in this cos</desc>
</attr>

<attr id="355" name="zimbraPrefSkin" type="string" max="80" cardinality="single" optionalIn="account,cos,domain" flags="domainInfo,accountCosDomainInherited,domainAdminModifiable">
  <defaultCOSValue>carbon</defaultCOSValue>
  <desc>Skin to use for this account</desc>
</attr>

<attr id="356" name="zimbraFeatureNotebookEnabled" type="boolean" cardinality="single" optionalIn="account,cos" flags="accountInfo,accountInherited" deprecatedSince="7.0.0">
  <defaultCOSValue>FALSE</defaultCOSValue>
  <desc>Whether notebook feature should be allowed for this account or in this cos</desc>
  <deprecateDesc>Deprecated per bug 50465</deprecateDesc>
</attr>

<attr id="357" name="zimbraShareInfo" type="string" max="1024" cardinality="multi" optionalIn="account,distributionList">
  <desc>items an account or group has shared</desc>
</attr>

<attr id="358" name="zimbraGalInternalSearchBase"  type="string" max="256" cardinality="single" optionalIn="globalConfig,domain" flags="domainInherited">
  <globalConfigValue>DOMAIN</globalConfigValue>
  <desc>LDAP search base for interal GAL queries (special values: "ROOT" for top, "DOMAIN" for domain only, "SUBDOMAINS" for domain and subdomains)</desc>
</attr>

<attr id="359" name="zimbraFeatureGalAutoCompleteEnabled" type="boolean" cardinality="single" optionalIn="account,cos" flags="accountInfo,accountInherited">
  <defaultCOSValue>TRUE</defaultCOSValue>
  <desc>enable auto-completion from the GAL, zimbraFeatureGalEnabled also has to be enabled for the auto-completion feature</desc>
</attr>

<attr id="360" name="zimbraGalAutoCompleteLdapFilter" type="string" max="4096" cardinality="single" optionalIn="globalConfig,domain" flags="domainInherited">
  <globalConfigValue>externalLdapAutoComplete</globalConfigValue>
  <desc>LDAP search filter for external GAL auto-complete queries</desc>
</attr>

<attr id="363" name="zimbraNotebookAccount" type="string" max="256" cardinality="single" optionalIn="globalConfig,domain">
  <desc>Account for storing templates and providing space for public wiki</desc>
</attr>

<attr id="364" name="zimbraAvailableSkin" type="string" max="80" cardinality="multi" optionalIn="account,cos,domain" flags="domainInfo,accountInfo,accountCosDomainInherited,domainAdminModifiable">
  <desc>Skins available for this account.  
        Fallback order is: 
        1. the normal account/cos inheritance   
        2. if not set on account/cos, use the value on the domain of the account
  </desc>
</attr>

<attr id="365" name="zimbraDebugInfo" type="string" max="1024" cardinality="multi" optionalIn="account">
  <desc>For selective enabling of debug logging</desc>
</attr>

<attr id="366" name="zimbraFeatureOutOfOfficeReplyEnabled" type="boolean" cardinality="single" optionalIn="account,cos" flags="accountInfo,accountInherited">
  <defaultCOSValue>TRUE</defaultCOSValue>
  <desc>Whether out of office reply feature should be allowed for this account or in this cos</desc>
</attr>

<attr id="367" name="zimbraFeatureNewMailNotificationEnabled" type="boolean" cardinality="single" optionalIn="account,cos" flags="accountInfo,accountInherited">
  <defaultCOSValue>TRUE</defaultCOSValue>
  <desc>Whether new mail notification feature should be allowed for this account or in this cos</desc>
</attr>

<attr id="368" name="zimbraInstalledSkin" type="string" max="80" cardinality="multi" optionalIn="globalConfig" deprecatedSince="5.0">
  <desc>Skins installed and available on all servers (this is global config only)</desc>
  <deprecateDesc>Installed skin list is a per server property, the list is now generated by directory scan of skin files</deprecateDesc>
</attr>

<attr id="369" name="zimbraNotebookPageCacheSize" type="integer" cardinality="single" optionalIn="globalConfig,server" flags="serverInherited">
  <globalConfigValue>10240</globalConfigValue>
  <desc>The size of composed Wiki / Notebook page cache on the server.</desc>
</attr>

<attr id="370" name="zimbraNotebookFolderCacheSize" type="integer" cardinality="single" optionalIn="globalConfig,server" flags="serverInherited" deprecatedSince="6.0.0_BETA1">
  <globalConfigValue>1024</globalConfigValue>
  <desc>The size of Wiki / Notebook folder cache on the server.</desc>
  <deprecateDesc>deprecated</deprecateDesc>
</attr>

<attr id="371" name="zimbraNotebookMaxCachedTemplatesPerFolder" type="integer" cardinality="single" optionalIn="globalConfig,server" flags="serverInherited" deprecatedSince="6.0.0_BETA1">
  <globalConfigValue>256</globalConfigValue>
  <desc>The maximum number of cached templates in each Wiki / Notebook folder cache.</desc>
  <deprecateDesc>deprecated</deprecateDesc>
</attr>

<attr id="372" name="zimbraPrefGalAutoCompleteEnabled" type="boolean" cardinality="single" optionalIn="account,cos" flags="accountInherited,domainAdminModifiable">
  <defaultCOSValue>FALSE</defaultCOSValue>
  <desc>whether end-user wants auto-complete from GAL. Feature must also be enabled.</desc>
</attr>

<attr id="374" name="zimbraNetworkLicense" type="string" cardinality="single" optionalIn="globalConfig" immutable="1" requiresRestart="mailbox">
  <desc>Contents of a signed Zimbra license key - an XML string.</desc>
</attr>

<attr id="375" name="zimbraNetworkActivation" type="string" cardinality="single" optionalIn="globalConfig" immutable="1">
  <desc>A signed activation key that authorizes this installation.</desc>
</attr>

<attr id="376" name="zimbraIsSystemResource" type="boolean" cardinality="single" optionalIn="account">
  <desc>Indicates the account is a resource used by the system such as spam accounts or Notebook accounts.</desc>
</attr>

<attr id="377" name="zimbraPublicServiceHostname" type="string" max="256" cardinality="single" optionalIn="domain,globalConfig" flags="domainInfo,domainInherited">
  <desc>Name to be used in public API such as REST or SOAP proxy.</desc>
</attr>

<attr id="378" name="zimbraPasswordLockoutEnabled" type="boolean" cardinality="single" optionalIn="account,cos" flags="accountInherited,domainAdminModifiable">
  <defaultCOSValue>FALSE</defaultCOSValue>
  <desc>whether or not account lockout is enabled.</desc>
</attr>

<attr id="379" name="zimbraPasswordLockoutDuration" type="duration" cardinality="single" optionalIn="account,cos" flags="accountInherited,domainAdminModifiable">
  <defaultCOSValue>1h</defaultCOSValue>
  <desc>how long an account is locked out. Use 0 to lockout an account until admin resets it</desc>
</attr>

<attr id="380" name="zimbraPasswordLockoutMaxFailures" type="integer" cardinality="single" optionalIn="account,cos" flags="accountInherited,domainAdminModifiable">
  <defaultCOSValue>10</defaultCOSValue>
  <desc>number of consecutive failed login attempts until an account is locked out</desc>
</attr>

<attr id="381" name="zimbraPasswordLockoutFailureLifetime" type="duration" cardinality="single" optionalIn="account,cos" flags="accountInherited,domainAdminModifiable">
  <defaultCOSValue>1h</defaultCOSValue>
  <desc>the duration after which old consecutive failed login attempts are purged from the list, even though no  successful  authentication  has occurred</desc>
</attr>

<attr id="382" name="zimbraPasswordLockoutLockedTime" type="gentime" cardinality="single" optionalIn="account" flags="domainAdminModifiable">
  <desc>the time at which an account was locked</desc>
</attr>

<attr id="383" name="zimbraPasswordLockoutFailureTime" type="gentime" cardinality="multi" optionalIn="account" flags="domainAdminModifiable">
  <desc>this attribute contains the timestamps of each of the consecutive  authentication failures made on an account</desc>
</attr>

<attr id="384" name="zimbraPrefOutOfOfficeFromDate" type="gentime" cardinality="single" optionalIn="account" flags="domainAdminModifiable">
  <desc>out of office notifications (if enabled) are sent only if current date is after this date</desc>
</attr>

<attr id="385" name="zimbraPrefOutOfOfficeUntilDate" type="gentime" cardinality="single" optionalIn="account" flags="domainAdminModifiable">
  <desc>out of office notifications (if enabled) are sent only if current date is before this date</desc>
</attr>

<attr id="386" name="zimbraPrefOutOfOfficeCacheDuration" type="duration" cardinality="single" optionalIn="account,cos" flags="accountInherited,domainAdminModifiable">
  <defaultCOSValue>7d</defaultCOSValue>
  <desc>server remembers addresses to which notifications have been sent for this interval, and does not send duplicate notifications in this interval</desc>
</attr>

<attr id="387" name="zimbraPrefOutOfOfficeDirectAddress" type="email" cardinality="multi" optionalIn="account" flags="domainAdminModifiable">
  <desc>per RFC 3834 no out of office notifications are sent if recipients address is not directly specified in the To/CC headers - for this check, we check to see if To/CC contained accounts address, aliases, canonical address.  But when external accounts are forwarded to Zimbra, and you want notifications sent to messages that contain their external address in To/Cc, add those address, then you can specify those external addresses here.</desc>
</attr>

<attr id="388" name="zimbraHttpProxyURL" type="astring" max="512" cardinality="multi" optionalIn="globalConfig,server" flags="serverInherited">
  <desc>the http proxy URL to connect to when making outgoing connections (Zimlet proxy, RSS/ATOM feeds, etc)</desc>
</attr>

<attr id="389" name="zimbraPasswordMinUpperCaseChars" type="integer" min="0" cardinality="single" optionalIn="account,cos" flags="accountInfo,accountInherited,domainAdminModifiable">
  <defaultCOSValue>0</defaultCOSValue>
  <desc>minimum number of upper case characters required in a password</desc>
</attr>

<attr id="390" name="zimbraPasswordMinLowerCaseChars" type="integer" min="0" cardinality="single" optionalIn="account,cos" flags="accountInfo,accountInherited,domainAdminModifiable">
  <defaultCOSValue>0</defaultCOSValue>
  <desc>minimum number of lower case characters required in a password</desc>
</attr>

<attr id="391" name="zimbraPasswordMinPunctuationChars" type="integer" min="0" cardinality="single" optionalIn="account,cos" flags="accountInfo,accountInherited,domainAdminModifiable">
  <defaultCOSValue>0</defaultCOSValue>
  <desc>minimum number of ascii punctuation characters required in a password</desc>
</attr>

<attr id="392" name="zimbraPasswordMinNumericChars" type="integer" min="0" cardinality="single" optionalIn="account,cos" flags="accountInfo,accountInherited,domainAdminModifiable">
  <defaultCOSValue>0</defaultCOSValue>
  <desc>minimum number of numeric characters required in a password</desc>
</attr>

<attr id="393" name="zimbraTextAnalyzer" type="string" cardinality="single" optionalIn="account,cos" flags="accountInherited,domainAdminModifiable">
  <desc>The registered name of the Zimbra Analyzer Extension for this account to use</desc>
</attr>

<attr id="394" name="zimbraPrefReadingPaneEnabled" type="boolean" cardinality="single" optionalIn="account,cos" flags="accountInfo,accountInherited,domainAdminModifiable" deprecatedSince="6.0.0_BETA2">
  <defaultCOSValue>TRUE</defaultCOSValue>
  <desc>whether reading pane is shown by default</desc>
  <deprecateDesc>deprecated in favor of zimbraPrefReadingPaneLocation and zimbraPrefConvReadingPaneLocation</deprecateDesc>
</attr>

<attr id="395" name="zimbraPrefUseRfc2231" type="boolean" cardinality="single" optionalIn="account,cos" flags="accountInherited,domainAdminModifiable">
  <defaultCOSValue>FALSE</defaultCOSValue>
  <desc>When composing and sending mail, whether to use RFC 2231 MIME parameter value encoding. If set to FALSE, then RFC 2047 style encoding is used.</desc>
</attr>

<attr id="396" name="zimbraPrefShortcuts" type="string" max="2048" cardinality="single" optionalIn="account,cos" flags="accountInfo,accountInherited,domainAdminModifiable">
  <desc>keyboard shortcuts</desc>
</attr>

<attr id="397" name="zimbraXMPPEnabled" type="boolean" cardinality="single" optionalIn="globalConfig,server" flags="serverInherited" requiresRestart="mailbox">
  <globalConfigValue>TRUE</globalConfigValue>
  <desc>Enable XMPP support for IM</desc>
</attr>

<attr id="398" name="zimbraDomainAdminMaxMailQuota" type="long" cardinality="single" optionalIn="account,cos" flags="accountInfo,accountInherited">
  <desc>
    maximum amount of mail quota a domain admin can set on a user
  </desc>
</attr>

<attr id="399" name="zimbraVersion" type="integer" cardinality="single" optionalIn="account">
  <desc>account version information</desc>
</attr>

<attr id="400" name="zimbraDomainMaxAccounts" type="integer" min="0" cardinality="single" optionalIn="domain">
  <desc>maximum number of accounts allowed in a domain</desc>
</attr>

<attr id="402" name="zimbraPrefFromDisplay" type="string" max="256" cardinality="single" optionalIn="account,identity,dataSource" flags="domainAdminModifiable">
  <desc>personal part of email address put in from header</desc>
</attr>

<attr id="403" name="zimbraPrefFromAddress" type="string" max="256" cardinality="single" optionalIn="account,identity,dataSource" flags="domainAdminModifiable">
  <desc>email address to put in from header</desc>
</attr>

<attr id="404" name="zimbraPrefReplyToDisplay" type="string" max="256" cardinality="single" optionalIn="account,identity,dataSource" flags="domainAdminModifiable">
    <desc>personal part of email address put in reply-to header</desc>
</attr>

<attr id="405" name="zimbraPrefReplyToEnabled" type="boolean" cardinality="single" optionalIn="account,identity" flags="domainAdminModifiable">
  <desc>TRUE if we should set a reply-to header</desc>
</attr>

<attr id="406" name="zimbraPrefWhenSentToEnabled" type="boolean" cardinality="single" optionalIn="account,identity" flags="domainAdminModifiable">
  <desc>TRUE if we should look at zimbraPrefWhenSentToAddresses (deprecatedSince 5.0 in account)</desc>
</attr>

<attr id="407" name="zimbraPrefWhenSentToAddresses" type="string" max="2048" cardinality="multi" optionalIn="account,identity" flags="domainAdminModifiable">
    <desc>addresses that we will look at to see if we should use an identity (deprecatedSince 5.0 in account)</desc>
</attr>

<attr id="408" name="zimbraPrefWhenInFoldersEnabled" type="boolean" cardinality="single" optionalIn="account,identity" flags="domainAdminModifiable">
  <desc>TRUE if we should look at zimbraPrefWhenInFolderIds (deprecatedSince 5.0 in account)</desc>
</attr>

<attr id="409" name="zimbraPrefWhenInFolderIds" type="string" max="512" cardinality="multi" optionalIn="account,identity" flags="domainAdminModifiable">
  <desc>if replying/forwarding a message in this folder, use this identity (deprecatedSince 5.0 in account)</desc>
</attr>

<attr id="410" name="zimbraPrefUseDefaultIdentitySettings" type="boolean" cardinality="single" optionalIn="account,identity" flags="domainAdminModifiable" deprecatedSince="5.0">
  <desc>TRUE if we this identity should get settings from the default identity</desc>
  <deprecateDesc>no longer used in account or identity</deprecateDesc>
</attr>

<attr id="411" name="zimbraPrefBccAddress" type="string" max="2048" cardinality="single" optionalIn="account,identity" flags="domainAdminModifiable">
  <desc>address that we will bcc when using sending mail with this identity (deprecatedSince 5.0 in identity)</desc>
</attr>

<attr id="412" name="zimbraPrefIdentityName" type="string" max="128" cardinality="single" requiredIn="identity" optionalIn="account" flags="domainAdminModifiable">
    <desc>name of the identity</desc>
</attr>

<attr id="413" name="zimbraPrefForwardReplyFormat" type="enum" value="text,html,same" cardinality="single" optionalIn="cos,account,identity" flags="domainAdminModifiable">
  <defaultCOSValue>text</defaultCOSValue>
  <desc>what format we reply/forward messages in (deprecatedSince 5.0 in identity)</desc>
</attr>

<attr id="414" name="zimbraIdentityMaxNumEntries" type="integer" min="0" cardinality="single" optionalIn="account,cos" flags="accountInfo,accountInherited">
  <defaultCOSValue>20</defaultCOSValue>
  <desc>maximum number of identities allowed on an account</desc>
</attr>

<attr id="415" name="zimbraFeatureIdentitiesEnabled" type="boolean" cardinality="single" optionalIn="account,cos" flags="accountInfo,accountInherited">
  <defaultCOSValue>TRUE</defaultCOSValue>
  <desc>whether to allow use of identities feature</desc>
</attr>

<attr id="416" name="zimbraFeaturePop3DataSourceEnabled" type="boolean" cardinality="single" optionalIn="account,cos" flags="accountInfo,accountInherited">
  <defaultCOSValue>TRUE</defaultCOSValue>
  <desc>whether user is allowed to retrieve mail from an external POP3 data source</desc>
</attr>

<attr id="417" name="zimbraDataSourceId" type="id" cardinality="single" requiredIn="dataSource">
  <desc>Unique ID for a data source</desc>
</attr>

<attr id="418" name="zimbraDataSourceName" type="string" max="128" cardinality="single" requiredIn="dataSource" flags="domainAdminModifiable">
  <desc>Descriptive name of the data source</desc>
</attr>

<attr id="419" name="zimbraDataSourceEnabled" type="boolean" cardinality="single" requiredIn="dataSource" callback="DataSourceCallback" flags="domainAdminModifiable">
  <desc>Whether or not the data source is enabled</desc>
</attr>

<attr id="420" name="zimbraDataSourceHost" type="string" max="128" cardinality="single" requiredIn="pop3DataSource,imapDataSource" optionalIn="dataSource" flags="domainAdminModifiable" callback="DataSourceCallback">
  <desc>Host name of server</desc>
</attr>

<attr id="421" name="zimbraDataSourcePort" type="port" cardinality="single" requiredIn="pop3DataSource,imapDataSource" optionalIn="dataSource" flags="domainAdminModifiable" callback="DataSourceCallback">
  <desc>Port number of server</desc>
</attr>

<attr id="422" name="zimbraDataSourceUsername" type="string" max="128" cardinality="single" optionalIn="dataSource" flags="domainAdminModifiable" callback="DataSourceCallback">
  <desc>Username on server</desc>
</attr>

<attr id="423" name="zimbraDataSourcePassword" type="string" max="128" cardinality="single" optionalIn="dataSource" flags="domainAdminModifiable" callback="DataSourceCallback">
  <desc>Password on server</desc>
</attr>

<attr id="424" name="zimbraDataSourceFolderId" type="string" max="128" cardinality="single" requiredIn="dataSource" flags="domainAdminModifiable" callback="DataSourceCallback">
  <desc>Local folder id to store retreived data in</desc>
</attr>

<attr id="425" name="zimbraDataSourceConnectionType" type="enum" value="cleartext,ssl,tls,tls_if_available" cardinality="single" requiredIn="pop3DataSource,imapDataSource" optionalIn="dataSource,globalConfig" flags="domainAdminModifiable" callback="DataSourceCallback">
  <globalConfigValue>cleartext</globalConfigValue>
  <desc>Which security layer to use for connection (cleartext, ssl, tls, or tls if available).  If not set on data source, fallback to the value on global config.</desc>
</attr>

<attr id="426" name="zimbraDataSourceMaxNumEntries" type="integer" min="0" cardinality="single" optionalIn="account,cos" flags="accountInfo,accountInherited">
  <defaultCOSValue>20</defaultCOSValue>
  <desc>Maximum number of data sources allowed on an account</desc>
</attr>

<attr id="427" name="zimbraAllowAnyFromAddress" type="boolean" cardinality="single" optionalIn="account,cos" flags="accountInfo,accountInherited">
  <defaultCOSValue>FALSE</defaultCOSValue>
  <desc>Whether this account can use any from address.  Not changeable by domain admin to allow arbitrary addresses</desc>
</attr>

<attr id="428" name="zimbraAllowFromAddress" type="email" max="256" cardinality="multi" optionalIn="account" flags="accountInfo,domainAdminModifiable">
  <desc>Addresses that this account can as from address if arbitrary-addresses-allowed setting is not set</desc>
</attr>

<attr id="429" name="zimbraArchiveAccount" type="email" max="256" cardinality="multi" optionalIn="account">
  <desc>
    Mailboxes in which the current account in archived.  Multi-value
    attr with eg values { user-2006@example.com.archive,
    user-2007@example.com.archive } that tells us that
    user@example.com has been archived into those two mailboxes.
  </desc>
</attr>

<attr id="430" name="zimbraArchiveMailFrom" type="email" max="256" cardinality="single" optionalIn="globalConfig">
  <desc>
    Address to which archive message bounces should be sent.
    Typically could be an admin account.  This is global across all
    domains.
  </desc>
</attr>

<attr id="431" name="zimbraArchiveAccountNameTemplate" type="string" max="256" cardinality="single" optionalIn="account,cos" flags="accountInherited">
  <defaultCOSValue>${USER}-${DATE}@${DOMAIN}.archive</defaultCOSValue>
  <desc>
    An account or CoS setting - typically only in CoS - that tells the
    archiving system how to derive the archive mailbox name.  ID, USER,
    DATE, and DOMAIN are expanded.
  </desc>
</attr>

<attr id="432" name="zimbraArchiveAccountDateTemplate" type="string" max="256" cardinality="single" optionalIn="account,cos" flags="accountInherited">
  <defaultCOSValue>yyyyMMdd</defaultCOSValue>
  <desc>
    An account or CoS setting that works with the name template that
    allows you to dictate the date format used in the name template.
    This is a Java SimpleDateFormat specifier.  The default is an LDAP
    generalized time format:
  </desc>
</attr>

<attr id="433" name="zimbraPrefIdentityId" type="id" cardinality="single" optionalIn="identity">
    <desc>Unique ID for an identity</desc>
</attr>

<attr id="434" name="zimbraDataSourceLeaveOnServer" type="boolean" cardinality="single"
  optionalIn="pop3DataSource" flags="domainAdminModifiable">
  <desc>Specifies whether imported POP3 messages should be left on the server or deleted.</desc>
</attr>

<attr id="435" name="zimbraSmtpSendAddOriginatingIP" type="boolean" cardinality="single" optionalIn="globalConfig" requiresRestart="mailbox">
  <globalConfigValue>TRUE</globalConfigValue>
  <desc>Whether X-Originating-IP will be added to messages sent via SendMsgRequest.</desc>
</attr>

<attr id="436" name="zimbraFeatureTasksEnabled" type="boolean" cardinality="single" optionalIn="account,cos" flags="accountInfo,accountInherited">
  <defaultCOSValue>TRUE</defaultCOSValue>
  <desc>whether to allow use of tasks feature</desc>
</attr>

<attr id="437" name="zimbraSyncWindowSize" type="integer" min="0" cardinality="single" optionalIn="account,cos" flags="accountInherited,domainAdminModifiable">
  <defaultCOSValue>0</defaultCOSValue>
  <desc>
    The maximum batch size for each ZimbraSync transaction.  Default value of 0 means to follow client requested size.  If set to any positive integer, the value will be the maximum number of items to sync even if client requests more.  This setting affects all sync categories including email, contacts, calendar and tasks.
  </desc>
</attr>

<attr id="438" name="zimbraAccountExtraObjectClass" type="string" max="256" cardinality="multi" optionalIn="globalConfig">
  <globalConfigValue>amavisAccount</globalConfigValue>
  <desc>Object classes to add when creating a zimbra account object.  Useful if you want to add sambaSamAccount etc to zimbra accounts.
  </desc>
</attr>

<attr id="439" name="zimbraPrefCalendarDayHourStart" type="integer" min="0" max="23" cardinality="single" optionalIn="account,cos" flags="accountInherited,domainAdminModifiable">
  <defaultCOSValue>8</defaultCOSValue>
  <desc>hour of day that the day view should start at (1=1 AM, 8=8 AM, etc)</desc>
</attr>

<attr id="440" name="zimbraPrefCalendarDayHourEnd" type="integer" min="0" max="24" cardinality="single" optionalIn="account,cos" flags="accountInherited,domainAdminModifiable">
  <defaultCOSValue>18</defaultCOSValue>
  <desc>hour of day that the day view should end at, non-inclusive (16=4pm, 24 = midnight, etc)</desc>
</attr>

<attr id="441" name="zimbraFeatureMailPollingIntervalPreferenceEnabled" type="boolean" cardinality="single" optionalIn="account,cos" flags="accountInfo,accountInherited" deprecatedSince="5.0">
  <defaultCOSValue>TRUE</defaultCOSValue>
  <desc>whether user is allowed to set mail polling interval</desc>
  <deprecateDesc>done via skin template overrides</deprecateDesc>
</attr>

<attr id="442" name="zimbraPrefLocale" type="string" max="64" cardinality="single" optionalIn="account,cos," flags="accountInherited,domainAdminModifiable">
  <desc>
    user locale preference, e.g. en_US
    Whenever the server looks for the user locale, it will first look for zimbraPrefLocale, if it
    is not set then it will fallback to the current mechanism of looking for zimbraLocale in the various
    places for a user.  zimbraLocale is the non end-user attribute that specifies which locale an object defaults to,
    it is not an end-user setting.
  </desc>
</attr>

<attr id="443" name="zimbraImapDisabledCapability" type="string" max="256" cardinality="multi" optionalIn="globalConfig,server" flags="serverInherited" requiresRestart="mailbox">
  <desc>disabled IMAP capabilities.  Capabilities are listed on the CAPABILITY line, also known in RFCs as extensions</desc>
</attr>

<attr id="444" name="zimbraImapSSLDisabledCapability" type="string" max="256" cardinality="multi" optionalIn="globalConfig,server" flags="serverInherited" requiresRestart="mailbox">
  <desc>disabled IMAP SSL capabilities.  Capabilities are listed on the CAPABILITY line, also known in RFCs as extensions</desc>
</attr>

<attr id="445" name="zimbraFeatureVoiceEnabled" type="boolean" cardinality="single" optionalIn="account,cos" flags="accountInfo,accountInherited">
  <defaultCOSValue>FALSE</defaultCOSValue>
  <desc>Voicemail features enabled</desc>
</attr>

<attr id="446" name="zimbraAdminSavedSearches" type="string" max="512" cardinality="multi" optionalIn="account,cos" flags="accountInherited,domainAdminModifiable">
  <desc>admin saved searches</desc>
</attr>

<attr id="447" name="zimbraFeaturePortalEnabled" type="boolean" cardinality="single" optionalIn="account,cos" flags="accountInfo,accountInherited">
  <defaultCOSValue>FALSE</defaultCOSValue>
  <desc>portal features</desc>
</attr>

<attr id="448" name="zimbraPortalName" type="string" max="256" cardinality="single" optionalIn="account,cos" flags="accountInfo,accountInherited,domainAdminModifiable">
  <defaultCOSValue>example</defaultCOSValue>
  <desc>portal name</desc>
</attr>

<attr id="449" name="zimbraChildAccount" type="id" cardinality="multi" optionalIn="account" flags="domainAdminModifiable" callback="ChildAccount">
  <desc>zimbraId of child accounts</desc>
</attr>

<attr id="450" name="zimbraChildVisibleAccount" type="id" cardinality="multi" optionalIn="account" flags="domainAdminModifiable" deprecatedSince="5.0.0">
  <desc>zimbraId of visible child accounts</desc>
  <deprecateDesc> deprecated in favor of user-settable attribute zimbraPrefChildVisibleAccount </deprecateDesc>
</attr>

<attr id="451" name="zimbraFeatureOptionsEnabled" type="boolean" cardinality="single" optionalIn="account,cos" flags="accountInfo,accountInherited">
  <defaultCOSValue>TRUE</defaultCOSValue>
  <desc>whether an account can modify its zimbraPref* attributes</desc>
</attr>

<attr id="452" name="zimbraFeatureShortcutAliasesEnabled" type="boolean" cardinality="single" optionalIn="account,cos" flags="accountInfo,accountInherited"  deprecatedSince="6.0.0_GA">
  <defaultCOSValue>TRUE</defaultCOSValue>
  <desc>keyboard shortcuts aliases features</desc>
  <deprecateDesc>deprecated</deprecateDesc>
</attr>

<attr id="453" name="zimbraPrefClientType" type="enum" value="standard,advanced" cardinality="single" optionalIn="account,cos" flags="accountInherited,domainAdminModifiable">
  <defaultCOSValue>advanced</defaultCOSValue>
  <desc>user preference of client type</desc>
</attr>

<attr id="454" name="zimbraMailSignatureMaxLength" type="long" min="0" cardinality="single" optionalIn="account,cos" flags="accountInfo,accountInherited">
  <defaultCOSValue>10240</defaultCOSValue>
  <desc>maximum length of mail signature, 0 means unlimited. If not set, default is 1024</desc>
</attr>

<attr id="455" name="zimbraDataSourcePollingInterval" type="duration" min="0" cardinality="single" optionalIn="dataSource,account,cos" callback="DataSourceCallback" flags="accountInfo,accountInherited,domainAdminModifiable">
  <desc>
    Prior to 6.0.0:
        The time interval between automated data imports for a data source, or
        all data sources owned by an account.  If unset or 0,
        the data source will not be scheduled for automated polling.
    Since 6.0.0:
        Deprecated on account/cos since 6.0.0.  Values on account/cos are migrated to protocol specific zimbraDataSource{proto}PollingInterval attributes.
        1. if zimbraDataSourcePollingInterval is set on data source, use it
        2. otherwise use the zimbraDataSource{Proto}PollingInterval on account/cos
        3. if zimbraDataSource{Proto}PollingInterval is not set on account/cos, use 0, which means no automated polling.
  </desc>
</attr>

<attr id="456" name="zimbraPrefWarnOnExit" type="boolean" cardinality="single" optionalIn="account,cos" flags="accountInherited,domainAdminModifiable">
  <defaultCOSValue>TRUE</defaultCOSValue>
  <desc>whether to display a warning when users try to navigate away from ZCS</desc>
</attr>

<attr id="458" name="zimbraBackupTarget" type="string" cardinality="single" optionalIn="globalConfig,server" flags="serverInherited">
  <globalConfigValue>/opt/zimbra/backup</globalConfigValue>
  <desc>Default backup target path</desc>
</attr>

<attr id="459" name="zimbraBackupReportEmailRecipients" type="string" cardinality="multi" optionalIn="globalConfig,server" flags="serverInherited">
  <desc>Backup report email recipients</desc>
</attr>

<attr id="460" name="zimbraBackupReportEmailSender" type="string" cardinality="single" optionalIn="globalConfig,server" flags="serverInherited">
  <desc>Backup report email From address</desc>
</attr>

<attr id="461" name="zimbraBackupReportEmailSubjectPrefix" type="string" cardinality="single" optionalIn="globalConfig,server" flags="serverInherited">
  <globalConfigValue>ZCS Backup Report</globalConfigValue>
  <desc>Backup report email subject prefix</desc>
</attr>

<attr id="462" name="zimbraPrefIMFlashIcon" type="boolean" cardinality="single" optionalIn="account,cos" flags="accountInherited,domainAdminModifiable">
  <defaultCOSValue>TRUE</defaultCOSValue>
  <desc>Flash IM icon on new messages</desc>
</attr>

<attr id="463" name="zimbraPrefIMNotifyPresence" type="boolean" cardinality="single" optionalIn="account,cos" flags="accountInherited,domainAdminModifiable">
  <defaultCOSValue>TRUE</defaultCOSValue>
  <desc>Notify for presence modifications</desc>
</attr>

<attr id="464" name="zimbraPrefIMNotifyStatus" type="boolean" cardinality="single" optionalIn="account,cos" flags="accountInherited,domainAdminModifiable">
  <defaultCOSValue>TRUE</defaultCOSValue>
  <desc>Notify for status change</desc>
</attr>

<attr id="465" name="zimbraSpamReportSenderHeader" type="string" cardinality="single" optionalIn="globalConfig">
  <globalConfigValue>X-Zimbra-Spam-Report-Sender</globalConfigValue>
  <desc>mail header name for sender in spam report</desc>
</attr>

<attr id="466" name="zimbraSpamReportTypeHeader" type="string" cardinality="single" optionalIn="globalConfig">
  <globalConfigValue>X-Zimbra-Spam-Report-Type</globalConfigValue>
  <desc>mail header name for report type in spam report</desc>
</attr>

<attr id="467" name="zimbraSpamReportTypeSpam" type="string" cardinality="single" optionalIn="globalConfig">
  <globalConfigValue>spam</globalConfigValue>
  <desc>spam report type value for spam</desc>
</attr>

<attr id="468" name="zimbraSpamReportTypeHam" type="string" cardinality="single" optionalIn="globalConfig">
  <globalConfigValue>ham</globalConfigValue>
  <desc>spam report type value for ham</desc>
</attr>

<attr id="469" name="zimbraPrefMailDefaultCharset" type="string" max="64" cardinality="single" optionalIn="account,cos" flags="accountInherited,domainAdminModifiable" callback="MailCharset">
  <desc>Default Charset for mail composing and parsing text</desc>
</attr>

<attr id="470" name="zimbraPrefDeleteInviteOnReply" type="boolean" cardinality="single" optionalIn="account,cos" flags="accountInherited,domainAdminModifiable">
  <defaultCOSValue>TRUE</defaultCOSValue>
  <desc>whether meeting invite emails are moved to Trash folder upon accept/decline</desc>
</attr>

<attr id="471" name="zimbraPrefShowSelectionCheckbox" type="boolean" cardinality="single" optionalIn="account,cos" flags="accountInherited,domainAdminModifiable">
  <defaultCOSValue>TRUE</defaultCOSValue>
  <desc>show selection checkbox for selecting email, contact, voicemial items in a list view for batch operations</desc>
</attr>

<attr id="472" name="zimbraReverseProxyMailHostQuery" type="string" cardinality="single" optionalIn="globalConfig">
  <globalConfigValue>(|(zimbraMailDeliveryAddress=${USER})(zimbraMailAlias=${USER})(zimbraId=${USER}))</globalConfigValue>
  <desc>LDAP query to find a user</desc>
</attr>

<attr id="473" name="zimbraReverseProxyMailHostSearchBase" type="string" cardinality="single" optionalIn="globalConfig">
  <desc>search base for zimbraReverseProxyMailHostQuery</desc>
</attr>

<attr id="474" name="zimbraReverseProxyMailHostAttribute" type="string" cardinality="single" optionalIn="globalConfig">
  <globalConfigValue>zimbraMailHost</globalConfigValue>
  <desc>LDAP attribute that contains mailhost for the user</desc>
</attr>

<attr id="475" name="zimbraReverseProxyPortQuery" type="string" cardinality="single" optionalIn="globalConfig">
  <globalConfigValue>(&amp;(zimbraServiceHostname=${MAILHOST})(objectClass=zimbraServer))</globalConfigValue>
  <desc>LDAP query to find server object</desc>
</attr>

<attr id="476" name="zimbraReverseProxyPortSearchBase" type="string" cardinality="single" optionalIn="globalConfig">
  <desc>search base for zimbraReverseProxyPortQuery</desc>
</attr>

<attr id="477" name="zimbraReverseProxyPop3PortAttribute" type="string" cardinality="single" optionalIn="globalConfig">
  <globalConfigValue>zimbraPop3BindPort</globalConfigValue>
  <desc>attribute that contains pop3 bind port</desc>
</attr>

<attr id="478" name="zimbraReverseProxyPop3SSLPortAttribute" type="string" cardinality="single" optionalIn="globalConfig">
  <globalConfigValue>zimbraPop3SSLBindPort</globalConfigValue>
  <desc>attribute that contains pop3 bind port for SSL</desc>
</attr>

<attr id="479" name="zimbraReverseProxyImapPortAttribute" type="string" cardinality="single" optionalIn="globalConfig">
  <globalConfigValue>zimbraImapBindPort</globalConfigValue>
  <desc>attribute that contains imap bind port</desc>
</attr>

<attr id="480" name="zimbraReverseProxyImapSSLPortAttribute" type="string" cardinality="single" optionalIn="globalConfig">
  <globalConfigValue>zimbraImapSSLBindPort</globalConfigValue>
  <desc>attribute that contains imap bind port for SSL</desc>
</attr>

<attr id="481" name="zimbraFeatureGroupCalendarEnabled" type="boolean" cardinality="single" optionalIn="account,cos" flags="accountInfo,accountInherited">
  <defaultCOSValue>TRUE</defaultCOSValue>
  <desc>group calendar features.  if set to FALSE, calendar works as a personal calendar and attendees and scheduling etc are turned off in web UI</desc>
</attr>

<attr id="482" name="zimbraNotebookMaxRevisions" type="integer" min="0" cardinality="single" optionalIn="account,cos" flags="accountInherited">
  <defaultCOSValue>0</defaultCOSValue>
  <desc>maximum number of revisions to keep for wiki pages and documents. 0 means unlimited.</desc>
</attr>

<attr id="483" name="zimbraQuotaWarnPercent" type="integer" min="0" max="100" cardinality="single" optionalIn="account,cos" flags="accountInherited,domainAdminModifiable">
  <defaultCOSValue>90</defaultCOSValue>
  <desc>Threshold for quota warning messages.</desc>
</attr>

<attr id="484" name="zimbraQuotaLastWarnTime" type="gentime" cardinality="single" optionalIn="account">
  <desc>Last time a quota warning was sent.</desc>
</attr>

<attr id="485" name="zimbraQuotaWarnInterval" type="duration" cardinality="single" optionalIn="account,cos" flags="accountInherited,domainAdminModifiable">
  <defaultCOSValue>1d</defaultCOSValue>
  <desc>Minimum duration of time between quota warnings.</desc>
</attr>

<attr id="486" name="zimbraQuotaWarnMessage" type="string" max="10000" cardinality="single" optionalIn="account,cos" flags="accountInherited,domainAdminModifiable">
  <defaultCOSValue>From: Postmaster &lt;postmaster@${RECIPIENT_DOMAIN}&gt;${NEWLINE}To: ${RECIPIENT_NAME} &lt;${RECIPIENT_ADDRESS}&gt;${NEWLINE}Subject: Quota warning${NEWLINE}Date: ${DATE}${NEWLINE}Content-Type: text/plain${NEWLINE}${NEWLINE}Your mailbox size has reached ${MBOX_SIZE_MB}MB, which is over ${WARN_PERCENT}% of your ${QUOTA_MB}MB quota.${NEWLINE}Please delete some messages to avoid exceeding your quota.${NEWLINE}</defaultCOSValue>
  <desc>Quota warning message template.</desc>
</attr>

<attr id="487" name="zimbraAvailableLocale" type="string" max="80" cardinality="multi" optionalIn="account,cos" flags="accountInfo,accountInherited,domainAdminModifiable">
  <desc>Locales available for this account</desc>
</attr>

<attr id="488" name="zimbraPrefIMAutoLogin" type="boolean" cardinality="single" optionalIn="account,cos" flags="accountInherited,domainAdminModifiable">
  <defaultCOSValue>FALSE</defaultCOSValue>
  <desc>whether to login to the IM client automatically</desc>
</attr>

<attr id="489" name="zimbraFeatureMailEnabled" type="boolean" cardinality="single" optionalIn="account,cos" flags="accountInfo,accountInherited">
  <defaultCOSValue>TRUE</defaultCOSValue>
  <desc>email features enabled</desc>
</attr>

<attr id="490" name="zimbraSignatureId" type="id" cardinality="single" requiredIn="signature" optionalIn="account">
    <desc>Unique ID for an signature</desc>
</attr>

<attr id="491" name="zimbraSignatureName" type="string" max="128" cardinality="single" requiredIn="signature" optionalIn="account" flags="domainAdminModifiable">
    <desc>name of the signature</desc>
</attr>

<attr id="492" name="zimbraPrefDefaultSignatureId" type="string" cardinality="single" optionalIn="account,identity,dataSource" flags="domainAdminModifiable">
  <desc>default mail signature for account/identity/dataSource</desc>
</attr>

<attr id="493" name="zimbraSignatureMaxNumEntries" type="integer" min="0" cardinality="single" optionalIn="account,cos" flags="accountInfo,accountInherited">
  <defaultCOSValue>20</defaultCOSValue>
  <desc>maximum number of signatures allowed on an account</desc>
</attr>

<attr id="494" name="zimbraFeatureSignaturesEnabled" type="boolean" cardinality="single" optionalIn="account,cos" flags="accountInfo,accountInherited">
  <defaultCOSValue>TRUE</defaultCOSValue>
  <desc>whether to allow use of signature feature</desc>
</attr>

<attr id="495" name="zimbraDataSourceEmailAddress" type="string" max="128" cardinality="single" optionalIn="dataSource" flags="domainAdminModifiable">
  <desc>email address for the data source</desc>
</attr>

<attr id="496" name="zimbraDataSourceUseAddressForForwardReply" type="boolean" cardinality="single" optionalIn="dataSource" flags="domainAdminModifiable">
  <desc>when forwarding or replying to messages sent to this data source, whether or not to use the email address of the data source
        for the from address and the designated signature/replyTo of the data source for the outgoing message.
  </desc>
</attr>

<attr id="497" name="zimbraAdminURL" type="string" max="1024" cardinality="single" optionalIn="globalConfig,server" flags="serverInherited">
  <globalConfigValue>/zimbraAdmin</globalConfigValue>
  <desc>URL prefix for where the zimbraAdmin app resides on this server</desc>
</attr>

<attr id="498" name="zimbraFeatureBriefcasesEnabled" type="boolean" cardinality="single" optionalIn="account,cos" flags="accountInfo,accountInherited">
  <defaultCOSValue>TRUE</defaultCOSValue>
  <desc>whether to allow use of briefcase feature</desc>
</attr>

<attr id="499" name="zimbraFeatureFlaggingEnabled" type="boolean" cardinality="single" optionalIn="account,cos" flags="accountInfo,accountInherited">
  <defaultCOSValue>TRUE</defaultCOSValue>
  <desc>whether to allow use of flagging feature</desc>
</attr>

<attr id="500" name="zimbraPrefOpenMailInNewWindow" type="boolean" cardinality="single" optionalIn="account,cos" flags="accountInherited,domainAdminModifiable">
  <defaultCOSValue>FALSE</defaultCOSValue>
  <desc>whether or not the client opens a new msg/conv in a new window (via dbl-click)</desc>
</attr>

<attr id="501" name="zimbraExcludeFromCMBSearch" type="boolean" cardinality="single" optionalIn="account">
  <desc>Indicates the account should be excluded from Crossmailbox searchers.</desc>
</attr>

<attr id="502" name="zimbraAutoSubmittedNullReturnPath" type="boolean" cardinality="single" optionalIn="globalConfig">
  <globalConfigValue>TRUE</globalConfigValue>
  <desc>Use null return path for envelope MAIL FROM when sending out of office and new mail notifications.  If false, use account address for envelope</desc>
</attr>

<attr id="503" name="zimbraMimePriority" type="integer" min="0" cardinality="single" optionalIn="mimeEntry">
  <desc>
      The priority that this MIME type will be chosen, in the case that more than one
      MIME type object matches a given type or filename extension.
  </desc>
</attr>

<attr id="504" name="zimbraReverseProxyLookupTarget" type="boolean" cardinality="single" optionalIn="globalConfig,server" flags="serverInherited" requiresRestart="nginxproxy">
  <globalConfigValue>FALSE</globalConfigValue>
  <desc>whether this server is a reverse proxy lookup target</desc>
</attr>

<attr id="505" name="zimbraMtaAuthTarget" type="boolean" cardinality="single" optionalIn="globalConfig,server" flags="serverInherited" requiresRestart="mta">
  <globalConfigValue>FALSE</globalConfigValue>
  <desc>whether this server is a mta auth target</desc>
</attr>

<attr id="506" name="zimbraWebClientLoginURL" type="string" max="256" cardinality="single" optionalIn="globalConfig,domain" flags="domainInherited,domainInfo,domainAdminModifiable">
  <desc>login URL for web client to send the user to upon failed login, auth expired, or no/invalid auth</desc>
</attr>

<attr id="507" name="zimbraWebClientLogoutURL" type="string" max="256" cardinality="single" optionalIn="globalConfig,domain" flags="domainInherited,domainInfo,domainAdminModifiable">
  <desc>logout URL for web client to send the user to upon explicit loggin out</desc>
</attr>

<attr id="508" name="zimbraClusterType" type="enum" value="none,RedHat,Veritas" cardinality="single" optionalIn="globalConfig,server" flags="serverInherited">
  <globalConfigValue>none</globalConfigValue>
  <desc>
    Type of HA cluster software in use; "none" by default, "RedHat" for Red Hat cluster
    or "Veritas" for Veritas Cluster Server from Symantec
  </desc>
</attr>

<attr id="509" name="zimbraMtaMyHostname" type="astring" max="256" cardinality="single" optionalIn="globalConfig,server" flags="serverInherited" requiresRestart="mta">
  <desc>value of postfix myhostname</desc>
</attr>

<attr id="510" name="zimbraMtaMyOrigin" type="astring" max="256" cardinality="single" optionalIn="globalConfig,server" flags="serverInherited" requiresRestart="mta">
  <desc>value of postfix myorigin</desc>
</attr>

<attr id="511" name="zimbraPrefDisplayExternalImages" type="boolean" cardinality="single" optionalIn="account,cos" flags="accountInherited,domainAdminModifiable">
  <defaultCOSValue>FALSE</defaultCOSValue>
  <desc>whether to display external images in HTML mail</desc>
</attr>

<attr id="512" name="zimbraBackupMode" type="enum" value="Standard,Auto-Grouped" cardinality="single" optionalIn="globalConfig,server" flags="serverInherited">
  <globalConfigValue>Standard</globalConfigValue>
  <desc>backup mode</desc>
</attr>

<attr id="513" name="zimbraBackupAutoGroupedInterval" type="astring" max="256" cardinality="single" optionalIn="globalConfig,server" flags="serverInherited">
  <globalConfigValue>1d</globalConfigValue>
  <desc>length of each interval in auto-grouped backup</desc>
</attr>

<attr id="514" name="zimbraBackupAutoGroupedNumGroups" type="integer" min="1" cardinality="single" optionalIn="globalConfig,server" flags="serverInherited">
  <globalConfigValue>7</globalConfigValue>
  <desc>number of groups to auto-group backups over</desc>
</attr>

<attr id="515" name="zimbraBackupAutoGroupedThrottled" type="boolean" cardinality="single" optionalIn="globalConfig,server" flags="serverInherited">
  <globalConfigValue>FALSE</globalConfigValue>
  <desc>if true, limit the number of mailboxes in auto-grouped backup to total mailboxes divided by auto-group days</desc>
</attr>

<attr id="516" name="zimbraPrefMailSignatureHTML" type="string" cardinality="single" optionalIn="account,signature" flags="domainAdminModifiable" callback="MailSignature">
  <desc>mail html signature</desc>
</attr>

<attr id="517" name="zimbraPrefIMInstantNotify" type="boolean" cardinality="single" optionalIn="account,cos" flags="accountInherited,domainAdminModifiable">
  <defaultCOSValue>TRUE</defaultCOSValue>
  <desc>Enable instant notifications</desc>
</attr>

<attr id="518" name="zimbraHttpNumThreads" type="integer" cardinality="single" optionalIn="globalConfig,server" flags="serverInherited" requiresRestart="mailbox">
  <globalConfigValue>250</globalConfigValue>
  <desc>number of http handler threads</desc>
</attr>

<attr id="519" name="zimbraHttpSSLNumThreads" type="integer" cardinality="single" optionalIn="globalConfig,server" flags="serverInherited" deprecatedSince="5.0">
  <globalConfigValue>50</globalConfigValue>
  <desc>number of https handler threads</desc>
  <deprecateDesc>not applicable for jetty</deprecateDesc>
</attr>

<attr id="520" name="zimbraLogToSyslog" type="boolean" cardinality="single" optionalIn="globalConfig,server" flags="serverInherited" requiresRestart="mailbox">
  <globalConfigValue>FALSE</globalConfigValue>
  <desc>whether mailbox server should log to syslog</desc>
</attr>

<attr id="521" name="zimbraFeatureInstantNotify" type="boolean" cardinality="single" optionalIn="account,cos" flags="accountInfo,accountInherited">
  <defaultCOSValue>TRUE</defaultCOSValue>
  <desc>Enable instant notifications</desc>
</attr>

<attr id="522" name="zimbraScheduledTaskNumThreads" type="integer" min="1" cardinality="single" optionalIn="globalConfig,server" flags="serverInherited" requiresRestart="mailbox">
  <globalConfigValue>20</globalConfigValue>
  <desc>Maximum number of scheduled tasks that can run simultaneously.</desc>
</attr>

<attr id="523" name="zimbraSignatureMinNumEntries" type="integer" min="0" cardinality="single" optionalIn="account,cos" flags="accountInfo,accountInherited,domainAdminModifiable">
  <defaultCOSValue>1</defaultCOSValue>
  <desc>minimum number of signatures allowed on an account, this is only used in the client</desc>
</attr>

<attr id="524" name="zimbraMtaMyDestination" type="astring" max="256" cardinality="single" optionalIn="globalConfig,server" flags="serverInherited" requiresRestart="mta">
  <globalConfigValue>localhost</globalConfigValue>
  <desc>value of postfix mydestination</desc>
</attr>

<attr id="525" name="zimbraDataSourceMinPollingInterval" type="duration" cardinality="single" optionalIn="account,cos" flags="accountInfo,accountInherited,domainAdminModifiable" since="5.0.0">
  <defaultCOSValue>1m</defaultCOSValue>
  <desc>Shortest allowed duration for zimbraDataSourcePollingInterval.</desc>
</attr>

<attr id="526" name="zimbraPrefVoiceItemsPerPage" type="integer" cardinality="single" optionalIn="account,cos" flags="accountInherited,domainAdminModifiable" since="5.0.0">
  <defaultCOSValue>25</defaultCOSValue>
  <desc>number of voice messages/call logs per page</desc>
</attr>

<attr id="527" name="zimbraFeatureMailUpsellEnabled" type="boolean" cardinality="single" optionalIn="account,cos" flags="accountInfo,accountInherited" since="5.0.0">
  <defaultCOSValue>FALSE</defaultCOSValue>
  <desc>email upsell enabled</desc>
</attr>

<attr id="528" name="zimbraFeatureMailUpsellURL" type="string" max="256" cardinality="single" optionalIn="account,cos" flags="accountInfo,accountInherited,domainAdminModifiable" since="5.0.0">
  <desc>email upsell URL</desc>
</attr>

<attr id="529" name="zimbraFeatureContactsUpsellEnabled" type="boolean" cardinality="single" optionalIn="account,cos" flags="accountInfo,accountInherited" since="5.0.0">
  <defaultCOSValue>FALSE</defaultCOSValue>
  <desc>address book upsell enabled</desc>
</attr>

<attr id="530" name="zimbraFeatureContactsUpsellURL" type="string" max="256" cardinality="single" optionalIn="account,cos" flags="accountInfo,accountInherited,domainAdminModifiable" since="5.0.0">
  <desc>address book upsell URL</desc>
</attr>

<attr id="531" name="zimbraFeatureCalendarUpsellEnabled" type="boolean" cardinality="single" optionalIn="account,cos" flags="accountInfo,accountInherited" since="5.0.0">
  <defaultCOSValue>FALSE</defaultCOSValue>
  <desc>calendar upsell enabled</desc>
</attr>

<attr id="532" name="zimbraFeatureCalendarUpsellURL" type="string" max="256" cardinality="single" optionalIn="account,cos" flags="accountInfo,accountInherited,domainAdminModifiable" since="5.0.0">
  <desc>calendar upsell URL</desc>
</attr>

<attr id="533" name="zimbraFeatureVoiceUpsellEnabled" type="boolean" cardinality="single" optionalIn="account,cos" flags="accountInfo,accountInherited" since="5.0.0">
  <defaultCOSValue>FALSE</defaultCOSValue>
  <desc>voice upsell enabled</desc>
</attr>

<attr id="534" name="zimbraFeatureVoiceUpsellURL" type="string" max="256" cardinality="single" optionalIn="account,cos" flags="accountInfo,accountInherited,domainAdminModifiable" since="5.0.0">
  <desc>voice upsell URL</desc>
</attr>

<attr id="535" name="zimbraDomainStatus" type="enum" value="active,maintenance,locked,closed,suspended,shutdown" callback="DomainStatus" cardinality="single" optionalIn="globalConfig,domain" flags="domainInherited" since="5.0.0">
  <desc>domain status.  enum values are akin to those of zimbraAccountStatus
        
        zimbraAccountStatus values:
            active      - active
            lockout     - no login until lockout duration is over
            locked      - no login
            maintenance - no login, no delivery(try again, no bouncing)
            pending     - no login, no delivery(bouncing mails), 
                          Account behavior is like closed, except that when the status is being set to 
                          pending, account addresses are not removed from distribution lists.
                          The use case is for hosted.  New account creation based on invites 
                          that are not completed until user accepts TOS on account creation confirmation page.  
            closed      - no login, no delivery(bouncing mails)
                          all addresses (account main email and all aliases) of the 
                          account are removed from all distribution lists.
        
        zimbraDomainStatus values:
            all values for zimbraAccountStatus (except for lockout, see mapping below)
            suspended   - maintenance + no creating/deleting/modifying accounts/DLs under the domain.  
            shutdown    - suspended + cannot modify domain attrs + cannot delete the domain
                          Indicating server is doing major and lengthy maintenance work on the domain, 
                          e.g. renaming the domain and moving LDAP enteries.  Modification and deletion 
                          of the domain can only be done internally by the server when it is safe to release 
                          the domain, they cannot be done in admin console or zmprov.
        
        How zimbraDomainStatus affects account behavior :
        -------------------------------------
        zimbraDomainStatus   account behavior
        -------------------------------------
        active               zimbraAccountStatus
        locked               zimbraAccountStatus if it is maintenance or pending or closed,
                             else locked
        maintenance          zimbraAccountStatus if it is pending or closed, 
                             else maintenance
        suspended            zimbraAccountStatus if it is pending or closed, 
                             else maintenance
        shutdown             zimbraAccountStatus if it is pending or closed, 
                             else maintenance                     
        closed               closed
  </desc>
</attr>

<attr id="536" name="zimbraDomainRenameInfo" type="string" max="1024" cardinality="single" optionalIn="domain" since="5.0.0">
  <desc>domain rename info/status</desc>
</attr>
    
<attr id="537" name="zimbraPrefInboxUnreadLifetime" type="duration" cardinality="single" optionalIn="account,cos" flags="accountInherited,domainAdminModifiable" since="5.0.0">
  <defaultCOSValue>0</defaultCOSValue>
  <desc>
    Retention period of unread messages in the Inbox folder.  0 means that
    all messages will be retained.
  </desc>
</attr>

<attr id="538" name="zimbraPrefInboxReadLifetime" type="duration" cardinality="single" optionalIn="account,cos" flags="accountInherited,domainAdminModifiable" since="5.0.0">
  <defaultCOSValue>0</defaultCOSValue>
  <desc>
    Retention period of read messages in the Inbox folder.  0 means that all
    messages will be retained.
  </desc>
</attr>

<attr id="539" name="zimbraPrefSentLifetime" type="duration" cardinality="single" optionalIn="account,cos" flags="accountInherited,domainAdminModifiable" since="5.0.0">
  <defaultCOSValue>0</defaultCOSValue>
  <desc>
    Retention period of messages in the Sent folder.  0 means that all messages
    will be retained.
  </desc>
</attr>

<attr id="540" name="zimbraPrefJunkLifetime" type="duration" cardinality="single" optionalIn="account,cos" flags="accountInherited,domainAdminModifiable" since="5.0.0">
  <defaultCOSValue>0</defaultCOSValue>
  <desc>
    Retention period of messages in the Junk folder.  0 means that all messages
    will be retained.  This user-modifiable attribute works in conjunction with
    zimbraMailSpamLifetime, which is admin-modifiable.  The shorter duration is
    used.
  </desc>
</attr>

<attr id="541" name="zimbraPrefTrashLifetime" type="duration" cardinality="single" optionalIn="account,cos" flags="accountInherited,domainAdminModifiable" since="5.0.0">
  <defaultCOSValue>0</defaultCOSValue>
  <desc>
    Retention period of messages in the Trash folder.  0 means that all messages
    will be retained.  This user-modifiable attribute works in conjunction with
    zimbraMailTrashLifetime, which is admin-modifiable.  The shorter duration
    is used.
  </desc>
</attr>

<attr id="542" name="zimbraMailPurgeSleepInterval" type="duration" cardinality="single" optionalIn="globalConfig,server" flags="serverInherited,domainAdminModifiable" callback="MailboxPurge" since="5.0.0">
  <globalConfigValue>1m</globalConfigValue>
  <desc>
    Sleep time between subsequent mailbox purges.  0 means that mailbox purging
    is disabled.
  </desc>
</attr>

<attr id="543" name="zimbraMailLastPurgedMailboxId" type="integer" cardinality="single" optionalIn="server" since="5.0.0" deprecatedSince="5.0.7">
  <desc>The id of the last purged mailbox.</desc>
  <deprecateDesc>deprecated per bug 28842</deprecateDesc>>
</attr>

<attr id="544" name="zimbraFeatureZimbraAssistantEnabled" type="boolean" cardinality="single" optionalIn="account,cos" flags="accountInfo,accountInherited" since="5.0.0">
  <defaultCOSValue>TRUE</defaultCOSValue>
  <desc>Zimbra Assistant enabled</desc>
</attr>

<attr id="545" name="zimbraReverseProxyDomainNameQuery" type="string" cardinality="single" optionalIn="globalConfig" since="5.0.0">
  <globalConfigValue>(&amp;(zimbraVirtualIPAddress=${IPADDR})(objectClass=zimbraDomain))</globalConfigValue>
  <desc>LDAP query to find a domain</desc>
</attr>

<attr id="546" name="zimbraReverseProxyDomainNameSearchBase" type="string" cardinality="single" optionalIn="globalConfig" since="5.0.0">
  <desc>search base for zimbraReverseProxyDomainNameQuery</desc>
</attr>

<attr id="547" name="zimbraReverseProxyDomainNameAttribute" type="string" cardinality="single" optionalIn="globalConfig" since="5.0.0">
  <globalConfigValue>zimbraDomainName</globalConfigValue>
  <desc>LDAP attribute that contains domain name for the domain</desc>
</attr>

<attr id="548" name="zimbraAuthKerberos5Realm" type="string" max="1024" cardinality="single" optionalIn="domain" since="5.0.0">
  <desc>kerberos5 realm for kerberos5 auth mech</desc>
</attr>

<attr id="549" name="zimbraGalLdapAuthMech" type="enum" value="none,simple,kerberos5" cardinality="single" optionalIn="domain" since="5.0.0">
  <desc>external LDAP GAL authentication mechanism
        none: anonymous binding
        simple: zimbraGalLdapBindDn and zimbraGalLdapBindPassword has to be set
        kerberos5: zimbraGalLdapKerberos5Principal and zimbraGalLdapKerberos5Keytab has to be set
  </desc>
</attr>

<attr id="550" name="zimbraGalLdapKerberos5Principal" type="string" max="256" cardinality="single" optionalIn="domain" since="5.0.0">
  <desc>kerberos5 principal for external GAL queries</desc>
</attr>

<attr id="551" name="zimbraGalLdapKerberos5Keytab" type="string" max="256" cardinality="single" optionalIn="domain" since="5.0.0">
  <desc>kerberos5 keytab file path for external GAL queries</desc>
</attr>

<attr id="552" name="zimbraPrefIMLogChatsEnabled" type="boolean" cardinality="single" optionalIn="account,cos" flags="accountInherited,domainAdminModifiable" since="5.0.0">
  <defaultCOSValue>TRUE</defaultCOSValue>
  <desc>whether IM log chats is enabled</desc>
</attr>

<attr id="553" name="zimbraPrefChildVisibleAccount" type="id" cardinality="multi" optionalIn="account" flags="domainAdminModifiable" callback="ChildAccount" since="5.0.0">
  <desc>zimbraId of visible child accounts</desc>
</attr>

<attr id="554" name="zimbraPop3SaslGssapiEnabled" type="boolean" cardinality="single" optionalIn="globalConfig,server" flags="serverInherited" requiresRestart="mailbox" since="5.0.0">
  <globalConfigValue>FALSE</globalConfigValue>
  <desc>whether POP3 SASL GSSAPI is enabled for a given server</desc>
</attr>

<attr id="555" name="zimbraImapSaslGssapiEnabled" type="boolean" cardinality="single" optionalIn="globalConfig,server" flags="serverInherited" requiresRestart="mailbox" since="5.0.0">
  <globalConfigValue>FALSE</globalConfigValue>
  <desc>whether IMAP SASL GSSAPI is enabled for a given server</desc>
</attr>

<attr id="556" name="zimbraPrefIMLogChats" type="boolean" cardinality="single" optionalIn="account,cos" flags="accountInfo,accountInherited,domainAdminModifiable" since="5.0.0">
  <defaultCOSValue>TRUE</defaultCOSValue>
  <desc>whether to log IM chats to the Chats folder</desc>
</attr>  

<attr id="557" name="zimbraSoapRequestMaxSize" type="integer" min="0" cardinality="single" optionalIn="globalConfig,server" flags="serverInherited" since="5.0.0">
  <globalConfigValue>15360000</globalConfigValue>
  <desc>Maximum size in bytes for incoming SOAP requests.  0 means no limit.</desc>
</attr>

<attr id="558" name="zimbraPrefIMReportIdle" type="boolean" cardinality="single" optionalIn="account,cos" flags="accountInherited,domainAdminModifiable" since="5.0.0">
  <defaultCOSValue>TRUE</defaultCOSValue>
  <desc>whether to report IM idle status</desc>
</attr>

<attr id="559" name="zimbraPrefIMIdleTimeout" type="integer" cardinality="single" optionalIn="account,cos" flags="accountInherited,domainAdminModifiable" since="5.0.0">
  <defaultCOSValue>10</defaultCOSValue>
  <desc>IM session idle timeout in minutes</desc>
</attr>   

<attr id="560" name="zimbraPrefIMIdleStatus" type="enum" value="away,xa,invisible,offline" cardinality="single" optionalIn="account,cos" flags="accountInherited,domainAdminModifiable" since="5.0.0">
  <defaultCOSValue>away</defaultCOSValue>
  <desc>IM idle status</desc>
</attr>

<attr id="561" name="zimbraPrefAutoSaveDraftInterval" type="duration" cardinality="single" optionalIn="account,cos" flags="accountInherited,domainAdminModifiable" since="5.0.0">
  <defaultCOSValue>30s</defaultCOSValue>
  <desc>time to wait before auto saving a draft</desc>
</attr>

<attr id="562" name="zimbraVirtualIPAddress" type="string" max="256" cardinality="multi" optionalIn="domain" since="5.0.0">
  <desc>An virtual IP address for this domain, used to determine domain based on an IP address</desc>
</attr>

<attr id="563" name="zimbraSSLCertificate" type="astring" cardinality="single" optionalIn="globalConfig,server,domain" flags="serverInherited" since="5.0.0">
  <desc>SSL certificate</desc>
</attr>

<attr id="564" name="zimbraSSLPrivateKey" type="astring" cardinality="single" optionalIn="globalConfig,server,domain" flags="serverInherited" since="5.0.0">
  <desc>SSL private key</desc>
</attr>

<attr id="565" name="zimbraMailDiskStreamingThreshold" type="integer" cardinality="single" optionalIn="globalConfig,server" flags="serverInherited" callback="ServerConfig" since="5.0.0">
  <globalConfigValue>1048576</globalConfigValue>
  <desc>Incoming messages larger than this number of bytes are streamed to disk during LMTP delivery, instead of being read into memory.  This limits memory consumption at the expense of higher disk utilization.</desc>
</attr>

<attr id="566" name="zimbraFeatureMailPriorityEnabled" type="boolean" cardinality="single" optionalIn="account,cos" flags="accountInfo,accountInherited" since="5.0.0">
  <defaultCOSValue>TRUE</defaultCOSValue>
  <desc>mail priority feature</desc>
</attr>

<attr id="567" name="zimbraIMBindAddress" type="string" max="128" cardinality="multi" optionalIn="server" requiresRestart="mailbox" since="5.0.0">
  <desc>interface address(es) on which IM server should listen; if empty, binds to all interfaces</desc>
</attr>

<attr id="568" name="zimbraFeatureImapDataSourceEnabled" type="boolean" cardinality="single" optionalIn="account,cos" flags="accountInfo,accountInherited" since="5.0.0">
  <defaultCOSValue>TRUE</defaultCOSValue>
  <desc>whether user is allowed to retrieve mail from an external IMAP data source</desc>
</attr>

<attr id="569" name="zimbraReverseProxyAuthWaitInterval" type="duration" cardinality="single" optionalIn="globalConfig" requiresRestart="nginxproxy" since="5.0.0">
  <globalConfigValue>10s</globalConfigValue>
  <desc>wait duration before nginx sending back the NO response for failed imap/pop3 reverse proxy lookups</desc>
</attr>

<attr id="570" name="zimbraPrefIMSoundsEnabled" type="boolean" cardinality="single" optionalIn="account,cos" flags="accountInherited,domainAdminModifiable" since="5.0.0">
  <defaultCOSValue>TRUE</defaultCOSValue>
  <desc>whether sounds is enabled in IM</desc>
</attr>

<attr id="571" name="zimbraIMAvailableInteropGateways" type="string" cardinality="multi" optionalIn="account,cos" flags="accountInfo,accountInherited,domainAdminModifiable" since="5.0.0">
  <desc>available IM interop gateways</desc>
</attr>

<attr id="572" name="zimbraReverseProxyUserNameAttribute" type="string" cardinality="single" optionalIn="globalConfig" since="5.0.0">
  <desc>LDAP attribute that contains user name for the principal</desc>
</attr>

<attr id="573" name="zimbraPrefCalendarReminderDuration1" type="string" cardinality="single" optionalIn="account,cos" flags="accountInherited,domainAdminModifiable" since="5.0.0" deprecatedSince="6.0.0_BETA1">
  <defaultCOSValue>-PT15M</defaultCOSValue>
  <desc>When to send the first reminder for an event.</desc>
  <deprecateDesc>was added for Yahoo calendar, no longer used</deprecateDesc>
</attr>

<attr id="574" name="zimbraPrefCalendarReminderDuration2" type="string" cardinality="single" optionalIn="account,cos" flags="accountInherited,domainAdminModifiable" since="5.0.0" deprecatedSince="6.0.0_BETA1">
  <desc>When to send the second reminder for an event.</desc>
  <deprecateDesc>was added for Yahoo calendar, no longer used</deprecateDesc>
</attr>

<attr id="575" name="zimbraPrefCalendarReminderEmail" type="email" max="256" cardinality="single" optionalIn="account" flags="domainAdminModifiable" since="7.0.0">
  <desc>RFC822 email address for receiving reminders for appointments and tasks</desc>
</attr>

<attr id="576" name="zimbraPrefCalendarReminderSendEmail" type="boolean" cardinality="single" optionalIn="account,cos" flags="accountInherited,domainAdminModifiable" since="5.0.0" deprecatedSince="6.0.0_BETA1">
  <defaultCOSValue>FALSE</defaultCOSValue>
  <desc>whether or not email reminders for appointments and tasks are enabled</desc>
  <deprecateDesc>was added for Yahoo calendar, no longer used</deprecateDesc>
</attr>

<attr id="577" name="zimbraPrefCalendarReminderMobile" type="boolean" cardinality="single" optionalIn="account,cos" flags="accountInherited,domainAdminModifiable" since="5.0.0" deprecatedSince="6.0.0_BETA1">
  <defaultCOSValue>FALSE</defaultCOSValue>  
  <desc>The mobile device (phone) the reminder goes to.</desc>
  <deprecateDesc>was added for Yahoo calendar, no longer used</deprecateDesc>
</attr>

<attr id="578" name="zimbraPrefCalendarReminderYMessenger" type="boolean" cardinality="single" optionalIn="account,cos" flags="accountInherited,domainAdminModifiable" since="5.0.0" deprecatedSince="6.0.0_BETA1">
  <defaultCOSValue>FALSE</defaultCOSValue>
  <desc>Send a reminder via YIM</desc>
  <deprecateDesc>was added for Yahoo calendar, no longer used</deprecateDesc>
</attr>

<attr id="579" name="zimbraJunkMessagesIndexingEnabled" type="boolean" cardinality="single" optionalIn="account,cos" flags="accountInherited,domainAdminModifiable" since="5.0.0">
  <defaultCOSValue>TRUE</defaultCOSValue>
  <desc>Whether to index junk messages</desc>
</attr>

<attr id="580" name="zimbraMemcachedBindPort" type="port" cardinality="single" optionalIn="globalConfig,server" flags="serverInherited" callback="CheckPortConflict" requiresRestart="memcached" since="5.0.0">
  <globalConfigValue>11211</globalConfigValue>
  <desc>port number on which memcached server should listen</desc>
</attr>

<attr id="581" name="zimbraMemcachedBindAddress" type="string" max="128" cardinality="multi" optionalIn="server"  requiresRestart="memcached" since="5.0.0">
  <desc>interface address(es) on which memcached server</desc>
</attr>

<attr id="582" name="zimbraAttachmentsIndexedTextLimit" type="integer" cardinality="single" min="0" optionalIn="globalConfig,server" flags="serverInherited" since="5.0.0">
  <globalConfigValue>1048576</globalConfigValue>
  <desc>Maximum number of characters that will be indexed for a given MIME part.</desc>
</attr>

<attr id="583" name="zimbraGalLdapPageSize" type="integer" max="1000" cardinality="single" optionalIn="globalConfig,domain" flags="domainInherited" since="5.0.1">
  <globalConfigValue>1000</globalConfigValue>
  <desc>LDAP page size for paged search control while accessing LDAP server for GAL.  
        This applies to both Zimbra and external LDAP servers.
        A value of 0 means paging is not enabled. 
  </desc>
</attr>

<attr id="584" name="zimbraFeatureComposeInNewWindowEnabled" type="boolean" cardinality="single" optionalIn="account,cos" flags="accountInfo,accountInherited" since="5.0.1">
  <defaultCOSValue>TRUE</defaultCOSValue>
  <desc>whether or not compose messages in a new windows is allowed</desc>
</attr>

<attr id="585" name="zimbraFeatureOpenMailInNewWindowEnabled" type="boolean" cardinality="single" optionalIn="account,cos" flags="accountInfo,accountInherited" since="5.0.1">
  <defaultCOSValue>TRUE</defaultCOSValue>
  <desc>whether or not open a new msg/conv in a new windows is allowed</desc>
</attr>

<attr id="586" name="zimbraPasswordChangeListener" type="string" max="256" cardinality="single" optionalIn="globalConfig,domain" flags="domainInherited" since="5.0.1">
  <desc>registered change password listener name</desc>
</attr>

<attr id="587" name="zimbraReverseProxySendPop3Xoip" type="boolean" cardinality="single" optionalIn="globalConfig" requiresRestart="nginxproxy" since="5.0.1">
  <globalConfigValue>TRUE</globalConfigValue>
  <desc>whether nginx should send XOIP command for pop3</desc>
</attr>

<attr id="588" name="zimbraReverseProxySendImapId" type="boolean" cardinality="single" optionalIn="globalConfig" requiresRestart="nginxproxy" since="5.0.1">
  <globalConfigValue>TRUE</globalConfigValue>
  <desc>whether nginx should send ID command for imap</desc>
</attr>

<attr id="589" name="zimbraGalSyncLdapURL"  type="string" max="256" cardinality="multi" optionalIn="domain,galDataSource" since="5.0.2">
  <desc>LDAP URL for external GAL sync, if not set fallback to zimbraGalLdapURL</desc>
</attr>

<attr id="590" name="zimbraGalSyncLdapSearchBase"  type="string" max="256" cardinality="single" optionalIn="domain,galDataSource" since="5.0.2">
  <desc>LDAP search base for external GAL sync queries, if not set fallback to zimbraGalLdapSearchBase</desc>
</attr>

<attr id="591" name="zimbraGalSyncLdapFilter" type="string" max="4096" cardinality="single" optionalIn="domain,galDataSource" since="5.0.2">
  <desc>LDAP search filter for external GAL sync queries, if not set fallback to zimbraGalLdapFilter</desc>
</attr>

<attr id="592" name="zimbraGalSyncLdapAuthMech" type="enum" value="none,simple,kerberos5" cardinality="single" optionalIn="domain,galDataSource" since="5.0.2">
  <desc>external LDAP GAL authentication mechanism for GAL sync
        none: anonymous binding
        simple: zimbraGalLdapBindDn and zimbraGalLdapBindPassword has to be set
        kerberos5: zimbraGalLdapKerberos5Principal and zimbraGalLdapKerberos5Keytab has to be set
        
        if not set fallback to zimbraGalLdapAuthMech
  </desc>
</attr>

<attr id="593" name="zimbraGalSyncLdapBindDn" type="string" max="256" cardinality="single" optionalIn="domain,galDataSource" since="5.0.2">
  <desc>LDAP bind dn for external GAL sync queries, if not set fallback to zimbraGalLdapBindDn</desc>
</attr>

<attr id="594" name="zimbraGalSyncLdapBindPassword" type="string" max="256" cardinality="single" optionalIn="domain,galDataSource" since="5.0.2">
  <desc>LDAP bind password for external GAL sync queries, if not set fallback to zimbraGalLdapBindPassword</desc>
</attr>

<attr id="595" name="zimbraGalSyncLdapKerberos5Principal" type="string" max="256" cardinality="single" optionalIn="domain,galDataSource" since="5.0.2">
  <desc>kerberos5 principal for external GAL sync queries, if not set fallback to zimbraGalLdapKerberos5Principal</desc>
</attr>

<attr id="596" name="zimbraGalSyncLdapKerberos5Keytab" type="string" max="256" cardinality="single" optionalIn="domain,galDataSource" since="5.0.2">
  <desc>kerberos5 keytab file path for external GAL sync queries, if not set fallback to zimbraGalLdapKerberos5Keytab</desc>
</attr>

<attr id="597" name="zimbraGalSyncLdapPageSize" type="integer" max="1000" cardinality="single" optionalIn="globalConfig,domain,galDataSource" flags="domainInherited" since="5.0.2">
  <globalConfigValue>1000</globalConfigValue>
  <desc>LDAP page size for paged search control while accessing LDAP server for GAL sync.  
        This applies to both Zimbra and external LDAP servers.
        A value of 0 means paging is not enabled. 
        If not set fallback to zimbraGalLdapPageSize
  </desc>
</attr>

<attr id="598" name="zimbraGalSyncInternalSearchBase"  type="string" max="256" cardinality="single" optionalIn="globalConfig,domain" flags="domainInherited" since="5.0.2">
  <desc>LDAP search base for internal GAL sync (special values: "ROOT" for top, "DOMAIN" for domain only, "SUBDOMAINS" for domain and subdomains)
        If not set fallback to zimbraGalInternalSearchBase
  </desc>
</attr>

<attr id="599" name="zimbraGalTokenizeAutoCompleteKey" type="enum" value="and,or" cardinality="single" optionalIn="globalConfig,domain" flags="domainInherited" since="5.0.2">
  <globalConfigValue>and</globalConfigValue>
  <desc>whether to tokenize key and AND or OR the tokenized queries for GAL auto complete, if not set, key is not tokenized</desc>
</attr>

<attr id="600" name="zimbraGalTokenizeSearchKey" type="enum" value="and,or" cardinality="single" optionalIn="globalConfig,domain" flags="domainInherited" since="5.0.2">
  <globalConfigValue>and</globalConfigValue>
  <desc>whether to tokenize key and AND or OR the tokenized queries for GAL search, if not set, key is not tokenized</desc>
</attr>

<attr id="601" name="zimbraIsCustomerCareAccount" type="boolean" cardinality="single" optionalIn="account" flags="accountInfo" since="5.0.2">
  <desc>set to true for customer care accounts</desc>
</attr>

<attr id="602" name="zimbraFeatureWebSearchEnabled" type="boolean" cardinality="single" optionalIn="account,cos" flags="accountInfo,accountInherited" since="5.0.2" deprecatedSince="6.0.0_GA">
  <defaultCOSValue>TRUE</defaultCOSValue>
  <desc>whether web search feature is enabled</desc>
  <deprecateDesc>deprecated per bug 40170</deprecateDesc>
</attr>

<attr id="603" name="zimbraPrefLabel" type="string" max="256" cardinality="single" optionalIn="account" flags="domainAdminModifiable" since="5.0.2">
  <desc>optional account descriptive label</desc>
</attr>

<attr id="604" name="zimbraSpamApplyUserFilters" type="boolean" cardinality="single" optionalIn="account,cos" flags="accountInherited,domainAdminModifiable" since="5.0.2">
  <defaultCOSValue>FALSE</defaultCOSValue>
  <desc>If TRUE, spam messages will be affected by user mail filters instead of
        being automatically filed into the Junk folder.  This attribute is deprecated
        and will be removed in a future release.  See bug 23886 for details.</desc>
</attr>

<attr id="605" name="zimbraCustomerCareTier" type="integer" max="3" cardinality="single" optionalIn="account" flags="accountInfo" order="integerOrderingMatch" since="5.0.3">
  <desc>set to 1 or 3 to specify customer care account tier level</desc>
</attr>

<attr id="606" name="zimbraZimletTarget" type="cstring" max="1024" cardinality="multi" optionalIn="zimletEntry" since="5.0.3">
  <desc>Zimlet target apps</desc>
</attr>

<attr id="607" name="zimbraFreebusyExchangeURL" type="string" max="256" cardinality="single" optionalIn="globalConfig,domain,cos,account" flags="domainInherited,accountInherited" since="5.0.3">
  <desc>URL to Exchange server for free/busy lookup and propagation</desc>
</attr>

<attr id="608" name="zimbraFreebusyExchangeAuthUsername" type="string" max="256" cardinality="single" optionalIn="globalConfig,domain,cos,account" flags="domainInherited,accountInherited" since="5.0.3">
  <desc>Exchange username for free/busy lookup and propagation</desc>
</attr>

<attr id="609" name="zimbraFreebusyExchangeAuthPassword" type="string" max="256" cardinality="single" optionalIn="globalConfig,domain,cos,account" flags="domainInherited,accountInherited" since="5.0.3">
  <desc>Exchange user password for free/busy lookup and propagation</desc>
</attr>

<attr id="610" name="zimbraFreebusyExchangeUserOrg" type="string" max="256" cardinality="single" optionalIn="globalConfig,domain,cos,account" flags="domainInherited,accountInherited" since="5.0.3">
  <desc>O and OU used in legacyExchangeDN attribute</desc>
</attr>

<attr id="611" name="zimbraFreebusyExchangeAuthScheme" type="enum" value="basic,form" cardinality="single" optionalIn="globalConfig,domain,cos,account" flags="domainInherited,accountInherited" since="5.0.3">
  <desc>auth scheme to use</desc>
</attr>

<attr id="612" name="zimbraMtaAntiSpamLockMethod" type="astring" max="64" cardinality="single" optionalIn="globalConfig,server" flags="serverInherited" requiresRestart="mta" since="5.0.3">
  <globalConfigValue>flock</globalConfigValue>
  <desc>mta anti spam lock method.</desc>
</attr>

<attr id="613" name="zimbraMailReferMode" type="enum" value="always,wronghost,reverse-proxied" cardinality="single" optionalIn="globalConfig,server" flags="serverInherited" since="5.0.3">
  <globalConfigValue>wronghost</globalConfigValue>
  <desc>whether to send back a refer tag in an auth response to force a client redirect.
        always           - always send refer
        wronghost        - send refer if only if the account being authenticated does not live on this mail host
        reverse-proxied  - reverse proxy is in place and should never send refer
  </desc>
</attr>

<attr id="614" name="zimbraInterceptAddress" type="string" cardinality="multi" optionalIn="account,cos" flags="accountInherited,domainAdminModifiable" since="5.0.3">
  <desc>The address to which legal intercept messages will be sent.</desc>
</attr>

<attr id="615" name="zimbraInterceptSendHeadersOnly" type="boolean" cardinality="single" optionalIn="account,cos" flags="accountInherited,domainAdminModifiable" since="5.0.3">
  <defaultCOSValue>FALSE</defaultCOSValue>
  <desc>Specifies whether legal intercept messages should contain the entire original
        message or just the headers.</desc>
</attr>

<attr id="616" name="zimbraInterceptFrom" type="string" cardinality="single" optionalIn="account,cos" flags="accountInherited,domainAdminModifiable" since="5.0.3">
  <defaultCOSValue>Postmaster &lt;postmaster@${ACCOUNT_DOMAIN}&gt;</defaultCOSValue>
  <desc>Template used to construct the sender of a legal intercept message.</desc>
</attr>

<attr id="617" name="zimbraInterceptSubject" type="string" cardinality="single" optionalIn="account,cos" flags="accountInherited,domainAdminModifiable" since="5.0.3">
  <defaultCOSValue>Intercepted message for ${ACCOUNT_ADDRESS}: ${MESSAGE_SUBJECT}</defaultCOSValue>
  <desc>Template used to construct the subject of a legal intercept message.</desc>
</attr>

<attr id="618" name="zimbraInterceptBody" type="string" cardinality="single" optionalIn="account,cos" flags="accountInherited,domainAdminModifiable" since="5.0.3">
  <defaultCOSValue>Intercepted message for ${ACCOUNT_ADDRESS}.${NEWLINE}Operation=${OPERATION}, folder=${FOLDER_NAME}, folder ID=${FOLDER_ID}.</defaultCOSValue>
  <desc>Template used to construct the body of a legal intercept message.</desc>
</attr>

<attr id="619" name="zimbraBatchedIndexingSize" type="integer" min="0" cardinality="single" optionalIn="account,cos" flags="accountInherited,domainAdminModifiable" since="5.0.3">
  <defaultCOSValue>20</defaultCOSValue>
  <defaultCOSValueUpgrade>20</defaultCOSValueUpgrade>
  <desc>Batch size to use when indexing data</desc>
</attr>

<attr id="620" name="zimbraFreebusyExchangeCachedIntervalStart" type="duration" cardinality="single" optionalIn="globalConfig,domain,cos,account" flags="domainInherited,accountInherited" since="5.0.3">
  <globalConfigValue>7d</globalConfigValue>
  <desc>The value of duration is used to indicate the start date (in the past relative to today) of the f/b interval pushed to Exchange server.</desc>
</attr>

<attr id="621" name="zimbraFreebusyExchangeCachedInterval" type="duration" cardinality="single" optionalIn="globalConfig,domain,cos,account" flags="domainInherited,accountInherited" since="5.0.3">
  <globalConfigValue>60d</globalConfigValue>
  <desc>The duration of f/b block pushed to Exchange server.</desc>
</attr>

<attr id="622" name="zimbraReverseProxyIPLoginLimit" type="integer" min="0" cardinality="single" optionalIn="globalConfig" since="5.0.3">
  <globalConfigValue>0</globalConfigValue>
  <desc>Sets the upper limit on logins from a remote IP via POP or
    IMAP to this proxy server after which login is rejected with an
    appropriate protocol specific bye response. This counter is
    cumulative for all users that appear to the proxy to be logging in
    from the same IP address.  If multiple users appear to the proxy
    to be logging in from the same IP address (usual with NATing),
    then each of the different users login will contribute to
    increasing the hit counter for that IP address, and when the
    counter eventually exceeds the limit, then the connections
    from that IP address will be throttled.  Therefore, all users from
    the same IP will contribute to (and be affected by) this counter.
    Logins using all protocols (POP3/POP3S/IMAP/IMAPS) will affect
    this counter (the counter is aggregate for all protocols, *not*
    separate).  If this value is set to 0, then no limiting will take
    place for any IP.</desc>
</attr>

<attr id="623" name="zimbraReverseProxyIPLoginLimitTime" type="integer" min="0" cardinality="single" optionalIn="globalConfig" since="5.0.3">
  <globalConfigValue>3600</globalConfigValue>
  <desc>Sets the time-to-live for the hit counter for IP based login
    throttling.  If time is set to 3600 and limit is set to 1000, then
    it means that NGINX should not allow more than 1000 users to log
    in via the proxy from the same IP, within the time interval of an
    hour.  The semantics for such a configuration would then be:
    allow maximum 1000 users per hour from any given IP address.
  </desc>
</attr>

<attr id="624" name="zimbraReverseProxyUserLoginLimit" type="integer" min="0" cardinality="single" optionalIn="globalConfig" requiresRestart="nginxproxy" since="5.0.3">
  <globalConfigValue>0</globalConfigValue>
  <desc>Limit how many times a user can login via the proxy.  Setting
    limit to 100 and time to 3600 means: allow maximum 100 logins per
    hour for any user.  As with the ip counterparts, the user hit
    counter and timeout are cumulative for all protocols.  Also, for a
    given users login, both counters are checked in succession, with
    the IP counter being checked first.  A login may be rejected
    (throttled) because the IP is over-usage, or because the login
    name itself is over-usage. A value of 0 indicates that no
    throttling will take place for any user.
  </desc>
</attr>

<attr id="625" name="zimbraReverseProxyUserLoginLimitTime" type="integer" min="0" cardinality="single" optionalIn="globalConfig" requiresRestart="nginxproxy" since="5.0.3">
  <globalConfigValue>3600</globalConfigValue>
  <desc>
    Sets the time-to-live for the hit counter for per user login
    throttling.
  </desc>
</attr>

<attr id="626" name="zimbraMailProxyPort" type="port" cardinality="single" optionalIn="globalConfig,server" flags="serverInherited" callback="CheckPortConflict" requiresRestart="nginxproxy" since="5.0.3">
  <globalConfigValue>0</globalConfigValue>
  <desc>HTTP proxy port</desc>
</attr>

<attr id="627" name="zimbraMailSSLProxyPort" type="port" cardinality="single" optionalIn="globalConfig,server" flags="serverInherited" callback="CheckPortConflict" requiresRestart="nginxproxy" since="5.0.3">
  <globalConfigValue>0</globalConfigValue>
  <desc>SSL port HTTP proxy</desc>
</attr>

<attr id="628" name="zimbraReverseProxyHttpEnabled" type="boolean" cardinality="single" optionalIn="globalConfig,server" flags="serverInherited" requiresRestart="nginxproxy" since="5.0.3">
  <globalConfigValue>FALSE</globalConfigValue>
  <desc>Whether to enable HTTP proxy</desc>
</attr>

<attr id="629" name="zimbraReverseProxyMailEnabled" type="boolean" cardinality="single" optionalIn="globalConfig,server" flags="serverInherited" requiresRestart="nginxproxy" since="5.0.3">
  <globalConfigValue>TRUE</globalConfigValue>
  <desc>Whether to enable IMAP/POP proxy</desc>
</attr>

<attr id="630" name="zimbraLmtpServerEnabled" type="boolean" cardinality="single" optionalIn="globalConfig,server" flags="serverInherited" requiresRestart="mailbox" since="5.0.4">
  <globalConfigValue>TRUE</globalConfigValue>
  <desc>whether LMTP server is enabled for a given server</desc>
</attr>

<attr id="631" name="zimbraFeatureNewAddrBookEnabled" type="boolean" cardinality="single" optionalIn="account,cos" flags="accountInfo,accountInherited" since="5.0.4">
  <defaultCOSValue>TRUE</defaultCOSValue>
  <desc>Whether user can create address books</desc>
</attr>

<attr id="632" name="zimbraReverseProxyHttpPortAttribute" type="string" cardinality="single" optionalIn="globalConfig" since="5.0.5">
  <globalConfigValue>zimbraMailPort</globalConfigValue>
  <desc>attribute that contains http bind port</desc>
</attr>

<attr id="633" name="zimbraPrefTagTreeOpen" type="boolean" cardinality="single" optionalIn="account,cos" flags="accountInherited,domainAdminModifiable" since="5.0.5">
  <defaultCOSValue>TRUE</defaultCOSValue>
  <desc>whether or not tag tree is expanded</desc>
</attr>

<attr id="634" name="zimbraPrefSearchTreeOpen" type="boolean" cardinality="single" optionalIn="account,cos" flags="accountInherited,domainAdminModifiable" since="5.0.5">
  <defaultCOSValue>TRUE</defaultCOSValue>
  <desc>whether or not search tree is expanded</desc>
</attr>

<attr id="635" name="zimbraPrefGalSearchEnabled" type="boolean" cardinality="single" optionalIn="account,cos" flags="accountInherited,domainAdminModifiable" since="5.0.5">
  <defaultCOSValue>TRUE</defaultCOSValue>
  <desc>whether end-user wants search from GAL. Feature must also be enabled</desc>
</attr>

<attr id="636" name="zimbraSmtpSendAddMailer" type="boolean" cardinality="single" optionalIn="globalConfig" since="5.0.5">
  <globalConfigValue>TRUE</globalConfigValue>
  <desc>Whether X-Mailer will be added to messages sent by Zimbra</desc>
</attr>

<attr id="637" name="zimbraPrefFolderTreeOpen" type="boolean" cardinality="single" optionalIn="account,cos" flags="accountInherited,domainAdminModifiable" since="5.0.5">
  <defaultCOSValue>TRUE</defaultCOSValue>
  <desc>whether or not folder tree is expanded</desc>
</attr>

<attr id="638" name="zimbraPrefZimletTreeOpen" type="boolean" cardinality="single" optionalIn="account,cos" flags="accountInherited,domainAdminModifiable" since="5.0.5">
  <defaultCOSValue>FALSE</defaultCOSValue>
  <desc>whether or not zimlet tree is expanded</desc>
</attr>

<attr id="639" name="zimbraSSLExcludeCipherSuites" type="string" cardinality="multi" optionalIn="globalConfig" requiresRestart="mailbox" since="5.0.5">
  <globalConfigValue>SSL_RSA_WITH_DES_CBC_SHA</globalConfigValue>
  <globalConfigValue>SSL_DHE_RSA_WITH_DES_CBC_SHA</globalConfigValue>
  <globalConfigValue>SSL_DHE_DSS_WITH_DES_CBC_SHA</globalConfigValue> 
  <globalConfigValue>SSL_RSA_EXPORT_WITH_RC4_40_MD5</globalConfigValue> 
  <globalConfigValue>SSL_RSA_EXPORT_WITH_DES40_CBC_SHA</globalConfigValue> 
  <globalConfigValue>SSL_DHE_RSA_EXPORT_WITH_DES40_CBC_SHA</globalConfigValue> 
  <globalConfigValue>SSL_DHE_DSS_EXPORT_WITH_DES40_CBC_SHA</globalConfigValue>
  <desc>excluded cipher suites</desc>
</attr>

<attr id="640" name="zimbraReverseProxySSLCiphers" type="string" cardinality="single" optionalIn="globalConfig" requiresRestart="nginxproxy" since="5.0.5">
  <globalConfigValue>!SSLv2:!MD5:HIGH</globalConfigValue>
  <desc>permitted ciphers for reverse proxy. Ciphers are in the formats supported by OpenSSL 
        e.g. ALL:!ADH:!EXPORT56:RC4+RSA:+HIGH:+MEDIUM:+LOW:+SSLv2:+EXP;
        if not set, default ciphers permitted by nginx will apply
  </desc>
</attr>

<attr id="641" name="zimbraReverseProxyImapStartTlsMode" type="enum" value="on,off,only" cardinality="single" optionalIn="globalConfig,server" flags="serverInherited" requiresRestart="nginxproxy" since="5.0.5">
  <globalConfigValue>only</globalConfigValue>
  <desc>on   - on the plain POP/IMAP port, starttls is allowed
        off  - no starttls is offered on plain port
        only - you have to use starttls before clear text login 
  </desc>
</attr>

<attr id="642" name="zimbraReverseProxyPop3StartTlsMode" type="enum" value="on,off,only" cardinality="single" optionalIn="globalConfig,server" flags="serverInherited" requiresRestart="nginxproxy" since="5.0.5">
  <globalConfigValue>only</globalConfigValue>
  <desc>on   - on the plain POP/IMAP port, starttls is allowed
        off  - no starttls is offered on plain port
        only - you have to use starttls before clear text login 
  </desc>
</attr>

<attr id="643" name="zimbraReverseProxyImapSaslGssapiEnabled" type="boolean" cardinality="single" optionalIn="globalConfig,server" flags="serverInherited" requiresRestart="nginxproxy" since="5.0.5">
  <globalConfigValue>FALSE</globalConfigValue>
  <desc>whether IMAP SASL GSSAPI is enabled for reverse proxy</desc>
</attr>

<attr id="644" name="zimbraReverseProxyPop3SaslGssapiEnabled" type="boolean" cardinality="single" optionalIn="globalConfig,server" flags="serverInherited" requiresRestart="nginxproxy" since="5.0.5">
  <globalConfigValue>FALSE</globalConfigValue>
  <desc>whether POP3 SASL GSSAPI is enabled for reverse proxy</desc>
</attr>

<attr id="645" name="zimbraPrefIMCustomStatusMessage" type="string" cardinality="multi" optionalIn="account" flags="domainAdminModifiable" since="5.0.6">
  <desc>Custom IM status messages</desc>
</attr>

<attr id="646" name="zimbraNotebookSanitizeHtml" type="boolean" cardinality="single" optionalIn="account,cos" flags="accountInherited" since="5.0.6">
  <defaultCOSValue>TRUE</defaultCOSValue>
  <desc>whether to strip off potentially harming HTML tags in Wiki and HTML Documents.</desc>
</attr>

<attr id="647" name="zimbraSkinForegroundColor" type="string" max="256" cardinality="single" optionalIn="globalConfig,domain" flags="domainInherited,domainInfo,domainAdminModifiable" since="5.0.6">
  <desc>foreground color for chameleon skin for the domain</desc>
</attr>

<attr id="648" name="zimbraSkinBackgroundColor" type="string" max="256" cardinality="single" optionalIn="globalConfig,domain" flags="domainInherited,domainInfo,domainAdminModifiable" since="5.0.6">
  <desc>background color for chameleon skin for the domain</desc>
</attr>

<attr id="649" name="zimbraSkinLogoURL" type="string" max="256" cardinality="single" optionalIn="globalConfig,domain" flags="domainInherited,domainInfo,domainAdminModifiable" since="5.0.6">
  <desc>Logo URL for chameleon skin for the domain</desc>
</attr>

<attr id="650" name="zimbraPrefMarkMsgRead" type="integer" cardinality="single" min="-1" optionalIn="account,cos" flags="accountInherited,domainAdminModifiable" since="5.0.6">
  <defaultCOSValue>0</defaultCOSValue>
  <desc>whether and mark a message as read
          -1: Do not mark read
           0: Mark read
        1..n: Mark read after this many seconds
  </desc>
</attr>

<attr id="651" name="zimbraCalendarCalDavAlternateCalendarHomeSet" type="string" cardinality="multi" optionalIn="globalConfig" since="5.0.6">
  <desc>alternate location for calendar and task folders</desc>
</attr>

<attr id="652" name="zimbraCalendarCalDavDisableScheduling" type="boolean" cardinality="single" optionalIn="globalConfig" since="5.0.6">
  <globalConfigValue>FALSE</globalConfigValue>
  <desc>set true to turn off handling scheduling message for CalDAV</desc>
</attr>

<attr id="653" name="zimbraPrefPop3DownloadSince" type="gentime" cardinality="single" optionalIn="account,cos" flags="accountInherited,domainAdminModifiable" since="5.0.6">
  <desc>download pop3 messages since</desc>
</attr>

<attr id="654" name="zimbraAuthLdapStartTlsEnabled" type="boolean" cardinality="single" optionalIn="domain" since="5.0.6">
  <desc>whether to use startTLS for external LDAP auth</desc>
</attr>

<attr id="655" name="zimbraGalLdapStartTlsEnabled" type="boolean" cardinality="single" optionalIn="domain" since="5.0.6">
  <desc>whether to use startTLS for external GAL.
        startTLS will be used for external GAL access only if this attribute is true and zimbraGalLdapURL(or zimbraGalSyncLdapURL for sync) does not contain a ldaps URL.
  </desc>
</attr>

<attr id="656" name="zimbraGalSyncLdapStartTlsEnabled"  type="boolean" cardinality="single" optionalIn="domain,galDataSource" since="5.0.6">
  <desc>whether to use startTLS for external GAL sync, if not set fallback to zimbraGalLdapStartTlsEnabled</desc>
</attr>

<attr id="657" name="zimbraLmtpPermanentFailureWhenOverQuota" type="boolean" cardinality="single" optionalIn="globalConfig,server" flags="serverInherited" since="5.0.6">
  <globalConfigValue>FALSE</globalConfigValue>
  <desc>If true, a permanent failure (552) is returned when the user is over quota.  If false, a temporary failure (452) is returned.</desc>
</attr>

<attr id="658" name="zimbraYahooId" type="string" max="256" cardinality="single" optionalIn="account" since="5.0.6">
  <desc>Yahoo ID</desc>
</attr>

<attr id="659" name="zimbraACE" type="string" cardinality="multi" optionalIn="account,distributionList,cos,domain,globalConfig,server,zimletEntry,xmppComponent,aclTarget" since="5.0.7">
  <desc>Zimbra access control list</desc>
</attr>

<attr id="660" name="zimbraCalendarRecurrenceMaxInstances" type="integer" min="0" cardinality="single" optionalIn="globalConfig,server" flags="serverInherited" since="5.0.7">
  <globalConfigValue>0</globalConfigValue>
  <desc>Maximum number of instances expanded per recurrence rule; 0 means unlimited</desc>
</attr>

<attr id="661" name="zimbraCalendarRecurrenceDailyMaxDays" type="integer" min="0" cardinality="single" optionalIn="globalConfig,server" flags="serverInherited" since="5.0.7">
  <globalConfigValue>730</globalConfigValue>
  <desc>Maximum number of days a DAILY recurrence rule can span; 0 means unlimited</desc>
</attr>

<attr id="662" name="zimbraCalendarRecurrenceWeeklyMaxWeeks" type="integer" min="0" cardinality="single" optionalIn="globalConfig,server" flags="serverInherited" since="5.0.7">
  <globalConfigValue>520</globalConfigValue>
  <desc>Maximum number of weeks a WEEKLY recurrence rule can span; 0 means unlimited</desc>
</attr>

<attr id="663" name="zimbraCalendarRecurrenceMonthlyMaxMonths" type="integer" min="0" cardinality="single" optionalIn="globalConfig,server" flags="serverInherited" since="5.0.7">
  <globalConfigValue>360</globalConfigValue>
  <desc>Maximum number of months a MONTHLY recurrence rule can span; 0 means unlimited</desc>
</attr>

<attr id="664" name="zimbraCalendarRecurrenceYearlyMaxYears" type="integer" min="0" cardinality="single" optionalIn="globalConfig,server" flags="serverInherited" since="5.0.7">
  <globalConfigValue>100</globalConfigValue>
  <desc>Maximum number of years a YEARLY recurrence rule can span; 0 means unlimited</desc>
</attr>

<attr id="665" name="zimbraCalendarRecurrenceOtherFrequencyMaxYears" type="integer" min="0" cardinality="single" optionalIn="globalConfig,server" flags="serverInherited" since="5.0.7">
  <globalConfigValue>1</globalConfigValue>
  <desc>Maximum number of years a recurrence rule can span for frequencies other than DAILY/WEEKLY/MONTHLY/YEARLY; 0 means unlimited</desc>
</attr>

<attr id="666" name="zimbraPrefMailSoundsEnabled" type="boolean" cardinality="single" optionalIn="account,cos" flags="accountInherited,domainAdminModifiable" since="5.0.7">
  <defaultCOSValue>FALSE</defaultCOSValue>
  <desc>whether audible alert is enabled when a new email arrives</desc>
</attr>

<attr id="667" name="zimbraPrefCalendarReminderSoundsEnabled" type="boolean" cardinality="single" optionalIn="account,cos" flags="accountInherited,domainAdminModifiable" since="5.0.7">
  <defaultCOSValue>TRUE</defaultCOSValue>
  <desc>whether audible alert is enabled when appointment notification is played</desc>
</attr>

<attr id="668" name="zimbraSkinSecondaryColor" type="string" max="256" cardinality="single" optionalIn="globalConfig,domain" flags="domainInherited,domainInfo,domainAdminModifiable" since="5.0.7">
  <desc>secondary color for chameleon skin for the domain</desc>
</attr>

<attr id="669" name="zimbraSkinSelectionColor" type="string" max="256" cardinality="single" optionalIn="globalConfig,domain" flags="domainInherited,domainInfo,domainAdminModifiable" since="5.0.7">
  <desc>selection color for chameleon skin for the domain</desc>
</attr>

<attr id="670" name="zimbraSkinLogoLoginBanner" type="string" max="256" cardinality="single" optionalIn="globalConfig,domain" flags="domainInherited,domainInfo,domainAdminModifiable" since="5.0.7">
  <desc>logo login banner for chameleon skin for the domain</desc>
</attr>

<attr id="671" name="zimbraSkinLogoAppBanner" type="string" max="256" cardinality="single" optionalIn="globalConfig,domain" flags="domainInherited,domainInfo,domainAdminModifiable" since="5.0.7">
  <desc>logo app banner for chameleon skin for the domain</desc>
</attr>

<attr id="672" name="zimbraMtaSmtpdMilters" type="string" max="1024" cardinality="single" optionalIn="globalConfig,server" flags="serverInherited" requiresRestart="mta" since="5.0.7">
  <desc>value for postfix smtpd_milters</desc>
</attr>

<attr id="673" name="zimbraMtaNonSmtpdMilters" type="string" max="1024" cardinality="single" optionalIn="globalConfig,server" flags="serverInherited" requiresRestart="mta" since="5.0.7">
  <desc>value for postfix non_smtpd_milters</desc>
</attr>

<attr id="674" name="zimbraHelpAdminURL" type="string" max="256" cardinality="single" optionalIn="globalConfig,domain" flags="domainInherited,domainInfo,domainAdminModifiable" since="5.0.7">
  <desc>help URL for admin</desc>
</attr>

<attr id="675" name="zimbraHelpDelegatedURL" type="string" max="256" cardinality="single" optionalIn="globalConfig,domain" flags="domainInherited,domainInfo,domainAdminModifiable" since="5.0.7">
  <desc>help URL for delegated admin</desc>
</attr>

<attr id="676" name="zimbraHelpAdvancedURL" type="string" max="256" cardinality="single" optionalIn="globalConfig,domain" flags="domainInherited,domainInfo,domainAdminModifiable" since="5.0.7">
  <desc>help URL for advanced client</desc>
</attr>

<attr id="677" name="zimbraHelpStandardURL" type="string" max="256" cardinality="single" optionalIn="globalConfig,domain" flags="domainInherited,domainInfo,domainAdminModifiable" since="5.0.7">
  <desc>help URL for standard client</desc>
</attr>

<attr id="678" name="zimbraPrefAdvancedClientEnforceMinDisplay" type="boolean" cardinality="single" optionalIn="account,cos" flags="accountInherited,domainAdminModifiable" since="5.0.7">
  <defaultCOSValue>TRUE</defaultCOSValue>
  <desc>After login, whether the advanced client should enforce minimum display resolution</desc>
</attr>

<attr id="679" name="zimbraPrefIMFlashTitle" type="boolean" cardinality="single" optionalIn="account,cos" flags="accountInherited,domainAdminModifiable" since="5.0.7">
  <defaultCOSValue>TRUE</defaultCOSValue>
  <desc>Flash title bar when a new IM arrives</desc>
</attr>

<attr id="680" name="zimbraPrefMailFlashTitle" type="boolean" cardinality="single" optionalIn="account,cos" flags="accountInherited,domainAdminModifiable" since="5.0.7">
  <defaultCOSValue>FALSE</defaultCOSValue>
  <desc>Flash title bar when a new email arrives</desc>
</attr>

<attr id="681" name="zimbraPrefMailFlashIcon" type="boolean" cardinality="single" optionalIn="account,cos" flags="accountInherited,domainAdminModifiable" since="5.0.7">
  <defaultCOSValue>FALSE</defaultCOSValue>
  <desc>Flash icon when a new email arrives</desc>
</attr>

<attr id="682" name="zimbraPrefCalendarReminderFlashTitle" type="boolean" cardinality="single" optionalIn="account,cos" flags="accountInherited,domainAdminModifiable" since="5.0.7">
  <defaultCOSValue>TRUE</defaultCOSValue>
  <desc>Flash title when on appointment remimnder notification</desc>
</attr>

<attr id="683" name="zimbraDataSourceEnableTrace" type="boolean" cardinality="single" optionalIn="dataSource" flags="domainAdminModifiable" since="5.0.7">
  <desc>Whether to enable debug trace of this data source</desc>
</attr>

<attr id="684" name="zimbraAdminConsoleLogoutURL" type="string" max="256" cardinality="single" optionalIn="globalConfig,domain" flags="domainInherited,domainInfo,domainAdminModifiable" since="5.0.7">
  <desc>logout URL for admin console to send the user to upon explicit logging out</desc>
</attr>

<attr id="685" name="zimbraReverseProxyMailMode" type="enum" value="http,https,both,mixed,redirect" cardinality="single" optionalIn="globalConfig,server" flags="serverInherited" requiresRestart="nginxproxy" since="5.0.7">
  <desc>whether to run proxy in HTTP, HTTPS, both, mixed, or redirect mode.  See also related attributes zimbraMailProxyPort and zimbraMailSSLProxyPort</desc>
</attr>

<attr id="686" name="zimbraPrefCalendarAllowForwardedInvite" type="boolean" cardinality="single" optionalIn="account,cos" flags="accountInherited,domainAdminModifiable" since="6.0.0_BETA1">
  <defaultCOSValue>TRUE</defaultCOSValue>
  <desc>whether calendar invite part in a forwarded email is auto-added to calendar</desc>
</attr>

<attr id="688" name="zimbraPrefCalendarAllowPublishMethodInvite" type="boolean" cardinality="single" optionalIn="account,cos" flags="accountInherited,domainAdminModifiable" since="6.0.0_BETA1">
  <defaultCOSValue>FALSE</defaultCOSValue>
  <desc>whether calendar invite part with PUBLISH method is auto-added to calendar</desc>
</attr>

<attr id="689" name="zimbraPrefStandardClientAccessibilityMode" type="boolean" cardinality="single" optionalIn="account,cos" flags="accountInherited,domainAdminModifiable" since="6.0.0_BETA1">
  <defaultCOSValue>FALSE</defaultCOSValue>
  <desc>whether standard client should operate in accessibility Mode</desc>
</attr>

<attr id="690" name="zimbraCalendarCalDavDisableFreebusy" type="boolean" cardinality="single" optionalIn="globalConfig" since="5.0.9">
  <globalConfigValue>FALSE</globalConfigValue>
  <desc>set true to turn off handling free/busy lookup for CalDAV</desc>
</attr>

<attr id="691" name="zimbraLmtpExposeVersionOnBanner" type="boolean" cardinality="single" optionalIn="globalConfig,server" flags="serverInherited" requiresRestart="mailbox" since="5.0.9">
  <globalConfigValue>FALSE</globalConfigValue>
  <desc>Whether to expose version on LMTP banner</desc>
</attr>

<attr id="692" name="zimbraPop3ExposeVersionOnBanner" type="boolean" cardinality="single" optionalIn="globalConfig,server" flags="serverInherited" requiresRestart="mailbox" since="5.0.9">
  <globalConfigValue>FALSE</globalConfigValue>
  <desc>Whether to expose version on POP3 banner</desc>
</attr>

<attr id="693" name="zimbraImapExposeVersionOnBanner" type="boolean" cardinality="single" optionalIn="globalConfig,server" flags="serverInherited" requiresRestart="mailbox" since="5.0.9">
  <globalConfigValue>FALSE</globalConfigValue>
  <desc>Whether to expose version on IMAP banner</desc>
</attr>

<attr id="694" name="zimbraPrefListViewColumns" type="string" cardinality="single" optionalIn="account,cos" flags="accountInherited,domainAdminModifiable" since="5.0.9">
  <desc>list view columns in web client</desc>
</attr>

<attr id="695" name="zimbraXMPPServerDialbackKey" type="ostring" max="128" immutable="1" cardinality="multi" optionalIn="globalConfig" since="5.0.9">
  <desc>Shared Secret for XMPP Server Dialback Protocol</desc>
</attr>

<attr id="696" name="zimbraAdminConsoleLoginURL" type="string" max="256" cardinality="single" optionalIn="globalConfig,domain" flags="domainInherited,domainInfo,domainAdminModifiable" since="5.0.9">
  <desc>login URL for admin console to send the user to upon explicit logging in</desc>
</attr>

<attr id="697" name="zimbraReverseProxyAdminIPAddress" type="astring" max="256" cardinality="multi" optionalIn="globalConfig" since="5.0.9">
  <desc>Allowed reverse proxy IP addresses.  Lookup servlet will only generate authtokens if request was made from one of these IP addresses</desc>
</attr>

<attr id="698" name="zimbraPublicServiceProtocol" type="string" max="256" cardinality="single" optionalIn="domain,globalConfig" flags="domainInfo,domainInherited" since="5.0.9">
  <desc>Protocol to be used in public API such as REST or SOAP proxy.</desc>
</attr>

<attr id="699" name="zimbraPublicServicePort" type="port" cardinality="single" optionalIn="domain,globalConfig" flags="domainInfo,domainInherited" since="5.0.9">
  <desc>Port to be used in public API such as REST or SOAP proxy.</desc>
</attr>

<attr id="700" name="zimbraReverseProxyAdminPortAttribute" type="string" cardinality="single" optionalIn="globalConfig" since="5.0.9">
  <globalConfigValue>zimbraAdminPort</globalConfigValue>
  <desc>the attribute that identifies the zimbra admin bind port</desc>
</attr>

<attr id="701" name="zimbraWebClientAdminReference" type="string" max="256" cardinality="single" optionalIn="globalConfig,domain" flags="domainInherited,domainInfo,domainAdminModifiable" since="5.0.9">
  <desc>link for admin users in the web client</desc>
</attr>

<attr id="702" name="zimbraPrefCalendarAllowCancelEmailToSelf" type="boolean" cardinality="single" optionalIn="account,cos" flags="accountInherited,domainAdminModifiable" since="5.0.9">
  <defaultCOSValue>FALSE</defaultCOSValue>
  <desc>whether to allow a cancel email sent to organizer of appointment</desc>
</attr>

<attr id="703" name="zimbraReverseProxyDefaultRealm" type="string" cardinality="single" optionalIn="globalConfig,server" flags="serverInherited" requiresRestart="nginxproxy" since="5.0.9">
  <desc>The default realm that will be used by NGINX mail proxy, when the realm is not specified in GSSAPI Authentication</desc>
</attr>

<attr id="704" name="zimbraFeatureMailForwardingInFiltersEnabled" type="boolean" cardinality="single" optionalIn="account,cos" flags="accountInfo,accountInherited,domainAdminModifiable" since="5.0.10">
  <defaultCOSValue>TRUE</defaultCOSValue>
  <desc>enable end-user mail forwarding defined in mail filters features</desc>
</attr>

<attr id="705" name="zimbraPrefIMBuddyListSort" type="string" cardinality="single" optionalIn="account,cos" flags="accountInherited,domainAdminModifiable" since="5.0.10">
  <desc>IM buddy list sort order</desc>
</attr>

<attr id="706" name="zimbraPrefIMHideOfflineBuddies" type="boolean" cardinality="single" optionalIn="account,cos" flags="accountInherited,domainAdminModifiable" since="5.0.10">
  <defaultCOSValue>FALSE</defaultCOSValue>
  <desc>whether to hide IM offline buddies</desc>
</attr>

<attr id="707" name="zimbraPrefIMHideBlockedBuddies" type="boolean" cardinality="single" optionalIn="account,cos" flags="accountInherited,domainAdminModifiable" since="5.0.10">
  <defaultCOSValue>FALSE</defaultCOSValue>
  <desc>whether to hide IM blocked buddies</desc>
</attr>

<attr id="708" name="zimbraSoapExposeVersion" type="boolean" cardinality="single" optionalIn="globalConfig,server" flags="serverInherited" since="5.0.10">
  <globalConfigValue>FALSE</globalConfigValue>
  <desc>If TRUE, enables support for GetVersionInfo for account SOAP requests.  If FALSE, GetVersionInfoRequest returns a SOAP fault.</desc>
</attr>

<attr id="709" name="zimbraCalendarMaxRevisions" type="integer" min="0" cardinality="single" optionalIn="account,cos" flags="accountInherited,domainAdminModifiable" since="5.0.10">
  <defaultCOSValue>1</defaultCOSValue>
  <desc>maximum number of revisions to keep for calendar items (appointments and tasks). 0 means unlimited.</desc>
</attr>

<attr id="710" name="zimbraZimletDomainAvailableZimlets" type="string" max="256" cardinality="multi" optionalIn="domain,globalConfig" flags="domainInherited" callback="AvailableZimlets" since="5.0.10">
  <desc>
      List of Zimlets available to this domain.
      Zimlets available to accounts in the domain is the union of account/cos attribute zimbraZimletAvailableZimlets and this attribute. 
      See zimbraZimletAvailableZimlets for value format.
  </desc>
</attr>

<attr id="711" name="zimbraFeatureGalSyncEnabled" type="boolean" cardinality="single" optionalIn="account,cos" flags="accountInfo,accountInherited" since="5.0.10">
  <defaultCOSValue>TRUE</defaultCOSValue>
  <desc>whether GAL sync feature is enabled</desc>
</attr>

<attr id="712" name="zimbraReverseProxyPop3ExposeVersionOnBanner" type="boolean" cardinality="single" optionalIn="globalConfig,server" flags="serverInherited" requiresRestart="nginxproxy" since="5.0.10">
  <globalConfigValue>FALSE</globalConfigValue>
  <desc>Whether to expose version on Proxy POP3 banner</desc>
</attr>

<attr id="713" name="zimbraReverseProxyImapExposeVersionOnBanner" type="boolean" cardinality="single" optionalIn="globalConfig,server" flags="serverInherited" requiresRestart="nginxproxy" since="5.0.10">
  <globalConfigValue>FALSE</globalConfigValue>
  <desc>Whether to expose version on Proxy IMAP banner</desc>
</attr>

<attr id="714" name="zimbraDomainCOSMaxAccounts" type="string" max="256" cardinality="multi" optionalIn="domain" callback="DomainCOSMaxAccounts" since="5.0.10">
  <desc>maximum number of accounts allowed to be assigned to specified COSes in a domain.  Values are in the format of {zimraId-of-a-cos}:{max-accounts}</desc>
</attr>

<attr id="715" name="zimbraDomainFeatureMaxAccounts" type="string" max="256" cardinality="multi" optionalIn="domain" since="5.0.10">
  <desc>maximum number of accounts allowed to have specified features in a domain </desc>
</attr>

<attr id="716" name="zimbraDataSourceType" type="string" max="256" cardinality="single" optionalIn="dataSource" since="5.0.10" callback="DataSourceCallback">
  <desc>type of data source (pop3, imap, caldav, etc) </desc>
</attr>

<attr id="717" name="zimbraDataSourceImportClassName" type="string" max="256" cardinality="single" optionalIn="dataSource" since="5.0.10" callback="DataSourceCallback">
  <desc>DataImport class used by this data source object</desc>
</attr>

<attr id="718" name="zimbraDataSourceAttribute" type="string" max="256" cardinality="multi" optionalIn="dataSource" since="5.0.10" callback="DataSourceCallback">
  <desc>properties for data source</desc>
</attr>

<attr id="719" name="zimbraReverseProxyImapEnabledCapability" type="string" max="256" cardinality="multi" optionalIn="globalConfig,server" flags="serverInherited" requiresRestart="nginxproxy" since="5.0.10">
  <globalConfigValue>IMAP4rev1</globalConfigValue>
  <globalConfigValue>ACL</globalConfigValue>
  <globalConfigValue>BINARY</globalConfigValue>
  <globalConfigValue>CATENATE</globalConfigValue>
  <globalConfigValue>CHILDREN</globalConfigValue>
  <globalConfigValue>CONDSTORE</globalConfigValue>
  <globalConfigValue>ENABLE</globalConfigValue>
  <globalConfigValue>ESEARCH</globalConfigValue>
  <globalConfigValue>ESORT</globalConfigValue>
  <globalConfigValue>I18NLEVEL=1</globalConfigValue>
  <globalConfigValue>ID</globalConfigValue>
  <globalConfigValue>IDLE</globalConfigValue>
  <globalConfigValue>LIST-EXTENDED</globalConfigValue>
  <globalConfigValue>LITERAL+</globalConfigValue>
  <globalConfigValue>MULTIAPPEND</globalConfigValue>
  <globalConfigValue>NAMESPACE</globalConfigValue>
  <globalConfigValue>QRESYNC</globalConfigValue>
  <globalConfigValue>QUOTA</globalConfigValue>
  <globalConfigValue>RIGHTS=ektx</globalConfigValue>
  <globalConfigValue>SASL-IR</globalConfigValue>
  <globalConfigValue>SEARCHRES</globalConfigValue>
  <globalConfigValue>SORT</globalConfigValue>
  <globalConfigValue>THREAD=ORDEREDSUBJECT</globalConfigValue>
  <globalConfigValue>UIDPLUS</globalConfigValue>
  <globalConfigValue>UNSELECT</globalConfigValue>
  <globalConfigValue>WITHIN</globalConfigValue>
  <desc>NGINX reverse proxy imap capabilities</desc>
</attr>

<attr id="721" name="zimbraReverseProxyPop3EnabledCapability" type="string" max="256" cardinality="multi" optionalIn="globalConfig,server" flags="serverInherited" requiresRestart="nginxproxy" since="5.0.10">
  <globalConfigValue>TOP</globalConfigValue>
  <globalConfigValue>USER</globalConfigValue>
  <globalConfigValue>UIDL</globalConfigValue>
  <globalConfigValue>EXPIRE 31 USER</globalConfigValue>
  <globalConfigValue>XOIP</globalConfigValue>
  <desc>NGINX reverse proxy pop3 capabilities</desc>
</attr>

<attr id="723" name="zimbraReverseProxyLogLevel" type="enum" value="debug,info,notice,warn,error,crit" cardinality="single" optionalIn="globalConfig,server" flags="serverInherited" requiresRestart="nginxproxy" since="5.0.10">
  <globalConfigValue>info</globalConfigValue>
  <desc>Log level for NGINX Proxy error log</desc>
</attr>

<attr id="724" name="zimbraReverseProxyWorkerProcesses" type="integer" min="1" max="16" cardinality="single" optionalIn="globalConfig,server" flags="serverInherited" requiresRestart="nginxproxy" since="5.0.10">
  <globalConfigValue>4</globalConfigValue>
  <desc>Number of worker processes of NGINX Proxy</desc>
</attr>

<attr id="725" name="zimbraReverseProxyWorkerConnections" type="integer" min="1" max="40960" cardinality="single" optionalIn="globalConfig,server" flags="serverInherited" requiresRestart="nginxproxy" since="5.0.10">
  <globalConfigValue>10240</globalConfigValue>
  <desc>Maximum number of connections that an NGINX Proxy worker process is allowed to handle</desc>
</attr>

<attr id="726" name="zimbraReverseProxyUserThrottleMsg" type="string" cardinality="single" optionalIn="globalConfig" requiresRestart="nginxproxy" since="5.0.10">
  <globalConfigValue>Login rejected for this user</globalConfigValue>
  <desc>The error message with which a login attempt by a user will be throttled, if the attempt count exceeds the configured limit</desc>
</attr>

<attr id="727" name="zimbraReverseProxyIpThrottleMsg" type="string" cardinality="single" optionalIn="globalConfig" requiresRestart="nginxproxy" since="5.0.10">
  <globalConfigValue>Login rejected from this IP</globalConfigValue>
  <desc>The error message with which a connection attempt from an IP address will be throttled, if the connection count exceeds the configured limit</desc>
</attr>

<attr id="728" name="zimbraReverseProxyImapSaslPlainEnabled" type="boolean" cardinality="single" optionalIn="globalConfig,server" flags="serverInherited" requiresRestart="nginxproxy" since="5.0.10">
  <globalConfigValue>TRUE</globalConfigValue>
  <desc>whether IMAP SASL PLAIN is enabled for reverse proxy</desc>
</attr>

<attr id="729" name="zimbraReverseProxyPop3SaslPlainEnabled" type="boolean" cardinality="single" optionalIn="globalConfig,server" flags="serverInherited" requiresRestart="nginxproxy" since="5.0.10">
  <globalConfigValue>TRUE</globalConfigValue>
  <desc>whether POP3 SASL PLAIN is enabled for reverse proxy</desc>
</attr>

<attr id="730" name="zimbraReverseProxyCacheReconnectInterval" type="duration" cardinality="single" optionalIn="globalConfig" requiresRestart="nginxproxy" since="5.0.10">
  <globalConfigValue>1m</globalConfigValue>
  <desc>time interval that NGINX proxy will wait before attempting to re-establish a connection to a memcache server that disconnected</desc>
</attr>

<attr id="731" name="zimbraReverseProxyCacheFetchTimeout" type="duration" cardinality="single" optionalIn="globalConfig" requiresRestart="nginxproxy" since="5.0.10">
  <globalConfigValue>3s</globalConfigValue>
  <desc>time interval that NGINX proxy will wait for a cache result, before considering the result as a cache miss</desc>
</attr>

<attr id="732" name="zimbraReverseProxyCacheEntryTTL" type="duration" cardinality="single" optionalIn="globalConfig" requiresRestart="nginxproxy" since="5.0.10">
  <globalConfigValue>1h</globalConfigValue>
  <desc>time interval that an entry cached by NGINX will remain in the cache</desc>
</attr>

<attr id="735" name="zimbraReverseProxyInactivityTimeout" type="duration" cardinality="single" optionalIn="globalConfig,server" flags="serverInherited" requiresRestart="nginxproxy" since="5.0.10">
  <globalConfigValue>1h</globalConfigValue>
  <desc>Time interval after which NGINX mail proxy will disconnect an inactive IMAP/POP connection</desc>
</attr>

<attr id="736" name="zimbraReverseProxyPassErrors" type="boolean" cardinality="single" optionalIn="globalConfig,server" flags="serverInherited" requiresRestart="nginxproxy" since="5.0.10">
  <globalConfigValue>TRUE</globalConfigValue>
  <desc>whether NGINX mail proxy will pass upstream server errors back to the downstream email clients</desc>
</attr>

<attr id="737" name="zimbraXMPPComponentCategory" type="string" cardinality="single" requiredIn="xmppComponent" since="6.0.0_BETA1">
  <desc>XMPP Category of the component</desc>
</attr>

<attr id="738" name="zimbraXMPPComponentType" type="string" cardinality="single" requiredIn="xmppComponent" since="6.0.0_BETA1">
  <desc>XMPP Type of the component</desc>
</attr>

<attr id="739" name="zimbraXMPPComponentFeatures" type="string" cardinality="multi" optionalIn="xmppComponent" since="6.0.0_BETA1">
  <desc>XMPP Type of the component</desc>
</attr>

<attr id="740" name="zimbraXMPPComponentName" type="string" cardinality="single" optionalIn="xmppComponent" since="6.0.0_BETA1">
  <desc>Name of the XMPP Component</desc>
</attr>

<attr id="741" name="zimbraDomainId" type="id" cardinality="single" requiredIn="xmppComponent" since="6.0.0_BETA1">
  <desc>ZimbraID of the domain that this component is registered under</desc>
</attr>

<attr id="742" name="zimbraServerId" type="id" cardinality="single" requiredIn="xmppComponent" since="6.0.0_BETA1">
  <desc>ZimbraID of the server that this component is running on</desc>
</attr>  

<attr id="743" name="zimbraAdminConsoleDNSCheckEnabled" type="boolean" cardinality="single" optionalIn="globalConfig,domain" flags="domainInherited" since="5.0.10">
  <globalConfigValue>FALSE</globalConfigValue>
  <desc>enable MX check feature for domain</desc>
</attr>

<attr id="744" name="zimbraDNSCheckHostname"  type="string" max="256" cardinality="single" optionalIn="globalConfig,domain" flags="domainInherited,domainAdminModifiable" since="5.0.10">
   <desc>This attribute is used for DNS check by customers that configure their MX to point at spam relays or other non-zimbra inbox smtp servers</desc>
</attr>

<attr id="745" name="zimbraReverseProxyRouteLookupTimeout" type="duration" cardinality="single" optionalIn="globalConfig,server" flags="serverInherited" requiresRestart="nginxproxy" since="5.0.10">
  <globalConfigValue>15s</globalConfigValue>
  <desc>Time interval after which NGINX will fail over to the next route lookup handler, if a handler does not respond to the route lookup request within this time</desc>
</attr>

<attr id="746" name="zimbraAdminConsoleCatchAllAddressEnabled" type="boolean" cardinality="single" optionalIn="globalConfig,domain" flags="domainInherited" since="5.0.10">
  <globalConfigValue>FALSE</globalConfigValue>
  <desc>whether to show catchall addresses in admin console</desc>
</attr>

<attr id="747" name="zimbraSmtpSendAddAuthenticatedUser" type="boolean" cardinality="single" optionalIn="globalConfig" since="5.0.10">
  <globalConfigValue>FALSE</globalConfigValue>
  <desc>If true, an X-Authenticated-User header will be added to messages sent via SendMsgRequest.</desc>
</attr>

<attr id="748" name="zimbraMailPurgeUseChangeDateForTrash" type="boolean" cardinality="single" optionalIn="account,cos" flags="accountInherited" since="5.0.17">
  <defaultCOSValue>TRUE</defaultCOSValue>
  <desc>
    If TRUE, a message is purged from trash based on the date that it was moved
    to the Trash folder.  If FALSE, a message is purged from Trash based on the
    date that it was added to the mailbox.
  </desc>
</attr>

<attr id="749" name="zimbraPrefMandatorySpellCheckEnabled" type="boolean" cardinality="single" optionalIn="account,cos" flags="accountInherited,domainAdminModifiable" since="6.0.0_BETA1">
  <defaultCOSValue>FALSE</defaultCOSValue>
  <desc>whether mandatory spell check is enabled</desc>
</attr>

<attr id="750" name="zimbraFeatureImportExportFolderEnabled" type="boolean" cardinality="single" optionalIn="account,cos" flags="accountInfo,accountInherited" deprecatedSince="7.1.0" since="6.0.0_BETA1">
  <defaultCOSValue>TRUE</defaultCOSValue>
  <desc>whether import export folder feature is enabled</desc>
  <deprecateDesc>deprecated in favor of zimbraFeatureImportFolderEnabled and zimbraFeatureExportFolderEnabled for bug 53745</deprecateDesc>
</attr>

<attr id="751" name="zimbraAdminConsoleSkinEnabled" type="boolean" cardinality="single" optionalIn="globalConfig,domain" flags="domainInherited" since="5.0.11">
  <globalConfigValue>FALSE</globalConfigValue>
  <desc>whether to allow skin management in admin console</desc>
</attr>

<attr id="752" name="zimbraFreebusyLocalMailboxNotActive" type="boolean" cardinality="single" optionalIn="account,cos" flags="accountInherited,domainAdminModifiable" since="5.0.11">
  <defaultCOSValue>FALSE</defaultCOSValue>
  <desc>when set to TRUE, free/busy for the account is not calculated from local mailbox.</desc>
</attr>

<attr id="753" name="zimbraCalendarResourceExtraObjectClass" type="string" max="256" cardinality="multi" optionalIn="globalConfig" since="6.0.0_BETA1">
  <globalConfigValue>amavisAccount</globalConfigValue>
  <desc>Object classes to add when creating a zimbra calendar resource object.
  </desc>
</attr>

<attr id="754" name="zimbraCosExtraObjectClass" type="string" max="256" cardinality="multi" optionalIn="globalConfig" since="6.0.0_BETA1">
  <desc>Object classes to add when creating a zimbra cos object.
  </desc>
</attr>

<attr id="755" name="zimbraDomainExtraObjectClass" type="string" max="256" cardinality="multi" optionalIn="globalConfig" since="6.0.0_BETA1">
  <globalConfigValue>amavisAccount</globalConfigValue>
  <desc>Object classes to add when creating a zimbra domain object.
  </desc>
</attr>

<attr id="756" name="zimbraServerExtraObjectClass" type="string" max="256" cardinality="multi" optionalIn="globalConfig" since="6.0.0_BETA1">
  <desc>Object classes to add when creating a zimbra server object.
  </desc>
</attr>

<attr id="757" name="zimbraPrefIMYahooId" type="string" cardinality="single" optionalIn="account" flags="domainAdminModifiable" since="6.0.0_BETA1">
  <desc>last used yahoo id</desc>
</attr>

<attr id="758" name="zimbraContactRankingTableSize" type="integer" min="0" cardinality="single" optionalIn="account,cos" flags="accountInherited,domainAdminModifiable" since="6.0.0_BETA1">
  <defaultCOSValue>200</defaultCOSValue>
  <desc>
    Size of the contact ranking table.  Ranking table is used to keep track of
    most heavily used contacts in outgoing email.  Contacts in the ranking table
    are given the priority when generating the auto-complete contact list.
  </desc>
</attr>

<attr id="759" name="zimbraPrefSharedAddrBookAutoCompleteEnabled" type="boolean" cardinality="single" optionalIn="account,cos" flags="accountInherited,domainAdminModifiable" since="6.0.0_BETA1">
  <defaultCOSValue>FALSE</defaultCOSValue>
  <desc>whether end-user wants auto-complete from shared address books.</desc>
</attr>

<attr id="760" name="zimbraContactAutoCompleteEmailFields" type="string" max="64" cardinality="single" optionalIn="account,cos" flags="accountInherited,domainAdminModifiable" deprecatedSince="6.0.7" since="6.0.0_BETA1">
  <defaultCOSValue>email,email2,email3,workEmail1,workEmail2,workEmail3</defaultCOSValue>
  <desc>
    Comma separates list of attributes in contact object to search for
    email addresses when generating auto-complete contact list.  The
    same set of fields are used for GAL contacts as well because
    LDAP attributes for GAL objects are mapped to Contact compatible
    attributes via zimbraGalLdapAttrMap.
  </desc>
  <deprecateDesc>deprecated in favor of zimbraContactEmailFields, for bug 45475</deprecateDesc>
</attr>

<attr id="761" name="zimbraAdminConsoleUIComponents" type="string" cardinality="multi" optionalIn="account,distributionList" flags="accountInfo" since="6.0.0_BETA1">
  <desc>UI components available for the authed admin in admin console</desc>
</attr>

<attr id="762" name="zimbraIMService" type="enum" value="zimbra,yahoo" cardinality="single" optionalIn="account,cos" flags="accountInfo,accountInherited,domainAdminModifiable" since="6.0.0_BETA1" deprecatedSince="6.0.0_GA">
  <defaultCOSValue>zimbra</defaultCOSValue>
  <desc>IM service</desc>
  <deprecateDesc>deprecated per bug 40069</deprecateDesc>
</attr>

<attr id="763" name="zimbraXMPPComponentClassName" type="string" cardinality="single" requiredIn="xmppComponent" since="6.0.0_BETA1">
  <desc>class name of the XMPP component</desc>
</attr>

<attr id="764" name="zimbraMailRedirectSetEnvelopeSender" type="boolean" cardinality="single" optionalIn="globalConfig,server" flags="serverInherited" since="6.0.0_BETA1">
  <globalConfigValue>TRUE</globalConfigValue>
  <desc>
    If TRUE, the envelope sender of a message redirected by mail filters will be set to the users address.  
    If FALSE, the envelope sender will be set to the From address of the redirected message.
  </desc>
</attr>
    
<attr id="765" name="zimbraPrefZimlets" type="string" cardinality="multi" optionalIn="account,cos" flags="domainAdminModifiable" since="6.0.0_BETA1">
  <desc>zimlets user wants to see in the UI</desc>
</attr>

<attr id="766" name="zimbraConstraint" type="string" cardinality="multi" optionalIn="globalConfig,cos" since="6.0.0_BETA1">
  <desc>
      attribute constraints
      TODO: fill all the constraints
  </desc>
</attr>

<attr id="767" name="zimbraDataSourcePop3PollingInterval" type="duration" min="0" cardinality="single" optionalIn="account,cos" callback="DataSourceCallback" flags="accountInfo,accountInherited,domainAdminModifiable" since="6.0.0_BETA1">
  <desc>
    The time interval between automated data imports for a Pop3 data source.
    If unset or 0, the data source will not be scheduled for automated polling.
  </desc>
</attr>

<attr id="768" name="zimbraDataSourceImapPollingInterval" type="duration" min="0" cardinality="single" optionalIn="account,cos" callback="DataSourceCallback" flags="accountInfo,accountInherited,domainAdminModifiable" since="6.0.0_BETA1">
  <desc>
    The time interval between automated data imports for an Imap data source.
    If unset or 0, the data source will not be scheduled for automated polling.
  </desc>
</attr>

<attr id="769" name="zimbraDataSourceLivePollingInterval" type="duration" min="0" cardinality="single" optionalIn="account,cos" callback="DataSourceCallback" flags="accountInfo,accountInherited,domainAdminModifiable" since="6.0.0_BETA1">
  <desc>
    The time interval between automated data imports for a Live data source.
    If unset or 0, the data source will not be scheduled for automated polling.
  </desc>
</attr>

<attr id="770" name="zimbraDataSourceRssPollingInterval" type="duration" min="0" cardinality="single" optionalIn="account,cos" callback="DataSourceCallback" flags="accountInfo,accountInherited,domainAdminModifiable" since="6.0.0_BETA1">
  <defaultCOSValue>12h</defaultCOSValue>
  <desc>
    The time interval between automated data imports for a Rss data source.
    If unset or 0, the data source will not be scheduled for automated polling.
  </desc>
</attr>

<attr id="771" name="zimbraPrefFolderColorEnabled" type="boolean" cardinality="single" optionalIn="account,cos" flags="accountInherited,domainAdminModifiable" since="6.0.0_BETA1">
  <defaultCOSValue>TRUE</defaultCOSValue>
  <desc>whether folder color is enabled</desc>
</attr>

<attr id="772" name="zimbraAdminConsoleLoginMessage" type="string" cardinality="multi" optionalIn="globalConfig,domain" flags="domainInherited" since="5.0.12">
  <desc>admin console login message</desc>
</attr>

<attr id="773" name="zimbraFeatureDiscardInFiltersEnabled" type="boolean" cardinality="single" optionalIn="account,cos" flags="accountInfo,accountInherited,domainAdminModifiable" since="6.0.0_BETA1">
  <defaultCOSValue>TRUE</defaultCOSValue>
  <desc>enable end-user mail discarding defined in mail filters features</desc>
</attr>

<attr id="774" name="zimbraAdminConsoleLDAPAuthEnabled" type="boolean" cardinality="single" optionalIn="globalConfig,domain" flags="domainInherited" since="5.0.12">
  <globalConfigValue>FALSE</globalConfigValue>
  <desc>whether configuring external LDAP auth is enabled in admin console</desc>
</attr>

<attr id="775" name="zimbraDomainAliasTargetId" type="string" max="256" cardinality="single" optionalIn="domain" since="5.0.12">
  <desc>zimbraId of domain alias target</desc>
</attr>

<attr id="776" name="zimbraConvertdURL" type="string" cardinality="single" optionalIn="globalConfig,server" flags="serverInherited" requiresRestart="mailbox" since="6.0.0_BETA1">
  <desc>convertd URL</desc>
</attr>

<attr id="777" name="zimbraChangePasswordURL" type="string" max="256" cardinality="single" optionalIn="globalConfig,domain" flags="domainInherited" since="5.0.12">
  <desc>change password URL</desc>
</attr>

<attr id="778" name="zimbraReverseProxyRouteLookupTimeoutCache" type="duration" cardinality="single" optionalIn="globalConfig,server" flags="serverInherited" requiresRestart="nginxproxy" since="5.0.12">
  <globalConfigValue>60s</globalConfigValue>
  <desc>Time interval (ms) given to mail route lookup handler to cache a failed response to route a previous lookup request (after this time elapses, Proxy retries this host)</desc>
</attr>

<attr id="779" name="zimbraReverseProxyUseExternalRoute" type="boolean" cardinality="single" optionalIn="account,domain" flags="domainAdminModifiable" since="5.0.12">
  <desc>
      There is a deployment scenario for migrations where all of the customers users are pointed at the zimbra POP IMAP reverse proxy.  
      We then want their connections proxied back to the legacy system for for not-yet-non-migrated users.
      If this attribute is TRUE, reverse proxy lookup sevlet should check to see if zimbraExternal* is set on the domain.  If so it is used.  
      If not, lookup proceeds as usual.
  </desc>
</attr>

<attr id="780" name="zimbraExternalPop3Port" type="port" cardinality="single" optionalIn="account,domain" flags="domainAdminModifiable" since="5.0.12">
  <desc>external pop3 port</desc>
</attr>

<attr id="781" name="zimbraExternalPop3SSLPort" type="port" cardinality="single" optionalIn="account,domain" flags="domainAdminModifiable" since="5.0.12">
  <desc>external pop3 SSL port</desc>
</attr>

<attr id="782" name="zimbraExternalImapPort" type="port" cardinality="single" optionalIn="account,domain" flags="domainAdminModifiable" since="5.0.12">
  <desc>external imap port</desc>
</attr>

<attr id="783" name="zimbraExternalImapSSLPort" type="port" cardinality="single" optionalIn="account,domain" flags="domainAdminModifiable" since="5.0.12">
  <desc>external imap SSL port</desc>
</attr>

<attr id="784" name="zimbraExternalPop3Hostname" type="string" max="256" cardinality="single" optionalIn="account,domain" flags="domainAdminModifiable" since="5.0.12">
  <desc>external pop3 hostname</desc>
</attr>

<attr id="785" name="zimbraExternalPop3SSLHostname" type="string" max="256" cardinality="single" optionalIn="account,domain" flags="domainAdminModifiable" since="5.0.12">
  <desc>external pop3 SSL hostname</desc>
</attr>

<attr id="786" name="zimbraExternalImapHostname" type="string" max="256" cardinality="single" optionalIn="account,domain" flags="domainAdminModifiable" since="5.0.12">
  <desc>external imap hostname</desc>
</attr>

<attr id="787" name="zimbraExternalImapSSLHostname" type="string" max="256" cardinality="single" optionalIn="account,domain" flags="domainAdminModifiable" since="5.0.12">
  <desc>external imap SSL hostname</desc>
</attr>

<attr id="788" name="zimbraDataSourceCaldavPollingInterval" type="duration" min="0" cardinality="single" optionalIn="account,cos" callback="DataSourceCallback" flags="accountInfo,accountInherited,domainAdminModifiable" since="6.0.0_BETA1">
  <desc>
    The time interval between automated data imports for a Caldav data source.
    If unset or 0, the data source will not be scheduled for automated polling.
  </desc>
</attr>

<attr id="789" name="zimbraDataSourceYabPollingInterval" type="duration" min="0" cardinality="single" optionalIn="account,cos" callback="DataSourceCallback" flags="accountInfo,accountInherited,domainAdminModifiable" since="6.0.0_BETA1">
  <desc>
    The time interval between automated data imports for a Yahoo address book data source.
    If unset or 0, the data source will not be scheduled for automated polling.
  </desc>
</attr>

<attr id="790" name="zimbraCreateTimestamp" type="gentime" cardinality="single" immutable="1" optionalIn="account,alias,distributionList,cos,dataSource,domain,identity,globalConfig,server,signature,calendarResource,xmppComponent,zimletEntry" since="6.0.0_BETA1">
  <desc>time object was created</desc>
</attr>

<attr id="791" name="zimbraMailClearTextPasswordEnabled" type="boolean" cardinality="single" optionalIn="globalConfig,server" flags="serverInherited" since="6.0.0_BETA1">
  <globalConfigValue>TRUE</globalConfigValue>
  <desc>
    Whether to allow password sent to non-secured port when zimbraMailMode is mixed.
    If it set to TRUE the server will allow login with clear text AuthRequests and change password with clear text ChangePasswordRequest.
    If it set to FALSE the server will return an error if an attempt is made to ChangePasswordRequest or AuthRequest.  
  </desc>
</attr>

<attr id="792" name="zimbraStatThreadNamePrefix" type="string" cardinality="multi" optionalIn="globalConfig,server" flags="serverInherited" since="6.0.0_BETA1">
  <globalConfigValue>btpool</globalConfigValue>
  <globalConfigValue>pool</globalConfigValue>
  <globalConfigValue>LmtpServer</globalConfigValue>
  <globalConfigValue>ImapServer</globalConfigValue>
  <globalConfigValue>ImapSSLServer</globalConfigValue>
  <globalConfigValue>Pop3Server</globalConfigValue>
  <globalConfigValue>Pop3SSLServer</globalConfigValue>
  <globalConfigValue>ScheduledTask</globalConfigValue>
  <globalConfigValue>Timer</globalConfigValue>
  <globalConfigValue>AnonymousIoService</globalConfigValue>
  <globalConfigValue>CloudRoutingReaderThread</globalConfigValue>
  <globalConfigValue>GC</globalConfigValue>
  <globalConfigValue>SocketAcceptor</globalConfigValue>
  <globalConfigValue>Thread</globalConfigValue>
  <desc>
    Prefixes of thread names.  Each value is a column in
    threads.csv that tracks the number of threads whose
    name starts with the given prefix.
  </desc>
</attr>

<attr id="793" name="zimbraSmtpEnableTrace" type="boolean" cardinality="single" optionalIn="account,cos" flags="accountInfo,accountInherited,domainAdminModifiable" since="6.0.0_BETA1">
  <desc>Whether to enable smtp debug trace</desc>
</attr>

<attr id="794" name="zimbraCalendarCalDavUseDistinctAppointmentAndToDoCollection" type="boolean" cardinality="single" optionalIn="globalConfig" since="5.0.12">
  <globalConfigValue>FALSE</globalConfigValue>
  <desc>
    When set to TRUE, Calendar folders and Todo folders in Zimbra will be advertised as Calendar only and Todo only via CalDAV.  
    When set to FALSE, Calendar folders will be able to store both appointments and tasks, and Todo folders will not be advertised as CalDAV enabled.
  </desc>
</attr>

<attr id="795" name="zimbraMtaTlsSecurityLevel" type="enum" value="may,none" cardinality="single" optionalIn="globalConfig,server" flags="serverInherited" requiresRestart="mta" since="6.0.0_BETA1">
  <globalConfigValue>may</globalConfigValue>
  <desc>Value for postconf smtpd_tls_security_level</desc>
</attr>

<attr id="796" name="zimbraMtaSaslAuthEnable" type="enum" value="yes,no" cardinality="single" optionalIn="globalConfig,server" flags="serverInherited" requiresRestart="mta" since="6.0.0_BETA1">
  <globalConfigValue>yes</globalConfigValue>
  <desc>Value for postconf smtpd_sasl_auth_enable</desc>
</attr>

<attr id="797" name="zimbraReverseProxyConnectTimeout" type="duration" cardinality="single" optionalIn="globalConfig,server" flags="serverInherited" requiresRestart="nginxproxy" since="6.0.0_BETA1">
  <globalConfigValue>120000ms</globalConfigValue>
  <desc>Time interval after which NGINX mail proxy will disconnect while establishing an upstream IMAP/POP connection</desc>
</attr>

<attr id="798" name="zimbraMailWhitelistMaxNumEntries" type="integer" min="0" cardinality="single" optionalIn="account,cos" flags="accountInfo,accountInherited" since="6.0.0_BETA1">
  <defaultCOSValue>100</defaultCOSValue>
  <desc>
    Maximum number of entries for per user white list.
    This restricts the number of values that can be set on the amavisWhitelistSender attribute of an account.
    If set to 0, the per user white list feature is disabled.
  </desc>
</attr>

<attr id="799" name="zimbraMailBlacklistMaxNumEntries" type="integer" min="0" cardinality="single" optionalIn="account,cos" flags="accountInfo,accountInherited" since="6.0.0_BETA1">
  <defaultCOSValue>100</defaultCOSValue>
  <desc>
    Maximum number of entries for per user black list.
    This restricts the number of values that can be set on the amavisBlacklistSender attribute of an account.
    If set to 0, the per user white list feature is disabled.
  </desc>
</attr>

<attr id="800" name="zimbraSkinFavicon" type="string" max="256" cardinality="single" optionalIn="globalConfig,domain" flags="domainInherited,domainInfo,domainAdminModifiable" since="6.0.0_BETA1">
  <desc>favicon for chameleon skin for the domain</desc>
</attr>

<attr id="802" name="zimbraIsAdminGroup" type="boolean" cardinality="single" optionalIn="distributionList" since="6.0.0_BETA1" callback="AdminGroup">
  <desc>set to true for admin groups</desc>
</attr>

<attr id="803" name="zimbraAdminExtDisableUIUndeploy" type="boolean" cardinality="single" optionalIn="zimletEntry" since="6.0.0_BETA1">
  <desc>Zimlet Util will set this attribute based on the value in zimlet definition XML file</desc>
</attr>

<attr id="804" name="zimbraPrefReadingPaneLocation" type="enum" value="bottom,right,off" cardinality="single" optionalIn="account,cos" flags="accountInherited,domainAdminModifiable" since="6.0.0_BETA1">
  <defaultCOSValue>bottom</defaultCOSValue>
  <desc>where the message reading pane is displayed in list views</desc>
</attr>

<attr id="806" name="zimbraFeatureConfirmationPageEnabled" type="boolean" cardinality="single" optionalIn="account,cos" flags="accountInfo,accountInherited" since="6.0.0_BETA1">
  <defaultCOSValue>FALSE</defaultCOSValue>
  <desc>whether a confirmation page should be display after an operation is done in the UI</desc>
</attr>

<attr id="807" name="zimbraMailContentMaxSize" type="long" cardinality="single" optionalIn="globalConfig,server" flags="serverInherited" since="6.0.0_BETA1">
  <globalConfigValue>10240000</globalConfigValue>
  <desc>Maximum size in bytes for the &lt;content &gt; element in SOAP.  Mail content larger than this limit will be truncated.</desc>
</attr>

<attr id="808" name="zimbraCalResMaxNumConflictsAllowed" type="integer" min="0" cardinality="single" optionalIn="calendarResource" flags="domainAdminModifiable" since="5.0.14">
  <desc>Maximum number of conflicting instances allowed before declining schedule request for a recurring appointments; default 0 (means decline on any conflict)</desc>
</attr>

<attr id="809" name="zimbraCalResMaxPercentConflictsAllowed" type="integer" min="0" max="100" cardinality="single" optionalIn="calendarResource" flags="domainAdminModifiable" since="5.0.14">
  <desc>Maximum percent of conflicting instances allowed before declining schedule request for a recurring appointment; default 0 (means decline on any conflict)</desc>
</attr>

<attr id="810" name="zimbraDistributionListSendShareMessageToNewMembers" type="boolean" cardinality="single" optionalIn="distributionList" since="6.0.0_BETA1">
  <desc>
    Whether to send an email with all the shares of the group when a new member is added to the group.
    If not set, default is to send the email.
  </desc>
</attr>

<attr id="811" name="zimbraDistributionListSendShareMessageFromAddress" type="string" max="256" cardinality="single" optionalIn="distributionList" since="6.0.0_BETA1">
  <desc>
    Email address to put in from header for the share info email.
    If not set, email address of the authenticated admin account will be used. 
  </desc>
</attr>

<attr id="812" name="zimbraPrefMailToasterEnabled" type="boolean" cardinality="single" optionalIn="account,cos" flags="accountInherited,domainAdminModifiable" since="6.0.0_BETA1">
  <defaultCOSValue>FALSE</defaultCOSValue>
  <desc>whether to enable toaster notification for new mail</desc>
</attr>

<attr id="813" name="zimbraPrefCalendarToasterEnabled" type="boolean" cardinality="single" optionalIn="account,cos" flags="accountInherited,domainAdminModifiable" since="6.0.0_BETA1">
  <defaultCOSValue>FALSE</defaultCOSValue>
  <desc>whether to enable toaster notification for new mail</desc>
</attr>

<attr id="814" name="zimbraPrefIMToasterEnabled" type="boolean" cardinality="single" optionalIn="account,cos" flags="accountInherited,domainAdminModifiable" since="6.0.0_BETA1">
  <defaultCOSValue>FALSE</defaultCOSValue>
  <desc>whether to enable toaster notification for IM</desc>
</attr>

<attr id="815" name="zimbraCalendarCalDavSyncStart" type="duration" cardinality="single" optionalIn="account,cos" flags="accountInherited,domainAdminModifiable" since="5.0.14">
  <desc>
    zimbraCalendarCalDavSyncStart and zimbraCalendarCalDavSyncEnd limits the
    window of appointment data available via CalDAV.  for example when
    zimbraCalendarCalDavSyncStart is set to 30 days, and
    zimbraCalendarCalDavSyncEnd is set to 1 years, then the appointments between
    (now - 30 days) and (now + 1 year) will be available via CalDAV.  When they are
    unset all the appointments are available via CalDAV.
  </desc>
</attr>

<attr id="816" name="zimbraCalendarCalDavSyncEnd" type="duration" cardinality="single" optionalIn="account,cos" flags="accountInherited,domainAdminModifiable" since="5.0.14">
  <desc>see description of zimbraCalendarCalDavSyncStart</desc>
</attr>

<attr id="817" name="zimbraCalendarCalDavSharedFolderCacheDuration" type="duration" cardinality="single" optionalIn="account,cos" flags="accountInherited,domainAdminModifiable" since="5.0.14">
  <defaultCOSValue>1m</defaultCOSValue>
  <desc>CalDAV shared folder cache duration</desc>
</attr>

<attr id="818" name="zimbraPrefConversationOrder" type="enum" value="dateDesc,dateAsc" cardinality="single" optionalIn="account,cos" flags="accountInherited,domainAdminModifiable" since="6.0.0_BETA1">
  <defaultCOSValue>dateDesc</defaultCOSValue>
  <desc>order of messages displayed within a conversation</desc>
</attr>

<attr id="819" name="zimbraDataSourceCalendarPollingInterval" type="duration" min="0" cardinality="single" optionalIn="account,cos" callback="DataSourceCallback" flags="accountInfo,accountInherited,domainAdminModifiable" since="6.0.0_BETA1">
  <defaultCOSValue>12h</defaultCOSValue>
  <desc>
    The time interval between automated data imports for a remote calendar data source.
    If unset or 0, the data source will not be scheduled for automated polling.
  </desc>
</attr>

<attr id="820" name="zimbraCalendarCalDavClearTextPasswordEnabled" type="boolean" cardinality="single" optionalIn="globalConfig,server" flags="serverInherited" since="5.0.14">
  <globalConfigValue>TRUE</globalConfigValue>
  <desc>
    Whether to allow password sent to non-secured port from CalDAV clients.
    If it set to TRUE the server will allow access from CalDAV client to zimbraMailPort.
    If it set to FALSE the server will return an error if a request is made from CalDAV client to zimbraMailPort.  
  </desc>
</attr>

<attr id="821" name="zimbraFeatureReadReceiptsEnabled" type="boolean" cardinality="single" optionalIn="account,cos" flags="accountInfo,accountInherited" since="6.0.0_BETA1">
  <defaultCOSValue>TRUE</defaultCOSValue>
  <defaultCOSValueUpgrade>FALSE</defaultCOSValueUpgrade>
  <desc>whether the web UI shows UI elements related to read receipts</desc>
</attr>

<attr id="822" name="zimbraPrefMailSendReadReceipts" type="enum" value="always,never,prompt" cardinality="single" optionalIn="account,cos" flags="accountInherited,domainAdminModifiable" since="6.0.0_BETA1">
  <defaultCOSValue>never</defaultCOSValue>
  <desc>whether to send read receipt</desc>
</attr>

<attr id="823" name="zimbraPrefReadReceiptsToAddress" type="string" max="256" cardinality="single" optionalIn="account,identity,dataSource" flags="domainAdminModifiable" since="6.0.0_BETA1" deprecatedSince="6.0.8">
  <desc>
    address to put in reply-to header of read receipt messages, 
    if it is not set, then the compose identitys primary email address is used.
  </desc>
  <deprecateDesc>Deprecated per bug 46988.  This feature was never fully implemented.</deprecateDesc>
</attr>

<attr id="824" name="zimbraMailUncompressedCacheMaxFiles" type="integer" cardinality="single" optionalIn="globalConfig,server" flags="serverInherited" callback="ServerConfig" since="6.0.0_BETA1" deprecatedSince="6.0.7">
  <globalConfigValue>5000</globalConfigValue>
  <desc>max number of files in the uncompressed blob cache on disk</desc>
  <deprecateDesc>Deprecated per bug 43497.  The number of uncompressed files on disk will never exceed zimbraMailFileDescriptorCacheSize.</deprecateDesc>
</attr>

<attr id="825" name="zimbraMailUncompressedCacheMaxBytes" type="long" cardinality="single" optionalIn="globalConfig,server" flags="serverInherited" callback="ServerConfig" since="6.0.0_BETA1" deprecatedSince="6.0.7">
  <globalConfigValue>1073741824</globalConfigValue>
  <desc>max number of bytes stored in the uncompressed blob cache on disk</desc>
  <deprecateDesc>Deprecated per bug 43497.  The number of uncompressed files on disk will never exceed zimbraMailFileDescriptorCacheSize.</deprecateDesc>
</attr>

<attr id="826" name="zimbraDataSourceGalPollingInterval" type="duration" min="0" cardinality="single" optionalIn="account,cos" callback="DataSourceCallback" flags="accountInfo,accountInherited,domainAdminModifiable" since="6.0.0_BETA1">
  <desc>
    The time interval between automated data imports for a GAL data source.
    If unset or 0, the data source will not be scheduled for automated polling.
  </desc>
</attr>

<attr id="827" name="zimbraContactAutoCompleteMaxResults" type="integer" min="0" cardinality="single" optionalIn="account,cos" flags="accountInfo,accountInherited" since="6.0.0_BETA1">
  <defaultCOSValue>20</defaultCOSValue>
  <desc>maximum number of contact entries to return from an auto complete</desc>
</attr>

<attr id="828" name="zimbraGalLastSuccessfulSyncTimestamp"  type="gentime" cardinality="single" optionalIn="galDataSource" since="6.0.0_BETA1">
  <desc>the last time at which this GAL data source was successfully synced</desc>
</attr>

<attr id="829" name="zimbraGalLastFailedSyncTimestamp"  type="gentime" cardinality="single" optionalIn="galDataSource" since="6.0.0_BETA1">
  <desc>the last time at which a syncing attempt failed</desc>
</attr>

<attr id="830" name="zimbraGalStatus" type="enum" value="enabled,disabled" cardinality="single" requiredIn="galDataSource" since="6.0.0_BETA1">
  <desc>GAL data source status</desc>
</attr>

<attr id="831" name="zimbraGalAccountId"  type="id" cardinality="multi" optionalIn="domain" since="6.0.0_BETA1">
  <desc>zimbraId of GAL sync accounts</desc>
</attr>

<attr id="832" name="zimbraPrefCalendarApptVisibility" type="enum" value="public,private" cardinality="single" optionalIn="account,cos" flags="accountInherited,domainAdminModifiable" since="6.0.0_BETA1">
  <defaultCOSValue>public</defaultCOSValue>
  <desc>default visibility of the appointment when starting a new appointment in the UI</desc>
</attr>

<attr id="833" name="zimbraFeatureMobilePolicyEnabled" type="boolean" cardinality="single" optionalIn="account,cos" flags="accountInfo,accountInherited" since="6.0.0_BETA1">
  <defaultCOSValue>TRUE</defaultCOSValue>
  <defaultCOSValueUpgrade>FALSE</defaultCOSValueUpgrade>
  <desc>whether to enforce mobile policy</desc>
</attr>

<attr id="834" name="zimbraMobilePolicyAllowNonProvisionableDevices" type="boolean" cardinality="single" optionalIn="account,cos" flags="accountInherited" since="6.0.0_BETA1">
  <defaultCOSValue>TRUE</defaultCOSValue>
  <desc>
    whether to allow non-provisionable devices;
    ignored if zimbraFeatureMobilePolicyEnabled=FALSE
  </desc>
</attr>

<attr id="835" name="zimbraMobilePolicyAllowPartialProvisioning" type="boolean" cardinality="single" optionalIn="account,cos" flags="accountInherited" since="6.0.0_BETA1">
  <defaultCOSValue>TRUE</defaultCOSValue>
  <desc>
    whether to allow partial policy enforcement on device;
    ignored if zimbraFeatureMobilePolicyEnabled=FALSE
  </desc>
</attr>

<attr id="836" name="zimbraMobilePolicyRefreshInterval" type="integer" cardinality="single" optionalIn="account,cos" flags="accountInherited" since="6.0.0_BETA1">
  <defaultCOSValue>1440</defaultCOSValue>
  <desc>
    time interval in minutes before forcing device to refresh policy;
    ignored if zimbraFeatureMobilePolicyEnabled=FALSE
  </desc>
</attr>

<attr id="837" name="zimbraMobilePolicyDevicePasswordEnabled" type="boolean" cardinality="single" optionalIn="account,cos" flags="accountInherited" since="6.0.0_BETA1">
  <defaultCOSValue>TRUE</defaultCOSValue>
  <desc>
    whether to force pin on device;
    ignored if zimbraFeatureMobilePolicyEnabled=FALSE
  </desc>
</attr>

<attr id="838" name="zimbraMobilePolicyMinDevicePasswordLength" type="integer" cardinality="single" optionalIn="account,cos" flags="accountInherited" since="6.0.0_BETA1">
  <defaultCOSValue>4</defaultCOSValue>
  <desc>
    min length for device pin;
    ignored if zimbraFeatureMobilePolicyEnabled=FALSE or zimbraMobileDevicePasswordEnabled=FALSE
  </desc>
</attr>

<attr id="839" name="zimbraMobilePolicyAllowSimpleDevicePassword" type="boolean" cardinality="single" optionalIn="account,cos" flags="accountInherited" since="6.0.0_BETA1">
  <defaultCOSValue>FALSE</defaultCOSValue>
  <desc>
    whether to allow simple password;
    ignored if zimbraFeatureMobilePolicyEnabled=FALSE or zimbraMobileDevicePasswordEnabled=FALSE
  </desc>
</attr>

<attr id="840" name="zimbraMobilePolicyAlphanumericDevicePasswordRequired" type="boolean" cardinality="single" optionalIn="account,cos" flags="accountInherited" since="6.0.0_BETA1">
  <defaultCOSValue>FALSE</defaultCOSValue>
  <desc>
    whether to require alpha-numeric password as device pin;
    ignored if zimbraFeatureMobilePolicyEnabled=FALSE or zimbraMobileDevicePasswordEnabled=FALSE
  </desc>
</attr>

<attr id="841" name="zimbraMobilePolicyMinDevicePasswordComplexCharacters" type="integer" cardinality="single" optionalIn="account,cos" flags="accountInherited" since="6.0.0_BETA1">
  <defaultCOSValue>0</defaultCOSValue>
  <desc>
    least number of complex characters must be included in device pin;
    ignored if zimbraFeatureMobilePolicyEnabled=FALSE or zimbraMobileDevicePasswordEnabled=FALSE
  </desc>
</attr>

<attr id="842" name="zimbraMobilePolicyDevicePasswordExpiration" type="integer" cardinality="single" optionalIn="account,cos" flags="accountInherited" since="6.0.0_BETA1">
  <defaultCOSValue>0</defaultCOSValue>
  <desc>
    number of days before device pin must expire;
    ignored if zimbraFeatureMobilePolicyEnabled=FALSE or zimbraMobileDevicePasswordEnabled=FALSE
  </desc>
</attr>

<attr id="843" name="zimbraMobilePolicyDevicePasswordHistory" type="integer" cardinality="single" optionalIn="account,cos" flags="accountInherited" since="6.0.0_BETA1">
  <defaultCOSValue>8</defaultCOSValue>
  <desc>
    number of previously used password stored in history;
    ignored if zimbraFeatureMobilePolicyEnabled=FALSE or zimbraMobileDevicePasswordEnabled=FALSE or zimbraMobilePolicyDevicePasswordExpiration=0
  </desc>
</attr>

<attr id="844" name="zimbraMobilePolicyMaxInactivityTimeDeviceLock" type="integer" cardinality="single" optionalIn="account,cos" flags="accountInherited" since="6.0.0_BETA1">
  <defaultCOSValue>15</defaultCOSValue>
  <desc>
    max idle time in minutes before device is locked;
    ignored if zimbraFeatureMobilePolicyEnabled=FALSE or zimbraMobileDevicePasswordEnabled=FALSE
  </desc>
</attr>

<attr id="845" name="zimbraMobilePolicyMaxDevicePasswordFailedAttempts" type="integer" cardinality="single" optionalIn="account,cos" flags="accountInherited" since="6.0.0_BETA1">
  <defaultCOSValue>4</defaultCOSValue>
  <desc>
    number of consecutive incorrect pin input before device is wiped;
    ignored if zimbraFeatureMobilePolicyEnabled=FALSE or zimbraMobileDevicePasswordEnabled=FALSE
  </desc>
</attr>

<attr id="846" name="zimbraMobilePolicyPasswordRecoveryEnabled" type="boolean" cardinality="single" optionalIn="account,cos" flags="accountInherited" since="6.0.0_BETA1">
  <defaultCOSValue>TRUE</defaultCOSValue>
  <desc>
    support device pin recovery;
    ignored if zimbraFeatureMobilePolicyEnabled=FALSE or zimbraMobileDevicePasswordEnabled=FALSE
  </desc>
</attr>

<attr id="847" name="zimbraMobilePolicyDeviceEncryptionEnabled" type="boolean" cardinality="single" optionalIn="account,cos" flags="accountInherited" since="6.0.0_BETA1">
  <defaultCOSValue>TRUE</defaultCOSValue>
  <desc>
    require data encryption on device;
    ignored if zimbraFeatureMobilePolicyEnabled=FALSE
  </desc>
</attr>

<attr id="848" name="zimbraPrefCalendarAutoAddInvites" type="boolean" cardinality="single" optionalIn="account,cos" flags="accountInherited,domainAdminModifiable" since="6.0.0_BETA1">
  <defaultCOSValue>TRUE</defaultCOSValue>
  <desc>automatically add appointments when invited</desc>
</attr>

<attr id="849" name="zimbraPrefCalendarSendInviteDeniedAutoReply" type="boolean" cardinality="single" optionalIn="account,cos" flags="accountInherited,domainAdminModifiable" since="6.0.0_BETA1">
  <defaultCOSValue>FALSE</defaultCOSValue>
  <desc>if an invite is received from an organizer who does not have permission to invite this user to a meeting, send an auto-decline reply</desc>
</attr>

<attr id="850" name="zimbraGalType" type="enum" value="zimbra,ldap" cardinality="single" requiredIn="galDataSource" since="6.0.0_BETA1">
  <desc>type of this GAl data source.  zimbra - zimbra internal GAL.  ldap   - external LDAP GAL.</desc>
</attr>

<attr id="851" name="zimbraPrefCalendarForwardInvitesTo" type="string" cardinality="multi" optionalIn="account" flags="domainAdminModifiable" since="6.0.0_BETA1">
  <desc>Forward a copy of calendar invites received to these users.</desc>
</attr>

<attr id="852" name="zimbraIsDelegatedAdminAccount" type="boolean" cardinality="single" optionalIn="account" flags="accountInfo" since="6.0.0_BETA1">
  <desc>set to true for delegated admin accounts</desc>
</attr>

<!-- 
   ===============================================================================
   bug 32811: we need to skip oid 990 and 991, the next oid should start at 1000.
              Please talk to phoebe if you have any question.
   ===============================================================================
 -->

<attr id="1002" name="zimbraMailUseDirectBuffers" type="boolean" cardinality="single" optionalIn="globalConfig,server" flags="serverInherited" requiresRestart="mailbox" since="5.0.22">
  <globalConfigValue>FALSE</globalConfigValue>
  <desc>
    Used to control whether Java NIO direct buffers are used. 
    Value is propagated to Jetty configuration.  In the future, other NIO pieces
    (IMAP/POP/LMTP) will also honor this.
  </desc>
</attr>

<attr id="1003" name="zimbraBackupSkipSearchIndex" type="boolean" cardinality="single" optionalIn="globalConfig,server" flags="serverInherited" since="6.0.0_BETA2">
  <globalConfigValue>FALSE</globalConfigValue>
  <desc>if true, do not backup search index during a full backup</desc>
</attr>

<attr id="1004" name="zimbraBackupSkipBlobs" type="boolean" cardinality="single" optionalIn="globalConfig,server" flags="serverInherited" since="6.0.0_BETA2">
  <globalConfigValue>FALSE</globalConfigValue>
  <desc>if true, do not backup blobs (HSM or not) during a full backup</desc>
</attr>

<attr id="1005" name="zimbraBackupSkipHsmBlobs" type="boolean" cardinality="single" optionalIn="globalConfig,server" flags="serverInherited" since="6.0.0_BETA2">
  <globalConfigValue>FALSE</globalConfigValue>
  <desc>if true, do not backup blobs on secondary (HSM) volumes during a full backup</desc>
</attr>

<attr id="1006" name="zimbraMailboxMoveSkipSearchIndex" type="boolean" cardinality="single" optionalIn="globalConfig,server" flags="serverInherited" since="6.0.0_BETA2">
  <globalConfigValue>FALSE</globalConfigValue>
  <desc>if true, exclude search index from mailbox move</desc>
</attr>

<attr id="1007" name="zimbraMailboxMoveSkipBlobs" type="boolean" cardinality="single" optionalIn="globalConfig,server" flags="serverInherited" since="6.0.0_BETA2">
  <globalConfigValue>FALSE</globalConfigValue>
  <desc>if true, exclude blobs (HSM or not) from mailbox move</desc>
</attr>

<attr id="1008" name="zimbraMailboxMoveSkipHsmBlobs" type="boolean" cardinality="single" optionalIn="globalConfig,server" flags="serverInherited" since="6.0.0_BETA2">
  <globalConfigValue>FALSE</globalConfigValue>
  <desc>if true, exclude blobs on secondary (HSM) volumes from mailbox move</desc>
</attr>

<attr id="1009" name="zimbraRedoLogCrashRecoveryLookbackSec" type="integer" min="0" cardinality="single" optionalIn="globalConfig,server" flags="serverInherited" requiresRestart="mailbox" since="6.0.0_BETA2">
  <globalConfigValue>10</globalConfigValue>
  <desc>how many seconds worth of committed redo ops to re-execute during crash recovery; related to mysql parameter innodb_flush_log_at_trx_commit=0</desc>
</attr>

<attr id="1010" name="zimbraPrefConvReadingPaneLocation" type="enum" value="bottom,right,off" cardinality="single" optionalIn="account,cos" flags="accountInfo,accountInherited,domainAdminModifiable" since="6.0.0_BETA2">
  <defaultCOSValue>bottom</defaultCOSValue>
  <desc>where the message reading pane is displayed in conv view</desc>
</attr>

<attr id="1011" name="zimbraMaxMailItemsPerPage" type="integer" cardinality="single" optionalIn="account,cos" flags="accountInfo,accountInherited,domainAdminModifiable" since="6.0.0_BETA2">
  <defaultCOSValue>100</defaultCOSValue>
  <desc>
      max number of messages/conversations per page, 
      Web client (not server) verifies that zimbraPrefMailItemsPerPage should not exceed this attribute.
  </desc>
</attr>

<attr id="1012" name="zimbraMaxContactsPerPage" type="integer" cardinality="single" optionalIn="account,cos" flags="accountInfo,accountInherited,domainAdminModifiable" since="6.0.0_BETA2">
  <defaultCOSValue>100</defaultCOSValue>
  <desc>
      max number of contacts per page, 
      Web client (not server) verifies that zimbraPrefContactsPerPage should not exceed this attribute.
  </desc>
</attr>

<attr id="1013" name="zimbraMaxVoiceItemsPerPage" type="integer" cardinality="single" optionalIn="account,cos" flags="accountInfo,accountInherited,domainAdminModifiable" since="6.0.0_BETA2">
  <defaultCOSValue>100</defaultCOSValue>
  <desc>
      max number of voice items per page, 
      Web client (not server) verifies that zimbraPrefVoiceItemsPerPage should not exceed this attribute.
  </desc>
</attr>

<attr id="1014" name="zimbraMemcachedClientServerList" type="string" cardinality="multi" optionalIn="globalConfig,server" flags="serverInherited" since="5.0.17">
  <desc>list of host:port for memcached servers; set to empty value to disable the use of memcached</desc>
</attr>

<attr id="1015" name="zimbraMemcachedClientBinaryProtocolEnabled" type="boolean" cardinality="single" optionalIn="globalConfig,server" flags="serverInherited" since="5.0.17">
  <globalConfigValue>FALSE</globalConfigValue>
  <desc>if true, use binary protocol of memcached; if false, use ascii protocol</desc>
</attr>

<attr id="1016" name="zimbraMemcachedClientHashAlgorithm" type="string" cardinality="single" optionalIn="globalConfig,server" flags="serverInherited" since="5.0.17">
  <globalConfigValue>KETAMA_HASH</globalConfigValue>
  <desc>memcached hash algorithm</desc>
</attr>

<attr id="1017" name="zimbraMemcachedClientExpirySeconds" type="integer" min="0" max="2592000" cardinality="single" optionalIn="globalConfig,server" flags="serverInherited" since="5.0.17">
  <globalConfigValue>86400</globalConfigValue>
  <desc>default expiration time in seconds for memcached values; default is 1 day</desc>
</attr>

<attr id="1018" name="zimbraMemcachedClientTimeoutMillis" type="integer" min="0" cardinality="single" optionalIn="globalConfig,server" flags="serverInherited" since="5.0.17">
  <globalConfigValue>10000</globalConfigValue>
  <desc>default timeout in milliseconds for async memcached operations</desc>
</attr>

<attr id="1019" name="zimbraGalSyncTimestampFormat" type="string" max="256" cardinality="single" optionalIn="globalConfig,domain,galDataSource" flags="domainInherited" since="6.0.0_BETA2">
  <globalConfigValue>yyyyMMddHHmmss'Z'</globalConfigValue>
  <desc>LDAP generalized time format for external GAL sync</desc>
</attr>

<attr id="1020" name="zimbraRedoLogRolloverMinFileAge" type="integer" min="0" cardinality="single" optionalIn="globalConfig,server" flags="serverInherited" requiresRestart="mailbox" since="5.0.17">
  <globalConfigValue>60</globalConfigValue>
  <desc>minimum age in minutes for redo.log file before it becomes eligible for rollover based on size</desc>
</attr>

<attr id="1021" name="zimbraRedoLogRolloverHardMaxFileSizeKB" type="integer" min="0" cardinality="single" optionalIn="globalConfig,server" flags="serverInherited" requiresRestart="mailbox" since="5.0.17">
  <globalConfigValue>4194304</globalConfigValue>
  <desc>redo.log file rolls over when it goes over this size, even if it does not meet the minimum file age requirement</desc>
</attr>

<attr id="1022" name="zimbraPrefCalendarShowPastDueReminders" type="boolean" cardinality="single" optionalIn="account,cos" flags="accountInherited,domainAdminModifiable" since="6.0.0_BETA2">
  <defaultCOSValue>TRUE</defaultCOSValue>
  <desc>whether to pop-up reminder for past due appointments in the UI</desc>
</attr>

<attr id="1023" name="zimbraContactRankingTableRefreshInterval" type="duration" cardinality="single" optionalIn="globalConfig,server" flags="serverInherited" since="6.0.0_BETA2" deprecatedSince="6.0.6">
  <globalConfigValue>7d</globalConfigValue>
  <desc>How often do we refresh contact ranking table from address book and GAL to get friendly name for the email address.  Use 0 to disable the refresh.</desc>
  <deprecateDesc>Deprecated per bug 40081</deprecateDesc>
</attr>

<attr id="1024" name="zimbraHsmPolicy" type="string" cardinality="multi" optionalIn="globalConfig,server" flags="serverInherited" since="6.0.0_BETA2">
  <globalConfigValue>message,document:before:-30days</globalConfigValue>
  <desc>
    The policy that determines which mail items get moved to secondary storage during
    HSM.  Each value specifies a comma-separated list of item types and the search
    query used to select items to move.  See the spec for &lt;SearchRequest&gt; for the
    complete list of item types and query.txt for the search query spec.</desc>
</attr>

<attr id="1025" name="zimbraMailTrustedIP" type="string" cardinality="multi" optionalIn="globalConfig,server" flags="serverInherited" requiresRestart="mailbox" since="5.0.17">
  <desc>
    In our web app, AJAX and standard html client, we have support for adding the HTTP
    client IP address as X-Originating-IP in an outbound message.  We also use
    the HTTP client IP address in our logging.  
    
    In the case of standard client making connections to the SOAP layer, the JSP layer 
    tells the SOAP layer in a http header what the remote HTTP client address is. 
    In the case where nginx or some other proxy layer is fronting our webapps, the proxy 
    tells the SOAP/JSP layers in a http header  what the real HTTP client s address is. 
    
    Our SOAP/JSP layers will trust the client/proxy only if the IP address of the client/proxy 
    is one of the IPs listed in this attribute.
  </desc>
</attr>

<attr id="1026" name="zimbraFreebusyPropagationRetryInterval" type="duration" cardinality="single" optionalIn="globalConfig,server" flags="serverInherited" since="5.0.17">
  <globalConfigValue>1m</globalConfigValue>
  <desc>
      The interval to wait when the server encounters problems while 
      propagating Zimbra users free/busy information to external
      provider such as Exchange.
  </desc>
</attr>

<attr id="1027" name="zimbraGalSyncAccountBasedAutoCompleteEnabled" type="boolean" cardinality="single" optionalIn="account,cos" flags="accountInherited,domainAdminModifiable" since="6.0.0_BETA2">
  <defaultCOSValue>TRUE</defaultCOSValue>
  <desc>whether to use gal sync account for autocomplete</desc>
</attr>

<attr id="1028" name="zimbraPrefAppleIcalDelegationEnabled" type="boolean" cardinality="single" optionalIn="account,cos" flags="domainAdminModifiable" since="5.0.17">
  <defaultCOSValue>FALSE</defaultCOSValue>
  <desc>Use the iCal style delegation model for shared calendars for CalDAV interface when set to TRUE.</desc>
</attr>

<attr id="1029" name="zimbraDataSourceLastError" type="string" cardinality="single" optionalIn="dataSource" flags="domainAdminModifiable" since="5.0.17">
  <desc>
    If the last data source sync failed, contains the error message.
    If the last data source sync succeeded, this attribute is unset.
  </desc>
</attr>

<attr id="1030" name="zimbraDataSourceFailingSince" type="gentime" cardinality="single" optionalIn="dataSource" flags="domainAdminModifiable" since="5.0.17">
  <desc>
    Timestamp of the first sync error for a data source.  
    This value is unset after a successful sync.
  </desc>
</attr>

<attr id="1031" name="zimbraMtaBlockedExtensionWarnAdmin" type="boolean" cardinality="single" optionalIn="globalConfig" requiresRestart="mta" since="6.0.0_RC1">
  <globalConfigValue>TRUE</globalConfigValue>
  <desc>Whether to email admin on detection of attachment with blocked extension</desc>
</attr>

<attr id="1032" name="zimbraMtaBlockedExtensionWarnRecipient" type="boolean" cardinality="single" optionalIn="globalConfig" requiresRestart="mta" since="6.0.0_RC1">
  <globalConfigValue>TRUE</globalConfigValue>
  <desc>Whether to email recipient on detection of attachment with blocked extension</desc>
</attr>

<attr id="1033" name="zimbraDataSourceMaxTraceSize" type="integer" cardinality="single" optionalIn="dataSource" flags="domainAdminModifiable" since="6.0.0_RC1">
  <desc>Message content data exceeding this size will not be included in IMAP trace file</desc>
</attr>

<attr id="1034" name="zimbraMailFileDescriptorCacheSize" type="integer" min="0" cardinality="single" optionalIn="globalConfig,server" flags="serverInherited" callback="ServerConfig" since="6.0.0_RC1">
  <globalConfigValue>1000</globalConfigValue>
  <desc>Maximum number of file descriptors that are opened for accessing message content.</desc>
</attr>

<attr id="1035" name="zimbraMailFileDescriptorBufferSize" type="integer" min="0" cardinality="single" optionalIn="globalConfig,server" flags="serverInherited" since="6.0.0_RC1">
  <globalConfigValue>4096</globalConfigValue>
  <desc>Number of bytes to buffer in memory per file descriptor in the cache.  Larger values result in fewer disk reads, but increase memory consumption.</desc>
</attr>

<attr id="1036" name="zimbraPrefAdminConsoleWarnOnExit" type="boolean" cardinality="single" optionalIn="account,cos" flags="accountInherited,domainAdminModifiable" since="6.0.0_RC1">
  <defaultCOSValue>TRUE</defaultCOSValue>
  <desc>whether to display a warning when users try to navigate away from the admin console</desc>
</attr>

<attr id="1037" name="zimbraDataSourceDomain" type="string" max="128" cardinality="single" optionalIn="dataSource" flags="domainAdminModifiable" since="6.0.0_RC1">
  <desc>domain name of data source</desc>
</attr>

<attr id="1038" name="zimbraDatabaseSlowSqlThreshold" type="duration" cardinality="single" optionalIn="globalConfig,server" flags="serverInherited" callback="ServerConfig" since="6.0.0_RC1">
  <globalConfigValue>2s</globalConfigValue>
  <desc>SQL statements that take longer than this duration to execute will be logged to the sqltrace category in mailbox.log.</desc>
</attr>

<attr id="1039" name="zimbraMailForwardingAddressMaxLength" type="integer" min="0" cardinality="single" optionalIn="account,cos" flags="accountInfo,accountInherited" since="6.0.0_RC1">
  <defaultCOSValue>4096</defaultCOSValue>
  <desc>max number of chars in zimbraPrefMailForwardingAddress</desc>
</attr>

<attr id="1040" name="zimbraMailForwardingAddressMaxNumAddrs" type="integer" min="0" cardinality="single" optionalIn="account,cos" flags="accountInfo,accountInherited" since="6.0.0_RC1">
  <defaultCOSValue>100</defaultCOSValue>
  <desc>max number of email addresses in zimbraPrefMailForwardingAddress</desc>
</attr>

<attr id="1041" name="zimbraPrefSpellDictionary" type="string" max="64" cardinality="single" optionalIn="account,cos," flags="accountInherited,domainAdminModifiable" since="6.0.0_GA">
  <desc>The name of the dictionary used for spell checking.  If not set, the locale is used.</desc>
</attr>

<attr id="1042" name="zimbraSpellAvailableDictionary" type="string" cardinality="multi" optionalIn="globalConfig,server" flags="serverInherited" since="6.0.0_GA">
  <globalConfigValue>en_US</globalConfigValue>
  <desc>The list of available dictionaries that can be used for spell checking.</desc>
</attr>

<attr id="1043" name="zimbraHttpDebugHandlerEnabled" type="boolean" cardinality="single" optionalIn="globalConfig,server" flags="serverInherited" since="6.0.0_GA">
  <globalConfigValue>TRUE</globalConfigValue>
  <desc>Whether to enable http debug handler on a server</desc>
</attr>
     
<attr id="1044" name="zimbraAuthTokenValidityValue" type="integer" min="0" cardinality="single" optionalIn="account" flags="domainAdminModifiable" since="6.0.0_GA">
  <desc>if set, this value gets stored in the auth token and compared on every request. Changing it will invalidate all outstanding auth tokens. It also gets changed when an account password is changed.</desc>
</attr>

<attr id="1045" name="zimbraPrefShowCalendarWeek" type="boolean" cardinality="single" optionalIn="account,cos" flags="accountInherited,domainAdminModifiable" since="6.0.0_GA">
  <defaultCOSValue>FALSE</defaultCOSValue>
  <desc>show calendar week in calendar views</desc>
</attr>

<attr id="1046" name="zimbraPrefMailSelectAfterDelete" type="enum" value="next,previous,adaptive" cardinality="single" optionalIn="account,cos" flags="accountInherited,domainAdminModifiable" since="6.0.0_GA">
  <defaultCOSValue>next</defaultCOSValue>
  <desc>After deleting a message in list, which message should be selected</desc>
</attr>

<attr id="1047" name="zimbraWebClientShowOfflineLink" type="boolean" cardinality="single" optionalIn="account,cos" flags="accountInfo,accountInherited,domainAdminModifiable" since="6.0.0_GA">
  <defaultCOSValue>TRUE</defaultCOSValue>
  <desc>whether or not to show link to offline version in the web UI top bar</desc>
</attr>

<attr id="1048" name="zimbraPrefAccountTreeOpen" type="boolean" cardinality="single" optionalIn="account,cos" flags="accountInherited,domainAdminModifiable" since="6.0.2">
  <defaultCOSValue>TRUE</defaultCOSValue>
  <desc>whether or not account tree is expanded</desc>
</attr>

<attr id="1049" name="zimbraSpamReportEnvelopeFrom" type="string" cardinality="single" optionalIn="globalConfig" requiresRestart="mailbox" since="6.0.2">
  <globalConfigValue>&lt;&gt;</globalConfigValue>
  <desc>value for envelope from (MAIL FROM) in spam report</desc>
</attr>

<attr id="1050" name="zimbraFeatureVoiceChangePinEnabled" type="boolean" cardinality="single" optionalIn="account,cos" flags="accountInfo,accountInherited" since="5.0.19">
  <defaultCOSValue>TRUE</defaultCOSValue>
  <desc>whether or not changing voicemail pin is enabled</desc>
</attr>

<attr id="1051" name="zimbraFeatureManageZimlets" type="boolean" cardinality="single" optionalIn="account,cos" flags="accountInfo,accountInherited,domainAdminModifiable" since="6.0.2">
  <defaultCOSValue>TRUE</defaultCOSValue>
  <desc>enable end-user to manage zimlets</desc>
</attr>

<attr id="1052" name="zimbraAllowNonLDHCharsInDomain" type="boolean" cardinality="single" optionalIn="globalConfig" since="6.0.2">
  <globalConfigValue>TRUE</globalConfigValue>
  <desc>whether creating domains, and renaming domains to a name, containing non-LDH (letter, digit, hyphen) characters is allowed</desc>
</attr>

<attr id="1053" name="zimbraFeatureBriefcaseSpreadsheetEnabled" type="boolean" cardinality="single" optionalIn="account,cos" flags="accountInfo,accountInherited" since="6.0.2">
  <defaultCOSValue>FALSE</defaultCOSValue>
  <desc>Spreadsheet features enabled in briefcase</desc>
</attr>

<attr id="1054" name="zimbraFeatureBriefcaseSlidesEnabled" type="boolean" cardinality="single" optionalIn="account,cos" flags="accountInfo,accountInherited" since="6.0.2">
  <defaultCOSValue>FALSE</defaultCOSValue>
  <desc>Slides features enabled in briefcase</desc>
</attr>

<attr id="1055" name="zimbraFeatureBriefcaseDocsEnabled" type="boolean" cardinality="single" optionalIn="account,cos" flags="accountInfo,accountInherited" since="6.0.2">
  <defaultCOSValue>TRUE</defaultCOSValue>
  <desc>Docs features enabled in briefcase</desc>
</attr>

<attr id="1056" name="zimbraVersionCheckLastAttempt" type="gentime" cardinality="single" optionalIn="globalConfig" since="6.0.2">
  <desc>time Zimbra version was last checked</desc>
</attr>

<attr id="1057" name="zimbraVersionCheckLastSuccess" type="gentime" cardinality="single" optionalIn="globalConfig" since="6.0.2">
  <desc>time Zimbra version was last checked successfully</desc>
</attr>

<attr id="1058" name="zimbraVersionCheckLastResponse" type="string" cardinality="single" optionalIn="globalConfig" since="6.0.2">
  <desc>last response of last Zimbra version check.  This will be a short XML that will contain information about available updates.</desc>
</attr>

<attr id="1059" name="zimbraVersionCheckInterval" type="duration" cardinality="single" optionalIn="globalConfig" since="6.0.2">
  <globalConfigValue>1d</globalConfigValue>
  <desc>an email address to send mail to if Zimbra version check detects a new version</desc>
</attr>

<attr id="1060" name="zimbraVersionCheckServer" type="id" cardinality="single" optionalIn="globalConfig" since="6.0.2">
  <desc>zimbraId of the server that should perform the Zimbra version checks</desc>
</attr>

<attr id="1061" name="zimbraVersionCheckURL" type="string" max="256" cardinality="single" optionalIn="globalConfig" since="6.0.2">
  <globalConfigValue>http://www.zimbra.com/aus/admin/zimbraAdminVersionCheck.php</globalConfigValue>
  <desc>URL of the Zimbra version check script </desc>
</attr>

<attr id="1062" name="zimbraVersionCheckSendNotifications" type="boolean" cardinality="single" optionalIn="globalConfig" since="6.0.2">
  <globalConfigValue>TRUE</globalConfigValue>
  <desc>whether to send a notification message if Zimbra version check detects a new version</desc>
</attr>

<attr id="1063" name="zimbraVersionCheckNotificationEmail" type="cs_emailp" cardinality="single" optionalIn="globalConfig" since="6.0.2">
  <desc>email address to send mail to for the Zimbra version check notification message</desc>
</attr>

<attr id="1064" name="zimbraVersionCheckNotificationEmailFrom" type="string" max="1000" cardinality="single" optionalIn="globalConfig" since="6.0.2">
  <desc>from address for the Zimbra version check notification message</desc>
</attr>

<attr id="1065" name="zimbraVersionCheckNotificationSubject" type="string" max="1000" cardinality="single" optionalIn="globalConfig" since="6.0.2">
  <globalConfigValue>${IS_CRITICAL} updates are available for your Zimbra server</globalConfigValue>
  <desc>template used to construct the subject of an Zimbra version check notification message</desc>
</attr>

<attr id="1066" name="zimbraVersionCheckNotificationBody" type="string" max="10000" cardinality="single" optionalIn="globalConfig" since="6.0.2">
  <globalConfigValue>${BEGIN_PREFIX}The following updates were found:${NEWLINE}${NEWLINE}${END_PREFIX}${BEGIN_UPDATE}${UPDATE_COUNTER}.  ${IS_CRITICAL}.  Version: ${UPDATE_VERSION}, URL: ${UPDATE_URL}${NEWLINE}${NEWLINE}${END_UPDATE}${BEGIN_SIGNATURE}Zimbra Updater${NEWLINE}${END_SIGNATURE}</globalConfigValue>
  <desc>template used to construct the body of an Zimbra version check notification message</desc>
</attr>

<attr id="1067" name="zimbraPrefGetMailAction" type="enum" value="default,update" cardinality="single" optionalIn="account,cos" flags="accountInherited,domainAdminModifiable" since="6.0.2">
  <defaultCOSValue>default</defaultCOSValue>
  <desc>action to perform for the get mail button in UI</desc>
</attr>

<attr id="1068" name="zimbraSaslGssapiRequiresTls" type="boolean" cardinality="single" optionalIn="globalConfig,server" flags="serverInherited" since="5.0.20">
  <globalConfigValue>FALSE</globalConfigValue>
  <desc>whether TLS is required for IMAP/POP GSSAPI auth</desc>
</attr>

<attr id="1069" name="zimbraDomainMandatoryMailSignatureEnabled" type="boolean" cardinality="single" optionalIn="globalConfig,domain" flags="domainInherited" since="6.0.4">
  <globalConfigValue>FALSE</globalConfigValue>
  <desc>enable domain mandatory mail signature</desc>
</attr>

<attr id="1070" name="zimbraDomainMandatoryMailSignatureText" type="string" cardinality="single" optionalIn="globalConfig,domain" flags="domainInherited" since="6.0.4">
  <desc>domain mandatory mail plain text signature</desc>
</attr>

<attr id="1071" name="zimbraDomainMandatoryMailSignatureHTML" type="string" cardinality="single" optionalIn="globalConfig,domain" flags="domainInherited" since="6.0.4">
  <desc>domain mandatory mail html signature</desc>
</attr>

<attr id="1072" name="zimbraPrefMailFoldersCheckedForNewMsgIndicator" type="string" max="1024" cardinality="single" optionalIn="account,cos" flags="accountInherited,domainAdminModifiable" since="6.0.5">
  <desc>
     a list of comma separated folder ids of all folders used to count for showing a new message indicator icon for the account, 
     useful in UIs managing multiple accounts: desktop and family mailboxes.
  </desc>
</attr>

<attr id="1073" name="zimbraPrefSpellIgnoreWord" type="string" max="256" cardinality="multi" optionalIn="account,cos,domain" flags="domainAdminModifiable" since="6.0.5">
  <defaultCOSValue>blog</defaultCOSValue>
  <desc>List of words to ignore when checking spelling.  The word list of an account includes the words specified for its cos and domain.
  </desc>
</attr>

<attr id="1074" name="zimbraResponseHeader" type="string" cardinality="multi" optionalIn="globalConfig,domain" flags="domainInfo,domainInherited" since="6.0.5">
  <desc>
     Custom response headers. For example, can be used to add a P3P header
     for user agents to understand the sites privacy policy. Note: the value
     MUST be the entire header line (e.g. X-Foo: Bar).
  </desc>
</attr>

<attr id="1075" name="zimbraErrorReportUrl" type="string" max="256" cardinality="single" optionalIn="domain,globalConfig" flags="domainInfo,domainInherited" since="6.0.5">
  <desc>URL for posting error report popped up in WEB client</desc>
</attr>

<attr id="1076" name="zimbraPrefDisabledZimlets" type="string" cardinality="multi" optionalIn="account,cos" flags="domainAdminModifiable" since="6.0.5">
  <desc>zimlets user does not want to see in the UI</desc>
</attr>

<attr id="1077" name="zimbraSmtpRestrictEnvelopeFrom" type="boolean" cardinality="single" optionalIn="account,cos" flags="accountInfo,accountInherited" since="6.0.5">
  <defaultCOSValue>TRUE</defaultCOSValue>
  <desc>
    If TRUE, the address for MAIL FROM in the SMTP session will always be set to 
    the email address of the account.  If FALSE, the address will be the value of 
    the Sender or From header in the outgoing message, in that order.
  </desc>
</attr>

<attr id="1078" name="zimbraCalendarCalDavDefaultCalendarId" type="integer" min="1" cardinality="single" optionalIn="globalConfig,server" flags="serverInherited" since="6.0.6">
  <globalConfigValue>10</globalConfigValue>
  <desc>Id of calendar folder to advertise as the default calendar to CalDAV client.</desc>
</attr>

<attr id="1079" name="zimbraPrefItemsPerVirtualPage" type="integer" cardinality="single" optionalIn="account,cos" flags="accountInherited,domainAdminModifiable" since="6.0.6">
  <defaultCOSValue>50</defaultCOSValue>
  <desc>number of messages/conversations per virtual page</desc>
</attr>

<attr id="1080" name="zimbraImapShutdownGraceSeconds" type="integer" cardinality="single" optionalIn="globalConfig,server" flags="serverInherited" since="6.0.7">
  <globalConfigValue>10</globalConfigValue>
  <desc>number of seconds to wait before forcing IMAP server shutdown</desc>
</attr>

<attr id="1081" name="zimbraPop3ShutdownGraceSeconds" type="integer" cardinality="single" optionalIn="globalConfig,server" flags="serverInherited" since="6.0.7">
  <globalConfigValue>10</globalConfigValue>
  <desc>number of seconds to wait before forcing POP3 server shutdown</desc>
</attr>

<attr id="1082" name="zimbraLmtpShutdownGraceSeconds" type="integer" cardinality="single" optionalIn="globalConfig,server" flags="serverInherited" since="6.0.7">
  <globalConfigValue>10</globalConfigValue>
  <desc>number of seconds to wait before forcing LMTP server shutdown</desc>
</attr>

<attr id="1083" name="zimbraDataSourceConnectTimeout" type="integer" cardinality="single" optionalIn="dataSource,globalConfig" flags="domainAdminModifiable" callback="DataSourceCallback" since="6.0.7">
  <globalConfigValue>30</globalConfigValue>
  <desc>Connect timeout in seconds for the data source</desc>
</attr>

<attr id="1084" name="zimbraDataSourceReadTimeout" type="integer" cardinality="single"  optionalIn="dataSource,globalConfig" flags="domainAdminModifiable" callback="DataSourceCallback" since="6.0.7">
  <globalConfigValue>60</globalConfigValue>
  <desc>Read timeout in seconds</desc>
</attr>

<attr id="1085" name="zimbraImapMaxRequestSize" type="integer" cardinality="single" optionalIn="globalConfig,server" flags="serverInherited" since="6.0.7">
  <globalConfigValue>10240</globalConfigValue>
  <desc>maximum size of IMAP request in bytes excluding literal data</desc>
</attr>

<attr id="1086" name="zimbraContactHiddenAttributes" type="string" cardinality="single" optionalIn="globalConfig,server" flags="serverInherited" since="6.0.6">
  <globalConfigValue>dn,vcardUID,vcardURL,vcardXProps,member</globalConfigValue>
  <desc>Comma separated list of Contact attributes that should be hidden from clients and export of contacts.</desc>
</attr>

<attr id="1087" name="zimbraCalendarResourceDoubleBookingAllowed" type="boolean" cardinality="single" optionalIn="account,cos" flags="accountInfo,accountInherited" since="6.0.7">
  <defaultCOSValue>TRUE</defaultCOSValue>
  <desc>whether calendar reasources can be double booked</desc>
</attr>

<attr id="1088" name="zimbraContactEmailFields" type="string" max="4096" cardinality="single" optionalIn="account,cos" flags="accountInherited,domainAdminModifiable" since="6.0.7">
  <defaultCOSValue>email,email2,email3,email4,email5,email6,email7,email8,email9,email10,workEmail1,workEmail2,workEmail3</defaultCOSValue>
  <desc>
    Comma separates list of attributes in contact object to search for
    email addresses when generating auto-complete contact list.  The
    same set of fields are used for GAL contacts as well because
    LDAP attributes for GAL objects are mapped to Contact compatible
    attributes via zimbraGalLdapAttrMap.
  </desc>
</attr>

<attr id="1089" name="zimbraPrefCalendarApptAllowAtendeeEdit" type="boolean" cardinality="single" optionalIn="account,cos" flags="accountInherited,domainAdminModifiable" since="6.0.7">
  <defaultCOSValue>TRUE</defaultCOSValue>
  <desc>
    Whether to allow attendees to make local edits to appointments.
    The change is only on the attendees copy of the message and changes from the organizer will overwrite the local changes.
  </desc>
</attr>

<attr id="1090" name="zimbraPrefContactsDisableAutocompleteOnContactGroupMembers" type="boolean" cardinality="single" optionalIn="account,cos" flags="accountInherited,domainAdminModifiable" since="6.0.7">
  <defaultCOSValue>FALSE</defaultCOSValue>
  <desc>Disables autocomplete matching against the members email address.</desc>
</attr>

<attr id="1091" name="zimbraPrefAutoCompleteQuickCompletionOnComma" type="boolean" cardinality="single" optionalIn="account,cos" flags="accountInherited,domainAdminModifiable" since="6.0.7">
  <defaultCOSValue>TRUE</defaultCOSValue>
  <desc>whether to end auto-complete on comma</desc>
</attr>

<attr id="1092" name="zimbraCalendarShowResourceTabs" type="boolean" cardinality="single" optionalIn="account,cos" flags="accountInfo,accountInherited" since="6.0.7">
  <defaultCOSValue>TRUE</defaultCOSValue>
  <desc>whether to show Find Locations and Find Resources tabs for editing appointments</desc>
</attr>

<attr id="1093" name="zimbraGalAlwaysIncludeLocalCalendarResources" type="boolean" cardinality="single" optionalIn="domain,globalConfig" flags="domainInherited,domainAdminModifiable"  since="6.0.7">
  <globalConfigValue>FALSE</globalConfigValue>
  <desc>
    When set to TRUE, GAL search will always include local
    calendar resources regardless of zimbraGalMode.
  </desc>
</attr>

<attr id="1094" name="zimbraAuthTokenValidityValueEnabled" type="boolean" cardinality="single" optionalIn="globalConfig" since="6.0.7">
  <globalConfigValue>TRUE</globalConfigValue>
  <desc>
    Whether auth token validity value checking should be performed during auth token validation.  
    See description for zimbraAuthTokenValidityValue.
  </desc>
</attr>

<attr id="1095" name="zimbraPrefDefaultPrintFontSize" type="astring" max="32" cardinality="single" optionalIn="account,cos" flags="accountInherited,domainAdminModifiable"  since="6.0.8">
  <defaultCOSValue>12pt</defaultCOSValue>
  <desc>default font size</desc>
</attr>

<attr id="1096" name="zimbraMailPurgeBatchSize" type="integer" cardinality="single" optionalIn="globalConfig,server" flags="serverInherited" since="6.0.8">
  <globalConfigValue>10000</globalConfigValue>
  <desc>Maximum number of messages to delete from a folder during a single purge operation.  If the limit is exceeded, the mailbox is purged again at the end of the purge cycle until all qualifying messages are purged.</desc>
</attr>

<attr id="1097" name="zimbraMailEmptyFolderBatchSize" type="integer" cardinality="single" optionalIn="globalConfig,server" flags="serverInherited" since="6.0.8">
  <globalConfigValue>1000</globalConfigValue>
  <desc>
    Maximum number of messages to delete during a single transaction when emptying a large folder. 
    When a folder is emptied and it contains more than zimbraMailEmptyFolderBatchThreshold messages, 
    the operation is performed in multiple transactions.
  </desc>
</attr>

<attr id="1098" name="zimbraBasicAuthRealm"  type="string" max="256" cardinality="single" optionalIn="globalConfig,domain" flags="domainInherited" since="7.0.0">
  <globalConfigValue>Zimbra</globalConfigValue>
  <desc>Realm for the basic auth challenge (WWW-Authenticate) header</desc>
</attr>

<attr id="1099" name="zimbraMailAllowReceiveButNotSendWhenOverQuota" type="boolean" cardinality="single" optionalIn="account,cos" flags="accountInherited" since="7.0.0">
  <defaultCOSValue>FALSE</defaultCOSValue>
  <desc>If TRUE, a mailbox that exceeds its quota is still allowed to receive mail, but is not allowed to send.</desc>
</attr>

<attr id="1100" name="zimbraAmavisQuarantineAccount" type="email" max="256" cardinality="single" optionalIn="globalConfig" since="7.0.0">
  <desc>When a virus is detected quarantine message to this account</desc>
</attr>

<attr id="1101" name="zimbraAdminAccessControlMech" type="enum" cardinality="single" value="acl,global" optionalIn="globalConfig" since="6.0.9" requiresRestart="mailbox">
  <globalConfigValue>acl</globalConfigValue>
  <desc>
    access control mechanism for admin access
      acl: ACL based access control (a.k.a. delegated admin).
      global: allows only global admins.
  </desc>
</attr>

<attr id="1102" name="zimbraPrefContactsExpandAppleContactGroups" type="boolean" cardinality="single" optionalIn="account,cos" flags="accountInherited,domainAdminModifiable"  since="7.0.0">
  <defaultCOSValue>FALSE</defaultCOSValue>
  <desc>Expand the contact groups in Apple Address Book format to Zimbra format over CardDAV.</desc>
</attr>

<attr id="1103" name="zimbraPrefCalendarWorkingHours" type="string" cardinality="single" optionalIn="account,cos" flags="accountInherited,domainAdminModifiable" callback="WorkingHours" since="7.0.0">
  <defaultCOSValue>1:N:0800:1700,2:Y:0800:1700,3:Y:0800:1700,4:Y:0800:1700,5:Y:0800:1700,6:Y:0800:1700,7:N:0800:1700</defaultCOSValue>
  <desc>working hours for each day of the week</desc>
</attr>

<attr id="1106" name="zimbraDataSourceImportOnly" type="boolean" cardinality="single" optionalIn="dataSource" since="7.0.0">
  <desc>indicates that this datasource is used for one way (incoming) import vs. two-way sync</desc>
</attr>

<attr id="1107" name="zimbraDataSourceAuthMechanism" type="enum" value="PLAIN,GSSAPI,CRAM-MD5" cardinality="single" optionalIn="imapDataSource" since="7.0.0">
  <desc>Which SASL authentication mechanism  to use for authenticating to IMAP server.</desc>
</attr>

<attr id="1108" name="zimbraDataSourceAuthorizationId" type="string" cardinality="single" optionalIn="imapDataSource" since="7.0.0">
  <desc>authorizationId for SASL authentication</desc>
</attr>

<attr id="1109" name="zimbraFeaturePeopleSearchEnabled" type="boolean" cardinality="single" optionalIn="account,cos" flags="accountInfo,accountInherited" since="7.0.0">
  <defaultCOSValue>TRUE</defaultCOSValue>
  <desc>whether people search feature is enabled</desc>
</attr>

<attr id="1110" name="zimbraGalLdapValueMap" type="string" max="4096" cardinality="multi" optionalIn="globalConfig,domain,galDataSource" flags="domainInherited" since="7.0.0">
  <globalConfigValue>zimbraCalResType: Room Location</globalConfigValue>
  <globalConfigValue>zimbraAccountCalendarUserType: Room|Equipment RESOURCE</globalConfigValue>
  <desc>LDAP Gal attribute to contact value mapping. Each value is in the format of {gal contact filed}: {regex} {replacement}</desc>
</attr>

<attr id="1111" name="zimbraBackupMinFreeSpace" type="string" cardinality="single" optionalIn="globalConfig,server" flags="serverInherited" since="7.0.0">
  <globalConfigValue>0</globalConfigValue>
  <desc>Minimum percentage or TB/GB/MB/KB/bytes of free space on backup target to allow a full or auto-grouped backup to start; 0 = no minimum is enforced.  Examples: 25%, 10GB</desc>
</attr>

<attr id="1112" name="zimbraGalLdapGroupHandlerClass" type="string" max="1024" cardinality="single" optionalIn="globalConfig,domain,galDataSource" flags="domainInherited" since="7.0.0">
  <desc>the handler class for mapping groups from GAL source to zimbra GAL contacts for external GAL</desc>
</attr>

<attr id="1113" name="zimbraAdminImapImportNumThreads" type="integer" min="0" cardinality="single" optionalIn="globalConfig,server" flags="serverInherited" requiresRestart="mailbox" since="7.0.0">
  <globalConfigValue>20</globalConfigValue>
  <desc>number of admin initiated imap import handler threads</desc>
</attr>

<attr id="1114" name="zimbraMilterBindPort" type="port" cardinality="single" optionalIn="globalConfig,server" flags="serverInherited" callback="CheckPortConflict" requiresRestart="mta" since="7.0.0">
  <globalConfigValue>7026</globalConfigValue>
  <desc>port number on which milter server should listen</desc>
</attr>

<attr id="1115" name="zimbraMilterBindAddress" type="string" max="128" cardinality="multi" optionalIn="server" requiresRestart="mta" since="7.0.0">
  <desc>interface address(es) on which milter server should listen; if not specified, binds to 127.0.0.1</desc>
</attr>
  
<attr id="1116" name="zimbraMilterServerEnabled" type="boolean" cardinality="single" optionalIn="globalConfig,server" flags="serverInherited" requiresRestart="mta" since="7.0.0">
  <globalConfigValue>FALSE</globalConfigValue>
  <desc>whether milter server is enabled for a given server</desc>
</attr>

<attr id="1117" name="zimbraMailPurgeUseChangeDateForSpam" type="boolean" cardinality="single" optionalIn="account,cos" flags="accountInherited" since="7.0.0">
  <defaultCOSValue>TRUE</defaultCOSValue>
  <desc>
    If TRUE, a message is purged from Spam based on the date that it was moved
    to the Spam folder.  If FALSE, a message is purged from Spam based on the
    date that it was added to the mailbox.
  </desc>
</attr>

<attr id="1118" name="zimbraSpnegoAuthEnabled" type="boolean" cardinality="single" optionalIn="globalConfig" requiresRestart="mailbox" since="7.0.0">
  <globalConfigValue>FALSE</globalConfigValue>
  <desc>whether spnego SSO is enabled</desc>
</attr>

<attr id="1119" name="zimbraSpnegoAuthRealm" type="string" cardinality="single" optionalIn="globalConfig" requiresRestart="mailbox" since="7.0.0">
  <desc>spnego auth realm</desc>
</attr>

<!--
No longer need KDC/admin server, jetty does not consult them during spnego auth
TODO: delete them permerntly from here

<attr id="1120" name="zimbraSpnegoAuthKDC" type="string" cardinality="single" optionalIn="globalConfig" requiresRestart="mailbox" since="7.0.0">
  <desc>ip or hostname for spnego auth KDC</desc>
</attr>

<attr id="1121" name="zimbraSpnegoAuthAdminServer" type="string" cardinality="single" optionalIn="globalConfig" requiresRestart="mailbox" since="7.0.0">
  <desc>ip or hostname for spnego auth admin server</desc>
</attr>
-->

<attr id="1122" name="zimbraSpnegoAuthPrincipal" type="string" cardinality="single" optionalIn="server" requiresRestart="mailbox" since="7.0.0">
  <desc>spnego auth principal</desc>
</attr>

<attr id="1123" name="zimbraSpnegoAuthTargetName" type="string" cardinality="single" optionalIn="server" requiresRestart="mailbox" since="7.0.0">
  <desc>spnego auth target name</desc>
</attr>

<attr id="1124" name="zimbraSpnegoAuthErrorURL" type="string" cardinality="single" optionalIn="globalConfig" requiresRestart="mailbox" since="7.0.0">
  <desc>spnego auth error URL</desc>
</attr>

<attr id="1125" name="zimbraPrefForwardReplySignatureId" type="id" cardinality="single" optionalIn="account,identity,dataSource" flags="domainAdminModifiable" since="7.0.0">
  <desc>forword/reply signature id for account/identity/dataSource</desc>
</attr>

<attr id="1126" name="zimbraDataSourceIsInternal" type="boolean" cardinality="single" optionalIn="dataSource" since="7.0.0">
  <desc>If TRUE, the data source is hidden from the UI.</desc>
</attr>

<attr id="1127" name="zimbraFeatureMAPIConnectorEnabled" type="boolean" cardinality="single" optionalIn="account,cos" flags="accountInfo,accountInherited,domainAdminModifiable" since="7.0.0">
  <defaultCOSValue>TRUE</defaultCOSValue>
  <desc>enable/disable MAPI (Microsoft Outlook) Connector</desc>
</attr>

<attr id="1128" name="zimbraDumpsterEnabled" type="boolean" cardinality="single" optionalIn="account,cos" flags="accountInfo,accountInherited,domainAdminModifiable" since="7.0.0">
  <defaultCOSValue>FALSE</defaultCOSValue>
  <desc>enable/disable dumpster</desc>
</attr>

<attr id="1129" name="zimbraPrefMailSignatureContactId" type="string" cardinality="single" optionalIn="account,signature" flags="domainAdminModifiable" since="7.0.0">
  <desc>contact id associated with the signature</desc>
</attr>

<attr id="1130" name="zimbraMailOutgoingSieveScript" type="string" cardinality="single" optionalIn="account" callback="MailSieveScript" since="7.0.0">
  <desc>sieve script generated from user outgoing filter rules</desc>
</attr>

<attr id="1131" name="zimbraOAuthConsumerCredentials" type="string" max="1024" cardinality="multi" optionalIn="globalConfig,domain" flags="domainInherited" since="7.0.0">
  <desc>OAuth consumer ids and secrets.  It is in the format of {consumer-id]:{secrets}</desc>
</attr>

<attr id="1132" name="zimbraReverseProxyUseExternalRouteIfAccountNotExist" type="boolean" cardinality="single" optionalIn="domain" flags="domainAdminModifiable" since="7.0.0">
  <desc>
      Use external route configured on doamin if account cannot be found.
      Also see zimbraReverseProxyUseExternalRoute.
  </desc>
</attr>

<attr id="1133" name="zimbraMailDumpsterLifetime" type="duration" cardinality="single" optionalIn="account,cos" flags="accountInherited,domainAdminModifiable,accountInfo" since="7.0.0">
  <defaultCOSValue>30d</defaultCOSValue>
  <desc>
    Retention period of messages in the dumpster.  0 means that all messages will be retained.
  </desc>
</attr>

<attr id="1134" name="zimbraFeatureDistributionListExpandMembersEnabled" type="boolean" cardinality="single" optionalIn="account,cos" flags="accountInfo,accountInherited" since="7.0.0">
  <defaultCOSValue>TRUE</defaultCOSValue>
  <desc>whether expanding distribution list members feature is enabled</desc>
</attr>

<attr id="1135" name="zimbraForeignName" type="string" cardinality="multi" optionalIn="domain" since="7.0.0">
  <desc>foreign name for mapping an external name to a zimbra domain on domain level, it is in the format of {application}:{foreign name}</desc>
</attr>

<attr id="1136" name="zimbraForeignNameHandler" type="string" cardinality="multi" optionalIn="domain" since="7.0.0">
  <desc>handler for foreign name mapping, it is in the format of {application}:{class name}[:{params}]</desc>
</attr>

<attr id="1137" name="zimbraFeatureMailSendLaterEnabled" type="boolean" cardinality="single" optionalIn="account,cos" flags="accountInfo,accountInherited" since="7.0.0">
  <defaultCOSValue>FALSE</defaultCOSValue>
  <desc>whether the send later feature is enabled</desc>
</attr>

<attr id="1138" name="zimbraPrefMailTrustedSenderList" type="astring" max="256" callback="TrustedSenderList" cardinality="multi" optionalIn="account,cos,domain" flags="accountCosDomainInherited,domainAdminModifiable" since="7.0.0">
  <desc>Trusted sender email addresses or domains. External images in emails sent by trusted senders are automatically loaded in the message view.</desc>
</attr>

<attr id="1139" name="zimbraMailTrustedSenderListMaxNumEntries" type="integer" min="0" cardinality="single" optionalIn="account,cos,domain" flags="accountInfo,accountCosDomainInherited,domainAdminModifiable" since="7.0.0">
  <defaultCOSValue>500</defaultCOSValue>
  <desc>Maximum number of entries for zimbraPrefMailTrustedSenderList.</desc>
</attr>

<attr id="1140" name="zimbraCalendarReminderDeviceEmail" type="email" max="256" cardinality="single" optionalIn="account" flags="accountInfo,domainAdminModifiable" since="7.0.0">
  <desc>email address identifying the default device for receiving reminders for appointments and tasks</desc>
</attr>

<attr id="1141" name="zimbraWebClientLoginURLAllowedUA" type="string" cardinality="multi" optionalIn="globalConfig,domain" flags="domainInherited,domainInfo,domainAdminModifiable" since="7.0.0">
  <desc>
    regex to be matched for allowed user agents for honoring zimbraWebClientLoginURL.
    If not set, all UAs are allowed.
    If multiple values are set, an UA is allowed as long as it matches any one of the values.
    e.g. ".*Windows NT.*Firefox/3.*" will match firefox 3 or later browsers on Windows.
         ".*MSIE.*Windows NT.*" will match IE browsers on Windows.
   </desc>
</attr>

<attr id="1142" name="zimbraWebClientLogoutURLAllowedUA" type="string" cardinality="multi" optionalIn="globalConfig,domain" flags="domainInherited,domainInfo,domainAdminModifiable" since="7.0.0">
  <desc>
    regex to be matched for allowed user agents for honoring zimbraWebClientLogoutURL.
    If not set, all UAs are allowed.
    If multiple values are set, an UA is allowed as long as it matches any one of the values.
    e.g. ".*Windows NT.*Firefox/3.*" will match firefox 3 or later browsers on Windows.
         ".*MSIE.*Windows NT.*" will match IE browsers on Windows.  </desc>
</attr>

<attr id="1143" name="zimbraFeatureFreeBusyViewEnabled" type="boolean" cardinality="single" optionalIn="account,cos" flags="accountInfo,accountInherited" since="7.0.0">
  <defaultCOSValue>FALSE</defaultCOSValue>
  <desc>whether free busy view is enabled in the web UI</desc>
</attr>

<attr id="1144" name="zimbraMilterNumThreads" type="integer" cardinality="single" optionalIn="globalConfig,server" flags="serverInherited" requiresRestart="mta" since="7.0.0">
  <globalConfigValue>100</globalConfigValue>
  <desc>number of milter handler threads</desc>
</attr>

<attr id="1145" name="zimbraGalSyncIgnoredAttributes"  type="string" max="256" cardinality="multi" optionalIn="galDataSource" since="6.0.10">
  <desc>
    List of attributes that will be ignored when determining whether 
    a GAL contact has been modified.  Any change in other attribute 
    values will make the contact "dirty" and the contact will show as
    modified in the next GAL sync response.  By default modifyTimeStamp 
    is always included in ignored attributes.  Then if the only change 
    in GAL contact is modifyTimeStamp, the contact will not be shown as 
    modified in the next GAL sync response from the client, thus
    minimizing the need to download the GAL contact again when none of the
    meaningful attributes have changed.
  </desc>
</attr>

<attr id="1146" name="zimbraPrefAutocompleteAddressBubblesEnabled" type="boolean" min="0" cardinality="single" optionalIn="account,cos" flags="accountInherited,domainAdminModifiable" since="7.0.0">
  <defaultCOSValue>TRUE</defaultCOSValue>
  <desc>whether actionable address objects result from autocomplete is enabled</desc>
</attr>

<attr id="1147" name="zimbraPhoneticFirstName" type="string" max="256" cardinality="single" optionalIn="account" flags="domainAdminModifiable" since="7.0.0">
  <desc>phonetic first name</desc>
</attr>

<attr id="1148" name="zimbraPhoneticLastName" type="string" max="256" cardinality="single" optionalIn="account" flags="domainAdminModifiable" since="7.0.0">
  <desc>phonetic last name</desc>
</attr>

<attr id="1149" name="zimbraPhoneticCompany" type="string" max="256" cardinality="single" optionalIn="account" flags="domainAdminModifiable" since="7.0.0">
  <desc>phonetic company name</desc>
</attr>

<attr id="1150" name="zimbraFeatureCalendarReminderDeviceEmailEnabled" type="boolean" cardinality="single" optionalIn="account,cos" flags="accountInfo,accountInherited" since="7.0.0">
  <defaultCOSValue>FALSE</defaultCOSValue>
  <desc>whether receiving reminders on the designated device for appointments and tasks is enabled</desc>
</attr>

<attr id="1151" name="zimbraPrefTasksReadingPaneLocation" type="enum" value="bottom,right,off" cardinality="single" optionalIn="account,cos" flags="accountInherited,domainAdminModifiable" since="7.0.0">
  <defaultCOSValue>bottom</defaultCOSValue>
  <desc>where the reading pane is displayed for tasks</desc>
</attr>

<attr id="1152" name="zimbraPrefBriefcaseReadingPaneLocation" type="enum" value="bottom,right,off" cardinality="single" optionalIn="account,cos" flags="accountInherited,domainAdminModifiable" since="7.0.0">
  <defaultCOSValue>bottom</defaultCOSValue>
  <desc>where the reading pane is displayed for briefcase</desc>
</attr>

<attr id="1153" name="zimbraGalGroupIndicatorEnabled" type="boolean" cardinality="single" optionalIn="globalConfig,domain" flags="domainInherited" since="7.0.0">
  <globalConfigValue>TRUE</globalConfigValue>
  <desc>whether to indicate if an email address on a message is a GAL group</desc>
</attr>

<attr id="1154" name="zimbraGalSyncMaxConcurrentClients" type="integer" cardinality="single" optionalIn="globalConfig,domain" flags="domainInherited,domainAdminModifiable" since="7.0.0">
  <globalConfigValue>2</globalConfigValue>
  <desc>Maximum number of concurrent GAL sync requests allowed on the system / domain.</desc>
</attr>

<attr id="1158" name="zimbraFilterBatchSize" type="integer" cardinality="single" optionalIn="account,cos" flags="accountInherited,domainAdminModifiable,accountInfo" since="7.0.0">
  <defaultCOSValue>10000</defaultCOSValue>
  <desc>Maximum number of messages that can be processed in a single ApplyFilterRules operation.</desc>
</attr>

<attr id="1159" name="zimbraFilterSleepInterval" type="duration" cardinality="single" optionalIn="account,cos" flags="accountInherited,domainAdminModifiable" since="7.0.0">
  <defaultCOSValue>1ms</defaultCOSValue>
  <desc>
    The amount of time to sleep between every two messages during ApplyFilterRules.
    Increasing this value will even out server load at the expense of slowing down
    the operation.
  </desc>
</attr>

<attr id="1161" name="zimbraMailKeepOutWebCrawlers" type="boolean" cardinality="single" optionalIn="globalConfig,server" flags="serverInherited" since="7.0.1">
  <globalConfigValue>FALSE</globalConfigValue>
  <desc>When set to true, robots.txt on mailboxd will be set up to keep web crawlers out</desc>
</attr>

<attr id="1162" name="zimbraPasswordMinAlphaChars" type="integer" min="0" cardinality="single" optionalIn="account,cos" flags="accountInfo,accountInherited,domainAdminModifiable" since="7.1.0">
  <defaultCOSValue>0</defaultCOSValue>
  <desc>minimum number of alphabet characters required in a password</desc>
</attr>

<attr id="1163" name="zimbraPasswordAllowedChars" type="cstring" max="1024" cardinality="single" optionalIn="account,cos" flags="accountInfo,accountInherited,domainAdminModifiable" since="7.1.0">
  <desc>regex of alllowed characters in password</desc>
</attr>

<attr id="1164" name="zimbraFeatureContactsDetailedSearchEnabled" type="boolean" cardinality="single" optionalIn="account,cos" flags="accountInfo,accountInherited" since="7.1.0">
  <defaultCOSValue>FALSE</defaultCOSValue>
  <desc>whether detailed contact search UI is enabled</desc>
</attr>

<attr id="1168" name="zimbraFeatureAntispamEnabled" type="boolean" cardinality="single" optionalIn="account,cos" flags="accountInfo,accountInherited,domainAdminModifiable" since="7.1.0">
  <defaultCOSValue>TRUE</defaultCOSValue>
  <desc>
    whether or not to enable rerouting spam messages to Junk folder in ZCS, 
    exposing Junk folder and actions in the web UI, and 
    exposing Junk folder to IMAP clients.
  </desc>
</attr>

<attr id="1169" name="zimbraMyoneloginSamlSigningCert"  type="astring" cardinality="single" optionalIn="globalConfig,domain" flags="domainInherited" since="7.0.1">
  <desc>certificate to be used for validating the SAML assertions received from myonelogin (tricipher)</desc>
</attr>

<attr id="1170" name="zimbraFeatureAdminMailEnabled" type="boolean" cardinality="single" optionalIn="account,cos" flags="accountInfo,accountInherited" since="7.1.0">
  <defaultCOSValue>TRUE</defaultCOSValue>
  <desc>whether email features and tabs are enabled in the web client if accessed from the admin console</desc>
</attr>

<attr id="1171" name="zimbraIPMode" type="enum" value="ipv4,ipv6,both" cardinality="single" optionalIn="globalConfig,server" flags="serverInherited" requiresRestart="all" since="7.1.0">
  <globalConfigValue>ipv4</globalConfigValue>
  <desc>supported IP mode</desc>
</attr>

<attr id="1172" name="zimbraPrefMailSMIMECertificate" type="binary" cardinality="multi" optionalIn="account" since="7.1.0" deprecatedSince="7.1.1">
  <desc>user's S/MIME public keys (certificates)</desc>
  <deprecateDesc>deprecated in favor of userCertificate and userSMIMECertificate</deprecateDesc>
</attr>

<attr id="1173" name="zimbraPrefShortEmailAddress" type="boolean" cardinality="single" optionalIn="account,cos" flags="accountInherited,domainAdminModifiable" since ="7.0.1">
  <defaultCOSValue>TRUE</defaultCOSValue>
  <desc>show just the display name of email addresses in the message header area and compose pane</desc>
</attr>

<attr id="1174" name="zimbraFreebusyExchangeServerType" type="enum" value="webdav,ews" cardinality="single" optionalIn="globalConfig,domain" flags="domainInherited,domainAdminModifiable" since="6.0.11">
  <globalConfigValue>webdav</globalConfigValue>
  <desc>Can be set to either webdav for Exchange 2007 or older, or ews for 2010 and newer</desc>
</attr>

<attr id="1175" name="zimbraMailboxMoveTempDir" type="string" cardinality="single" optionalIn="globalConfig,server" flags="serverInherited" since="7.0.1">
  <globalConfigValue>/opt/zimbra/backup/tmp/mboxmove</globalConfigValue>
  <desc>temp directory for mailbox move</desc>
</attr>

<attr id="1176" name="zimbraSMIMELdapURL" type="string" max="256" cardinality="multi" optionalIn="domain,globalConfig" immutable="1"  since="7.1.0">
  <desc>
    LDAP URL(s) for public key lookup for S/MIME via external LDAP.  Multiple URLs for error fallback purpose can be seperated by space.
    
    All SMIME attributes are in the format of {config-name}:{value}.  A 'SMIME config' is a set of SMIME attribute values with the same {config-name}.
    Multiple SMIME configs can be configured on a domain or on globalconfig.  Note: SMIME attributes on domains do not inherited values from globalconfig, 
    they are not domain-inherited attributes.  During SMIME public key lookup, if there are any SMIME config on the domain of the account, they are used. 
    SMIME configs on globalconfig will be used only when there is no SMIME config on the domain.
    SMIME attributes cannot be modified directly with zmprov md/mcf commands.  Use zmprov gcsc/gdsc/mcsc/mdsc/rcsc/rdsc command instead.
  </desc>
</attr>

<attr id="1177" name="zimbraSMIMELdapStartTlsEnabled" type="string" cardinality="multi" optionalIn="domain,globalConfig" immutable="1" since="7.1.0">
  <desc>
    Whether to use startTLS for public key lookup for S/MIME via external LDAP.
    
    All SMIME attributes are in the format of {config-name}:{value}.  A 'SMIME config' is a set of SMIME attribute values with the same {config-name}.
    Multiple SMIME configs can be configured on a domain or on globalconfig.  Note: SMIME attributes on domains do not inherited values from globalconfig, 
    they are not domain-inherited attributes.  During SMIME public key lookup, if there are any SMIME config on the domain of the account, they are used. 
    SMIME configs on globalconfig will be used only when there is no SMIME config on the domain.
    SMIME attributes cannot be modified directly with zmprov md/mcf commands.  Use zmprov gcsc/gdsc/mcsc/mdsc/rcsc/rdsc command instead.
  </desc>
</attr>

<attr id="1178" name="zimbraSMIMELdapBindDn" type="string" max="256" cardinality="multi" optionalIn="domain,globalConfig" immutable="1" since="7.1.0">
  <desc>
    LDAP bind DN for public key lookup for S/MIME via external LDAP.  Can be empty for anonymous bind.
    
    All SMIME attributes are in the format of {config-name}:{value}.  A 'SMIME config' is a set of SMIME attribute values with the same {config-name}.
    Multiple SMIME configs can be configured on a domain or on globalconfig.  Note: SMIME attributes on domains do not inherited values from globalconfig, 
    they are not domain-inherited attributes.  During SMIME public key lookup, if there are any SMIME config on the domain of the account, they are used. 
    SMIME configs on globalconfig will be used only when there is no SMIME config on the domain.
    SMIME attributes cannot be modified directly with zmprov md/mcf commands.  Use zmprov gcsc/gdsc/mcsc/mdsc/rcsc/rdsc command instead.
  </desc>
</attr>

<attr id="1179" name="zimbraSMIMELdapBindPassword" type="string" max="256" cardinality="multi" optionalIn="domain,globalConfig" immutable="1" since="7.1.0">
  <desc>
    LDAP bind password for public key lookup for S/MIME via external LDAP.  Can be empty for anonymous bind.
    
    All SMIME attributes are in the format of {config-name}:{value}.  A 'SMIME config' is a set of SMIME attribute values with the same {config-name}.
    Multiple SMIME configs can be configured on a domain or on globalconfig.  Note: SMIME attributes on domains do not inherited values from globalconfig, 
    they are not domain-inherited attributes.  During SMIME public key lookup, if there are any SMIME config on the domain of the account, they are used. 
    SMIME configs on globalconfig will be used only when there is no SMIME config on the domain.
    SMIME attributes cannot be modified directly with zmprov md/mcf commands.  Use zmprov gcsc/gdsc/mcsc/mdsc/rcsc/rdsc command instead.
  </desc>
</attr>

<attr id="1180" name="zimbraSMIMELdapSearchBase"  type="string" max="256" cardinality="multi" optionalIn="domain,globalConfig" immutable="1" since="7.1.0">
  <desc>
    LDAP search base for public key lookup for S/MIME via external LDAP.
  
    All SMIME attributes are in the format of {config-name}:{value}.  A 'SMIME config' is a set of SMIME attribute values with the same {config-name}.
    Multiple SMIME configs can be configured on a domain or on globalconfig.  Note: SMIME attributes on domains do not inherited values from globalconfig, 
    they are not domain-inherited attributes.  During SMIME public key lookup, if there are any SMIME config on the domain of the account, they are used. 
    SMIME configs on globalconfig will be used only when there is no SMIME config on the domain.
    SMIME attributes cannot be modified directly with zmprov md/mcf commands.  Use zmprov gcsc/gdsc/mcsc/mdsc/rcsc/rdsc command instead.
  </desc>
</attr>

<attr id="1181" name="zimbraSMIMELdapFilter" type="string" max="1024" cardinality="multi" optionalIn="domain,globalConfig" immutable="1" since="7.1.0">
  <desc>
    LDAP search filter for public key lookup for S/MIME via external LDAP.
    Can contain the following conversion variables for expansion:
    %n - search key with @ (or without, if no @ was specified)
    %u - with @ removed
    e.g. (mail=%n)
    
    All SMIME attributes are in the format of {config-name}:{value}.  A 'SMIME config' is a set of SMIME attribute values with the same {config-name}.
    Multiple SMIME configs can be configured on a domain or on globalconfig.  Note: SMIME attributes on domains do not inherited values from globalconfig, 
    they are not domain-inherited attributes.  During SMIME public key lookup, if there are any SMIME config on the domain of the account, they are used. 
    SMIME configs on globalconfig will be used only when there is no SMIME config on the domain.
    SMIME attributes cannot be modified directly with zmprov md/mcf commands.  Use zmprov gcsc/gdsc/mcsc/mdsc/rcsc/rdsc command instead.
  </desc>
</attr>

<attr id="1182" name="zimbraSMIMELdapAttribute" type="string" max="256" cardinality="multi" optionalIn="domain,globalConfig" immutable="1" since="7.1.0">
  <desc>
    LDAP attribute(s) for public key lookup for S/MIME via external LDAP.  Multiple attributes can be separated by comma.
  
    All SMIME attributes are in the format of {config-name}:{value}.  A 'SMIME config' is a set of SMIME attribute values with the same {config-name}.
    Multiple SMIME configs can be configured on a domain or on globalconfig.  Note: SMIME attributes on domains do not inherited values from globalconfig, 
    they are not domain-inherited attributes.  During SMIME public key lookup, if there are any SMIME config on the domain of the account, they are used. 
    SMIME configs on globalconfig will be used only when there is no SMIME config on the domain.
    SMIME attributes cannot be modified directly with zmprov md/mcf commands.  Use zmprov gcsc/gdsc/mcsc/mdsc/rcsc/rdsc command instead.
  </desc>
</attr>

<attr id="1183" name="zimbraFeatureManageSMIMECertificateEnabled" type="boolean" cardinality="single" optionalIn="account,cos" flags="accountInfo,accountInherited"  since="7.1.0">
  <defaultCOSValue>FALSE</defaultCOSValue>
  <desc>whether to allow end user to publish and remove S/MIME certificates to their GAL entry in the web UI</desc>
</attr>

<attr id="1184" name="zimbraFeatureImportFolderEnabled" type="boolean" cardinality="single" optionalIn="account,cos" flags="accountInfo,accountInherited" since="7.1.0">
  <defaultCOSValue>TRUE</defaultCOSValue>
  <desc>whether import folder feature is enabled</desc>
</attr>

<attr id="1185" name="zimbraFeatureExportFolderEnabled" type="boolean" cardinality="single" optionalIn="account,cos" flags="accountInfo,accountInherited" since="7.1.0">
  <defaultCOSValue>TRUE</defaultCOSValue>
  <desc>whether export folder feature is enabled</desc>
</attr>

<attr id="1186" name="zimbraFeatureSMIMEEnabled" type="boolean" cardinality="single" optionalIn="account,cos" flags="accountInherited"  since="7.1.0">
  <defaultCOSValue>FALSE</defaultCOSValue>
  <desc>whether S/MIME feature is enabled.  Note: SMIME is a Network feature, this attribute is effective only if SMIME is permited by license.</desc>
</attr>

<attr id="1188" name="zimbraPrefSortOrder" type="string" cardinality="single" optionalIn="account,cos" flags="accountInherited,domainAdminModifiable" since="7.1.0">
  <desc>sort order for list view in the WEB UI</desc>
</attr>

<attr id="1189" name="zimbraOpenidConsumerStatelessModeEnabled" type="boolean" cardinality="single" optionalIn="server,globalConfig" flags="serverInherited" since="7.1.0">
  <globalConfigValue>TRUE</globalConfigValue>
  <desc>whether stateless mode (not establishing an association with the OpenID Provider) in OpenID Consumer is enabled</desc>
</attr>

<attr id="1190" name="zimbraMailSSLClientCertMode" type="enum" cardinality="single" value="Disabled,NeedClientAuth,WantClientAuth" optionalIn="globalConfig,server" flags="serverInherited" requiresRestart="mailbox" since="7.1.0">
  <globalConfigValue>Disabled</globalConfigValue>
  <desc>
    enable authentication via X.509 Client Certificate.
    Disabled: client authentication is disabled.
    NeedClientAuth: client authentication is required during SSL handshake on the SSL mutual authentication port(see zimbraMailSSLClientCertPort). 
        The SSL handshake will fail if the client does not present a certificate to autenticate.
    WantClientAuth: client authentication is requested during SSL handshake on the SSL mutual authentication port(see zimbraMailSSLClientCertPort).  
        The SSL handshake will still proceed if the client does not present a certificate to autenticate.  In the case when client does not send a 
        certificate, user will be redirected to the usual entry page of the requested webapp, where username/password is ptompted.
  </desc>
</attr>

<attr id="1191" name="zimbraOpenidConsumerAllowedOPEndpointURL" type="string" max="256" cardinality="multi" optionalIn="domain,globalConfig" flags="domainInherited" since="7.1.0">
  <desc>allowed OpenID Provider Endpoint URLs for authentication</desc>
</attr>

<attr id="1199" name="zimbraMailSSLClientCertPort" type="port" cardinality="single" optionalIn="globalConfig,server" flags="serverInherited" callback="CheckPortConflict" requiresRestart="mailbox" since="7.1.0">
  <globalConfigValue>0</globalConfigValue>
  <desc>SSL port requesting client certificate for end-user UI</desc>
</attr>

<attr id="1200" name="zimbraReverseProxyClientCertMode" type="enum" value="on,off,optional" cardinality="single" optionalIn="globalConfig,server,domain" flags="serverInherited,domainInherited" since="7.1.1">
  <globalConfigValue>off</globalConfigValue>
  <desc>enable authentication via X.509 Client Certificate in nginx proxy (https only)</desc>
</attr>

<attr id="1201" name="zimbraReverseProxyClientCertCA" type="astring" cardinality="single" optionalIn="globalConfig,server,domain" flags="serverInherited,domainInherited" since="7.1.1">
  <desc>CA certificate for authenticating client certificates in nginx proxy (https only)</desc>
</attr>

<attr id="1208" name="zimbraMailEmptyFolderBatchThreshold" type="integer" cardinality="single" min="0" optionalIn="globalConfig,server" flags="serverInherited,domainAdminModifiable" since="6.0.13">
  <globalConfigValue>100000</globalConfigValue>
  <desc>
    Folders that contain more than this many messages will be emptied in batches of size zimbraMailEmptyFolderBatchSize.
  </desc>
</attr>

<attr id="1209" name="zimbraSMIMELdapDiscoverSearchBaseEnabled"  type="string" max="32" cardinality="multi" optionalIn="domain,globalConfig" immutable="1" since="7.1.1">
  <desc>
    Whether or not to discover search base DNs if zimbraSMIMELdapSearchBase is not set. Allowed values are TRUE or FALSE.
    If zimbraSMIMELdapSearchBase is set for a config, this attribute is ignored for the config.
    If not set, default for the config is FALSE.  In that case, if zimbraSMIMELdapSearchBase is not set,
    the search will default to the rootDSE.
    
    If multiple DNs are discovered, the ldap search will use them one by one until a hit is returned. 
  
    All SMIME attributes are in the format of {config-name}:{value}.  A 'SMIME config' is a set of SMIME attribute values with the same {config-name}.
    Multiple SMIME configs can be configured on a domain or on globalconfig.  Note: SMIME attributes on domains do not inherited values from globalconfig, 
    they are not domain-inherited attributes.  During SMIME public key lookup, if there are any SMIME config on the domain of the account, they are used. 
    SMIME configs on globalconfig will be used only when there is no SMIME config on the domain.
    SMIME attributes cannot be modified directly with zmprov md/mcf commands.  Use zmprov gcsc/gdsc/mcsc/mdsc/rcsc/rdsc command instead.
  </desc>
</attr>

<attr id="1210" name="zimbraDefaultFolderFlags" type="string" cardinality="single" min="0" max="32" optionalIn="account,cos" flags="accountInherited,domainAdminModifiable" since="7.1.1">
  <desc>
    Default flags on folder. These are set when a new folder is created, has no effect on existing folders.
    Possible values are:
     * - \Subscribed
     b - \ExcludeFB
     # - \Checked
     i - \NoInherit
     y - \SyncFolder
     ~ - \Sync
     o - \Noinferiors
     g - \Global
  </desc>
</attr>

<attr id="1212" name="zimbraMailSSLProxyClientCertPort" type="port" cardinality="single" optionalIn="globalConfig,server" flags="serverInherited" callback="CheckPortConflict" requiresRestart="nginxproxy" since="7.1.1">
  <globalConfigValue>3443</globalConfigValue>
  <desc>SSL client certificate port for HTTP proxy</desc>
</attr>

<attr id="1213" name="zimbraMailHighlightObjectsMaxSize" type="integer" min="0" cardinality="single" optionalIn="account,cos" flags="accountInfo,accountInherited" since="7.1.2">
  <defaultCOSValue>70</defaultCOSValue>
  <desc>max size in KB of text emails that will automatically highlight objects</desc>
</attr>

<attr id="1215" name="zimbraMailSSLClientCertPrincipalMap" type="string" cardinality="single" optionalIn="globalConfig,domain" flags="domainInherited" since="7.1.2">
  <globalConfigValue>SUBJECT_EMAILADDRESS=name</globalConfigValue>
  <desc>
    Map from a certificate field to a Zimbra account key that can uniquely identify a Zimbra account for client certificate authentication.
    Value is a comma-separated  list of mapping rules, each mapping maps a certificate field to a Zimbra account key.
    Each is attempted in sequence untill a unique account can be resolved.  
    
    e.g. a value can be: 
         SUBJECTALTNAME_OTHERNAME_UPN=zimbraForeignPrincipal,(uid=%{SUBJECT_CN})
    
    value:
        comma-separated mapping-rule
    
    mapping-rule:
        {cert-field-to-zimbra-key-map} | {LDAP-filter}
        
    cert-field-to-zimbra-key-map:     
        {certificate-field}={Zimbra-account-key}
    
    certificate-field:
        SUBJECT_{an RDN attr, e.g. CN}: a RND in DN of Subject
        SUBJECT_DN:                   entire DN of Subject
        SUBJECTALTNAME_OTHERNAME_UPN: UPN(aka Principal Name) in otherName in subjectAltName extension 
        SUBJECTALTNAME_RFC822NAME:    rfc822Name in subjectAltName extension 
    
    Zimbra-account-key:
        name:                   primary name or any of the aliases of an account
        zimbraId:               zimbraId of an account
        zimbraForeignPrincipal: zimbraForeignPrincipal of an account.  
                                The matching value on the zimbraForeignPrincipal must be prefixed with "cert {supported-certificate-filed}:"
                                e.g. cert SUBJECTALTNAME_OTHERNAME_UPN:123456@mydomain
                                
    LDAP-filter: An LDAP filter template with placeholders to be substituted by certificate field values.  
                 (objectClass=zimbraAccount) is internally ANDed with the supplied filter. 
                 e.g. (|(uid=%{SUBJECT_CN})(mail=%{SUBJECTALTNAME_RFC822NAME}))
                 
    Note: it is recommended not to use LDAP-filter rule, as it will trigger an LDAP search for each cert auth request.
          LDAP-filter is disabled by default.  To enable it globally, set zimbraMailSSLClientCertPrincipalMapLdapFilterEnabled 
          on global config to TRUE.  If LDAP-filter is not enabled, all client certificate authentication will fail on domains 
          configured with LDAP-filter.
  </desc>
</attr>
  
<attr id="1216" name="zimbraMailSSLClientCertPrincipalMapLdapFilterEnabled" type="boolean" cardinality="single" optionalIn="globalConfig" since="7.1.2">
  <globalConfigValue>FALSE</globalConfigValue>
  <desc>whether to enable LDAP-filter in zimbraMailSSLClientCertPrincipalMap</desc>
</attr>

<attr id="1240" name="zimbraCalendarKeepExceptionsOnSeriesTimeChange" type="boolean" cardinality="single" optionalIn="account,cos" flags="accountInfo,accountInherited,domainAdminModifiable" since="7.1.2">
  <defaultCOSValue>FALSE</defaultCOSValue>
  <desc>whether to retain exception instances when the recurrence series is changed to new time; set to FALSE for Exchange compatibility</desc>
</attr>

<attr id="1241" name="zimbraMailAddressValidationRegex" type="string" max="512" cardinality="multi" optionalIn="domain,globalConfig" flags="domainInherited,accountInfo" since="7.1.2">
  <desc>optional regex used by web client to validate email address</desc>
</attr>

<attr id="1254" name="zimbraGlobalConfigExtraObjectClass" type="string" max="256" cardinality="multi" optionalIn="globalConfig" since="7.1.3">
  <desc>
    Object classes added on the global config entry.  Unlike other zimbra***ExtraObjectClass attributes, object classes specified
    in this attributes will not be automatically added to the global config entry.  Extra object class on the global config entry 
    must be added using "zmprov mcf +objectClass {object class}", then recorded in this attributes.  
  </desc>
</attr>

<attr id="1255" name="zimbraPasswordMinDigitsOrPuncs" type="integer" min="0" cardinality="single" optionalIn="account,cos" flags="accountInfo,accountInherited,domainAdminModifiable" since="7.1.3">
  <defaultCOSValue>0</defaultCOSValue>
  <desc>minimum number of numeric or ascii punctuation characters required in a password</desc>
</attr>

<attr id="1256" name="zimbraPasswordAllowedPunctuationChars" type="cstring" max="64" cardinality="single" optionalIn="account,cos" flags="accountInfo,accountInherited,domainAdminModifiable" since="7.1.3">
  <desc>regex of allowed punctuation characters in password</desc>
</attr>

<attr id="1257" name="zimbraSpamWhitelistHeader" type="string" cardinality="single" optionalIn="globalConfig" since="7.1.3">
  <desc>Mail header name for flagging a message as not spam. If set, this takes precedence over zimbraSpamHeader.</desc>
</attr>

<attr id="1258" name="zimbraSpamWhitelistHeaderValue" type="string" cardinality="single" optionalIn="globalConfig" since="7.1.3">
  <desc>regular expression for matching the value of zimbraSpamWhitelistHeader for flagging a message as not spam</desc>
</attr>


<attr id="1265" name="zimbraCustomMimeHeaderNameAllowed" type="string" cardinality="multi" optionalIn="globalConfig" since="7.1.3">
  <desc>Custom RFC822 header names (case-sensitive) allowed to specify in SendMsgRequest</desc>
</attr>

<attr id="1266" name="zimbraStandardClientCustomPrefTabsEnabled" type="boolean" cardinality="single" optionalIn="account,cos,domain" flags="accountInfo,accountCosDomainInherited" since="7.1.3">
  <defaultCOSValue>FALSE</defaultCOSValue>
  <desc>whether extra custom tabs in the Preferences page in HTML client are enabled</desc>
</attr>

<attr id="1267" name="zimbraStandardClientCustomPrefTab" type="string" max="256" cardinality="multi" optionalIn="account,cos,domain" flags="accountInfo,accountCosDomainInherited" since="7.1.3">
  <desc>description of the custom tab in the Preferences page in HTML client in the format {tab-name},{associated-URL}</desc>
</attr>

<attr id="1269" name="zimbraZimletDataSensitiveInMixedModeDisabled" type="boolean" cardinality="single" optionalIn="domain,globalConfig" flags="domainInfo,domainInherited" since="7.1.3">
  <globalConfigValue>TRUE</globalConfigValue>
  <desc>whether zimlets that send sensitive data are disabled in "mixed" zimbraMailMode</desc>
</attr>

<<<<<<< HEAD
=======
<attr id="1270" name="zimbraPrefConversationMode" type="enum" value="CLV,CLV2" cardinality="single" optionalIn="account,cos" flags="accountInherited,domainAdminModifiable" since="8.0.0">
  <defaultCOSValue>CLV2</defaultCOSValue>
  <desc>mode for conversation view</desc>
</attr>

<attr id="1271" name="zimbraFeaturePriorityInboxEnabled" type="boolean" cardinality="single" optionalIn="account,cos" flags="accountInfo,accountInherited"  since="8.0.0">
  <defaultCOSValue>TRUE</defaultCOSValue>
  <desc>whether priority inbox feature is enabled</desc>
</attr>

<attr id="1272" name="zimbraFeatureSocialFiltersEnabled" type="enum" value="SocialCast,LinkedIn,Twitter,Facebook" cardinality="multi" optionalIn="account,cos" flags="accountInfo,accountInherited"  since="8.0.0">
  <defaultCOSValue>SocialCast</defaultCOSValue>
  <defaultCOSValue>LinkedIn</defaultCOSValue>
  <defaultCOSValue>Twitter</defaultCOSValue>
  <defaultCOSValue>Facebook</defaultCOSValue>
  <desc>message social filters enabled in the web client UI</desc>
</attr>

<attr id="1273" name="zimbraPrefComposeDirection" type="enum" value="LTR,RTL" cardinality="single" optionalIn="account,cos" flags="accountInherited,domainAdminModifiable" since="8.0.0">
  <desc>direction for composing messages in the web client UI</desc>
</attr>

<attr id="1274" name="zimbraPrefShowComposeDirection" type="boolean" cardinality="single" optionalIn="account,cos" flags="accountInherited,domainAdminModifiable" since="8.0.0">
  <defaultCOSValue>FALSE</defaultCOSValue>
  <desc>whether or not to show direction buttons in compose toolbar</desc>
</attr>

<attr id="1275" name="zimbraDistributionListSubscriptionPolicy" type="enum" value="ACCEPT,REJECT,APPROVAL" cardinality="single" optionalIn="distributionList,group" since="8.0.0">
  <desc>distribution subscription policy. ACCEPT: always accept, REJECT: always reject, APPROVAL: require owners approval.</desc>
</attr>

<attr id="1276" name="zimbraDistributionListUnsubscriptionPolicy" type="enum" value="ACCEPT,REJECT,APPROVAL" cardinality="single" optionalIn="distributionList,group" since="8.0.0">
  <desc>distribution subscription policy. ACCEPT: always accept, REJECT: always reject, APPROVAL: require owners approval.</desc>
</attr>

<attr id="1277" name="zimbraMobilePolicyAllowStorageCard" type="integer" min="-1" max="1" cardinality="single" optionalIn="account,cos" flags="accountInherited" since="8.0.0">
  <defaultCOSValue>1</defaultCOSValue>
  <desc>
    whether to allow removable storage on device;
    ignored if zimbraFeatureMobilePolicyEnabled=FALSE or zimbraMobilePolicyAllowStorageCard value is set to -1
  </desc>
</attr>

<attr id="1278" name="zimbraMobilePolicyAllowCamera" type="integer" min="-1" max="1" cardinality="single" optionalIn="account,cos" flags="accountInherited" since="8.0.0">
  <defaultCOSValue>1</defaultCOSValue>
  <desc>
    whether to allow camera on device;
    ignored if zimbraFeatureMobilePolicyEnabled=FALSE or zimbraMobilePolicyAllowCamera value is set to -1
  </desc>
</attr>

<attr id="1279" name="zimbraMobilePolicyRequireDeviceEncryption" type="integer" min="-1" max="1" cardinality="single" optionalIn="account,cos" flags="accountInherited" since="8.0.0">
  <defaultCOSValue>0</defaultCOSValue>
  <desc>
    whether encryption on device is required;
    ignored if zimbraFeatureMobilePolicyEnabled=FALSE or zimbraMobilePolicyRequireDeviceEncryption value is set to -1
  </desc>
</attr>

<attr id="1280" name="zimbraMobilePolicyAllowUnsignedApplications" type="integer" min="-1" max="1" cardinality="single" optionalIn="account,cos" flags="accountInherited" since="8.0.0">
  <defaultCOSValue>1</defaultCOSValue>
  <desc>
    whether unsigned applications are allowed on device;
    ignored if zimbraFeatureMobilePolicyEnabled=FALSE or zimbraMobilePolicyAllowUnsignedApplications value is set to -1
  </desc>
</attr>

<attr id="1281" name="zimbraMobilePolicyAllowUnsignedInstallationPackages" type="integer" min="-1" max="1" cardinality="single" optionalIn="account,cos" flags="accountInherited" since="8.0.0">
  <defaultCOSValue>1</defaultCOSValue>
  <desc>
    whether unsigned installation packages are allowed on device;
    ignored if zimbraFeatureMobilePolicyEnabled=FALSE or zimbraMobilePolicyAllowUnsignedInstallationPackages value is set to -1
  </desc>
</attr>

<attr id="1282" name="zimbraMobilePolicyAllowWiFi" type="integer" min="-1" max="1" cardinality="single" optionalIn="account,cos" flags="accountInherited" since="8.0.0">
  <defaultCOSValue>1</defaultCOSValue>
  <desc>
    whether wireless Internet access is allowed on the device;
    ignored if zimbraFeatureMobilePolicyEnabled=FALSE or zimbraMobilePolicyAllowWiFi value is set to -1
  </desc>
</attr>

<attr id="1283" name="zimbraMobilePolicyAllowTextMessaging" type="integer" min="-1" max="1" cardinality="single" optionalIn="account,cos" flags="accountInherited" since="8.0.0">
  <defaultCOSValue>1</defaultCOSValue>
  <desc>
    whether text messaging is allowed from the device;
    ignored if zimbraFeatureMobilePolicyEnabled=FALSE or zimbraMobilePolicyAllowTextMessaging value is set to -1
  </desc>
</attr>

<attr id="1284" name="zimbraMobilePolicyAllowPOPIMAPEmail" type="integer" min="-1" max="1" cardinality="single" optionalIn="account,cos" flags="accountInherited" since="8.0.0">
  <defaultCOSValue>1</defaultCOSValue>
  <desc>
    whether the user can configure a POP3 or IMAP4 e-mail account on the device. This parameter doesn't control access by third-party e-mail programs.
    ignored if zimbraFeatureMobilePolicyEnabled=FALSE or zimbraMobilePolicyAllowPOPIMAPEmail value is set to -1
  </desc>
</attr>

<attr id="1285" name="zimbraMobilePolicyAllowBluetooth" type="integer" min="-1" max="2" cardinality="single" optionalIn="account,cos" flags="accountInherited" since="8.0.0">
  <defaultCOSValue>2</defaultCOSValue>
  <desc>
    whether the Bluetooth capabilities are allowed on the device. The available options are Disable, HandsfreeOnly, and Allow.
    0 - DISABLE
    1 - HANDSFREE
    2 - ALLOW
    ignored if zimbraFeatureMobilePolicyEnabled=FALSE or zimbraMobilePolicyAllowBluetooth value is set to -1
  </desc>
</attr>

<attr id="1286" name="zimbraMobilePolicyAllowIrDA" type="integer" min="-1" max="1" cardinality="single" optionalIn="account,cos" flags="accountInherited" since="8.0.0">
  <defaultCOSValue>1</defaultCOSValue>
  <desc>
    whether infrared connections are allowed to the device;
    ignored if zimbraFeatureMobilePolicyEnabled=FALSE or zimbraMobilePolicyAllowIrDA value is set to -1
  </desc>
</attr>

<attr id="1287" name="zimbraMobilePolicyRequireManualSyncWhenRoaming" type="integer" min="-1" max="1" cardinality="single" optionalIn="account,cos" flags="accountInherited" since="8.0.0">
  <defaultCOSValue>0</defaultCOSValue>
  <desc>
    whether the mobile device must synchronize manually while roaming;
    ignored if zimbraFeatureMobilePolicyEnabled=FALSE or zimbraMobilePolicyRequireManualSyncWhenRoaming value is set to -1
  </desc>
</attr>

<attr id="1288" name="zimbraMobilePolicyAllowDesktopSync" type="integer" min="-1" max="1" cardinality="single" optionalIn="account,cos" flags="accountInherited" since="8.0.0">
  <defaultCOSValue>1</defaultCOSValue>
  <desc>
    whether the device can synchronize with a desktop computer through a cable;
    ignored if zimbraFeatureMobilePolicyEnabled=FALSE or zimbraMobilePolicyAllowDesktopSync value is set to -1
  </desc>
</attr>

<attr id="1289" name="zimbraMobilePolicyMaxCalendarAgeFilter" type="integer" min="-1" max="7" cardinality="single" optionalIn="account,cos" flags="accountInherited" since="8.0.0">
  <defaultCOSValue>4</defaultCOSValue>
  <desc>
    the maximum range of calendar days that can be synchronized to the device;
    0 - PAST ALL
    4 - Two Weeks
    5 - One Month
    6 - Three Months
    7 - Six Months
    ignored if zimbraFeatureMobilePolicyEnabled=FALSE or zimbraMobilePolicyMaxCalendarAgeFilter value is set to -1, 1, 2 or, 3
  </desc>
</attr>

<attr id="1290" name="zimbraMobilePolicyAllowHTMLEmail" type="integer" min="-1" max="1" cardinality="single" optionalIn="account,cos" flags="accountInherited" since="8.0.0">
  <defaultCOSValue>1</defaultCOSValue>
  <desc>
    whether HTML e-mail is enabled on the device. If set to 0, all e-mail will be converted to plain text before synchronization occurs.
    ignored if zimbraFeatureMobilePolicyEnabled=FALSE or zimbraMobilePolicyAllowHTMLEmail value is set to -1
  </desc>
</attr>

<attr id="1291" name="zimbraMobilePolicyMaxEmailAgeFilter" type="integer" min="-1" max="5" cardinality="single" optionalIn="account,cos" flags="accountInherited" since="8.0.0">
  <defaultCOSValue>2</defaultCOSValue>
  <desc>
    the maximum number of days of e-mail items to synchronize to the device;
    0 - PAST ALL
    1 - One Day
    2 - Three Days
    3 - One Week
    4 - Two Weeks
    5 - One Month
    ignored if zimbraFeatureMobilePolicyEnabled=FALSE or zimbraMobilePolicyMaxEmailAgeFilter value is set to -1
  </desc>
</attr>

<attr id="1292" name="zimbraMobilePolicyMaxEmailBodyTruncationSize" type="integer" min="-1" cardinality="single" optionalIn="account,cos" flags="accountInherited" since="8.0.0">
  <defaultCOSValue>-1</defaultCOSValue>
  <desc>
    the maximum size at which e-mail messages are truncated when synchronized to the device; The value is specified in kilobytes (KB).
    ignored if zimbraFeatureMobilePolicyEnabled=FALSE
  </desc>
</attr>

<attr id="1293" name="zimbraMobilePolicyMaxEmailHTMLBodyTruncationSize" type="integer" min="-1" cardinality="single" optionalIn="account,cos" flags="accountInherited" since="8.0.0">
  <defaultCOSValue>-1</defaultCOSValue>
  <desc>
    the maximum size at which HTML-formatted e-mail messages are synchronized to the devices. The value is specified in KB.
    ignored if zimbraFeatureMobilePolicyEnabled=FALSE
  </desc>
</attr>

<attr id="1294" name="zimbraMobilePolicyRequireSignedSMIMEMessages" type="integer" min="-1" max="1" cardinality="single" optionalIn="account,cos" flags="accountInherited" since="8.0.0">
  <defaultCOSValue>0</defaultCOSValue>
  <desc>
    whether the device must send signed S/MIME messages;
    ignored if zimbraFeatureMobilePolicyEnabled=FALSE or zimbraMobilePolicyRequireSignedSMIMEMessages value is set to -1
  </desc>
</attr>

<attr id="1295" name="zimbraMobilePolicyRequireEncryptedSMIMEMessages" type="integer" min="-1" max="1" cardinality="single" optionalIn="account,cos" flags="accountInherited" since="8.0.0">
  <defaultCOSValue>0</defaultCOSValue>
  <desc>
    whether you must encrypt S/MIME messages;
    ignored if zimbraFeatureMobilePolicyEnabled=FALSE or zimbraMobilePolicyRequireEncryptedSMIMEMessages value is set to -1
  </desc>
</attr>

<attr id="1296" name="zimbraMobilePolicyRequireSignedSMIMEAlgorithm" type="integer" min="-1" max="1" cardinality="single" optionalIn="account,cos" flags="accountInherited" since="8.0.0">
  <defaultCOSValue>0</defaultCOSValue>
  <desc>
    what required algorithm must be used when signing a message;
    ignored if zimbraFeatureMobilePolicyEnabled=FALSE or zimbraMobilePolicyRequireSignedSMIMEAlgorithm value is set to -1
  </desc>
</attr>

<attr id="1297" name="zimbraMobilePolicyRequireEncryptionSMIMEAlgorithm" type="integer" min="-1" max="1" cardinality="single" optionalIn="account,cos" flags="accountInherited" since="8.0.0">
  <defaultCOSValue>0</defaultCOSValue>
  <desc>
    what required algorithm must be used when encrypting a message;
    ignored if zimbraFeatureMobilePolicyEnabled=FALSE or zimbraMobilePolicyRequireEncryptionSMIMEAlgorithm value is set to -1
  </desc>
</attr>

<attr id="1298" name="zimbraMobilePolicyAllowSMIMEEncryptionAlgorithmNegotiation" type="integer" min="-1" max="2" cardinality="single" optionalIn="account,cos" flags="accountInherited" since="8.0.0">
  <defaultCOSValue>2</defaultCOSValue>
  <desc>
    whether the messaging application on the device can negotiate the encryption algorithm if a 
    recipient's certificate doesn't support the specified encryption algorithm;
    0 - BlockNegotiation
    1 - OnlyStrongAlgorithmNegotiation
    2 - AllowAnyAlgorithmNegotiation
    ignored if zimbraFeatureMobilePolicyEnabled=FALSE or zimbraMobilePolicyAllowSMIMEEncryptionAlgorithmNegotiation value is set to -1
  </desc>
</attr>

<attr id="1299" name="zimbraMobilePolicyAllowSMIMESoftCerts" type="integer" min="-1" max="1" cardinality="single" optionalIn="account,cos" flags="accountInherited" since="8.0.0">
  <defaultCOSValue>1</defaultCOSValue>
  <desc>
    whether S/MIME software certificates are allowed;
    ignored if zimbraFeatureMobilePolicyEnabled=FALSE or zimbraMobilePolicyAllowSMIMESoftCerts value is set to -1
  </desc>
</attr>

<attr id="1300" name="zimbraMobilePolicyAllowBrowser" type="integer" min="-1" max="1" cardinality="single" optionalIn="account,cos" flags="accountInherited" since="8.0.0">
  <defaultCOSValue>1</defaultCOSValue>
  <desc>
    whether Microsoft Pocket Internet Explorer is allowed on the mobile phone. This parameter doesn't affect third-party browsers.
    ignored if zimbraFeatureMobilePolicyEnabled=FALSE or zimbraMobilePolicyAllowBrowser value is set to -1
  </desc>
</attr>

<attr id="1301" name="zimbraMobilePolicyAllowConsumerEmail" type="integer" min="-1" max="1" cardinality="single" optionalIn="account,cos" flags="accountInherited" since="8.0.0">
  <defaultCOSValue>1</defaultCOSValue>
  <desc>
    whether the device user can configure a personal e-mail account on the mobile phone.
    This parameter doesn't control access to e-mails using third-party mobile phone e-mail programs.
    ignored if zimbraFeatureMobilePolicyEnabled=FALSE or zimbraMobilePolicyAllowConsumerEmail value is set to -1
  </desc>
</attr>

<attr id="1302" name="zimbraMobilePolicyAllowRemoteDesktop" type="integer" min="-1" max="1" cardinality="single" optionalIn="account,cos" flags="accountInherited" since="8.0.0">
  <defaultCOSValue>1</defaultCOSValue>
  <desc>
    whether the mobile device can initiate a remote desktop connection;
    ignored if zimbraFeatureMobilePolicyEnabled=FALSE or zimbraMobilePolicyAllowRemoteDesktop value is set to -1
  </desc>
</attr>

<attr id="1303" name="zimbraMobilePolicyAllowInternetSharing" type="integer" min="-1" max="1" cardinality="single" optionalIn="account,cos" flags="accountInherited" since="8.0.0">
  <defaultCOSValue>1</defaultCOSValue>
  <desc>
    whether the mobile device can be used as a modem to connect a computer to the Internet;
    ignored if zimbraFeatureMobilePolicyEnabled=FALSE or zimbraMobilePolicyAllowInternetSharing value is set to -1
  </desc>
</attr>

<attr id="1304" name="zimbraMobilePolicyUnapprovedInROMApplication" type="string" max="512" cardinality="multi" optionalIn="account,cos" flags="accountInherited"  since="8.0.0">
  <desc>
    application that can't be run in device ROM;
    ignored if zimbraFeatureMobilePolicyEnabled=FALSE
  </desc>
</attr>

<attr id="1305" name="zimbraMobilePolicyApprovedApplication" type="string" max="256" cardinality="multi" optionalIn="account,cos" flags="accountInherited"  since="8.0.0">
  <desc>
    approved application for the mobile device
    the value contains a SHA1 hash (typically 40 characters long) for the application file (.exe, .dll etc)
    ignored if zimbraFeatureMobilePolicyEnabled=FALSE
  </desc>
</attr>

<attr id="1306" name="zimbraMobilePolicySuppressDeviceEncryption" type="boolean" cardinality="single" optionalIn="account,cos" flags="accountInherited" since="8.0.0">
  <defaultCOSValue>FALSE</defaultCOSValue>
  <desc>
    when set to TRUE, suppresses DeviceEncryptionEnabled to be sent down to the device;
    Some devices choke when DeviceEncryptionEnabled policy is downloaded irrespective of their value set to 0 or, 1
    ignored if zimbraFeatureMobilePolicyEnabled=FALSE
  </desc>
</attr>

<attr id="1307" name="zimbraPrefCalendarReminderDeviceInfo" type="string" max="128" cardinality="single" optionalIn="account" since="8.0.0">
  <desc>device information entered by the user for receiving reminders for appointments and tasks</desc>
</attr>

<attr id="1308" name="zimbraFileExpirationWarningThreshold" type="duration" cardinality="single" optionalIn="account,cos" flags="accountInherited,octopus"  since="8.0.0">
  <desc>Period of inactivity after which file owner receives a deletion warning email</desc>
</attr>

<attr id="1309" name="zimbraFileLifetime" type="duration" cardinality="single" optionalIn="account,cos" flags="accountInherited,octopus"  since="8.0.0">
  <desc>Period of inactivity after which a file gets deleted</desc>
</attr>

<attr id="1310" name="zimbraFileExpirationWarningSubject" type="string" cardinality="single" optionalIn="account,cos" flags="accountInherited,octopus"  since="8.0.0">
  <desc>template for constructing the subject of a file expiration warning message</desc>
</attr>

<attr id="1311" name="zimbraFileExpirationWarningBody" type="string" cardinality="single" optionalIn="account,cos" flags="accountInherited,octopus"  since="8.0.0">
  <desc>template for constructing the body of a file expiration warning message</desc>
</attr>

<attr id="1312" name="zimbraFileDeletionNotificationSubject" type="string" cardinality="single" optionalIn="account,cos" flags="accountInherited,octopus"  since="8.0.0">
  <desc>template for constructing the subject of a file deletion warning message</desc>
</attr>

<attr id="1313" name="zimbraFileDeletionNotificationBody" type="string" cardinality="single" optionalIn="account,cos" flags="accountInherited,octopus"  since="8.0.0">
  <desc>template for constructing the body of a file deletion warning message</desc>
</attr>

<attr id="1314" name="zimbraDumpsterUserVisibleAge" type="duration" cardinality="single" optionalIn="account,cos" flags="accountInherited,domainAdminModifiable" since="8.0.0">
  <defaultCOSValue>30d</defaultCOSValue>
  <desc>limits how much of a dumpster data is viewable by the end user, based on the age since being put in dumpster</desc>
</attr>

<attr id="1315" name="zimbraDumpsterPurgeEnabled" type="boolean" cardinality="single" optionalIn="account,cos" flags="accountInherited,domainAdminModifiable" since="8.0.0">
  <defaultCOSValue>TRUE</defaultCOSValue>
  <desc>disables purging from dumpster when set to FALSE</desc>
</attr>

<attr id="1316" name="zimbraHsmBatchSize" type="integer" cardinality="single" optionalIn="globalConfig,server" flags="serverInherited" since="8.0.0">
  <globalConfigValue>10000</globalConfigValue>
  <desc>Maximum number of items to move during a single HSM operation.  If the limit is exceeded, the HSM operation is repeated until all qualifying items are moved.</desc>
</attr>

<attr id="1317" name="zimbraPrefOutOfOfficeExternalReply" type="string" max="8192" cardinality="single" optionalIn="account" since="8.0.0">
  <desc>out of office message to external senders</desc>
</attr>

<attr id="1318" name="zimbraPrefOutOfOfficeExternalReplyEnabled" type="boolean" cardinality="single" optionalIn="account" since="8.0.0">
  <desc>If TRUE, send zimbraPrefOutOfOfficeExternalReply to external senders.  External senders are specified by zimbraInternalSendersDomain and zimbraPrefExternalSendersType.</desc>
</attr>

<attr id="1319" name="zimbraInternalSendersDomain" type="string" cardinality="multi" optionalIn="account,cos,domain" flags="accountCosDomainInherited" since="8.0.0">
  <desc>additional domains considered as internal w.r.t. recipient</desc>
</attr>

<attr id="1320" name="zimbraPrefExternalSendersType" type="enum" value="ALL,ALLNOTINAB" cardinality="single" optionalIn="account,cos" flags="accountInherited" since="8.0.0">
  <defaultCOSValue>ALL</defaultCOSValue>
  <desc>Specifies the meaning of an external sender.  "ALL" means users whose domain doesn't match the recipient's or zimbraInternalSendersDomain.  "ALLNOTINAB" means "ALL" minus users who are in the recipient's address book.</desc>
</attr>

<attr id="1321" name="zimbraReverseProxyAdminEnabled" type="boolean" cardinality="single" optionalIn="globalConfig,server" flags="serverInherited" since="8.0.0">
	<globalConfigValue>FALSE</globalConfigValue>
	<desc>indicate whether to turn on admin console proxy</desc>
</attr>

<attr id="1322" name="zimbraAdminProxyPort" type="port" cardinality="single" optionalIn="globalConfig,server" flags="serverInherited" callback="CheckPortConflict" since="8.0.0">
  <globalConfigValue>9071</globalConfigValue>
  <desc>SSL proxy port for admin console UI</desc>
</attr>

<attr id="1323" name="zimbraPrefTasksFilterBy" type="enum" value="NOTSTARTED,COMPLETED,INPROGRESS,WAITING,DEFERRED,TODO" cardinality="single" optionalIn="account,cos" flags="accountInherited" since="8.0.0">
  <desc>preferred task filtering option in UI</desc>
</attr>

<attr id="1324" name="zimbraFileVersioningEnabled" type="boolean" cardinality="single" optionalIn="account,cos" flags="accountInherited,octopus"  since="8.0.0">
  <desc>whether file versioning is enabled</desc>
</attr>

<attr id="1325" name="zimbraFileVersionLifetime" type="duration" cardinality="single" optionalIn="account,cos" flags="accountInherited,octopus"  since="8.0.0">
  <desc>how long a file version is kept around</desc>
</attr>

<attr id="1326" name="zimbraMailDomainQuota" type="long" min="0" cardinality="single" optionalIn="domain,globalConfig" flags="domainInherited" since="8.0.0">
  <globalConfigValue>0</globalConfigValue>
  <desc>
    Maximum mailbox quota for the domain in bytes.
    The effective quota for a mailbox would be the minimum of this and zimbraMailQuota.
  </desc>
</attr>

>>>>>>> f6b698b9
</attrs><|MERGE_RESOLUTION|>--- conflicted
+++ resolved
@@ -5668,391 +5668,4 @@
   <desc>whether zimlets that send sensitive data are disabled in "mixed" zimbraMailMode</desc>
 </attr>
 
-<<<<<<< HEAD
-=======
-<attr id="1270" name="zimbraPrefConversationMode" type="enum" value="CLV,CLV2" cardinality="single" optionalIn="account,cos" flags="accountInherited,domainAdminModifiable" since="8.0.0">
-  <defaultCOSValue>CLV2</defaultCOSValue>
-  <desc>mode for conversation view</desc>
-</attr>
-
-<attr id="1271" name="zimbraFeaturePriorityInboxEnabled" type="boolean" cardinality="single" optionalIn="account,cos" flags="accountInfo,accountInherited"  since="8.0.0">
-  <defaultCOSValue>TRUE</defaultCOSValue>
-  <desc>whether priority inbox feature is enabled</desc>
-</attr>
-
-<attr id="1272" name="zimbraFeatureSocialFiltersEnabled" type="enum" value="SocialCast,LinkedIn,Twitter,Facebook" cardinality="multi" optionalIn="account,cos" flags="accountInfo,accountInherited"  since="8.0.0">
-  <defaultCOSValue>SocialCast</defaultCOSValue>
-  <defaultCOSValue>LinkedIn</defaultCOSValue>
-  <defaultCOSValue>Twitter</defaultCOSValue>
-  <defaultCOSValue>Facebook</defaultCOSValue>
-  <desc>message social filters enabled in the web client UI</desc>
-</attr>
-
-<attr id="1273" name="zimbraPrefComposeDirection" type="enum" value="LTR,RTL" cardinality="single" optionalIn="account,cos" flags="accountInherited,domainAdminModifiable" since="8.0.0">
-  <desc>direction for composing messages in the web client UI</desc>
-</attr>
-
-<attr id="1274" name="zimbraPrefShowComposeDirection" type="boolean" cardinality="single" optionalIn="account,cos" flags="accountInherited,domainAdminModifiable" since="8.0.0">
-  <defaultCOSValue>FALSE</defaultCOSValue>
-  <desc>whether or not to show direction buttons in compose toolbar</desc>
-</attr>
-
-<attr id="1275" name="zimbraDistributionListSubscriptionPolicy" type="enum" value="ACCEPT,REJECT,APPROVAL" cardinality="single" optionalIn="distributionList,group" since="8.0.0">
-  <desc>distribution subscription policy. ACCEPT: always accept, REJECT: always reject, APPROVAL: require owners approval.</desc>
-</attr>
-
-<attr id="1276" name="zimbraDistributionListUnsubscriptionPolicy" type="enum" value="ACCEPT,REJECT,APPROVAL" cardinality="single" optionalIn="distributionList,group" since="8.0.0">
-  <desc>distribution subscription policy. ACCEPT: always accept, REJECT: always reject, APPROVAL: require owners approval.</desc>
-</attr>
-
-<attr id="1277" name="zimbraMobilePolicyAllowStorageCard" type="integer" min="-1" max="1" cardinality="single" optionalIn="account,cos" flags="accountInherited" since="8.0.0">
-  <defaultCOSValue>1</defaultCOSValue>
-  <desc>
-    whether to allow removable storage on device;
-    ignored if zimbraFeatureMobilePolicyEnabled=FALSE or zimbraMobilePolicyAllowStorageCard value is set to -1
-  </desc>
-</attr>
-
-<attr id="1278" name="zimbraMobilePolicyAllowCamera" type="integer" min="-1" max="1" cardinality="single" optionalIn="account,cos" flags="accountInherited" since="8.0.0">
-  <defaultCOSValue>1</defaultCOSValue>
-  <desc>
-    whether to allow camera on device;
-    ignored if zimbraFeatureMobilePolicyEnabled=FALSE or zimbraMobilePolicyAllowCamera value is set to -1
-  </desc>
-</attr>
-
-<attr id="1279" name="zimbraMobilePolicyRequireDeviceEncryption" type="integer" min="-1" max="1" cardinality="single" optionalIn="account,cos" flags="accountInherited" since="8.0.0">
-  <defaultCOSValue>0</defaultCOSValue>
-  <desc>
-    whether encryption on device is required;
-    ignored if zimbraFeatureMobilePolicyEnabled=FALSE or zimbraMobilePolicyRequireDeviceEncryption value is set to -1
-  </desc>
-</attr>
-
-<attr id="1280" name="zimbraMobilePolicyAllowUnsignedApplications" type="integer" min="-1" max="1" cardinality="single" optionalIn="account,cos" flags="accountInherited" since="8.0.0">
-  <defaultCOSValue>1</defaultCOSValue>
-  <desc>
-    whether unsigned applications are allowed on device;
-    ignored if zimbraFeatureMobilePolicyEnabled=FALSE or zimbraMobilePolicyAllowUnsignedApplications value is set to -1
-  </desc>
-</attr>
-
-<attr id="1281" name="zimbraMobilePolicyAllowUnsignedInstallationPackages" type="integer" min="-1" max="1" cardinality="single" optionalIn="account,cos" flags="accountInherited" since="8.0.0">
-  <defaultCOSValue>1</defaultCOSValue>
-  <desc>
-    whether unsigned installation packages are allowed on device;
-    ignored if zimbraFeatureMobilePolicyEnabled=FALSE or zimbraMobilePolicyAllowUnsignedInstallationPackages value is set to -1
-  </desc>
-</attr>
-
-<attr id="1282" name="zimbraMobilePolicyAllowWiFi" type="integer" min="-1" max="1" cardinality="single" optionalIn="account,cos" flags="accountInherited" since="8.0.0">
-  <defaultCOSValue>1</defaultCOSValue>
-  <desc>
-    whether wireless Internet access is allowed on the device;
-    ignored if zimbraFeatureMobilePolicyEnabled=FALSE or zimbraMobilePolicyAllowWiFi value is set to -1
-  </desc>
-</attr>
-
-<attr id="1283" name="zimbraMobilePolicyAllowTextMessaging" type="integer" min="-1" max="1" cardinality="single" optionalIn="account,cos" flags="accountInherited" since="8.0.0">
-  <defaultCOSValue>1</defaultCOSValue>
-  <desc>
-    whether text messaging is allowed from the device;
-    ignored if zimbraFeatureMobilePolicyEnabled=FALSE or zimbraMobilePolicyAllowTextMessaging value is set to -1
-  </desc>
-</attr>
-
-<attr id="1284" name="zimbraMobilePolicyAllowPOPIMAPEmail" type="integer" min="-1" max="1" cardinality="single" optionalIn="account,cos" flags="accountInherited" since="8.0.0">
-  <defaultCOSValue>1</defaultCOSValue>
-  <desc>
-    whether the user can configure a POP3 or IMAP4 e-mail account on the device. This parameter doesn't control access by third-party e-mail programs.
-    ignored if zimbraFeatureMobilePolicyEnabled=FALSE or zimbraMobilePolicyAllowPOPIMAPEmail value is set to -1
-  </desc>
-</attr>
-
-<attr id="1285" name="zimbraMobilePolicyAllowBluetooth" type="integer" min="-1" max="2" cardinality="single" optionalIn="account,cos" flags="accountInherited" since="8.0.0">
-  <defaultCOSValue>2</defaultCOSValue>
-  <desc>
-    whether the Bluetooth capabilities are allowed on the device. The available options are Disable, HandsfreeOnly, and Allow.
-    0 - DISABLE
-    1 - HANDSFREE
-    2 - ALLOW
-    ignored if zimbraFeatureMobilePolicyEnabled=FALSE or zimbraMobilePolicyAllowBluetooth value is set to -1
-  </desc>
-</attr>
-
-<attr id="1286" name="zimbraMobilePolicyAllowIrDA" type="integer" min="-1" max="1" cardinality="single" optionalIn="account,cos" flags="accountInherited" since="8.0.0">
-  <defaultCOSValue>1</defaultCOSValue>
-  <desc>
-    whether infrared connections are allowed to the device;
-    ignored if zimbraFeatureMobilePolicyEnabled=FALSE or zimbraMobilePolicyAllowIrDA value is set to -1
-  </desc>
-</attr>
-
-<attr id="1287" name="zimbraMobilePolicyRequireManualSyncWhenRoaming" type="integer" min="-1" max="1" cardinality="single" optionalIn="account,cos" flags="accountInherited" since="8.0.0">
-  <defaultCOSValue>0</defaultCOSValue>
-  <desc>
-    whether the mobile device must synchronize manually while roaming;
-    ignored if zimbraFeatureMobilePolicyEnabled=FALSE or zimbraMobilePolicyRequireManualSyncWhenRoaming value is set to -1
-  </desc>
-</attr>
-
-<attr id="1288" name="zimbraMobilePolicyAllowDesktopSync" type="integer" min="-1" max="1" cardinality="single" optionalIn="account,cos" flags="accountInherited" since="8.0.0">
-  <defaultCOSValue>1</defaultCOSValue>
-  <desc>
-    whether the device can synchronize with a desktop computer through a cable;
-    ignored if zimbraFeatureMobilePolicyEnabled=FALSE or zimbraMobilePolicyAllowDesktopSync value is set to -1
-  </desc>
-</attr>
-
-<attr id="1289" name="zimbraMobilePolicyMaxCalendarAgeFilter" type="integer" min="-1" max="7" cardinality="single" optionalIn="account,cos" flags="accountInherited" since="8.0.0">
-  <defaultCOSValue>4</defaultCOSValue>
-  <desc>
-    the maximum range of calendar days that can be synchronized to the device;
-    0 - PAST ALL
-    4 - Two Weeks
-    5 - One Month
-    6 - Three Months
-    7 - Six Months
-    ignored if zimbraFeatureMobilePolicyEnabled=FALSE or zimbraMobilePolicyMaxCalendarAgeFilter value is set to -1, 1, 2 or, 3
-  </desc>
-</attr>
-
-<attr id="1290" name="zimbraMobilePolicyAllowHTMLEmail" type="integer" min="-1" max="1" cardinality="single" optionalIn="account,cos" flags="accountInherited" since="8.0.0">
-  <defaultCOSValue>1</defaultCOSValue>
-  <desc>
-    whether HTML e-mail is enabled on the device. If set to 0, all e-mail will be converted to plain text before synchronization occurs.
-    ignored if zimbraFeatureMobilePolicyEnabled=FALSE or zimbraMobilePolicyAllowHTMLEmail value is set to -1
-  </desc>
-</attr>
-
-<attr id="1291" name="zimbraMobilePolicyMaxEmailAgeFilter" type="integer" min="-1" max="5" cardinality="single" optionalIn="account,cos" flags="accountInherited" since="8.0.0">
-  <defaultCOSValue>2</defaultCOSValue>
-  <desc>
-    the maximum number of days of e-mail items to synchronize to the device;
-    0 - PAST ALL
-    1 - One Day
-    2 - Three Days
-    3 - One Week
-    4 - Two Weeks
-    5 - One Month
-    ignored if zimbraFeatureMobilePolicyEnabled=FALSE or zimbraMobilePolicyMaxEmailAgeFilter value is set to -1
-  </desc>
-</attr>
-
-<attr id="1292" name="zimbraMobilePolicyMaxEmailBodyTruncationSize" type="integer" min="-1" cardinality="single" optionalIn="account,cos" flags="accountInherited" since="8.0.0">
-  <defaultCOSValue>-1</defaultCOSValue>
-  <desc>
-    the maximum size at which e-mail messages are truncated when synchronized to the device; The value is specified in kilobytes (KB).
-    ignored if zimbraFeatureMobilePolicyEnabled=FALSE
-  </desc>
-</attr>
-
-<attr id="1293" name="zimbraMobilePolicyMaxEmailHTMLBodyTruncationSize" type="integer" min="-1" cardinality="single" optionalIn="account,cos" flags="accountInherited" since="8.0.0">
-  <defaultCOSValue>-1</defaultCOSValue>
-  <desc>
-    the maximum size at which HTML-formatted e-mail messages are synchronized to the devices. The value is specified in KB.
-    ignored if zimbraFeatureMobilePolicyEnabled=FALSE
-  </desc>
-</attr>
-
-<attr id="1294" name="zimbraMobilePolicyRequireSignedSMIMEMessages" type="integer" min="-1" max="1" cardinality="single" optionalIn="account,cos" flags="accountInherited" since="8.0.0">
-  <defaultCOSValue>0</defaultCOSValue>
-  <desc>
-    whether the device must send signed S/MIME messages;
-    ignored if zimbraFeatureMobilePolicyEnabled=FALSE or zimbraMobilePolicyRequireSignedSMIMEMessages value is set to -1
-  </desc>
-</attr>
-
-<attr id="1295" name="zimbraMobilePolicyRequireEncryptedSMIMEMessages" type="integer" min="-1" max="1" cardinality="single" optionalIn="account,cos" flags="accountInherited" since="8.0.0">
-  <defaultCOSValue>0</defaultCOSValue>
-  <desc>
-    whether you must encrypt S/MIME messages;
-    ignored if zimbraFeatureMobilePolicyEnabled=FALSE or zimbraMobilePolicyRequireEncryptedSMIMEMessages value is set to -1
-  </desc>
-</attr>
-
-<attr id="1296" name="zimbraMobilePolicyRequireSignedSMIMEAlgorithm" type="integer" min="-1" max="1" cardinality="single" optionalIn="account,cos" flags="accountInherited" since="8.0.0">
-  <defaultCOSValue>0</defaultCOSValue>
-  <desc>
-    what required algorithm must be used when signing a message;
-    ignored if zimbraFeatureMobilePolicyEnabled=FALSE or zimbraMobilePolicyRequireSignedSMIMEAlgorithm value is set to -1
-  </desc>
-</attr>
-
-<attr id="1297" name="zimbraMobilePolicyRequireEncryptionSMIMEAlgorithm" type="integer" min="-1" max="1" cardinality="single" optionalIn="account,cos" flags="accountInherited" since="8.0.0">
-  <defaultCOSValue>0</defaultCOSValue>
-  <desc>
-    what required algorithm must be used when encrypting a message;
-    ignored if zimbraFeatureMobilePolicyEnabled=FALSE or zimbraMobilePolicyRequireEncryptionSMIMEAlgorithm value is set to -1
-  </desc>
-</attr>
-
-<attr id="1298" name="zimbraMobilePolicyAllowSMIMEEncryptionAlgorithmNegotiation" type="integer" min="-1" max="2" cardinality="single" optionalIn="account,cos" flags="accountInherited" since="8.0.0">
-  <defaultCOSValue>2</defaultCOSValue>
-  <desc>
-    whether the messaging application on the device can negotiate the encryption algorithm if a 
-    recipient's certificate doesn't support the specified encryption algorithm;
-    0 - BlockNegotiation
-    1 - OnlyStrongAlgorithmNegotiation
-    2 - AllowAnyAlgorithmNegotiation
-    ignored if zimbraFeatureMobilePolicyEnabled=FALSE or zimbraMobilePolicyAllowSMIMEEncryptionAlgorithmNegotiation value is set to -1
-  </desc>
-</attr>
-
-<attr id="1299" name="zimbraMobilePolicyAllowSMIMESoftCerts" type="integer" min="-1" max="1" cardinality="single" optionalIn="account,cos" flags="accountInherited" since="8.0.0">
-  <defaultCOSValue>1</defaultCOSValue>
-  <desc>
-    whether S/MIME software certificates are allowed;
-    ignored if zimbraFeatureMobilePolicyEnabled=FALSE or zimbraMobilePolicyAllowSMIMESoftCerts value is set to -1
-  </desc>
-</attr>
-
-<attr id="1300" name="zimbraMobilePolicyAllowBrowser" type="integer" min="-1" max="1" cardinality="single" optionalIn="account,cos" flags="accountInherited" since="8.0.0">
-  <defaultCOSValue>1</defaultCOSValue>
-  <desc>
-    whether Microsoft Pocket Internet Explorer is allowed on the mobile phone. This parameter doesn't affect third-party browsers.
-    ignored if zimbraFeatureMobilePolicyEnabled=FALSE or zimbraMobilePolicyAllowBrowser value is set to -1
-  </desc>
-</attr>
-
-<attr id="1301" name="zimbraMobilePolicyAllowConsumerEmail" type="integer" min="-1" max="1" cardinality="single" optionalIn="account,cos" flags="accountInherited" since="8.0.0">
-  <defaultCOSValue>1</defaultCOSValue>
-  <desc>
-    whether the device user can configure a personal e-mail account on the mobile phone.
-    This parameter doesn't control access to e-mails using third-party mobile phone e-mail programs.
-    ignored if zimbraFeatureMobilePolicyEnabled=FALSE or zimbraMobilePolicyAllowConsumerEmail value is set to -1
-  </desc>
-</attr>
-
-<attr id="1302" name="zimbraMobilePolicyAllowRemoteDesktop" type="integer" min="-1" max="1" cardinality="single" optionalIn="account,cos" flags="accountInherited" since="8.0.0">
-  <defaultCOSValue>1</defaultCOSValue>
-  <desc>
-    whether the mobile device can initiate a remote desktop connection;
-    ignored if zimbraFeatureMobilePolicyEnabled=FALSE or zimbraMobilePolicyAllowRemoteDesktop value is set to -1
-  </desc>
-</attr>
-
-<attr id="1303" name="zimbraMobilePolicyAllowInternetSharing" type="integer" min="-1" max="1" cardinality="single" optionalIn="account,cos" flags="accountInherited" since="8.0.0">
-  <defaultCOSValue>1</defaultCOSValue>
-  <desc>
-    whether the mobile device can be used as a modem to connect a computer to the Internet;
-    ignored if zimbraFeatureMobilePolicyEnabled=FALSE or zimbraMobilePolicyAllowInternetSharing value is set to -1
-  </desc>
-</attr>
-
-<attr id="1304" name="zimbraMobilePolicyUnapprovedInROMApplication" type="string" max="512" cardinality="multi" optionalIn="account,cos" flags="accountInherited"  since="8.0.0">
-  <desc>
-    application that can't be run in device ROM;
-    ignored if zimbraFeatureMobilePolicyEnabled=FALSE
-  </desc>
-</attr>
-
-<attr id="1305" name="zimbraMobilePolicyApprovedApplication" type="string" max="256" cardinality="multi" optionalIn="account,cos" flags="accountInherited"  since="8.0.0">
-  <desc>
-    approved application for the mobile device
-    the value contains a SHA1 hash (typically 40 characters long) for the application file (.exe, .dll etc)
-    ignored if zimbraFeatureMobilePolicyEnabled=FALSE
-  </desc>
-</attr>
-
-<attr id="1306" name="zimbraMobilePolicySuppressDeviceEncryption" type="boolean" cardinality="single" optionalIn="account,cos" flags="accountInherited" since="8.0.0">
-  <defaultCOSValue>FALSE</defaultCOSValue>
-  <desc>
-    when set to TRUE, suppresses DeviceEncryptionEnabled to be sent down to the device;
-    Some devices choke when DeviceEncryptionEnabled policy is downloaded irrespective of their value set to 0 or, 1
-    ignored if zimbraFeatureMobilePolicyEnabled=FALSE
-  </desc>
-</attr>
-
-<attr id="1307" name="zimbraPrefCalendarReminderDeviceInfo" type="string" max="128" cardinality="single" optionalIn="account" since="8.0.0">
-  <desc>device information entered by the user for receiving reminders for appointments and tasks</desc>
-</attr>
-
-<attr id="1308" name="zimbraFileExpirationWarningThreshold" type="duration" cardinality="single" optionalIn="account,cos" flags="accountInherited,octopus"  since="8.0.0">
-  <desc>Period of inactivity after which file owner receives a deletion warning email</desc>
-</attr>
-
-<attr id="1309" name="zimbraFileLifetime" type="duration" cardinality="single" optionalIn="account,cos" flags="accountInherited,octopus"  since="8.0.0">
-  <desc>Period of inactivity after which a file gets deleted</desc>
-</attr>
-
-<attr id="1310" name="zimbraFileExpirationWarningSubject" type="string" cardinality="single" optionalIn="account,cos" flags="accountInherited,octopus"  since="8.0.0">
-  <desc>template for constructing the subject of a file expiration warning message</desc>
-</attr>
-
-<attr id="1311" name="zimbraFileExpirationWarningBody" type="string" cardinality="single" optionalIn="account,cos" flags="accountInherited,octopus"  since="8.0.0">
-  <desc>template for constructing the body of a file expiration warning message</desc>
-</attr>
-
-<attr id="1312" name="zimbraFileDeletionNotificationSubject" type="string" cardinality="single" optionalIn="account,cos" flags="accountInherited,octopus"  since="8.0.0">
-  <desc>template for constructing the subject of a file deletion warning message</desc>
-</attr>
-
-<attr id="1313" name="zimbraFileDeletionNotificationBody" type="string" cardinality="single" optionalIn="account,cos" flags="accountInherited,octopus"  since="8.0.0">
-  <desc>template for constructing the body of a file deletion warning message</desc>
-</attr>
-
-<attr id="1314" name="zimbraDumpsterUserVisibleAge" type="duration" cardinality="single" optionalIn="account,cos" flags="accountInherited,domainAdminModifiable" since="8.0.0">
-  <defaultCOSValue>30d</defaultCOSValue>
-  <desc>limits how much of a dumpster data is viewable by the end user, based on the age since being put in dumpster</desc>
-</attr>
-
-<attr id="1315" name="zimbraDumpsterPurgeEnabled" type="boolean" cardinality="single" optionalIn="account,cos" flags="accountInherited,domainAdminModifiable" since="8.0.0">
-  <defaultCOSValue>TRUE</defaultCOSValue>
-  <desc>disables purging from dumpster when set to FALSE</desc>
-</attr>
-
-<attr id="1316" name="zimbraHsmBatchSize" type="integer" cardinality="single" optionalIn="globalConfig,server" flags="serverInherited" since="8.0.0">
-  <globalConfigValue>10000</globalConfigValue>
-  <desc>Maximum number of items to move during a single HSM operation.  If the limit is exceeded, the HSM operation is repeated until all qualifying items are moved.</desc>
-</attr>
-
-<attr id="1317" name="zimbraPrefOutOfOfficeExternalReply" type="string" max="8192" cardinality="single" optionalIn="account" since="8.0.0">
-  <desc>out of office message to external senders</desc>
-</attr>
-
-<attr id="1318" name="zimbraPrefOutOfOfficeExternalReplyEnabled" type="boolean" cardinality="single" optionalIn="account" since="8.0.0">
-  <desc>If TRUE, send zimbraPrefOutOfOfficeExternalReply to external senders.  External senders are specified by zimbraInternalSendersDomain and zimbraPrefExternalSendersType.</desc>
-</attr>
-
-<attr id="1319" name="zimbraInternalSendersDomain" type="string" cardinality="multi" optionalIn="account,cos,domain" flags="accountCosDomainInherited" since="8.0.0">
-  <desc>additional domains considered as internal w.r.t. recipient</desc>
-</attr>
-
-<attr id="1320" name="zimbraPrefExternalSendersType" type="enum" value="ALL,ALLNOTINAB" cardinality="single" optionalIn="account,cos" flags="accountInherited" since="8.0.0">
-  <defaultCOSValue>ALL</defaultCOSValue>
-  <desc>Specifies the meaning of an external sender.  "ALL" means users whose domain doesn't match the recipient's or zimbraInternalSendersDomain.  "ALLNOTINAB" means "ALL" minus users who are in the recipient's address book.</desc>
-</attr>
-
-<attr id="1321" name="zimbraReverseProxyAdminEnabled" type="boolean" cardinality="single" optionalIn="globalConfig,server" flags="serverInherited" since="8.0.0">
-	<globalConfigValue>FALSE</globalConfigValue>
-	<desc>indicate whether to turn on admin console proxy</desc>
-</attr>
-
-<attr id="1322" name="zimbraAdminProxyPort" type="port" cardinality="single" optionalIn="globalConfig,server" flags="serverInherited" callback="CheckPortConflict" since="8.0.0">
-  <globalConfigValue>9071</globalConfigValue>
-  <desc>SSL proxy port for admin console UI</desc>
-</attr>
-
-<attr id="1323" name="zimbraPrefTasksFilterBy" type="enum" value="NOTSTARTED,COMPLETED,INPROGRESS,WAITING,DEFERRED,TODO" cardinality="single" optionalIn="account,cos" flags="accountInherited" since="8.0.0">
-  <desc>preferred task filtering option in UI</desc>
-</attr>
-
-<attr id="1324" name="zimbraFileVersioningEnabled" type="boolean" cardinality="single" optionalIn="account,cos" flags="accountInherited,octopus"  since="8.0.0">
-  <desc>whether file versioning is enabled</desc>
-</attr>
-
-<attr id="1325" name="zimbraFileVersionLifetime" type="duration" cardinality="single" optionalIn="account,cos" flags="accountInherited,octopus"  since="8.0.0">
-  <desc>how long a file version is kept around</desc>
-</attr>
-
-<attr id="1326" name="zimbraMailDomainQuota" type="long" min="0" cardinality="single" optionalIn="domain,globalConfig" flags="domainInherited" since="8.0.0">
-  <globalConfigValue>0</globalConfigValue>
-  <desc>
-    Maximum mailbox quota for the domain in bytes.
-    The effective quota for a mailbox would be the minimum of this and zimbraMailQuota.
-  </desc>
-</attr>
-
->>>>>>> f6b698b9
 </attrs>