<?xml version="1.0" encoding="UTF-8"?>

<attrs group="ZimbraAttrType" groupid="1">


<!--

This config file is used by the AttributeManager class for multiple
purposes:

  1) check the validity of attributes. value types, as well as whether
     or not a value can be modified. AttributeManager is invoked when
     entries are created/modified.

  2) perform callbacks when certain attributes changes

  3) used by the Zimbra build system to generate LDAP schema and
     default value LDIFs

Please do not modify the attribute files unless you are doing it in
the code tree before the product is released.  Modifying attrs has
serious implications for upgrades.

Zimbra devs - things to keep in mind when adding new attributes:

 1) Always add the new attribute at the end of the list, adding one to
    the highest attr id (the one that corresponds to the OID) number
    in use.  Do not sort by name - it will break OID allocation.

 2) When defining new attributes, try and use descriptive names. The
    name should *always* start with zimbra*.  When defining
    multiple-attributes use a standard prefix for all related
    attributes. For example, if you are defining multiple attrs all
    related to the blob store, then prefix them all with zimbraBlob*.

 3) Never change/re-use numbers after the product released.

 4) Prefix attrs that are user-settable prefs with zimbraPref*.

Here is the syntax for declaring attributes:

TODO - add support for multi-line values in globalConfigValue and defaultCOSValue

<attr name="{name}"
      [immutable="*0|1"]
      [type="{type-of-attr}"]
      [value="..."]
      [max="..."]
      [min="..."]
      [callback="..." ]
      [id="{oid-integer}"
       cardinality="single|multi"
       requiredIn="{class-names-comma-separated}"
       optionalIn="{class-names-comma-separated}"
       [flags="{flag-names-comma-separated}"]
       [requiresRestart="{comma-separated-server-types}"]
       [deprecatedSince="{version}"]
       [since="{version}"]]>
   <desc>Documentation</desc>
   [<deprecateDesc>Documentation for how the attribute was deprecated</deprecateDesc>]
   [<globalConfigValue>{initial-value-in-global-config}</globalConfigValue>]*
   [<globalConfigValueUpgrade>{initial-value-in-global-config-for-upgrades}</globalConfigValueUpgrade>]*
   [<defaultCOSValue>{initial-value-in-default-cos}</defaultCOSValue>]*
   [<defaultCOSValueUpgrade>{initial-value-in-existing-cos-for-upgrades}</defaultCOSValueUpgrade>]*
  
</attr>

  name: name of attribute

  immutable: 1 means attribute can never be changed directly by
             end-user actions. i.e., it is an attribute that is
             maintained by the server and shouldn't be changed by
             SOAP/command-line/APIs. The Entry.modifyAttrs(attrs,
             checkImmutable) call should be used with checkImmutable
             set to true for all data obtained outside the server.

  type:
    boolean.....TRUE|FALSE
    binary......binary data    
    duration....^\d+([hmsd]|ms)?$.  If ([hmsd]|ms) is not specified, the default
                is seconds.
    gentime.....time expressed as \d{14}[zZ]
    enum........value attr is comma-separated list of valid values
    email.......valid email address. must have a "@" and no personal
                part.
    emailp......valid email address. must have a "@" and personal part
                is optional.
    cs_emailp...comma-separated valid email addresses . each address must have a "@" 
                and personal part is optional.
    id..........^[0-9a-fA-F]{8}-[0-9a-fA-F]{4}-[0-9a-fA-F]{4}-[0-9a-fA-F]{4}-[0-9a-fA-F]{12}$
    integer.....32 bit signed, min/max checked
    port........0-65535
    regex.......value attr is a regular expression. Should explicitly
                add ^ to front and $ at the end
    string......currently just checks max length if specified
    astring.....IA5 string (almost ascii)
    cstring.....case sensitive string
    ostring.....octet string defined in LDAP

  value: used with enum and regex

  min: min value for integers. defaults to Integer.MIN_VALUE

  max: max value for integers, max length for strings/email. defaults
       to Integer.MAX_VALUE

  callback: class name of AttributeCallback object to invoke on
            changes to attribute. If package is not specified,
            defaults to "com.zimbra.cs.account.callback".

  id: the integer OID of this attribute if it is a Zimbra defined
      attribute.

  cardinality: whether this is a multi-value attribute or not

  requiredIn:
  optionalIn: whether this is a required attribute or not.  A
              comma-separated list containing some combination of:
              mailRecipient, account, alias, distributionList, cos,
              globalConfig, domain, securityGroup, server, mimeEntry,
              objectEntry, zimletEntry, calendarResource;
              attribute

  flags:
    accountInfo............returned as part of the GetInfo call
    domainInfo.............returned as part of the GetDomainInfo call
    domainAdminModifiable..modifiable by a domain admin
    accountInherited.......if not set on account, inherit from COS
    domainInherited........if not set on domain, inherit from global config
    serverInherited........if not set on server, inherit from global config
    accountCosDomainInherited...if not set on account, inherit from COS,
                                if not set on COS, inherit from domain
    idn....................can contain Internationalized Domain Names (IDN). 
                           For attributes that are either:
	                           - of type email or emailp or cs_emailp, or
	                           - has idn flag
                           server will convert the values to unicode in utf8
                           encoding in SOAP responses.

  requiresRestart: server(s) need be to restarted after changing this attribute.
                   values are comma-separated if more than one servers need to be restarted.
                   valid servers:
                        all
                        antivirus
                        antispam
                        archiving
                        convertd
                        mta
                        mailbox
                        logger
                        snmp
                        ldap
                        spell
                        memcached
                        nginxproxy
                        stats;
   
  deprecatedSince:
  	version since which the attribute had been deprecated.  Deprecated
  	attributes are still generated into the schema.  This flag is only for
  	documentation purpose so when someone (Zimbra employee or customer)
    looks at zimbra-attrs.xml or zimbra.schema they know those attributes
    are no longer used.
    
  since:
    Version since which the attribute had been introduced.
    For attributes that don't have "since" declared, it is assumed the attribute 
    was introduced since the very beginning.
    Required after(inclusive) oid 525.

  Element deprecateDesc:
    Documentation for how the attribute was deprecated. e.g. attributes and
    mechanisms that are replacing the deprecated attribute.  Required if
    deprecatedSince is present.  Cannot be present if deprecatedSince is not
    present.
    
    
-->

<attr name="c" type="string" optionalIn="account" flags="domainAdminModifiable">
    <desc>RFC2256: ISO-3166 country 2-letter code</desc>
</attr>

<attr name="co" type="string" optionalIn="account" flags="domainAdminModifiable">
    <desc>RFC1274: friendly country name</desc>
</attr>

<attr name="company" type="string" optionalIn="account" flags="domainAdminModifiable">
    <desc>From Microsoft Schema</desc>
</attr>

<attr name="cn" type="string" optionalIn="account,alias,distributionList" requiredIn="cos,server,mimeEntry,objectEntry,zimletEntry,xmppComponent,aclTarget" flags="domainAdminModifiable,accountInfo">
    <desc>RFC2256: common name(s) for which the entity is known by</desc>
</attr>

<attr name="description" type="string" cardinality="multi" optionalIn="account,distributionList,cos,domain,server,mimeEntry,objectEntry,aclTarget,globalConfig,zimletEntry" flags="domainAdminModifiable">
    <desc>RFC2256: descriptive information</desc>
</attr>

<attr name="destinationIndicator" type="string" optionalIn="account" flags="domainAdminModifiable">
    <desc>RFC2256: destination indicator</desc>
</attr>

<attr name="displayName" type="string" optionalIn="account,distributionList" requiredIn="calendarResource" flags="accountInfo,domainAdminModifiable" callback="DisplayName">
    <desc>RFC2798: preferred name to be used when displaying entries</desc>
</attr>

<attr name="facsimileTelephoneNumber" type="string" optionalIn="account" flags="domainAdminModifiable">
    <desc>RFC2256: Facsimile (Fax) Telephone Number</desc>
</attr>

<attr name="gn" type="string" optionalIn="account" flags="domainAdminModifiable">
    <desc>RFC2256: first name(s) for which the entity is known by</desc>
</attr>

<attr name="givenName" type="string" optionalIn="account" flags="domainAdminModifiable">
    <desc>RFC2256: first name(s) for which the entity is known by</desc>
</attr>

<attr name="homePhone" type="string" optionalIn="account" flags="domainAdminModifiable">
    <desc>RFC1274: home telephone number</desc>
</attr>

<attr name="initials" type="string" optionalIn="account" flags="domainAdminModifiable">
    <desc>RFC2256: initials of some or all of names, but not the surname(s).</desc>
</attr>

<attr name="internationaliSDNNumber" type="string" optionalIn="account" flags="domainAdminModifiable">
    <desc>RFC2256: international ISDN number</desc>
</attr>

<attr name="l" type="string" optionalIn="account" flags="domainAdminModifiable">
    <desc>RFC2256: locality which this object resides in</desc>
</attr>

<attr name="mail" type="string" immutable="1" optionalIn="account,distributionList" flags="idn">
    <desc>RFC1274: RFC822 Mailbox</desc>
</attr>

<attr name="mobile" type="string" optionalIn="account" flags="domainAdminModifiable">
    <desc>RFC1274: mobile telephone number</desc>
</attr>

<attr name="objectClass" type="string">
    <desc>RFC2256: object classes of the entity</desc>
</attr>

<attr name="o" type="string" optionalIn="account" flags="domainAdminModifiable">
    <desc>RFC2256: organization this object belongs to</desc>
</attr>

<attr name="ou" type="string" optionalIn="account" flags="domainAdminModifiable">
    <desc>RFC2256: organizational unit this object belongs to</desc>
</attr>

<attr name="pager" type="string" optionalIn="account" flags="domainAdminModifiable">
    <desc>RFC1274: pager telephone number</desc>
</attr>

<attr name="physicalDeliveryOfficeName" type="string" optionalIn="account" flags="domainAdminModifiable">
    <desc>'RFC2256: Physical Delivery Office Name</desc>
</attr>

<attr name="postOfficeBox" type="string" optionalIn="account" flags="domainAdminModifiable">
    <desc>RFC2256: Post Office Box</desc>
</attr>

<attr name="postalAddress" type="string" optionalIn="account" flags="domainAdminModifiable">
    <desc>RFC2256: postal address</desc>
</attr>

<attr name="postalCode" type="string" optionalIn="account" flags="domainAdminModifiable">
    <desc>RFC2256: postal code</desc>
</attr>

<attr name="preferredDeliveryMethod" type="string" optionalIn="account" flags="domainAdminModifiable">
    <desc>RFC2256: preferred delivery method</desc>
</attr>

<attr name="registeredAddress" type="string" optionalIn="account" flags="domainAdminModifiable">
    <desc>RFC2256: registered postal address</desc>
</attr>

<attr name="sn" type="string" optionalIn="account" flags="domainAdminModifiable">
    <desc>RFC2256: last (family) name(s) for which the entity is known by</desc>
</attr>

<attr name="st" type="string" optionalIn="account" flags="domainAdminModifiable">
    <desc>RFC2256: state or province which this object resides in</desc>
</attr>

<attr name="street" type="string" optionalIn="account" flags="domainAdminModifiable">
    <desc>RFC2256: street address of this object</desc>
</attr>

<attr name="streetAddress" type="string" optionalIn="account" flags="domainAdminModifiable">
    <desc>RFC2256: street address of this object</desc>
</attr>

<attr name="telephoneNumber" type="string" optionalIn="account" flags="domainAdminModifiable">
    <desc>RFC2256: Telephone Number</desc>
</attr>

<attr name="teletexTerminalIdentifier" type="string" optionalIn="account" flags="domainAdminModifiable">
    <desc>RFC2256: Teletex Terminal Identifier</desc>
</attr>

<attr name="telexNumber" type="string" optionalIn="account" flags="domainAdminModifiable">
    <desc>RFC2256: Telex Number</desc>
</attr>

<attr name="title" type="string" optionalIn="account" flags="domainAdminModifiable">
    <desc>RFC2256: title associated with the entity</desc>
</attr>

<attr name="uid" type="string" immutable="1" optionalIn="alias" requiredIn="account,distributionList" flags="accountInfo">
    <desc>RFC1274: user identifier</desc>
</attr>

<attr name="userCertificate" type="certificate" cardinality="multi" optionalIn="account">
    <desc>RFC2256: X.509 user certificate</desc>
</attr>

<attr name="userPassword" type="string" optionalIn="account">
    <desc>RFC2256/2307: password of user. Stored encoded as SSHA (salted-SHA1)</desc>
</attr>

<attr name="userSMIMECertificate" type="binary" cardinality="multi" optionalIn="account">
    <desc>RFC2798: PKCS#7 SignedData used to support S/MIME</desc>
</attr>

<attr name="x121Address" type="string" optionalIn="account" flags="domainAdminModifiable">
    <desc>RFC2256: X.121 Address</desc>
</attr>


<attr id="1" name="zimbraId" type="id" immutable="1" cardinality="single" requiredIn="account,alias,distributionList,cos,domain,server,calendarResource,xmppComponent,group" flags="accountInfo">
  <desc>Zimbra Systems Unique ID</desc>
</attr>

<attr id="2" name="zimbraAccountStatus" type="enum" value="active,maintenance,locked,closed,lockout,pending" callback="AccountStatus" cardinality="single" requiredIn="account" flags="domainAdminModifiable">
  <desc>account status.
    active      - active
    lockout     - no login until lockout duration is over, mail delivery OK.
    locked      - no login, mail delivery OK.
    maintenance - no login, no delivery(lmtp server returns 4.x.x Persistent Transient Failure).
    pending     - no login, no delivery(lmtp server returns 5.x.x Permanent Failure),
                  Account behavior is like closed, except that when the status is being set to 
                  pending, account addresses are not removed from distribution lists.
                  The use case is for hosted.  New account creation based on invites 
                  that are not completed until user accepts TOS on account creation confirmation page.  
    closed      - no login, no delivery(lmtp server returns 5.x.x Permanent Failure),
                  all addresses (account main email and all aliases) of the 
                  account are removed from all distribution lists.
  </desc>
</attr>

<attr id="3" name="zimbraMailAddress" type="email" max="256" immutable="1" cardinality="multi" optionalIn="mailRecipient">
  <desc>RFC822 email address of this recipient for accepting mail</desc>
</attr>

<attr id="4" name="zimbraMailHost" type="astring" max="256" callback="MailHost" cardinality="single" optionalIn="mailRecipient">
  <desc>the server hosting the account's mailbox</desc>
</attr>

<!--
    In and prior to 5.0.*, zimbraHsmAge is special. We set parentOid to keep the same OID it had before: 1.3.6.1.4.1.19348.2.4.20
    Since 5.5, we use an oid in the normal range, see bug 8945.
 -->
<attr id="8" name="zimbraHsmAge" type="duration" cardinality="single" optionalIn="globalConfig,server" flags="serverInherited" deprecatedSince="6.0.0_BETA2">
  <globalConfigValue>30d</globalConfigValue>
  <desc>Minimum age of mail items whose filesystem data will be moved to secondary storage.</desc>
  <deprecateDesc>deprecated in favor for zimbraHsmPolicy</deprecateDesc>
</attr>

<attr id="9" name="zimbraNotes" type="string" max="1024" cardinality="single" optionalIn="account,distributionList,cos,domain,server" flags="domainAdminModifiable">
  <desc>administrative notes</desc>
</attr>

<attr id="11" name="zimbraMemberOf" type="id" cardinality="multi" optionalIn="account,securityGroup" deprecatedSince="3.2.0">
  <desc>for group membership, included with person object</desc>
  <deprecateDesc>greatly simplify dl/group model</deprecateDesc>
</attr>

<attr id="12" name="zimbraMailForwardingAddress" type="email" max="256" cardinality="multi" optionalIn="mailRecipient" flags="accountInfo,domainAdminModifiable">
  <desc>RFC822 forwarding address for an account</desc>
</attr>

<attr id="13" name="zimbraMailDeliveryAddress" type="email" max="256" immutable="1" cardinality="multi" optionalIn="mailRecipient">
  <desc>RFC822 email address of this recipient for local delivery</desc>
</attr>

<attr id="14" name="zimbraCOSId" type="id" cardinality="single" optionalIn="account" callback="CosId"> <!-- should we set type to cosID and check for valid COS id? -->
  <desc>COS zimbraID</desc>
</attr>

<attr id="15" name="zimbraMailStatus" type="enum" value="enabled,disabled" cardinality="single" optionalIn="mailRecipient,group" flags="domainAdminModifiable">
  <desc>mail delivery status (enabled/disabled)</desc>
</attr>

<attr id="16" name="zimbraMailQuota" type="long" cardinality="single" optionalIn="account,cos" flags="accountInfo,accountInherited,domainAdminModifiable">
  <defaultCOSValue>0</defaultCOSValue>
  <desc>mail quota in bytes</desc>
</attr>

<attr id="17" name="zimbraPrefMailSignature" type="string" cardinality="single" optionalIn="account,identity,signature" flags="domainAdminModifiable" callback="MailSignature">
  <desc>mail text signature (deprecatedSince 5.0 in identity)</desc>
</attr>

<attr id="18" name="zimbraPrefMailSignatureEnabled" type="boolean" cardinality="single" optionalIn="account,identity" flags="domainAdminModifiable">
  <desc>mail signature enabled (deprecatedSince 5.0 in identity)</desc>
</attr>

<attr id="19" name="zimbraDomainName" type="string" max="256" immutable="1" cardinality="single" requiredIn="domain" flags="idn">
  <desc>name of the domain</desc>
</attr>

<attr id="20" name="zimbraMailAlias" type="email" max="256" immutable="1" cardinality="multi" optionalIn="mailRecipient,group" flags="accountInfo">
  <desc>RFC822 email address of this recipient for accepting mail</desc>
</attr>

<attr id="21" name="zimbraCOSInheritedAttr" type="string" max="1024" cardinality="multi" optionalIn="globalConfig" deprecatedSince="5.0">
  <desc>zimbraCOS attrs that get inherited in a zimbraAccount</desc>
  <deprecateDesc>deprecated in favor of the accountInherited flag</deprecateDesc>
</attr>

<attr id="22" name="zimbraPrefSaveToSent" type="boolean" cardinality="single" optionalIn="account,cos,identity" flags="accountInherited,domainAdminModifiable">
  <defaultCOSValue>TRUE</defaultCOSValue>
  <desc>whether or not to save outgoing mail (deprecatedSince 5.0 in identity)</desc>
</attr>

<attr id="23" name="zimbraLmtpAdvertisedName" type="string" max="128" cardinality="single" optionalIn="server" requiresRestart="mailbox">
  <desc>name to use in greeting and sign-off; if empty, uses hostname</desc>
</attr>

<attr id="24" name="zimbraLmtpBindPort" type="port" cardinality="single" optionalIn="globalConfig,server" flags="serverInherited" callback="CheckPortConflict" requiresRestart="mailbox">
  <globalConfigValue>7025</globalConfigValue>
  <desc>port number on which LMTP server should listen</desc>
</attr>

<attr id="25" name="zimbraLmtpBindAddress" type="string" max="128" cardinality="multi" optionalIn="server" requiresRestart="mailbox">
  <desc>interface address(es) on which LMTP server should listen; if empty, binds to all interfaces</desc>
</attr>

<attr id="26" name="zimbraLmtpNumThreads" type="integer" min="0" cardinality="single" optionalIn="globalConfig,server" flags="serverInherited" requiresRestart="mailbox">
  <globalConfigValue>20</globalConfigValue>
  <desc>number of handler threads, should match MTA concurrency setting for this server</desc>
</attr>

<attr id="31" name="zimbraIsAdminAccount" type="boolean" cardinality="single" optionalIn="account" flags="accountInfo">
  <desc>set to true for admin accounts</desc>
</attr>

<attr id="32" name="zimbraMailSieveScript" type="string" cardinality="single" optionalIn="account" callback="MailSieveScript">
  <desc>sieve script generated from user filter rules</desc>
</attr>

<attr id="33" name="zimbraPasswordMinLength" type="integer" min="0" cardinality="single" optionalIn="account,cos" flags="accountInfo,accountInherited,domainAdminModifiable">
  <defaultCOSValue>6</defaultCOSValue>
  <desc>minimum length of a password</desc>
</attr>

<attr id="34" name="zimbraPasswordMaxLength" type="integer" min="0" cardinality="single" optionalIn="account,cos" flags="accountInfo,accountInherited,domainAdminModifiable">
  <defaultCOSValue>64</defaultCOSValue>
  <desc>max length of a password</desc>
</attr>

<attr id="35" name="zimbraPasswordMinAge" type="integer" min="0" cardinality="single" optionalIn="account,cos" flags="accountInherited,domainAdminModifiable">
  <defaultCOSValue>0</defaultCOSValue>
  <desc>minimum days between password changes</desc>
</attr>

<attr id="36" name="zimbraPasswordMaxAge" type="integer" min="0" cardinality="single" optionalIn="account,cos" flags="accountInherited,domainAdminModifiable">
  <defaultCOSValue>0</defaultCOSValue>
  <desc>maximum days between password changes</desc>
</attr>

<attr id="37" name="zimbraPasswordEnforceHistory" type="integer" min="0" cardinality="single" optionalIn="account,cos" flags="accountInherited,domainAdminModifiable">
  <defaultCOSValue>0</defaultCOSValue>
  <desc>whether or not to enforce password history.  Number of unique passwords a user must have before being allowed to re-use an old one. A value of 0 means no password history.</desc>
</attr>

<attr id="38" name="zimbraPasswordHistory" type="ostring" max="128" cardinality="multi" optionalIn="account">
  <desc>historical password values</desc>
</attr>

<attr id="39" name="zimbraPasswordModifiedTime" type="gentime" cardinality="single" optionalIn="account">
  <desc>time password was last changed</desc>
</attr>

<attr id="40" name="zimbraAliasTargetId" type="string" max="256" immutable="1" cardinality="single" requiredIn="alias">
  <desc>zimbraId of alias target</desc>
</attr>

<attr id="41" name="zimbraPasswordMustChange" type="boolean" cardinality="single" optionalIn="account" flags="domainAdminModifiable">
  <desc>must change password on auth</desc>
</attr>

<attr id="42" name="zimbraAuthMech" type="string" max="512" cardinality="single" optionalIn="domain" callback="AuthMech">
  <desc>mechanism to use for authentication.  Valid values are zimbra, ldap, ad, kerberos5, custom:{handler-name} [arg1 arg2 ...]</desc>
</attr>

<attr id="43" name="zimbraAuthLdapURL" type="string" max="256" cardinality="multi" optionalIn="domain">
  <desc>LDAP URL for ldap auth mech</desc>
</attr>

<attr id="44" name="zimbraAuthLdapBindDn" type="string" max="256" cardinality="single" optionalIn="domain">
  <desc>LDAP bind dn for ldap auth mech</desc>
</attr>

<attr id="45" name="zimbraPasswordLocked" type="boolean" cardinality="single" optionalIn="account,cos" flags="accountInherited,domainAdminModifiable">
  <defaultCOSValue>FALSE</defaultCOSValue>
  <desc>user is unable to change password</desc>
</attr>

<attr id="46" name="zimbraGalMode" type="enum" value="zimbra,both,ldap" cardinality="single" optionalIn="domain">
  <desc>
    valid modes are "zimbra" (query internal directory only), "ldap" (query
    external directory only), or "both" (query internal and external directory)
  </desc>

</attr>

<attr id="47" name="zimbraGalLdapURL"  type="string" max="256" cardinality="multi" optionalIn="domain">
  <desc>LDAP URL for external GAL queries</desc>
</attr>

<attr id="48" name="zimbraGalLdapSearchBase"  type="string" max="256" cardinality="single" optionalIn="domain">
  <desc>LDAP search base for external GAL queries</desc>
</attr>

<attr id="49" name="zimbraGalLdapBindDn" type="string" max="256" cardinality="single" optionalIn="domain">
  <desc>LDAP bind dn for external GAL queries</desc>
</attr>

<attr id="50" name="zimbraGalLdapBindPassword" type="string" max="256" cardinality="single" optionalIn="domain">
  <desc>LDAP bind password for external GAL queries</desc>
</attr>

<attr id="51" name="zimbraGalLdapFilter" type="string" max="4096" cardinality="single" optionalIn="domain" callback="GalLdapFilter">
  <desc>LDAP search filter for external GAL search queries</desc>
</attr>

<attr id="52" name="zimbraGalLdapFilterDef" type="string" max="4096" cardinality="multi" optionalIn="globalConfig">
  <globalConfigValue>zimbraAccounts:(&amp;(|(displayName=*%s*)(cn=*%s*)(sn=*%s*)(gn=*%s*)(zimbraPhoneticFirstName=*%s*)(zimbraPhoneticLastName=*%s*)(mail=*%s*)(zimbraMailDeliveryAddress=*%s*)(zimbraMailAlias=*%s*))(|(objectclass=zimbraAccount)(objectclass=zimbraDistributionList))(!(objectclass=zimbraCalendarResource)))</globalConfigValue>
  <globalConfigValue>zimbraAccountAutoComplete:(&amp;(|(displayName=%s*)(cn=%s*)(sn=%s*)(gn=%s*)(zimbraPhoneticFirstName=%s*)(zimbraPhoneticLastName=%s*)(mail=%s*)(zimbraMailDeliveryAddress=%s*)(zimbraMailAlias=%s*))(|(objectclass=zimbraAccount)(objectclass=zimbraDistributionList))(!(objectclass=zimbraCalendarResource)))</globalConfigValue>
  <globalConfigValue>zimbraAccountSync:(&amp;(|(displayName=*%s*)(cn=*%s*)(sn=*%s*)(gn=*%s*)(zimbraPhoneticFirstName=*%s*)(zimbraPhoneticLastName=*%s*)(mail=*%s*)(zimbraMailDeliveryAddress=*%s*)(zimbraMailAlias=*%s*))(|(objectclass=zimbraAccount)(objectclass=zimbraDistributionList))(!(objectclass=zimbraCalendarResource)))</globalConfigValue>
  <globalConfigValue>zimbraResources:(&amp;(|(displayName=*%s*)(cn=*%s*)(sn=*%s*)(gn=*%s*)(mail=*%s*)(zimbraMailDeliveryAddress=*%s*)(zimbraMailAlias=*%s*))(objectclass=zimbraCalendarResource))</globalConfigValue>
  <globalConfigValue>zimbraResourceAutoComplete:(&amp;(|(displayName=%s*)(cn=%s*)(sn=%s*)(gn=%s*)(mail=%s*)(zimbraMailDeliveryAddress=%s*)(zimbraMailAlias=%s*))(objectclass=zimbraCalendarResource))</globalConfigValue>
  <globalConfigValue>zimbraResourceSync:(&amp;(|(displayName=*%s*)(cn=*%s*)(sn=*%s*)(gn=*%s*)(mail=*%s*)(zimbraMailDeliveryAddress=*%s*)(zimbraMailAlias=*%s*))(objectclass=zimbraCalendarResource))</globalConfigValue>
  <globalConfigValue>zimbraGroups:(&amp;(|(displayName=*%s*)(cn=*%s*)(sn=*%s*)(gn=*%s*)(mail=*%s*)(zimbraMailDeliveryAddress=*%s*)(zimbraMailAlias=*%s*))(objectclass=zimbraDistributionList))</globalConfigValue>
  <globalConfigValue>zimbraGroupAutoComplete:(&amp;(|(displayName=%s*)(cn=%s*)(sn=%s*)(gn=%s*)(mail=%s*)(zimbraMailDeliveryAddress=%s*)(zimbraMailAlias=%s*))(objectclass=zimbraDistributionList))</globalConfigValue>
  <globalConfigValue>zimbraGroupSync:(&amp;(|(displayName=*%s*)(cn=*%s*)(sn=*%s*)(gn=*%s*)(mail=*%s*)(zimbraMailDeliveryAddress=*%s*)(zimbraMailAlias=*%s*))(objectclass=zimbraDistributionList))</globalConfigValue>
  <globalConfigValue>zimbraAutoComplete:(&amp;(|(displayName=%s*)(cn=%s*)(sn=%s*)(gn=%s*)(zimbraPhoneticFirstName=%s*)(zimbraPhoneticLastName=%s*)(mail=%s*)(zimbraMailDeliveryAddress=%s*)(zimbraMailAlias=%s*))(|(objectclass=zimbraAccount)(objectclass=zimbraDistributionList)))</globalConfigValue>
  <globalConfigValue>zimbraSearch:(&amp;(|(displayName=*%s*)(cn=*%s*)(sn=*%s*)(gn=*%s*)(zimbraPhoneticFirstName=*%s*)(zimbraPhoneticLastName=*%s*)(mail=*%s*)(zimbraMailDeliveryAddress=*%s*)(zimbraMailAlias=*%s*))(|(objectclass=zimbraAccount)(objectclass=zimbraDistributionList)))</globalConfigValue>
  <globalConfigValue>zimbraSync:(&amp;(|(displayName=*)(cn=*)(sn=*)(gn=*)(mail=*)(zimbraMailDeliveryAddress=*)(zimbraMailAlias=*))(|(objectclass=zimbraAccount)(objectclass=zimbraDistributionList))(!(zimbraHideInGal=TRUE))(!(zimbraIsSystemResource=TRUE)))</globalConfigValue>
  <globalConfigValue>ad:(&amp;(|(displayName=*%s*)(cn=*%s*)(sn=*%s*)(givenName=*%s*)(mail=*%s*))(!(msExchHideFromAddressLists=TRUE))(|(&amp;(objectCategory=person)(objectClass=user)(!(homeMDB=*))(!(msExchHomeServerName=*)))(&amp;(objectCategory=person)(objectClass=user)(|(homeMDB=*)(msExchHomeServerName=*)))(&amp;(objectCategory=person)(objectClass=contact))(objectCategory=group)(objectCategory=publicFolder)(objectCategory=msExchDynamicDistributionList)))</globalConfigValue>
  <globalConfigValue>adAutoComplete:(&amp;(|(displayName=%s*)(cn=%s*)(sn=%s*)(givenName=%s*)(mail=%s*))(!(msExchHideFromAddressLists=TRUE))(|(&amp;(objectCategory=person)(objectClass=user)(!(homeMDB=*))(!(msExchHomeServerName=*)))(&amp;(objectCategory=person)(objectClass=user)(|(homeMDB=*)(msExchHomeServerName=*)))(&amp;(objectCategory=person)(objectClass=contact))(objectCategory=group)(objectCategory=publicFolder)(objectCategory=msExchDynamicDistributionList)))</globalConfigValue>
  <globalConfigValue>externalLdapAutoComplete:(|(cn=%s*)(sn=%s*)(gn=%s*)(mail=%s*))</globalConfigValue>
  <globalConfigValue>email_has:(mail=*%s*)</globalConfigValue>
  <globalConfigValue>email2_has:(mail=*%s*)</globalConfigValue>
  <globalConfigValue>email3_has:(mail=*%s*)</globalConfigValue>
  <globalConfigValue>department_has:(ou=*%s*)</globalConfigValue>
  <desc>LDAP search filter definitions for GAL queries</desc>
</attr>

<attr id="53" name="zimbraGalMaxResults" type="integer" min="0" cardinality="single" optionalIn="globalConfig,domain" flags="domainInherited">
  <globalConfigValue>100</globalConfigValue>
  <desc>maximum number of gal entries to return from a search</desc>
</attr>

<attr id="54" name="zimbraPrefGroupMailBy" type="enum" value="conversation,message" cardinality="single" optionalIn="account,cos" flags="accountInherited,domainAdminModifiable">
  <defaultCOSValue>conversation</defaultCOSValue>
  <desc>how to group mail by default</desc>
</attr>

<attr id="55" name="zimbraPrefIncludeSpamInSearch" type="boolean" cardinality="single" optionalIn="account,cos" flags="accountInherited,domainAdminModifiable">
  <defaultCOSValue>FALSE</defaultCOSValue>
  <desc>whether or not to include spam in search by default</desc>
</attr>

<attr id="56" name="zimbraPrefIncludeTrashInSearch" type="boolean" cardinality="single" optionalIn="account,cos" flags="accountInherited,domainAdminModifiable">
  <defaultCOSValue>FALSE</defaultCOSValue>
  <desc>whether or not to include trash in search by default</desc>
</attr>

<attr id="57" name="zimbraPrefMailItemsPerPage" type="integer" cardinality="single" optionalIn="account,cos" flags="accountInherited,domainAdminModifiable"> <!-- TODO: get min/max? -->
  <defaultCOSValue>25</defaultCOSValue>
  <desc>number of messages/conversations per page</desc>
</attr>

<attr id="58" name="zimbraPrefOutOfOfficeReply" type="string" max="8192" callback="OutOfOfficeCallback" cardinality="single" optionalIn="account" flags="domainAdminModifiable">
  <desc>out of office message</desc>
</attr>

<attr id="59" name="zimbraPrefOutOfOfficeReplyEnabled" type="boolean" callback="OutOfOfficeCallback" cardinality="single" optionalIn="account" flags="domainAdminModifiable">
  <desc>whether or not out of office reply is enabled</desc>
</attr>

<attr id="60" name="zimbraPrefReplyToAddress" type="string" max="256" cardinality="single" optionalIn="account,identity,dataSource" flags="domainAdminModifiable" callback="Email">
  <desc>address to put in reply-to header</desc>
</attr>

<attr id="61" name="zimbraPrefUseKeyboardShortcuts" type="boolean" cardinality="single" optionalIn="account,cos" flags="accountInherited,domainAdminModifiable">
  <defaultCOSValue>TRUE</defaultCOSValue>
  <desc>whether or not keyboard shortcuts are enabled</desc>
</attr>

<attr id="62" name="zimbraServerInheritedAttr" type="string" max="1024" cardinality="multi" optionalIn="globalConfig" deprecatedSince="5.0">
  <desc>zimbraServer attrs that get inherited from global config</desc>
  <deprecateDesc>deprecated in favor of the serverInherited flag</deprecateDesc>
</attr>

<attr id="63" name="zimbraDomainInheritedAttr" type="string" max="1024" cardinality="multi" optionalIn="globalConfig" deprecatedSince="5.0">
  <desc>zimbraDomain attrs that get inherited from global config</desc>
  <deprecateDesc>deprecated in favor of the domainInherited flag</deprecateDesc>
</attr>

<attr id="65" name="zimbraServiceHostname" type="string" max="256" cardinality="single" optionalIn="server">
  <desc>public hostname of the host</desc>
</attr>

<attr id="74" name="zimbraRedoLogEnabled" type="boolean" cardinality="single" optionalIn="globalConfig,server" flags="serverInherited" requiresRestart="mailbox">
  <globalConfigValue>TRUE</globalConfigValue>
  <desc>whether redo logging is enabled</desc>
</attr>

<attr id="75" name="zimbraRedoLogLogPath" type="string" max="256" cardinality="single" optionalIn="globalConfig,server" flags="serverInherited" requiresRestart="mailbox">
  <globalConfigValue>redolog/redo.log</globalConfigValue>
  <desc>name and location of the redolog file</desc>
</attr>

<attr id="76" name="zimbraRedoLogArchiveDir" type="string" max="256" cardinality="single" optionalIn="globalConfig,server" flags="serverInherited" requiresRestart="mailbox">
  <globalConfigValue>redolog/archive</globalConfigValue>
  <desc>redolog rollover destination</desc>
</attr>

<attr id="78" name="zimbraRedoLogRolloverFileSizeKB" type="integer" min="0" cardinality="single" optionalIn="globalConfig,server" flags="serverInherited" requiresRestart="mailbox">
  <globalConfigValue>1048576</globalConfigValue>
  <desc>redo.log file becomes eligible for rollover over when it goes over this size</desc>
</attr>

<attr id="79" name="zimbraRedoLogFsyncIntervalMS" type="integer" min="0" cardinality="single" optionalIn="globalConfig,server" flags="serverInherited" requiresRestart="mailbox">
  <globalConfigValue>10</globalConfigValue>
  <desc>how frequently writes to redo log get fsynced to disk</desc>
</attr>

<attr id="93" name="zimbraPop3AdvertisedName" type="string" max="128" cardinality="single" optionalIn="server" requiresRestart="mailbox">
  <desc>name to use in greeting and sign-off; if empty, uses hostname</desc>
</attr>

<attr id="94" name="zimbraPop3BindPort" type="port" cardinality="single" optionalIn="globalConfig,server" flags="serverInherited" callback="CheckPortConflict" requiresRestart="mailbox">
  <globalConfigValue>7110</globalConfigValue>
  <desc>port number on which POP3 server should listen</desc>
</attr>

<attr id="95" name="zimbraPop3BindAddress" type="string" max="128" cardinality="multi" optionalIn="server" requiresRestart="mailbox">
  <desc>interface address(es) on which POP3 server should listen; if empty, binds to all interfaces</desc>
</attr>

<attr id="96" name="zimbraPop3NumThreads" type="integer" cardinality="single" optionalIn="globalConfig,server" flags="serverInherited" requiresRestart="mailbox">
  <globalConfigValue>100</globalConfigValue>
  <desc>number of handler threads</desc>
</attr>

<attr id="97" name="zimbraSmtpHostname" type="astring" max="256" cardinality="multi" optionalIn="globalConfig,server,domain" flags="serverInherited" callback="ServerConfig">
  <globalConfigValue>localhost</globalConfigValue>
  <desc>the SMTP server to connect to when sending mail</desc>
</attr>

<attr id="98" name="zimbraSmtpPort" type="port" cardinality="single" optionalIn="globalConfig,server,domain" flags="serverInherited" requiresRestart="mta">
  <globalConfigValue>25</globalConfigValue>
  <desc>the SMTP server port to connect to when sending mail</desc>
</attr>

<attr id="99" name="zimbraSmtpTimeout" type="integer" min="0" cardinality="single" optionalIn="globalConfig,server,domain" flags="serverInherited">
  <globalConfigValue>60</globalConfigValue>
  <desc>timeout value in seconds</desc>
</attr>

<attr id="100" name="zimbraAuthTokenKey" type="ostring" max="128" immutable="1" cardinality="multi" optionalIn="globalConfig" requiresRestart="mailbox">
  <desc>auth token secret key</desc>
</attr>

<attr id="102" name="zimbraPrefMailInitialSearch" type="string" max="512" cardinality="single" optionalIn="account,cos" flags="accountInherited,domainAdminModifiable">
  <defaultCOSValue>in:inbox</defaultCOSValue>
  <desc>initial search done by dhtml client</desc>
</attr>

<attr id="103" name="zimbraPrefSentMailFolder" type="string" max="256" cardinality="single" optionalIn="account,cos,identity" flags="accountInherited,domainAdminModifiable">
  <defaultCOSValue>sent</defaultCOSValue>
  <desc>name of folder to save sent mail in (deprecatedSince 5.0 in identity)</desc>
</attr>

<attr id="104" name="zimbraMailTrashLifetime" type="duration" cardinality="single" optionalIn="account,cos" flags="accountInherited,domainAdminModifiable,accountInfo">
  <defaultCOSValue>30d</defaultCOSValue>
  <desc>
    Retention period of messages in the Trash folder.  0 means that all messages
    will be retained.  This admin-modifiable attribute works in conjunction with
    zimbraPrefTrashLifetime, which is user-modifiable.  The shorter duration is
    used.
  </desc>
</attr>

<attr id="105" name="zimbraMailSpamLifetime" type="duration" cardinality="single" optionalIn="account,cos" flags="accountInherited,domainAdminModifiable,accountInfo">
  <defaultCOSValue>30d</defaultCOSValue>
  <desc>
    Retention period of messages in the Junk folder.  0 means that all messages
    will be retained.  This admin-modifiable attribute works in conjunction with
    zimbraPrefJunkLifetime, which is user-modifiable.  The shorter duration is
    used.
  </desc>
</attr>

<attr id="106" name="zimbraMailMessageLifetime" type="duration" cardinality="single" optionalIn="account,cos" flags="accountInherited,domainAdminModifiable,accountInfo">
  <defaultCOSValue>0</defaultCOSValue>
  <desc>lifetime of a mail message regardless of location</desc>
</attr>

<attr id="107" name="zimbraContactMaxNumEntries" type="integer" min="0" cardinality="single" optionalIn="account,cos" flags="accountInfo,accountInherited">
  <defaultCOSValue>10000</defaultCOSValue>
  <desc>Maximum number of contacts allowed in mailbox.  0 means no limit.</desc>
</attr>

<attr id="108" name="zimbraAuthTokenLifetime" type="duration" cardinality="single" optionalIn="account,cos" flags="accountInherited,domainAdminModifiable">
  <defaultCOSValue>2d</defaultCOSValue>
  <desc>lifetime of newly created auth tokens</desc>
</attr>

<attr id="109" name="zimbraAdminAuthTokenLifetime" type="duration" cardinality="single" optionalIn="account,cos" flags="accountInherited,domainAdminModifiable">
  <defaultCOSValue>12h</defaultCOSValue>
  <desc>lifetime of newly created admin auth tokens</desc>
</attr>

<attr id="110" name="zimbraMailMinPollingInterval" type="duration" cardinality="single" optionalIn="account,cos" flags="accountInfo,accountInherited,domainAdminModifiable">
  <defaultCOSValue>2m</defaultCOSValue>
  <desc>minimum allowed value for zimbraPrefMailPollingInterval</desc>
</attr>

<attr id="111" name="zimbraPrefMailPollingInterval" type="duration" cardinality="single" optionalIn="account,cos" flags="accountInherited,domainAdminModifiable">
  <defaultCOSValue>5m</defaultCOSValue>
  <desc>interval at which the web client polls the server for new messages</desc>
</attr>

<attr id="112" name="zimbraAccountClientAttr" type="string" max="1024" cardinality="multi" optionalIn="globalConfig" deprecatedSince="5.0">
  <desc>additional account attrs that get returned to a client</desc>
  <deprecateDesc>deprecated in favor of the accountInfo flag</deprecateDesc>
</attr>

<attr id="113" name="zimbraLastLogonTimestamp" type="gentime" immutable="1" cardinality="single" optionalIn="account">
  <desc>rough estimate of when the user last logged in. see zimbraLastLogonTimestampFrequency</desc>
</attr>

<attr id="114" name="zimbraLastLogonTimestampFrequency" type="duration" cardinality="single" optionalIn="globalConfig">
  <globalConfigValue>7d</globalConfigValue>
  <desc>how often the zimbraLastLogonTimestamp is updated.  
        if set to 0, updating zimbraLastLogonTimestamp is completely disabled
  </desc>
</attr>

<attr id="115" name="zimbraAttachmentsBlocked" type="boolean" cardinality="single" optionalIn="account,cos,globalConfig" flags="accountInfo,accountInherited,domainAdminModifiable">
  <defaultCOSValue>FALSE</defaultCOSValue>
  <globalConfigValue>FALSE</globalConfigValue>
  <desc>block all attachment downloading</desc>
</attr>

<attr id="116" name="zimbraAttachmentsViewInHtmlOnly" type="boolean" cardinality="single" optionalIn="account,cos,globalConfig" flags="accountInherited,domainAdminModifiable">
  <defaultCOSValue>FALSE</defaultCOSValue>
  <globalConfigValue>FALSE</globalConfigValue>
  <desc>view all attachments in html only</desc>
</attr>

<attr id="125" name="zimbraMailHostPool" type="id" callback="MailHostPool" cardinality="multi" optionalIn="cos">
  <desc>servers that an account can be initially provisioned on</desc>
</attr>

<attr id="126" name="zimbraPrefNewMailNotificationEnabled" type="boolean" cardinality="single" optionalIn="account" flags="domainAdminModifiable">
  <desc>whether or not new mail notification is enabled</desc>
</attr>

<attr id="127" name="zimbraPrefNewMailNotificationAddress" type="email" max="256" cardinality="single" optionalIn="account" flags="domainAdminModifiable">
  <desc>RFC822 email address for email notifications</desc>
</attr>

<attr id="130" name="zimbraPrefForwardReplyPrefixChar" type="astring" max="1" cardinality="single" optionalIn="account,cos,identity" flags="accountInherited,domainAdminModifiable">
  <defaultCOSValue>&gt;</defaultCOSValue>
  <desc>prefix character to use during forward/reply (deprecatedSince 5.0 in identity)</desc>
</attr>

<attr id="131" name="zimbraPrefAutoAddAddressEnabled" type="boolean" cardinality="single" optionalIn="account,cos" flags="accountInherited,domainAdminModifiable">
  <defaultCOSValue>TRUE</defaultCOSValue>
  <desc>whether or not new address in outgoing email are auto added to address book</desc>
</attr>

<attr id="132" name="zimbraIsMonitorHost" type="boolean" cardinality="single" optionalIn="server">
  <desc>true if this server is the monitor host</desc>
</attr>

<attr id="133" name="zimbraPrefReplyIncludeOriginalText" type="enum" value="includeAsAttachment,includeBody,includeBodyWithPrefix,includeNone,includeSmart,includeBodyAndHeadersWithPrefix,includeBodyAndHeaders,includeSmartWithPrefix,includeSmartAndHeaders,includeSmartAndHeadersWithPrefix,includeBodyOnly" cardinality="single" optionalIn="account,cos,identity" flags="accountInherited,domainAdminModifiable">
  <defaultCOSValue>includeBody</defaultCOSValue>
  <desc>
    what part of the original message to include during replies (deprecatedSince 5.0 in identity).
    The value includeBody has been deprecated since 6.0.6, use includeBodyAndHeaders instead.
  </desc>
</attr>

<attr id="134" name="zimbraPrefForwardIncludeOriginalText" type="enum" value="includeAsAttachment,includeBody,includeBodyWithPrefix,includeBodyAndHeadersWithPrefix,includeBodyAndHeaders,includeBodyOnly" cardinality="single" optionalIn="account,cos,identity" flags="accountInherited,domainAdminModifiable">
  <defaultCOSValue>includeBody</defaultCOSValue>
  <desc>
    what part of the original message to include during forwards (deprecatedSince 5.0 in identity).
    The value includeBody has been deprecated since 6.0.6, use includeBodyAndHeaders instead.
  </desc>
</attr>

<attr id="135" name="zimbraFeatureContactsEnabled" type="boolean" cardinality="single" optionalIn="account,cos" flags="accountInfo,accountInherited">
  <defaultCOSValue>TRUE</defaultCOSValue>
  <desc>contact features</desc>
</attr>

<attr id="136" name="zimbraFeatureCalendarEnabled" type="boolean" cardinality="single" optionalIn="account,cos" flags="accountInfo,accountInherited">
  <defaultCOSValue>TRUE</defaultCOSValue>
  <desc>calendar features</desc>
</attr>

<attr id="137" name="zimbraFeatureTaggingEnabled" type="boolean" cardinality="single" optionalIn="account,cos" flags="accountInfo,accountInherited">
  <defaultCOSValue>TRUE</defaultCOSValue>
  <desc>tagging feature</desc>
</attr>

<attr id="138" name="zimbraFeatureAdvancedSearchEnabled" type="boolean" cardinality="single" optionalIn="account,cos" flags="accountInfo,accountInherited">
  <defaultCOSValue>TRUE</defaultCOSValue>
  <desc>advanced search button enabled</desc>
</attr>

<attr id="139" name="zimbraFeatureSavedSearchesEnabled" type="boolean" cardinality="single" optionalIn="account,cos" flags="accountInfo,accountInherited">
  <defaultCOSValue>TRUE</defaultCOSValue>
  <desc>saved search feature</desc>
</attr>

<attr id="140" name="zimbraFeatureConversationsEnabled" type="boolean" cardinality="single" optionalIn="account,cos" flags="accountInfo,accountInherited">
  <defaultCOSValue>TRUE</defaultCOSValue>
  <desc>conversations</desc>
</attr>

<attr id="141" name="zimbraFeatureChangePasswordEnabled" type="boolean" cardinality="single" optionalIn="account,cos" flags="accountInfo,accountInherited">
  <defaultCOSValue>TRUE</defaultCOSValue>
  <desc>password changing</desc>
</attr>

<attr id="142" name="zimbraFeatureInitialSearchPreferenceEnabled" type="boolean" cardinality="single" optionalIn="account,cos" flags="accountInfo,accountInherited">
  <defaultCOSValue>TRUE</defaultCOSValue>
  <desc>preference to set initial search</desc>
</attr>

<attr id="143" name="zimbraFeatureFiltersEnabled" type="boolean" cardinality="single" optionalIn="account,cos" flags="accountInfo,accountInherited">
  <defaultCOSValue>TRUE</defaultCOSValue>
  <desc>filter prefs enabled</desc>
</attr>

<attr id="144" name="zimbraPrefDedupeMessagesSentToSelf" type="enum" value="dedupeNone,secondCopyifOnToOrCC,dedupeAll" cardinality="single" optionalIn="account,cos" flags="accountInherited,domainAdminModifiable">
  <defaultCOSValue>dedupeNone</defaultCOSValue>
  <desc>dedupeNone|secondCopyIfOnToOrCC|moveSentMessageToInbox|dedupeAll</desc>
</attr>

<attr id="145" name="zimbraPrefMessageViewHtmlPreferred" type="boolean" cardinality="single" optionalIn="account,cos" flags="accountInherited,domainAdminModifiable">
  <defaultCOSValue>TRUE</defaultCOSValue>
  <desc>whether client prefers text/html or text/plain</desc>
</attr>

<attr id="146" name="zimbraUserServicesEnabled" type="boolean" cardinality="single" optionalIn="server">
  <desc>whether end-user services on SOAP and LMTP interfaces are enabled</desc>
</attr>

<attr id="147" name="zimbraMailIdleSessionTimeout" type="duration" cardinality="single" optionalIn="account,cos" flags="accountInfo,accountInherited,domainAdminModifiable">
  <defaultCOSValue>0</defaultCOSValue>
  <desc>idle timeout</desc>
</attr>

<attr id="148" name="zimbraPrefContactsPerPage" type="integer" cardinality="single" optionalIn="account,cos" flags="accountInherited,domainAdminModifiable"> <!-- TODO: get min/max? -->
  <defaultCOSValue>25</defaultCOSValue>
  <desc>number of contacts per page</desc>
</attr>

<attr id="149" name="zimbraFeatureGalEnabled" type="boolean" cardinality="single" optionalIn="account,cos" flags="accountInfo,accountInherited">
  <defaultCOSValue>TRUE</defaultCOSValue>
  <desc>whether GAL features are enabled</desc>
</attr>

<attr id="150" name="zimbraNewMailNotificationFrom" type="string" max="1000" cardinality="single" optionalIn="account,cos" flags="accountInherited,domainAdminModifiable">
  <defaultCOSValue>Postmaster &lt;postmaster@${RECIPIENT_DOMAIN}&gt;</defaultCOSValue>
  <desc>template used to construct the sender of an email notification message</desc>
</attr>

<attr id="151" name="zimbraNewMailNotificationSubject" type="string" max="1000" cardinality="single" optionalIn="account,cos" flags="accountInherited,domainAdminModifiable">
  <defaultCOSValue>New message received at ${RECIPIENT_ADDRESS}</defaultCOSValue>
  <desc>template used to construct the subject of an email notification message</desc>
</attr>

<attr id="152" name="zimbraNewMailNotificationBody" type="string" max="10000" cardinality="single" optionalIn="account,cos" flags="accountInherited,domainAdminModifiable">
  <defaultCOSValue>New message received at ${RECIPIENT_ADDRESS}.${NEWLINE}Sender: ${SENDER_ADDRESS}${NEWLINE}Subject: ${SUBJECT}</defaultCOSValue>
  <desc>template used to construct the body of an email notification message</desc>
</attr>

<attr id="153" name="zimbraGalLdapAttrMap" type="string" max="4096" cardinality="multi" optionalIn="globalConfig,domain,galDataSource" flags="domainInherited">
  <globalConfigValue>co=workCountry</globalConfigValue>
  <globalConfigValue>company=company</globalConfigValue>
  <globalConfigValue>zimbraPhoneticCompany,ms-DS-Phonetic-Company-Name=phoneticCompany</globalConfigValue>
  <globalConfigValue>givenName,gn=firstName</globalConfigValue>
  <globalConfigValue>zimbraPhoneticFirstName,ms-DS-Phonetic-First-Name=phoneticFirstName</globalConfigValue>
  <globalConfigValue>sn=lastName</globalConfigValue>
  <globalConfigValue>zimbraPhoneticLastName,ms-DS-Phonetic-Last-Name=phoneticLastName</globalConfigValue>
  <globalConfigValue>displayName,cn=fullName,fullName2,fullName3,fullName4,fullName5,fullName6,fullName7,fullName8,fullName9,fullName10</globalConfigValue>
  <globalConfigValue>initials=initials</globalConfigValue>
  <globalConfigValue>description=notes</globalConfigValue>
  <globalConfigValue>l=workCity</globalConfigValue>
  <globalConfigValue>physicalDeliveryOfficeName=office</globalConfigValue>
  <globalConfigValue>ou=department</globalConfigValue>
  <globalConfigValue>street,streetAddress=workStreet</globalConfigValue>
  <globalConfigValue>postalCode=workPostalCode</globalConfigValue>
  <globalConfigValue>facsimileTelephoneNumber,fax=workFax</globalConfigValue>
  <globalConfigValue>homeTelephoneNumber,homePhone=homePhone</globalConfigValue>
  <globalConfigValue>mobileTelephoneNumber,mobile=mobilePhone</globalConfigValue>
  <globalConfigValue>pagerTelephoneNumber,pager=pager</globalConfigValue>
  <globalConfigValue>telephoneNumber=workPhone</globalConfigValue>
  <globalConfigValue>st=workState</globalConfigValue>
  <globalConfigValue>zimbraMailDeliveryAddress,zimbraMailAlias,mail=email,email2,email3,email4,email5,email6,email7,email8,email9,email10,email11,email12,email13,email14,email15,email16</globalConfigValue>
  <globalConfigValue>title=jobTitle</globalConfigValue>
  <globalConfigValue>whenChanged,modifyTimeStamp=modifyTimeStamp</globalConfigValue>
  <globalConfigValue>whenCreated,createTimeStamp=createTimeStamp</globalConfigValue>
  <globalConfigValue>zimbraId=zimbraId</globalConfigValue>
  <globalConfigValue>objectClass=objectClass</globalConfigValue>
  <globalConfigValue>zimbraMailForwardingAddress=member</globalConfigValue>
  <globalConfigValue>zimbraCalResType,msExchResourceSearchProperties=zimbraCalResType</globalConfigValue>
  <globalConfigValue>zimbraCalResLocationDisplayName=zimbraCalResLocationDisplayName</globalConfigValue>
  <globalConfigValue>zimbraCalResBuilding=zimbraCalResBuilding</globalConfigValue>
  <globalConfigValue>zimbraCalResCapacity,msExchResourceCapacity=zimbraCalResCapacity</globalConfigValue>
  <globalConfigValue>zimbraCalResFloor=zimbraCalResFloor</globalConfigValue>
  <globalConfigValue>zimbraCalResSite=zimbraCalResSite</globalConfigValue>
  <globalConfigValue>zimbraCalResContactEmail=zimbraCalResContactEmail</globalConfigValue>
  <globalConfigValue>msExchResourceSearchProperties=zimbraAccountCalendarUserType</globalConfigValue>
  <globalConfigValue>(certificate) userCertificate=userCertificate</globalConfigValue>
  <globalConfigValue>(binary) userSMIMECertificate=userSMIMECertificate</globalConfigValue>
  <desc>LDAP Gal attribute to contact attr mapping</desc>
</attr>

<attr id="154" name="zimbraMailPort" type="port" cardinality="single" optionalIn="globalConfig,server" flags="serverInherited" callback="CheckPortConflict" requiresRestart="mailbox,mta,nginxproxy">
  <globalConfigValue>80</globalConfigValue>
  <desc>HTTP port for end-user UI</desc>
</attr>

<attr id="155" name="zimbraAdminPort" type="port" cardinality="single" optionalIn="globalConfig,server" flags="serverInherited" callback="CheckPortConflict">
  <globalConfigValue>7071</globalConfigValue>
  <desc>SSL port for admin UI</desc>
</attr>

<attr id="156" name="zimbraPrefMailSignatureStyle" type="enum" value="outlook,internet" cardinality="single" optionalIn="account,cos,identity" flags="accountInherited,domainAdminModifiable">
  <defaultCOSValue>outlook</defaultCOSValue>
  <desc>mail signature style outlook|internet (deprecatedSince 5.0 in identity)</desc>
</attr>

<attr id="157" name="zimbraMimeType" type="string" cardinality="multi" optionalIn="mimeEntry">
  <desc>the MIME type (type/substype) or a regular expression</desc>
</attr>

<attr id="158" name="zimbraMimeIndexingEnabled" type="boolean" cardinality="single" requiredIn="mimeEntry">
  <desc>whether or not indexing is enabled for this type</desc>
</attr>

<attr id="159" name="zimbraMimeHandlerClass" type="cstring" cardinality="single" optionalIn="mimeEntry">
  <desc>the handler class for the mime type</desc>
</attr>

<attr id="160" name="zimbraMimeFileExtension" type="string" cardinality="multi" optionalIn="mimeEntry">
  <desc>the file extension (without the .)</desc>
</attr>

<attr id="161" name="zimbraObjectType" type="string" cardinality="single" requiredIn="objectEntry">
  <desc>the object type</desc>
</attr>

<attr id="162" name="zimbraObjectIndexingEnabled" type="boolean" cardinality="single" requiredIn="objectEntry">
  <desc>whether or not indexing is enabled for this type</desc>
</attr>

<attr id="163" name="zimbraObjectStoreMatched" type="boolean" cardinality="single" requiredIn="objectEntry">
  <desc>whether or not store is matched for this type</desc>
</attr>

<attr id="164" name="zimbraObjectHandlerClass" type="cstring" cardinality="single" optionalIn="objectEntry">
  <desc>the handler class for the object type</desc>
</attr>

<attr id="165" name="zimbraObjectHandlerConfig" type="string" cardinality="single" optionalIn="objectEntry">
  <desc>config for this type</desc>
</attr>

<attr id="166" name="zimbraMailSSLPort" type="port" cardinality="single" optionalIn="globalConfig,server" flags="serverInherited" callback="CheckPortConflict" requiresRestart="mailbox,mta,nginxproxy">
  <globalConfigValue>0</globalConfigValue>
  <desc>SSL port for end-user UI</desc>
</attr>

<attr id="167" name="zimbraPrefContactsInitialView" type="enum" value="cards,list" cardinality="single" optionalIn="account,cos" flags="accountInherited,domainAdminModifiable" deprecatedSince="6.0.5">
  <defaultCOSValue>list</defaultCOSValue>
  <desc>initial contact view to use</desc>
  <deprecateDesc>We do not support cards view any more.  See bug 47439</deprecateDesc>
</attr>

<attr id="168" name="zimbraTableMaintenanceMinRows" type="integer" min="0" cardinality="single" optionalIn="globalConfig,server" flags="serverInherited" deprecatedSince="4.5.7">
  <globalConfigValue>10000</globalConfigValue>
  <desc>minimum number of rows required for database table maintenance</desc>
  <deprecateDesc>We now maintain all tables unconditionally.  See bug 19145</deprecateDesc>
</attr>

<attr id="169" name="zimbraTableMaintenanceMaxRows" type="integer" min="0" cardinality="single" optionalIn="globalConfig,server" flags="serverInherited" deprecatedSince="4.5.7">
  <globalConfigValue>1000000</globalConfigValue>
  <desc>maximum number of rows required for database table maintenance</desc>
  <deprecateDesc>We now maintain all tables unconditionally.  See bug 19145</deprecateDesc>
</attr>

<attr id="170" name="zimbraTableMaintenanceOperation" type="enum" value="ANALYZE,OPTIMIZE" cardinality="single" optionalIn="globalConfig,server" flags="serverInherited" deprecatedSince="4.5.7">
  <globalConfigValue>ANALYZE</globalConfigValue>
  <desc>table maintenance operation that will be performed.  Valid options: "ANALYZE", "OPTIMIZE"</desc>
  <deprecateDesc>We now maintain all tables unconditionally.  See bug 19145</deprecateDesc>
</attr>

<attr id="171" name="zimbraTableMaintenanceGrowthFactor" type="integer" min="0" cardinality="single" optionalIn="globalConfig,server" flags="serverInherited" deprecatedSince="4.5.7">
  <globalConfigValue>10</globalConfigValue>
  <desc>table maintenance will be performed if the number of rows grows by this factor</desc>
  <deprecateDesc>We now maintain all tables unconditionally.  See bug 19145</deprecateDesc>
</attr>

<attr id="172" name="zimbraDefaultDomainName" type="string" max="256" cardinality="single" optionalIn="globalConfig" flags="idn" requiresRestart="mailbox">
  <desc>name of the default domain for accounts when authenticating without a domain</desc>
</attr>

<attr id="173" name="zimbraAttachmentsIndexingEnabled" type="boolean" cardinality="single" optionalIn="account,cos" flags="accountInherited,domainAdminModifiable">
  <defaultCOSValue>TRUE</defaultCOSValue>
  <desc>whether or not to index attachemts</desc>
</attr>

<attr id="174" name="zimbraImapEnabled" type="boolean" cardinality="single" optionalIn="account,cos" flags="accountInherited,domainAdminModifiable">
  <defaultCOSValue>TRUE</defaultCOSValue>
  <desc>whether IMAP is enabled for an account</desc>
</attr>

<attr id="175" name="zimbraPop3Enabled" type="boolean" cardinality="single" optionalIn="account,cos" flags="accountInherited,domainAdminModifiable">
  <defaultCOSValue>TRUE</defaultCOSValue>
  <desc>whether POP3 is enabled for an account</desc>
</attr>

<attr id="176" name="zimbraImapServerEnabled" type="boolean" cardinality="single" optionalIn="globalConfig,server" flags="serverInherited" requiresRestart="mailbox">
  <globalConfigValue>TRUE</globalConfigValue>
  <desc>whether IMAP is enabled for a server</desc>
</attr>

<attr id="177" name="zimbraPop3ServerEnabled" type="boolean" cardinality="single" optionalIn="globalConfig,server" flags="serverInherited" requiresRestart="mailbox">
  <globalConfigValue>TRUE</globalConfigValue>
  <desc>whether POP3 is enabled for a server</desc>
</attr>

<attr id="178" name="zimbraImapAdvertisedName" type="string" max="128" cardinality="single" optionalIn="server" requiresRestart="mailbox">
  <desc>name to use in greeting and sign-off; if empty, uses hostname</desc>
</attr>

<attr id="179" name="zimbraImapBindAddress" type="string" max="128" cardinality="multi" optionalIn="server" requiresRestart="mailbox" >
  <desc>interface address(es) on which IMAP server should listen; if empty, binds to all interfaces</desc>
</attr>

<attr id="180" name="zimbraImapBindPort" type="port" cardinality="single" optionalIn="globalConfig,server" flags="serverInherited" callback="CheckPortConflict" requiresRestart="mailbox">
  <globalConfigValue>7143</globalConfigValue>
  <desc>port number on which IMAP server should listen</desc>
</attr>

<attr id="181" name="zimbraImapNumThreads" type="integer" cardinality="single" optionalIn="globalConfig,server" flags="serverInherited" requiresRestart="mailbox">
  <globalConfigValue>200</globalConfigValue>
  <desc>number of handler threads</desc>
</attr>

<attr id="182" name="zimbraImapSSLBindAddress" type="string" max="128" cardinality="multi" optionalIn="server" requiresRestart="mailbox">
  <desc>interface address(es) on which IMAP server should listen; if empty, binds to all interfaces</desc>
</attr>

<attr id="183" name="zimbraImapSSLBindPort" type="port" cardinality="single" optionalIn="globalConfig,server" flags="serverInherited" callback="CheckPortConflict" requiresRestart="mailbox">
  <globalConfigValue>7993</globalConfigValue>
  <desc>port number on which IMAP SSL server should listen on</desc>
</attr>

<attr id="184" name="zimbraImapSSLServerEnabled" type="boolean" cardinality="single" optionalIn="globalConfig,server" flags="serverInherited" requiresRestart="mailbox">
  <globalConfigValue>TRUE</globalConfigValue>
  <desc>whether IMAP SSL server is enabled for a given server</desc>
</attr>

<attr id="185" name="zimbraImapCleartextLoginEnabled" type="boolean" cardinality="single" optionalIn="globalConfig,server" flags="serverInherited">
  <globalConfigValue>FALSE</globalConfigValue>
  <desc>whether or not to allow cleartext logins over a non SSL/TLS connection</desc>
</attr>

<attr id="186" name="zimbraPop3SSLBindAddress" type="string" max="128" cardinality="multi" optionalIn="server" requiresRestart="mailbox">
  <desc>interface address(es) on which POP3 server should listen; if empty, binds to all interfaces</desc>
</attr>

<attr id="187" name="zimbraPop3SSLBindPort" type="port" cardinality="single" optionalIn="globalConfig,server" flags="serverInherited" callback="CheckPortConflict" requiresRestart="mailbox">
  <globalConfigValue>7995</globalConfigValue>
  <desc>port number on which POP3 server should listen</desc>
</attr>

<attr id="188" name="zimbraPop3SSLServerEnabled" type="boolean" cardinality="single" optionalIn="globalConfig,server" flags="serverInherited" requiresRestart="mailbox">
  <globalConfigValue>TRUE</globalConfigValue>
  <desc>whether POP3 SSL server is enabled for a server</desc>
</attr>

<attr id="189" name="zimbraPop3CleartextLoginEnabled" type="boolean" cardinality="single" optionalIn="globalConfig,server" flags="serverInherited">
  <globalConfigValue>FALSE</globalConfigValue>
  <desc>whether or not to allow cleartext logins over a non SSL/TLS connection</desc>
</attr>

<attr id="191" name="zimbraVirusDefinitionsUpdateFrequency" type="duration" cardinality="single" optionalIn="globalConfig,server" flags="serverInherited" requiresRestart="mta">
  <globalConfigValue>2h</globalConfigValue>
  <desc>how often the virus definitions are updated</desc>
</attr>

<attr id="192" name="zimbraPrefShowFragments" type="boolean" cardinality="single" optionalIn="account,cos" flags="accountInherited,domainAdminModifiable">
  <defaultCOSValue>TRUE</defaultCOSValue>
  <desc>show fragments in conversation and message lists</desc>
</attr>

<attr id="194" name="zimbraMtaAuthEnabled" type="boolean" cardinality="single" optionalIn="globalConfig,server" flags="serverInherited" deprecatedSince="6.0.0_BETA1">
  <globalConfigValue>TRUE</globalConfigValue>
  <desc>Value for postconf smtpd_tls_security_level</desc>
  <deprecateDesc>deprecated in favor of zimbraMtaTlsSecurityLevel and zimbraMtaSaslAuthEnable</deprecateDesc>
</attr>

<attr id="195" name="zimbraMtaBlockedExtension" type="string" max="64" cardinality="multi" optionalIn="globalConfig" requiresRestart="antispam">
  <desc>Attachment file extensions that are blocked</desc>
</attr>

<attr id="196" name="zimbraMtaCommonBlockedExtension" type="string" max="64" cardinality="multi" optionalIn="globalConfig" requiresRestart="mta">
  <globalConfigValue>asd</globalConfigValue>
  <globalConfigValue>bat</globalConfigValue>
  <globalConfigValue>chm</globalConfigValue>
  <globalConfigValue>cmd</globalConfigValue>
  <globalConfigValue>com</globalConfigValue>
  <globalConfigValue>dll</globalConfigValue>
  <globalConfigValue>do</globalConfigValue>
  <globalConfigValue>exe</globalConfigValue>
  <globalConfigValue>hlp</globalConfigValue>
  <globalConfigValue>hta</globalConfigValue>
  <globalConfigValue>js</globalConfigValue>
  <globalConfigValue>jse</globalConfigValue>
  <globalConfigValue>lnk</globalConfigValue>
  <globalConfigValue>ocx</globalConfigValue>
  <globalConfigValue>pif</globalConfigValue>
  <globalConfigValue>reg</globalConfigValue>
  <globalConfigValue>scr</globalConfigValue>
  <globalConfigValue>shb</globalConfigValue>
  <globalConfigValue>shm</globalConfigValue>
  <globalConfigValue>shs</globalConfigValue>
  <globalConfigValue>vbe</globalConfigValue>
  <globalConfigValue>vbs</globalConfigValue>
  <globalConfigValue>vbx</globalConfigValue>
  <globalConfigValue>vxd</globalConfigValue>
  <globalConfigValue>wsf</globalConfigValue>
  <globalConfigValue>wsh</globalConfigValue>
  <globalConfigValue>xl</globalConfigValue>
  <desc>Commonly blocked attachment file extensions</desc>
</attr>

<attr id="197" name="zimbraMtaDnsLookupsEnabled" type="boolean" cardinality="single" optionalIn="globalConfig,server" flags="serverInherited" requiresRestart="mta">
  <globalConfigValue>TRUE</globalConfigValue>
  <desc>Value for postconf disable_dns_lookups (note enable v. disable)</desc>
</attr>

<attr id="198" name="zimbraMtaMaxMessageSize" type="long" min="0" cardinality="single" optionalIn="globalConfig" flags="accountInfo" requiresRestart="mta">
  <globalConfigValue>10240000</globalConfigValue>
  <desc>Value for postconf message_size_limit</desc>
</attr>

<attr id="199" name="zimbraMtaRelayHost" type="astring" max="256" cardinality="multi" optionalIn="globalConfig,server" flags="serverInherited" requiresRestart="mta" callback="MtaRelayHost">
  <desc>Value for postconf relayhost.  Note: there can be only one value on this attribute, see bug 50697.</desc>
</attr>

<attr id="200" name="zimbraMtaTlsAuthOnly" type="boolean" cardinality="single" optionalIn="globalConfig,server" flags="serverInherited" requiresRestart="mta">
  <globalConfigValue>TRUE</globalConfigValue>
  <desc>Value for postconf smtpd_tls_auth_only</desc>
</attr>

<attr id="201" name="zimbraSpamCheckEnabled" type="boolean" cardinality="single" optionalIn="globalConfig" deprecatedSince="4.5">
  <globalConfigValue>FALSE</globalConfigValue>
  <desc>Whether to enable spam checking</desc>
  <deprecateDesc>Deprecated in favor of zimbraServiceEnabled</deprecateDesc>
</attr>

<attr id="202" name="zimbraSpamKillPercent" type="integer" min="0" cardinality="single" optionalIn="globalConfig" requiresRestart="antispam">
  <globalConfigValue>75</globalConfigValue>
  <desc>Spaminess percentage beyond which a message is dropped</desc>
</attr>

<attr id="203" name="zimbraSpamSubjectTag" type="astring" max="32" cardinality="single" optionalIn="globalConfig" requiresRestart="antispam">
  <desc>Subject prefix for spam messages</desc>
</attr>

<attr id="204" name="zimbraSpamTagPercent" type="integer" min="0" cardinality="single" optionalIn="globalConfig"  requiresRestart="antispam">
  <globalConfigValue>33</globalConfigValue>
  <desc>Spaminess percentage beyound which a message is marked as spam</desc>
</attr>

<attr id="205" name="zimbraVirusBlockEncryptedArchive" type="boolean" cardinality="single" optionalIn="globalConfig" requiresRestart="mta">
  <globalConfigValue>TRUE</globalConfigValue>
  <desc>Whether to block archive files that are password protected or encrypted</desc>
</attr>

<attr id="206" name="zimbraVirusCheckEnabled" type="boolean" cardinality="single" optionalIn="globalConfig" deprecatedSince="4.5">
  <globalConfigValue>FALSE</globalConfigValue>
  <desc>Whether to enable virus checking</desc>
  <deprecateDesc>Deprecated in favor of zimbraServiceEnabled</deprecateDesc>
</attr>

<attr id="207" name="zimbraVirusWarnAdmin" type="boolean" cardinality="single" optionalIn="globalConfig" requiresRestart="mta">
  <globalConfigValue>TRUE</globalConfigValue>
  <desc>Whether to email admin on virus detection</desc>
</attr>

<attr id="208" name="zimbraVirusWarnRecipient" type="boolean" cardinality="single" optionalIn="globalConfig" requiresRestart="antispam">
  <globalConfigValue>TRUE</globalConfigValue>
  <desc>Whether to email recipient on virus detection</desc>
</attr>

<attr id="209" name="zimbraPrefComposeInNewWindow" type="boolean" cardinality="single" optionalIn="account,cos" flags="accountInherited,domainAdminModifiable">
  <defaultCOSValue>FALSE</defaultCOSValue>
  <desc>whether or not compose messages in a new windows by default</desc>
</attr>

<attr id="210" name="zimbraSpamHeader" type="string" cardinality="single" optionalIn="globalConfig">
  <globalConfigValue>X-Spam-Flag</globalConfigValue>
  <desc>mail header name for flagging spam</desc>
</attr>

<attr id="211" name="zimbraSpamHeaderValue" type="string" cardinality="single" optionalIn="globalConfig">
  <globalConfigValue>YES</globalConfigValue>
  <desc>regular expression for matching the spam header</desc>
</attr>

<attr id="212" name="zimbraDomainType" type="enum" value="local,alias" immutable="1" cardinality="single" requiredIn="domain">
  <desc>should be one of: local, alias</desc>
</attr>

<attr id="213" name="zimbraMailCanonicalAddress" type="email" max="256" cardinality="single" optionalIn="mailRecipient" flags="domainAdminModifiable">
  <desc>RFC822 email address for senders outbound messages</desc>
</attr>

<attr id="214" name="zimbraMailCatchAllAddress" type="regex" max="256" value="^@[A-Za-z0-9-\.]+$" cardinality="multi" optionalIn="mailRecipient" flags="idn">
  <desc>Address to catch all messages to specified domain</desc>
</attr>

<attr id="215" name="zimbraMailCatchAllForwardingAddress" type="regex" max="256" value="^@[A-Za-z0-9-\.]+$" cardinality="single" optionalIn="mailRecipient" flags="idn">
  <desc>Address to deliver catch all messages to</desc>
</attr>

<attr id="216" name="zimbraMailCatchAllCanonicalAddress" type="regex" max="256" value="^@[A-Za-z0-9-\.]+$" cardinality="single" optionalIn="mailRecipient" flags="idn">
  <desc>Catch all address to rewrite to</desc>
</attr>

<attr id="217" name="zimbraPrefComposeFormat" type="enum" value="text,html" cardinality="single" optionalIn="account,cos" flags="accountInherited,domainAdminModifiable">
  <defaultCOSValue>text</defaultCOSValue>
  <desc>whether or not to compose in html or text.</desc>
</attr>

<attr id="218" name="zimbraPrefForwardReplyInOriginalFormat" type="boolean" cardinality="single" optionalIn="account,cos" flags="accountInherited,domainAdminModifiable">
  <defaultCOSValue>FALSE</defaultCOSValue>
  <desc>whether or not to use same format (text or html) of message we are replying to</desc>
</attr>

<attr id="219" name="zimbraFeatureHtmlComposeEnabled" type="boolean" cardinality="single" optionalIn="account,cos" flags="accountInfo,accountInherited">
  <defaultCOSValue>TRUE</defaultCOSValue>
  <desc>enabled html composing</desc>
</attr>

<attr id="220" name="zimbraServiceEnabled" type="string" max="256" cardinality="multi" optionalIn="server">
  <desc>services that are enabled on this server</desc>
</attr>

<attr id="221" name="zimbraServiceInstalled" type="string" max="256" cardinality="multi" optionalIn="server">
  <desc>services that are installed on this server</desc>
</attr>

<attr id="222" name="zimbraPrefShowSearchString" type="boolean" cardinality="single" optionalIn="account,cos" flags="accountInherited,domainAdminModifiable">
  <defaultCOSValue>FALSE</defaultCOSValue>
  <desc>whether to show search box or not</desc>
</attr>

<attr id="225" name="zimbraRedoLogProvider" type="string" max="256" cardinality="multi" optionalIn="globalConfig,server" flags="serverInherited" requiresRestart="mailbox">
  <desc>provider class name for redo logging</desc>
</attr>

<attr id="226" name="zimbraMtaRestriction" type="string" max="2048" cardinality="multi" optionalIn="globalConfig" requiresRestart="mta">
  <globalConfigValue>reject_invalid_helo_hostname</globalConfigValue>
  <globalConfigValue>reject_non_fqdn_sender</globalConfigValue>
  <desc>restrictions to reject some suspect SMTP clients</desc>
</attr>

<attr id="227" name="zimbraFileUploadMaxSize" type="long" cardinality="single" optionalIn="globalConfig,server" flags="serverInherited,accountInfo">
  <globalConfigValue>10485760</globalConfigValue>
  <desc>Maximum size in bytes for attachments</desc>
</attr>

<attr id="229" name="zimbraTimeZoneStandardDtStart" type="string" max="256" cardinality="multi" requiredIn="timeZone" deprecatedSince="5.0">
  <desc>Start date for standard time</desc>
  <deprecateDesc>Deprecated as of bug 12416</deprecateDesc>
</attr>

<attr id="230" name="zimbraTimeZoneStandardOffset" type="string" max="5" cardinality="multi" requiredIn="timeZone" deprecatedSince="5.0">
  <desc>Offset in standard time</desc>
  <deprecateDesc>Deprecated as of bug 12416</deprecateDesc>
</attr>

<attr id="231" name="zimbraTimeZoneStandardRRule" type="string" max="256" cardinality="multi" optionalIn="timeZone" deprecatedSince="5.0">
  <desc>iCalendar recurrence rule for onset of standard time</desc>
  <deprecateDesc>Deprecated as of bug 12416</deprecateDesc>
</attr>

<attr id="232" name="zimbraTimeZoneDaylightDtStart" type="string" max="256" cardinality="multi" optionalIn="timeZone" deprecatedSince="5.0">
  <desc>Start date for daylight time</desc>
  <deprecateDesc>Deprecated as of bug 12416</deprecateDesc>
</attr>

<attr id="233" name="zimbraTimeZoneDaylightOffset" type="string" max="5" cardinality="multi" optionalIn="timeZone" deprecatedSince="5.0">
  <desc>Offset in daylight time</desc>
  <deprecateDesc>Deprecated as of bug 12416</deprecateDesc>
</attr>

<attr id="234" name="zimbraTimeZoneDaylightRRule" type="string" max="256" cardinality="multi" optionalIn="timeZone" deprecatedSince="5.0">
  <desc>iCalendar recurrence rule for onset of daylight time</desc>
  <deprecateDesc>Deprecated as of bug 12416</deprecateDesc>
</attr>

<attr id="235" name="zimbraPrefTimeZoneId" type="string" max="256" cardinality="multi" optionalIn="account,cos,domain" flags="accountCosDomainInherited,domainAdminModifiable">
  <defaultCOSValue>America/Los_Angeles</defaultCOSValue>
  <desc>time zone of user or COS</desc>
</attr>

<attr id="236" name="zimbraPrefUseTimeZoneListInCalendar" type="boolean" cardinality="single" optionalIn="account,cos" flags="accountInherited,domainAdminModifiable">
  <defaultCOSValue>FALSE</defaultCOSValue>
  <desc>whether list of well known time zones is displayed in calendar UI</desc>
</attr>

<attr id="237" name="zimbraAttachmentsScanEnabled" type="boolean" cardinality="single" optionalIn="globalConfig">
  <globalConfigValue>FALSE</globalConfigValue>
  <desc>Whether to scan attachments during compose</desc>
</attr>

<attr id="238" name="zimbraAttachmentsScanClass" type="cstring" max="256" cardinality="single" optionalIn="globalConfig">
  <globalConfigValue>com.zimbra.cs.scan.ClamScanner</globalConfigValue>
  <desc>Class to use to scan attachments during compose</desc>
</attr>

<attr id="239" name="zimbraAttachmentsScanURL" type="string" max="256" cardinality="single" optionalIn="globalConfig,server" flags="serverInherited">
  <desc>Data for class that scans attachments during compose</desc>
</attr>

<attr id="240" name="zimbraPrefCalendarInitialView" type="enum" value="day,week,workWeek,month,schedule,list" cardinality="single" optionalIn="account,cos" flags="accountInherited,domainAdminModifiable">
  <defaultCOSValue>workWeek</defaultCOSValue>
  <desc>initial calendar view to use</desc>
</attr>

<attr id="241" name="zimbraPrefImapSearchFoldersEnabled" type="boolean" cardinality="single" optionalIn="account,cos" flags="accountInherited,domainAdminModifiable">
  <defaultCOSValue>TRUE</defaultCOSValue>
  <desc>whether or not the IMAP server exports search folders</desc>
</attr>

<attr id="242" name="zimbraComponentAvailable" type="string" max="64" cardinality="multi" optionalIn="globalConfig">
  <desc>Names of additonal components that have been installed</desc>
</attr>

<attr id="243" name="zimbraCalendarCompatibilityMode" type="enum" value="standard,exchange" cardinality="single" optionalIn="globalConfig">
  <globalConfigValue>standard</globalConfigValue>
  <desc>compatibility mode for calendar server</desc>
</attr>

<attr id="244" name="zimbraSpamIsSpamAccount" type="email" max="256" cardinality="single" optionalIn="globalConfig">
  <desc>When user classifies a message as spam forward message via SMTP to this account</desc>
</attr>

<attr id="245" name="zimbraSpamIsNotSpamAccount" type="email" max="256" cardinality="single" optionalIn="globalConfig">
  <desc>When user classifies a message as not spam forward message via SMTP to this account</desc>
</attr>

<attr id="247" name="zimbraMailTransport" type="astring" max="320" cardinality="single" optionalIn="mailRecipient">
  <desc>where to deliver parameter for use in postfix transport_maps</desc>
</attr>

<attr id="249" name="zimbraSmtpSendPartial" type="boolean" cardinality="single" optionalIn="globalConfig,server,domain" flags="serverInherited">
  <globalConfigValue>FALSE</globalConfigValue>
  <desc>Value of the mail.smtp.sendpartial property</desc>
</attr>

<attr id="250" name="zimbraLogHostname" type="astring" max="256" cardinality="multi" optionalIn="globalConfig">
  <desc>destination for syslog messages</desc>
</attr>

<attr id="251" name="zimbraRedoLogDeleteOnRollover" type="boolean" cardinality="single" optionalIn="globalConfig,server" flags="serverInherited" requiresRestart="mailbox">
  <globalConfigValue>TRUE</globalConfigValue>
  <desc>whether logs are delete on rollover or archived</desc>
</attr>

<attr id="252" name="zimbraAuthLdapSearchBase" type="string" max="256" cardinality="single" optionalIn="domain">
  <desc>LDAP search base for ldap auth mech</desc>
</attr>

<attr id="253" name="zimbraAuthLdapSearchBindDn" type="string" max="256" cardinality="single" optionalIn="domain">
  <desc>LDAP search bind dn for ldap auth mech</desc>
</attr>

<attr id="254" name="zimbraAuthLdapSearchBindPassword" type="string" max="256" cardinality="single" optionalIn="domain">
  <desc>LDAP search bind password for ldap auth mech</desc>
</attr>

<attr id="255" name="zimbraAuthLdapSearchFilter" type="string" max="256" cardinality="single" optionalIn="domain">
  <desc>LDAP search filter for ldap auth mech</desc>
</attr>

<attr id="256" name="zimbraAuthLdapExternalDn" type="string" max="256" cardinality="single" optionalIn="account" flags="domainAdminModifiable">
  <desc>explict mapping to an external LDAP dn for a given account</desc>
</attr>

<attr id="257" name="zimbraAuthFallbackToLocal" type="boolean" cardinality="single" optionalIn="domain">
  <desc>fallback to local auth if external mech fails</desc>
</attr>

<attr id="258" name="zimbraPrefHtmlEditorDefaultFontFamily" type="astring" max="64" cardinality="single" optionalIn="account,cos" flags="accountInherited,domainAdminModifiable">
  <defaultCOSValue>Times New Roman</defaultCOSValue>
  <desc>default font family</desc>
</attr>

<attr id="259" name="zimbraPrefHtmlEditorDefaultFontSize" type="astring" max="32" cardinality="single" optionalIn="account,cos" flags="accountInherited,domainAdminModifiable">
  <defaultCOSValue>12pt</defaultCOSValue>
  <desc>default font size</desc>
</attr>

<attr id="260" name="zimbraPrefHtmlEditorDefaultFontColor" type="astring" max="32" cardinality="single" optionalIn="account,cos" flags="accountInherited,domainAdminModifiable">
  <defaultCOSValue>#000000</defaultCOSValue>
  <desc>default font color</desc>
</attr>

<attr id="261" name="zimbraPrefCalendarFirstDayOfWeek" type="integer" min="0" max="6" cardinality="single" optionalIn="account,cos" flags="accountInherited,domainAdminModifiable">
  <defaultCOSValue>0</defaultCOSValue>
  <desc>first day of week to show in calendar (0=sunday, 6=saturday)</desc>
</attr>

<attr id="262" name="zimbraSshPublicKey" type="astring" max="1024" cardinality="single" optionalIn="server">
  <desc>Public key of this server, used by other hosts to authorize this server to login.</desc>
</attr>

<attr id="263" name="zimbraLogRawLifetime" type="duration" cardinality="single" optionalIn="globalConfig">
  <globalConfigValue>31d</globalConfigValue>
  <desc>lifetime of raw log rows in consolidated logger tables</desc>
</attr>

<attr id="264" name="zimbraLogSummaryLifetime" type="duration" cardinality="single" optionalIn="globalConfig">
  <globalConfigValue>730d</globalConfigValue>
  <desc>lifetime of summarized log rows in consolidated logger tables</desc>
</attr>

<attr id="267" name="zimbraSpellCheckURL" type="astring" max="256" cardinality="multi" optionalIn="globalConfig,server" flags="serverInherited">
  <desc>URL of the server running the spell checking service.  Multi-valued attribute that allows multiple spell check servers to be specified.  If the request to the first server fails, a request to the second server is sent and so on.</desc>
</attr>

<attr id="268" name="zimbraImapBindOnStartup" type="boolean" cardinality="single" optionalIn="globalConfig,server" flags="serverInherited" requiresRestart="mailbox">
  <globalConfigValue>TRUE</globalConfigValue>
  <desc>Whether to bind to port on startup irrespective of whether the server is enabled.  Useful when port to bind is privileged and must be bound early.</desc>
</attr>

<attr id="269" name="zimbraImapSSLBindOnStartup" type="boolean" cardinality="single" optionalIn="globalConfig,server" flags="serverInherited" requiresRestart="mailbox">
  <globalConfigValue>TRUE</globalConfigValue>
  <desc>Whether to bind to port on startup irrespective of whether the server is enabled.  Useful when port to bind is privileged and must be bound early.</desc>
</attr>

<attr id="270" name="zimbraLmtpBindOnStartup" type="boolean" cardinality="single" optionalIn="globalConfig,server" flags="serverInherited" requiresRestart="mailbox">
  <globalConfigValue>FALSE</globalConfigValue>
  <desc>Whether to bind to port on startup irrespective of whether the server is enabled.  Useful when port to bind is privileged and must be bound early.</desc>
</attr>

<attr id="271" name="zimbraPop3BindOnStartup" type="boolean" cardinality="single" optionalIn="globalConfig,server" flags="serverInherited" requiresRestart="mailbox">
  <globalConfigValue>TRUE</globalConfigValue>
  <desc>Whether to bind to port on startup irrespective of whether the server is enabled.  Useful when port to bind is privileged and must be bound early.</desc>
</attr>

<attr id="272" name="zimbraPop3SSLBindOnStartup" type="boolean" cardinality="single" optionalIn="globalConfig,server" flags="serverInherited" requiresRestart="mailbox">
  <globalConfigValue>TRUE</globalConfigValue>
  <desc>Whether to bind to port on startup irrespective of whether the server is enabled.  Useful when port to bind is privileged and must be bound early.</desc>
</attr>

<attr id="273" name="zimbraPrefCalendarNotifyDelegatedChanges" type="boolean" cardinality="single" optionalIn="account,cos" flags="accountInherited,domainAdminModifiable">
  <defaultCOSValue>FALSE</defaultCOSValue>
  <desc>If set to true, user is notified by email of changes made to her calendar by others via delegated calendar access.</desc>
</attr>

<attr id="274" name="zimbraPrefCalendarUseQuickAdd" type="boolean" cardinality="single" optionalIn="account,cos" flags="accountInherited,domainAdminModifiable">
  <defaultCOSValue>TRUE</defaultCOSValue>
  <desc>whether or not use quick add dialog or go into full appt edit view</desc>
</attr>

<attr id="275" name="zimbraPrefCalendarInitialCheckedCalendars" type="astring" max="512" cardinality="single" optionalIn="account" flags="domainAdminModifiable">
  <desc>comma-sep list of calendars that are initially checked</desc>
</attr>

<attr id="276" name="zimbraPrefCalendarAlwaysShowMiniCal" type="boolean" cardinality="single" optionalIn="account,cos" flags="accountInherited,domainAdminModifiable">
  <defaultCOSValue>TRUE</defaultCOSValue>
  <desc>always show the mini calendar</desc>
</attr>

<attr id="277" name="zimbraSslCaCert" type="astring" max="2048" cardinality="single" optionalIn="globalConfig">
  <desc>CA Cert used to sign all self signed certs</desc>
</attr>

<attr id="278" name="zimbraSslCaKey" type="astring" max="2048" cardinality="single" optionalIn="globalConfig">
  <desc>CA Key used to sign all self signed certs</desc>
</attr>

<attr id="279" name="zimbraCertAuthorityKeySelfSigned" type="astring" max="2048" cardinality="single" optionalIn="globalConfig">
  <desc>Please see the documentation for the attribute zimbraCertAuthorityCertSelfSigned.  In addition, please note that this attribute is provided at install for convenience during a test install without real certs issued by well known CAs.  If you choose to create your own CA for your production uses, please note that it is a bad idea to store your CA-s private key in LDAP, as this data maybe read from zimbraGlobalConfig in the clear.</desc>
</attr>

<attr id="280" name="zimbraCertAuthorityCertSelfSigned" type="astring" max="2048" cardinality="single" optionalIn="globalConfig">
  <desc>When creating self-signed SSL certs during an install, we also create a local Certificate Authority (CA) to sign these SSL certs.  This local CA-s own cert is then added to different applications "trusted CA-s" list/store.  This attribute should not be used in a system with real certs issued by well known CAs.</desc>
</attr>

<attr id="281" name="zimbraZimletKeyword" type="string" max="256" cardinality="single" optionalIn="zimletEntry">
  <desc>Server side object keyword used for indexing and search for this Zimlet</desc>
</attr>

<attr id="282" name="zimbraZimletVersion" type="string" max="256" cardinality="single" requiredIn="zimletEntry">
  <desc>Version of the Zimlet</desc>
</attr>

<attr id="283" name="zimbraZimletDescription" type="string" max="256" cardinality="single" optionalIn="zimletEntry">
  <desc>Zimlet description</desc>
</attr>

<attr id="284" name="zimbraZimletIndexingEnabled" type="boolean" cardinality="single" optionalIn="zimletEntry">
  <desc>Whether server side keyword indexing enabled</desc>
</attr>

<attr id="285" name="zimbraZimletStoreMatched" type="boolean" cardinality="single">
  <desc>Whether store is matched for this type</desc>
</attr>

<attr id="286" name="zimbraZimletHandlerClass" type="cstring" max="256" cardinality="single" optionalIn="zimletEntry">
  <desc>The handler class for server side Zimlet extension</desc>
</attr>

<attr id="287" name="zimbraZimletHandlerConfig" type="string" max="10240" cardinality="multi" optionalIn="zimletEntry">
  <desc>The global config for the Zimlet</desc>
</attr>

<attr id="288" name="zimbraZimletContentObject" type="string" max="10240" cardinality="single">
  <desc>The content object section in the Zimlet description</desc>
</attr>

<attr id="289" name="zimbraZimletPanelItem" type="string" max="10240" cardinality="single">
  <desc>The panel item section in the Zimlet description</desc>
</attr>

<attr id="290" name="zimbraZimletScript" type="cstring" max="256" cardinality="multi" optionalIn="zimletEntry">
  <desc>URL of extra scripts used by the Zimlet</desc>
</attr>

<attr id="291" name="zimbraZimletAvailableZimlets" type="string" max="256" cardinality="multi" optionalIn="account,cos" flags="accountInfo,domainAdminModifiable,accountInherited" callback="AvailableZimlets">
  <desc>
      List of Zimlets available to this COS
      Values can be prefixed with ! or + or -
      !: mandatory
      + (or no prefix): enabled by default
      -: disabled by default
  </desc>
</attr>

<attr id="292" name="zimbraZimletServerIndexRegex" type="cstring" max="256" cardinality="single" optionalIn="zimletEntry">
  <desc>Regex of content object</desc>
</attr>

<attr id="293" name="zimbraMimeHandlerExtension" type="cstring" cardinality="single" optionalIn="mimeEntry">
  <desc>the name of the zimbra extension where the handler class for the mime type lives</desc>
</attr>

<attr id="294" name="zimbraProxyAllowedDomains" type="string" max="256" cardinality="multi" optionalIn="account,cos">
  <desc>Allowed domains for Proxy servlet</desc>
</attr>

<attr id="295" name="zimbraForeignPrincipal" type="string" max="256" cardinality="multi" optionalIn="account" flags="domainAdminModifiable" callback="ForeignPrincipal">
  <desc>mapping to foreign principal identifier</desc>
</attr>

<attr id="296" name="zimbraZimletUserProperties" type="cstring" max="5120" cardinality="multi" optionalIn="account" flags="domainAdminModifiable">
  <desc>User properties for Zimlets</desc>
</attr>

<attr id="297" name="zimbraMessageCacheSize" type="integer" max="10000" cardinality="single" optionalIn="globalConfig,server" flags="serverInherited" callback="ServerConfig">
  <globalConfigValue>2000</globalConfigValue>
  <desc>Maximum number of JavaMail MimeMessage objects in the message cache.</desc>
</attr>

<attr id="298" name="zimbraIsDomainAdminAccount" type="boolean" cardinality="single" optionalIn="account" flags="accountInfo,domainAdminModifiable">
  <desc>set to true for domain admin accounts</desc>
</attr>

<attr id="299" name="zimbraDomainDefaultCOSId" type="id" cardinality="single" optionalIn="domain" callback="CosId"> <!-- should we set type to cosId and and check for valid COS id? -->
  <desc>COS zimbraID</desc>
</attr>

<attr id="300" name="zimbraDomainAdminModifiableAttr" max="1024" type="string" cardinality="multi" optionalIn="globalConfig" deprecatedSince="5.0">
  <desc>account attributes that a domain administrator is allowed to modify</desc>
  <deprecateDesc>deprecated in favor of the domainAdminAdminModifiable flag</deprecateDesc>
</attr>

<attr id="301" name="zimbraZimletEnabled" type="boolean" cardinality="single" requiredIn="zimletEntry">
  <desc>whether this Zimlet is enabled</desc>
</attr>

<attr id="302" name="zimbraZimletPriority" type="string" max="32" cardinality="single" optionalIn="zimletEntry">
  <desc>Object match priority</desc>
</attr>

<attr id="303" name="zimbraProxyCacheableContentTypes" type="string" max="256" cardinality="multi" optionalIn="cos">
  <defaultCOSValue>text/javascript</defaultCOSValue>
  <defaultCOSValue>application/x-javascript</defaultCOSValue>
  <desc>Content types that can be cached by proxy servlet</desc>
</attr>

<attr id="304" name="zimbraZimletIsExtension" type="boolean" cardinality="single" optionalIn="zimletEntry">
  <desc>Whether this zimlet is an extension</desc>
</attr>

<attr id="305" name="zimbraFeatureIMEnabled" type="boolean" cardinality="single" optionalIn="account,cos" flags="accountInfo,accountInherited">
  <defaultCOSValue>FALSE</defaultCOSValue>
  <desc>IM features</desc>
</attr>

<attr id="306" name="zimbraMtaRecipientDelimiter" type="astring" max="256" cardinality="multi" optionalIn="globalConfig" requiresRestart="mta">
  <desc>Value for postconf recipient_delimiter.  Also used by ZCS LMTP server to check if it should accept messages to addresses with extensions.</desc>
</attr>

<attr id="307" name="zimbraPreAuthKey" type="ostring" max="128" cardinality="single" optionalIn="domain">
  <desc>preauth secret key</desc>
</attr>

<attr id="308" name="zimbraMailMode" type="enum" value="http,https,both,mixed,redirect" cardinality="single" optionalIn="globalConfig,server" flags="serverInherited">
  <desc>whether to run HTTP or HTTPS or both/mixed mode or redirect mode.  See also related attributes zimbraMailPort and zimbraMailSSLPort</desc>
</attr>

<attr id="309" name="zimbraMtaAuthHost" type="astring" max="256" callback="MtaAuthHost" cardinality="multi" optionalIn="globalConfig,server" flags="serverInherited" requiresRestart="mta">
  <desc>Host running SOAP service for use by MTA auth.  Setting this sets zimbraMtaAuthURL via attr callback mechanism.</desc>
</attr>

<attr id="310" name="zimbraMtaAuthURL" type="astring" max="256" immutable="1" cardinality="multi" optionalIn="globalConfig,server" flags="serverInherited" requiresRestart="mta">
  <desc>URL at which this MTA (via zimbra saslauthd) should authenticate.  Set by setting zimbraMtaAuthHost.</desc>
</attr>

<attr id="311" name="zimbraMtaMyNetworks" type="astring" max="10240" cardinality="multi" optionalIn="globalConfig,server" flags="serverInherited" requiresRestart="mta">
  <desc>value of postfix mynetworks</desc>
</attr>

<attr id="312" name="zimbraFeatureViewInHtmlEnabled" type="boolean" cardinality="single" optionalIn="account,cos" flags="accountInfo,accountInherited">
  <defaultCOSValue>FALSE</defaultCOSValue>
  <desc>option to view attachments in html</desc>
</attr>

<attr id="313" name="zimbraAccountCalendarUserType" type="enum" value="USER,RESOURCE" cardinality="single" optionalIn="account" requiredIn="calendarResource" flags="domainAdminModifiable">
  <desc>calendar user type - USER (default) or RESOURCE</desc>
</attr>

<attr id="314" name="zimbraCalResType" type="enum" value="Location,Equipment" cardinality="single" requiredIn="calendarResource" flags="domainAdminModifiable">
  <desc>calendar resource type - Location or Equipment</desc>
</attr>

<attr id="315" name="zimbraCalResAutoAcceptDecline" type="boolean" cardinality="single" optionalIn="calendarResource" flags="domainAdminModifiable">
  <desc>Whether this calendar resource accepts/declines meeting invites automatically; default TRUE</desc>
</attr>

<attr id="316" name="zimbraNotifyServerEnabled" type="boolean" cardinality="single" optionalIn="globalConfig,server" flags="serverInherited" deprecatedSince="4.0">
  <globalConfigValue>TRUE</globalConfigValue>
  <desc>Whether notification server should be enabled.</desc>
  <deprecateDesc>was experimental and never part of any shipping feature</deprecateDesc>
</attr>

<attr id="317" name="zimbraNotifyBindAddress" type="string" max="128" cardinality="multi" optionalIn="globalConfig,server" flags="serverInherited" deprecatedSince="4.0">
  <desc>Network interface on which notification server should listen; if empty, binds to all interfaces.</desc>
  <deprecateDesc>was experimental and never part of any shipping feature</deprecateDesc>
</attr>

<attr id="318" name="zimbraNotifyBindPort" type="integer" cardinality="single" optionalIn="globalConfig,server" flags="serverInherited" deprecatedSince="4.0">
  <globalConfigValue>7035</globalConfigValue>
  <desc>Port number on which notification server should listen.</desc>
  <deprecateDesc>was experimental and never part of any shipping feature</deprecateDesc>
</attr>

<attr id="319" name="zimbraNotifySSLServerEnabled" type="boolean" cardinality="single" optionalIn="globalConfig,server" flags="serverInherited" deprecatedSince="4.0">
  <globalConfigValue>TRUE</globalConfigValue>
  <desc>Whether SSL notification server should be enabled.</desc>
  <deprecateDesc>was experimental and never part of any shipping feature</deprecateDesc>
</attr>

<attr id="320" name="zimbraNotifySSLBindAddress" type="string" max="128" cardinality="multi" optionalIn="globalConfig,server" flags="serverInherited" deprecatedSince="4.0">
  <desc>Network interface on which SSL notification server should listen; if empty, binds to all interfaces</desc>
  <deprecateDesc>was experimental and never part of any shipping feature</deprecateDesc>
</attr>

<attr id="321" name="zimbraNotifySSLBindPort" type="integer" cardinality="single" optionalIn="globalConfig,server" flags="serverInherited" deprecatedSince="4.0">
  <globalConfigValue>7036</globalConfigValue>
  <desc>Port number on which notification server should listen.</desc>
  <deprecateDesc>was experimental and never part of any shipping feature</deprecateDesc>
</attr>

<attr id="322" name="zimbraCalResAutoDeclineIfBusy" type="boolean" cardinality="single" optionalIn="calendarResource" flags="domainAdminModifiable">
  <desc>Whether this calendar resource declines invite if already busy; default TRUE</desc>
</attr>

<attr id="323" name="zimbraCalResAutoDeclineRecurring" type="boolean" cardinality="single" optionalIn="calendarResource" flags="domainAdminModifiable">
  <desc>Whether this calendar resource declines invites to recurring appointments; default FALSE</desc>
</attr>

<attr id="324" name="zimbraCalResLocationDisplayName" type="string" max="256" cardinality="single" optionalIn="calendarResource" flags="domainAdminModifiable">
  <desc>display name for resource location</desc>
</attr>

<attr id="325" name="zimbraGroupId" type="id" immutable="1" cardinality="single" requiredIn="securityGroup" optionalIn="distributionList" deprecatedSince="3.2.0">
  <desc>Zimbra Systems Unique Group ID</desc>
  <deprecateDesc>greatly simplify dl/group model</deprecateDesc>
</attr>

<attr id="326" name="zimbraCalResSite" type="string" max="32" cardinality="single" optionalIn="calendarResource" flags="domainAdminModifiable">
  <desc>site name</desc>
</attr>

<attr id="327" name="zimbraCalResBuilding" type="string" max="32" cardinality="single" optionalIn="calendarResource" flags="domainAdminModifiable">
  <desc>building number or name</desc>
</attr>

<attr id="328" name="zimbraCalResFloor" type="string" max="32" cardinality="single" optionalIn="calendarResource" flags="domainAdminModifiable">
  <desc>floor number or name</desc>
</attr>

<attr id="329" name="zimbraCalResRoom" type="string" max="32" cardinality="single" optionalIn="calendarResource" flags="domainAdminModifiable">
  <desc>room number or name</desc>
</attr>

<attr id="330" name="zimbraCalResCapacity" type="integer" order="integerOrderingMatch" cardinality="single" optionalIn="calendarResource" flags="domainAdminModifiable">
  <desc>capacity</desc>
</attr>

<attr id="331" name="zimbraCalResContactName" type="string" max="256" cardinality="single" optionalIn="calendarResource" flags="domainAdminModifiable">
  <desc>name of contact in charge of resource</desc>
</attr>

<attr id="332" name="zimbraCalResContactEmail" type="email" cardinality="single" optionalIn="calendarResource" flags="domainAdminModifiable">
  <desc>email of contact in charge of resource</desc>
</attr>

<attr id="333" name="zimbraCalResContactPhone" type="phone" max="32" cardinality="single" optionalIn="calendarResource" flags="domainAdminModifiable">
  <desc>phone number of contact in charge of resource</desc>
</attr>

<attr id="334" name="zimbraMessageIdDedupeCacheSize" type="integer" cardinality="single" optionalIn="globalConfig" min="0">
  <globalConfigValue>3000</globalConfigValue>
  <desc>
    Number of Message-Id header values to keep in the LMTP dedupe cache.
    Subsequent attempts to deliver a message with a matching Message-Id
    to the same mailbox will be ignored.  A value of 0 disables deduping.
  </desc>
</attr>

<attr id="335" name="zimbraFeatureSharingEnabled" type="boolean" cardinality="single" optionalIn="account,cos" flags="accountInfo,accountInherited">
  <defaultCOSValue>TRUE</defaultCOSValue>
  <desc>enabled sharing</desc>
</attr>

<attr id="336" name="zimbraRemoteManagementCommand" type="astring" max="1024" cardinality="single" optionalIn="globalConfig,server" flags="serverInherited">
  <globalConfigValue>/opt/zimbra/libexec/zmrcd</globalConfigValue>
  <desc>Path to remote management command to execute on this server</desc>
</attr>

<attr id="337" name="zimbraRemoteManagementUser" type="astring" max="256" cardinality="single" optionalIn="globalConfig,server" flags="serverInherited">
  <globalConfigValue>zimbra</globalConfigValue>
  <desc>Login name of user allowed to execute remote management command</desc>
</attr>

<attr id="338" name="zimbraRemoteManagementPrivateKeyPath" type="astring" max="1024" cardinality="single" optionalIn="globalConfig,server" flags="serverInherited">
  <globalConfigValue>/opt/zimbra/.ssh/zimbra_identity</globalConfigValue>
  <desc>Private key this server should use to access another server</desc>
</attr>

<attr id="339" name="zimbraRemoteManagementPort" type="integer" cardinality="single" optionalIn="globalConfig,server" flags="serverInherited" callback="CheckPortConflict" requiresRestart="mailbox">
  <globalConfigValue>22</globalConfigValue>
  <desc>Port on which remote management sshd listening on this server.</desc>
</attr>

<attr id="340" name="zimbraMailURL" type="string" max="1024" cardinality="single" optionalIn="globalConfig,server" flags="serverInherited">
  <globalConfigValue>/zimbra</globalConfigValue>
  <desc>URL prefix for where the zimbra app resides on this server</desc>
</attr>

<attr id="341" name="zimbraPrefCalendarApptReminderWarningTime" type="integer" min="0" cardinality="single" optionalIn="account,cos" flags="accountInherited,domainAdminModifiable">
  <defaultCOSValue>5</defaultCOSValue>
  <desc>number of minutes (0 = never) before appt to show reminder dialog</desc>
</attr>

<attr id="342" name="zimbraFeatureMailForwardingEnabled" type="boolean" cardinality="single" optionalIn="account,cos" flags="accountInfo,accountInherited,domainAdminModifiable">
  <defaultCOSValue>TRUE</defaultCOSValue>
  <desc>enable end-user mail forwarding features</desc>
</attr>

<attr id="343" name="zimbraPrefMailForwardingAddress" type="cs_emailp" cardinality="single" optionalIn="account" flags="domainAdminModifiable" callback="PrefMailForwardingAddress" >
  <desc>RFC822 forwarding address for an account</desc>
</attr>

<attr id="344" name="zimbraPrefMailLocalDeliveryDisabled" type="boolean" cardinality="single" optionalIn="account" flags="domainAdminModifiable">
  <desc>whether or not to deliver mail locally</desc>
</attr>

<attr id="345" name="zimbraLocale" type="string" max="64" cardinality="single" optionalIn="mailRecipient,account,alias,distributionList,cos,globalConfig,domain,server,calendarResource" flags="accountInfo,accountInherited,domainAdminModifiable,serverInherited">
  <desc>locale of entry, e.g. en_US</desc>
</attr>

<attr id="346" name="zimbraMailboxLocationBeforeMove" type="astring" max="256" cardinality="single" optionalIn="account">
  <desc>serverId:mboxId of mailbox before being moved</desc>
</attr>

<attr id="347" name="zimbraFeatureMobileSyncEnabled" type="boolean" cardinality="single" optionalIn="account,cos" flags="accountInfo,accountInherited,domainAdminModifiable">
  <defaultCOSValue>FALSE</defaultCOSValue>
  <desc>whether to permit mobile sync</desc>
</attr>

<attr id="348" name="zimbraImapProxyBindPort" type="port" cardinality="single" optionalIn="globalConfig,server" flags="serverInherited" callback="CheckPortConflict" requiresRestart="nginxproxy">
  <globalConfigValue>143</globalConfigValue>
  <desc>port number on which IMAP proxy server should listen</desc>
</attr>

<attr id="349" name="zimbraImapSSLProxyBindPort" type="port" cardinality="single" optionalIn="globalConfig,server" flags="serverInherited" callback="CheckPortConflict" requiresRestart="nginxproxy">
  <globalConfigValue>993</globalConfigValue>
  <desc>port number on which IMAPS proxy server should listen</desc>
</attr>

<attr id="350" name="zimbraPop3ProxyBindPort" type="port" cardinality="single" optionalIn="globalConfig,server" flags="serverInherited" callback="CheckPortConflict" requiresRestart="nginxproxy">
  <globalConfigValue>110</globalConfigValue>
  <desc>port number on which POP3 proxy server should listen</desc>
</attr>

<attr id="351" name="zimbraPop3SSLProxyBindPort" type="port" cardinality="single" optionalIn="globalConfig,server" flags="serverInherited" callback="CheckPortConflict" requiresRestart="nginxproxy">
  <globalConfigValue>995</globalConfigValue>
  <desc>port number on which POP3S proxy server should listen</desc>
</attr>

<attr id="352" name="zimbraVirtualHostname" type="string" max="256" cardinality="multi" optionalIn="domain">
  <desc>An alias for this domain, used to determine default login domain based on URL client is visiting</desc>
</attr>

<attr id="353" name="zimbraHideInGal" type="boolean" cardinality="single" optionalIn="mailRecipient" flags="domainAdminModifiable">
  <desc>hide entry in Global Address List</desc>
</attr>

<attr id="354" name="zimbraFeatureSkinChangeEnabled" type="boolean" cardinality="single" optionalIn="account,cos" flags="accountInfo,accountInherited">
  <defaultCOSValue>TRUE</defaultCOSValue>
  <desc>Whether changing skin is allowed for this account or in this cos</desc>
</attr>

<attr id="355" name="zimbraPrefSkin" type="string" max="80" cardinality="single" optionalIn="account,cos,domain" flags="domainInfo,accountCosDomainInherited,domainAdminModifiable">
  <defaultCOSValue>carbon</defaultCOSValue>
  <desc>Skin to use for this account</desc>
</attr>

<attr id="356" name="zimbraFeatureNotebookEnabled" type="boolean" cardinality="single" optionalIn="account,cos" flags="accountInfo,accountInherited" deprecatedSince="7.0.0">
  <defaultCOSValue>FALSE</defaultCOSValue>
  <desc>Whether notebook feature should be allowed for this account or in this cos</desc>
  <deprecateDesc>Deprecated per bug 50465</deprecateDesc>
</attr>

<attr id="357" name="zimbraShareInfo" type="string" max="1024" cardinality="multi" optionalIn="account,distributionList">
  <desc>items an account or group has shared</desc>
</attr>

<attr id="358" name="zimbraGalInternalSearchBase"  type="string" max="256" cardinality="single" optionalIn="globalConfig,domain" flags="domainInherited">
  <globalConfigValue>DOMAIN</globalConfigValue>
  <desc>LDAP search base for interal GAL queries (special values: "ROOT" for top, "DOMAIN" for domain only, "SUBDOMAINS" for domain and subdomains)</desc>
</attr>

<attr id="359" name="zimbraFeatureGalAutoCompleteEnabled" type="boolean" cardinality="single" optionalIn="account,cos" flags="accountInfo,accountInherited">
  <defaultCOSValue>TRUE</defaultCOSValue>
  <desc>enable auto-completion from the GAL, zimbraFeatureGalEnabled also has to be enabled for the auto-completion feature</desc>
</attr>

<attr id="360" name="zimbraGalAutoCompleteLdapFilter" type="string" max="4096" cardinality="single" optionalIn="globalConfig,domain" flags="domainInherited">
  <globalConfigValue>externalLdapAutoComplete</globalConfigValue>
  <desc>LDAP search filter for external GAL auto-complete queries</desc>
</attr>

<attr id="363" name="zimbraNotebookAccount" type="string" max="256" cardinality="single" optionalIn="globalConfig,domain">
  <desc>Account for storing templates and providing space for public wiki</desc>
</attr>

<attr id="364" name="zimbraAvailableSkin" type="string" max="80" cardinality="multi" optionalIn="account,cos,domain" flags="domainInfo,accountInfo,accountCosDomainInherited,domainAdminModifiable">
  <desc>Skins available for this account.  
        Fallback order is: 
        1. the normal account/cos inheritance   
        2. if not set on account/cos, use the value on the domain of the account
  </desc>
</attr>

<attr id="365" name="zimbraDebugInfo" type="string" max="1024" cardinality="multi" optionalIn="account">
  <desc>For selective enabling of debug logging</desc>
</attr>

<attr id="366" name="zimbraFeatureOutOfOfficeReplyEnabled" type="boolean" cardinality="single" optionalIn="account,cos" flags="accountInfo,accountInherited">
  <defaultCOSValue>TRUE</defaultCOSValue>
  <desc>Whether out of office reply feature should be allowed for this account or in this cos</desc>
</attr>

<attr id="367" name="zimbraFeatureNewMailNotificationEnabled" type="boolean" cardinality="single" optionalIn="account,cos" flags="accountInfo,accountInherited">
  <defaultCOSValue>TRUE</defaultCOSValue>
  <desc>Whether new mail notification feature should be allowed for this account or in this cos</desc>
</attr>

<attr id="368" name="zimbraInstalledSkin" type="string" max="80" cardinality="multi" optionalIn="globalConfig" deprecatedSince="5.0">
  <desc>Skins installed and available on all servers (this is global config only)</desc>
  <deprecateDesc>Installed skin list is a per server property, the list is now generated by directory scan of skin files</deprecateDesc>
</attr>

<attr id="369" name="zimbraNotebookPageCacheSize" type="integer" cardinality="single" optionalIn="globalConfig,server" flags="serverInherited">
  <globalConfigValue>10240</globalConfigValue>
  <desc>The size of composed Wiki / Notebook page cache on the server.</desc>
</attr>

<attr id="370" name="zimbraNotebookFolderCacheSize" type="integer" cardinality="single" optionalIn="globalConfig,server" flags="serverInherited" deprecatedSince="6.0.0_BETA1">
  <globalConfigValue>1024</globalConfigValue>
  <desc>The size of Wiki / Notebook folder cache on the server.</desc>
  <deprecateDesc>deprecated</deprecateDesc>
</attr>

<attr id="371" name="zimbraNotebookMaxCachedTemplatesPerFolder" type="integer" cardinality="single" optionalIn="globalConfig,server" flags="serverInherited" deprecatedSince="6.0.0_BETA1">
  <globalConfigValue>256</globalConfigValue>
  <desc>The maximum number of cached templates in each Wiki / Notebook folder cache.</desc>
  <deprecateDesc>deprecated</deprecateDesc>
</attr>

<attr id="372" name="zimbraPrefGalAutoCompleteEnabled" type="boolean" cardinality="single" optionalIn="account,cos" flags="accountInherited,domainAdminModifiable">
  <defaultCOSValue>FALSE</defaultCOSValue>
  <desc>whether end-user wants auto-complete from GAL. Feature must also be enabled.</desc>
</attr>

<attr id="374" name="zimbraNetworkLicense" type="string" cardinality="single" optionalIn="globalConfig" immutable="1" requiresRestart="mailbox">
  <desc>Contents of a signed Zimbra license key - an XML string.</desc>
</attr>

<attr id="375" name="zimbraNetworkActivation" type="string" cardinality="single" optionalIn="globalConfig" immutable="1">
  <desc>A signed activation key that authorizes this installation.</desc>
</attr>

<attr id="376" name="zimbraIsSystemResource" type="boolean" cardinality="single" optionalIn="account">
  <desc>Indicates the account is a resource used by the system such as spam accounts or Notebook accounts.</desc>
</attr>

<attr id="377" name="zimbraPublicServiceHostname" type="string" max="256" cardinality="single" optionalIn="domain,globalConfig" flags="domainInfo,domainInherited">
  <desc>Name to be used in public API such as REST or SOAP proxy.</desc>
</attr>

<attr id="378" name="zimbraPasswordLockoutEnabled" type="boolean" cardinality="single" optionalIn="account,cos" flags="accountInherited,domainAdminModifiable">
  <defaultCOSValue>FALSE</defaultCOSValue>
  <desc>whether or not account lockout is enabled.</desc>
</attr>

<attr id="379" name="zimbraPasswordLockoutDuration" type="duration" cardinality="single" optionalIn="account,cos" flags="accountInherited,domainAdminModifiable">
  <defaultCOSValue>1h</defaultCOSValue>
  <desc>how long an account is locked out. Use 0 to lockout an account until admin resets it</desc>
</attr>

<attr id="380" name="zimbraPasswordLockoutMaxFailures" type="integer" cardinality="single" optionalIn="account,cos" flags="accountInherited,domainAdminModifiable">
  <defaultCOSValue>10</defaultCOSValue>
  <desc>number of consecutive failed login attempts until an account is locked out</desc>
</attr>

<attr id="381" name="zimbraPasswordLockoutFailureLifetime" type="duration" cardinality="single" optionalIn="account,cos" flags="accountInherited,domainAdminModifiable">
  <defaultCOSValue>1h</defaultCOSValue>
  <desc>the duration after which old consecutive failed login attempts are purged from the list, even though no  successful  authentication  has occurred</desc>
</attr>

<attr id="382" name="zimbraPasswordLockoutLockedTime" type="gentime" cardinality="single" optionalIn="account" flags="domainAdminModifiable">
  <desc>the time at which an account was locked</desc>
</attr>

<attr id="383" name="zimbraPasswordLockoutFailureTime" type="gentime" cardinality="multi" optionalIn="account" flags="domainAdminModifiable">
  <desc>this attribute contains the timestamps of each of the consecutive  authentication failures made on an account</desc>
</attr>

<attr id="384" name="zimbraPrefOutOfOfficeFromDate" type="gentime" cardinality="single" optionalIn="account" flags="domainAdminModifiable">
  <desc>out of office notifications (if enabled) are sent only if current date is after this date</desc>
</attr>

<attr id="385" name="zimbraPrefOutOfOfficeUntilDate" type="gentime" cardinality="single" optionalIn="account" flags="domainAdminModifiable">
  <desc>out of office notifications (if enabled) are sent only if current date is before this date</desc>
</attr>

<attr id="386" name="zimbraPrefOutOfOfficeCacheDuration" type="duration" cardinality="single" optionalIn="account,cos" flags="accountInherited,domainAdminModifiable">
  <defaultCOSValue>7d</defaultCOSValue>
  <desc>server remembers addresses to which notifications have been sent for this interval, and does not send duplicate notifications in this interval</desc>
</attr>

<attr id="387" name="zimbraPrefOutOfOfficeDirectAddress" type="email" cardinality="multi" optionalIn="account" flags="domainAdminModifiable">
  <desc>per RFC 3834 no out of office notifications are sent if recipients address is not directly specified in the To/CC headers - for this check, we check to see if To/CC contained accounts address, aliases, canonical address.  But when external accounts are forwarded to Zimbra, and you want notifications sent to messages that contain their external address in To/Cc, add those address, then you can specify those external addresses here.</desc>
</attr>

<attr id="388" name="zimbraHttpProxyURL" type="astring" max="512" cardinality="multi" optionalIn="globalConfig,server" flags="serverInherited">
  <desc>the http proxy URL to connect to when making outgoing connections (Zimlet proxy, RSS/ATOM feeds, etc)</desc>
</attr>

<attr id="389" name="zimbraPasswordMinUpperCaseChars" type="integer" min="0" cardinality="single" optionalIn="account,cos" flags="accountInfo,accountInherited,domainAdminModifiable">
  <defaultCOSValue>0</defaultCOSValue>
  <desc>minimum number of upper case characters required in a password</desc>
</attr>

<attr id="390" name="zimbraPasswordMinLowerCaseChars" type="integer" min="0" cardinality="single" optionalIn="account,cos" flags="accountInfo,accountInherited,domainAdminModifiable">
  <defaultCOSValue>0</defaultCOSValue>
  <desc>minimum number of lower case characters required in a password</desc>
</attr>

<attr id="391" name="zimbraPasswordMinPunctuationChars" type="integer" min="0" cardinality="single" optionalIn="account,cos" flags="accountInfo,accountInherited,domainAdminModifiable">
  <defaultCOSValue>0</defaultCOSValue>
  <desc>minimum number of ascii punctuation characters required in a password</desc>
</attr>

<attr id="392" name="zimbraPasswordMinNumericChars" type="integer" min="0" cardinality="single" optionalIn="account,cos" flags="accountInfo,accountInherited,domainAdminModifiable">
  <defaultCOSValue>0</defaultCOSValue>
  <desc>minimum number of numeric characters required in a password</desc>
</attr>

<attr id="393" name="zimbraTextAnalyzer" type="string" cardinality="single" optionalIn="account,cos" flags="accountInherited,domainAdminModifiable">
  <desc>The registered name of the Zimbra Analyzer Extension for this account to use</desc>
</attr>

<attr id="394" name="zimbraPrefReadingPaneEnabled" type="boolean" cardinality="single" optionalIn="account,cos" flags="accountInfo,accountInherited,domainAdminModifiable" deprecatedSince="6.0.0_BETA2">
  <defaultCOSValue>TRUE</defaultCOSValue>
  <desc>whether reading pane is shown by default</desc>
  <deprecateDesc>deprecated in favor of zimbraPrefReadingPaneLocation and zimbraPrefConvReadingPaneLocation</deprecateDesc>
</attr>

<attr id="395" name="zimbraPrefUseRfc2231" type="boolean" cardinality="single" optionalIn="account,cos" flags="accountInherited,domainAdminModifiable">
  <defaultCOSValue>FALSE</defaultCOSValue>
  <desc>When composing and sending mail, whether to use RFC 2231 MIME parameter value encoding. If set to FALSE, then RFC 2047 style encoding is used.</desc>
</attr>

<attr id="396" name="zimbraPrefShortcuts" type="string" max="2048" cardinality="single" optionalIn="account,cos" flags="accountInfo,accountInherited,domainAdminModifiable">
  <desc>keyboard shortcuts</desc>
</attr>

<attr id="397" name="zimbraXMPPEnabled" type="boolean" cardinality="single" optionalIn="globalConfig,server" flags="serverInherited" requiresRestart="mailbox">
  <globalConfigValue>TRUE</globalConfigValue>
  <desc>Enable XMPP support for IM</desc>
</attr>

<attr id="398" name="zimbraDomainAdminMaxMailQuota" type="long" cardinality="single" optionalIn="account,cos" flags="accountInfo,accountInherited">
  <desc>
    maximum amount of mail quota a domain admin can set on a user
  </desc>
</attr>

<attr id="399" name="zimbraVersion" type="integer" cardinality="single" optionalIn="account">
  <desc>account version information</desc>
</attr>

<attr id="400" name="zimbraDomainMaxAccounts" type="integer" min="0" cardinality="single" optionalIn="domain">
  <desc>maximum number of accounts allowed in a domain</desc>
</attr>

<attr id="402" name="zimbraPrefFromDisplay" type="string" max="256" cardinality="single" optionalIn="account,identity,dataSource" flags="domainAdminModifiable">
  <desc>personal part of email address put in from header</desc>
</attr>

<attr id="403" name="zimbraPrefFromAddress" type="string" max="256" cardinality="single" optionalIn="account,identity,dataSource" flags="domainAdminModifiable">
  <desc>email address to put in from header</desc>
</attr>

<attr id="404" name="zimbraPrefReplyToDisplay" type="string" max="256" cardinality="single" optionalIn="account,identity,dataSource" flags="domainAdminModifiable">
    <desc>personal part of email address put in reply-to header</desc>
</attr>

<attr id="405" name="zimbraPrefReplyToEnabled" type="boolean" cardinality="single" optionalIn="account,identity" flags="domainAdminModifiable">
  <desc>TRUE if we should set a reply-to header</desc>
</attr>

<attr id="406" name="zimbraPrefWhenSentToEnabled" type="boolean" cardinality="single" optionalIn="account,identity" flags="domainAdminModifiable">
  <desc>TRUE if we should look at zimbraPrefWhenSentToAddresses (deprecatedSince 5.0 in account)</desc>
</attr>

<attr id="407" name="zimbraPrefWhenSentToAddresses" type="string" max="2048" cardinality="multi" optionalIn="account,identity" flags="domainAdminModifiable">
    <desc>addresses that we will look at to see if we should use an identity (deprecatedSince 5.0 in account)</desc>
</attr>

<attr id="408" name="zimbraPrefWhenInFoldersEnabled" type="boolean" cardinality="single" optionalIn="account,identity" flags="domainAdminModifiable">
  <desc>TRUE if we should look at zimbraPrefWhenInFolderIds (deprecatedSince 5.0 in account)</desc>
</attr>

<attr id="409" name="zimbraPrefWhenInFolderIds" type="string" max="512" cardinality="multi" optionalIn="account,identity" flags="domainAdminModifiable">
  <desc>if replying/forwarding a message in this folder, use this identity (deprecatedSince 5.0 in account)</desc>
</attr>

<attr id="410" name="zimbraPrefUseDefaultIdentitySettings" type="boolean" cardinality="single" optionalIn="account,identity" flags="domainAdminModifiable" deprecatedSince="5.0">
  <desc>TRUE if we this identity should get settings from the default identity</desc>
  <deprecateDesc>no longer used in account or identity</deprecateDesc>
</attr>

<attr id="411" name="zimbraPrefBccAddress" type="string" max="2048" cardinality="single" optionalIn="account,identity" flags="domainAdminModifiable">
  <desc>address that we will bcc when using sending mail with this identity (deprecatedSince 5.0 in identity)</desc>
</attr>

<attr id="412" name="zimbraPrefIdentityName" type="string" max="128" cardinality="single" requiredIn="identity" optionalIn="account" flags="domainAdminModifiable">
    <desc>name of the identity</desc>
</attr>

<attr id="413" name="zimbraPrefForwardReplyFormat" type="enum" value="text,html,same" cardinality="single" optionalIn="cos,account,identity" flags="domainAdminModifiable">
  <defaultCOSValue>text</defaultCOSValue>
  <desc>what format we reply/forward messages in (deprecatedSince 5.0 in identity)</desc>
</attr>

<attr id="414" name="zimbraIdentityMaxNumEntries" type="integer" min="0" cardinality="single" optionalIn="account,cos" flags="accountInfo,accountInherited">
  <defaultCOSValue>20</defaultCOSValue>
  <desc>maximum number of identities allowed on an account</desc>
</attr>

<attr id="415" name="zimbraFeatureIdentitiesEnabled" type="boolean" cardinality="single" optionalIn="account,cos" flags="accountInfo,accountInherited">
  <defaultCOSValue>TRUE</defaultCOSValue>
  <desc>whether to allow use of identities feature</desc>
</attr>

<attr id="416" name="zimbraFeaturePop3DataSourceEnabled" type="boolean" cardinality="single" optionalIn="account,cos" flags="accountInfo,accountInherited">
  <defaultCOSValue>TRUE</defaultCOSValue>
  <desc>whether user is allowed to retrieve mail from an external POP3 data source</desc>
</attr>

<attr id="417" name="zimbraDataSourceId" type="id" cardinality="single" requiredIn="dataSource">
  <desc>Unique ID for a data source</desc>
</attr>

<attr id="418" name="zimbraDataSourceName" type="string" max="128" cardinality="single" requiredIn="dataSource" flags="domainAdminModifiable">
  <desc>Descriptive name of the data source</desc>
</attr>

<attr id="419" name="zimbraDataSourceEnabled" type="boolean" cardinality="single" requiredIn="dataSource" callback="DataSourceCallback" flags="domainAdminModifiable">
  <desc>Whether or not the data source is enabled</desc>
</attr>

<attr id="420" name="zimbraDataSourceHost" type="string" max="128" cardinality="single" requiredIn="pop3DataSource,imapDataSource" optionalIn="dataSource" flags="domainAdminModifiable" callback="DataSourceCallback">
  <desc>Host name of server</desc>
</attr>

<attr id="421" name="zimbraDataSourcePort" type="port" cardinality="single" requiredIn="pop3DataSource,imapDataSource" optionalIn="dataSource" flags="domainAdminModifiable" callback="DataSourceCallback">
  <desc>Port number of server</desc>
</attr>

<attr id="422" name="zimbraDataSourceUsername" type="string" max="128" cardinality="single" optionalIn="dataSource" flags="domainAdminModifiable" callback="DataSourceCallback">
  <desc>Username on server</desc>
</attr>

<attr id="423" name="zimbraDataSourcePassword" type="string" max="128" cardinality="single" optionalIn="dataSource" flags="domainAdminModifiable" callback="DataSourceCallback">
  <desc>Password on server</desc>
</attr>

<attr id="424" name="zimbraDataSourceFolderId" type="string" max="128" cardinality="single" requiredIn="dataSource" flags="domainAdminModifiable" callback="DataSourceCallback">
  <desc>Local folder id to store retreived data in</desc>
</attr>

<attr id="425" name="zimbraDataSourceConnectionType" type="enum" value="cleartext,ssl,tls,tls_if_available" cardinality="single" requiredIn="pop3DataSource,imapDataSource" optionalIn="dataSource,globalConfig" flags="domainAdminModifiable" callback="DataSourceCallback">
  <globalConfigValue>cleartext</globalConfigValue>
  <desc>Which security layer to use for connection (cleartext, ssl, tls, or tls if available).  If not set on data source, fallback to the value on global config.</desc>
</attr>

<attr id="426" name="zimbraDataSourceMaxNumEntries" type="integer" min="0" cardinality="single" optionalIn="account,cos" flags="accountInfo,accountInherited">
  <defaultCOSValue>20</defaultCOSValue>
  <desc>Maximum number of data sources allowed on an account</desc>
</attr>

<attr id="427" name="zimbraAllowAnyFromAddress" type="boolean" cardinality="single" optionalIn="account,cos" flags="accountInfo,accountInherited">
  <defaultCOSValue>FALSE</defaultCOSValue>
  <desc>Whether this account can use any from address.  Not changeable by domain admin to allow arbitrary addresses</desc>
</attr>

<attr id="428" name="zimbraAllowFromAddress" type="email" max="256" cardinality="multi" optionalIn="account" flags="accountInfo,domainAdminModifiable">
  <desc>Addresses that this account can as from address if arbitrary-addresses-allowed setting is not set</desc>
</attr>

<attr id="429" name="zimbraArchiveAccount" type="email" max="256" cardinality="multi" optionalIn="account">
  <desc>
    Mailboxes in which the current account in archived.  Multi-value
    attr with eg values { user-2006@example.com.archive,
    user-2007@example.com.archive } that tells us that
    user@example.com has been archived into those two mailboxes.
  </desc>
</attr>

<attr id="430" name="zimbraArchiveMailFrom" type="email" max="256" cardinality="single" optionalIn="globalConfig">
  <desc>
    Address to which archive message bounces should be sent.
    Typically could be an admin account.  This is global across all
    domains.
  </desc>
</attr>

<attr id="431" name="zimbraArchiveAccountNameTemplate" type="string" max="256" cardinality="single" optionalIn="account,cos" flags="accountInherited">
  <defaultCOSValue>${USER}-${DATE}@${DOMAIN}.archive</defaultCOSValue>
  <desc>
    An account or CoS setting - typically only in CoS - that tells the
    archiving system how to derive the archive mailbox name.  ID, USER,
    DATE, and DOMAIN are expanded.
  </desc>
</attr>

<attr id="432" name="zimbraArchiveAccountDateTemplate" type="string" max="256" cardinality="single" optionalIn="account,cos" flags="accountInherited">
  <defaultCOSValue>yyyyMMdd</defaultCOSValue>
  <desc>
    An account or CoS setting that works with the name template that
    allows you to dictate the date format used in the name template.
    This is a Java SimpleDateFormat specifier.  The default is an LDAP
    generalized time format:
  </desc>
</attr>

<attr id="433" name="zimbraPrefIdentityId" type="id" cardinality="single" optionalIn="identity">
    <desc>Unique ID for an identity</desc>
</attr>

<attr id="434" name="zimbraDataSourceLeaveOnServer" type="boolean" cardinality="single"
  optionalIn="pop3DataSource" flags="domainAdminModifiable">
  <desc>Specifies whether imported POP3 messages should be left on the server or deleted.</desc>
</attr>

<attr id="435" name="zimbraSmtpSendAddOriginatingIP" type="boolean" cardinality="single" optionalIn="globalConfig" requiresRestart="mailbox">
  <globalConfigValue>TRUE</globalConfigValue>
  <desc>Whether X-Originating-IP will be added to messages sent via SendMsgRequest.</desc>
</attr>

<attr id="436" name="zimbraFeatureTasksEnabled" type="boolean" cardinality="single" optionalIn="account,cos" flags="accountInfo,accountInherited">
  <defaultCOSValue>TRUE</defaultCOSValue>
  <desc>whether to allow use of tasks feature</desc>
</attr>

<attr id="437" name="zimbraSyncWindowSize" type="integer" min="0" cardinality="single" optionalIn="account,cos" flags="accountInherited,domainAdminModifiable">
  <defaultCOSValue>0</defaultCOSValue>
  <desc>
    The maximum batch size for each ZimbraSync transaction.  Default value of 0 means to follow client requested size.  If set to any positive integer, the value will be the maximum number of items to sync even if client requests more.  This setting affects all sync categories including email, contacts, calendar and tasks.
  </desc>
</attr>

<attr id="438" name="zimbraAccountExtraObjectClass" type="string" max="256" cardinality="multi" optionalIn="globalConfig">
  <globalConfigValue>amavisAccount</globalConfigValue>
  <desc>Object classes to add when creating a zimbra account object.  Useful if you want to add sambaSamAccount etc to zimbra accounts.
  </desc>
</attr>

<attr id="439" name="zimbraPrefCalendarDayHourStart" type="integer" min="0" max="23" cardinality="single" optionalIn="account,cos" flags="accountInherited,domainAdminModifiable">
  <defaultCOSValue>8</defaultCOSValue>
  <desc>hour of day that the day view should start at (1=1 AM, 8=8 AM, etc)</desc>
</attr>

<attr id="440" name="zimbraPrefCalendarDayHourEnd" type="integer" min="0" max="24" cardinality="single" optionalIn="account,cos" flags="accountInherited,domainAdminModifiable">
  <defaultCOSValue>18</defaultCOSValue>
  <desc>hour of day that the day view should end at, non-inclusive (16=4pm, 24 = midnight, etc)</desc>
</attr>

<attr id="441" name="zimbraFeatureMailPollingIntervalPreferenceEnabled" type="boolean" cardinality="single" optionalIn="account,cos" flags="accountInfo,accountInherited" deprecatedSince="5.0">
  <defaultCOSValue>TRUE</defaultCOSValue>
  <desc>whether user is allowed to set mail polling interval</desc>
  <deprecateDesc>done via skin template overrides</deprecateDesc>
</attr>

<attr id="442" name="zimbraPrefLocale" type="string" max="64" cardinality="single" optionalIn="account,cos," flags="accountInherited,domainAdminModifiable">
  <desc>
    user locale preference, e.g. en_US
    Whenever the server looks for the user locale, it will first look for zimbraPrefLocale, if it
    is not set then it will fallback to the current mechanism of looking for zimbraLocale in the various
    places for a user.  zimbraLocale is the non end-user attribute that specifies which locale an object defaults to,
    it is not an end-user setting.
  </desc>
</attr>

<attr id="443" name="zimbraImapDisabledCapability" type="string" max="256" cardinality="multi" optionalIn="globalConfig,server" flags="serverInherited" requiresRestart="mailbox">
  <desc>disabled IMAP capabilities.  Capabilities are listed on the CAPABILITY line, also known in RFCs as extensions</desc>
</attr>

<attr id="444" name="zimbraImapSSLDisabledCapability" type="string" max="256" cardinality="multi" optionalIn="globalConfig,server" flags="serverInherited" requiresRestart="mailbox">
  <desc>disabled IMAP SSL capabilities.  Capabilities are listed on the CAPABILITY line, also known in RFCs as extensions</desc>
</attr>

<attr id="445" name="zimbraFeatureVoiceEnabled" type="boolean" cardinality="single" optionalIn="account,cos" flags="accountInfo,accountInherited">
  <defaultCOSValue>FALSE</defaultCOSValue>
  <desc>Voicemail features enabled</desc>
</attr>

<attr id="446" name="zimbraAdminSavedSearches" type="string" max="512" cardinality="multi" optionalIn="account,cos" flags="accountInherited,domainAdminModifiable">
  <desc>admin saved searches</desc>
</attr>

<attr id="447" name="zimbraFeaturePortalEnabled" type="boolean" cardinality="single" optionalIn="account,cos" flags="accountInfo,accountInherited">
  <defaultCOSValue>FALSE</defaultCOSValue>
  <desc>portal features</desc>
</attr>

<attr id="448" name="zimbraPortalName" type="string" max="256" cardinality="single" optionalIn="account,cos" flags="accountInfo,accountInherited,domainAdminModifiable">
  <defaultCOSValue>example</defaultCOSValue>
  <desc>portal name</desc>
</attr>

<attr id="449" name="zimbraChildAccount" type="id" cardinality="multi" optionalIn="account" flags="domainAdminModifiable" callback="ChildAccount">
  <desc>zimbraId of child accounts</desc>
</attr>

<attr id="450" name="zimbraChildVisibleAccount" type="id" cardinality="multi" optionalIn="account" flags="domainAdminModifiable" deprecatedSince="5.0.0">
  <desc>zimbraId of visible child accounts</desc>
  <deprecateDesc> deprecated in favor of user-settable attribute zimbraPrefChildVisibleAccount </deprecateDesc>
</attr>

<attr id="451" name="zimbraFeatureOptionsEnabled" type="boolean" cardinality="single" optionalIn="account,cos" flags="accountInfo,accountInherited">
  <defaultCOSValue>TRUE</defaultCOSValue>
  <desc>whether an account can modify its zimbraPref* attributes</desc>
</attr>

<attr id="452" name="zimbraFeatureShortcutAliasesEnabled" type="boolean" cardinality="single" optionalIn="account,cos" flags="accountInfo,accountInherited"  deprecatedSince="6.0.0_GA">
  <defaultCOSValue>TRUE</defaultCOSValue>
  <desc>keyboard shortcuts aliases features</desc>
  <deprecateDesc>deprecated</deprecateDesc>
</attr>

<attr id="453" name="zimbraPrefClientType" type="enum" value="standard,advanced" cardinality="single" optionalIn="account,cos" flags="accountInherited,domainAdminModifiable">
  <defaultCOSValue>advanced</defaultCOSValue>
  <desc>user preference of client type</desc>
</attr>

<attr id="454" name="zimbraMailSignatureMaxLength" type="long" min="0" cardinality="single" optionalIn="account,cos" flags="accountInfo,accountInherited">
  <defaultCOSValue>10240</defaultCOSValue>
  <desc>maximum length of mail signature, 0 means unlimited. If not set, default is 1024</desc>
</attr>

<attr id="455" name="zimbraDataSourcePollingInterval" type="duration" min="0" cardinality="single" optionalIn="dataSource,account,cos" callback="DataSourceCallback" flags="accountInfo,accountInherited,domainAdminModifiable">
  <desc>
    Prior to 6.0.0:
        The time interval between automated data imports for a data source, or
        all data sources owned by an account.  If unset or 0,
        the data source will not be scheduled for automated polling.
    Since 6.0.0:
        Deprecated on account/cos since 6.0.0.  Values on account/cos are migrated to protocol specific zimbraDataSource{proto}PollingInterval attributes.
        1. if zimbraDataSourcePollingInterval is set on data source, use it
        2. otherwise use the zimbraDataSource{Proto}PollingInterval on account/cos
        3. if zimbraDataSource{Proto}PollingInterval is not set on account/cos, use 0, which means no automated polling.
  </desc>
</attr>

<attr id="456" name="zimbraPrefWarnOnExit" type="boolean" cardinality="single" optionalIn="account,cos" flags="accountInherited,domainAdminModifiable">
  <defaultCOSValue>TRUE</defaultCOSValue>
  <desc>whether to display a warning when users try to navigate away from ZCS</desc>
</attr>

<attr id="458" name="zimbraBackupTarget" type="string" cardinality="single" optionalIn="globalConfig,server" flags="serverInherited">
  <globalConfigValue>/opt/zimbra/backup</globalConfigValue>
  <desc>Default backup target path</desc>
</attr>

<attr id="459" name="zimbraBackupReportEmailRecipients" type="string" cardinality="multi" optionalIn="globalConfig,server" flags="serverInherited">
  <desc>Backup report email recipients</desc>
</attr>

<attr id="460" name="zimbraBackupReportEmailSender" type="string" cardinality="single" optionalIn="globalConfig,server" flags="serverInherited">
  <desc>Backup report email From address</desc>
</attr>

<attr id="461" name="zimbraBackupReportEmailSubjectPrefix" type="string" cardinality="single" optionalIn="globalConfig,server" flags="serverInherited">
  <globalConfigValue>ZCS Backup Report</globalConfigValue>
  <desc>Backup report email subject prefix</desc>
</attr>

<attr id="462" name="zimbraPrefIMFlashIcon" type="boolean" cardinality="single" optionalIn="account,cos" flags="accountInherited,domainAdminModifiable">
  <defaultCOSValue>TRUE</defaultCOSValue>
  <desc>Flash IM icon on new messages</desc>
</attr>

<attr id="463" name="zimbraPrefIMNotifyPresence" type="boolean" cardinality="single" optionalIn="account,cos" flags="accountInherited,domainAdminModifiable">
  <defaultCOSValue>TRUE</defaultCOSValue>
  <desc>Notify for presence modifications</desc>
</attr>

<attr id="464" name="zimbraPrefIMNotifyStatus" type="boolean" cardinality="single" optionalIn="account,cos" flags="accountInherited,domainAdminModifiable">
  <defaultCOSValue>TRUE</defaultCOSValue>
  <desc>Notify for status change</desc>
</attr>

<attr id="465" name="zimbraSpamReportSenderHeader" type="string" cardinality="single" optionalIn="globalConfig">
  <globalConfigValue>X-Zimbra-Spam-Report-Sender</globalConfigValue>
  <desc>mail header name for sender in spam report</desc>
</attr>

<attr id="466" name="zimbraSpamReportTypeHeader" type="string" cardinality="single" optionalIn="globalConfig">
  <globalConfigValue>X-Zimbra-Spam-Report-Type</globalConfigValue>
  <desc>mail header name for report type in spam report</desc>
</attr>

<attr id="467" name="zimbraSpamReportTypeSpam" type="string" cardinality="single" optionalIn="globalConfig">
  <globalConfigValue>spam</globalConfigValue>
  <desc>spam report type value for spam</desc>
</attr>

<attr id="468" name="zimbraSpamReportTypeHam" type="string" cardinality="single" optionalIn="globalConfig">
  <globalConfigValue>ham</globalConfigValue>
  <desc>spam report type value for ham</desc>
</attr>

<attr id="469" name="zimbraPrefMailDefaultCharset" type="string" max="64" cardinality="single" optionalIn="account,cos" flags="accountInherited,domainAdminModifiable" callback="MailCharset">
  <desc>Default Charset for mail composing and parsing text</desc>
</attr>

<attr id="470" name="zimbraPrefDeleteInviteOnReply" type="boolean" cardinality="single" optionalIn="account,cos" flags="accountInherited,domainAdminModifiable">
  <defaultCOSValue>TRUE</defaultCOSValue>
  <desc>whether meeting invite emails are moved to Trash folder upon accept/decline</desc>
</attr>

<attr id="471" name="zimbraPrefShowSelectionCheckbox" type="boolean" cardinality="single" optionalIn="account,cos" flags="accountInherited,domainAdminModifiable">
  <defaultCOSValue>TRUE</defaultCOSValue>
  <desc>show selection checkbox for selecting email, contact, voicemial items in a list view for batch operations</desc>
</attr>

<attr id="472" name="zimbraReverseProxyMailHostQuery" type="string" cardinality="single" optionalIn="globalConfig">
  <globalConfigValue>(|(zimbraMailDeliveryAddress=${USER})(zimbraMailAlias=${USER})(zimbraId=${USER}))</globalConfigValue>
  <desc>LDAP query to find a user</desc>
</attr>

<attr id="473" name="zimbraReverseProxyMailHostSearchBase" type="string" cardinality="single" optionalIn="globalConfig">
  <desc>search base for zimbraReverseProxyMailHostQuery</desc>
</attr>

<attr id="474" name="zimbraReverseProxyMailHostAttribute" type="string" cardinality="single" optionalIn="globalConfig">
  <globalConfigValue>zimbraMailHost</globalConfigValue>
  <desc>LDAP attribute that contains mailhost for the user</desc>
</attr>

<attr id="475" name="zimbraReverseProxyPortQuery" type="string" cardinality="single" optionalIn="globalConfig">
  <globalConfigValue>(&amp;(zimbraServiceHostname=${MAILHOST})(objectClass=zimbraServer))</globalConfigValue>
  <desc>LDAP query to find server object</desc>
</attr>

<attr id="476" name="zimbraReverseProxyPortSearchBase" type="string" cardinality="single" optionalIn="globalConfig">
  <desc>search base for zimbraReverseProxyPortQuery</desc>
</attr>

<attr id="477" name="zimbraReverseProxyPop3PortAttribute" type="string" cardinality="single" optionalIn="globalConfig">
  <globalConfigValue>zimbraPop3BindPort</globalConfigValue>
  <desc>attribute that contains pop3 bind port</desc>
</attr>

<attr id="478" name="zimbraReverseProxyPop3SSLPortAttribute" type="string" cardinality="single" optionalIn="globalConfig">
  <globalConfigValue>zimbraPop3SSLBindPort</globalConfigValue>
  <desc>attribute that contains pop3 bind port for SSL</desc>
</attr>

<attr id="479" name="zimbraReverseProxyImapPortAttribute" type="string" cardinality="single" optionalIn="globalConfig">
  <globalConfigValue>zimbraImapBindPort</globalConfigValue>
  <desc>attribute that contains imap bind port</desc>
</attr>

<attr id="480" name="zimbraReverseProxyImapSSLPortAttribute" type="string" cardinality="single" optionalIn="globalConfig">
  <globalConfigValue>zimbraImapSSLBindPort</globalConfigValue>
  <desc>attribute that contains imap bind port for SSL</desc>
</attr>

<attr id="481" name="zimbraFeatureGroupCalendarEnabled" type="boolean" cardinality="single" optionalIn="account,cos" flags="accountInfo,accountInherited">
  <defaultCOSValue>TRUE</defaultCOSValue>
  <desc>group calendar features.  if set to FALSE, calendar works as a personal calendar and attendees and scheduling etc are turned off in web UI</desc>
</attr>

<attr id="482" name="zimbraNotebookMaxRevisions" type="integer" min="0" cardinality="single" optionalIn="account,cos" flags="accountInherited">
  <defaultCOSValue>0</defaultCOSValue>
  <desc>maximum number of revisions to keep for wiki pages and documents. 0 means unlimited.</desc>
</attr>

<attr id="483" name="zimbraQuotaWarnPercent" type="integer" min="0" max="100" cardinality="single" optionalIn="account,cos" flags="accountInherited,domainAdminModifiable">
  <defaultCOSValue>90</defaultCOSValue>
  <desc>Threshold for quota warning messages.</desc>
</attr>

<attr id="484" name="zimbraQuotaLastWarnTime" type="gentime" cardinality="single" optionalIn="account">
  <desc>Last time a quota warning was sent.</desc>
</attr>

<attr id="485" name="zimbraQuotaWarnInterval" type="duration" cardinality="single" optionalIn="account,cos" flags="accountInherited,domainAdminModifiable">
  <defaultCOSValue>1d</defaultCOSValue>
  <desc>Minimum duration of time between quota warnings.</desc>
</attr>

<attr id="486" name="zimbraQuotaWarnMessage" type="string" max="10000" cardinality="single" optionalIn="account,cos" flags="accountInherited,domainAdminModifiable">
  <defaultCOSValue>From: Postmaster &lt;postmaster@${RECIPIENT_DOMAIN}&gt;${NEWLINE}To: ${RECIPIENT_NAME} &lt;${RECIPIENT_ADDRESS}&gt;${NEWLINE}Subject: Quota warning${NEWLINE}Date: ${DATE}${NEWLINE}Content-Type: text/plain${NEWLINE}${NEWLINE}Your mailbox size has reached ${MBOX_SIZE_MB}MB, which is over ${WARN_PERCENT}% of your ${QUOTA_MB}MB quota.${NEWLINE}Please delete some messages to avoid exceeding your quota.${NEWLINE}</defaultCOSValue>
  <desc>Quota warning message template.</desc>
</attr>

<attr id="487" name="zimbraAvailableLocale" type="string" max="80" cardinality="multi" optionalIn="account,cos" flags="accountInfo,accountInherited,domainAdminModifiable">
  <desc>Locales available for this account</desc>
</attr>

<attr id="488" name="zimbraPrefIMAutoLogin" type="boolean" cardinality="single" optionalIn="account,cos" flags="accountInherited,domainAdminModifiable">
  <defaultCOSValue>FALSE</defaultCOSValue>
  <desc>whether to login to the IM client automatically</desc>
</attr>

<attr id="489" name="zimbraFeatureMailEnabled" type="boolean" cardinality="single" optionalIn="account,cos" flags="accountInfo,accountInherited">
  <defaultCOSValue>TRUE</defaultCOSValue>
  <desc>email features enabled</desc>
</attr>

<attr id="490" name="zimbraSignatureId" type="id" cardinality="single" requiredIn="signature" optionalIn="account">
    <desc>Unique ID for an signature</desc>
</attr>

<attr id="491" name="zimbraSignatureName" type="string" max="128" cardinality="single" requiredIn="signature" optionalIn="account" flags="domainAdminModifiable">
    <desc>name of the signature</desc>
</attr>

<attr id="492" name="zimbraPrefDefaultSignatureId" type="string" cardinality="single" optionalIn="account,identity,dataSource" flags="domainAdminModifiable">
  <desc>default mail signature for account/identity/dataSource</desc>
</attr>

<attr id="493" name="zimbraSignatureMaxNumEntries" type="integer" min="0" cardinality="single" optionalIn="account,cos" flags="accountInfo,accountInherited">
  <defaultCOSValue>20</defaultCOSValue>
  <desc>maximum number of signatures allowed on an account</desc>
</attr>

<attr id="494" name="zimbraFeatureSignaturesEnabled" type="boolean" cardinality="single" optionalIn="account,cos" flags="accountInfo,accountInherited">
  <defaultCOSValue>TRUE</defaultCOSValue>
  <desc>whether to allow use of signature feature</desc>
</attr>

<attr id="495" name="zimbraDataSourceEmailAddress" type="string" max="128" cardinality="single" optionalIn="dataSource" flags="domainAdminModifiable">
  <desc>email address for the data source</desc>
</attr>

<attr id="496" name="zimbraDataSourceUseAddressForForwardReply" type="boolean" cardinality="single" optionalIn="dataSource" flags="domainAdminModifiable">
  <desc>when forwarding or replying to messages sent to this data source, whether or not to use the email address of the data source
        for the from address and the designated signature/replyTo of the data source for the outgoing message.
  </desc>
</attr>

<attr id="497" name="zimbraAdminURL" type="string" max="1024" cardinality="single" optionalIn="globalConfig,server" flags="serverInherited">
  <globalConfigValue>/zimbraAdmin</globalConfigValue>
  <desc>URL prefix for where the zimbraAdmin app resides on this server</desc>
</attr>

<attr id="498" name="zimbraFeatureBriefcasesEnabled" type="boolean" cardinality="single" optionalIn="account,cos" flags="accountInfo,accountInherited">
  <defaultCOSValue>TRUE</defaultCOSValue>
  <desc>whether to allow use of briefcase feature</desc>
</attr>

<attr id="499" name="zimbraFeatureFlaggingEnabled" type="boolean" cardinality="single" optionalIn="account,cos" flags="accountInfo,accountInherited">
  <defaultCOSValue>TRUE</defaultCOSValue>
  <desc>whether to allow use of flagging feature</desc>
</attr>

<attr id="500" name="zimbraPrefOpenMailInNewWindow" type="boolean" cardinality="single" optionalIn="account,cos" flags="accountInherited,domainAdminModifiable">
  <defaultCOSValue>FALSE</defaultCOSValue>
  <desc>whether or not the client opens a new msg/conv in a new window (via dbl-click)</desc>
</attr>

<attr id="501" name="zimbraExcludeFromCMBSearch" type="boolean" cardinality="single" optionalIn="account">
  <desc>Indicates the account should be excluded from Crossmailbox searchers.</desc>
</attr>

<attr id="502" name="zimbraAutoSubmittedNullReturnPath" type="boolean" cardinality="single" optionalIn="globalConfig">
  <globalConfigValue>TRUE</globalConfigValue>
  <desc>Use null return path for envelope MAIL FROM when sending out of office and new mail notifications.  If false, use account address for envelope</desc>
</attr>

<attr id="503" name="zimbraMimePriority" type="integer" min="0" cardinality="single" optionalIn="mimeEntry">
  <desc>
      The priority that this MIME type will be chosen, in the case that more than one
      MIME type object matches a given type or filename extension.
  </desc>
</attr>

<attr id="504" name="zimbraReverseProxyLookupTarget" type="boolean" cardinality="single" optionalIn="globalConfig,server" flags="serverInherited" requiresRestart="nginxproxy">
  <globalConfigValue>FALSE</globalConfigValue>
  <desc>whether this server is a reverse proxy lookup target</desc>
</attr>

<attr id="505" name="zimbraMtaAuthTarget" type="boolean" cardinality="single" optionalIn="globalConfig,server" flags="serverInherited" requiresRestart="mta">
  <globalConfigValue>FALSE</globalConfigValue>
  <desc>whether this server is a mta auth target</desc>
</attr>

<attr id="506" name="zimbraWebClientLoginURL" type="string" max="256" cardinality="single" optionalIn="globalConfig,domain" flags="domainInherited,domainInfo,domainAdminModifiable">
  <desc>login URL for web client to send the user to upon failed login, auth expired, or no/invalid auth</desc>
</attr>

<attr id="507" name="zimbraWebClientLogoutURL" type="string" max="256" cardinality="single" optionalIn="globalConfig,domain" flags="domainInherited,domainInfo,domainAdminModifiable">
  <desc>logout URL for web client to send the user to upon explicit loggin out</desc>
</attr>

<attr id="508" name="zimbraClusterType" type="enum" value="none,RedHat,Veritas" cardinality="single" optionalIn="globalConfig,server" flags="serverInherited">
  <globalConfigValue>none</globalConfigValue>
  <desc>
    Type of HA cluster software in use; "none" by default, "RedHat" for Red Hat cluster
    or "Veritas" for Veritas Cluster Server from Symantec
  </desc>
</attr>

<attr id="509" name="zimbraMtaMyHostname" type="astring" max="256" cardinality="single" optionalIn="globalConfig,server" flags="serverInherited" requiresRestart="mta">
  <desc>value of postfix myhostname</desc>
</attr>

<attr id="510" name="zimbraMtaMyOrigin" type="astring" max="256" cardinality="single" optionalIn="globalConfig,server" flags="serverInherited" requiresRestart="mta">
  <desc>value of postfix myorigin</desc>
</attr>

<attr id="511" name="zimbraPrefDisplayExternalImages" type="boolean" cardinality="single" optionalIn="account,cos" flags="accountInherited,domainAdminModifiable">
  <defaultCOSValue>FALSE</defaultCOSValue>
  <desc>whether to display external images in HTML mail</desc>
</attr>

<attr id="512" name="zimbraBackupMode" type="enum" value="Standard,Auto-Grouped" cardinality="single" optionalIn="globalConfig,server" flags="serverInherited">
  <globalConfigValue>Standard</globalConfigValue>
  <desc>backup mode</desc>
</attr>

<attr id="513" name="zimbraBackupAutoGroupedInterval" type="astring" max="256" cardinality="single" optionalIn="globalConfig,server" flags="serverInherited">
  <globalConfigValue>1d</globalConfigValue>
  <desc>length of each interval in auto-grouped backup</desc>
</attr>

<attr id="514" name="zimbraBackupAutoGroupedNumGroups" type="integer" min="1" cardinality="single" optionalIn="globalConfig,server" flags="serverInherited">
  <globalConfigValue>7</globalConfigValue>
  <desc>number of groups to auto-group backups over</desc>
</attr>

<attr id="515" name="zimbraBackupAutoGroupedThrottled" type="boolean" cardinality="single" optionalIn="globalConfig,server" flags="serverInherited">
  <globalConfigValue>FALSE</globalConfigValue>
  <desc>if true, limit the number of mailboxes in auto-grouped backup to total mailboxes divided by auto-group days</desc>
</attr>

<attr id="516" name="zimbraPrefMailSignatureHTML" type="string" cardinality="single" optionalIn="account,signature" flags="domainAdminModifiable" callback="MailSignature">
  <desc>mail html signature</desc>
</attr>

<attr id="517" name="zimbraPrefIMInstantNotify" type="boolean" cardinality="single" optionalIn="account,cos" flags="accountInherited,domainAdminModifiable">
  <defaultCOSValue>TRUE</defaultCOSValue>
  <desc>Enable instant notifications</desc>
</attr>

<attr id="518" name="zimbraHttpNumThreads" type="integer" cardinality="single" optionalIn="globalConfig,server" flags="serverInherited" requiresRestart="mailbox">
  <globalConfigValue>250</globalConfigValue>
  <desc>number of http handler threads</desc>
</attr>

<attr id="519" name="zimbraHttpSSLNumThreads" type="integer" cardinality="single" optionalIn="globalConfig,server" flags="serverInherited" deprecatedSince="5.0">
  <globalConfigValue>50</globalConfigValue>
  <desc>number of https handler threads</desc>
  <deprecateDesc>not applicable for jetty</deprecateDesc>
</attr>

<attr id="520" name="zimbraLogToSyslog" type="boolean" cardinality="single" optionalIn="globalConfig,server" flags="serverInherited" requiresRestart="mailbox">
  <globalConfigValue>FALSE</globalConfigValue>
  <desc>whether mailbox server should log to syslog</desc>
</attr>

<attr id="521" name="zimbraFeatureInstantNotify" type="boolean" cardinality="single" optionalIn="account,cos" flags="accountInfo,accountInherited">
  <defaultCOSValue>TRUE</defaultCOSValue>
  <desc>Enable instant notifications</desc>
</attr>

<attr id="522" name="zimbraScheduledTaskNumThreads" type="integer" min="1" cardinality="single" optionalIn="globalConfig,server" flags="serverInherited" requiresRestart="mailbox">
  <globalConfigValue>20</globalConfigValue>
  <desc>Maximum number of scheduled tasks that can run simultaneously.</desc>
</attr>

<attr id="523" name="zimbraSignatureMinNumEntries" type="integer" min="0" cardinality="single" optionalIn="account,cos" flags="accountInfo,accountInherited,domainAdminModifiable">
  <defaultCOSValue>1</defaultCOSValue>
  <desc>minimum number of signatures allowed on an account, this is only used in the client</desc>
</attr>

<attr id="524" name="zimbraMtaMyDestination" type="astring" max="256" cardinality="single" optionalIn="globalConfig,server" flags="serverInherited" requiresRestart="mta">
  <globalConfigValue>localhost</globalConfigValue>
  <desc>value of postfix mydestination</desc>
</attr>

<attr id="525" name="zimbraDataSourceMinPollingInterval" type="duration" cardinality="single" optionalIn="account,cos" flags="accountInfo,accountInherited,domainAdminModifiable" since="5.0.0">
  <defaultCOSValue>1m</defaultCOSValue>
  <desc>Shortest allowed duration for zimbraDataSourcePollingInterval.</desc>
</attr>

<attr id="526" name="zimbraPrefVoiceItemsPerPage" type="integer" cardinality="single" optionalIn="account,cos" flags="accountInherited,domainAdminModifiable" since="5.0.0">
  <defaultCOSValue>25</defaultCOSValue>
  <desc>number of voice messages/call logs per page</desc>
</attr>

<attr id="527" name="zimbraFeatureMailUpsellEnabled" type="boolean" cardinality="single" optionalIn="account,cos" flags="accountInfo,accountInherited" since="5.0.0">
  <defaultCOSValue>FALSE</defaultCOSValue>
  <desc>email upsell enabled</desc>
</attr>

<attr id="528" name="zimbraFeatureMailUpsellURL" type="string" max="256" cardinality="single" optionalIn="account,cos" flags="accountInfo,accountInherited,domainAdminModifiable" since="5.0.0">
  <desc>email upsell URL</desc>
</attr>

<attr id="529" name="zimbraFeatureContactsUpsellEnabled" type="boolean" cardinality="single" optionalIn="account,cos" flags="accountInfo,accountInherited" since="5.0.0">
  <defaultCOSValue>FALSE</defaultCOSValue>
  <desc>address book upsell enabled</desc>
</attr>

<attr id="530" name="zimbraFeatureContactsUpsellURL" type="string" max="256" cardinality="single" optionalIn="account,cos" flags="accountInfo,accountInherited,domainAdminModifiable" since="5.0.0">
  <desc>address book upsell URL</desc>
</attr>

<attr id="531" name="zimbraFeatureCalendarUpsellEnabled" type="boolean" cardinality="single" optionalIn="account,cos" flags="accountInfo,accountInherited" since="5.0.0">
  <defaultCOSValue>FALSE</defaultCOSValue>
  <desc>calendar upsell enabled</desc>
</attr>

<attr id="532" name="zimbraFeatureCalendarUpsellURL" type="string" max="256" cardinality="single" optionalIn="account,cos" flags="accountInfo,accountInherited,domainAdminModifiable" since="5.0.0">
  <desc>calendar upsell URL</desc>
</attr>

<attr id="533" name="zimbraFeatureVoiceUpsellEnabled" type="boolean" cardinality="single" optionalIn="account,cos" flags="accountInfo,accountInherited" since="5.0.0">
  <defaultCOSValue>FALSE</defaultCOSValue>
  <desc>voice upsell enabled</desc>
</attr>

<attr id="534" name="zimbraFeatureVoiceUpsellURL" type="string" max="256" cardinality="single" optionalIn="account,cos" flags="accountInfo,accountInherited,domainAdminModifiable" since="5.0.0">
  <desc>voice upsell URL</desc>
</attr>

<attr id="535" name="zimbraDomainStatus" type="enum" value="active,maintenance,locked,closed,suspended,shutdown" callback="DomainStatus" cardinality="single" optionalIn="globalConfig,domain" flags="domainInherited" since="5.0.0">
<<<<<<< HEAD
  <desc>domain status.  enum values are akin to those of zimbraAccountStatus
        
        zimbraAccountStatus values:
            active      - active
            lockout     - no login until lockout duration is over
            locked      - no login
            maintenance - no login, no delivery(try again, no bouncing)
            pending     - no login, no delivery(bouncing mails), 
                          Account behavior is like closed, except that when the status is being set to 
                          pending, account addresses are not removed from distribution lists.
                          The use case is for hosted.  New account creation based on invites 
                          that are not completed until user accepts TOS on account creation confirmation page.  
            closed      - no login, no delivery(bouncing mails)
                          all addresses (account main email and all aliases) of the 
                          account are removed from all distribution lists.
        
        zimbraDomainStatus values:
            all values for zimbraAccountStatus (except for lockout, see mapping below)
            suspended   - maintenance + no creating/deleting/modifying accounts/DLs under the domain.  
            shutdown    - suspended + cannot modify domain attrs + cannot delete the domain
                          Indicating server is doing major and lengthy maintenance work on the domain, 
                          e.g. renaming the domain and moving LDAP enteries.  Modification and deletion 
                          of the domain can only be done internally by the server when it is safe to release 
                          the domain, they cannot be done in admin console or zmprov.
=======
  <desc>domain status.  enum values are akin to those of zimbraAccountStatus but the status affects all accounts on the domain.  
        See table below for how zimbraDomainStatus affects account status.
  
        active      - see zimbraAccountStatus
        maintenance - see zimbraAccountStatus
        locked      - see zimbraAccountStatus 
        closed      - see zimbraAccountStatus 
       suspended    - maintenance + no creating/deleting/modifying accounts/DLs under the domain.  
       shutdown     - suspended + cannot modify domain attrs + cannot delete the domain
                      Indicating server is doing major and lengthy maintenance work on the domain, 
                      e.g. renaming the domain and moving LDAP entries.  Modification and deletion 
                      of the domain can only be done internally by the server when it is safe to release 
                      the domain, they cannot be done in admin console or zmprov.
>>>>>>> 2b02ab69
        
        How zimbraDomainStatus affects account behavior :
        -------------------------------------
        zimbraDomainStatus   account behavior
        -------------------------------------
        active               zimbraAccountStatus
        locked               zimbraAccountStatus if it is maintenance or pending or closed,
                             else locked
        maintenance          zimbraAccountStatus if it is pending or closed, 
                             else maintenance
        suspended            zimbraAccountStatus if it is pending or closed, 
                             else maintenance
        shutdown             zimbraAccountStatus if it is pending or closed, 
                             else maintenance                     
        closed               closed
  </desc>
</attr>

<attr id="536" name="zimbraDomainRenameInfo" type="string" max="1024" cardinality="single" optionalIn="domain" since="5.0.0">
  <desc>domain rename info/status</desc>
</attr>
    
<attr id="537" name="zimbraPrefInboxUnreadLifetime" type="duration" cardinality="single" optionalIn="account,cos" flags="accountInherited,domainAdminModifiable" since="5.0.0">
  <defaultCOSValue>0</defaultCOSValue>
  <desc>
    Retention period of unread messages in the Inbox folder.  0 means that
    all messages will be retained.
  </desc>
</attr>

<attr id="538" name="zimbraPrefInboxReadLifetime" type="duration" cardinality="single" optionalIn="account,cos" flags="accountInherited,domainAdminModifiable" since="5.0.0">
  <defaultCOSValue>0</defaultCOSValue>
  <desc>
    Retention period of read messages in the Inbox folder.  0 means that all
    messages will be retained.
  </desc>
</attr>

<attr id="539" name="zimbraPrefSentLifetime" type="duration" cardinality="single" optionalIn="account,cos" flags="accountInherited,domainAdminModifiable" since="5.0.0">
  <defaultCOSValue>0</defaultCOSValue>
  <desc>
    Retention period of messages in the Sent folder.  0 means that all messages
    will be retained.
  </desc>
</attr>

<attr id="540" name="zimbraPrefJunkLifetime" type="duration" cardinality="single" optionalIn="account,cos" flags="accountInherited,domainAdminModifiable" since="5.0.0">
  <defaultCOSValue>0</defaultCOSValue>
  <desc>
    Retention period of messages in the Junk folder.  0 means that all messages
    will be retained.  This user-modifiable attribute works in conjunction with
    zimbraMailSpamLifetime, which is admin-modifiable.  The shorter duration is
    used.
  </desc>
</attr>

<attr id="541" name="zimbraPrefTrashLifetime" type="duration" cardinality="single" optionalIn="account,cos" flags="accountInherited,domainAdminModifiable" since="5.0.0">
  <defaultCOSValue>0</defaultCOSValue>
  <desc>
    Retention period of messages in the Trash folder.  0 means that all messages
    will be retained.  This user-modifiable attribute works in conjunction with
    zimbraMailTrashLifetime, which is admin-modifiable.  The shorter duration
    is used.
  </desc>
</attr>

<attr id="542" name="zimbraMailPurgeSleepInterval" type="duration" cardinality="single" optionalIn="globalConfig,server" flags="serverInherited,domainAdminModifiable" callback="MailboxPurge" since="5.0.0">
  <globalConfigValue>1m</globalConfigValue>
  <desc>
    Sleep time between subsequent mailbox purges.  0 means that mailbox purging
    is disabled.
  </desc>
</attr>

<attr id="543" name="zimbraMailLastPurgedMailboxId" type="integer" cardinality="single" optionalIn="server" since="5.0.0" deprecatedSince="5.0.7">
  <desc>The id of the last purged mailbox.</desc>
  <deprecateDesc>deprecated per bug 28842</deprecateDesc>>
</attr>

<attr id="544" name="zimbraFeatureZimbraAssistantEnabled" type="boolean" cardinality="single" optionalIn="account,cos" flags="accountInfo,accountInherited" since="5.0.0">
  <defaultCOSValue>TRUE</defaultCOSValue>
  <desc>Zimbra Assistant enabled</desc>
</attr>

<attr id="545" name="zimbraReverseProxyDomainNameQuery" type="string" cardinality="single" optionalIn="globalConfig" since="5.0.0">
  <globalConfigValue>(&amp;(zimbraVirtualIPAddress=${IPADDR})(objectClass=zimbraDomain))</globalConfigValue>
  <desc>LDAP query to find a domain</desc>
</attr>

<attr id="546" name="zimbraReverseProxyDomainNameSearchBase" type="string" cardinality="single" optionalIn="globalConfig" since="5.0.0">
  <desc>search base for zimbraReverseProxyDomainNameQuery</desc>
</attr>

<attr id="547" name="zimbraReverseProxyDomainNameAttribute" type="string" cardinality="single" optionalIn="globalConfig" since="5.0.0">
  <globalConfigValue>zimbraDomainName</globalConfigValue>
  <desc>LDAP attribute that contains domain name for the domain</desc>
</attr>

<attr id="548" name="zimbraAuthKerberos5Realm" type="string" max="1024" cardinality="single" optionalIn="domain" since="5.0.0">
  <desc>kerberos5 realm for kerberos5 auth mech</desc>
</attr>

<attr id="549" name="zimbraGalLdapAuthMech" type="enum" value="none,simple,kerberos5" cardinality="single" optionalIn="domain" since="5.0.0">
  <desc>external LDAP GAL authentication mechanism
        none: anonymous binding
        simple: zimbraGalLdapBindDn and zimbraGalLdapBindPassword has to be set
        kerberos5: zimbraGalLdapKerberos5Principal and zimbraGalLdapKerberos5Keytab has to be set
  </desc>
</attr>

<attr id="550" name="zimbraGalLdapKerberos5Principal" type="string" max="256" cardinality="single" optionalIn="domain" since="5.0.0">
  <desc>kerberos5 principal for external GAL queries</desc>
</attr>

<attr id="551" name="zimbraGalLdapKerberos5Keytab" type="string" max="256" cardinality="single" optionalIn="domain" since="5.0.0">
  <desc>kerberos5 keytab file path for external GAL queries</desc>
</attr>

<attr id="552" name="zimbraPrefIMLogChatsEnabled" type="boolean" cardinality="single" optionalIn="account,cos" flags="accountInherited,domainAdminModifiable" since="5.0.0">
  <defaultCOSValue>TRUE</defaultCOSValue>
  <desc>whether IM log chats is enabled</desc>
</attr>

<attr id="553" name="zimbraPrefChildVisibleAccount" type="id" cardinality="multi" optionalIn="account" flags="domainAdminModifiable" callback="ChildAccount" since="5.0.0">
  <desc>zimbraId of visible child accounts</desc>
</attr>

<attr id="554" name="zimbraPop3SaslGssapiEnabled" type="boolean" cardinality="single" optionalIn="globalConfig,server" flags="serverInherited" requiresRestart="mailbox" since="5.0.0">
  <globalConfigValue>FALSE</globalConfigValue>
  <desc>whether POP3 SASL GSSAPI is enabled for a given server</desc>
</attr>

<attr id="555" name="zimbraImapSaslGssapiEnabled" type="boolean" cardinality="single" optionalIn="globalConfig,server" flags="serverInherited" requiresRestart="mailbox" since="5.0.0">
  <globalConfigValue>FALSE</globalConfigValue>
  <desc>whether IMAP SASL GSSAPI is enabled for a given server</desc>
</attr>

<attr id="556" name="zimbraPrefIMLogChats" type="boolean" cardinality="single" optionalIn="account,cos" flags="accountInfo,accountInherited,domainAdminModifiable" since="5.0.0">
  <defaultCOSValue>TRUE</defaultCOSValue>
  <desc>whether to log IM chats to the Chats folder</desc>
</attr>  

<attr id="557" name="zimbraSoapRequestMaxSize" type="integer" min="0" cardinality="single" optionalIn="globalConfig,server" flags="serverInherited" since="5.0.0">
  <globalConfigValue>15360000</globalConfigValue>
  <desc>Maximum size in bytes for incoming SOAP requests.  0 means no limit.</desc>
</attr>

<attr id="558" name="zimbraPrefIMReportIdle" type="boolean" cardinality="single" optionalIn="account,cos" flags="accountInherited,domainAdminModifiable" since="5.0.0">
  <defaultCOSValue>TRUE</defaultCOSValue>
  <desc>whether to report IM idle status</desc>
</attr>

<attr id="559" name="zimbraPrefIMIdleTimeout" type="integer" cardinality="single" optionalIn="account,cos" flags="accountInherited,domainAdminModifiable" since="5.0.0">
  <defaultCOSValue>10</defaultCOSValue>
  <desc>IM session idle timeout in minutes</desc>
</attr>   

<attr id="560" name="zimbraPrefIMIdleStatus" type="enum" value="away,xa,invisible,offline" cardinality="single" optionalIn="account,cos" flags="accountInherited,domainAdminModifiable" since="5.0.0">
  <defaultCOSValue>away</defaultCOSValue>
  <desc>IM idle status</desc>
</attr>

<attr id="561" name="zimbraPrefAutoSaveDraftInterval" type="duration" cardinality="single" optionalIn="account,cos" flags="accountInherited,domainAdminModifiable" since="5.0.0">
  <defaultCOSValue>30s</defaultCOSValue>
  <desc>time to wait before auto saving a draft</desc>
</attr>

<attr id="562" name="zimbraVirtualIPAddress" type="string" max="256" cardinality="multi" optionalIn="domain" since="5.0.0">
  <desc>An virtual IP address for this domain, used to determine domain based on an IP address</desc>
</attr>

<attr id="563" name="zimbraSSLCertificate" type="astring" cardinality="single" optionalIn="globalConfig,server,domain" flags="serverInherited" since="5.0.0">
  <desc>SSL certificate</desc>
</attr>

<attr id="564" name="zimbraSSLPrivateKey" type="astring" cardinality="single" optionalIn="globalConfig,server,domain" flags="serverInherited" since="5.0.0">
  <desc>SSL private key</desc>
</attr>

<attr id="565" name="zimbraMailDiskStreamingThreshold" type="integer" cardinality="single" optionalIn="globalConfig,server" flags="serverInherited" callback="ServerConfig" since="5.0.0">
  <globalConfigValue>1048576</globalConfigValue>
  <desc>Incoming messages larger than this number of bytes are streamed to disk during LMTP delivery, instead of being read into memory.  This limits memory consumption at the expense of higher disk utilization.</desc>
</attr>

<attr id="566" name="zimbraFeatureMailPriorityEnabled" type="boolean" cardinality="single" optionalIn="account,cos" flags="accountInfo,accountInherited" since="5.0.0">
  <defaultCOSValue>TRUE</defaultCOSValue>
  <desc>mail priority feature</desc>
</attr>

<attr id="567" name="zimbraIMBindAddress" type="string" max="128" cardinality="multi" optionalIn="server" requiresRestart="mailbox" since="5.0.0">
  <desc>interface address(es) on which IM server should listen; if empty, binds to all interfaces</desc>
</attr>

<attr id="568" name="zimbraFeatureImapDataSourceEnabled" type="boolean" cardinality="single" optionalIn="account,cos" flags="accountInfo,accountInherited" since="5.0.0">
  <defaultCOSValue>TRUE</defaultCOSValue>
  <desc>whether user is allowed to retrieve mail from an external IMAP data source</desc>
</attr>

<attr id="569" name="zimbraReverseProxyAuthWaitInterval" type="duration" cardinality="single" optionalIn="globalConfig" requiresRestart="nginxproxy" since="5.0.0">
  <globalConfigValue>10s</globalConfigValue>
  <desc>wait duration before nginx sending back the NO response for failed imap/pop3 reverse proxy lookups</desc>
</attr>

<attr id="570" name="zimbraPrefIMSoundsEnabled" type="boolean" cardinality="single" optionalIn="account,cos" flags="accountInherited,domainAdminModifiable" since="5.0.0">
  <defaultCOSValue>TRUE</defaultCOSValue>
  <desc>whether sounds is enabled in IM</desc>
</attr>

<attr id="571" name="zimbraIMAvailableInteropGateways" type="string" cardinality="multi" optionalIn="account,cos" flags="accountInfo,accountInherited,domainAdminModifiable" since="5.0.0">
  <desc>available IM interop gateways</desc>
</attr>

<attr id="572" name="zimbraReverseProxyUserNameAttribute" type="string" cardinality="single" optionalIn="globalConfig" since="5.0.0">
  <desc>LDAP attribute that contains user name for the principal</desc>
</attr>

<attr id="573" name="zimbraPrefCalendarReminderDuration1" type="string" cardinality="single" optionalIn="account,cos" flags="accountInherited,domainAdminModifiable" since="5.0.0" deprecatedSince="6.0.0_BETA1">
  <defaultCOSValue>-PT15M</defaultCOSValue>
  <desc>When to send the first reminder for an event.</desc>
  <deprecateDesc>was added for Yahoo calendar, no longer used</deprecateDesc>
</attr>

<attr id="574" name="zimbraPrefCalendarReminderDuration2" type="string" cardinality="single" optionalIn="account,cos" flags="accountInherited,domainAdminModifiable" since="5.0.0" deprecatedSince="6.0.0_BETA1">
  <desc>When to send the second reminder for an event.</desc>
  <deprecateDesc>was added for Yahoo calendar, no longer used</deprecateDesc>
</attr>

<attr id="575" name="zimbraPrefCalendarReminderEmail" type="email" max="256" cardinality="single" optionalIn="account" flags="domainAdminModifiable" since="7.0.0">
  <desc>RFC822 email address for receiving reminders for appointments and tasks</desc>
</attr>

<attr id="576" name="zimbraPrefCalendarReminderSendEmail" type="boolean" cardinality="single" optionalIn="account,cos" flags="accountInherited,domainAdminModifiable" since="5.0.0" deprecatedSince="6.0.0_BETA1">
  <defaultCOSValue>FALSE</defaultCOSValue>
  <desc>whether or not email reminders for appointments and tasks are enabled</desc>
  <deprecateDesc>was added for Yahoo calendar, no longer used</deprecateDesc>
</attr>

<attr id="577" name="zimbraPrefCalendarReminderMobile" type="boolean" cardinality="single" optionalIn="account,cos" flags="accountInherited,domainAdminModifiable" since="5.0.0" deprecatedSince="6.0.0_BETA1">
  <defaultCOSValue>FALSE</defaultCOSValue>  
  <desc>The mobile device (phone) the reminder goes to.</desc>
  <deprecateDesc>was added for Yahoo calendar, no longer used</deprecateDesc>
</attr>

<attr id="578" name="zimbraPrefCalendarReminderYMessenger" type="boolean" cardinality="single" optionalIn="account,cos" flags="accountInherited,domainAdminModifiable" since="5.0.0" deprecatedSince="6.0.0_BETA1">
  <defaultCOSValue>FALSE</defaultCOSValue>
  <desc>Send a reminder via YIM</desc>
  <deprecateDesc>was added for Yahoo calendar, no longer used</deprecateDesc>
</attr>

<attr id="579" name="zimbraJunkMessagesIndexingEnabled" type="boolean" cardinality="single" optionalIn="account,cos" flags="accountInherited,domainAdminModifiable" since="5.0.0">
  <defaultCOSValue>TRUE</defaultCOSValue>
  <desc>Whether to index junk messages</desc>
</attr>

<attr id="580" name="zimbraMemcachedBindPort" type="port" cardinality="single" optionalIn="globalConfig,server" flags="serverInherited" callback="CheckPortConflict" requiresRestart="memcached" since="5.0.0">
  <globalConfigValue>11211</globalConfigValue>
  <desc>port number on which memcached server should listen</desc>
</attr>

<attr id="581" name="zimbraMemcachedBindAddress" type="string" max="128" cardinality="multi" optionalIn="server"  requiresRestart="memcached" since="5.0.0">
  <desc>interface address(es) on which memcached server</desc>
</attr>

<attr id="582" name="zimbraAttachmentsIndexedTextLimit" type="integer" cardinality="single" min="0" optionalIn="globalConfig,server" flags="serverInherited" since="5.0.0">
  <globalConfigValue>1048576</globalConfigValue>
  <desc>Maximum number of characters that will be indexed for a given MIME part.</desc>
</attr>

<attr id="583" name="zimbraGalLdapPageSize" type="integer" max="1000" cardinality="single" optionalIn="globalConfig,domain" flags="domainInherited" since="5.0.1">
  <globalConfigValue>1000</globalConfigValue>
  <desc>LDAP page size for paged search control while accessing LDAP server for GAL.  
        This applies to both Zimbra and external LDAP servers.
        A value of 0 means paging is not enabled. 
  </desc>
</attr>

<attr id="584" name="zimbraFeatureComposeInNewWindowEnabled" type="boolean" cardinality="single" optionalIn="account,cos" flags="accountInfo,accountInherited" since="5.0.1">
  <defaultCOSValue>TRUE</defaultCOSValue>
  <desc>whether or not compose messages in a new windows is allowed</desc>
</attr>

<attr id="585" name="zimbraFeatureOpenMailInNewWindowEnabled" type="boolean" cardinality="single" optionalIn="account,cos" flags="accountInfo,accountInherited" since="5.0.1">
  <defaultCOSValue>TRUE</defaultCOSValue>
  <desc>whether or not open a new msg/conv in a new windows is allowed</desc>
</attr>

<attr id="586" name="zimbraPasswordChangeListener" type="string" max="256" cardinality="single" optionalIn="globalConfig,domain" flags="domainInherited" since="5.0.1">
  <desc>registered change password listener name</desc>
</attr>

<attr id="587" name="zimbraReverseProxySendPop3Xoip" type="boolean" cardinality="single" optionalIn="globalConfig" requiresRestart="nginxproxy" since="5.0.1">
  <globalConfigValue>TRUE</globalConfigValue>
  <desc>whether nginx should send XOIP command for pop3</desc>
</attr>

<attr id="588" name="zimbraReverseProxySendImapId" type="boolean" cardinality="single" optionalIn="globalConfig" requiresRestart="nginxproxy" since="5.0.1">
  <globalConfigValue>TRUE</globalConfigValue>
  <desc>whether nginx should send ID command for imap</desc>
</attr>

<attr id="589" name="zimbraGalSyncLdapURL"  type="string" max="256" cardinality="multi" optionalIn="domain,galDataSource" since="5.0.2">
  <desc>LDAP URL for external GAL sync, if not set fallback to zimbraGalLdapURL</desc>
</attr>

<attr id="590" name="zimbraGalSyncLdapSearchBase"  type="string" max="256" cardinality="single" optionalIn="domain,galDataSource" since="5.0.2">
  <desc>LDAP search base for external GAL sync queries, if not set fallback to zimbraGalLdapSearchBase</desc>
</attr>

<attr id="591" name="zimbraGalSyncLdapFilter" type="string" max="4096" cardinality="single" optionalIn="domain,galDataSource" since="5.0.2">
  <desc>LDAP search filter for external GAL sync queries, if not set fallback to zimbraGalLdapFilter</desc>
</attr>

<attr id="592" name="zimbraGalSyncLdapAuthMech" type="enum" value="none,simple,kerberos5" cardinality="single" optionalIn="domain,galDataSource" since="5.0.2">
  <desc>external LDAP GAL authentication mechanism for GAL sync
        none: anonymous binding
        simple: zimbraGalLdapBindDn and zimbraGalLdapBindPassword has to be set
        kerberos5: zimbraGalLdapKerberos5Principal and zimbraGalLdapKerberos5Keytab has to be set
        
        if not set fallback to zimbraGalLdapAuthMech
  </desc>
</attr>

<attr id="593" name="zimbraGalSyncLdapBindDn" type="string" max="256" cardinality="single" optionalIn="domain,galDataSource" since="5.0.2">
  <desc>LDAP bind dn for external GAL sync queries, if not set fallback to zimbraGalLdapBindDn</desc>
</attr>

<attr id="594" name="zimbraGalSyncLdapBindPassword" type="string" max="256" cardinality="single" optionalIn="domain,galDataSource" since="5.0.2">
  <desc>LDAP bind password for external GAL sync queries, if not set fallback to zimbraGalLdapBindPassword</desc>
</attr>

<attr id="595" name="zimbraGalSyncLdapKerberos5Principal" type="string" max="256" cardinality="single" optionalIn="domain,galDataSource" since="5.0.2">
  <desc>kerberos5 principal for external GAL sync queries, if not set fallback to zimbraGalLdapKerberos5Principal</desc>
</attr>

<attr id="596" name="zimbraGalSyncLdapKerberos5Keytab" type="string" max="256" cardinality="single" optionalIn="domain,galDataSource" since="5.0.2">
  <desc>kerberos5 keytab file path for external GAL sync queries, if not set fallback to zimbraGalLdapKerberos5Keytab</desc>
</attr>

<attr id="597" name="zimbraGalSyncLdapPageSize" type="integer" max="1000" cardinality="single" optionalIn="globalConfig,domain,galDataSource" flags="domainInherited" since="5.0.2">
  <globalConfigValue>1000</globalConfigValue>
  <desc>LDAP page size for paged search control while accessing LDAP server for GAL sync.  
        This applies to both Zimbra and external LDAP servers.
        A value of 0 means paging is not enabled. 
        If not set fallback to zimbraGalLdapPageSize
  </desc>
</attr>

<attr id="598" name="zimbraGalSyncInternalSearchBase"  type="string" max="256" cardinality="single" optionalIn="globalConfig,domain" flags="domainInherited" since="5.0.2">
  <desc>LDAP search base for internal GAL sync (special values: "ROOT" for top, "DOMAIN" for domain only, "SUBDOMAINS" for domain and subdomains)
        If not set fallback to zimbraGalInternalSearchBase
  </desc>
</attr>

<attr id="599" name="zimbraGalTokenizeAutoCompleteKey" type="enum" value="and,or" cardinality="single" optionalIn="globalConfig,domain" flags="domainInherited" since="5.0.2">
  <globalConfigValue>and</globalConfigValue>
  <desc>whether to tokenize key and AND or OR the tokenized queries for GAL auto complete, if not set, key is not tokenized</desc>
</attr>

<attr id="600" name="zimbraGalTokenizeSearchKey" type="enum" value="and,or" cardinality="single" optionalIn="globalConfig,domain" flags="domainInherited" since="5.0.2">
  <globalConfigValue>and</globalConfigValue>
  <desc>whether to tokenize key and AND or OR the tokenized queries for GAL search, if not set, key is not tokenized</desc>
</attr>

<attr id="601" name="zimbraIsCustomerCareAccount" type="boolean" cardinality="single" optionalIn="account" flags="accountInfo" since="5.0.2">
  <desc>set to true for customer care accounts</desc>
</attr>

<attr id="602" name="zimbraFeatureWebSearchEnabled" type="boolean" cardinality="single" optionalIn="account,cos" flags="accountInfo,accountInherited" since="5.0.2" deprecatedSince="6.0.0_GA">
  <defaultCOSValue>TRUE</defaultCOSValue>
  <desc>whether web search feature is enabled</desc>
  <deprecateDesc>deprecated per bug 40170</deprecateDesc>
</attr>

<attr id="603" name="zimbraPrefLabel" type="string" max="256" cardinality="single" optionalIn="account" flags="domainAdminModifiable" since="5.0.2">
  <desc>optional account descriptive label</desc>
</attr>

<attr id="604" name="zimbraSpamApplyUserFilters" type="boolean" cardinality="single" optionalIn="account,cos" flags="accountInherited,domainAdminModifiable" since="5.0.2">
  <defaultCOSValue>FALSE</defaultCOSValue>
  <desc>If TRUE, spam messages will be affected by user mail filters instead of
        being automatically filed into the Junk folder.  This attribute is deprecated
        and will be removed in a future release.  See bug 23886 for details.</desc>
</attr>

<attr id="605" name="zimbraCustomerCareTier" type="integer" max="3" cardinality="single" optionalIn="account" flags="accountInfo" order="integerOrderingMatch" since="5.0.3">
  <desc>set to 1 or 3 to specify customer care account tier level</desc>
</attr>

<attr id="606" name="zimbraZimletTarget" type="cstring" max="1024" cardinality="multi" optionalIn="zimletEntry" since="5.0.3">
  <desc>Zimlet target apps</desc>
</attr>

<attr id="607" name="zimbraFreebusyExchangeURL" type="string" max="256" cardinality="single" optionalIn="globalConfig,domain,cos,account" flags="domainInherited,accountInherited" since="5.0.3">
  <desc>URL to Exchange server for free/busy lookup and propagation</desc>
</attr>

<attr id="608" name="zimbraFreebusyExchangeAuthUsername" type="string" max="256" cardinality="single" optionalIn="globalConfig,domain,cos,account" flags="domainInherited,accountInherited" since="5.0.3">
  <desc>Exchange username for free/busy lookup and propagation</desc>
</attr>

<attr id="609" name="zimbraFreebusyExchangeAuthPassword" type="string" max="256" cardinality="single" optionalIn="globalConfig,domain,cos,account" flags="domainInherited,accountInherited" since="5.0.3">
  <desc>Exchange user password for free/busy lookup and propagation</desc>
</attr>

<attr id="610" name="zimbraFreebusyExchangeUserOrg" type="string" max="256" cardinality="single" optionalIn="globalConfig,domain,cos,account" flags="domainInherited,accountInherited" since="5.0.3">
  <desc>O and OU used in legacyExchangeDN attribute</desc>
</attr>

<attr id="611" name="zimbraFreebusyExchangeAuthScheme" type="enum" value="basic,form" cardinality="single" optionalIn="globalConfig,domain,cos,account" flags="domainInherited,accountInherited" since="5.0.3">
  <desc>auth scheme to use</desc>
</attr>

<attr id="612" name="zimbraMtaAntiSpamLockMethod" type="astring" max="64" cardinality="single" optionalIn="globalConfig,server" flags="serverInherited" requiresRestart="mta" since="5.0.3">
  <globalConfigValue>flock</globalConfigValue>
  <desc>mta anti spam lock method.</desc>
</attr>

<attr id="613" name="zimbraMailReferMode" type="enum" value="always,wronghost,reverse-proxied" cardinality="single" optionalIn="globalConfig,server" flags="serverInherited" since="5.0.3">
  <globalConfigValue>wronghost</globalConfigValue>
  <desc>whether to send back a refer tag in an auth response to force a client redirect.
        always           - always send refer
        wronghost        - send refer if only if the account being authenticated does not live on this mail host
        reverse-proxied  - reverse proxy is in place and should never send refer
  </desc>
</attr>

<attr id="614" name="zimbraInterceptAddress" type="string" cardinality="multi" optionalIn="account,cos" flags="accountInherited,domainAdminModifiable" since="5.0.3">
  <desc>The address to which legal intercept messages will be sent.</desc>
</attr>

<attr id="615" name="zimbraInterceptSendHeadersOnly" type="boolean" cardinality="single" optionalIn="account,cos" flags="accountInherited,domainAdminModifiable" since="5.0.3">
  <defaultCOSValue>FALSE</defaultCOSValue>
  <desc>Specifies whether legal intercept messages should contain the entire original
        message or just the headers.</desc>
</attr>

<attr id="616" name="zimbraInterceptFrom" type="string" cardinality="single" optionalIn="account,cos" flags="accountInherited,domainAdminModifiable" since="5.0.3">
  <defaultCOSValue>Postmaster &lt;postmaster@${ACCOUNT_DOMAIN}&gt;</defaultCOSValue>
  <desc>Template used to construct the sender of a legal intercept message.</desc>
</attr>

<attr id="617" name="zimbraInterceptSubject" type="string" cardinality="single" optionalIn="account,cos" flags="accountInherited,domainAdminModifiable" since="5.0.3">
  <defaultCOSValue>Intercepted message for ${ACCOUNT_ADDRESS}: ${MESSAGE_SUBJECT}</defaultCOSValue>
  <desc>Template used to construct the subject of a legal intercept message.</desc>
</attr>

<attr id="618" name="zimbraInterceptBody" type="string" cardinality="single" optionalIn="account,cos" flags="accountInherited,domainAdminModifiable" since="5.0.3">
  <defaultCOSValue>Intercepted message for ${ACCOUNT_ADDRESS}.${NEWLINE}Operation=${OPERATION}, folder=${FOLDER_NAME}, folder ID=${FOLDER_ID}.</defaultCOSValue>
  <desc>Template used to construct the body of a legal intercept message.</desc>
</attr>

<attr id="619" name="zimbraBatchedIndexingSize" type="integer" min="0" cardinality="single" optionalIn="account,cos" flags="accountInherited,domainAdminModifiable" since="5.0.3">
  <defaultCOSValue>20</defaultCOSValue>
  <defaultCOSValueUpgrade>20</defaultCOSValueUpgrade>
  <desc>Batch size to use when indexing data</desc>
</attr>

<attr id="620" name="zimbraFreebusyExchangeCachedIntervalStart" type="duration" cardinality="single" optionalIn="globalConfig,domain,cos,account" flags="domainInherited,accountInherited" since="5.0.3">
  <globalConfigValue>7d</globalConfigValue>
  <desc>The value of duration is used to indicate the start date (in the past relative to today) of the f/b interval pushed to Exchange server.</desc>
</attr>

<attr id="621" name="zimbraFreebusyExchangeCachedInterval" type="duration" cardinality="single" optionalIn="globalConfig,domain,cos,account" flags="domainInherited,accountInherited" since="5.0.3">
  <globalConfigValue>60d</globalConfigValue>
  <desc>The duration of f/b block pushed to Exchange server.</desc>
</attr>

<attr id="622" name="zimbraReverseProxyIPLoginLimit" type="integer" min="0" cardinality="single" optionalIn="globalConfig" since="5.0.3">
  <globalConfigValue>0</globalConfigValue>
  <desc>Sets the upper limit on logins from a remote IP via POP or
    IMAP to this proxy server after which login is rejected with an
    appropriate protocol specific bye response. This counter is
    cumulative for all users that appear to the proxy to be logging in
    from the same IP address.  If multiple users appear to the proxy
    to be logging in from the same IP address (usual with NATing),
    then each of the different users login will contribute to
    increasing the hit counter for that IP address, and when the
    counter eventually exceeds the limit, then the connections
    from that IP address will be throttled.  Therefore, all users from
    the same IP will contribute to (and be affected by) this counter.
    Logins using all protocols (POP3/POP3S/IMAP/IMAPS) will affect
    this counter (the counter is aggregate for all protocols, *not*
    separate).  If this value is set to 0, then no limiting will take
    place for any IP.</desc>
</attr>

<attr id="623" name="zimbraReverseProxyIPLoginLimitTime" type="integer" min="0" cardinality="single" optionalIn="globalConfig" since="5.0.3">
  <globalConfigValue>3600</globalConfigValue>
  <desc>Sets the time-to-live for the hit counter for IP based login
    throttling.  If time is set to 3600 and limit is set to 1000, then
    it means that NGINX should not allow more than 1000 users to log
    in via the proxy from the same IP, within the time interval of an
    hour.  The semantics for such a configuration would then be:
    allow maximum 1000 users per hour from any given IP address.
  </desc>
</attr>

<attr id="624" name="zimbraReverseProxyUserLoginLimit" type="integer" min="0" cardinality="single" optionalIn="globalConfig" requiresRestart="nginxproxy" since="5.0.3">
  <globalConfigValue>0</globalConfigValue>
  <desc>Limit how many times a user can login via the proxy.  Setting
    limit to 100 and time to 3600 means: allow maximum 100 logins per
    hour for any user.  As with the ip counterparts, the user hit
    counter and timeout are cumulative for all protocols.  Also, for a
    given users login, both counters are checked in succession, with
    the IP counter being checked first.  A login may be rejected
    (throttled) because the IP is over-usage, or because the login
    name itself is over-usage. A value of 0 indicates that no
    throttling will take place for any user.
  </desc>
</attr>

<attr id="625" name="zimbraReverseProxyUserLoginLimitTime" type="integer" min="0" cardinality="single" optionalIn="globalConfig" requiresRestart="nginxproxy" since="5.0.3">
  <globalConfigValue>3600</globalConfigValue>
  <desc>
    Sets the time-to-live for the hit counter for per user login
    throttling.
  </desc>
</attr>

<attr id="626" name="zimbraMailProxyPort" type="port" cardinality="single" optionalIn="globalConfig,server" flags="serverInherited" callback="CheckPortConflict" requiresRestart="nginxproxy" since="5.0.3">
  <globalConfigValue>0</globalConfigValue>
  <desc>HTTP proxy port</desc>
</attr>

<attr id="627" name="zimbraMailSSLProxyPort" type="port" cardinality="single" optionalIn="globalConfig,server" flags="serverInherited" callback="CheckPortConflict" requiresRestart="nginxproxy" since="5.0.3">
  <globalConfigValue>0</globalConfigValue>
  <desc>SSL port HTTP proxy</desc>
</attr>

<attr id="628" name="zimbraReverseProxyHttpEnabled" type="boolean" cardinality="single" optionalIn="globalConfig,server" flags="serverInherited" requiresRestart="nginxproxy" since="5.0.3">
  <globalConfigValue>FALSE</globalConfigValue>
  <desc>Whether to enable HTTP proxy</desc>
</attr>

<attr id="629" name="zimbraReverseProxyMailEnabled" type="boolean" cardinality="single" optionalIn="globalConfig,server" flags="serverInherited" requiresRestart="nginxproxy" since="5.0.3">
  <globalConfigValue>TRUE</globalConfigValue>
  <desc>Whether to enable IMAP/POP proxy</desc>
</attr>

<attr id="630" name="zimbraLmtpServerEnabled" type="boolean" cardinality="single" optionalIn="globalConfig,server" flags="serverInherited" requiresRestart="mailbox" since="5.0.4">
  <globalConfigValue>TRUE</globalConfigValue>
  <desc>whether LMTP server is enabled for a given server</desc>
</attr>

<attr id="631" name="zimbraFeatureNewAddrBookEnabled" type="boolean" cardinality="single" optionalIn="account,cos" flags="accountInfo,accountInherited" since="5.0.4">
  <defaultCOSValue>TRUE</defaultCOSValue>
  <desc>Whether user can create address books</desc>
</attr>

<attr id="632" name="zimbraReverseProxyHttpPortAttribute" type="string" cardinality="single" optionalIn="globalConfig" since="5.0.5">
  <globalConfigValue>zimbraMailPort</globalConfigValue>
  <desc>attribute that contains http bind port</desc>
</attr>

<attr id="633" name="zimbraPrefTagTreeOpen" type="boolean" cardinality="single" optionalIn="account,cos" flags="accountInherited,domainAdminModifiable" since="5.0.5">
  <defaultCOSValue>TRUE</defaultCOSValue>
  <desc>whether or not tag tree is expanded</desc>
</attr>

<attr id="634" name="zimbraPrefSearchTreeOpen" type="boolean" cardinality="single" optionalIn="account,cos" flags="accountInherited,domainAdminModifiable" since="5.0.5">
  <defaultCOSValue>TRUE</defaultCOSValue>
  <desc>whether or not search tree is expanded</desc>
</attr>

<attr id="635" name="zimbraPrefGalSearchEnabled" type="boolean" cardinality="single" optionalIn="account,cos" flags="accountInherited,domainAdminModifiable" since="5.0.5">
  <defaultCOSValue>TRUE</defaultCOSValue>
  <desc>whether end-user wants search from GAL. Feature must also be enabled</desc>
</attr>

<attr id="636" name="zimbraSmtpSendAddMailer" type="boolean" cardinality="single" optionalIn="globalConfig" since="5.0.5">
  <globalConfigValue>TRUE</globalConfigValue>
  <desc>Whether X-Mailer will be added to messages sent by Zimbra</desc>
</attr>

<attr id="637" name="zimbraPrefFolderTreeOpen" type="boolean" cardinality="single" optionalIn="account,cos" flags="accountInherited,domainAdminModifiable" since="5.0.5">
  <defaultCOSValue>TRUE</defaultCOSValue>
  <desc>whether or not folder tree is expanded</desc>
</attr>

<attr id="638" name="zimbraPrefZimletTreeOpen" type="boolean" cardinality="single" optionalIn="account,cos" flags="accountInherited,domainAdminModifiable" since="5.0.5">
  <defaultCOSValue>FALSE</defaultCOSValue>
  <desc>whether or not zimlet tree is expanded</desc>
</attr>

<attr id="639" name="zimbraSSLExcludeCipherSuites" type="string" cardinality="multi" optionalIn="globalConfig" requiresRestart="mailbox" since="5.0.5">
  <globalConfigValue>SSL_RSA_WITH_DES_CBC_SHA</globalConfigValue>
  <globalConfigValue>SSL_DHE_RSA_WITH_DES_CBC_SHA</globalConfigValue>
  <globalConfigValue>SSL_DHE_DSS_WITH_DES_CBC_SHA</globalConfigValue> 
  <globalConfigValue>SSL_RSA_EXPORT_WITH_RC4_40_MD5</globalConfigValue> 
  <globalConfigValue>SSL_RSA_EXPORT_WITH_DES40_CBC_SHA</globalConfigValue> 
  <globalConfigValue>SSL_DHE_RSA_EXPORT_WITH_DES40_CBC_SHA</globalConfigValue> 
  <globalConfigValue>SSL_DHE_DSS_EXPORT_WITH_DES40_CBC_SHA</globalConfigValue>
  <desc>excluded cipher suites</desc>
</attr>

<attr id="640" name="zimbraReverseProxySSLCiphers" type="string" cardinality="single" optionalIn="globalConfig" requiresRestart="nginxproxy" since="5.0.5">
  <globalConfigValue>!SSLv2:!MD5:HIGH</globalConfigValue>
  <desc>permitted ciphers for reverse proxy. Ciphers are in the formats supported by OpenSSL 
        e.g. ALL:!ADH:!EXPORT56:RC4+RSA:+HIGH:+MEDIUM:+LOW:+SSLv2:+EXP;
        if not set, default ciphers permitted by nginx will apply
  </desc>
</attr>

<attr id="641" name="zimbraReverseProxyImapStartTlsMode" type="enum" value="on,off,only" cardinality="single" optionalIn="globalConfig,server" flags="serverInherited" requiresRestart="nginxproxy" since="5.0.5">
  <globalConfigValue>only</globalConfigValue>
  <desc>on   - on the plain POP/IMAP port, starttls is allowed
        off  - no starttls is offered on plain port
        only - you have to use starttls before clear text login 
  </desc>
</attr>

<attr id="642" name="zimbraReverseProxyPop3StartTlsMode" type="enum" value="on,off,only" cardinality="single" optionalIn="globalConfig,server" flags="serverInherited" requiresRestart="nginxproxy" since="5.0.5">
  <globalConfigValue>only</globalConfigValue>
  <desc>on   - on the plain POP/IMAP port, starttls is allowed
        off  - no starttls is offered on plain port
        only - you have to use starttls before clear text login 
  </desc>
</attr>

<attr id="643" name="zimbraReverseProxyImapSaslGssapiEnabled" type="boolean" cardinality="single" optionalIn="globalConfig,server" flags="serverInherited" requiresRestart="nginxproxy" since="5.0.5">
  <globalConfigValue>FALSE</globalConfigValue>
  <desc>whether IMAP SASL GSSAPI is enabled for reverse proxy</desc>
</attr>

<attr id="644" name="zimbraReverseProxyPop3SaslGssapiEnabled" type="boolean" cardinality="single" optionalIn="globalConfig,server" flags="serverInherited" requiresRestart="nginxproxy" since="5.0.5">
  <globalConfigValue>FALSE</globalConfigValue>
  <desc>whether POP3 SASL GSSAPI is enabled for reverse proxy</desc>
</attr>

<attr id="645" name="zimbraPrefIMCustomStatusMessage" type="string" cardinality="multi" optionalIn="account" flags="domainAdminModifiable" since="5.0.6">
  <desc>Custom IM status messages</desc>
</attr>

<attr id="646" name="zimbraNotebookSanitizeHtml" type="boolean" cardinality="single" optionalIn="account,cos" flags="accountInherited" since="5.0.6">
  <defaultCOSValue>TRUE</defaultCOSValue>
  <desc>whether to strip off potentially harming HTML tags in Wiki and HTML Documents.</desc>
</attr>

<attr id="647" name="zimbraSkinForegroundColor" type="string" max="256" cardinality="single" optionalIn="globalConfig,domain" flags="domainInherited,domainInfo,domainAdminModifiable" since="5.0.6">
  <desc>foreground color for chameleon skin for the domain</desc>
</attr>

<attr id="648" name="zimbraSkinBackgroundColor" type="string" max="256" cardinality="single" optionalIn="globalConfig,domain" flags="domainInherited,domainInfo,domainAdminModifiable" since="5.0.6">
  <desc>background color for chameleon skin for the domain</desc>
</attr>

<attr id="649" name="zimbraSkinLogoURL" type="string" max="256" cardinality="single" optionalIn="globalConfig,domain" flags="domainInherited,domainInfo,domainAdminModifiable" since="5.0.6">
  <desc>Logo URL for chameleon skin for the domain</desc>
</attr>

<attr id="650" name="zimbraPrefMarkMsgRead" type="integer" cardinality="single" min="-1" optionalIn="account,cos" flags="accountInherited,domainAdminModifiable" since="5.0.6">
  <defaultCOSValue>0</defaultCOSValue>
  <desc>whether and mark a message as read
          -1: Do not mark read
           0: Mark read
        1..n: Mark read after this many seconds
  </desc>
</attr>

<attr id="651" name="zimbraCalendarCalDavAlternateCalendarHomeSet" type="string" cardinality="multi" optionalIn="globalConfig" since="5.0.6">
  <desc>alternate location for calendar and task folders</desc>
</attr>

<attr id="652" name="zimbraCalendarCalDavDisableScheduling" type="boolean" cardinality="single" optionalIn="globalConfig" since="5.0.6">
  <globalConfigValue>FALSE</globalConfigValue>
  <desc>set true to turn off handling scheduling message for CalDAV</desc>
</attr>

<attr id="653" name="zimbraPrefPop3DownloadSince" type="gentime" cardinality="single" optionalIn="account,cos" flags="accountInherited,domainAdminModifiable" since="5.0.6">
  <desc>download pop3 messages since</desc>
</attr>

<attr id="654" name="zimbraAuthLdapStartTlsEnabled" type="boolean" cardinality="single" optionalIn="domain" since="5.0.6">
  <desc>whether to use startTLS for external LDAP auth</desc>
</attr>

<attr id="655" name="zimbraGalLdapStartTlsEnabled" type="boolean" cardinality="single" optionalIn="domain" since="5.0.6">
  <desc>whether to use startTLS for external GAL.
        startTLS will be used for external GAL access only if this attribute is true and zimbraGalLdapURL(or zimbraGalSyncLdapURL for sync) does not contain a ldaps URL.
  </desc>
</attr>

<attr id="656" name="zimbraGalSyncLdapStartTlsEnabled"  type="boolean" cardinality="single" optionalIn="domain,galDataSource" since="5.0.6">
  <desc>whether to use startTLS for external GAL sync, if not set fallback to zimbraGalLdapStartTlsEnabled</desc>
</attr>

<attr id="657" name="zimbraLmtpPermanentFailureWhenOverQuota" type="boolean" cardinality="single" optionalIn="globalConfig,server" flags="serverInherited" since="5.0.6">
  <globalConfigValue>FALSE</globalConfigValue>
  <desc>If true, a permanent failure (552) is returned when the user is over quota.  If false, a temporary failure (452) is returned.</desc>
</attr>

<attr id="658" name="zimbraYahooId" type="string" max="256" cardinality="single" optionalIn="account" since="5.0.6">
  <desc>Yahoo ID</desc>
</attr>

<attr id="659" name="zimbraACE" type="string" cardinality="multi" optionalIn="account,distributionList,cos,domain,globalConfig,server,zimletEntry,xmppComponent,aclTarget" since="5.0.7">
  <desc>Zimbra access control list</desc>
</attr>

<attr id="660" name="zimbraCalendarRecurrenceMaxInstances" type="integer" min="0" cardinality="single" optionalIn="globalConfig,server" flags="serverInherited" since="5.0.7">
  <globalConfigValue>0</globalConfigValue>
  <desc>Maximum number of instances expanded per recurrence rule; 0 means unlimited</desc>
</attr>

<attr id="661" name="zimbraCalendarRecurrenceDailyMaxDays" type="integer" min="0" cardinality="single" optionalIn="globalConfig,server" flags="serverInherited" since="5.0.7">
  <globalConfigValue>730</globalConfigValue>
  <desc>Maximum number of days a DAILY recurrence rule can span; 0 means unlimited</desc>
</attr>

<attr id="662" name="zimbraCalendarRecurrenceWeeklyMaxWeeks" type="integer" min="0" cardinality="single" optionalIn="globalConfig,server" flags="serverInherited" since="5.0.7">
  <globalConfigValue>520</globalConfigValue>
  <desc>Maximum number of weeks a WEEKLY recurrence rule can span; 0 means unlimited</desc>
</attr>

<attr id="663" name="zimbraCalendarRecurrenceMonthlyMaxMonths" type="integer" min="0" cardinality="single" optionalIn="globalConfig,server" flags="serverInherited" since="5.0.7">
  <globalConfigValue>360</globalConfigValue>
  <desc>Maximum number of months a MONTHLY recurrence rule can span; 0 means unlimited</desc>
</attr>

<attr id="664" name="zimbraCalendarRecurrenceYearlyMaxYears" type="integer" min="0" cardinality="single" optionalIn="globalConfig,server" flags="serverInherited" since="5.0.7">
  <globalConfigValue>100</globalConfigValue>
  <desc>Maximum number of years a YEARLY recurrence rule can span; 0 means unlimited</desc>
</attr>

<attr id="665" name="zimbraCalendarRecurrenceOtherFrequencyMaxYears" type="integer" min="0" cardinality="single" optionalIn="globalConfig,server" flags="serverInherited" since="5.0.7">
  <globalConfigValue>1</globalConfigValue>
  <desc>Maximum number of years a recurrence rule can span for frequencies other than DAILY/WEEKLY/MONTHLY/YEARLY; 0 means unlimited</desc>
</attr>

<attr id="666" name="zimbraPrefMailSoundsEnabled" type="boolean" cardinality="single" optionalIn="account,cos" flags="accountInherited,domainAdminModifiable" since="5.0.7">
  <defaultCOSValue>FALSE</defaultCOSValue>
  <desc>whether audible alert is enabled when a new email arrives</desc>
</attr>

<attr id="667" name="zimbraPrefCalendarReminderSoundsEnabled" type="boolean" cardinality="single" optionalIn="account,cos" flags="accountInherited,domainAdminModifiable" since="5.0.7">
  <defaultCOSValue>TRUE</defaultCOSValue>
  <desc>whether audible alert is enabled when appointment notification is played</desc>
</attr>

<attr id="668" name="zimbraSkinSecondaryColor" type="string" max="256" cardinality="single" optionalIn="globalConfig,domain" flags="domainInherited,domainInfo,domainAdminModifiable" since="5.0.7">
  <desc>secondary color for chameleon skin for the domain</desc>
</attr>

<attr id="669" name="zimbraSkinSelectionColor" type="string" max="256" cardinality="single" optionalIn="globalConfig,domain" flags="domainInherited,domainInfo,domainAdminModifiable" since="5.0.7">
  <desc>selection color for chameleon skin for the domain</desc>
</attr>

<attr id="670" name="zimbraSkinLogoLoginBanner" type="string" max="256" cardinality="single" optionalIn="globalConfig,domain" flags="domainInherited,domainInfo,domainAdminModifiable" since="5.0.7">
  <desc>logo login banner for chameleon skin for the domain</desc>
</attr>

<attr id="671" name="zimbraSkinLogoAppBanner" type="string" max="256" cardinality="single" optionalIn="globalConfig,domain" flags="domainInherited,domainInfo,domainAdminModifiable" since="5.0.7">
  <desc>logo app banner for chameleon skin for the domain</desc>
</attr>

<attr id="672" name="zimbraMtaSmtpdMilters" type="string" max="1024" cardinality="single" optionalIn="globalConfig,server" flags="serverInherited" requiresRestart="mta" since="5.0.7">
  <desc>value for postfix smtpd_milters</desc>
</attr>

<attr id="673" name="zimbraMtaNonSmtpdMilters" type="string" max="1024" cardinality="single" optionalIn="globalConfig,server" flags="serverInherited" requiresRestart="mta" since="5.0.7">
  <desc>value for postfix non_smtpd_milters</desc>
</attr>

<attr id="674" name="zimbraHelpAdminURL" type="string" max="256" cardinality="single" optionalIn="globalConfig,domain" flags="domainInherited,domainInfo,domainAdminModifiable" since="5.0.7">
  <desc>help URL for admin</desc>
</attr>

<attr id="675" name="zimbraHelpDelegatedURL" type="string" max="256" cardinality="single" optionalIn="globalConfig,domain" flags="domainInherited,domainInfo,domainAdminModifiable" since="5.0.7">
  <desc>help URL for delegated admin</desc>
</attr>

<attr id="676" name="zimbraHelpAdvancedURL" type="string" max="256" cardinality="single" optionalIn="globalConfig,domain" flags="domainInherited,domainInfo,domainAdminModifiable" since="5.0.7">
  <desc>help URL for advanced client</desc>
</attr>

<attr id="677" name="zimbraHelpStandardURL" type="string" max="256" cardinality="single" optionalIn="globalConfig,domain" flags="domainInherited,domainInfo,domainAdminModifiable" since="5.0.7">
  <desc>help URL for standard client</desc>
</attr>

<attr id="678" name="zimbraPrefAdvancedClientEnforceMinDisplay" type="boolean" cardinality="single" optionalIn="account,cos" flags="accountInherited,domainAdminModifiable" since="5.0.7">
  <defaultCOSValue>TRUE</defaultCOSValue>
  <desc>After login, whether the advanced client should enforce minimum display resolution</desc>
</attr>

<attr id="679" name="zimbraPrefIMFlashTitle" type="boolean" cardinality="single" optionalIn="account,cos" flags="accountInherited,domainAdminModifiable" since="5.0.7">
  <defaultCOSValue>TRUE</defaultCOSValue>
  <desc>Flash title bar when a new IM arrives</desc>
</attr>

<attr id="680" name="zimbraPrefMailFlashTitle" type="boolean" cardinality="single" optionalIn="account,cos" flags="accountInherited,domainAdminModifiable" since="5.0.7">
  <defaultCOSValue>FALSE</defaultCOSValue>
  <desc>Flash title bar when a new email arrives</desc>
</attr>

<attr id="681" name="zimbraPrefMailFlashIcon" type="boolean" cardinality="single" optionalIn="account,cos" flags="accountInherited,domainAdminModifiable" since="5.0.7">
  <defaultCOSValue>FALSE</defaultCOSValue>
  <desc>Flash icon when a new email arrives</desc>
</attr>

<attr id="682" name="zimbraPrefCalendarReminderFlashTitle" type="boolean" cardinality="single" optionalIn="account,cos" flags="accountInherited,domainAdminModifiable" since="5.0.7">
  <defaultCOSValue>TRUE</defaultCOSValue>
  <desc>Flash title when on appointment remimnder notification</desc>
</attr>

<attr id="683" name="zimbraDataSourceEnableTrace" type="boolean" cardinality="single" optionalIn="dataSource" flags="domainAdminModifiable" since="5.0.7">
  <desc>Whether to enable debug trace of this data source</desc>
</attr>

<attr id="684" name="zimbraAdminConsoleLogoutURL" type="string" max="256" cardinality="single" optionalIn="globalConfig,domain" flags="domainInherited,domainInfo,domainAdminModifiable" since="5.0.7">
  <desc>logout URL for admin console to send the user to upon explicit logging out</desc>
</attr>

<attr id="685" name="zimbraReverseProxyMailMode" type="enum" value="http,https,both,mixed,redirect" cardinality="single" optionalIn="globalConfig,server" flags="serverInherited" requiresRestart="nginxproxy" since="5.0.7">
  <desc>whether to run proxy in HTTP, HTTPS, both, mixed, or redirect mode.  See also related attributes zimbraMailProxyPort and zimbraMailSSLProxyPort</desc>
</attr>

<attr id="686" name="zimbraPrefCalendarAllowForwardedInvite" type="boolean" cardinality="single" optionalIn="account,cos" flags="accountInherited,domainAdminModifiable" since="6.0.0_BETA1">
  <defaultCOSValue>TRUE</defaultCOSValue>
  <desc>whether calendar invite part in a forwarded email is auto-added to calendar</desc>
</attr>

<attr id="688" name="zimbraPrefCalendarAllowPublishMethodInvite" type="boolean" cardinality="single" optionalIn="account,cos" flags="accountInherited,domainAdminModifiable" since="6.0.0_BETA1">
  <defaultCOSValue>FALSE</defaultCOSValue>
  <desc>whether calendar invite part with PUBLISH method is auto-added to calendar</desc>
</attr>

<attr id="689" name="zimbraPrefStandardClientAccessibilityMode" type="boolean" cardinality="single" optionalIn="account,cos" flags="accountInherited,domainAdminModifiable" since="6.0.0_BETA1">
  <defaultCOSValue>FALSE</defaultCOSValue>
  <desc>whether standard client should operate in accessibility Mode</desc>
</attr>

<attr id="690" name="zimbraCalendarCalDavDisableFreebusy" type="boolean" cardinality="single" optionalIn="globalConfig" since="5.0.9">
  <globalConfigValue>FALSE</globalConfigValue>
  <desc>set true to turn off handling free/busy lookup for CalDAV</desc>
</attr>

<attr id="691" name="zimbraLmtpExposeVersionOnBanner" type="boolean" cardinality="single" optionalIn="globalConfig,server" flags="serverInherited" requiresRestart="mailbox" since="5.0.9">
  <globalConfigValue>FALSE</globalConfigValue>
  <desc>Whether to expose version on LMTP banner</desc>
</attr>

<attr id="692" name="zimbraPop3ExposeVersionOnBanner" type="boolean" cardinality="single" optionalIn="globalConfig,server" flags="serverInherited" requiresRestart="mailbox" since="5.0.9">
  <globalConfigValue>FALSE</globalConfigValue>
  <desc>Whether to expose version on POP3 banner</desc>
</attr>

<attr id="693" name="zimbraImapExposeVersionOnBanner" type="boolean" cardinality="single" optionalIn="globalConfig,server" flags="serverInherited" requiresRestart="mailbox" since="5.0.9">
  <globalConfigValue>FALSE</globalConfigValue>
  <desc>Whether to expose version on IMAP banner</desc>
</attr>

<attr id="694" name="zimbraPrefListViewColumns" type="string" cardinality="single" optionalIn="account,cos" flags="accountInherited,domainAdminModifiable" since="5.0.9">
  <desc>list view columns in web client</desc>
</attr>

<attr id="695" name="zimbraXMPPServerDialbackKey" type="ostring" max="128" immutable="1" cardinality="multi" optionalIn="globalConfig" since="5.0.9">
  <desc>Shared Secret for XMPP Server Dialback Protocol</desc>
</attr>

<attr id="696" name="zimbraAdminConsoleLoginURL" type="string" max="256" cardinality="single" optionalIn="globalConfig,domain" flags="domainInherited,domainInfo,domainAdminModifiable" since="5.0.9">
  <desc>login URL for admin console to send the user to upon explicit logging in</desc>
</attr>

<attr id="697" name="zimbraReverseProxyAdminIPAddress" type="astring" max="256" cardinality="multi" optionalIn="globalConfig" since="5.0.9">
  <desc>Allowed reverse proxy IP addresses.  Lookup servlet will only generate authtokens if request was made from one of these IP addresses</desc>
</attr>

<attr id="698" name="zimbraPublicServiceProtocol" type="string" max="256" cardinality="single" optionalIn="domain,globalConfig" flags="domainInfo,domainInherited" since="5.0.9">
  <desc>Protocol to be used in public API such as REST or SOAP proxy.</desc>
</attr>

<attr id="699" name="zimbraPublicServicePort" type="port" cardinality="single" optionalIn="domain,globalConfig" flags="domainInfo,domainInherited" since="5.0.9">
  <desc>Port to be used in public API such as REST or SOAP proxy.</desc>
</attr>

<attr id="700" name="zimbraReverseProxyAdminPortAttribute" type="string" cardinality="single" optionalIn="globalConfig" since="5.0.9">
  <globalConfigValue>zimbraAdminPort</globalConfigValue>
  <desc>the attribute that identifies the zimbra admin bind port</desc>
</attr>

<attr id="701" name="zimbraWebClientAdminReference" type="string" max="256" cardinality="single" optionalIn="globalConfig,domain" flags="domainInherited,domainInfo,domainAdminModifiable" since="5.0.9">
  <desc>link for admin users in the web client</desc>
</attr>

<attr id="702" name="zimbraPrefCalendarAllowCancelEmailToSelf" type="boolean" cardinality="single" optionalIn="account,cos" flags="accountInherited,domainAdminModifiable" since="5.0.9">
  <defaultCOSValue>FALSE</defaultCOSValue>
  <desc>whether to allow a cancel email sent to organizer of appointment</desc>
</attr>

<attr id="703" name="zimbraReverseProxyDefaultRealm" type="string" cardinality="single" optionalIn="globalConfig,server" flags="serverInherited" requiresRestart="nginxproxy" since="5.0.9">
  <desc>The default realm that will be used by NGINX mail proxy, when the realm is not specified in GSSAPI Authentication</desc>
</attr>

<attr id="704" name="zimbraFeatureMailForwardingInFiltersEnabled" type="boolean" cardinality="single" optionalIn="account,cos" flags="accountInfo,accountInherited,domainAdminModifiable" since="5.0.10">
  <defaultCOSValue>TRUE</defaultCOSValue>
  <desc>enable end-user mail forwarding defined in mail filters features</desc>
</attr>

<attr id="705" name="zimbraPrefIMBuddyListSort" type="string" cardinality="single" optionalIn="account,cos" flags="accountInherited,domainAdminModifiable" since="5.0.10">
  <desc>IM buddy list sort order</desc>
</attr>

<attr id="706" name="zimbraPrefIMHideOfflineBuddies" type="boolean" cardinality="single" optionalIn="account,cos" flags="accountInherited,domainAdminModifiable" since="5.0.10">
  <defaultCOSValue>FALSE</defaultCOSValue>
  <desc>whether to hide IM offline buddies</desc>
</attr>

<attr id="707" name="zimbraPrefIMHideBlockedBuddies" type="boolean" cardinality="single" optionalIn="account,cos" flags="accountInherited,domainAdminModifiable" since="5.0.10">
  <defaultCOSValue>FALSE</defaultCOSValue>
  <desc>whether to hide IM blocked buddies</desc>
</attr>

<attr id="708" name="zimbraSoapExposeVersion" type="boolean" cardinality="single" optionalIn="globalConfig,server" flags="serverInherited" since="5.0.10">
  <globalConfigValue>FALSE</globalConfigValue>
  <desc>If TRUE, enables support for GetVersionInfo for account SOAP requests.  If FALSE, GetVersionInfoRequest returns a SOAP fault.</desc>
</attr>

<attr id="709" name="zimbraCalendarMaxRevisions" type="integer" min="0" cardinality="single" optionalIn="account,cos" flags="accountInherited,domainAdminModifiable" since="5.0.10">
  <defaultCOSValue>1</defaultCOSValue>
  <desc>maximum number of revisions to keep for calendar items (appointments and tasks). 0 means unlimited.</desc>
</attr>

<attr id="710" name="zimbraZimletDomainAvailableZimlets" type="string" max="256" cardinality="multi" optionalIn="domain,globalConfig" flags="domainInherited" callback="AvailableZimlets" since="5.0.10">
  <desc>
      List of Zimlets available to this domain.
      Zimlets available to accounts in the domain is the union of account/cos attribute zimbraZimletAvailableZimlets and this attribute. 
      See zimbraZimletAvailableZimlets for value format.
  </desc>
</attr>

<attr id="711" name="zimbraFeatureGalSyncEnabled" type="boolean" cardinality="single" optionalIn="account,cos" flags="accountInfo,accountInherited" since="5.0.10">
  <defaultCOSValue>TRUE</defaultCOSValue>
  <desc>whether GAL sync feature is enabled</desc>
</attr>

<attr id="712" name="zimbraReverseProxyPop3ExposeVersionOnBanner" type="boolean" cardinality="single" optionalIn="globalConfig,server" flags="serverInherited" requiresRestart="nginxproxy" since="5.0.10">
  <globalConfigValue>FALSE</globalConfigValue>
  <desc>Whether to expose version on Proxy POP3 banner</desc>
</attr>

<attr id="713" name="zimbraReverseProxyImapExposeVersionOnBanner" type="boolean" cardinality="single" optionalIn="globalConfig,server" flags="serverInherited" requiresRestart="nginxproxy" since="5.0.10">
  <globalConfigValue>FALSE</globalConfigValue>
  <desc>Whether to expose version on Proxy IMAP banner</desc>
</attr>

<attr id="714" name="zimbraDomainCOSMaxAccounts" type="string" max="256" cardinality="multi" optionalIn="domain" callback="DomainCOSMaxAccounts" since="5.0.10">
  <desc>maximum number of accounts allowed to be assigned to specified COSes in a domain.  Values are in the format of {zimraId-of-a-cos}:{max-accounts}</desc>
</attr>

<attr id="715" name="zimbraDomainFeatureMaxAccounts" type="string" max="256" cardinality="multi" optionalIn="domain" since="5.0.10">
  <desc>maximum number of accounts allowed to have specified features in a domain </desc>
</attr>

<attr id="716" name="zimbraDataSourceType" type="string" max="256" cardinality="single" optionalIn="dataSource" since="5.0.10" callback="DataSourceCallback">
  <desc>type of data source (pop3, imap, caldav, etc) </desc>
</attr>

<attr id="717" name="zimbraDataSourceImportClassName" type="string" max="256" cardinality="single" optionalIn="dataSource" since="5.0.10" callback="DataSourceCallback">
  <desc>DataImport class used by this data source object</desc>
</attr>

<attr id="718" name="zimbraDataSourceAttribute" type="string" max="256" cardinality="multi" optionalIn="dataSource" since="5.0.10" callback="DataSourceCallback">
  <desc>properties for data source</desc>
</attr>

<attr id="719" name="zimbraReverseProxyImapEnabledCapability" type="string" max="256" cardinality="multi" optionalIn="globalConfig,server" flags="serverInherited" requiresRestart="nginxproxy" since="5.0.10">
  <globalConfigValue>IMAP4rev1</globalConfigValue>
  <globalConfigValue>ACL</globalConfigValue>
  <globalConfigValue>BINARY</globalConfigValue>
  <globalConfigValue>CATENATE</globalConfigValue>
  <globalConfigValue>CHILDREN</globalConfigValue>
  <globalConfigValue>CONDSTORE</globalConfigValue>
  <globalConfigValue>ENABLE</globalConfigValue>
  <globalConfigValue>ESEARCH</globalConfigValue>
  <globalConfigValue>ESORT</globalConfigValue>
  <globalConfigValue>I18NLEVEL=1</globalConfigValue>
  <globalConfigValue>ID</globalConfigValue>
  <globalConfigValue>IDLE</globalConfigValue>
  <globalConfigValue>LIST-EXTENDED</globalConfigValue>
  <globalConfigValue>LITERAL+</globalConfigValue>
  <globalConfigValue>MULTIAPPEND</globalConfigValue>
  <globalConfigValue>NAMESPACE</globalConfigValue>
  <globalConfigValue>QRESYNC</globalConfigValue>
  <globalConfigValue>QUOTA</globalConfigValue>
  <globalConfigValue>RIGHTS=ektx</globalConfigValue>
  <globalConfigValue>SASL-IR</globalConfigValue>
  <globalConfigValue>SEARCHRES</globalConfigValue>
  <globalConfigValue>SORT</globalConfigValue>
  <globalConfigValue>THREAD=ORDEREDSUBJECT</globalConfigValue>
  <globalConfigValue>UIDPLUS</globalConfigValue>
  <globalConfigValue>UNSELECT</globalConfigValue>
  <globalConfigValue>WITHIN</globalConfigValue>
  <desc>NGINX reverse proxy imap capabilities</desc>
</attr>

<attr id="721" name="zimbraReverseProxyPop3EnabledCapability" type="string" max="256" cardinality="multi" optionalIn="globalConfig,server" flags="serverInherited" requiresRestart="nginxproxy" since="5.0.10">
  <globalConfigValue>TOP</globalConfigValue>
  <globalConfigValue>USER</globalConfigValue>
  <globalConfigValue>UIDL</globalConfigValue>
  <globalConfigValue>EXPIRE 31 USER</globalConfigValue>
  <globalConfigValue>XOIP</globalConfigValue>
  <desc>NGINX reverse proxy pop3 capabilities</desc>
</attr>

<attr id="723" name="zimbraReverseProxyLogLevel" type="enum" value="debug,info,notice,warn,error,crit" cardinality="single" optionalIn="globalConfig,server" flags="serverInherited" requiresRestart="nginxproxy" since="5.0.10">
  <globalConfigValue>info</globalConfigValue>
  <desc>Log level for NGINX Proxy error log</desc>
</attr>

<attr id="724" name="zimbraReverseProxyWorkerProcesses" type="integer" min="1" max="16" cardinality="single" optionalIn="globalConfig,server" flags="serverInherited" requiresRestart="nginxproxy" since="5.0.10">
  <globalConfigValue>4</globalConfigValue>
  <desc>Number of worker processes of NGINX Proxy</desc>
</attr>

<attr id="725" name="zimbraReverseProxyWorkerConnections" type="integer" min="1" max="40960" cardinality="single" optionalIn="globalConfig,server" flags="serverInherited" requiresRestart="nginxproxy" since="5.0.10">
  <globalConfigValue>10240</globalConfigValue>
  <desc>Maximum number of connections that an NGINX Proxy worker process is allowed to handle</desc>
</attr>

<attr id="726" name="zimbraReverseProxyUserThrottleMsg" type="string" cardinality="single" optionalIn="globalConfig" requiresRestart="nginxproxy" since="5.0.10">
  <globalConfigValue>Login rejected for this user</globalConfigValue>
  <desc>The error message with which a login attempt by a user will be throttled, if the attempt count exceeds the configured limit</desc>
</attr>

<attr id="727" name="zimbraReverseProxyIpThrottleMsg" type="string" cardinality="single" optionalIn="globalConfig" requiresRestart="nginxproxy" since="5.0.10">
  <globalConfigValue>Login rejected from this IP</globalConfigValue>
  <desc>The error message with which a connection attempt from an IP address will be throttled, if the connection count exceeds the configured limit</desc>
</attr>

<attr id="728" name="zimbraReverseProxyImapSaslPlainEnabled" type="boolean" cardinality="single" optionalIn="globalConfig,server" flags="serverInherited" requiresRestart="nginxproxy" since="5.0.10">
  <globalConfigValue>TRUE</globalConfigValue>
  <desc>whether IMAP SASL PLAIN is enabled for reverse proxy</desc>
</attr>

<attr id="729" name="zimbraReverseProxyPop3SaslPlainEnabled" type="boolean" cardinality="single" optionalIn="globalConfig,server" flags="serverInherited" requiresRestart="nginxproxy" since="5.0.10">
  <globalConfigValue>TRUE</globalConfigValue>
  <desc>whether POP3 SASL PLAIN is enabled for reverse proxy</desc>
</attr>

<attr id="730" name="zimbraReverseProxyCacheReconnectInterval" type="duration" cardinality="single" optionalIn="globalConfig" requiresRestart="nginxproxy" since="5.0.10">
  <globalConfigValue>1m</globalConfigValue>
  <desc>time interval that NGINX proxy will wait before attempting to re-establish a connection to a memcache server that disconnected</desc>
</attr>

<attr id="731" name="zimbraReverseProxyCacheFetchTimeout" type="duration" cardinality="single" optionalIn="globalConfig" requiresRestart="nginxproxy" since="5.0.10">
  <globalConfigValue>3s</globalConfigValue>
  <desc>time interval that NGINX proxy will wait for a cache result, before considering the result as a cache miss</desc>
</attr>

<attr id="732" name="zimbraReverseProxyCacheEntryTTL" type="duration" cardinality="single" optionalIn="globalConfig" requiresRestart="nginxproxy" since="5.0.10">
  <globalConfigValue>1h</globalConfigValue>
  <desc>time interval that an entry cached by NGINX will remain in the cache</desc>
</attr>

<attr id="735" name="zimbraReverseProxyInactivityTimeout" type="duration" cardinality="single" optionalIn="globalConfig,server" flags="serverInherited" requiresRestart="nginxproxy" since="5.0.10">
  <globalConfigValue>1h</globalConfigValue>
  <desc>Time interval after which NGINX mail proxy will disconnect an inactive IMAP/POP connection</desc>
</attr>

<attr id="736" name="zimbraReverseProxyPassErrors" type="boolean" cardinality="single" optionalIn="globalConfig,server" flags="serverInherited" requiresRestart="nginxproxy" since="5.0.10">
  <globalConfigValue>TRUE</globalConfigValue>
  <desc>whether NGINX mail proxy will pass upstream server errors back to the downstream email clients</desc>
</attr>

<attr id="737" name="zimbraXMPPComponentCategory" type="string" cardinality="single" requiredIn="xmppComponent" since="6.0.0_BETA1">
  <desc>XMPP Category of the component</desc>
</attr>

<attr id="738" name="zimbraXMPPComponentType" type="string" cardinality="single" requiredIn="xmppComponent" since="6.0.0_BETA1">
  <desc>XMPP Type of the component</desc>
</attr>

<attr id="739" name="zimbraXMPPComponentFeatures" type="string" cardinality="multi" optionalIn="xmppComponent" since="6.0.0_BETA1">
  <desc>XMPP Type of the component</desc>
</attr>

<attr id="740" name="zimbraXMPPComponentName" type="string" cardinality="single" optionalIn="xmppComponent" since="6.0.0_BETA1">
  <desc>Name of the XMPP Component</desc>
</attr>

<attr id="741" name="zimbraDomainId" type="id" cardinality="single" requiredIn="xmppComponent" since="6.0.0_BETA1">
  <desc>ZimbraID of the domain that this component is registered under</desc>
</attr>

<attr id="742" name="zimbraServerId" type="id" cardinality="single" requiredIn="xmppComponent" since="6.0.0_BETA1">
  <desc>ZimbraID of the server that this component is running on</desc>
</attr>  

<attr id="743" name="zimbraAdminConsoleDNSCheckEnabled" type="boolean" cardinality="single" optionalIn="globalConfig,domain" flags="domainInherited" since="5.0.10">
  <globalConfigValue>FALSE</globalConfigValue>
  <desc>enable MX check feature for domain</desc>
</attr>

<attr id="744" name="zimbraDNSCheckHostname"  type="string" max="256" cardinality="single" optionalIn="globalConfig,domain" flags="domainInherited,domainAdminModifiable" since="5.0.10">
   <desc>This attribute is used for DNS check by customers that configure their MX to point at spam relays or other non-zimbra inbox smtp servers</desc>
</attr>

<attr id="745" name="zimbraReverseProxyRouteLookupTimeout" type="duration" cardinality="single" optionalIn="globalConfig,server" flags="serverInherited" requiresRestart="nginxproxy" since="5.0.10">
  <globalConfigValue>15s</globalConfigValue>
  <desc>Time interval after which NGINX will fail over to the next route lookup handler, if a handler does not respond to the route lookup request within this time</desc>
</attr>

<attr id="746" name="zimbraAdminConsoleCatchAllAddressEnabled" type="boolean" cardinality="single" optionalIn="globalConfig,domain" flags="domainInherited" since="5.0.10">
  <globalConfigValue>FALSE</globalConfigValue>
  <desc>whether to show catchall addresses in admin console</desc>
</attr>

<attr id="747" name="zimbraSmtpSendAddAuthenticatedUser" type="boolean" cardinality="single" optionalIn="globalConfig" since="5.0.10">
  <globalConfigValue>FALSE</globalConfigValue>
  <desc>If true, an X-Authenticated-User header will be added to messages sent via SendMsgRequest.</desc>
</attr>

<attr id="748" name="zimbraMailPurgeUseChangeDateForTrash" type="boolean" cardinality="single" optionalIn="account,cos" flags="accountInherited" since="5.0.17">
  <defaultCOSValue>TRUE</defaultCOSValue>
  <desc>
    If TRUE, a message is purged from trash based on the date that it was moved
    to the Trash folder.  If FALSE, a message is purged from Trash based on the
    date that it was added to the mailbox.
  </desc>
</attr>

<attr id="749" name="zimbraPrefMandatorySpellCheckEnabled" type="boolean" cardinality="single" optionalIn="account,cos" flags="accountInherited,domainAdminModifiable" since="6.0.0_BETA1">
  <defaultCOSValue>FALSE</defaultCOSValue>
  <desc>whether mandatory spell check is enabled</desc>
</attr>

<attr id="750" name="zimbraFeatureImportExportFolderEnabled" type="boolean" cardinality="single" optionalIn="account,cos" flags="accountInfo,accountInherited" deprecatedSince="7.1.0" since="6.0.0_BETA1">
  <defaultCOSValue>TRUE</defaultCOSValue>
  <desc>whether import export folder feature is enabled</desc>
  <deprecateDesc>deprecated in favor of zimbraFeatureImportFolderEnabled and zimbraFeatureExportFolderEnabled for bug 53745</deprecateDesc>
</attr>

<attr id="751" name="zimbraAdminConsoleSkinEnabled" type="boolean" cardinality="single" optionalIn="globalConfig,domain" flags="domainInherited" since="5.0.11">
  <globalConfigValue>FALSE</globalConfigValue>
  <desc>whether to allow skin management in admin console</desc>
</attr>

<attr id="752" name="zimbraFreebusyLocalMailboxNotActive" type="boolean" cardinality="single" optionalIn="account,cos" flags="accountInherited,domainAdminModifiable" since="5.0.11">
  <defaultCOSValue>FALSE</defaultCOSValue>
  <desc>when set to TRUE, free/busy for the account is not calculated from local mailbox.</desc>
</attr>

<attr id="753" name="zimbraCalendarResourceExtraObjectClass" type="string" max="256" cardinality="multi" optionalIn="globalConfig" since="6.0.0_BETA1">
  <globalConfigValue>amavisAccount</globalConfigValue>
  <desc>Object classes to add when creating a zimbra calendar resource object.
  </desc>
</attr>

<attr id="754" name="zimbraCosExtraObjectClass" type="string" max="256" cardinality="multi" optionalIn="globalConfig" since="6.0.0_BETA1">
  <desc>Object classes to add when creating a zimbra cos object.
  </desc>
</attr>

<attr id="755" name="zimbraDomainExtraObjectClass" type="string" max="256" cardinality="multi" optionalIn="globalConfig" since="6.0.0_BETA1">
  <globalConfigValue>amavisAccount</globalConfigValue>
  <desc>Object classes to add when creating a zimbra domain object.
  </desc>
</attr>

<attr id="756" name="zimbraServerExtraObjectClass" type="string" max="256" cardinality="multi" optionalIn="globalConfig" since="6.0.0_BETA1">
  <desc>Object classes to add when creating a zimbra server object.
  </desc>
</attr>

<attr id="757" name="zimbraPrefIMYahooId" type="string" cardinality="single" optionalIn="account" flags="domainAdminModifiable" since="6.0.0_BETA1">
  <desc>last used yahoo id</desc>
</attr>

<attr id="758" name="zimbraContactRankingTableSize" type="integer" min="0" cardinality="single" optionalIn="account,cos" flags="accountInherited,domainAdminModifiable" since="6.0.0_BETA1">
  <defaultCOSValue>200</defaultCOSValue>
  <desc>
    Size of the contact ranking table.  Ranking table is used to keep track of
    most heavily used contacts in outgoing email.  Contacts in the ranking table
    are given the priority when generating the auto-complete contact list.
  </desc>
</attr>

<attr id="759" name="zimbraPrefSharedAddrBookAutoCompleteEnabled" type="boolean" cardinality="single" optionalIn="account,cos" flags="accountInherited,domainAdminModifiable" since="6.0.0_BETA1">
  <defaultCOSValue>FALSE</defaultCOSValue>
  <desc>whether end-user wants auto-complete from shared address books.</desc>
</attr>

<attr id="760" name="zimbraContactAutoCompleteEmailFields" type="string" max="64" cardinality="single" optionalIn="account,cos" flags="accountInherited,domainAdminModifiable" deprecatedSince="6.0.7" since="6.0.0_BETA1">
  <defaultCOSValue>email,email2,email3,workEmail1,workEmail2,workEmail3</defaultCOSValue>
  <desc>
    Comma separates list of attributes in contact object to search for
    email addresses when generating auto-complete contact list.  The
    same set of fields are used for GAL contacts as well because
    LDAP attributes for GAL objects are mapped to Contact compatible
    attributes via zimbraGalLdapAttrMap.
  </desc>
  <deprecateDesc>deprecated in favor of zimbraContactEmailFields, for bug 45475</deprecateDesc>
</attr>

<attr id="761" name="zimbraAdminConsoleUIComponents" type="string" cardinality="multi" optionalIn="account,distributionList" flags="accountInfo" since="6.0.0_BETA1">
  <desc>UI components available for the authed admin in admin console</desc>
</attr>

<attr id="762" name="zimbraIMService" type="enum" value="zimbra,yahoo" cardinality="single" optionalIn="account,cos" flags="accountInfo,accountInherited,domainAdminModifiable" since="6.0.0_BETA1" deprecatedSince="6.0.0_GA">
  <defaultCOSValue>zimbra</defaultCOSValue>
  <desc>IM service</desc>
  <deprecateDesc>deprecated per bug 40069</deprecateDesc>
</attr>

<attr id="763" name="zimbraXMPPComponentClassName" type="string" cardinality="single" requiredIn="xmppComponent" since="6.0.0_BETA1">
  <desc>class name of the XMPP component</desc>
</attr>

<attr id="764" name="zimbraMailRedirectSetEnvelopeSender" type="boolean" cardinality="single" optionalIn="globalConfig,server" flags="serverInherited" since="6.0.0_BETA1">
  <globalConfigValue>TRUE</globalConfigValue>
  <desc>
    If TRUE, the envelope sender of a message redirected by mail filters will be set to the users address.  
    If FALSE, the envelope sender will be set to the From address of the redirected message.
  </desc>
</attr>
    
<attr id="765" name="zimbraPrefZimlets" type="string" cardinality="multi" optionalIn="account,cos" flags="domainAdminModifiable" since="6.0.0_BETA1">
  <desc>zimlets user wants to see in the UI</desc>
</attr>

<attr id="766" name="zimbraConstraint" type="string" cardinality="multi" optionalIn="globalConfig,cos" since="6.0.0_BETA1">
  <desc>
      attribute constraints
      TODO: fill all the constraints
  </desc>
</attr>

<attr id="767" name="zimbraDataSourcePop3PollingInterval" type="duration" min="0" cardinality="single" optionalIn="account,cos" callback="DataSourceCallback" flags="accountInfo,accountInherited,domainAdminModifiable" since="6.0.0_BETA1">
  <desc>
    The time interval between automated data imports for a Pop3 data source.
    If unset or 0, the data source will not be scheduled for automated polling.
  </desc>
</attr>

<attr id="768" name="zimbraDataSourceImapPollingInterval" type="duration" min="0" cardinality="single" optionalIn="account,cos" callback="DataSourceCallback" flags="accountInfo,accountInherited,domainAdminModifiable" since="6.0.0_BETA1">
  <desc>
    The time interval between automated data imports for an Imap data source.
    If unset or 0, the data source will not be scheduled for automated polling.
  </desc>
</attr>

<attr id="769" name="zimbraDataSourceLivePollingInterval" type="duration" min="0" cardinality="single" optionalIn="account,cos" callback="DataSourceCallback" flags="accountInfo,accountInherited,domainAdminModifiable" since="6.0.0_BETA1">
  <desc>
    The time interval between automated data imports for a Live data source.
    If unset or 0, the data source will not be scheduled for automated polling.
  </desc>
</attr>

<attr id="770" name="zimbraDataSourceRssPollingInterval" type="duration" min="0" cardinality="single" optionalIn="account,cos" callback="DataSourceCallback" flags="accountInfo,accountInherited,domainAdminModifiable" since="6.0.0_BETA1">
  <defaultCOSValue>12h</defaultCOSValue>
  <desc>
    The time interval between automated data imports for a Rss data source.
    If unset or 0, the data source will not be scheduled for automated polling.
  </desc>
</attr>

<attr id="771" name="zimbraPrefFolderColorEnabled" type="boolean" cardinality="single" optionalIn="account,cos" flags="accountInherited,domainAdminModifiable" since="6.0.0_BETA1">
  <defaultCOSValue>TRUE</defaultCOSValue>
  <desc>whether folder color is enabled</desc>
</attr>

<attr id="772" name="zimbraAdminConsoleLoginMessage" type="string" cardinality="multi" optionalIn="globalConfig,domain" flags="domainInherited" since="5.0.12">
  <desc>admin console login message</desc>
</attr>

<attr id="773" name="zimbraFeatureDiscardInFiltersEnabled" type="boolean" cardinality="single" optionalIn="account,cos" flags="accountInfo,accountInherited,domainAdminModifiable" since="6.0.0_BETA1">
  <defaultCOSValue>TRUE</defaultCOSValue>
  <desc>enable end-user mail discarding defined in mail filters features</desc>
</attr>

<attr id="774" name="zimbraAdminConsoleLDAPAuthEnabled" type="boolean" cardinality="single" optionalIn="globalConfig,domain" flags="domainInherited" since="5.0.12">
  <globalConfigValue>FALSE</globalConfigValue>
  <desc>whether configuring external LDAP auth is enabled in admin console</desc>
</attr>

<attr id="775" name="zimbraDomainAliasTargetId" type="string" max="256" cardinality="single" optionalIn="domain" since="5.0.12">
  <desc>zimbraId of domain alias target</desc>
</attr>

<attr id="776" name="zimbraConvertdURL" type="string" cardinality="single" optionalIn="globalConfig,server" flags="serverInherited" requiresRestart="mailbox" since="6.0.0_BETA1">
  <desc>convertd URL</desc>
</attr>

<attr id="777" name="zimbraChangePasswordURL" type="string" max="256" cardinality="single" optionalIn="globalConfig,domain" flags="domainInherited" since="5.0.12">
  <desc>change password URL</desc>
</attr>

<attr id="778" name="zimbraReverseProxyRouteLookupTimeoutCache" type="duration" cardinality="single" optionalIn="globalConfig,server" flags="serverInherited" requiresRestart="nginxproxy" since="5.0.12">
  <globalConfigValue>60s</globalConfigValue>
  <desc>Time interval (ms) given to mail route lookup handler to cache a failed response to route a previous lookup request (after this time elapses, Proxy retries this host)</desc>
</attr>

<attr id="779" name="zimbraReverseProxyUseExternalRoute" type="boolean" cardinality="single" optionalIn="account,domain" flags="domainAdminModifiable" since="5.0.12">
  <desc>
      There is a deployment scenario for migrations where all of the customers users are pointed at the zimbra POP IMAP reverse proxy.  
      We then want their connections proxied back to the legacy system for for not-yet-non-migrated users.
      If this attribute is TRUE, reverse proxy lookup sevlet should check to see if zimbraExternal* is set on the domain.  If so it is used.  
      If not, lookup proceeds as usual.
  </desc>
</attr>

<attr id="780" name="zimbraExternalPop3Port" type="port" cardinality="single" optionalIn="account,domain" flags="domainAdminModifiable" since="5.0.12">
  <desc>external pop3 port</desc>
</attr>

<attr id="781" name="zimbraExternalPop3SSLPort" type="port" cardinality="single" optionalIn="account,domain" flags="domainAdminModifiable" since="5.0.12">
  <desc>external pop3 SSL port</desc>
</attr>

<attr id="782" name="zimbraExternalImapPort" type="port" cardinality="single" optionalIn="account,domain" flags="domainAdminModifiable" since="5.0.12">
  <desc>external imap port</desc>
</attr>

<attr id="783" name="zimbraExternalImapSSLPort" type="port" cardinality="single" optionalIn="account,domain" flags="domainAdminModifiable" since="5.0.12">
  <desc>external imap SSL port</desc>
</attr>

<attr id="784" name="zimbraExternalPop3Hostname" type="string" max="256" cardinality="single" optionalIn="account,domain" flags="domainAdminModifiable" since="5.0.12">
  <desc>external pop3 hostname</desc>
</attr>

<attr id="785" name="zimbraExternalPop3SSLHostname" type="string" max="256" cardinality="single" optionalIn="account,domain" flags="domainAdminModifiable" since="5.0.12">
  <desc>external pop3 SSL hostname</desc>
</attr>

<attr id="786" name="zimbraExternalImapHostname" type="string" max="256" cardinality="single" optionalIn="account,domain" flags="domainAdminModifiable" since="5.0.12">
  <desc>external imap hostname</desc>
</attr>

<attr id="787" name="zimbraExternalImapSSLHostname" type="string" max="256" cardinality="single" optionalIn="account,domain" flags="domainAdminModifiable" since="5.0.12">
  <desc>external imap SSL hostname</desc>
</attr>

<attr id="788" name="zimbraDataSourceCaldavPollingInterval" type="duration" min="0" cardinality="single" optionalIn="account,cos" callback="DataSourceCallback" flags="accountInfo,accountInherited,domainAdminModifiable" since="6.0.0_BETA1">
  <desc>
    The time interval between automated data imports for a Caldav data source.
    If unset or 0, the data source will not be scheduled for automated polling.
  </desc>
</attr>

<attr id="789" name="zimbraDataSourceYabPollingInterval" type="duration" min="0" cardinality="single" optionalIn="account,cos" callback="DataSourceCallback" flags="accountInfo,accountInherited,domainAdminModifiable" since="6.0.0_BETA1">
  <desc>
    The time interval between automated data imports for a Yahoo address book data source.
    If unset or 0, the data source will not be scheduled for automated polling.
  </desc>
</attr>

<attr id="790" name="zimbraCreateTimestamp" type="gentime" cardinality="single" immutable="1" optionalIn="account,alias,distributionList,cos,dataSource,domain,identity,globalConfig,server,signature,calendarResource,xmppComponent,zimletEntry" since="6.0.0_BETA1">
  <desc>time object was created</desc>
</attr>

<attr id="791" name="zimbraMailClearTextPasswordEnabled" type="boolean" cardinality="single" optionalIn="globalConfig,server" flags="serverInherited" since="6.0.0_BETA1">
  <globalConfigValue>TRUE</globalConfigValue>
  <desc>
    Whether to allow password sent to non-secured port when zimbraMailMode is mixed.
    If it set to TRUE the server will allow login with clear text AuthRequests and change password with clear text ChangePasswordRequest.
    If it set to FALSE the server will return an error if an attempt is made to ChangePasswordRequest or AuthRequest.  
  </desc>
</attr>

<attr id="792" name="zimbraStatThreadNamePrefix" type="string" cardinality="multi" optionalIn="globalConfig,server" flags="serverInherited" since="6.0.0_BETA1">
  <globalConfigValue>btpool</globalConfigValue>
  <globalConfigValue>pool</globalConfigValue>
  <globalConfigValue>LmtpServer</globalConfigValue>
  <globalConfigValue>ImapServer</globalConfigValue>
  <globalConfigValue>ImapSSLServer</globalConfigValue>
  <globalConfigValue>Pop3Server</globalConfigValue>
  <globalConfigValue>Pop3SSLServer</globalConfigValue>
  <globalConfigValue>ScheduledTask</globalConfigValue>
  <globalConfigValue>Timer</globalConfigValue>
  <globalConfigValue>AnonymousIoService</globalConfigValue>
  <globalConfigValue>CloudRoutingReaderThread</globalConfigValue>
  <globalConfigValue>GC</globalConfigValue>
  <globalConfigValue>SocketAcceptor</globalConfigValue>
  <globalConfigValue>Thread</globalConfigValue>
  <desc>
    Prefixes of thread names.  Each value is a column in
    threads.csv that tracks the number of threads whose
    name starts with the given prefix.
  </desc>
</attr>

<attr id="793" name="zimbraSmtpEnableTrace" type="boolean" cardinality="single" optionalIn="account,cos" flags="accountInfo,accountInherited,domainAdminModifiable" since="6.0.0_BETA1">
  <desc>Whether to enable smtp debug trace</desc>
</attr>

<attr id="794" name="zimbraCalendarCalDavUseDistinctAppointmentAndToDoCollection" type="boolean" cardinality="single" optionalIn="globalConfig" since="5.0.12">
  <globalConfigValue>FALSE</globalConfigValue>
  <desc>
    When set to TRUE, Calendar folders and Todo folders in Zimbra will be advertised as Calendar only and Todo only via CalDAV.  
    When set to FALSE, Calendar folders will be able to store both appointments and tasks, and Todo folders will not be advertised as CalDAV enabled.
  </desc>
</attr>

<attr id="795" name="zimbraMtaTlsSecurityLevel" type="enum" value="may,none" cardinality="single" optionalIn="globalConfig,server" flags="serverInherited" requiresRestart="mta" since="6.0.0_BETA1">
  <globalConfigValue>may</globalConfigValue>
  <desc>Value for postconf smtpd_tls_security_level</desc>
</attr>

<attr id="796" name="zimbraMtaSaslAuthEnable" type="enum" value="yes,no" cardinality="single" optionalIn="globalConfig,server" flags="serverInherited" requiresRestart="mta" since="6.0.0_BETA1">
  <globalConfigValue>yes</globalConfigValue>
  <desc>Value for postconf smtpd_sasl_auth_enable</desc>
</attr>

<attr id="797" name="zimbraReverseProxyConnectTimeout" type="duration" cardinality="single" optionalIn="globalConfig,server" flags="serverInherited" requiresRestart="nginxproxy" since="6.0.0_BETA1">
  <globalConfigValue>120000ms</globalConfigValue>
  <desc>Time interval after which NGINX mail proxy will disconnect while establishing an upstream IMAP/POP connection</desc>
</attr>

<attr id="798" name="zimbraMailWhitelistMaxNumEntries" type="integer" min="0" cardinality="single" optionalIn="account,cos" flags="accountInfo,accountInherited" since="6.0.0_BETA1">
  <defaultCOSValue>100</defaultCOSValue>
  <desc>
    Maximum number of entries for per user white list.
    This restricts the number of values that can be set on the amavisWhitelistSender attribute of an account.
    If set to 0, the per user white list feature is disabled.
  </desc>
</attr>

<attr id="799" name="zimbraMailBlacklistMaxNumEntries" type="integer" min="0" cardinality="single" optionalIn="account,cos" flags="accountInfo,accountInherited" since="6.0.0_BETA1">
  <defaultCOSValue>100</defaultCOSValue>
  <desc>
    Maximum number of entries for per user black list.
    This restricts the number of values that can be set on the amavisBlacklistSender attribute of an account.
    If set to 0, the per user white list feature is disabled.
  </desc>
</attr>

<attr id="800" name="zimbraSkinFavicon" type="string" max="256" cardinality="single" optionalIn="globalConfig,domain" flags="domainInherited,domainInfo,domainAdminModifiable" since="6.0.0_BETA1">
  <desc>favicon for chameleon skin for the domain</desc>
</attr>

<attr id="802" name="zimbraIsAdminGroup" type="boolean" cardinality="single" optionalIn="distributionList" since="6.0.0_BETA1" callback="AdminGroup">
  <desc>set to true for admin groups</desc>
</attr>

<attr id="803" name="zimbraAdminExtDisableUIUndeploy" type="boolean" cardinality="single" optionalIn="zimletEntry" since="6.0.0_BETA1">
  <desc>Zimlet Util will set this attribute based on the value in zimlet definition XML file</desc>
</attr>

<attr id="804" name="zimbraPrefReadingPaneLocation" type="enum" value="bottom,right,off" cardinality="single" optionalIn="account,cos" flags="accountInherited,domainAdminModifiable" since="6.0.0_BETA1">
  <defaultCOSValue>bottom</defaultCOSValue>
  <desc>where the message reading pane is displayed in list views</desc>
</attr>

<attr id="806" name="zimbraFeatureConfirmationPageEnabled" type="boolean" cardinality="single" optionalIn="account,cos" flags="accountInfo,accountInherited" since="6.0.0_BETA1">
  <defaultCOSValue>FALSE</defaultCOSValue>
  <desc>whether a confirmation page should be display after an operation is done in the UI</desc>
</attr>

<attr id="807" name="zimbraMailContentMaxSize" type="long" cardinality="single" optionalIn="globalConfig,server" flags="serverInherited" since="6.0.0_BETA1">
  <globalConfigValue>10240000</globalConfigValue>
  <desc>Maximum size in bytes for the &lt;content &gt; element in SOAP.  Mail content larger than this limit will be truncated.</desc>
</attr>

<attr id="808" name="zimbraCalResMaxNumConflictsAllowed" type="integer" min="0" cardinality="single" optionalIn="calendarResource" flags="domainAdminModifiable" since="5.0.14">
  <desc>Maximum number of conflicting instances allowed before declining schedule request for a recurring appointments; default 0 (means decline on any conflict)</desc>
</attr>

<attr id="809" name="zimbraCalResMaxPercentConflictsAllowed" type="integer" min="0" max="100" cardinality="single" optionalIn="calendarResource" flags="domainAdminModifiable" since="5.0.14">
  <desc>Maximum percent of conflicting instances allowed before declining schedule request for a recurring appointment; default 0 (means decline on any conflict)</desc>
</attr>

<attr id="810" name="zimbraDistributionListSendShareMessageToNewMembers" type="boolean" cardinality="single" optionalIn="distributionList" since="6.0.0_BETA1">
  <desc>
    Whether to send an email with all the shares of the group when a new member is added to the group.
    If not set, default is to send the email.
  </desc>
</attr>

<attr id="811" name="zimbraDistributionListSendShareMessageFromAddress" type="string" max="256" cardinality="single" optionalIn="distributionList" since="6.0.0_BETA1">
  <desc>
    Email address to put in from header for the share info email.
    If not set, email address of the authenticated admin account will be used. 
  </desc>
</attr>

<attr id="812" name="zimbraPrefMailToasterEnabled" type="boolean" cardinality="single" optionalIn="account,cos" flags="accountInherited,domainAdminModifiable" since="6.0.0_BETA1">
  <defaultCOSValue>FALSE</defaultCOSValue>
  <desc>whether to enable toaster notification for new mail</desc>
</attr>

<attr id="813" name="zimbraPrefCalendarToasterEnabled" type="boolean" cardinality="single" optionalIn="account,cos" flags="accountInherited,domainAdminModifiable" since="6.0.0_BETA1">
  <defaultCOSValue>FALSE</defaultCOSValue>
  <desc>whether to enable toaster notification for new mail</desc>
</attr>

<attr id="814" name="zimbraPrefIMToasterEnabled" type="boolean" cardinality="single" optionalIn="account,cos" flags="accountInherited,domainAdminModifiable" since="6.0.0_BETA1">
  <defaultCOSValue>FALSE</defaultCOSValue>
  <desc>whether to enable toaster notification for IM</desc>
</attr>

<attr id="815" name="zimbraCalendarCalDavSyncStart" type="duration" cardinality="single" optionalIn="account,cos" flags="accountInherited,domainAdminModifiable" since="5.0.14">
  <desc>
    zimbraCalendarCalDavSyncStart and zimbraCalendarCalDavSyncEnd limits the
    window of appointment data available via CalDAV.  for example when
    zimbraCalendarCalDavSyncStart is set to 30 days, and
    zimbraCalendarCalDavSyncEnd is set to 1 years, then the appointments between
    (now - 30 days) and (now + 1 year) will be available via CalDAV.  When they are
    unset all the appointments are available via CalDAV.
  </desc>
</attr>

<attr id="816" name="zimbraCalendarCalDavSyncEnd" type="duration" cardinality="single" optionalIn="account,cos" flags="accountInherited,domainAdminModifiable" since="5.0.14">
  <desc>see description of zimbraCalendarCalDavSyncStart</desc>
</attr>

<attr id="817" name="zimbraCalendarCalDavSharedFolderCacheDuration" type="duration" cardinality="single" optionalIn="account,cos" flags="accountInherited,domainAdminModifiable" since="5.0.14">
  <defaultCOSValue>1m</defaultCOSValue>
  <desc>CalDAV shared folder cache duration</desc>
</attr>

<attr id="818" name="zimbraPrefConversationOrder" type="enum" value="dateDesc,dateAsc" cardinality="single" optionalIn="account,cos" flags="accountInherited,domainAdminModifiable" since="6.0.0_BETA1">
  <defaultCOSValue>dateDesc</defaultCOSValue>
  <desc>order of messages displayed within a conversation</desc>
</attr>

<attr id="819" name="zimbraDataSourceCalendarPollingInterval" type="duration" min="0" cardinality="single" optionalIn="account,cos" callback="DataSourceCallback" flags="accountInfo,accountInherited,domainAdminModifiable" since="6.0.0_BETA1">
  <defaultCOSValue>12h</defaultCOSValue>
  <desc>
    The time interval between automated data imports for a remote calendar data source.
    If unset or 0, the data source will not be scheduled for automated polling.
  </desc>
</attr>

<attr id="820" name="zimbraCalendarCalDavClearTextPasswordEnabled" type="boolean" cardinality="single" optionalIn="globalConfig,server" flags="serverInherited" since="5.0.14">
  <globalConfigValue>TRUE</globalConfigValue>
  <desc>
    Whether to allow password sent to non-secured port from CalDAV clients.
    If it set to TRUE the server will allow access from CalDAV client to zimbraMailPort.
    If it set to FALSE the server will return an error if a request is made from CalDAV client to zimbraMailPort.  
  </desc>
</attr>

<attr id="821" name="zimbraFeatureReadReceiptsEnabled" type="boolean" cardinality="single" optionalIn="account,cos" flags="accountInfo,accountInherited" since="6.0.0_BETA1">
  <defaultCOSValue>TRUE</defaultCOSValue>
  <defaultCOSValueUpgrade>FALSE</defaultCOSValueUpgrade>
  <desc>whether the web UI shows UI elements related to read receipts</desc>
</attr>

<attr id="822" name="zimbraPrefMailSendReadReceipts" type="enum" value="always,never,prompt" cardinality="single" optionalIn="account,cos" flags="accountInherited,domainAdminModifiable" since="6.0.0_BETA1">
  <defaultCOSValue>never</defaultCOSValue>
  <desc>whether to send read receipt</desc>
</attr>

<attr id="823" name="zimbraPrefReadReceiptsToAddress" type="string" max="256" cardinality="single" optionalIn="account,identity,dataSource" flags="domainAdminModifiable" since="6.0.0_BETA1" deprecatedSince="6.0.8">
  <desc>
    address to put in reply-to header of read receipt messages, 
    if it is not set, then the compose identitys primary email address is used.
  </desc>
  <deprecateDesc>Deprecated per bug 46988.  This feature was never fully implemented.</deprecateDesc>
</attr>

<attr id="824" name="zimbraMailUncompressedCacheMaxFiles" type="integer" cardinality="single" optionalIn="globalConfig,server" flags="serverInherited" callback="ServerConfig" since="6.0.0_BETA1" deprecatedSince="6.0.7">
  <globalConfigValue>5000</globalConfigValue>
  <desc>max number of files in the uncompressed blob cache on disk</desc>
  <deprecateDesc>Deprecated per bug 43497.  The number of uncompressed files on disk will never exceed zimbraMailFileDescriptorCacheSize.</deprecateDesc>
</attr>

<attr id="825" name="zimbraMailUncompressedCacheMaxBytes" type="long" cardinality="single" optionalIn="globalConfig,server" flags="serverInherited" callback="ServerConfig" since="6.0.0_BETA1" deprecatedSince="6.0.7">
  <globalConfigValue>1073741824</globalConfigValue>
  <desc>max number of bytes stored in the uncompressed blob cache on disk</desc>
  <deprecateDesc>Deprecated per bug 43497.  The number of uncompressed files on disk will never exceed zimbraMailFileDescriptorCacheSize.</deprecateDesc>
</attr>

<attr id="826" name="zimbraDataSourceGalPollingInterval" type="duration" min="0" cardinality="single" optionalIn="account,cos" callback="DataSourceCallback" flags="accountInfo,accountInherited,domainAdminModifiable" since="6.0.0_BETA1">
  <desc>
    The time interval between automated data imports for a GAL data source.
    If unset or 0, the data source will not be scheduled for automated polling.
  </desc>
</attr>

<attr id="827" name="zimbraContactAutoCompleteMaxResults" type="integer" min="0" cardinality="single" optionalIn="account,cos" flags="accountInfo,accountInherited" since="6.0.0_BETA1">
  <defaultCOSValue>20</defaultCOSValue>
  <desc>maximum number of contact entries to return from an auto complete</desc>
</attr>

<attr id="828" name="zimbraGalLastSuccessfulSyncTimestamp"  type="gentime" cardinality="single" optionalIn="galDataSource" since="6.0.0_BETA1">
  <desc>the last time at which this GAL data source was successfully synced</desc>
</attr>

<attr id="829" name="zimbraGalLastFailedSyncTimestamp"  type="gentime" cardinality="single" optionalIn="galDataSource" since="6.0.0_BETA1">
  <desc>the last time at which a syncing attempt failed</desc>
</attr>

<attr id="830" name="zimbraGalStatus" type="enum" value="enabled,disabled" cardinality="single" requiredIn="galDataSource" since="6.0.0_BETA1">
  <desc>GAL data source status</desc>
</attr>

<attr id="831" name="zimbraGalAccountId"  type="id" cardinality="multi" optionalIn="domain" since="6.0.0_BETA1">
  <desc>zimbraId of GAL sync accounts</desc>
</attr>

<attr id="832" name="zimbraPrefCalendarApptVisibility" type="enum" value="public,private" cardinality="single" optionalIn="account,cos" flags="accountInherited,domainAdminModifiable" since="6.0.0_BETA1">
  <defaultCOSValue>public</defaultCOSValue>
  <desc>default visibility of the appointment when starting a new appointment in the UI</desc>
</attr>

<attr id="833" name="zimbraFeatureMobilePolicyEnabled" type="boolean" cardinality="single" optionalIn="account,cos" flags="accountInfo,accountInherited" since="6.0.0_BETA1">
  <defaultCOSValue>TRUE</defaultCOSValue>
  <defaultCOSValueUpgrade>FALSE</defaultCOSValueUpgrade>
  <desc>whether to enforce mobile policy</desc>
</attr>

<attr id="834" name="zimbraMobilePolicyAllowNonProvisionableDevices" type="boolean" cardinality="single" optionalIn="account,cos" flags="accountInherited" since="6.0.0_BETA1">
  <defaultCOSValue>TRUE</defaultCOSValue>
  <desc>
    whether to allow non-provisionable devices;
    ignored if zimbraFeatureMobilePolicyEnabled=FALSE
  </desc>
</attr>

<attr id="835" name="zimbraMobilePolicyAllowPartialProvisioning" type="boolean" cardinality="single" optionalIn="account,cos" flags="accountInherited" since="6.0.0_BETA1">
  <defaultCOSValue>TRUE</defaultCOSValue>
  <desc>
    whether to allow partial policy enforcement on device;
    ignored if zimbraFeatureMobilePolicyEnabled=FALSE
  </desc>
</attr>

<attr id="836" name="zimbraMobilePolicyRefreshInterval" type="integer" cardinality="single" optionalIn="account,cos" flags="accountInherited" since="6.0.0_BETA1">
  <defaultCOSValue>1440</defaultCOSValue>
  <desc>
    time interval in minutes before forcing device to refresh policy;
    ignored if zimbraFeatureMobilePolicyEnabled=FALSE
  </desc>
</attr>

<attr id="837" name="zimbraMobilePolicyDevicePasswordEnabled" type="boolean" cardinality="single" optionalIn="account,cos" flags="accountInherited" since="6.0.0_BETA1">
  <defaultCOSValue>TRUE</defaultCOSValue>
  <desc>
    whether to force pin on device;
    ignored if zimbraFeatureMobilePolicyEnabled=FALSE
  </desc>
</attr>

<attr id="838" name="zimbraMobilePolicyMinDevicePasswordLength" type="integer" cardinality="single" optionalIn="account,cos" flags="accountInherited" since="6.0.0_BETA1">
  <defaultCOSValue>4</defaultCOSValue>
  <desc>
    min length for device pin;
    ignored if zimbraFeatureMobilePolicyEnabled=FALSE or zimbraMobilePolicyDevicePasswordEnabled=FALSE
  </desc>
</attr>

<attr id="839" name="zimbraMobilePolicyAllowSimpleDevicePassword" type="boolean" cardinality="single" optionalIn="account,cos" flags="accountInherited" since="6.0.0_BETA1">
  <defaultCOSValue>FALSE</defaultCOSValue>
  <desc>
    whether to allow simple password;
    ignored if zimbraFeatureMobilePolicyEnabled=FALSE or zimbraMobilePolicyDevicePasswordEnabled=FALSE
  </desc>
</attr>

<attr id="840" name="zimbraMobilePolicyAlphanumericDevicePasswordRequired" type="boolean" cardinality="single" optionalIn="account,cos" flags="accountInherited" since="6.0.0_BETA1">
  <defaultCOSValue>FALSE</defaultCOSValue>
  <desc>
    whether to require alpha-numeric password as device pin;
    ignored if zimbraFeatureMobilePolicyEnabled=FALSE or zimbraMobilePolicyDevicePasswordEnabled=FALSE
  </desc>
</attr>

<attr id="841" name="zimbraMobilePolicyMinDevicePasswordComplexCharacters" type="integer" cardinality="single" optionalIn="account,cos" flags="accountInherited" since="6.0.0_BETA1">
  <defaultCOSValue>0</defaultCOSValue>
  <desc>
    least number of complex characters must be included in device pin;
    ignored if zimbraFeatureMobilePolicyEnabled=FALSE or zimbraMobilePolicyDevicePasswordEnabled=FALSE
  </desc>
</attr>

<attr id="842" name="zimbraMobilePolicyDevicePasswordExpiration" type="integer" cardinality="single" optionalIn="account,cos" flags="accountInherited" since="6.0.0_BETA1">
  <defaultCOSValue>0</defaultCOSValue>
  <desc>
    number of days before device pin must expire;
    ignored if zimbraFeatureMobilePolicyEnabled=FALSE or zimbraMobilePolicyDevicePasswordEnabled=FALSE
  </desc>
</attr>

<attr id="843" name="zimbraMobilePolicyDevicePasswordHistory" type="integer" cardinality="single" optionalIn="account,cos" flags="accountInherited" since="6.0.0_BETA1">
  <defaultCOSValue>8</defaultCOSValue>
  <desc>
    number of previously used password stored in history;
    ignored if zimbraFeatureMobilePolicyEnabled=FALSE or zimbraMobilePolicyDevicePasswordEnabled=FALSE or zimbraMobilePolicyDevicePasswordExpiration=0
  </desc>
</attr>

<attr id="844" name="zimbraMobilePolicyMaxInactivityTimeDeviceLock" type="integer" cardinality="single" optionalIn="account,cos" flags="accountInherited" since="6.0.0_BETA1">
  <defaultCOSValue>15</defaultCOSValue>
  <desc>
    max idle time in minutes before device is locked;
    ignored if zimbraFeatureMobilePolicyEnabled=FALSE or zimbraMobilePolicyDevicePasswordEnabled=FALSE
  </desc>
</attr>

<attr id="845" name="zimbraMobilePolicyMaxDevicePasswordFailedAttempts" type="integer" cardinality="single" optionalIn="account,cos" flags="accountInherited" since="6.0.0_BETA1">
  <defaultCOSValue>4</defaultCOSValue>
  <desc>
    number of consecutive incorrect pin input before device is wiped;
    ignored if zimbraFeatureMobilePolicyEnabled=FALSE or zimbraMobilePolicyDevicePasswordEnabled=FALSE
  </desc>
</attr>

<attr id="846" name="zimbraMobilePolicyPasswordRecoveryEnabled" type="boolean" cardinality="single" optionalIn="account,cos" flags="accountInherited" since="6.0.0_BETA1">
  <defaultCOSValue>TRUE</defaultCOSValue>
  <desc>
    support device pin recovery;
    ignored if zimbraFeatureMobilePolicyEnabled=FALSE or zimbraMobilePolicyDevicePasswordEnabled=FALSE
  </desc>
</attr>

<attr id="847" name="zimbraMobilePolicyDeviceEncryptionEnabled" type="boolean" cardinality="single" optionalIn="account,cos" flags="accountInherited" since="6.0.0_BETA1">
  <defaultCOSValue>TRUE</defaultCOSValue>
  <desc>
    require data encryption on device;
    ignored if zimbraFeatureMobilePolicyEnabled=FALSE
  </desc>
</attr>

<attr id="848" name="zimbraPrefCalendarAutoAddInvites" type="boolean" cardinality="single" optionalIn="account,cos" flags="accountInherited,domainAdminModifiable" since="6.0.0_BETA1">
  <defaultCOSValue>TRUE</defaultCOSValue>
  <desc>automatically add appointments when invited</desc>
</attr>

<attr id="849" name="zimbraPrefCalendarSendInviteDeniedAutoReply" type="boolean" cardinality="single" optionalIn="account,cos" flags="accountInherited,domainAdminModifiable" since="6.0.0_BETA1">
  <defaultCOSValue>FALSE</defaultCOSValue>
  <desc>if an invite is received from an organizer who does not have permission to invite this user to a meeting, send an auto-decline reply</desc>
</attr>

<attr id="850" name="zimbraGalType" type="enum" value="zimbra,ldap" cardinality="single" requiredIn="galDataSource" since="6.0.0_BETA1">
  <desc>type of this GAl data source.  zimbra - zimbra internal GAL.  ldap   - external LDAP GAL.</desc>
</attr>

<attr id="851" name="zimbraPrefCalendarForwardInvitesTo" type="string" cardinality="multi" optionalIn="account" flags="domainAdminModifiable" since="6.0.0_BETA1">
  <desc>Forward a copy of calendar invites received to these users.</desc>
</attr>

<attr id="852" name="zimbraIsDelegatedAdminAccount" type="boolean" cardinality="single" optionalIn="account" flags="accountInfo" since="6.0.0_BETA1">
  <desc>set to true for delegated admin accounts</desc>
</attr>

<!-- 
   ===============================================================================
   bug 32811: we need to skip oid 990 and 991, the next oid should start at 1000.
              Please talk to phoebe if you have any question.
   ===============================================================================
 -->

<attr id="1002" name="zimbraMailUseDirectBuffers" type="boolean" cardinality="single" optionalIn="globalConfig,server" flags="serverInherited" requiresRestart="mailbox" since="5.0.22">
  <globalConfigValue>FALSE</globalConfigValue>
  <desc>
    Used to control whether Java NIO direct buffers are used. 
    Value is propagated to Jetty configuration.  In the future, other NIO pieces
    (IMAP/POP/LMTP) will also honor this.
  </desc>
</attr>

<attr id="1003" name="zimbraBackupSkipSearchIndex" type="boolean" cardinality="single" optionalIn="globalConfig,server" flags="serverInherited" since="6.0.0_BETA2">
  <globalConfigValue>FALSE</globalConfigValue>
  <desc>if true, do not backup search index during a full backup</desc>
</attr>

<attr id="1004" name="zimbraBackupSkipBlobs" type="boolean" cardinality="single" optionalIn="globalConfig,server" flags="serverInherited" since="6.0.0_BETA2">
  <globalConfigValue>FALSE</globalConfigValue>
  <desc>if true, do not backup blobs (HSM or not) during a full backup</desc>
</attr>

<attr id="1005" name="zimbraBackupSkipHsmBlobs" type="boolean" cardinality="single" optionalIn="globalConfig,server" flags="serverInherited" since="6.0.0_BETA2">
  <globalConfigValue>FALSE</globalConfigValue>
  <desc>if true, do not backup blobs on secondary (HSM) volumes during a full backup</desc>
</attr>

<attr id="1006" name="zimbraMailboxMoveSkipSearchIndex" type="boolean" cardinality="single" optionalIn="globalConfig,server" flags="serverInherited" since="6.0.0_BETA2">
  <globalConfigValue>FALSE</globalConfigValue>
  <desc>if true, exclude search index from mailbox move</desc>
</attr>

<attr id="1007" name="zimbraMailboxMoveSkipBlobs" type="boolean" cardinality="single" optionalIn="globalConfig,server" flags="serverInherited" since="6.0.0_BETA2">
  <globalConfigValue>FALSE</globalConfigValue>
  <desc>if true, exclude blobs (HSM or not) from mailbox move</desc>
</attr>

<attr id="1008" name="zimbraMailboxMoveSkipHsmBlobs" type="boolean" cardinality="single" optionalIn="globalConfig,server" flags="serverInherited" since="6.0.0_BETA2">
  <globalConfigValue>FALSE</globalConfigValue>
  <desc>if true, exclude blobs on secondary (HSM) volumes from mailbox move</desc>
</attr>

<attr id="1009" name="zimbraRedoLogCrashRecoveryLookbackSec" type="integer" min="0" cardinality="single" optionalIn="globalConfig,server" flags="serverInherited" requiresRestart="mailbox" since="6.0.0_BETA2">
  <globalConfigValue>10</globalConfigValue>
  <desc>how many seconds worth of committed redo ops to re-execute during crash recovery; related to mysql parameter innodb_flush_log_at_trx_commit=0</desc>
</attr>

<attr id="1010" name="zimbraPrefConvReadingPaneLocation" type="enum" value="bottom,right,off" cardinality="single" optionalIn="account,cos" flags="accountInfo,accountInherited,domainAdminModifiable" since="6.0.0_BETA2">
  <defaultCOSValue>bottom</defaultCOSValue>
  <desc>where the message reading pane is displayed in conv view</desc>
</attr>

<attr id="1011" name="zimbraMaxMailItemsPerPage" type="integer" cardinality="single" optionalIn="account,cos" flags="accountInfo,accountInherited,domainAdminModifiable" since="6.0.0_BETA2">
  <defaultCOSValue>100</defaultCOSValue>
  <desc>
      max number of messages/conversations per page, 
      Web client (not server) verifies that zimbraPrefMailItemsPerPage should not exceed this attribute.
  </desc>
</attr>

<attr id="1012" name="zimbraMaxContactsPerPage" type="integer" cardinality="single" optionalIn="account,cos" flags="accountInfo,accountInherited,domainAdminModifiable" since="6.0.0_BETA2">
  <defaultCOSValue>100</defaultCOSValue>
  <desc>
      max number of contacts per page, 
      Web client (not server) verifies that zimbraPrefContactsPerPage should not exceed this attribute.
  </desc>
</attr>

<attr id="1013" name="zimbraMaxVoiceItemsPerPage" type="integer" cardinality="single" optionalIn="account,cos" flags="accountInfo,accountInherited,domainAdminModifiable" since="6.0.0_BETA2">
  <defaultCOSValue>100</defaultCOSValue>
  <desc>
      max number of voice items per page, 
      Web client (not server) verifies that zimbraPrefVoiceItemsPerPage should not exceed this attribute.
  </desc>
</attr>

<attr id="1014" name="zimbraMemcachedClientServerList" type="string" cardinality="multi" optionalIn="globalConfig,server" flags="serverInherited" since="5.0.17">
  <desc>list of host:port for memcached servers; set to empty value to disable the use of memcached</desc>
</attr>

<attr id="1015" name="zimbraMemcachedClientBinaryProtocolEnabled" type="boolean" cardinality="single" optionalIn="globalConfig,server" flags="serverInherited" since="5.0.17">
  <globalConfigValue>FALSE</globalConfigValue>
  <desc>if true, use binary protocol of memcached; if false, use ascii protocol</desc>
</attr>

<attr id="1016" name="zimbraMemcachedClientHashAlgorithm" type="string" cardinality="single" optionalIn="globalConfig,server" flags="serverInherited" since="5.0.17">
  <globalConfigValue>KETAMA_HASH</globalConfigValue>
  <desc>memcached hash algorithm</desc>
</attr>

<attr id="1017" name="zimbraMemcachedClientExpirySeconds" type="integer" min="0" max="2592000" cardinality="single" optionalIn="globalConfig,server" flags="serverInherited" since="5.0.17">
  <globalConfigValue>86400</globalConfigValue>
  <desc>default expiration time in seconds for memcached values; default is 1 day</desc>
</attr>

<attr id="1018" name="zimbraMemcachedClientTimeoutMillis" type="integer" min="0" cardinality="single" optionalIn="globalConfig,server" flags="serverInherited" since="5.0.17">
  <globalConfigValue>10000</globalConfigValue>
  <desc>default timeout in milliseconds for async memcached operations</desc>
</attr>

<attr id="1019" name="zimbraGalSyncTimestampFormat" type="string" max="256" cardinality="single" optionalIn="globalConfig,domain,galDataSource" flags="domainInherited" since="6.0.0_BETA2">
  <globalConfigValue>yyyyMMddHHmmss'Z'</globalConfigValue>
  <desc>LDAP generalized time format for external GAL sync</desc>
</attr>

<attr id="1020" name="zimbraRedoLogRolloverMinFileAge" type="integer" min="0" cardinality="single" optionalIn="globalConfig,server" flags="serverInherited" requiresRestart="mailbox" since="5.0.17">
  <globalConfigValue>60</globalConfigValue>
  <desc>minimum age in minutes for redo.log file before it becomes eligible for rollover based on size</desc>
</attr>

<attr id="1021" name="zimbraRedoLogRolloverHardMaxFileSizeKB" type="integer" min="0" cardinality="single" optionalIn="globalConfig,server" flags="serverInherited" requiresRestart="mailbox" since="5.0.17">
  <globalConfigValue>4194304</globalConfigValue>
  <desc>redo.log file rolls over when it goes over this size, even if it does not meet the minimum file age requirement</desc>
</attr>

<attr id="1022" name="zimbraPrefCalendarShowPastDueReminders" type="boolean" cardinality="single" optionalIn="account,cos" flags="accountInherited,domainAdminModifiable" since="6.0.0_BETA2">
  <defaultCOSValue>TRUE</defaultCOSValue>
  <desc>whether to pop-up reminder for past due appointments in the UI</desc>
</attr>

<attr id="1023" name="zimbraContactRankingTableRefreshInterval" type="duration" cardinality="single" optionalIn="globalConfig,server" flags="serverInherited" since="6.0.0_BETA2" deprecatedSince="6.0.6">
  <globalConfigValue>7d</globalConfigValue>
  <desc>How often do we refresh contact ranking table from address book and GAL to get friendly name for the email address.  Use 0 to disable the refresh.</desc>
  <deprecateDesc>Deprecated per bug 40081</deprecateDesc>
</attr>

<attr id="1024" name="zimbraHsmPolicy" type="string" cardinality="multi" optionalIn="globalConfig,server" flags="serverInherited" since="6.0.0_BETA2">
  <globalConfigValue>message,document:before:-30days</globalConfigValue>
  <desc>
    The policy that determines which mail items get moved to secondary storage during
    HSM.  Each value specifies a comma-separated list of item types and the search
    query used to select items to move.  See the spec for &lt;SearchRequest&gt; for the
    complete list of item types and query.txt for the search query spec.</desc>
</attr>

<attr id="1025" name="zimbraMailTrustedIP" type="string" cardinality="multi" optionalIn="globalConfig,server" flags="serverInherited" requiresRestart="mailbox" since="5.0.17">
  <desc>
    In our web app, AJAX and standard html client, we have support for adding the HTTP
    client IP address as X-Originating-IP in an outbound message.  We also use
    the HTTP client IP address in our logging.  
    
    In the case of standard client making connections to the SOAP layer, the JSP layer 
    tells the SOAP layer in a http header what the remote HTTP client address is. 
    In the case where nginx or some other proxy layer is fronting our webapps, the proxy 
    tells the SOAP/JSP layers in a http header  what the real HTTP client s address is. 
    
    Our SOAP/JSP layers will trust the client/proxy only if the IP address of the client/proxy 
    is one of the IPs listed in this attribute.
  </desc>
</attr>

<attr id="1026" name="zimbraFreebusyPropagationRetryInterval" type="duration" cardinality="single" optionalIn="globalConfig,server" flags="serverInherited" since="5.0.17">
  <globalConfigValue>1m</globalConfigValue>
  <desc>
      The interval to wait when the server encounters problems while 
      propagating Zimbra users free/busy information to external
      provider such as Exchange.
  </desc>
</attr>

<attr id="1027" name="zimbraGalSyncAccountBasedAutoCompleteEnabled" type="boolean" cardinality="single" optionalIn="account,cos" flags="accountInherited,domainAdminModifiable" since="6.0.0_BETA2">
  <defaultCOSValue>TRUE</defaultCOSValue>
  <desc>whether to use gal sync account for autocomplete</desc>
</attr>

<attr id="1028" name="zimbraPrefAppleIcalDelegationEnabled" type="boolean" cardinality="single" optionalIn="account,cos" flags="accountInherited,domainAdminModifiable" since="5.0.17">
  <defaultCOSValue>FALSE</defaultCOSValue>
  <desc>Use the iCal style delegation model for shared calendars for CalDAV interface when set to TRUE.</desc>
</attr>

<attr id="1029" name="zimbraDataSourceLastError" type="string" cardinality="single" optionalIn="dataSource" flags="domainAdminModifiable" since="5.0.17">
  <desc>
    If the last data source sync failed, contains the error message.
    If the last data source sync succeeded, this attribute is unset.
  </desc>
</attr>

<attr id="1030" name="zimbraDataSourceFailingSince" type="gentime" cardinality="single" optionalIn="dataSource" flags="domainAdminModifiable" since="5.0.17">
  <desc>
    Timestamp of the first sync error for a data source.  
    This value is unset after a successful sync.
  </desc>
</attr>

<attr id="1031" name="zimbraMtaBlockedExtensionWarnAdmin" type="boolean" cardinality="single" optionalIn="globalConfig" requiresRestart="mta" since="6.0.0_RC1">
  <globalConfigValue>TRUE</globalConfigValue>
  <desc>Whether to email admin on detection of attachment with blocked extension</desc>
</attr>

<attr id="1032" name="zimbraMtaBlockedExtensionWarnRecipient" type="boolean" cardinality="single" optionalIn="globalConfig" requiresRestart="mta" since="6.0.0_RC1">
  <globalConfigValue>TRUE</globalConfigValue>
  <desc>Whether to email recipient on detection of attachment with blocked extension</desc>
</attr>

<attr id="1033" name="zimbraDataSourceMaxTraceSize" type="integer" cardinality="single" optionalIn="dataSource" flags="domainAdminModifiable" since="6.0.0_RC1">
  <desc>Message content data exceeding this size will not be included in IMAP trace file</desc>
</attr>

<attr id="1034" name="zimbraMailFileDescriptorCacheSize" type="integer" min="0" cardinality="single" optionalIn="globalConfig,server" flags="serverInherited" callback="ServerConfig" since="6.0.0_RC1">
  <globalConfigValue>1000</globalConfigValue>
  <desc>Maximum number of file descriptors that are opened for accessing message content.</desc>
</attr>

<attr id="1035" name="zimbraMailFileDescriptorBufferSize" type="integer" min="0" cardinality="single" optionalIn="globalConfig,server" flags="serverInherited" since="6.0.0_RC1">
  <globalConfigValue>4096</globalConfigValue>
  <desc>Number of bytes to buffer in memory per file descriptor in the cache.  Larger values result in fewer disk reads, but increase memory consumption.</desc>
</attr>

<attr id="1036" name="zimbraPrefAdminConsoleWarnOnExit" type="boolean" cardinality="single" optionalIn="account,cos" flags="accountInherited,domainAdminModifiable" since="6.0.0_RC1">
  <defaultCOSValue>TRUE</defaultCOSValue>
  <desc>whether to display a warning when users try to navigate away from the admin console</desc>
</attr>

<attr id="1037" name="zimbraDataSourceDomain" type="string" max="128" cardinality="single" optionalIn="dataSource" flags="domainAdminModifiable" since="6.0.0_RC1">
  <desc>domain name of data source</desc>
</attr>

<attr id="1038" name="zimbraDatabaseSlowSqlThreshold" type="duration" cardinality="single" optionalIn="globalConfig,server" flags="serverInherited" callback="ServerConfig" since="6.0.0_RC1">
  <globalConfigValue>2s</globalConfigValue>
  <desc>SQL statements that take longer than this duration to execute will be logged to the sqltrace category in mailbox.log.</desc>
</attr>

<attr id="1039" name="zimbraMailForwardingAddressMaxLength" type="integer" min="0" cardinality="single" optionalIn="account,cos" flags="accountInfo,accountInherited" since="6.0.0_RC1">
  <defaultCOSValue>4096</defaultCOSValue>
  <desc>max number of chars in zimbraPrefMailForwardingAddress</desc>
</attr>

<attr id="1040" name="zimbraMailForwardingAddressMaxNumAddrs" type="integer" min="0" cardinality="single" optionalIn="account,cos" flags="accountInfo,accountInherited" since="6.0.0_RC1">
  <defaultCOSValue>100</defaultCOSValue>
  <desc>max number of email addresses in zimbraPrefMailForwardingAddress</desc>
</attr>

<attr id="1041" name="zimbraPrefSpellDictionary" type="string" max="64" cardinality="single" optionalIn="account,cos," flags="accountInherited,domainAdminModifiable" since="6.0.0_GA">
  <desc>The name of the dictionary used for spell checking.  If not set, the locale is used.</desc>
</attr>

<attr id="1042" name="zimbraSpellAvailableDictionary" type="string" cardinality="multi" optionalIn="globalConfig,server" flags="serverInherited" since="6.0.0_GA">
  <globalConfigValue>en_US</globalConfigValue>
  <desc>The list of available dictionaries that can be used for spell checking.</desc>
</attr>

<attr id="1043" name="zimbraHttpDebugHandlerEnabled" type="boolean" cardinality="single" optionalIn="globalConfig,server" flags="serverInherited" since="6.0.0_GA">
  <globalConfigValue>TRUE</globalConfigValue>
  <desc>Whether to enable http debug handler on a server</desc>
</attr>
     
<attr id="1044" name="zimbraAuthTokenValidityValue" type="integer" min="0" cardinality="single" optionalIn="account" flags="domainAdminModifiable" since="6.0.0_GA">
  <desc>if set, this value gets stored in the auth token and compared on every request. Changing it will invalidate all outstanding auth tokens. It also gets changed when an account password is changed.</desc>
</attr>

<attr id="1045" name="zimbraPrefShowCalendarWeek" type="boolean" cardinality="single" optionalIn="account,cos" flags="accountInherited,domainAdminModifiable" since="6.0.0_GA">
  <defaultCOSValue>FALSE</defaultCOSValue>
  <desc>show calendar week in calendar views</desc>
</attr>

<attr id="1046" name="zimbraPrefMailSelectAfterDelete" type="enum" value="next,previous,adaptive" cardinality="single" optionalIn="account,cos" flags="accountInherited,domainAdminModifiable" since="6.0.0_GA">
  <defaultCOSValue>next</defaultCOSValue>
  <desc>After deleting a message in list, which message should be selected</desc>
</attr>

<attr id="1047" name="zimbraWebClientShowOfflineLink" type="boolean" cardinality="single" optionalIn="account,cos" flags="accountInfo,accountInherited,domainAdminModifiable" since="6.0.0_GA">
  <defaultCOSValue>TRUE</defaultCOSValue>
  <desc>whether or not to show link to offline version in the web UI top bar</desc>
</attr>

<attr id="1048" name="zimbraPrefAccountTreeOpen" type="boolean" cardinality="single" optionalIn="account,cos" flags="accountInherited,domainAdminModifiable" since="6.0.2">
  <defaultCOSValue>TRUE</defaultCOSValue>
  <desc>whether or not account tree is expanded</desc>
</attr>

<attr id="1049" name="zimbraSpamReportEnvelopeFrom" type="string" cardinality="single" optionalIn="globalConfig" requiresRestart="mailbox" since="6.0.2">
  <globalConfigValue>&lt;&gt;</globalConfigValue>
  <desc>value for envelope from (MAIL FROM) in spam report</desc>
</attr>

<attr id="1050" name="zimbraFeatureVoiceChangePinEnabled" type="boolean" cardinality="single" optionalIn="account,cos" flags="accountInfo,accountInherited" since="5.0.19">
  <defaultCOSValue>TRUE</defaultCOSValue>
  <desc>whether or not changing voicemail pin is enabled</desc>
</attr>

<attr id="1051" name="zimbraFeatureManageZimlets" type="boolean" cardinality="single" optionalIn="account,cos" flags="accountInfo,accountInherited,domainAdminModifiable" since="6.0.2">
  <defaultCOSValue>TRUE</defaultCOSValue>
  <desc>enable end-user to manage zimlets</desc>
</attr>

<attr id="1052" name="zimbraAllowNonLDHCharsInDomain" type="boolean" cardinality="single" optionalIn="globalConfig" since="6.0.2">
  <globalConfigValue>TRUE</globalConfigValue>
  <desc>whether creating domains, and renaming domains to a name, containing non-LDH (letter, digit, hyphen) characters is allowed</desc>
</attr>

<attr id="1053" name="zimbraFeatureBriefcaseSpreadsheetEnabled" type="boolean" cardinality="single" optionalIn="account,cos" flags="accountInfo,accountInherited" since="6.0.2">
  <defaultCOSValue>FALSE</defaultCOSValue>
  <desc>Spreadsheet features enabled in briefcase</desc>
</attr>

<attr id="1054" name="zimbraFeatureBriefcaseSlidesEnabled" type="boolean" cardinality="single" optionalIn="account,cos" flags="accountInfo,accountInherited" since="6.0.2">
  <defaultCOSValue>FALSE</defaultCOSValue>
  <desc>Slides features enabled in briefcase</desc>
</attr>

<attr id="1055" name="zimbraFeatureBriefcaseDocsEnabled" type="boolean" cardinality="single" optionalIn="account,cos" flags="accountInfo,accountInherited" since="6.0.2">
  <defaultCOSValue>TRUE</defaultCOSValue>
  <desc>Docs features enabled in briefcase</desc>
</attr>

<attr id="1056" name="zimbraVersionCheckLastAttempt" type="gentime" cardinality="single" optionalIn="globalConfig" since="6.0.2">
  <desc>time Zimbra version was last checked</desc>
</attr>

<attr id="1057" name="zimbraVersionCheckLastSuccess" type="gentime" cardinality="single" optionalIn="globalConfig" since="6.0.2">
  <desc>time Zimbra version was last checked successfully</desc>
</attr>

<attr id="1058" name="zimbraVersionCheckLastResponse" type="string" cardinality="single" optionalIn="globalConfig" since="6.0.2">
  <desc>last response of last Zimbra version check.  This will be a short XML that will contain information about available updates.</desc>
</attr>

<attr id="1059" name="zimbraVersionCheckInterval" type="duration" cardinality="single" optionalIn="globalConfig" since="6.0.2">
  <globalConfigValue>1d</globalConfigValue>
  <desc>an email address to send mail to if Zimbra version check detects a new version</desc>
</attr>

<attr id="1060" name="zimbraVersionCheckServer" type="id" cardinality="single" optionalIn="globalConfig" since="6.0.2">
  <desc>zimbraId of the server that should perform the Zimbra version checks</desc>
</attr>

<attr id="1061" name="zimbraVersionCheckURL" type="string" max="256" cardinality="single" optionalIn="globalConfig" since="6.0.2">
  <globalConfigValue>http://www.zimbra.com/aus/admin/zimbraAdminVersionCheck.php</globalConfigValue>
  <desc>URL of the Zimbra version check script </desc>
</attr>

<attr id="1062" name="zimbraVersionCheckSendNotifications" type="boolean" cardinality="single" optionalIn="globalConfig" since="6.0.2">
  <globalConfigValue>TRUE</globalConfigValue>
  <desc>whether to send a notification message if Zimbra version check detects a new version</desc>
</attr>

<attr id="1063" name="zimbraVersionCheckNotificationEmail" type="cs_emailp" cardinality="single" optionalIn="globalConfig" since="6.0.2">
  <desc>email address to send mail to for the Zimbra version check notification message</desc>
</attr>

<attr id="1064" name="zimbraVersionCheckNotificationEmailFrom" type="string" max="1000" cardinality="single" optionalIn="globalConfig" since="6.0.2">
  <desc>from address for the Zimbra version check notification message</desc>
</attr>

<attr id="1065" name="zimbraVersionCheckNotificationSubject" type="string" max="1000" cardinality="single" optionalIn="globalConfig" since="6.0.2">
  <globalConfigValue>${IS_CRITICAL} updates are available for your Zimbra server</globalConfigValue>
  <desc>template used to construct the subject of an Zimbra version check notification message</desc>
</attr>

<attr id="1066" name="zimbraVersionCheckNotificationBody" type="string" max="10000" cardinality="single" optionalIn="globalConfig" since="6.0.2">
  <globalConfigValue>${BEGIN_PREFIX}The following updates were found:${NEWLINE}${NEWLINE}${END_PREFIX}${BEGIN_UPDATE}${UPDATE_COUNTER}.  ${IS_CRITICAL}.  Version: ${UPDATE_VERSION}, URL: ${UPDATE_URL}${NEWLINE}${NEWLINE}${END_UPDATE}${BEGIN_SIGNATURE}Zimbra Updater${NEWLINE}${END_SIGNATURE}</globalConfigValue>
  <desc>template used to construct the body of an Zimbra version check notification message</desc>
</attr>

<attr id="1067" name="zimbraPrefGetMailAction" type="enum" value="default,update" cardinality="single" optionalIn="account,cos" flags="accountInherited,domainAdminModifiable" since="6.0.2">
  <defaultCOSValue>default</defaultCOSValue>
  <desc>action to perform for the get mail button in UI</desc>
</attr>

<attr id="1068" name="zimbraSaslGssapiRequiresTls" type="boolean" cardinality="single" optionalIn="globalConfig,server" flags="serverInherited" since="5.0.20">
  <globalConfigValue>FALSE</globalConfigValue>
  <desc>whether TLS is required for IMAP/POP GSSAPI auth</desc>
</attr>

<attr id="1069" name="zimbraDomainMandatoryMailSignatureEnabled" type="boolean" cardinality="single" optionalIn="globalConfig,domain" flags="domainInherited" since="6.0.4">
  <globalConfigValue>FALSE</globalConfigValue>
  <desc>enable domain mandatory mail signature</desc>
</attr>

<attr id="1070" name="zimbraDomainMandatoryMailSignatureText" type="string" cardinality="single" optionalIn="globalConfig,domain" flags="domainInherited" since="6.0.4">
  <desc>domain mandatory mail plain text signature</desc>
</attr>

<attr id="1071" name="zimbraDomainMandatoryMailSignatureHTML" type="string" cardinality="single" optionalIn="globalConfig,domain" flags="domainInherited" since="6.0.4">
  <desc>domain mandatory mail html signature</desc>
</attr>

<attr id="1072" name="zimbraPrefMailFoldersCheckedForNewMsgIndicator" type="string" max="1024" cardinality="single" optionalIn="account,cos" flags="accountInherited,domainAdminModifiable" since="6.0.5">
  <desc>
     a list of comma separated folder ids of all folders used to count for showing a new message indicator icon for the account, 
     useful in UIs managing multiple accounts: desktop and family mailboxes.
  </desc>
</attr>

<attr id="1073" name="zimbraPrefSpellIgnoreWord" type="string" max="256" cardinality="multi" optionalIn="account,cos,domain" flags="domainAdminModifiable" since="6.0.5">
  <defaultCOSValue>blog</defaultCOSValue>
  <desc>List of words to ignore when checking spelling.  The word list of an account includes the words specified for its cos and domain.
  </desc>
</attr>

<attr id="1074" name="zimbraResponseHeader" type="string" cardinality="multi" optionalIn="globalConfig,domain" flags="domainInfo,domainInherited" since="6.0.5">
  <desc>
     Custom response headers. For example, can be used to add a P3P header
     for user agents to understand the sites privacy policy. Note: the value
     MUST be the entire header line (e.g. X-Foo: Bar).
  </desc>
</attr>

<attr id="1075" name="zimbraErrorReportUrl" type="string" max="256" cardinality="single" optionalIn="domain,globalConfig" flags="domainInfo,domainInherited" since="6.0.5">
  <desc>URL for posting error report popped up in WEB client</desc>
</attr>

<attr id="1076" name="zimbraPrefDisabledZimlets" type="string" cardinality="multi" optionalIn="account,cos" flags="domainAdminModifiable" since="6.0.5">
  <desc>zimlets user does not want to see in the UI</desc>
</attr>

<attr id="1077" name="zimbraSmtpRestrictEnvelopeFrom" type="boolean" cardinality="single" optionalIn="account,cos" flags="accountInfo,accountInherited" since="6.0.5">
  <defaultCOSValue>TRUE</defaultCOSValue>
  <desc>
    If TRUE, the address for MAIL FROM in the SMTP session will always be set to 
    the email address of the account.  If FALSE, the address will be the value of 
    the Sender or From header in the outgoing message, in that order.
  </desc>
</attr>

<attr id="1078" name="zimbraCalendarCalDavDefaultCalendarId" type="integer" min="1" cardinality="single" optionalIn="globalConfig,server" flags="serverInherited" since="6.0.6">
  <globalConfigValue>10</globalConfigValue>
  <desc>Id of calendar folder to advertise as the default calendar to CalDAV client.</desc>
</attr>

<attr id="1079" name="zimbraPrefItemsPerVirtualPage" type="integer" cardinality="single" optionalIn="account,cos" flags="accountInherited,domainAdminModifiable" since="6.0.6">
  <defaultCOSValue>50</defaultCOSValue>
  <desc>number of messages/conversations per virtual page</desc>
</attr>

<attr id="1080" name="zimbraImapShutdownGraceSeconds" type="integer" cardinality="single" optionalIn="globalConfig,server" flags="serverInherited" since="6.0.7">
  <globalConfigValue>10</globalConfigValue>
  <desc>number of seconds to wait before forcing IMAP server shutdown</desc>
</attr>

<attr id="1081" name="zimbraPop3ShutdownGraceSeconds" type="integer" cardinality="single" optionalIn="globalConfig,server" flags="serverInherited" since="6.0.7">
  <globalConfigValue>10</globalConfigValue>
  <desc>number of seconds to wait before forcing POP3 server shutdown</desc>
</attr>

<attr id="1082" name="zimbraLmtpShutdownGraceSeconds" type="integer" cardinality="single" optionalIn="globalConfig,server" flags="serverInherited" since="6.0.7">
  <globalConfigValue>10</globalConfigValue>
  <desc>number of seconds to wait before forcing LMTP server shutdown</desc>
</attr>

<attr id="1083" name="zimbraDataSourceConnectTimeout" type="integer" cardinality="single" optionalIn="dataSource,globalConfig" flags="domainAdminModifiable" callback="DataSourceCallback" since="6.0.7">
  <globalConfigValue>30</globalConfigValue>
  <desc>Connect timeout in seconds for the data source</desc>
</attr>

<attr id="1084" name="zimbraDataSourceReadTimeout" type="integer" cardinality="single"  optionalIn="dataSource,globalConfig" flags="domainAdminModifiable" callback="DataSourceCallback" since="6.0.7">
  <globalConfigValue>60</globalConfigValue>
  <desc>Read timeout in seconds</desc>
</attr>

<attr id="1085" name="zimbraImapMaxRequestSize" type="integer" cardinality="single" optionalIn="globalConfig,server" flags="serverInherited" since="6.0.7">
  <globalConfigValue>10240</globalConfigValue>
  <desc>maximum size of IMAP request in bytes excluding literal data</desc>
</attr>

<attr id="1086" name="zimbraContactHiddenAttributes" type="string" cardinality="single" optionalIn="globalConfig,server" flags="serverInherited" since="6.0.6">
  <globalConfigValue>dn,vcardUID,vcardURL,vcardXProps,member</globalConfigValue>
  <desc>Comma separated list of Contact attributes that should be hidden from clients and export of contacts.</desc>
</attr>

<attr id="1087" name="zimbraCalendarResourceDoubleBookingAllowed" type="boolean" cardinality="single" optionalIn="account,cos" flags="accountInfo,accountInherited" since="6.0.7">
  <defaultCOSValue>TRUE</defaultCOSValue>
  <desc>whether calendar reasources can be double booked</desc>
</attr>

<attr id="1088" name="zimbraContactEmailFields" type="string" max="4096" cardinality="single" optionalIn="account,cos" flags="accountInherited,domainAdminModifiable" since="6.0.7">
  <defaultCOSValue>email,email2,email3,email4,email5,email6,email7,email8,email9,email10,workEmail1,workEmail2,workEmail3</defaultCOSValue>
  <desc>
    Comma separates list of attributes in contact object to search for
    email addresses when generating auto-complete contact list.  The
    same set of fields are used for GAL contacts as well because
    LDAP attributes for GAL objects are mapped to Contact compatible
    attributes via zimbraGalLdapAttrMap.
  </desc>
</attr>

<attr id="1089" name="zimbraPrefCalendarApptAllowAtendeeEdit" type="boolean" cardinality="single" optionalIn="account,cos" flags="accountInherited,domainAdminModifiable" since="6.0.7">
  <defaultCOSValue>TRUE</defaultCOSValue>
  <desc>
    Whether to allow attendees to make local edits to appointments.
    The change is only on the attendees copy of the message and changes from the organizer will overwrite the local changes.
  </desc>
</attr>

<attr id="1090" name="zimbraPrefContactsDisableAutocompleteOnContactGroupMembers" type="boolean" cardinality="single" optionalIn="account,cos" flags="accountInherited,domainAdminModifiable" since="6.0.7">
  <defaultCOSValue>FALSE</defaultCOSValue>
  <desc>Disables autocomplete matching against the members email address.</desc>
</attr>

<attr id="1091" name="zimbraPrefAutoCompleteQuickCompletionOnComma" type="boolean" cardinality="single" optionalIn="account,cos" flags="accountInherited,domainAdminModifiable" since="6.0.7">
  <defaultCOSValue>TRUE</defaultCOSValue>
  <desc>whether to end auto-complete on comma</desc>
</attr>

<attr id="1092" name="zimbraCalendarShowResourceTabs" type="boolean" cardinality="single" optionalIn="account,cos" flags="accountInfo,accountInherited" since="6.0.7">
  <defaultCOSValue>TRUE</defaultCOSValue>
  <desc>whether to show Find Locations and Find Resources tabs for editing appointments</desc>
</attr>

<attr id="1093" name="zimbraGalAlwaysIncludeLocalCalendarResources" type="boolean" cardinality="single" optionalIn="domain,globalConfig" flags="domainInherited,domainAdminModifiable"  since="6.0.7">
  <globalConfigValue>FALSE</globalConfigValue>
  <desc>
    When set to TRUE, GAL search will always include local
    calendar resources regardless of zimbraGalMode.
  </desc>
</attr>

<attr id="1094" name="zimbraAuthTokenValidityValueEnabled" type="boolean" cardinality="single" optionalIn="globalConfig" since="6.0.7">
  <globalConfigValue>TRUE</globalConfigValue>
  <desc>
    Whether auth token validity value checking should be performed during auth token validation.  
    See description for zimbraAuthTokenValidityValue.
  </desc>
</attr>

<attr id="1095" name="zimbraPrefDefaultPrintFontSize" type="astring" max="32" cardinality="single" optionalIn="account,cos" flags="accountInherited,domainAdminModifiable"  since="6.0.8">
  <defaultCOSValue>12pt</defaultCOSValue>
  <desc>default font size</desc>
</attr>

<attr id="1096" name="zimbraMailPurgeBatchSize" type="integer" cardinality="single" optionalIn="globalConfig,server" flags="serverInherited" since="6.0.8">
  <globalConfigValue>10000</globalConfigValue>
  <desc>Maximum number of messages to delete from a folder during a single purge operation.  If the limit is exceeded, the mailbox is purged again at the end of the purge cycle until all qualifying messages are purged.</desc>
</attr>

<attr id="1097" name="zimbraMailEmptyFolderBatchSize" type="integer" cardinality="single" optionalIn="globalConfig,server" flags="serverInherited" since="6.0.8">
  <globalConfigValue>1000</globalConfigValue>
  <desc>
    Maximum number of messages to delete during a single transaction when emptying a large folder. 
    When a folder is emptied and it contains more than zimbraMailEmptyFolderBatchThreshold messages, 
    the operation is performed in multiple transactions.
  </desc>
</attr>

<attr id="1098" name="zimbraBasicAuthRealm"  type="string" max="256" cardinality="single" optionalIn="globalConfig,domain" flags="domainInherited" since="7.0.0">
  <globalConfigValue>Zimbra</globalConfigValue>
  <desc>Realm for the basic auth challenge (WWW-Authenticate) header</desc>
</attr>

<attr id="1099" name="zimbraMailAllowReceiveButNotSendWhenOverQuota" type="boolean" cardinality="single" optionalIn="account,cos" flags="accountInherited" since="7.0.0">
  <defaultCOSValue>FALSE</defaultCOSValue>
  <desc>If TRUE, a mailbox that exceeds its quota is still allowed to receive mail, but is not allowed to send.</desc>
</attr>

<attr id="1100" name="zimbraAmavisQuarantineAccount" type="email" max="256" cardinality="single" optionalIn="globalConfig" since="7.0.0">
  <desc>When a virus is detected quarantine message to this account</desc>
</attr>

<attr id="1101" name="zimbraAdminAccessControlMech" type="enum" cardinality="single" value="acl,global" optionalIn="globalConfig" since="6.0.9" requiresRestart="mailbox">
  <globalConfigValue>acl</globalConfigValue>
  <desc>
    access control mechanism for admin access
      acl: ACL based access control (a.k.a. delegated admin).
      global: allows only global admins.
  </desc>
</attr>

<attr id="1102" name="zimbraPrefContactsExpandAppleContactGroups" type="boolean" cardinality="single" optionalIn="account,cos" flags="accountInherited,domainAdminModifiable"  since="7.0.0">
  <defaultCOSValue>FALSE</defaultCOSValue>
  <desc>Expand the contact groups in Apple Address Book format to Zimbra format over CardDAV.</desc>
</attr>

<attr id="1103" name="zimbraPrefCalendarWorkingHours" type="string" cardinality="single" optionalIn="account,cos" flags="accountInherited,domainAdminModifiable" callback="WorkingHours" since="7.0.0">
  <defaultCOSValue>1:N:0800:1700,2:Y:0800:1700,3:Y:0800:1700,4:Y:0800:1700,5:Y:0800:1700,6:Y:0800:1700,7:N:0800:1700</defaultCOSValue>
  <desc>working hours for each day of the week</desc>
</attr>

<attr id="1106" name="zimbraDataSourceImportOnly" type="boolean" cardinality="single" optionalIn="dataSource" since="7.0.0">
  <desc>indicates that this datasource is used for one way (incoming) import vs. two-way sync</desc>
</attr>

<attr id="1107" name="zimbraDataSourceAuthMechanism" type="enum" value="PLAIN,GSSAPI,CRAM-MD5" cardinality="single" optionalIn="imapDataSource" since="7.0.0">
  <desc>Which SASL authentication mechanism  to use for authenticating to IMAP server.</desc>
</attr>

<attr id="1108" name="zimbraDataSourceAuthorizationId" type="string" cardinality="single" optionalIn="imapDataSource" since="7.0.0">
  <desc>authorizationId for SASL authentication</desc>
</attr>

<attr id="1109" name="zimbraFeaturePeopleSearchEnabled" type="boolean" cardinality="single" optionalIn="account,cos" flags="accountInfo,accountInherited" since="7.0.0">
  <defaultCOSValue>TRUE</defaultCOSValue>
  <desc>whether people search feature is enabled</desc>
</attr>

<attr id="1110" name="zimbraGalLdapValueMap" type="string" max="4096" cardinality="multi" optionalIn="globalConfig,domain,galDataSource" flags="domainInherited" since="7.0.0">
  <globalConfigValue>zimbraCalResType: Room Location</globalConfigValue>
  <globalConfigValue>zimbraAccountCalendarUserType: Room|Equipment RESOURCE</globalConfigValue>
  <desc>LDAP Gal attribute to contact value mapping. Each value is in the format of {gal contact filed}: {regex} {replacement}</desc>
</attr>

<attr id="1111" name="zimbraBackupMinFreeSpace" type="string" cardinality="single" optionalIn="globalConfig,server" flags="serverInherited" since="7.0.0">
  <globalConfigValue>0</globalConfigValue>
  <desc>Minimum percentage or TB/GB/MB/KB/bytes of free space on backup target to allow a full or auto-grouped backup to start; 0 = no minimum is enforced.  Examples: 25%, 10GB</desc>
</attr>

<attr id="1112" name="zimbraGalLdapGroupHandlerClass" type="string" max="1024" cardinality="single" optionalIn="globalConfig,domain,galDataSource" flags="domainInherited" since="7.0.0">
  <desc>the handler class for mapping groups from GAL source to zimbra GAL contacts for external GAL</desc>
</attr>

<attr id="1113" name="zimbraAdminImapImportNumThreads" type="integer" min="0" cardinality="single" optionalIn="globalConfig,server" flags="serverInherited" requiresRestart="mailbox" since="7.0.0">
  <globalConfigValue>20</globalConfigValue>
  <desc>number of admin initiated imap import handler threads</desc>
</attr>

<attr id="1114" name="zimbraMilterBindPort" type="port" cardinality="single" optionalIn="globalConfig,server" flags="serverInherited" callback="CheckPortConflict" requiresRestart="mta" since="7.0.0">
  <globalConfigValue>7026</globalConfigValue>
  <desc>port number on which milter server should listen</desc>
</attr>

<attr id="1115" name="zimbraMilterBindAddress" type="string" max="128" cardinality="multi" optionalIn="server" requiresRestart="mta" since="7.0.0">
  <desc>interface address(es) on which milter server should listen; if not specified, binds to 127.0.0.1</desc>
</attr>
  
<attr id="1116" name="zimbraMilterServerEnabled" type="boolean" cardinality="single" optionalIn="globalConfig,server" flags="serverInherited" requiresRestart="mta" since="7.0.0">
  <globalConfigValue>FALSE</globalConfigValue>
  <desc>whether milter server is enabled for a given server</desc>
</attr>

<attr id="1117" name="zimbraMailPurgeUseChangeDateForSpam" type="boolean" cardinality="single" optionalIn="account,cos" flags="accountInherited" since="7.0.0">
  <defaultCOSValue>TRUE</defaultCOSValue>
  <desc>
    If TRUE, a message is purged from Spam based on the date that it was moved
    to the Spam folder.  If FALSE, a message is purged from Spam based on the
    date that it was added to the mailbox.
  </desc>
</attr>

<attr id="1118" name="zimbraSpnegoAuthEnabled" type="boolean" cardinality="single" optionalIn="globalConfig" requiresRestart="mailbox" since="7.0.0">
  <globalConfigValue>FALSE</globalConfigValue>
  <desc>whether spnego SSO is enabled</desc>
</attr>

<attr id="1119" name="zimbraSpnegoAuthRealm" type="string" cardinality="single" optionalIn="globalConfig" requiresRestart="mailbox" since="7.0.0">
  <desc>spnego auth realm</desc>
</attr>

<!--
No longer need KDC/admin server, jetty does not consult them during spnego auth
TODO: delete them permerntly from here

<attr id="1120" name="zimbraSpnegoAuthKDC" type="string" cardinality="single" optionalIn="globalConfig" requiresRestart="mailbox" since="7.0.0">
  <desc>ip or hostname for spnego auth KDC</desc>
</attr>

<attr id="1121" name="zimbraSpnegoAuthAdminServer" type="string" cardinality="single" optionalIn="globalConfig" requiresRestart="mailbox" since="7.0.0">
  <desc>ip or hostname for spnego auth admin server</desc>
</attr>
-->

<attr id="1122" name="zimbraSpnegoAuthPrincipal" type="string" cardinality="single" optionalIn="server" requiresRestart="mailbox" since="7.0.0">
  <desc>spnego auth principal</desc>
</attr>

<attr id="1123" name="zimbraSpnegoAuthTargetName" type="string" cardinality="single" optionalIn="server" requiresRestart="mailbox" since="7.0.0">
  <desc>spnego auth target name</desc>
</attr>

<attr id="1124" name="zimbraSpnegoAuthErrorURL" type="string" cardinality="single" optionalIn="globalConfig" requiresRestart="mailbox" since="7.0.0">
  <desc>spnego auth error URL</desc>
</attr>

<attr id="1125" name="zimbraPrefForwardReplySignatureId" type="id" cardinality="single" optionalIn="account,identity,dataSource" flags="domainAdminModifiable" since="7.0.0">
  <desc>forword/reply signature id for account/identity/dataSource</desc>
</attr>

<attr id="1126" name="zimbraDataSourceIsInternal" type="boolean" cardinality="single" optionalIn="dataSource" since="7.0.0">
  <desc>If TRUE, the data source is hidden from the UI.</desc>
</attr>

<attr id="1127" name="zimbraFeatureMAPIConnectorEnabled" type="boolean" cardinality="single" optionalIn="account,cos" flags="accountInfo,accountInherited,domainAdminModifiable" since="7.0.0">
  <defaultCOSValue>TRUE</defaultCOSValue>
  <desc>enable/disable MAPI (Microsoft Outlook) Connector</desc>
</attr>

<attr id="1128" name="zimbraDumpsterEnabled" type="boolean" cardinality="single" optionalIn="account,cos" flags="accountInfo,accountInherited,domainAdminModifiable" since="7.0.0">
  <defaultCOSValue>FALSE</defaultCOSValue>
  <desc>enable/disable dumpster</desc>
</attr>

<attr id="1129" name="zimbraPrefMailSignatureContactId" type="string" cardinality="single" optionalIn="account,signature" flags="domainAdminModifiable" since="7.0.0">
  <desc>contact id associated with the signature</desc>
</attr>

<attr id="1130" name="zimbraMailOutgoingSieveScript" type="string" cardinality="single" optionalIn="account" callback="MailSieveScript" since="7.0.0">
  <desc>sieve script generated from user outgoing filter rules</desc>
</attr>

<attr id="1131" name="zimbraOAuthConsumerCredentials" type="string" max="1024" cardinality="multi" optionalIn="globalConfig,domain" flags="domainInherited" since="7.0.0">
  <desc>OAuth consumer ids and secrets.  It is in the format of {consumer-id]:{secrets}</desc>
</attr>

<attr id="1132" name="zimbraReverseProxyUseExternalRouteIfAccountNotExist" type="boolean" cardinality="single" optionalIn="domain" flags="domainAdminModifiable" since="7.0.0">
  <desc>
      Use external route configured on doamin if account cannot be found.
      Also see zimbraReverseProxyUseExternalRoute.
  </desc>
</attr>

<attr id="1133" name="zimbraMailDumpsterLifetime" type="duration" cardinality="single" optionalIn="account,cos" flags="accountInherited,domainAdminModifiable,accountInfo" since="7.0.0">
  <defaultCOSValue>30d</defaultCOSValue>
  <desc>
    Retention period of messages in the dumpster.  0 means that all messages will be retained.
  </desc>
</attr>

<attr id="1134" name="zimbraFeatureDistributionListExpandMembersEnabled" type="boolean" cardinality="single" optionalIn="account,cos" flags="accountInfo,accountInherited" since="7.0.0">
  <defaultCOSValue>TRUE</defaultCOSValue>
  <desc>whether expanding distribution list members feature is enabled</desc>
</attr>

<attr id="1135" name="zimbraForeignName" type="string" cardinality="multi" optionalIn="domain" since="7.0.0">
  <desc>foreign name for mapping an external name to a zimbra domain on domain level, it is in the format of {application}:{foreign name}</desc>
</attr>

<attr id="1136" name="zimbraForeignNameHandler" type="string" cardinality="multi" optionalIn="domain" since="7.0.0">
  <desc>handler for foreign name mapping, it is in the format of {application}:{class name}[:{params}]</desc>
</attr>

<attr id="1137" name="zimbraFeatureMailSendLaterEnabled" type="boolean" cardinality="single" optionalIn="account,cos" flags="accountInfo,accountInherited" since="7.0.0">
  <defaultCOSValue>FALSE</defaultCOSValue>
  <desc>whether the send later feature is enabled</desc>
</attr>

<attr id="1138" name="zimbraPrefMailTrustedSenderList" type="astring" max="256" callback="TrustedSenderList" cardinality="multi" optionalIn="account,cos,domain" flags="accountCosDomainInherited,domainAdminModifiable" since="7.0.0">
  <desc>Trusted sender email addresses or domains. External images in emails sent by trusted senders are automatically loaded in the message view.</desc>
</attr>

<attr id="1139" name="zimbraMailTrustedSenderListMaxNumEntries" type="integer" min="0" cardinality="single" optionalIn="account,cos,domain" flags="accountInfo,accountCosDomainInherited,domainAdminModifiable" since="7.0.0">
  <defaultCOSValue>500</defaultCOSValue>
  <desc>Maximum number of entries for zimbraPrefMailTrustedSenderList.</desc>
</attr>

<attr id="1140" name="zimbraCalendarReminderDeviceEmail" type="email" max="256" cardinality="single" optionalIn="account" flags="accountInfo,domainAdminModifiable" since="7.0.0">
  <desc>email address identifying the default device for receiving reminders for appointments and tasks</desc>
</attr>

<attr id="1141" name="zimbraWebClientLoginURLAllowedUA" type="string" cardinality="multi" optionalIn="globalConfig,domain" flags="domainInherited,domainInfo,domainAdminModifiable" since="7.0.0">
  <desc>
    regex to be matched for allowed user agents for honoring zimbraWebClientLoginURL.
    If not set, all UAs are allowed.
    If multiple values are set, an UA is allowed as long as it matches any one of the values.
    e.g. ".*Windows NT.*Firefox/3.*" will match firefox 3 or later browsers on Windows.
         ".*MSIE.*Windows NT.*" will match IE browsers on Windows.
   </desc>
</attr>

<attr id="1142" name="zimbraWebClientLogoutURLAllowedUA" type="string" cardinality="multi" optionalIn="globalConfig,domain" flags="domainInherited,domainInfo,domainAdminModifiable" since="7.0.0">
  <desc>
    regex to be matched for allowed user agents for honoring zimbraWebClientLogoutURL.
    If not set, all UAs are allowed.
    If multiple values are set, an UA is allowed as long as it matches any one of the values.
    e.g. ".*Windows NT.*Firefox/3.*" will match firefox 3 or later browsers on Windows.
         ".*MSIE.*Windows NT.*" will match IE browsers on Windows.  </desc>
</attr>

<attr id="1143" name="zimbraFeatureFreeBusyViewEnabled" type="boolean" cardinality="single" optionalIn="account,cos" flags="accountInfo,accountInherited" since="7.0.0">
  <defaultCOSValue>FALSE</defaultCOSValue>
  <desc>whether free busy view is enabled in the web UI</desc>
</attr>

<attr id="1144" name="zimbraMilterNumThreads" type="integer" cardinality="single" optionalIn="globalConfig,server" flags="serverInherited" requiresRestart="mta" since="7.0.0">
  <globalConfigValue>100</globalConfigValue>
  <desc>number of milter handler threads</desc>
</attr>

<attr id="1145" name="zimbraGalSyncIgnoredAttributes"  type="string" max="256" cardinality="multi" optionalIn="galDataSource" since="6.0.10">
  <desc>
    List of attributes that will be ignored when determining whether 
    a GAL contact has been modified.  Any change in other attribute 
    values will make the contact "dirty" and the contact will show as
    modified in the next GAL sync response.  By default modifyTimeStamp 
    is always included in ignored attributes.  Then if the only change 
    in GAL contact is modifyTimeStamp, the contact will not be shown as 
    modified in the next GAL sync response from the client, thus
    minimizing the need to download the GAL contact again when none of the
    meaningful attributes have changed.
  </desc>
</attr>

<attr id="1146" name="zimbraPrefAutocompleteAddressBubblesEnabled" type="boolean" min="0" cardinality="single" optionalIn="account,cos" flags="accountInherited,domainAdminModifiable" since="7.0.0">
  <defaultCOSValue>TRUE</defaultCOSValue>
  <desc>whether actionable address objects result from autocomplete is enabled</desc>
</attr>

<attr id="1147" name="zimbraPhoneticFirstName" type="string" max="256" cardinality="single" optionalIn="account" flags="domainAdminModifiable" since="7.0.0">
  <desc>phonetic first name</desc>
</attr>

<attr id="1148" name="zimbraPhoneticLastName" type="string" max="256" cardinality="single" optionalIn="account" flags="domainAdminModifiable" since="7.0.0">
  <desc>phonetic last name</desc>
</attr>

<attr id="1149" name="zimbraPhoneticCompany" type="string" max="256" cardinality="single" optionalIn="account" flags="domainAdminModifiable" since="7.0.0">
  <desc>phonetic company name</desc>
</attr>

<attr id="1150" name="zimbraFeatureCalendarReminderDeviceEmailEnabled" type="boolean" cardinality="single" optionalIn="account,cos" flags="accountInfo,accountInherited" since="7.0.0">
  <defaultCOSValue>FALSE</defaultCOSValue>
  <desc>whether receiving reminders on the designated device for appointments and tasks is enabled</desc>
</attr>

<attr id="1151" name="zimbraPrefTasksReadingPaneLocation" type="enum" value="bottom,right,off" cardinality="single" optionalIn="account,cos" flags="accountInherited,domainAdminModifiable" since="7.0.0">
  <defaultCOSValue>bottom</defaultCOSValue>
  <desc>where the reading pane is displayed for tasks</desc>
</attr>

<attr id="1152" name="zimbraPrefBriefcaseReadingPaneLocation" type="enum" value="bottom,right,off" cardinality="single" optionalIn="account,cos" flags="accountInherited,domainAdminModifiable" since="7.0.0">
  <defaultCOSValue>bottom</defaultCOSValue>
  <desc>where the reading pane is displayed for briefcase</desc>
</attr>

<attr id="1153" name="zimbraGalGroupIndicatorEnabled" type="boolean" cardinality="single" optionalIn="globalConfig,domain" flags="domainInherited" since="7.0.0">
  <globalConfigValue>TRUE</globalConfigValue>
  <desc>whether to indicate if an email address on a message is a GAL group</desc>
</attr>

<attr id="1154" name="zimbraGalSyncMaxConcurrentClients" type="integer" cardinality="single" optionalIn="globalConfig,domain" flags="domainInherited,domainAdminModifiable" since="7.0.0">
  <globalConfigValue>2</globalConfigValue>
  <desc>Maximum number of concurrent GAL sync requests allowed on the system / domain.</desc>
</attr>

<attr id="1158" name="zimbraFilterBatchSize" type="integer" cardinality="single" optionalIn="account,cos" flags="accountInherited,domainAdminModifiable,accountInfo" since="7.0.0">
  <defaultCOSValue>10000</defaultCOSValue>
  <desc>Maximum number of messages that can be processed in a single ApplyFilterRules operation.</desc>
</attr>

<attr id="1159" name="zimbraFilterSleepInterval" type="duration" cardinality="single" optionalIn="account,cos" flags="accountInherited,domainAdminModifiable" since="7.0.0">
  <defaultCOSValue>1ms</defaultCOSValue>
  <desc>
    The amount of time to sleep between every two messages during ApplyFilterRules.
    Increasing this value will even out server load at the expense of slowing down
    the operation.
  </desc>
</attr>

<attr id="1161" name="zimbraMailKeepOutWebCrawlers" type="boolean" cardinality="single" optionalIn="globalConfig,server" flags="serverInherited" since="7.0.1">
  <globalConfigValue>FALSE</globalConfigValue>
  <desc>When set to true, robots.txt on mailboxd will be set up to keep web crawlers out</desc>
</attr>

<attr id="1162" name="zimbraPasswordMinAlphaChars" type="integer" min="0" cardinality="single" optionalIn="account,cos" flags="accountInfo,accountInherited,domainAdminModifiable" since="7.1.0">
  <defaultCOSValue>0</defaultCOSValue>
  <desc>minimum number of alphabet characters required in a password</desc>
</attr>

<attr id="1163" name="zimbraPasswordAllowedChars" type="cstring" max="1024" cardinality="single" optionalIn="account,cos" flags="accountInfo,accountInherited,domainAdminModifiable" since="7.1.0">
  <desc>regex of alllowed characters in password</desc>
</attr>

<attr id="1164" name="zimbraFeatureContactsDetailedSearchEnabled" type="boolean" cardinality="single" optionalIn="account,cos" flags="accountInfo,accountInherited" since="7.1.0">
  <defaultCOSValue>FALSE</defaultCOSValue>
  <desc>whether detailed contact search UI is enabled</desc>
</attr>

<attr id="1168" name="zimbraFeatureAntispamEnabled" type="boolean" cardinality="single" optionalIn="account,cos" flags="accountInfo,accountInherited,domainAdminModifiable" since="7.1.0">
  <defaultCOSValue>TRUE</defaultCOSValue>
  <desc>
    whether or not to enable rerouting spam messages to Junk folder in ZCS, 
    exposing Junk folder and actions in the web UI, and 
    exposing Junk folder to IMAP clients.
  </desc>
</attr>

<attr id="1169" name="zimbraMyoneloginSamlSigningCert"  type="astring" cardinality="single" optionalIn="globalConfig,domain" flags="domainInherited" since="7.0.1">
  <desc>certificate to be used for validating the SAML assertions received from myonelogin (tricipher)</desc>
</attr>

<attr id="1170" name="zimbraFeatureAdminMailEnabled" type="boolean" cardinality="single" optionalIn="account,cos" flags="accountInfo,accountInherited" since="7.1.0">
  <defaultCOSValue>TRUE</defaultCOSValue>
  <desc>whether email features and tabs are enabled in the web client if accessed from the admin console</desc>
</attr>

<attr id="1171" name="zimbraIPMode" type="enum" value="ipv4,ipv6,both" cardinality="single" optionalIn="globalConfig,server" flags="serverInherited" requiresRestart="all" since="7.1.0">
  <globalConfigValue>ipv4</globalConfigValue>
  <desc>supported IP mode</desc>
</attr>

<attr id="1172" name="zimbraPrefMailSMIMECertificate" type="binary" cardinality="multi" optionalIn="account" since="7.1.0" deprecatedSince="7.1.1">
  <desc>user's S/MIME public keys (certificates)</desc>
  <deprecateDesc>deprecated in favor of userCertificate and userSMIMECertificate</deprecateDesc>
</attr>

<attr id="1173" name="zimbraPrefShortEmailAddress" type="boolean" cardinality="single" optionalIn="account,cos" flags="accountInherited,domainAdminModifiable" since ="7.0.1">
  <defaultCOSValue>TRUE</defaultCOSValue>
  <desc>show just the display name of email addresses in the message header area and compose pane</desc>
</attr>

<attr id="1174" name="zimbraFreebusyExchangeServerType" type="enum" value="webdav,ews" cardinality="single" optionalIn="globalConfig,domain" flags="domainInherited,domainAdminModifiable" since="6.0.11">
  <globalConfigValue>webdav</globalConfigValue>
  <desc>Can be set to either webdav for Exchange 2007 or older, or ews for 2010 and newer</desc>
</attr>

<attr id="1175" name="zimbraMailboxMoveTempDir" type="string" cardinality="single" optionalIn="globalConfig,server" flags="serverInherited" since="7.0.1">
  <globalConfigValue>/opt/zimbra/backup/tmp/mboxmove</globalConfigValue>
  <desc>temp directory for mailbox move</desc>
</attr>

<attr id="1176" name="zimbraSMIMELdapURL" type="string" max="256" cardinality="multi" optionalIn="domain,globalConfig" immutable="1"  since="7.1.0">
  <desc>
    LDAP URL(s) for public key lookup for S/MIME via external LDAP.  Multiple URLs for error fallback purpose can be seperated by space.
    
    All SMIME attributes are in the format of {config-name}:{value}.  A 'SMIME config' is a set of SMIME attribute values with the same {config-name}.
    Multiple SMIME configs can be configured on a domain or on globalconfig.  Note: SMIME attributes on domains do not inherited values from globalconfig, 
    they are not domain-inherited attributes.  During SMIME public key lookup, if there are any SMIME config on the domain of the account, they are used. 
    SMIME configs on globalconfig will be used only when there is no SMIME config on the domain.
    SMIME attributes cannot be modified directly with zmprov md/mcf commands.  Use zmprov gcsc/gdsc/mcsc/mdsc/rcsc/rdsc command instead.
  </desc>
</attr>

<attr id="1177" name="zimbraSMIMELdapStartTlsEnabled" type="string" cardinality="multi" optionalIn="domain,globalConfig" immutable="1" since="7.1.0">
  <desc>
    Whether to use startTLS for public key lookup for S/MIME via external LDAP.
    
    All SMIME attributes are in the format of {config-name}:{value}.  A 'SMIME config' is a set of SMIME attribute values with the same {config-name}.
    Multiple SMIME configs can be configured on a domain or on globalconfig.  Note: SMIME attributes on domains do not inherited values from globalconfig, 
    they are not domain-inherited attributes.  During SMIME public key lookup, if there are any SMIME config on the domain of the account, they are used. 
    SMIME configs on globalconfig will be used only when there is no SMIME config on the domain.
    SMIME attributes cannot be modified directly with zmprov md/mcf commands.  Use zmprov gcsc/gdsc/mcsc/mdsc/rcsc/rdsc command instead.
  </desc>
</attr>

<attr id="1178" name="zimbraSMIMELdapBindDn" type="string" max="256" cardinality="multi" optionalIn="domain,globalConfig" immutable="1" since="7.1.0">
  <desc>
    LDAP bind DN for public key lookup for S/MIME via external LDAP.  Can be empty for anonymous bind.
    
    All SMIME attributes are in the format of {config-name}:{value}.  A 'SMIME config' is a set of SMIME attribute values with the same {config-name}.
    Multiple SMIME configs can be configured on a domain or on globalconfig.  Note: SMIME attributes on domains do not inherited values from globalconfig, 
    they are not domain-inherited attributes.  During SMIME public key lookup, if there are any SMIME config on the domain of the account, they are used. 
    SMIME configs on globalconfig will be used only when there is no SMIME config on the domain.
    SMIME attributes cannot be modified directly with zmprov md/mcf commands.  Use zmprov gcsc/gdsc/mcsc/mdsc/rcsc/rdsc command instead.
  </desc>
</attr>

<attr id="1179" name="zimbraSMIMELdapBindPassword" type="string" max="256" cardinality="multi" optionalIn="domain,globalConfig" immutable="1" since="7.1.0">
  <desc>
    LDAP bind password for public key lookup for S/MIME via external LDAP.  Can be empty for anonymous bind.
    
    All SMIME attributes are in the format of {config-name}:{value}.  A 'SMIME config' is a set of SMIME attribute values with the same {config-name}.
    Multiple SMIME configs can be configured on a domain or on globalconfig.  Note: SMIME attributes on domains do not inherited values from globalconfig, 
    they are not domain-inherited attributes.  During SMIME public key lookup, if there are any SMIME config on the domain of the account, they are used. 
    SMIME configs on globalconfig will be used only when there is no SMIME config on the domain.
    SMIME attributes cannot be modified directly with zmprov md/mcf commands.  Use zmprov gcsc/gdsc/mcsc/mdsc/rcsc/rdsc command instead.
  </desc>
</attr>

<attr id="1180" name="zimbraSMIMELdapSearchBase"  type="string" max="256" cardinality="multi" optionalIn="domain,globalConfig" immutable="1" since="7.1.0">
  <desc>
    LDAP search base for public key lookup for S/MIME via external LDAP.
  
    All SMIME attributes are in the format of {config-name}:{value}.  A 'SMIME config' is a set of SMIME attribute values with the same {config-name}.
    Multiple SMIME configs can be configured on a domain or on globalconfig.  Note: SMIME attributes on domains do not inherited values from globalconfig, 
    they are not domain-inherited attributes.  During SMIME public key lookup, if there are any SMIME config on the domain of the account, they are used. 
    SMIME configs on globalconfig will be used only when there is no SMIME config on the domain.
    SMIME attributes cannot be modified directly with zmprov md/mcf commands.  Use zmprov gcsc/gdsc/mcsc/mdsc/rcsc/rdsc command instead.
  </desc>
</attr>

<attr id="1181" name="zimbraSMIMELdapFilter" type="string" max="1024" cardinality="multi" optionalIn="domain,globalConfig" immutable="1" since="7.1.0">
  <desc>
    LDAP search filter for public key lookup for S/MIME via external LDAP.
    Can contain the following conversion variables for expansion:
    %n - search key with @ (or without, if no @ was specified)
    %u - with @ removed
    e.g. (mail=%n)
    
    All SMIME attributes are in the format of {config-name}:{value}.  A 'SMIME config' is a set of SMIME attribute values with the same {config-name}.
    Multiple SMIME configs can be configured on a domain or on globalconfig.  Note: SMIME attributes on domains do not inherited values from globalconfig, 
    they are not domain-inherited attributes.  During SMIME public key lookup, if there are any SMIME config on the domain of the account, they are used. 
    SMIME configs on globalconfig will be used only when there is no SMIME config on the domain.
    SMIME attributes cannot be modified directly with zmprov md/mcf commands.  Use zmprov gcsc/gdsc/mcsc/mdsc/rcsc/rdsc command instead.
  </desc>
</attr>

<attr id="1182" name="zimbraSMIMELdapAttribute" type="string" max="256" cardinality="multi" optionalIn="domain,globalConfig" immutable="1" since="7.1.0">
  <desc>
    LDAP attribute(s) for public key lookup for S/MIME via external LDAP.  Multiple attributes can be separated by comma.
  
    All SMIME attributes are in the format of {config-name}:{value}.  A 'SMIME config' is a set of SMIME attribute values with the same {config-name}.
    Multiple SMIME configs can be configured on a domain or on globalconfig.  Note: SMIME attributes on domains do not inherited values from globalconfig, 
    they are not domain-inherited attributes.  During SMIME public key lookup, if there are any SMIME config on the domain of the account, they are used. 
    SMIME configs on globalconfig will be used only when there is no SMIME config on the domain.
    SMIME attributes cannot be modified directly with zmprov md/mcf commands.  Use zmprov gcsc/gdsc/mcsc/mdsc/rcsc/rdsc command instead.
  </desc>
</attr>

<attr id="1183" name="zimbraFeatureManageSMIMECertificateEnabled" type="boolean" cardinality="single" optionalIn="account,cos" flags="accountInfo,accountInherited"  since="7.1.0">
  <defaultCOSValue>FALSE</defaultCOSValue>
  <desc>whether to allow end user to publish and remove S/MIME certificates to their GAL entry in the web UI</desc>
</attr>

<attr id="1184" name="zimbraFeatureImportFolderEnabled" type="boolean" cardinality="single" optionalIn="account,cos" flags="accountInfo,accountInherited" since="7.1.0">
  <defaultCOSValue>TRUE</defaultCOSValue>
  <desc>whether import folder feature is enabled</desc>
</attr>

<attr id="1185" name="zimbraFeatureExportFolderEnabled" type="boolean" cardinality="single" optionalIn="account,cos" flags="accountInfo,accountInherited" since="7.1.0">
  <defaultCOSValue>TRUE</defaultCOSValue>
  <desc>whether export folder feature is enabled</desc>
</attr>

<attr id="1186" name="zimbraFeatureSMIMEEnabled" type="boolean" cardinality="single" optionalIn="account,cos" flags="accountInherited"  since="7.1.0">
  <defaultCOSValue>FALSE</defaultCOSValue>
  <desc>whether S/MIME feature is enabled.  Note: SMIME is a Network feature, this attribute is effective only if SMIME is permited by license.</desc>
</attr>

<attr id="1188" name="zimbraPrefSortOrder" type="string" cardinality="single" optionalIn="account,cos" flags="accountInherited,domainAdminModifiable" since="7.1.0">
  <desc>sort order for list view in the WEB UI</desc>
</attr>

<attr id="1189" name="zimbraOpenidConsumerStatelessModeEnabled" type="boolean" cardinality="single" optionalIn="server,globalConfig" flags="serverInherited" since="7.1.0">
  <globalConfigValue>TRUE</globalConfigValue>
  <desc>whether stateless mode (not establishing an association with the OpenID Provider) in OpenID Consumer is enabled</desc>
</attr>

<attr id="1190" name="zimbraMailSSLClientCertMode" type="enum" cardinality="single" value="Disabled,NeedClientAuth,WantClientAuth" optionalIn="globalConfig,server" flags="serverInherited" requiresRestart="mailbox" since="7.1.0">
  <globalConfigValue>Disabled</globalConfigValue>
  <desc>
    enable authentication via X.509 Client Certificate.
    Disabled: client authentication is disabled.
    NeedClientAuth: client authentication is required during SSL handshake on the SSL mutual authentication port(see zimbraMailSSLClientCertPort). 
        The SSL handshake will fail if the client does not present a certificate to autenticate.
    WantClientAuth: client authentication is requested during SSL handshake on the SSL mutual authentication port(see zimbraMailSSLClientCertPort).  
        The SSL handshake will still proceed if the client does not present a certificate to autenticate.  In the case when client does not send a 
        certificate, user will be redirected to the usual entry page of the requested webapp, where username/password is ptompted.
  </desc>
</attr>

<attr id="1191" name="zimbraOpenidConsumerAllowedOPEndpointURL" type="string" max="256" cardinality="multi" optionalIn="domain,globalConfig" flags="domainInherited" since="7.1.0">
  <desc>allowed OpenID Provider Endpoint URLs for authentication</desc>
</attr>

<attr id="1199" name="zimbraMailSSLClientCertPort" type="port" cardinality="single" optionalIn="globalConfig,server" flags="serverInherited" callback="CheckPortConflict" requiresRestart="mailbox" since="7.1.0">
  <globalConfigValue>0</globalConfigValue>
  <desc>SSL port requesting client certificate for end-user UI</desc>
</attr>

<attr id="1200" name="zimbraReverseProxyClientCertMode" type="enum" value="on,off,optional" cardinality="single" optionalIn="globalConfig,server,domain" flags="serverInherited,domainInherited" since="7.1.1">
  <globalConfigValue>off</globalConfigValue>
  <desc>enable authentication via X.509 Client Certificate in nginx proxy (https only)</desc>
</attr>

<attr id="1201" name="zimbraReverseProxyClientCertCA" type="astring" cardinality="single" optionalIn="globalConfig,server,domain" flags="serverInherited,domainInherited" since="7.1.1">
  <desc>CA certificate for authenticating client certificates in nginx proxy (https only)</desc>
</attr>

<attr id="1208" name="zimbraMailEmptyFolderBatchThreshold" type="integer" cardinality="single" min="0" optionalIn="globalConfig,server" flags="serverInherited,domainAdminModifiable" since="6.0.13">
  <globalConfigValue>100000</globalConfigValue>
  <desc>
    Folders that contain more than this many messages will be emptied in batches of size zimbraMailEmptyFolderBatchSize.
  </desc>
</attr>

<attr id="1209" name="zimbraSMIMELdapDiscoverSearchBaseEnabled"  type="string" max="32" cardinality="multi" optionalIn="domain,globalConfig" immutable="1" since="7.1.1">
  <desc>
    Whether or not to discover search base DNs if zimbraSMIMELdapSearchBase is not set. Allowed values are TRUE or FALSE.
    If zimbraSMIMELdapSearchBase is set for a config, this attribute is ignored for the config.
    If not set, default for the config is FALSE.  In that case, if zimbraSMIMELdapSearchBase is not set,
    the search will default to the rootDSE.
    
    If multiple DNs are discovered, the ldap search will use them one by one until a hit is returned. 
  
    All SMIME attributes are in the format of {config-name}:{value}.  A 'SMIME config' is a set of SMIME attribute values with the same {config-name}.
    Multiple SMIME configs can be configured on a domain or on globalconfig.  Note: SMIME attributes on domains do not inherited values from globalconfig, 
    they are not domain-inherited attributes.  During SMIME public key lookup, if there are any SMIME config on the domain of the account, they are used. 
    SMIME configs on globalconfig will be used only when there is no SMIME config on the domain.
    SMIME attributes cannot be modified directly with zmprov md/mcf commands.  Use zmprov gcsc/gdsc/mcsc/mdsc/rcsc/rdsc command instead.
  </desc>
</attr>

<attr id="1210" name="zimbraDefaultFolderFlags" type="string" cardinality="single" min="0" max="32" optionalIn="account,cos" flags="accountInherited,domainAdminModifiable" since="7.1.1">
  <desc>
    Default flags on folder. These are set when a new folder is created, has no effect on existing folders.
    Possible values are:
     * - \Subscribed
     b - \ExcludeFB
     # - \Checked
     i - \NoInherit
     y - \SyncFolder
     ~ - \Sync
     o - \Noinferiors
     g - \Global
  </desc>
</attr>

<attr id="1212" name="zimbraMailSSLProxyClientCertPort" type="port" cardinality="single" optionalIn="globalConfig,server" flags="serverInherited" callback="CheckPortConflict" requiresRestart="nginxproxy" since="7.1.1">
  <globalConfigValue>3443</globalConfigValue>
  <desc>SSL client certificate port for HTTP proxy</desc>
</attr>

<attr id="1213" name="zimbraMailHighlightObjectsMaxSize" type="integer" min="0" cardinality="single" optionalIn="account,cos" flags="accountInfo,accountInherited" since="7.1.2">
  <defaultCOSValue>70</defaultCOSValue>
  <desc>max size in KB of text emails that will automatically highlight objects</desc>
</attr>

<attr id="1215" name="zimbraMailSSLClientCertPrincipalMap" type="string" cardinality="single" optionalIn="globalConfig,domain" flags="domainInherited" since="7.1.2">
  <globalConfigValue>SUBJECT_EMAILADDRESS=name</globalConfigValue>
  <desc>
    Map from a certificate field to a Zimbra account key that can uniquely identify a Zimbra account for client certificate authentication.
    Value is a comma-separated  list of mapping rules, each mapping maps a certificate field to a Zimbra account key.
    Each is attempted in sequence untill a unique account can be resolved.  
    
    e.g. a value can be: 
         SUBJECTALTNAME_OTHERNAME_UPN=zimbraForeignPrincipal,(uid=%{SUBJECT_CN})
    
    value:
        comma-separated mapping-rule
    
    mapping-rule:
        {cert-field-to-zimbra-key-map} | {LDAP-filter}
        
    cert-field-to-zimbra-key-map:     
        {certificate-field}={Zimbra-account-key}
    
    certificate-field:
        SUBJECT_{an RDN attr, e.g. CN}: a RND in DN of Subject
        SUBJECT_DN:                   entire DN of Subject
        SUBJECTALTNAME_OTHERNAME_UPN: UPN(aka Principal Name) in otherName in subjectAltName extension 
        SUBJECTALTNAME_RFC822NAME:    rfc822Name in subjectAltName extension 
    
    Zimbra-account-key:
        name:                   primary name or any of the aliases of an account
        zimbraId:               zimbraId of an account
        zimbraForeignPrincipal: zimbraForeignPrincipal of an account.  
                                The matching value on the zimbraForeignPrincipal must be prefixed with "cert {supported-certificate-filed}:"
                                e.g. cert SUBJECTALTNAME_OTHERNAME_UPN:123456@mydomain
                                
    LDAP-filter: An LDAP filter template with placeholders to be substituted by certificate field values.  
                 (objectClass=zimbraAccount) is internally ANDed with the supplied filter. 
                 e.g. (|(uid=%{SUBJECT_CN})(mail=%{SUBJECTALTNAME_RFC822NAME}))
                 
    Note: it is recommended not to use LDAP-filter rule, as it will trigger an LDAP search for each cert auth request.
          LDAP-filter is disabled by default.  To enable it globally, set zimbraMailSSLClientCertPrincipalMapLdapFilterEnabled 
          on global config to TRUE.  If LDAP-filter is not enabled, all client certificate authentication will fail on domains 
          configured with LDAP-filter.
  </desc>
</attr>
  
<attr id="1216" name="zimbraMailSSLClientCertPrincipalMapLdapFilterEnabled" type="boolean" cardinality="single" optionalIn="globalConfig" since="7.1.2">
  <globalConfigValue>FALSE</globalConfigValue>
  <desc>whether to enable LDAP-filter in zimbraMailSSLClientCertPrincipalMap</desc>
</attr>

<attr id="1240" name="zimbraCalendarKeepExceptionsOnSeriesTimeChange" type="boolean" cardinality="single" optionalIn="account,cos" flags="accountInfo,accountInherited,domainAdminModifiable" since="7.1.2">
  <defaultCOSValue>FALSE</defaultCOSValue>
  <desc>whether to retain exception instances when the recurrence series is changed to new time; set to FALSE for Exchange compatibility</desc>
</attr>

<attr id="1241" name="zimbraMailAddressValidationRegex" type="string" max="512" cardinality="multi" optionalIn="domain,globalConfig" flags="domainInherited,accountInfo" since="7.1.2">
  <desc>optional regex used by web client to validate email address</desc>
</attr>

<attr id="1254" name="zimbraGlobalConfigExtraObjectClass" type="string" max="256" cardinality="multi" optionalIn="globalConfig" since="7.1.3">
  <desc>
    Object classes added on the global config entry.  Unlike other zimbra***ExtraObjectClass attributes, object classes specified
    in this attributes will not be automatically added to the global config entry.  Extra object class on the global config entry 
    must be added using "zmprov mcf +objectClass {object class}", then recorded in this attributes.  
  </desc>
</attr>

<attr id="1255" name="zimbraPasswordMinDigitsOrPuncs" type="integer" min="0" cardinality="single" optionalIn="account,cos" flags="accountInfo,accountInherited,domainAdminModifiable" since="7.1.3">
  <defaultCOSValue>0</defaultCOSValue>
  <desc>minimum number of numeric or ascii punctuation characters required in a password</desc>
</attr>

<attr id="1256" name="zimbraPasswordAllowedPunctuationChars" type="cstring" max="64" cardinality="single" optionalIn="account,cos" flags="accountInfo,accountInherited,domainAdminModifiable" since="7.1.3">
  <desc>regex of allowed punctuation characters in password</desc>
</attr>

<attr id="1257" name="zimbraSpamWhitelistHeader" type="string" cardinality="single" optionalIn="globalConfig" since="7.1.3">
  <desc>Mail header name for flagging a message as not spam. If set, this takes precedence over zimbraSpamHeader.</desc>
</attr>

<attr id="1258" name="zimbraSpamWhitelistHeaderValue" type="string" cardinality="single" optionalIn="globalConfig" since="7.1.3">
  <desc>regular expression for matching the value of zimbraSpamWhitelistHeader for flagging a message as not spam</desc>
</attr>


<attr id="1265" name="zimbraCustomMimeHeaderNameAllowed" type="string" cardinality="multi" optionalIn="globalConfig" since="7.1.3">
  <desc>Custom RFC822 header names (case-sensitive) allowed to specify in SendMsgRequest</desc>
</attr>

<attr id="1266" name="zimbraStandardClientCustomPrefTabsEnabled" type="boolean" cardinality="single" optionalIn="account,cos,domain" flags="accountInfo,accountCosDomainInherited" since="7.1.3">
  <defaultCOSValue>FALSE</defaultCOSValue>
  <desc>whether extra custom tabs in the Preferences page in HTML client are enabled</desc>
</attr>

<attr id="1267" name="zimbraStandardClientCustomPrefTab" type="string" max="256" cardinality="multi" optionalIn="account,cos,domain" flags="accountInfo,accountCosDomainInherited" since="7.1.3">
  <desc>description of the custom tab in the Preferences page in HTML client in the format {tab-name},{associated-URL}</desc>
</attr>

<attr id="1269" name="zimbraZimletDataSensitiveInMixedModeDisabled" type="boolean" cardinality="single" optionalIn="domain,globalConfig" flags="domainInfo,domainInherited" since="7.1.3">
  <globalConfigValue>TRUE</globalConfigValue>
  <desc>whether zimlets that send sensitive data are disabled in "mixed" zimbraMailMode</desc>
</attr>

<attr id="1335" name="zimbraReverseProxyUpstreamReadTimeout" type="duration" min="0" cardinality="single" optionalIn="globalConfig,server" flags="serverInherited" since="7.1.4">
  <globalConfigValue>60s</globalConfigValue>
  <desc>The read timeout for the response of upstream server, which determines how long nginx will wait to get the response
        to a request.
  </desc>
</attr>

<attr id="1336" name="zimbraReverseProxyUpstreamSendTimeout" type="duration" min="0" cardinality="single" optionalIn="globalConfig,server" flags="serverInherited" since="7.1.4">
  <globalConfigValue>60s</globalConfigValue>
  <desc>
  	The send timeout of transfering a request to the upstream server. If after this time the upstream server doesn't take new data, proxy will close the connection.
  </desc>
</attr>

<attr id="1337" name="zimbraReverseProxyUpstreamPollingTimeout" type="duration" min="0" cardinality="single" optionalIn="globalConfig,server" flags="serverInherited"  since="7.1.4">
  <globalConfigValue>1h</globalConfigValue>
  <desc>
  	The read timeout for long polling support by proxy, e.g. ActiveSync for mobile devices.
  </desc>
</attr>

<attr id="1340" name="zimbraMessageIdDedupeCacheTimeout" type="duration" cardinality="single" optionalIn="globalConfig" since="7.1.4">
  <globalConfigValue>0</globalConfigValue>
  <desc>
    Timeout for a Message-Id entry in the LMTP dedupe cache. A value of 0 indicates no timeout.
    zimbraMessageIdDedupeCacheSize limit is ignored when this is set to a non-zero value.
  </desc>
</attr>

<attr id="1352" name="zimbraWebClientLoginURLAllowedIP" type="string" cardinality="multi" optionalIn="globalConfig,domain" flags="domainInherited,domainInfo,domainAdminModifiable" since="7.1.5">
  <desc>
    regex for allowed client IP addresses for honoring zimbraWebClientLoginURL.
    If not set, all IP addresses are allowed.
    If multiple values are set, an IP address is allowed as long as it matches any one of the values.
   </desc>
</attr>

<attr id="1353" name="zimbraWebClientLogoutURLAllowedIP" type="string" cardinality="multi" optionalIn="globalConfig,domain" flags="domainInherited,domainInfo,domainAdminModifiable" since="7.1.5">
  <desc>
    regex for allowed client IP addresses for honoring zimbraWebClientLogoutURL.
    If not set, all IP addresses are allowed.
    If multiple values are set, an IP address is allowed as long as it matches any one of the values.
  </desc>
</attr>

</attrs><|MERGE_RESOLUTION|>--- conflicted
+++ resolved
@@ -2726,46 +2726,19 @@
 </attr>
 
 <attr id="535" name="zimbraDomainStatus" type="enum" value="active,maintenance,locked,closed,suspended,shutdown" callback="DomainStatus" cardinality="single" optionalIn="globalConfig,domain" flags="domainInherited" since="5.0.0">
-<<<<<<< HEAD
-  <desc>domain status.  enum values are akin to those of zimbraAccountStatus
-        
-        zimbraAccountStatus values:
-            active      - active
-            lockout     - no login until lockout duration is over
-            locked      - no login
-            maintenance - no login, no delivery(try again, no bouncing)
-            pending     - no login, no delivery(bouncing mails), 
-                          Account behavior is like closed, except that when the status is being set to 
-                          pending, account addresses are not removed from distribution lists.
-                          The use case is for hosted.  New account creation based on invites 
-                          that are not completed until user accepts TOS on account creation confirmation page.  
-            closed      - no login, no delivery(bouncing mails)
-                          all addresses (account main email and all aliases) of the 
-                          account are removed from all distribution lists.
-        
-        zimbraDomainStatus values:
-            all values for zimbraAccountStatus (except for lockout, see mapping below)
-            suspended   - maintenance + no creating/deleting/modifying accounts/DLs under the domain.  
-            shutdown    - suspended + cannot modify domain attrs + cannot delete the domain
-                          Indicating server is doing major and lengthy maintenance work on the domain, 
-                          e.g. renaming the domain and moving LDAP enteries.  Modification and deletion 
-                          of the domain can only be done internally by the server when it is safe to release 
-                          the domain, they cannot be done in admin console or zmprov.
-=======
   <desc>domain status.  enum values are akin to those of zimbraAccountStatus but the status affects all accounts on the domain.  
         See table below for how zimbraDomainStatus affects account status.
   
-        active      - see zimbraAccountStatus
-        maintenance - see zimbraAccountStatus
-        locked      - see zimbraAccountStatus 
-        closed      - see zimbraAccountStatus 
-       suspended    - maintenance + no creating/deleting/modifying accounts/DLs under the domain.  
-       shutdown     - suspended + cannot modify domain attrs + cannot delete the domain
-                      Indicating server is doing major and lengthy maintenance work on the domain, 
-                      e.g. renaming the domain and moving LDAP entries.  Modification and deletion 
-                      of the domain can only be done internally by the server when it is safe to release 
-                      the domain, they cannot be done in admin console or zmprov.
->>>>>>> 2b02ab69
+        active       - see zimbraAccountStatus
+        maintenance  - see zimbraAccountStatus
+        locked       - see zimbraAccountStatus 
+        closed       - see zimbraAccountStatus 
+        suspended    - maintenance + no creating/deleting/modifying accounts/DLs under the domain.  
+        shutdown     - suspended + cannot modify domain attrs + cannot delete the domain
+                       Indicating server is doing major and lengthy maintenance work on the domain, 
+                       e.g. renaming the domain and moving LDAP entries.  Modification and deletion 
+                       of the domain can only be done internally by the server when it is safe to release 
+                       the domain, they cannot be done in admin console or zmprov.
         
         How zimbraDomainStatus affects account behavior :
         -------------------------------------
