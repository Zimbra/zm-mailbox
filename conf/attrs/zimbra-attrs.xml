<?xml version="1.0" encoding="UTF-8"?>

<attrs group="ZimbraAttrType" groupid="1">


<!--

This config file is used by the AttributeManager class for multiple
purposes:

  1) check the validity of attributes. value types, as well as whether
     or not a value can be modified. AttributeManager is invoked when
     entries are created/modified.

  2) perform callbacks when certain attributes changes

  3) used by the Zimbra build system to generate LDAP schema and
     default value LDIFs

Please do not modify the attribute files unless you are doing it in
the code tree before the product is released.  Modifying attrs has
serious implications for upgrades.

Zimbra devs - things to keep in mind when adding new attributes:

 1) Always add the new attribute at the end of the list, adding one to
    the highest attr id (the one that corresponds to the OID) number
    in use.  Do not sort by name - it will break OID allocation.

 2) When defining new attributes, try and use descriptive names. The
    name should *always* start with zimbra*.  When defining
    multiple-attributes use a standard prefix for all related
    attributes. For example, if you are defining multiple attrs all
    related to the blob store, then prefix them all with zimbraBlob*.

 3) Never change/re-use numbers after the product released.

 4) Prefix attrs that are user-settable prefs with zimbraPref*.

Here is the syntax for declaring attributes:

TODO - add support for multi-line values in globalConfigValue and defaultCOSValue

<attr name="{name}"
      [immutable="*0|1"]
      [type="{type-of-attr}"]
      [value="..."]
      [max="..."]
      [min="..."]
      [callback="..." ]
      [id="{oid-integer}"
       cardinality="single|multi"
       requiredIn="{class-names-comma-separated}"
       optionalIn="{class-names-comma-separated}"
       [flags="{flag-names-comma-separated}"]
       [requiresRestart="{comma-separated-server-types}"]
       [deprecatedSince="{version}"]
       [since="{version}"]]>
   <desc>Documentation</desc>
   [<deprecateDesc>Documentation for how the attribute was deprecated</deprecateDesc>]
   [<globalConfigValue>{initial-value-in-global-config}</globalConfigValue>]*
   [<globalConfigValueUpgrade>{initial-value-in-global-config-for-upgrades}</globalConfigValueUpgrade>]*
   [<defaultCOSValue>{initial-value-in-default-cos}</defaultCOSValue>]*
   [<defaultCOSValueUpgrade>{initial-value-in-existing-cos-for-upgrades}</defaultCOSValueUpgrade>]*
  
</attr>

  name: name of attribute

  immutable: 1 means attribute can never be changed directly by
             end-user actions. i.e., it is an attribute that is
             maintained by the server and shouldn't be changed by
             SOAP/command-line/APIs. The Entry.modifyAttrs(attrs,
             checkImmutable) call should be used with checkImmutable
             set to true for all data obtained outside the server.

  type:
    boolean.....TRUE|FALSE
    duration....^\d+([hmsd]|ms)?$.  If ([hmsd]|ms) is not specified, the default
                is seconds.
    gentime.....time expressed as \d{14}[zZ]
    enum........value attr is comma-separated list of valid values
    email.......valid email address. must have a "@" and no personal
                part.
    emailp......valid email address. must have a "@" and personal part
                is optional.
    cs_emailp...comma-separated valid email addresses . each address must have a "@" 
                and personal part is optional.
    id..........^[0-9a-fA-F]{8}-[0-9a-fA-F]{4}-[0-9a-fA-F]{4}-[0-9a-fA-F]{4}-[0-9a-fA-F]{12}$
    integer.....32 bit signed, min/max checked
    port........0-65535
    regex.......value attr is a regular expression. Should explicitly
                add ^ to front and $ at the end
    string......currently just checks max length if specified
    astring.....IA5 string (almost ascii)
    cstring.....case sensitive string
    ostring.....octet string defined in LDAP

  value: used with enum and regex

  min: min value for integers. defaults to Integer.MIN_VALUE

  max: max value for integers, max length for strings/email. defaults
       to Integer.MAX_VALUE

  callback: class name of AttributeCallback object to invoke on
            changes to attribute. If package is not specified,
            defaults to "com.zimbra.cs.account.callback".

  id: the integer OID of this attribute if it is a Zimbra defined
      attribute.

  cardinality: whether this is a multi-value attribute or not

  requiredIn:
  optionalIn: whether this is a required attribute or not.  A
              comma-separated list containing some combination of:
              mailRecipient, account, alias, distributionList, cos,
              globalConfig, domain, securityGroup, server, mimeEntry,
              objectEntry, zimletEntry, calendarResource;
              attribute

  flags:
    accountInfo............returned as part of the GetInfo call
    domainInfo.............returned as part of the GetDomainInfo call
    domainAdminModifiable..modifiable by a domain admin
    accountInherited.......if not set on account, inherit from COS
    domainInherited........if not set on domain, inherit from global config
    serverInherited........if not set on server, inherit from global config
    accountCosDomainInherited...if not set on account, inherit from COS,
                                if not set on COS, inherit from domain
    idn....................can contain Internationalized Domain Names (IDN). 
                           For attributes that are either:
	                           - of type email or emailp or cs_emailp, or
	                           - has idn flag
                           server will convert the values to unicode in utf8
                           encoding in SOAP responses.

  requiresRestart: server(s) need be to restarted after changing this attribute.
                   values are comma-separated if more than one servers need to be restarted.
                   valid servers:
                        antivirus
                        antispam
                        archiving
                        convertd
                        mta
                        mailbox
                        logger
                        snmp
                        ldap
                        spell
                        memcached
                        nginxproxy
                        stats;
   
  deprecatedSince:
  	version since which the attribute had been deprecated.  Deprecated
  	attributes are still generated into the schema.  This flag is only for
  	documentation purpose so when someone (Zimbra employee or customer)
    looks at zimbra-attrs.xml or zimbra.schema they know those attributes
    are no longer used.
    
  since:
    Version since which the attribute had been introduced.
    For attributes that don't have "since" declared, it is assumed the attribute 
    was introduced since the very beginning.
    Required after(inclusive) oid 525.

  Element deprecateDesc:
    Documentation for how the attribute was deprecated. e.g. attributes and
    mechanisms that are replacing the deprecated attribute.  Required if
    deprecatedSince is present.  Cannot be present if deprecatedSince is not
    present.
    
    
-->

<attr name="c" type="string" optionalIn="account" flags="domainAdminModifiable">
    <desc>RFC2256: ISO-3166 country 2-letter code</desc>
</attr>

<attr name="co" type="string" optionalIn="account" flags="domainAdminModifiable">
    <desc>RFC1274: friendly country name</desc>
</attr>

<attr name="company" type="string" optionalIn="account" flags="domainAdminModifiable">
    <desc>From Microsoft Schema</desc>
</attr>

<attr name="cn" type="string" optionalIn="account,alias,distributionList" requiredIn="cos,server,mimeEntry,objectEntry,timeZone,zimletEntry,xmppComponent,aclTarget" flags="domainAdminModifiable,accountInfo">
    <desc>RFC2256: common name(s) for which the entity is known by</desc>
</attr>

<attr name="description" type="string" cardinality="multi" optionalIn="account,distributionList,cos,domain,server,mimeEntry,objectEntry,aclTarget,globalConfig,zimletEntry" flags="domainAdminModifiable">
    <desc>RFC2256: descriptive information</desc>
</attr>

<attr name="destinationIndicator" type="string" optionalIn="account" flags="domainAdminModifiable">
    <desc>RFC2256: destination indicator</desc>
</attr>

<attr name="displayName" type="string" optionalIn="account,distributionList" requiredIn="calendarResource" flags="accountInfo,domainAdminModifiable" callback="DisplayName">
    <desc>RFC2798: preferred name to be used when displaying entries</desc>
</attr>

<attr name="facsimileTelephoneNumber" type="string" optionalIn="account" flags="domainAdminModifiable">
    <desc>RFC2256: Facsimile (Fax) Telephone Number</desc>
</attr>

<attr name="gn" type="string" optionalIn="account" flags="domainAdminModifiable">
    <desc>RFC2256: first name(s) for which the entity is known by</desc>
</attr>

<attr name="givenName" type="string" optionalIn="account" flags="domainAdminModifiable">
    <desc>RFC2256: first name(s) for which the entity is known by</desc>
</attr>

<attr name="homePhone" type="string" optionalIn="account" flags="domainAdminModifiable">
    <desc>RFC1274: home telephone number</desc>
</attr>

<attr name="initials" type="string" optionalIn="account" flags="domainAdminModifiable">
    <desc>RFC2256: initials of some or all of names, but not the surname(s).</desc>
</attr>

<attr name="internationaliSDNNumber" type="string" optionalIn="account" flags="domainAdminModifiable">
    <desc>RFC2256: international ISDN number</desc>
</attr>

<attr name="l" type="string" optionalIn="account" flags="domainAdminModifiable">
    <desc>RFC2256: locality which this object resides in</desc>
</attr>

<attr name="mail" type="string" immutable="1" optionalIn="account,distributionList" flags="idn">
    <desc>RFC1274: RFC822 Mailbox</desc>
</attr>

<attr name="mobile" type="string" optionalIn="account" flags="domainAdminModifiable">
    <desc>RFC1274: mobile telephone number</desc>
</attr>

<attr name="objectClass" type="string">
    <desc>RFC2256: object classes of the entity</desc>
</attr>

<attr name="o" type="string" optionalIn="account" flags="domainAdminModifiable">
    <desc>RFC2256: organization this object belongs to</desc>
</attr>

<attr name="ou" type="string" optionalIn="account" flags="domainAdminModifiable">
    <desc>RFC2256: organizational unit this object belongs to</desc>
</attr>

<attr name="pager" type="string" optionalIn="account" flags="domainAdminModifiable">
    <desc>RFC1274: pager telephone number</desc>
</attr>

<attr name="physicalDeliveryOfficeName" type="string" optionalIn="account" flags="domainAdminModifiable">
    <desc>'RFC2256: Physical Delivery Office Name</desc>
</attr>

<attr name="postOfficeBox" type="string" optionalIn="account" flags="domainAdminModifiable">
    <desc>RFC2256: Post Office Box</desc>
</attr>

<attr name="postalAddress" type="string" optionalIn="account" flags="domainAdminModifiable">
    <desc>RFC2256: postal address</desc>
</attr>

<attr name="postalCode" type="string" optionalIn="account" flags="domainAdminModifiable">
    <desc>RFC2256: postal code</desc>
</attr>

<attr name="preferredDeliveryMethod" type="string" optionalIn="account" flags="domainAdminModifiable">
    <desc>RFC2256: preferred delivery method</desc>
</attr>

<attr name="registeredAddress" type="string" optionalIn="account" flags="domainAdminModifiable">
    <desc>RFC2256: registered postal address</desc>
</attr>

<attr name="sn" type="string" optionalIn="account" flags="domainAdminModifiable">
    <desc>RFC2256: last (family) name(s) for which the entity is known by</desc>
</attr>

<attr name="st" type="string" optionalIn="account" flags="domainAdminModifiable">
    <desc>RFC2256: state or province which this object resides in</desc>
</attr>

<attr name="street" type="string" optionalIn="account" flags="domainAdminModifiable">
    <desc>RFC2256: street address of this object</desc>
</attr>

<attr name="streetAddress" type="string" optionalIn="account" flags="domainAdminModifiable">
    <desc>RFC2256: street address of this object</desc>
</attr>

<attr name="telephoneNumber" type="string" optionalIn="account" flags="domainAdminModifiable">
    <desc>RFC2256: Telephone Number</desc>
</attr>

<attr name="teletexTerminalIdentifier" type="string" optionalIn="account" flags="domainAdminModifiable">
    <desc>RFC2256: Teletex Terminal Identifier</desc>
</attr>

<attr name="telexNumber" type="string" optionalIn="account" flags="domainAdminModifiable">
    <desc>RFC2256: Telex Number</desc>
</attr>

<attr name="title" type="string" optionalIn="account" flags="domainAdminModifiable">
    <desc>RFC2256: title associated with the entity</desc>
</attr>

<attr name="uid" type="string" immutable="1" optionalIn="alias" requiredIn="account,distributionList" flags="accountInfo">
    <desc>RFC1274: user identifier</desc>
</attr>

<attr name="userPassword" type="string" optionalIn="account">
    <desc>RFC2256/2307: password of user. Stored encoded as SSHA (salted-SHA1)</desc>
</attr>

<attr name="x121Address" type="string" optionalIn="account" flags="domainAdminModifiable">
    <desc>RFC2256: X.121 Address</desc>
</attr>


<attr id="1" name="zimbraId" type="id" immutable="1" cardinality="single" requiredIn="account,alias,distributionList,cos,domain,server,calendarResource,xmppComponent,group" flags="accountInfo">
  <desc>Zimbra Systems Unique ID</desc>
</attr>

<attr id="2" name="zimbraAccountStatus" type="enum" value="active,maintenance,locked,closed,lockout,pending" callback="AccountStatus" cardinality="single" requiredIn="account" flags="domainAdminModifiable">
  <desc>account status</desc>
</attr>

<attr id="3" name="zimbraMailAddress" type="email" max="256" immutable="1" cardinality="multi" optionalIn="mailRecipient">
  <desc>RFC822 email address of this recipient for accepting mail</desc>
</attr>

<attr id="4" name="zimbraMailHost" type="astring" max="256" callback="MailHost" cardinality="single" optionalIn="mailRecipient">
  <desc>the server hosting the account's mailbox</desc>
</attr>

<!--
    In and prior to 5.0.*, zimbraHsmAge is special. We set parentOid to keep the same OID it had before: 1.3.6.1.4.1.19348.2.4.20
    Since 5.5, we use an oid in the normal range, see bug 8945.
 -->
<attr id="8" name="zimbraHsmAge" type="duration" cardinality="single" optionalIn="globalConfig,server" flags="serverInherited" deprecatedSince="6.0.0_BETA2">
  <globalConfigValue>30d</globalConfigValue>
  <desc>Minimum age of mail items whose filesystem data will be moved to secondary storage.</desc>
  <deprecateDesc>deprecated in favor for zimbraHsmPolicy</deprecateDesc>
</attr>

<attr id="9" name="zimbraNotes" type="string" max="1024" cardinality="single" optionalIn="account,distributionList,cos,domain,server" flags="domainAdminModifiable">
  <desc>administrative notes</desc>
</attr>

<attr id="11" name="zimbraMemberOf" type="id" cardinality="multi" optionalIn="account,securityGroup" deprecatedSince="3.2.0">
  <desc>for group membership, included with person object</desc>
  <deprecateDesc>greatly simplify dl/group model</deprecateDesc>
</attr>

<attr id="12" name="zimbraMailForwardingAddress" type="email" max="256" cardinality="multi" optionalIn="mailRecipient" flags="accountInfo,domainAdminModifiable">
  <desc>RFC822 forwarding address for an account</desc>
</attr>

<attr id="13" name="zimbraMailDeliveryAddress" type="email" max="256" immutable="1" cardinality="multi" optionalIn="mailRecipient">
  <desc>RFC822 email address of this recipient for local delivery</desc>
</attr>

<attr id="14" name="zimbraCOSId" type="id" cardinality="single" optionalIn="account" callback="CosId"> <!-- should we set type to cosID and check for valid COS id? -->
  <desc>COS zimbraID</desc>
</attr>

<attr id="15" name="zimbraMailStatus" type="enum" value="enabled,disabled" cardinality="single" optionalIn="mailRecipient,group" flags="domainAdminModifiable">
  <desc>mail delivery status (enabled/disabled)</desc>
</attr>

<attr id="16" name="zimbraMailQuota" type="long" cardinality="single" optionalIn="account,cos" flags="accountInfo,accountInherited,domainAdminModifiable">
  <defaultCOSValue>0</defaultCOSValue>
  <desc>mail quota in bytes</desc>
</attr>

<attr id="17" name="zimbraPrefMailSignature" type="string" cardinality="single" optionalIn="account,identity,signature" flags="domainAdminModifiable" callback="MailSignature">
  <desc>mail text signature (deprecatedSince 5.0 in identity)</desc>
</attr>

<attr id="18" name="zimbraPrefMailSignatureEnabled" type="boolean" cardinality="single" optionalIn="account,identity" flags="domainAdminModifiable">
  <desc>mail signature enabled (deprecatedSince 5.0 in identity)</desc>
</attr>

<attr id="19" name="zimbraDomainName" type="string" max="256" immutable="1" cardinality="single" requiredIn="domain" flags="idn">
  <desc>name of the domain</desc>
</attr>

<attr id="20" name="zimbraMailAlias" type="email" max="256" immutable="1" cardinality="multi" optionalIn="mailRecipient,group" flags="accountInfo">
  <desc>RFC822 email address of this recipient for accepting mail</desc>
</attr>

<attr id="21" name="zimbraCOSInheritedAttr" type="string" max="1024" cardinality="multi" optionalIn="globalConfig" deprecatedSince="5.0">
  <desc>zimbraCOS attrs that get inherited in a zimbraAccount</desc>
  <deprecateDesc>deprecated in favor of the accountInherited flag</deprecateDesc>
</attr>

<attr id="22" name="zimbraPrefSaveToSent" type="boolean" cardinality="single" optionalIn="account,cos,identity" flags="accountInherited,domainAdminModifiable">
  <defaultCOSValue>TRUE</defaultCOSValue>
  <desc>whether or not to save outgoing mail (deprecatedSince 5.0 in identity)</desc>
</attr>

<attr id="23" name="zimbraLmtpAdvertisedName" type="string" max="128" cardinality="single" optionalIn="server" requiresRestart="mailbox">
  <desc>name to use in greeting and sign-off; if empty, uses hostname</desc>
</attr>

<attr id="24" name="zimbraLmtpBindPort" type="port" cardinality="single" optionalIn="globalConfig,server" flags="serverInherited" callback="CheckPortConflict" requiresRestart="mailbox">
  <globalConfigValue>7025</globalConfigValue>
  <desc>port number on which LMTP server should listen</desc>
</attr>

<attr id="25" name="zimbraLmtpBindAddress" type="string" max="128" cardinality="multi" optionalIn="server" requiresRestart="mailbox">
  <desc>interface address(es) on which LMTP server should listen; if empty, binds to all interfaces</desc>
</attr>

<attr id="26" name="zimbraLmtpNumThreads" type="integer" min="0" cardinality="single" optionalIn="globalConfig,server" flags="serverInherited" requiresRestart="mailbox">
  <globalConfigValue>20</globalConfigValue>
  <desc>number of handler threads, should match MTA concurrency setting for this server</desc>
</attr>

<attr id="31" name="zimbraIsAdminAccount" type="boolean" cardinality="single" optionalIn="account" flags="accountInfo">
  <desc>set to true for admin accounts</desc>
</attr>

<attr id="32" name="zimbraMailSieveScript" type="string" cardinality="single" optionalIn="account" callback="MailSieveScript">
  <desc>sieve script generated from user filter rules</desc>
</attr>

<attr id="33" name="zimbraPasswordMinLength" type="integer" min="0" cardinality="single" optionalIn="account,cos" flags="accountInfo,accountInherited,domainAdminModifiable">
  <defaultCOSValue>6</defaultCOSValue>
  <desc>minimum length of a password</desc>
</attr>

<attr id="34" name="zimbraPasswordMaxLength" type="integer" min="0" cardinality="single" optionalIn="account,cos" flags="accountInfo,accountInherited,domainAdminModifiable">
  <defaultCOSValue>64</defaultCOSValue>
  <desc>max length of a password</desc>
</attr>

<attr id="35" name="zimbraPasswordMinAge" type="integer" min="0" cardinality="single" optionalIn="account,cos" flags="accountInherited,domainAdminModifiable">
  <defaultCOSValue>0</defaultCOSValue>
  <desc>minimum days between password changes</desc>
</attr>

<attr id="36" name="zimbraPasswordMaxAge" type="integer" min="0" cardinality="single" optionalIn="account,cos" flags="accountInherited,domainAdminModifiable">
  <defaultCOSValue>0</defaultCOSValue>
  <desc>maximum days between password changes</desc>
</attr>

<attr id="37" name="zimbraPasswordEnforceHistory" type="integer" min="0" cardinality="single" optionalIn="account,cos" flags="accountInherited,domainAdminModifiable">
  <defaultCOSValue>0</defaultCOSValue>
  <desc>whether or not to enforce password history.  Number of unique passwords a user must have before being allowed to re-use an old one. A value of 0 means no password history.</desc>
</attr>

<attr id="38" name="zimbraPasswordHistory" type="ostring" max="128" cardinality="multi" optionalIn="account">
  <desc>historical password values</desc>
</attr>

<attr id="39" name="zimbraPasswordModifiedTime" type="gentime" cardinality="single" optionalIn="account">
  <desc>time password was last changed</desc>
</attr>

<attr id="40" name="zimbraAliasTargetId" type="string" max="256" immutable="1" cardinality="single" requiredIn="alias">
  <desc>zimbraId of alias target</desc>
</attr>

<attr id="41" name="zimbraPasswordMustChange" type="boolean" cardinality="single" optionalIn="account" flags="domainAdminModifiable">
  <desc>must change password on auth</desc>
</attr>

<attr id="42" name="zimbraAuthMech" type="string" max="512" cardinality="single" optionalIn="domain" callback="AuthMech">
  <desc>mechanism to use for authentication.  Valid values are zimbra, ldap, ad, kerberos5, custom:{handler-name} [arg1 arg2 ...]</desc>
</attr>

<attr id="43" name="zimbraAuthLdapURL" type="string" max="256" cardinality="multi" optionalIn="domain">
  <desc>LDAP URL for ldap auth mech</desc>
</attr>

<attr id="44" name="zimbraAuthLdapBindDn" type="string" max="256" cardinality="single" optionalIn="domain">
  <desc>LDAP bind dn for ldap auth mech</desc>
</attr>

<attr id="45" name="zimbraPasswordLocked" type="boolean" cardinality="single" optionalIn="account,cos" flags="accountInherited,domainAdminModifiable">
  <defaultCOSValue>FALSE</defaultCOSValue>
  <desc>user is unable to change password</desc>
</attr>

<attr id="46" name="zimbraGalMode" type="enum" value="zimbra,both,ldap" cardinality="single" optionalIn="domain">
  <desc>
    valid modes are "zimbra" (query internal directory only), "ldap" (query
    external directory only), or "both" (query internal and external directory)
  </desc>

</attr>

<attr id="47" name="zimbraGalLdapURL"  type="string" max="256" cardinality="multi" optionalIn="domain">
  <desc>LDAP URL for external GAL queries</desc>
</attr>

<attr id="48" name="zimbraGalLdapSearchBase"  type="string" max="256" cardinality="single" optionalIn="domain">
  <desc>LDAP search base for external GAL queries</desc>
</attr>

<attr id="49" name="zimbraGalLdapBindDn" type="string" max="256" cardinality="single" optionalIn="domain">
  <desc>LDAP bind dn for external GAL queries</desc>
</attr>

<attr id="50" name="zimbraGalLdapBindPassword" type="string" max="256" cardinality="single" optionalIn="domain">
  <desc>LDAP bind password for external GAL queries</desc>
</attr>

<attr id="51" name="zimbraGalLdapFilter" type="string" max="4096" cardinality="single" optionalIn="domain" callback="GalLdapFilter">
  <desc>LDAP search filter for external GAL search queries</desc>
</attr>

<attr id="52" name="zimbraGalLdapFilterDef" type="string" max="4096" cardinality="multi" optionalIn="globalConfig">
  <globalConfigValue>zimbraAccounts:(&amp;(|(displayName=*%s*)(cn=*%s*)(sn=*%s*)(gn=*%s*)(zimbraPhoneticFirstName=*%s*)(zimbraPhoneticLastName=*%s*)(mail=*%s*)(zimbraMailDeliveryAddress=*%s*)(zimbraMailAlias=*%s*))(|(objectclass=zimbraAccount)(objectclass=zimbraDistributionList))(!(objectclass=zimbraCalendarResource)))</globalConfigValue>
  <globalConfigValue>zimbraAccountAutoComplete:(&amp;(|(displayName=%s*)(cn=%s*)(sn=%s*)(gn=%s*)(zimbraPhoneticFirstName=%s*)(zimbraPhoneticLastName=%s*)(mail=%s*)(zimbraMailDeliveryAddress=%s*)(zimbraMailAlias=%s*))(|(objectclass=zimbraAccount)(objectclass=zimbraDistributionList))(!(objectclass=zimbraCalendarResource)))</globalConfigValue>
  <globalConfigValue>zimbraAccountSync:(&amp;(|(displayName=*%s*)(cn=*%s*)(sn=*%s*)(gn=*%s*)(zimbraPhoneticFirstName=*%s*)(zimbraPhoneticLastName=*%s*)(mail=*%s*)(zimbraMailDeliveryAddress=*%s*)(zimbraMailAlias=*%s*))(|(objectclass=zimbraAccount)(objectclass=zimbraDistributionList))(!(objectclass=zimbraCalendarResource)))</globalConfigValue>
  <globalConfigValue>zimbraResources:(&amp;(|(displayName=*%s*)(cn=*%s*)(sn=*%s*)(gn=*%s*)(mail=*%s*)(zimbraMailDeliveryAddress=*%s*)(zimbraMailAlias=*%s*))(objectclass=zimbraCalendarResource))</globalConfigValue>
  <globalConfigValue>zimbraResourceAutoComplete:(&amp;(|(displayName=%s*)(cn=%s*)(sn=%s*)(gn=%s*)(mail=%s*)(zimbraMailDeliveryAddress=%s*)(zimbraMailAlias=%s*))(objectclass=zimbraCalendarResource))</globalConfigValue>
  <globalConfigValue>zimbraResourceSync:(&amp;(|(displayName=*%s*)(cn=*%s*)(sn=*%s*)(gn=*%s*)(mail=*%s*)(zimbraMailDeliveryAddress=*%s*)(zimbraMailAlias=*%s*))(objectclass=zimbraCalendarResource))</globalConfigValue>
  <globalConfigValue>zimbraGroups:(&amp;(|(displayName=*%s*)(cn=*%s*)(sn=*%s*)(gn=*%s*)(mail=*%s*)(zimbraMailDeliveryAddress=*%s*)(zimbraMailAlias=*%s*))(objectclass=zimbraDistributionList))</globalConfigValue>
  <globalConfigValue>zimbraGroupAutoComplete:(&amp;(|(displayName=%s*)(cn=%s*)(sn=%s*)(gn=%s*)(mail=%s*)(zimbraMailDeliveryAddress=%s*)(zimbraMailAlias=%s*))(objectclass=zimbraDistributionList))</globalConfigValue>
  <globalConfigValue>zimbraGroupSync:(&amp;(|(displayName=*%s*)(cn=*%s*)(sn=*%s*)(gn=*%s*)(mail=*%s*)(zimbraMailDeliveryAddress=*%s*)(zimbraMailAlias=*%s*))(objectclass=zimbraDistributionList))</globalConfigValue>
  <globalConfigValue>zimbraAutoComplete:(&amp;(|(displayName=%s*)(cn=%s*)(sn=%s*)(gn=%s*)(zimbraPhoneticFirstName=%s*)(zimbraPhoneticLastName=%s*)(mail=%s*)(zimbraMailDeliveryAddress=%s*)(zimbraMailAlias=%s*))(|(objectclass=zimbraAccount)(objectclass=zimbraDistributionList)))</globalConfigValue>
  <globalConfigValue>zimbraSearch:(&amp;(|(displayName=*%s*)(cn=*%s*)(sn=*%s*)(gn=*%s*)(zimbraPhoneticFirstName=*%s*)(zimbraPhoneticLastName=*%s*)(mail=*%s*)(zimbraMailDeliveryAddress=*%s*)(zimbraMailAlias=*%s*))(|(objectclass=zimbraAccount)(objectclass=zimbraDistributionList)))</globalConfigValue>
  <globalConfigValue>zimbraSync:(&amp;(|(displayName=*)(cn=*)(sn=*)(gn=*)(mail=*)(zimbraMailDeliveryAddress=*)(zimbraMailAlias=*))(|(objectclass=zimbraAccount)(objectclass=zimbraDistributionList))(!(zimbraHideInGal=TRUE))(!(zimbraIsSystemResource=TRUE)))</globalConfigValue>
  <globalConfigValue>ad:(&amp;(|(displayName=*%s*)(cn=*%s*)(sn=*%s*)(givenName=*%s*)(mail=*%s*))(!(msExchHideFromAddressLists=TRUE))(mailnickname=*)(|(&amp;(objectCategory=person)(objectClass=user)(!(homeMDB=*))(!(msExchHomeServerName=*)))(&amp;(objectCategory=person)(objectClass=user)(|(homeMDB=*)(msExchHomeServerName=*)))(&amp;(objectCategory=person)(objectClass=contact))(objectCategory=group)(objectCategory=publicFolder)(objectCategory=msExchDynamicDistributionList)))</globalConfigValue>
  <globalConfigValue>adAutoComplete:(&amp;(|(displayName=%s*)(cn=%s*)(sn=%s*)(givenName=%s*)(mail=%s*))(!(msExchHideFromAddressLists=TRUE))(mailnickname=*)(|(&amp;(objectCategory=person)(objectClass=user)(!(homeMDB=*))(!(msExchHomeServerName=*)))(&amp;(objectCategory=person)(objectClass=user)(|(homeMDB=*)(msExchHomeServerName=*)))(&amp;(objectCategory=person)(objectClass=contact))(objectCategory=group)(objectCategory=publicFolder)(objectCategory=msExchDynamicDistributionList)))</globalConfigValue>
  <globalConfigValue>externalLdapAutoComplete:(|(cn=%s*)(sn=%s*)(gn=%s*)(mail=%s*))</globalConfigValue>
  <desc>LDAP search filter definitions for GAL queries</desc>
</attr>

<attr id="53" name="zimbraGalMaxResults" type="integer" min="0" cardinality="single" optionalIn="globalConfig,domain" flags="domainInherited">
  <globalConfigValue>100</globalConfigValue>
  <desc>maximum number of gal entries to return from a search</desc>
</attr>

<attr id="54" name="zimbraPrefGroupMailBy" type="enum" value="conversation,message" cardinality="single" optionalIn="account,cos" flags="accountInherited,domainAdminModifiable">
  <defaultCOSValue>conversation</defaultCOSValue>
  <desc>how to group mail by default</desc>
</attr>

<attr id="55" name="zimbraPrefIncludeSpamInSearch" type="boolean" cardinality="single" optionalIn="account,cos" flags="accountInherited,domainAdminModifiable">
  <defaultCOSValue>FALSE</defaultCOSValue>
  <desc>whether or not to include spam in search by default</desc>
</attr>

<attr id="56" name="zimbraPrefIncludeTrashInSearch" type="boolean" cardinality="single" optionalIn="account,cos" flags="accountInherited,domainAdminModifiable">
  <defaultCOSValue>FALSE</defaultCOSValue>
  <desc>whether or not to include trash in search by default</desc>
</attr>

<attr id="57" name="zimbraPrefMailItemsPerPage" type="integer" cardinality="single" optionalIn="account,cos" flags="accountInherited,domainAdminModifiable"> <!-- TODO: get min/max? -->
  <defaultCOSValue>25</defaultCOSValue>
  <desc>number of messages/conversations per page</desc>
</attr>

<attr id="58" name="zimbraPrefOutOfOfficeReply" type="string" max="8192" callback="OutOfOfficeCallback" cardinality="single" optionalIn="account" flags="domainAdminModifiable">
  <desc>out of office message</desc>
</attr>

<attr id="59" name="zimbraPrefOutOfOfficeReplyEnabled" type="boolean" callback="OutOfOfficeCallback" cardinality="single" optionalIn="account" flags="domainAdminModifiable">
  <desc>whether or not out of office reply is enabled</desc>
</attr>

<attr id="60" name="zimbraPrefReplyToAddress" type="string" max="256" cardinality="single" optionalIn="account,identity,dataSource" flags="domainAdminModifiable" callback="Email">
  <desc>address to put in reply-to header</desc>
</attr>

<attr id="61" name="zimbraPrefUseKeyboardShortcuts" type="boolean" cardinality="single" optionalIn="account,cos" flags="accountInherited,domainAdminModifiable">
  <defaultCOSValue>TRUE</defaultCOSValue>
  <desc>whether or not keyboard shortcuts are enabled</desc>
</attr>

<attr id="62" name="zimbraServerInheritedAttr" type="string" max="1024" cardinality="multi" optionalIn="globalConfig" deprecatedSince="5.0">
  <desc>zimbraServer attrs that get inherited from global config</desc>
  <deprecateDesc>deprecated in favor of the serverInherited flag</deprecateDesc>
</attr>

<attr id="63" name="zimbraDomainInheritedAttr" type="string" max="1024" cardinality="multi" optionalIn="globalConfig" deprecatedSince="5.0">
  <desc>zimbraDomain attrs that get inherited from global config</desc>
  <deprecateDesc>deprecated in favor of the domainInherited flag</deprecateDesc>
</attr>

<attr id="65" name="zimbraServiceHostname" type="string" max="256" cardinality="single" optionalIn="server">
  <desc>public hostname of the host</desc>
</attr>

<attr id="74" name="zimbraRedoLogEnabled" type="boolean" cardinality="single" optionalIn="globalConfig,server" flags="serverInherited" requiresRestart="mailbox">
  <globalConfigValue>TRUE</globalConfigValue>
  <desc>whether redo logging is enabled</desc>
</attr>

<attr id="75" name="zimbraRedoLogLogPath" type="string" max="256" cardinality="single" optionalIn="globalConfig,server" flags="serverInherited" requiresRestart="mailbox">
  <globalConfigValue>redolog/redo.log</globalConfigValue>
  <desc>name and location of the redolog file</desc>
</attr>

<attr id="76" name="zimbraRedoLogArchiveDir" type="string" max="256" cardinality="single" optionalIn="globalConfig,server" flags="serverInherited" requiresRestart="mailbox">
  <globalConfigValue>redolog/archive</globalConfigValue>
  <desc>redolog rollover destination</desc>
</attr>

<attr id="78" name="zimbraRedoLogRolloverFileSizeKB" type="integer" min="0" cardinality="single" optionalIn="globalConfig,server" flags="serverInherited" requiresRestart="mailbox">
  <globalConfigValue>1048576</globalConfigValue>
  <desc>redo.log file becomes eligible for rollover over when it goes over this size</desc>
</attr>

<attr id="79" name="zimbraRedoLogFsyncIntervalMS" type="integer" min="0" cardinality="single" optionalIn="globalConfig,server" flags="serverInherited" requiresRestart="mailbox">
  <globalConfigValue>10</globalConfigValue>
  <desc>how frequently writes to redo log get fsynced to disk</desc>
</attr>

<attr id="93" name="zimbraPop3AdvertisedName" type="string" max="128" cardinality="single" optionalIn="server" requiresRestart="mailbox">
  <desc>name to use in greeting and sign-off; if empty, uses hostname</desc>
</attr>

<attr id="94" name="zimbraPop3BindPort" type="port" cardinality="single" optionalIn="globalConfig,server" flags="serverInherited" callback="CheckPortConflict" requiresRestart="mailbox">
  <globalConfigValue>7110</globalConfigValue>
  <desc>port number on which POP3 server should listen</desc>
</attr>

<attr id="95" name="zimbraPop3BindAddress" type="string" max="128" cardinality="multi" optionalIn="server" requiresRestart="mailbox">
  <desc>interface address(es) on which POP3 server should listen; if empty, binds to all interfaces</desc>
</attr>

<attr id="96" name="zimbraPop3NumThreads" type="integer" cardinality="single" optionalIn="globalConfig,server" flags="serverInherited" requiresRestart="mailbox">
  <globalConfigValue>100</globalConfigValue>
  <desc>number of handler threads</desc>
</attr>

<attr id="97" name="zimbraSmtpHostname" type="astring" max="256" cardinality="multi" optionalIn="globalConfig,server,domain" flags="serverInherited" callback="ServerConfig">
  <globalConfigValue>localhost</globalConfigValue>
  <desc>the SMTP server to connect to when sending mail</desc>
</attr>

<attr id="98" name="zimbraSmtpPort" type="port" cardinality="single" optionalIn="globalConfig,server,domain" flags="serverInherited" requiresRestart="mta">
  <globalConfigValue>25</globalConfigValue>
  <desc>the SMTP server port to connect to when sending mail</desc>
</attr>

<attr id="99" name="zimbraSmtpTimeout" type="integer" min="0" cardinality="single" optionalIn="globalConfig,server,domain" flags="serverInherited">
  <globalConfigValue>60</globalConfigValue>
  <desc>timeout value in seconds</desc>
</attr>

<attr id="100" name="zimbraAuthTokenKey" type="ostring" max="128" immutable="1" cardinality="multi" optionalIn="globalConfig" requiresRestart="mailbox">
  <desc>auth token secret key</desc>
</attr>

<attr id="102" name="zimbraPrefMailInitialSearch" type="string" max="512" cardinality="single" optionalIn="account,cos" flags="accountInherited,domainAdminModifiable">
  <defaultCOSValue>in:inbox</defaultCOSValue>
  <desc>initial search done by dhtml client</desc>
</attr>

<attr id="103" name="zimbraPrefSentMailFolder" type="string" max="256" cardinality="single" optionalIn="account,cos,identity" flags="accountInherited,domainAdminModifiable">
  <defaultCOSValue>sent</defaultCOSValue>
  <desc>name of folder to save sent mail in (deprecatedSince 5.0 in identity)</desc>
</attr>

<attr id="104" name="zimbraMailTrashLifetime" type="duration" cardinality="single" optionalIn="account,cos" flags="accountInherited,domainAdminModifiable,accountInfo">
  <defaultCOSValue>30d</defaultCOSValue>
  <desc>
    Retention period of messages in the Trash folder.  0 means that all messages
    will be retained.  This admin-modifiable attribute works in conjunction with
    zimbraPrefTrashLifetime, which is user-modifiable.  The shorter duration is
    used.
  </desc>
</attr>

<attr id="105" name="zimbraMailSpamLifetime" type="duration" cardinality="single" optionalIn="account,cos" flags="accountInherited,domainAdminModifiable,accountInfo">
  <defaultCOSValue>30d</defaultCOSValue>
  <desc>
    Retention period of messages in the Junk folder.  0 means that all messages
    will be retained.  This admin-modifiable attribute works in conjunction with
    zimbraPrefJunkLifetime, which is user-modifiable.  The shorter duration is
    used.
  </desc>
</attr>

<attr id="106" name="zimbraMailMessageLifetime" type="duration" cardinality="single" optionalIn="account,cos" flags="accountInherited,domainAdminModifiable,accountInfo">
  <defaultCOSValue>0</defaultCOSValue>
  <desc>lifetime of a mail message regardless of location</desc>
</attr>

<attr id="107" name="zimbraContactMaxNumEntries" type="integer" min="0" cardinality="single" optionalIn="account,cos" flags="accountInfo,accountInherited">
  <defaultCOSValue>10000</defaultCOSValue>
  <desc>Maximum number of contacts allowed in mailbox.  0 means no limit.</desc>
</attr>

<attr id="108" name="zimbraAuthTokenLifetime" type="duration" cardinality="single" optionalIn="account,cos" flags="accountInherited,domainAdminModifiable">
  <defaultCOSValue>2d</defaultCOSValue>
  <desc>lifetime of newly created auth tokens</desc>
</attr>

<attr id="109" name="zimbraAdminAuthTokenLifetime" type="duration" cardinality="single" optionalIn="account,cos" flags="accountInherited,domainAdminModifiable">
  <defaultCOSValue>12h</defaultCOSValue>
  <desc>lifetime of newly created admin auth tokens</desc>
</attr>

<attr id="110" name="zimbraMailMinPollingInterval" type="duration" cardinality="single" optionalIn="account,cos" flags="accountInfo,accountInherited,domainAdminModifiable">
  <defaultCOSValue>2m</defaultCOSValue>
  <desc>minimum allowed value for zimbraPrefMailPollingInterval</desc>
</attr>

<attr id="111" name="zimbraPrefMailPollingInterval" type="duration" cardinality="single" optionalIn="account,cos" flags="accountInherited,domainAdminModifiable">
  <defaultCOSValue>5m</defaultCOSValue>
  <desc>interval at which the web client polls the server for new messages</desc>
</attr>

<attr id="112" name="zimbraAccountClientAttr" type="string" max="1024" cardinality="multi" optionalIn="globalConfig" deprecatedSince="5.0">
  <desc>additional account attrs that get returned to a client</desc>
  <deprecateDesc>deprecated in favor of the accountInfo flag</deprecateDesc>
</attr>

<attr id="113" name="zimbraLastLogonTimestamp" type="gentime" immutable="1" cardinality="single" optionalIn="account">
  <desc>rough estimate of when the user last logged in. see zimbraLastLogonTimestampFrequency</desc>
</attr>

<attr id="114" name="zimbraLastLogonTimestampFrequency" type="duration" cardinality="single" optionalIn="globalConfig">
  <globalConfigValue>7d</globalConfigValue>
  <desc>how often the zimbraLastLogonTimestamp is updated.  
        if set to 0, updating zimbraLastLogonTimestamp is completely disabled
  </desc>
</attr>

<attr id="115" name="zimbraAttachmentsBlocked" type="boolean" cardinality="single" optionalIn="account,cos,globalConfig" flags="accountInfo,accountInherited,domainAdminModifiable">
  <defaultCOSValue>FALSE</defaultCOSValue>
  <globalConfigValue>FALSE</globalConfigValue>
  <desc>block all attachment downloading</desc>
</attr>

<attr id="116" name="zimbraAttachmentsViewInHtmlOnly" type="boolean" cardinality="single" optionalIn="account,cos,globalConfig" flags="accountInherited,domainAdminModifiable">
  <defaultCOSValue>FALSE</defaultCOSValue>
  <globalConfigValue>FALSE</globalConfigValue>
  <desc>view all attachments in html only</desc>
</attr>

<attr id="125" name="zimbraMailHostPool" type="id" callback="MailHostPool" cardinality="multi" optionalIn="cos">
  <desc>servers that an account can be initially provisioned on</desc>
</attr>

<attr id="126" name="zimbraPrefNewMailNotificationEnabled" type="boolean" cardinality="single" optionalIn="account" flags="domainAdminModifiable">
  <desc>whether or not new mail notification is enabled</desc>
</attr>

<attr id="127" name="zimbraPrefNewMailNotificationAddress" type="email" max="256" cardinality="single" optionalIn="account" flags="domainAdminModifiable">
  <desc>RFC822 email address for email notifications</desc>
</attr>

<attr id="130" name="zimbraPrefForwardReplyPrefixChar" type="astring" max="1" cardinality="single" optionalIn="account,cos,identity" flags="accountInherited,domainAdminModifiable">
  <defaultCOSValue>&gt;</defaultCOSValue>
  <desc>prefix character to use during forward/reply (deprecatedSince 5.0 in identity)</desc>
</attr>

<attr id="131" name="zimbraPrefAutoAddAddressEnabled" type="boolean" cardinality="single" optionalIn="account,cos" flags="accountInherited,domainAdminModifiable">
  <defaultCOSValue>TRUE</defaultCOSValue>
  <desc>whether or not new address in outgoing email are auto added to address book</desc>
</attr>

<attr id="132" name="zimbraIsMonitorHost" type="boolean" cardinality="single" optionalIn="server">
  <desc>true if this server is the monitor host</desc>
</attr>

<attr id="133" name="zimbraPrefReplyIncludeOriginalText" type="enum" value="includeAsAttachment,includeBody,includeBodyWithPrefix,includeNone,includeSmart,includeBodyAndHeadersWithPrefix,includeBodyAndHeaders,includeSmartWithPrefix,includeSmartAndHeaders,includeSmartAndHeadersWithPrefix,includeBodyOnly" cardinality="single" optionalIn="account,cos,identity" flags="accountInherited,domainAdminModifiable">
  <defaultCOSValue>includeBody</defaultCOSValue>
  <desc>
    what part of the original message to include during replies (deprecatedSince 5.0 in identity).
    The value includeBody has been deprecated since 6.0.6, use includeBodyAndHeaders instead.
  </desc>
</attr>

<attr id="134" name="zimbraPrefForwardIncludeOriginalText" type="enum" value="includeAsAttachment,includeBody,includeBodyWithPrefix,includeBodyAndHeadersWithPrefix,includeBodyAndHeaders,includeBodyOnly" cardinality="single" optionalIn="account,cos,identity" flags="accountInherited,domainAdminModifiable">
  <defaultCOSValue>includeBody</defaultCOSValue>
  <desc>
    what part of the original message to include during forwards (deprecatedSince 5.0 in identity).
    The value includeBody has been deprecated since 6.0.6, use includeBodyAndHeaders instead.
  </desc>
</attr>

<attr id="135" name="zimbraFeatureContactsEnabled" type="boolean" cardinality="single" optionalIn="account,cos" flags="accountInfo,accountInherited">
  <defaultCOSValue>TRUE</defaultCOSValue>
  <desc>contact features</desc>
</attr>

<attr id="136" name="zimbraFeatureCalendarEnabled" type="boolean" cardinality="single" optionalIn="account,cos" flags="accountInfo,accountInherited">
  <defaultCOSValue>TRUE</defaultCOSValue>
  <desc>calendar features</desc>
</attr>

<attr id="137" name="zimbraFeatureTaggingEnabled" type="boolean" cardinality="single" optionalIn="account,cos" flags="accountInfo,accountInherited">
  <defaultCOSValue>TRUE</defaultCOSValue>
  <desc>tagging feature</desc>
</attr>

<attr id="138" name="zimbraFeatureAdvancedSearchEnabled" type="boolean" cardinality="single" optionalIn="account,cos" flags="accountInfo,accountInherited">
  <defaultCOSValue>TRUE</defaultCOSValue>
  <desc>advanced search button enabled</desc>
</attr>

<attr id="139" name="zimbraFeatureSavedSearchesEnabled" type="boolean" cardinality="single" optionalIn="account,cos" flags="accountInfo,accountInherited">
  <defaultCOSValue>TRUE</defaultCOSValue>
  <desc>saved search feature</desc>
</attr>

<attr id="140" name="zimbraFeatureConversationsEnabled" type="boolean" cardinality="single" optionalIn="account,cos" flags="accountInfo,accountInherited">
  <defaultCOSValue>TRUE</defaultCOSValue>
  <desc>conversations</desc>
</attr>

<attr id="141" name="zimbraFeatureChangePasswordEnabled" type="boolean" cardinality="single" optionalIn="account,cos" flags="accountInfo,accountInherited">
  <defaultCOSValue>TRUE</defaultCOSValue>
  <desc>password changing</desc>
</attr>

<attr id="142" name="zimbraFeatureInitialSearchPreferenceEnabled" type="boolean" cardinality="single" optionalIn="account,cos" flags="accountInfo,accountInherited">
  <defaultCOSValue>TRUE</defaultCOSValue>
  <desc>preference to set initial search</desc>
</attr>

<attr id="143" name="zimbraFeatureFiltersEnabled" type="boolean" cardinality="single" optionalIn="account,cos" flags="accountInfo,accountInherited">
  <defaultCOSValue>TRUE</defaultCOSValue>
  <desc>filter prefs enabled</desc>
</attr>

<attr id="144" name="zimbraPrefDedupeMessagesSentToSelf" type="enum" value="dedupeNone,secondCopyifOnToOrCC,dedupeAll" cardinality="single" optionalIn="account,cos" flags="accountInherited,domainAdminModifiable">
  <defaultCOSValue>dedupeNone</defaultCOSValue>
  <desc>dedupeNone|secondCopyIfOnToOrCC|moveSentMessageToInbox|dedupeAll</desc>
</attr>

<attr id="145" name="zimbraPrefMessageViewHtmlPreferred" type="boolean" cardinality="single" optionalIn="account,cos" flags="accountInherited,domainAdminModifiable">
  <defaultCOSValue>TRUE</defaultCOSValue>
  <desc>whether client prefers text/html or text/plain</desc>
</attr>

<attr id="146" name="zimbraUserServicesEnabled" type="boolean" cardinality="single" optionalIn="server">
  <desc>whether end-user services on SOAP and LMTP interfaces are enabled</desc>
</attr>

<attr id="147" name="zimbraMailIdleSessionTimeout" type="duration" cardinality="single" optionalIn="account,cos" flags="accountInfo,accountInherited,domainAdminModifiable">
  <defaultCOSValue>0</defaultCOSValue>
  <desc>idle timeout</desc>
</attr>

<attr id="148" name="zimbraPrefContactsPerPage" type="integer" cardinality="single" optionalIn="account,cos" flags="accountInherited,domainAdminModifiable"> <!-- TODO: get min/max? -->
  <defaultCOSValue>25</defaultCOSValue>
  <desc>number of contacts per page</desc>
</attr>

<attr id="149" name="zimbraFeatureGalEnabled" type="boolean" cardinality="single" optionalIn="account,cos" flags="accountInfo,accountInherited">
  <defaultCOSValue>TRUE</defaultCOSValue>
  <desc>whether GAL features are enabled</desc>
</attr>

<attr id="150" name="zimbraNewMailNotificationFrom" type="string" max="1000" cardinality="single" optionalIn="account,cos" flags="accountInherited,domainAdminModifiable">
  <defaultCOSValue>Postmaster &lt;postmaster@${RECIPIENT_DOMAIN}&gt;</defaultCOSValue>
  <desc>template used to construct the sender of an email notification message</desc>
</attr>

<attr id="151" name="zimbraNewMailNotificationSubject" type="string" max="1000" cardinality="single" optionalIn="account,cos" flags="accountInherited,domainAdminModifiable">
  <defaultCOSValue>New message received at ${RECIPIENT_ADDRESS}</defaultCOSValue>
  <desc>template used to construct the subject of an email notification message</desc>
</attr>

<attr id="152" name="zimbraNewMailNotificationBody" type="string" max="10000" cardinality="single" optionalIn="account,cos" flags="accountInherited,domainAdminModifiable">
  <defaultCOSValue>New message received at ${RECIPIENT_ADDRESS}.${NEWLINE}Sender: ${SENDER_ADDRESS}${NEWLINE}Subject: ${SUBJECT}</defaultCOSValue>
  <desc>template used to construct the body of an email notification message</desc>
</attr>

<attr id="153" name="zimbraGalLdapAttrMap" type="string" max="4096" cardinality="multi" optionalIn="globalConfig,domain,galDataSource" flags="domainInherited">
  <globalConfigValue>co=workCountry</globalConfigValue>
  <globalConfigValue>company=company</globalConfigValue>
  <globalConfigValue>zimbraPhoneticCompany,ms-DS-Phonetic-Company-Name=phoneticCompany</globalConfigValue>
  <globalConfigValue>givenName,gn=firstName</globalConfigValue>
  <globalConfigValue>zimbraPhoneticFirstName,ms-DS-Phonetic-First-Name=phoneticFirstName</globalConfigValue>
  <globalConfigValue>sn=lastName</globalConfigValue>
  <globalConfigValue>zimbraPhoneticLastName,ms-DS-Phonetic-Last-Name=phoneticLastName</globalConfigValue>
  <globalConfigValue>displayName,cn=fullName,fullName2,fullName3,fullName4,fullName5,fullName6,fullName7,fullName8,fullName9,fullName10</globalConfigValue>
  <globalConfigValue>initials=initials</globalConfigValue>
  <globalConfigValue>description=notes</globalConfigValue>
  <globalConfigValue>l=workCity</globalConfigValue>
  <globalConfigValue>physicalDeliveryOfficeName=office</globalConfigValue>
  <globalConfigValue>ou=department</globalConfigValue>
  <globalConfigValue>street,streetAddress=workStreet</globalConfigValue>
  <globalConfigValue>postalCode=workPostalCode</globalConfigValue>
  <globalConfigValue>facsimileTelephoneNumber,fax=workFax</globalConfigValue>
  <globalConfigValue>homeTelephoneNumber,homePhone=homePhone</globalConfigValue>
  <globalConfigValue>mobileTelephoneNumber,mobile=mobilePhone</globalConfigValue>
  <globalConfigValue>pagerTelephoneNumber,pager=pager</globalConfigValue>
  <globalConfigValue>telephoneNumber=workPhone</globalConfigValue>
  <globalConfigValue>st=workState</globalConfigValue>
  <globalConfigValue>zimbraMailDeliveryAddress,zimbraMailAlias,mail=email,email2,email3,email4,email5,email6,email7,email8,email9,email10,email11,email12,email13,email14,email15,email16</globalConfigValue>
  <globalConfigValue>title=jobTitle</globalConfigValue>
  <globalConfigValue>whenChanged,modifyTimeStamp=modifyTimeStamp</globalConfigValue>
  <globalConfigValue>whenCreated,createTimeStamp=createTimeStamp</globalConfigValue>
  <globalConfigValue>zimbraId=zimbraId</globalConfigValue>
  <globalConfigValue>objectClass=objectClass</globalConfigValue>
  <globalConfigValue>zimbraMailForwardingAddress=member</globalConfigValue>
  <globalConfigValue>zimbraCalResType,msExchResourceSearchProperties=zimbraCalResType</globalConfigValue>
  <globalConfigValue>zimbraCalResLocationDisplayName,displayName=zimbraCalResLocationDisplayName</globalConfigValue>
  <globalConfigValue>zimbraCalResBuilding=zimbraCalResBuilding</globalConfigValue>
  <globalConfigValue>zimbraCalResCapacity,msExchResourceCapacity=zimbraCalResCapacity</globalConfigValue>
  <globalConfigValue>zimbraCalResFloor=zimbraCalResFloor</globalConfigValue>
  <globalConfigValue>zimbraCalResSite=zimbraCalResSite</globalConfigValue>
  <globalConfigValue>zimbraCalResContactEmail=zimbraCalResContactEmail</globalConfigValue>
  <globalConfigValue>msExchResourceSearchProperties=zimbraAccountCalendarUserType</globalConfigValue>
  <desc>LDAP Gal attribute to contact attr mapping</desc>
</attr>

<attr id="154" name="zimbraMailPort" type="port" cardinality="single" optionalIn="globalConfig,server" flags="serverInherited" callback="CheckPortConflict" requiresRestart="mailbox,mta,nginxproxy">
  <globalConfigValue>80</globalConfigValue>
  <desc>HTTP port for end-user UI</desc>
</attr>

<attr id="155" name="zimbraAdminPort" type="port" cardinality="single" optionalIn="globalConfig,server" flags="serverInherited" callback="CheckPortConflict">
  <globalConfigValue>7071</globalConfigValue>
  <desc>SSL port for admin UI</desc>
</attr>

<attr id="156" name="zimbraPrefMailSignatureStyle" type="enum" value="outlook,internet" cardinality="single" optionalIn="account,cos,identity" flags="accountInherited,domainAdminModifiable">
  <defaultCOSValue>outlook</defaultCOSValue>
  <desc>mail signature style outlook|internet (deprecatedSince 5.0 in identity)</desc>
</attr>

<attr id="157" name="zimbraMimeType" type="string" cardinality="multi" optionalIn="mimeEntry">
  <desc>the MIME type (type/substype) or a regular expression</desc>
</attr>

<attr id="158" name="zimbraMimeIndexingEnabled" type="boolean" cardinality="single" requiredIn="mimeEntry">
  <desc>whether or not indexing is enabled for this type</desc>
</attr>

<attr id="159" name="zimbraMimeHandlerClass" type="cstring" cardinality="single" optionalIn="mimeEntry">
  <desc>the handler class for the mime type</desc>
</attr>

<attr id="160" name="zimbraMimeFileExtension" type="string" cardinality="multi" optionalIn="mimeEntry">
  <desc>the file extension (without the .)</desc>
</attr>

<attr id="161" name="zimbraObjectType" type="string" cardinality="single" requiredIn="objectEntry">
  <desc>the object type</desc>
</attr>

<attr id="162" name="zimbraObjectIndexingEnabled" type="boolean" cardinality="single" requiredIn="objectEntry">
  <desc>whether or not indexing is enabled for this type</desc>
</attr>

<attr id="163" name="zimbraObjectStoreMatched" type="boolean" cardinality="single" requiredIn="objectEntry">
  <desc>whether or not store is matched for this type</desc>
</attr>

<attr id="164" name="zimbraObjectHandlerClass" type="cstring" cardinality="single" optionalIn="objectEntry">
  <desc>the handler class for the object type</desc>
</attr>

<attr id="165" name="zimbraObjectHandlerConfig" type="string" cardinality="single" optionalIn="objectEntry">
  <desc>config for this type</desc>
</attr>

<attr id="166" name="zimbraMailSSLPort" type="port" cardinality="single" optionalIn="globalConfig,server" flags="serverInherited" callback="CheckPortConflict" requiresRestart="mailbox,mta,nginxproxy">
  <globalConfigValue>0</globalConfigValue>
  <desc>SSL port for end-user UI</desc>
</attr>

<attr id="167" name="zimbraPrefContactsInitialView" type="enum" value="cards,list" cardinality="single" optionalIn="account,cos" flags="accountInherited,domainAdminModifiable" deprecatedSince="6.0.5">
  <defaultCOSValue>list</defaultCOSValue>
  <desc>initial contact view to use</desc>
  <deprecateDesc>We do not support cards view any more.  See bug 47439</deprecateDesc>
</attr>

<attr id="168" name="zimbraTableMaintenanceMinRows" type="integer" min="0" cardinality="single" optionalIn="globalConfig,server" flags="serverInherited" deprecatedSince="4.5.7">
  <globalConfigValue>10000</globalConfigValue>
  <desc>minimum number of rows required for database table maintenance</desc>
  <deprecateDesc>We now maintain all tables unconditionally.  See bug 19145</deprecateDesc>
</attr>

<attr id="169" name="zimbraTableMaintenanceMaxRows" type="integer" min="0" cardinality="single" optionalIn="globalConfig,server" flags="serverInherited" deprecatedSince="4.5.7">
  <globalConfigValue>1000000</globalConfigValue>
  <desc>maximum number of rows required for database table maintenance</desc>
  <deprecateDesc>We now maintain all tables unconditionally.  See bug 19145</deprecateDesc>
</attr>

<attr id="170" name="zimbraTableMaintenanceOperation" type="enum" value="ANALYZE,OPTIMIZE" cardinality="single" optionalIn="globalConfig,server" flags="serverInherited" deprecatedSince="4.5.7">
  <globalConfigValue>ANALYZE</globalConfigValue>
  <desc>table maintenance operation that will be performed.  Valid options: "ANALYZE", "OPTIMIZE"</desc>
  <deprecateDesc>We now maintain all tables unconditionally.  See bug 19145</deprecateDesc>
</attr>

<attr id="171" name="zimbraTableMaintenanceGrowthFactor" type="integer" min="0" cardinality="single" optionalIn="globalConfig,server" flags="serverInherited" deprecatedSince="4.5.7">
  <globalConfigValue>10</globalConfigValue>
  <desc>table maintenance will be performed if the number of rows grows by this factor</desc>
  <deprecateDesc>We now maintain all tables unconditionally.  See bug 19145</deprecateDesc>
</attr>

<attr id="172" name="zimbraDefaultDomainName" type="string" max="256" cardinality="single" optionalIn="globalConfig" flags="idn" requiresRestart="mailbox">
  <desc>name of the default domain for accounts when authenticating without a domain</desc>
</attr>

<attr id="173" name="zimbraAttachmentsIndexingEnabled" type="boolean" cardinality="single" optionalIn="account,cos" flags="accountInherited,domainAdminModifiable">
  <defaultCOSValue>TRUE</defaultCOSValue>
  <desc>whether or not to index attachemts</desc>
</attr>

<attr id="174" name="zimbraImapEnabled" type="boolean" cardinality="single" optionalIn="account,cos" flags="accountInherited,domainAdminModifiable">
  <defaultCOSValue>TRUE</defaultCOSValue>
  <desc>whether IMAP is enabled for an account</desc>
</attr>

<attr id="175" name="zimbraPop3Enabled" type="boolean" cardinality="single" optionalIn="account,cos" flags="accountInherited,domainAdminModifiable">
  <defaultCOSValue>TRUE</defaultCOSValue>
  <desc>whether POP3 is enabled for an account</desc>
</attr>

<attr id="176" name="zimbraImapServerEnabled" type="boolean" cardinality="single" optionalIn="globalConfig,server" flags="serverInherited" requiresRestart="mailbox">
  <globalConfigValue>TRUE</globalConfigValue>
  <desc>whether IMAP is enabled for a server</desc>
</attr>

<attr id="177" name="zimbraPop3ServerEnabled" type="boolean" cardinality="single" optionalIn="globalConfig,server" flags="serverInherited" requiresRestart="mailbox">
  <globalConfigValue>TRUE</globalConfigValue>
  <desc>whether POP3 is enabled for a server</desc>
</attr>

<attr id="178" name="zimbraImapAdvertisedName" type="string" max="128" cardinality="single" optionalIn="server" requiresRestart="mailbox">
  <desc>name to use in greeting and sign-off; if empty, uses hostname</desc>
</attr>

<attr id="179" name="zimbraImapBindAddress" type="string" max="128" cardinality="multi" optionalIn="server" requiresRestart="mailbox" >
  <desc>interface address(es) on which IMAP server should listen; if empty, binds to all interfaces</desc>
</attr>

<attr id="180" name="zimbraImapBindPort" type="port" cardinality="single" optionalIn="globalConfig,server" flags="serverInherited" callback="CheckPortConflict" requiresRestart="mailbox">
  <globalConfigValue>7143</globalConfigValue>
  <desc>port number on which IMAP server should listen</desc>
</attr>

<attr id="181" name="zimbraImapNumThreads" type="integer" cardinality="single" optionalIn="globalConfig,server" flags="serverInherited" requiresRestart="mailbox">
  <globalConfigValue>200</globalConfigValue>
  <desc>number of handler threads</desc>
</attr>

<attr id="182" name="zimbraImapSSLBindAddress" type="string" max="128" cardinality="multi" optionalIn="server" requiresRestart="mailbox">
  <desc>interface address(es) on which IMAP server should listen; if empty, binds to all interfaces</desc>
</attr>

<attr id="183" name="zimbraImapSSLBindPort" type="port" cardinality="single" optionalIn="globalConfig,server" flags="serverInherited" callback="CheckPortConflict" requiresRestart="mailbox">
  <globalConfigValue>7993</globalConfigValue>
  <desc>port number on which IMAP SSL server should listen on</desc>
</attr>

<attr id="184" name="zimbraImapSSLServerEnabled" type="boolean" cardinality="single" optionalIn="globalConfig,server" flags="serverInherited" requiresRestart="mailbox">
  <globalConfigValue>TRUE</globalConfigValue>
  <desc>whether IMAP SSL server is enabled for a given server</desc>
</attr>

<attr id="185" name="zimbraImapCleartextLoginEnabled" type="boolean" cardinality="single" optionalIn="globalConfig,server" flags="serverInherited">
  <globalConfigValue>FALSE</globalConfigValue>
  <desc>whether or not to allow cleartext logins over a non SSL/TLS connection</desc>
</attr>

<attr id="186" name="zimbraPop3SSLBindAddress" type="string" max="128" cardinality="multi" optionalIn="server" requiresRestart="mailbox">
  <desc>interface address(es) on which POP3 server should listen; if empty, binds to all interfaces</desc>
</attr>

<attr id="187" name="zimbraPop3SSLBindPort" type="port" cardinality="single" optionalIn="globalConfig,server" flags="serverInherited" callback="CheckPortConflict" requiresRestart="mailbox">
  <globalConfigValue>7995</globalConfigValue>
  <desc>port number on which POP3 server should listen</desc>
</attr>

<attr id="188" name="zimbraPop3SSLServerEnabled" type="boolean" cardinality="single" optionalIn="globalConfig,server" flags="serverInherited" requiresRestart="mailbox">
  <globalConfigValue>TRUE</globalConfigValue>
  <desc>whether POP3 SSL server is enabled for a server</desc>
</attr>

<attr id="189" name="zimbraPop3CleartextLoginEnabled" type="boolean" cardinality="single" optionalIn="globalConfig,server" flags="serverInherited">
  <globalConfigValue>FALSE</globalConfigValue>
  <desc>whether or not to allow cleartext logins over a non SSL/TLS connection</desc>
</attr>

<attr id="191" name="zimbraVirusDefinitionsUpdateFrequency" type="duration" cardinality="single" optionalIn="globalConfig,server" flags="serverInherited" requiresRestart="mta">
  <globalConfigValue>2h</globalConfigValue>
  <desc>how often the virus definitions are updated</desc>
</attr>

<attr id="192" name="zimbraPrefShowFragments" type="boolean" cardinality="single" optionalIn="account,cos" flags="accountInherited,domainAdminModifiable">
  <defaultCOSValue>TRUE</defaultCOSValue>
  <desc>show fragments in conversation and message lists</desc>
</attr>

<attr id="194" name="zimbraMtaAuthEnabled" type="boolean" cardinality="single" optionalIn="globalConfig,server" flags="serverInherited" deprecatedSince="6.0.0_BETA1">
  <globalConfigValue>TRUE</globalConfigValue>
  <desc>Value for postconf smtpd_tls_security_level</desc>
  <deprecateDesc>deprecated in favor of zimbraMtaTlsSecurityLevel and zimbraMtaSaslAuthEnable</deprecateDesc>
</attr>

<attr id="195" name="zimbraMtaBlockedExtension" type="string" max="64" cardinality="multi" optionalIn="globalConfig" requiresRestart="antispam">
  <desc>Attachment file extensions that are blocked</desc>
</attr>

<attr id="196" name="zimbraMtaCommonBlockedExtension" type="string" max="64" cardinality="multi" optionalIn="globalConfig" requiresRestart="mta">
  <globalConfigValue>asd</globalConfigValue>
  <globalConfigValue>bat</globalConfigValue>
  <globalConfigValue>chm</globalConfigValue>
  <globalConfigValue>cmd</globalConfigValue>
  <globalConfigValue>com</globalConfigValue>
  <globalConfigValue>dll</globalConfigValue>
  <globalConfigValue>do</globalConfigValue>
  <globalConfigValue>exe</globalConfigValue>
  <globalConfigValue>hlp</globalConfigValue>
  <globalConfigValue>hta</globalConfigValue>
  <globalConfigValue>js</globalConfigValue>
  <globalConfigValue>jse</globalConfigValue>
  <globalConfigValue>lnk</globalConfigValue>
  <globalConfigValue>ocx</globalConfigValue>
  <globalConfigValue>pif</globalConfigValue>
  <globalConfigValue>reg</globalConfigValue>
  <globalConfigValue>scr</globalConfigValue>
  <globalConfigValue>shb</globalConfigValue>
  <globalConfigValue>shm</globalConfigValue>
  <globalConfigValue>shs</globalConfigValue>
  <globalConfigValue>vbe</globalConfigValue>
  <globalConfigValue>vbs</globalConfigValue>
  <globalConfigValue>vbx</globalConfigValue>
  <globalConfigValue>vxd</globalConfigValue>
  <globalConfigValue>wsf</globalConfigValue>
  <globalConfigValue>wsh</globalConfigValue>
  <globalConfigValue>xl</globalConfigValue>
  <desc>Commonly blocked attachment file extensions</desc>
</attr>

<attr id="197" name="zimbraMtaDnsLookupsEnabled" type="boolean" cardinality="single" optionalIn="globalConfig,server" flags="serverInherited" requiresRestart="mta">
  <globalConfigValue>TRUE</globalConfigValue>
  <desc>Value for postconf disable_dns_lookups (note enable v. disable)</desc>
</attr>

<attr id="198" name="zimbraMtaMaxMessageSize" type="integer" min="0" cardinality="single" optionalIn="globalConfig" flags="accountInfo" requiresRestart="mta">
  <globalConfigValue>10240000</globalConfigValue>
  <desc>Value for postconf message_size_limit</desc>
</attr>

<attr id="199" name="zimbraMtaRelayHost" type="astring" max="256" cardinality="multi" optionalIn="globalConfig,server" flags="serverInherited" requiresRestart="mta" callback="MtaRelayHost">
  <desc>Value for postconf relayhost.  Note: there can be only one value on this attribute, see bug 50697.</desc>
</attr>

<attr id="200" name="zimbraMtaTlsAuthOnly" type="boolean" cardinality="single" optionalIn="globalConfig,server" flags="serverInherited" requiresRestart="mta">
  <globalConfigValue>TRUE</globalConfigValue>
  <desc>Value for postconf smtpd_tls_auth_only</desc>
</attr>

<attr id="201" name="zimbraSpamCheckEnabled" type="boolean" cardinality="single" optionalIn="globalConfig" deprecatedSince="4.5">
  <globalConfigValue>FALSE</globalConfigValue>
  <desc>Whether to enable spam checking</desc>
  <deprecateDesc>Deprecated in favor of zimbraServiceEnabled</deprecateDesc>
</attr>

<attr id="202" name="zimbraSpamKillPercent" type="integer" min="0" cardinality="single" optionalIn="globalConfig" requiresRestart="antispam">
  <globalConfigValue>75</globalConfigValue>
  <desc>Spaminess percentage beyond which a message is dropped</desc>
</attr>

<attr id="203" name="zimbraSpamSubjectTag" type="astring" max="32" cardinality="single" optionalIn="globalConfig" requiresRestart="antispam">
  <desc>Subject prefix for spam messages</desc>
</attr>

<attr id="204" name="zimbraSpamTagPercent" type="integer" min="0" cardinality="single" optionalIn="globalConfig"  requiresRestart="antispam">
  <globalConfigValue>33</globalConfigValue>
  <desc>Spaminess percentage beyound which a message is marked as spam</desc>
</attr>

<attr id="205" name="zimbraVirusBlockEncryptedArchive" type="boolean" cardinality="single" optionalIn="globalConfig" requiresRestart="mta">
  <globalConfigValue>TRUE</globalConfigValue>
  <desc>Whether to block archive files that are password protected or encrypted</desc>
</attr>

<attr id="206" name="zimbraVirusCheckEnabled" type="boolean" cardinality="single" optionalIn="globalConfig" deprecatedSince="4.5">
  <globalConfigValue>FALSE</globalConfigValue>
  <desc>Whether to enable virus checking</desc>
  <deprecateDesc>Deprecated in favor of zimbraServiceEnabled</deprecateDesc>
</attr>

<attr id="207" name="zimbraVirusWarnAdmin" type="boolean" cardinality="single" optionalIn="globalConfig" requiresRestart="mta">
  <globalConfigValue>TRUE</globalConfigValue>
  <desc>Whether to email admin on virus detection</desc>
</attr>

<attr id="208" name="zimbraVirusWarnRecipient" type="boolean" cardinality="single" optionalIn="globalConfig" requiresRestart="antispam">
  <globalConfigValue>TRUE</globalConfigValue>
  <desc>Whether to email recipient on virus detection</desc>
</attr>

<attr id="209" name="zimbraPrefComposeInNewWindow" type="boolean" cardinality="single" optionalIn="account,cos" flags="accountInherited,domainAdminModifiable">
  <defaultCOSValue>FALSE</defaultCOSValue>
  <desc>whether or not compose messages in a new windows by default</desc>
</attr>

<attr id="210" name="zimbraSpamHeader" type="string" cardinality="single" optionalIn="globalConfig">
  <globalConfigValue>X-Spam-Flag</globalConfigValue>
  <desc>mail header name for flagging spam</desc>
</attr>

<attr id="211" name="zimbraSpamHeaderValue" type="string" cardinality="single" optionalIn="globalConfig">
  <globalConfigValue>YES</globalConfigValue>
  <desc>regular expression for matching the spam header</desc>
</attr>

<attr id="212" name="zimbraDomainType" type="enum" value="local,alias" immutable="1" cardinality="single" requiredIn="domain">
  <desc>should be one of: local, alias</desc>
</attr>

<attr id="213" name="zimbraMailCanonicalAddress" type="email" max="256" cardinality="single" optionalIn="mailRecipient" flags="domainAdminModifiable">
  <desc>RFC822 email address for senders outbound messages</desc>
</attr>

<attr id="214" name="zimbraMailCatchAllAddress" type="regex" max="256" value="^@[A-Za-z0-9-\.]+$" cardinality="multi" optionalIn="mailRecipient" flags="idn">
  <desc>Address to catch all messages to specified domain</desc>
</attr>

<attr id="215" name="zimbraMailCatchAllForwardingAddress" type="regex" max="256" value="^@[A-Za-z0-9-\.]+$" cardinality="single" optionalIn="mailRecipient" flags="idn">
  <desc>Address to deliver catch all messages to</desc>
</attr>

<attr id="216" name="zimbraMailCatchAllCanonicalAddress" type="regex" max="256" value="^@[A-Za-z0-9-\.]+$" cardinality="single" optionalIn="mailRecipient" flags="idn">
  <desc>Catch all address to rewrite to</desc>
</attr>

<attr id="217" name="zimbraPrefComposeFormat" type="enum" value="text,html" cardinality="single" optionalIn="account,cos" flags="accountInherited,domainAdminModifiable">
  <defaultCOSValue>text</defaultCOSValue>
  <desc>whether or not to compose in html or text.</desc>
</attr>

<attr id="218" name="zimbraPrefForwardReplyInOriginalFormat" type="boolean" cardinality="single" optionalIn="account,cos" flags="accountInherited,domainAdminModifiable" deprecatedSince="4.5">
  <defaultCOSValue>FALSE</defaultCOSValue>
  <desc>whether or not to use same format (text or html) of message we are replying to</desc>
  <deprecateDesc>Deprecated in favor of zimbraPrefForwardReplyFormat</deprecateDesc>
</attr>

<attr id="219" name="zimbraFeatureHtmlComposeEnabled" type="boolean" cardinality="single" optionalIn="account,cos" flags="accountInfo,accountInherited">
  <defaultCOSValue>TRUE</defaultCOSValue>
  <desc>enabled html composing</desc>
</attr>

<attr id="220" name="zimbraServiceEnabled" type="string" max="256" cardinality="multi" optionalIn="server">
  <desc>services that are enabled on this server</desc>
</attr>

<attr id="221" name="zimbraServiceInstalled" type="string" max="256" cardinality="multi" optionalIn="server">
  <desc>services that are installed on this server</desc>
</attr>

<attr id="222" name="zimbraPrefShowSearchString" type="boolean" cardinality="single" optionalIn="account,cos" flags="accountInherited,domainAdminModifiable">
  <defaultCOSValue>FALSE</defaultCOSValue>
  <desc>whether to show search box or not</desc>
</attr>

<attr id="225" name="zimbraRedoLogProvider" type="string" max="256" cardinality="multi" optionalIn="globalConfig,server" flags="serverInherited" requiresRestart="mailbox">
  <desc>provider class name for redo logging</desc>
</attr>

<attr id="226" name="zimbraMtaRestriction" type="string" max="2048" cardinality="multi" optionalIn="globalConfig" requiresRestart="mta">
  <globalConfigValue>reject_invalid_hostname</globalConfigValue>
  <globalConfigValue>reject_non_fqdn_sender</globalConfigValue>
  <desc>restrictions to reject some suspect SMTP clients</desc>
</attr>

<attr id="227" name="zimbraFileUploadMaxSize" type="long" cardinality="single" optionalIn="globalConfig,server" flags="serverInherited,accountInfo">
  <globalConfigValue>10485760</globalConfigValue>
  <desc>Maximum size in bytes for attachments</desc>
</attr>

<attr id="229" name="zimbraTimeZoneStandardDtStart" type="string" max="256" cardinality="multi" requiredIn="timeZone">
  <desc>Start date for standard time</desc>
</attr>

<attr id="230" name="zimbraTimeZoneStandardOffset" type="string" max="5" cardinality="multi" requiredIn="timeZone">
  <desc>Offset in standard time</desc>
</attr>

<attr id="231" name="zimbraTimeZoneStandardRRule" type="string" max="256" cardinality="multi" optionalIn="timeZone">
  <desc>iCalendar recurrence rule for onset of standard time</desc>
</attr>

<attr id="232" name="zimbraTimeZoneDaylightDtStart" type="string" max="256" cardinality="multi" optionalIn="timeZone">
  <desc>Start date for daylight time</desc>
</attr>

<attr id="233" name="zimbraTimeZoneDaylightOffset" type="string" max="5" cardinality="multi" optionalIn="timeZone">
  <desc>Offset in daylight time</desc>
</attr>

<attr id="234" name="zimbraTimeZoneDaylightRRule" type="string" max="256" cardinality="multi" optionalIn="timeZone">
  <desc>iCalendar recurrence rule for onset of daylight time</desc>
</attr>

<attr id="235" name="zimbraPrefTimeZoneId" type="string" max="256" cardinality="multi" optionalIn="account,cos,domain" flags="accountCosDomainInherited,domainAdminModifiable">
  <defaultCOSValue>America/Los_Angeles</defaultCOSValue>
  <desc>time zone of user or COS</desc>
</attr>

<attr id="236" name="zimbraPrefUseTimeZoneListInCalendar" type="boolean" cardinality="single" optionalIn="account,cos" flags="accountInherited,domainAdminModifiable">
  <defaultCOSValue>FALSE</defaultCOSValue>
  <desc>whether list of well known time zones is displayed in calendar UI</desc>
</attr>

<attr id="237" name="zimbraAttachmentsScanEnabled" type="boolean" cardinality="single" optionalIn="globalConfig">
  <globalConfigValue>FALSE</globalConfigValue>
  <desc>Whether to scan attachments during compose</desc>
</attr>

<attr id="238" name="zimbraAttachmentsScanClass" type="cstring" max="256" cardinality="single" optionalIn="globalConfig">
  <globalConfigValue>com.zimbra.cs.scan.ClamScanner</globalConfigValue>
  <desc>Class to use to scan attachments during compose</desc>
</attr>

<attr id="239" name="zimbraAttachmentsScanURL" type="string" max="256" cardinality="single" optionalIn="globalConfig,server" flags="serverInherited">
  <desc>Data for class that scans attachments during compose</desc>
</attr>

<attr id="240" name="zimbraPrefCalendarInitialView" type="enum" value="day,week,workWeek,month,schedule,list" cardinality="single" optionalIn="account,cos" flags="accountInherited,domainAdminModifiable">
  <defaultCOSValue>workWeek</defaultCOSValue>
  <desc>initial calendar view to use</desc>
</attr>

<attr id="241" name="zimbraPrefImapSearchFoldersEnabled" type="boolean" cardinality="single" optionalIn="account,cos" flags="accountInherited,domainAdminModifiable">
  <defaultCOSValue>TRUE</defaultCOSValue>
  <desc>whether or not the IMAP server exports search folders</desc>
</attr>

<attr id="242" name="zimbraComponentAvailable" type="string" max="64" cardinality="multi" optionalIn="globalConfig">
  <desc>Names of additonal components that have been installed</desc>
</attr>

<attr id="243" name="zimbraCalendarCompatibilityMode" type="enum" value="standard,exchange" cardinality="single" optionalIn="globalConfig">
  <globalConfigValue>standard</globalConfigValue>
  <desc>compatibility mode for calendar server</desc>
</attr>

<attr id="244" name="zimbraSpamIsSpamAccount" type="email" max="256" cardinality="single" optionalIn="globalConfig">
  <desc>When user classifies a message as spam forward message via SMTP to this account</desc>
</attr>

<attr id="245" name="zimbraSpamIsNotSpamAccount" type="email" max="256" cardinality="single" optionalIn="globalConfig">
  <desc>When user classifies a message as not spam forward message via SMTP to this account</desc>
</attr>

<attr id="247" name="zimbraMailTransport" type="astring" max="320" cardinality="single" optionalIn="mailRecipient">
  <desc>where to deliver parameter for use in postfix transport_maps</desc>
</attr>

<attr id="249" name="zimbraSmtpSendPartial" type="boolean" cardinality="single" optionalIn="globalConfig,server,domain" flags="serverInherited">
  <globalConfigValue>FALSE</globalConfigValue>
  <desc>Value of the mail.smtp.sendpartial property</desc>
</attr>

<attr id="250" name="zimbraLogHostname" type="astring" max="256" cardinality="multi" optionalIn="globalConfig">
  <desc>destination for syslog messages</desc>
</attr>

<attr id="251" name="zimbraRedoLogDeleteOnRollover" type="boolean" cardinality="single" optionalIn="globalConfig,server" flags="serverInherited" requiresRestart="mailbox">
  <globalConfigValue>TRUE</globalConfigValue>
  <desc>whether logs are delete on rollover or archived</desc>
</attr>

<attr id="252" name="zimbraAuthLdapSearchBase" type="string" max="256" cardinality="single" optionalIn="domain">
  <desc>LDAP search base for ldap auth mech</desc>
</attr>

<attr id="253" name="zimbraAuthLdapSearchBindDn" type="string" max="256" cardinality="single" optionalIn="domain">
  <desc>LDAP search bind dn for ldap auth mech</desc>
</attr>

<attr id="254" name="zimbraAuthLdapSearchBindPassword" type="string" max="256" cardinality="single" optionalIn="domain">
  <desc>LDAP search bind password for ldap auth mech</desc>
</attr>

<attr id="255" name="zimbraAuthLdapSearchFilter" type="string" max="256" cardinality="single" optionalIn="domain">
  <desc>LDAP search filter for ldap auth mech</desc>
</attr>

<attr id="256" name="zimbraAuthLdapExternalDn" type="string" max="256" cardinality="single" optionalIn="account" flags="domainAdminModifiable">
  <desc>explict mapping to an external LDAP dn for a given account</desc>
</attr>

<attr id="257" name="zimbraAuthFallbackToLocal" type="boolean" cardinality="single" optionalIn="domain">
  <desc>fallback to local auth if external mech fails</desc>
</attr>

<attr id="258" name="zimbraPrefHtmlEditorDefaultFontFamily" type="astring" max="64" cardinality="single" optionalIn="account,cos" flags="accountInherited,domainAdminModifiable">
  <defaultCOSValue>Times New Roman</defaultCOSValue>
  <desc>default font family</desc>
</attr>

<attr id="259" name="zimbraPrefHtmlEditorDefaultFontSize" type="astring" max="32" cardinality="single" optionalIn="account,cos" flags="accountInherited,domainAdminModifiable">
  <defaultCOSValue>12pt</defaultCOSValue>
  <desc>default font size</desc>
</attr>

<attr id="260" name="zimbraPrefHtmlEditorDefaultFontColor" type="astring" max="32" cardinality="single" optionalIn="account,cos" flags="accountInherited,domainAdminModifiable">
  <defaultCOSValue>#000000</defaultCOSValue>
  <desc>default font color</desc>
</attr>

<attr id="261" name="zimbraPrefCalendarFirstDayOfWeek" type="integer" min="0" max="6" cardinality="single" optionalIn="account,cos" flags="accountInherited,domainAdminModifiable">
  <defaultCOSValue>0</defaultCOSValue>
  <desc>first day of week to show in calendar (0=sunday, 6=saturday)</desc>
</attr>

<attr id="262" name="zimbraSshPublicKey" type="astring" max="1024" cardinality="single" optionalIn="server">
  <desc>Public key of this server, used by other hosts to authorize this server to login.</desc>
</attr>

<attr id="263" name="zimbraLogRawLifetime" type="duration" cardinality="single" optionalIn="globalConfig">
  <globalConfigValue>31d</globalConfigValue>
  <desc>lifetime of raw log rows in consolidated logger tables</desc>
</attr>

<attr id="264" name="zimbraLogSummaryLifetime" type="duration" cardinality="single" optionalIn="globalConfig">
  <globalConfigValue>730d</globalConfigValue>
  <desc>lifetime of summarized log rows in consolidated logger tables</desc>
</attr>

<attr id="267" name="zimbraSpellCheckURL" type="astring" max="256" cardinality="multi" optionalIn="globalConfig,server" flags="serverInherited">
  <desc>URL of the server running the spell checking service.  Multi-valued attribute that allows multiple spell check servers to be specified.  If the request to the first server fails, a request to the second server is sent and so on.</desc>
</attr>

<attr id="268" name="zimbraImapBindOnStartup" type="boolean" cardinality="single" optionalIn="globalConfig,server" flags="serverInherited" requiresRestart="mailbox">
  <globalConfigValue>TRUE</globalConfigValue>
  <desc>Whether to bind to port on startup irrespective of whether the server is enabled.  Useful when port to bind is privileged and must be bound early.</desc>
</attr>

<attr id="269" name="zimbraImapSSLBindOnStartup" type="boolean" cardinality="single" optionalIn="globalConfig,server" flags="serverInherited" requiresRestart="mailbox">
  <globalConfigValue>TRUE</globalConfigValue>
  <desc>Whether to bind to port on startup irrespective of whether the server is enabled.  Useful when port to bind is privileged and must be bound early.</desc>
</attr>

<attr id="270" name="zimbraLmtpBindOnStartup" type="boolean" cardinality="single" optionalIn="globalConfig,server" flags="serverInherited" requiresRestart="mailbox">
  <globalConfigValue>FALSE</globalConfigValue>
  <desc>Whether to bind to port on startup irrespective of whether the server is enabled.  Useful when port to bind is privileged and must be bound early.</desc>
</attr>

<attr id="271" name="zimbraPop3BindOnStartup" type="boolean" cardinality="single" optionalIn="globalConfig,server" flags="serverInherited" requiresRestart="mailbox">
  <globalConfigValue>TRUE</globalConfigValue>
  <desc>Whether to bind to port on startup irrespective of whether the server is enabled.  Useful when port to bind is privileged and must be bound early.</desc>
</attr>

<attr id="272" name="zimbraPop3SSLBindOnStartup" type="boolean" cardinality="single" optionalIn="globalConfig,server" flags="serverInherited" requiresRestart="mailbox">
  <globalConfigValue>TRUE</globalConfigValue>
  <desc>Whether to bind to port on startup irrespective of whether the server is enabled.  Useful when port to bind is privileged and must be bound early.</desc>
</attr>

<attr id="273" name="zimbraPrefCalendarNotifyDelegatedChanges" type="boolean" cardinality="single" optionalIn="account,cos" flags="accountInherited,domainAdminModifiable">
  <defaultCOSValue>FALSE</defaultCOSValue>
  <desc>If set to true, user is notified by email of changes made to her calendar by others via delegated calendar access.</desc>
</attr>

<attr id="274" name="zimbraPrefCalendarUseQuickAdd" type="boolean" cardinality="single" optionalIn="account,cos" flags="accountInherited,domainAdminModifiable">
  <defaultCOSValue>TRUE</defaultCOSValue>
  <desc>whether or not use quick add dialog or go into full appt edit view</desc>
</attr>

<attr id="275" name="zimbraPrefCalendarInitialCheckedCalendars" type="astring" max="512" cardinality="single" optionalIn="account" flags="domainAdminModifiable">
  <desc>comma-sep list of calendars that are initially checked</desc>
</attr>

<attr id="276" name="zimbraPrefCalendarAlwaysShowMiniCal" type="boolean" cardinality="single" optionalIn="account,cos" flags="accountInherited,domainAdminModifiable">
  <defaultCOSValue>TRUE</defaultCOSValue>
  <desc>always show the mini calendar</desc>
</attr>

<attr id="277" name="zimbraSslCaCert" type="astring" max="2048" cardinality="single" optionalIn="globalConfig">
  <desc>CA Cert used to sign all self signed certs</desc>
</attr>

<attr id="278" name="zimbraSslCaKey" type="astring" max="2048" cardinality="single" optionalIn="globalConfig">
  <desc>CA Key used to sign all self signed certs</desc>
</attr>

<attr id="279" name="zimbraCertAuthorityKeySelfSigned" type="astring" max="2048" cardinality="single" optionalIn="globalConfig">
  <desc>Please see the documentation for the attribute zimbraCertAuthorityCertSelfSigned.  In addition, please note that this attribute is provided at install for convenience during a test install without real certs issued by well known CAs.  If you choose to create your own CA for your production uses, please note that it is a bad idea to store your CA-s private key in LDAP, as this data maybe read from zimbraGlobalConfig in the clear.</desc>
</attr>

<attr id="280" name="zimbraCertAuthorityCertSelfSigned" type="astring" max="2048" cardinality="single" optionalIn="globalConfig">
  <desc>When creating self-signed SSL certs during an install, we also create a local Certificate Authority (CA) to sign these SSL certs.  This local CA-s own cert is then added to different applications "trusted CA-s" list/store.  This attribute should not be used in a system with real certs issued by well known CAs.</desc>
</attr>

<attr id="281" name="zimbraZimletKeyword" type="string" max="256" cardinality="single" optionalIn="zimletEntry">
  <desc>Server side object keyword used for indexing and search for this Zimlet</desc>
</attr>

<attr id="282" name="zimbraZimletVersion" type="string" max="256" cardinality="single" requiredIn="zimletEntry">
  <desc>Version of the Zimlet</desc>
</attr>

<attr id="283" name="zimbraZimletDescription" type="string" max="256" cardinality="single" optionalIn="zimletEntry">
  <desc>Zimlet description</desc>
</attr>

<attr id="284" name="zimbraZimletIndexingEnabled" type="boolean" cardinality="single" optionalIn="zimletEntry">
  <desc>Whether server side keyword indexing enabled</desc>
</attr>

<attr id="285" name="zimbraZimletStoreMatched" type="boolean" cardinality="single">
  <desc>Whether store is matched for this type</desc>
</attr>

<attr id="286" name="zimbraZimletHandlerClass" type="cstring" max="256" cardinality="single" optionalIn="zimletEntry">
  <desc>The handler class for server side Zimlet extension</desc>
</attr>

<attr id="287" name="zimbraZimletHandlerConfig" type="string" max="10240" cardinality="multi" optionalIn="zimletEntry">
  <desc>The global config for the Zimlet</desc>
</attr>

<attr id="288" name="zimbraZimletContentObject" type="string" max="10240" cardinality="single">
  <desc>The content object section in the Zimlet description</desc>
</attr>

<attr id="289" name="zimbraZimletPanelItem" type="string" max="10240" cardinality="single">
  <desc>The panel item section in the Zimlet description</desc>
</attr>

<attr id="290" name="zimbraZimletScript" type="cstring" max="256" cardinality="multi" optionalIn="zimletEntry">
  <desc>URL of extra scripts used by the Zimlet</desc>
</attr>

<attr id="291" name="zimbraZimletAvailableZimlets" type="string" max="256" cardinality="multi" optionalIn="account,cos" flags="accountInfo,domainAdminModifiable,accountInherited" callback="AvailableZimlets">
  <desc>
      List of Zimlets available to this COS
      Values can be prefixed with ! or + or -
      !: mandatory
      + (or no prefix): enabled by default
      -: disabled by default
  </desc>
</attr>

<attr id="292" name="zimbraZimletServerIndexRegex" type="cstring" max="256" cardinality="single" optionalIn="zimletEntry">
  <desc>Regex of content object</desc>
</attr>

<attr id="293" name="zimbraMimeHandlerExtension" type="cstring" cardinality="single" optionalIn="mimeEntry">
  <desc>the name of the zimbra extension where the handler class for the mime type lives</desc>
</attr>

<attr id="294" name="zimbraProxyAllowedDomains" type="string" max="256" cardinality="multi" optionalIn="account,cos">
  <desc>Allowed domains for Proxy servlet</desc>
</attr>

<attr id="295" name="zimbraForeignPrincipal" type="string" max="256" cardinality="multi" optionalIn="account" flags="domainAdminModifiable" callback="ForeignPrincipal">
  <desc>mapping to foreign principal identifier</desc>
</attr>

<attr id="296" name="zimbraZimletUserProperties" type="cstring" max="1024" cardinality="multi" optionalIn="account" flags="domainAdminModifiable">
  <desc>User properties for Zimlets</desc>
</attr>

<attr id="297" name="zimbraMessageCacheSize" type="integer" max="10000" cardinality="single" optionalIn="globalConfig,server" flags="serverInherited" callback="ServerConfig">
  <globalConfigValue>2000</globalConfigValue>
  <desc>Maximum number of JavaMail MimeMessage objects in the message cache.</desc>
</attr>

<attr id="298" name="zimbraIsDomainAdminAccount" type="boolean" cardinality="single" optionalIn="account" flags="accountInfo,domainAdminModifiable">
  <desc>set to true for domain admin accounts</desc>
</attr>

<attr id="299" name="zimbraDomainDefaultCOSId" type="id" cardinality="single" optionalIn="domain" callback="CosId"> <!-- should we set type to cosId and and check for valid COS id? -->
  <desc>COS zimbraID</desc>
</attr>

<attr id="300" name="zimbraDomainAdminModifiableAttr" max="1024" type="string" cardinality="multi" optionalIn="globalConfig" deprecatedSince="5.0">
  <desc>account attributes that a domain administrator is allowed to modify</desc>
  <deprecateDesc>deprecated in favor of the domainAdminAdminModifiable flag</deprecateDesc>
</attr>

<attr id="301" name="zimbraZimletEnabled" type="boolean" cardinality="single" requiredIn="zimletEntry">
  <desc>whether this Zimlet is enabled</desc>
</attr>

<attr id="302" name="zimbraZimletPriority" type="string" max="32" cardinality="single" optionalIn="zimletEntry">
  <desc>Object match priority</desc>
</attr>

<attr id="303" name="zimbraProxyCacheableContentTypes" type="string" max="256" cardinality="multi" optionalIn="cos">
  <defaultCOSValue>text/javascript</defaultCOSValue>
  <defaultCOSValue>application/x-javascript</defaultCOSValue>
  <desc>Content types that can be cached by proxy servlet</desc>
</attr>

<attr id="304" name="zimbraZimletIsExtension" type="boolean" cardinality="single" optionalIn="zimletEntry">
  <desc>Whether this zimlet is an extension</desc>
</attr>

<attr id="305" name="zimbraFeatureIMEnabled" type="boolean" cardinality="single" optionalIn="account,cos" flags="accountInfo,accountInherited">
  <defaultCOSValue>FALSE</defaultCOSValue>
  <desc>IM features</desc>
</attr>

<attr id="306" name="zimbraMtaRecipientDelimiter" type="astring" max="256" cardinality="multi" optionalIn="globalConfig" requiresRestart="mta">
  <desc>Value for postconf recipient_delimiter.  Also used by ZCS LMTP server to check if it should accept messages to addresses with extensions.</desc>
</attr>

<attr id="307" name="zimbraPreAuthKey" type="ostring" max="128" cardinality="single" optionalIn="domain">
  <desc>preauth secret key</desc>
</attr>

<attr id="308" name="zimbraMailMode" type="enum" value="http,https,both,mixed,redirect" cardinality="single" optionalIn="globalConfig,server" flags="serverInherited">
  <desc>whether to run HTTP or HTTPS or both/mixed mode or redirect mode.  See also related attributes zimbraMailPort and zimbraMailSSLPort</desc>
</attr>

<attr id="309" name="zimbraMtaAuthHost" type="astring" max="256" callback="MtaAuthHost" cardinality="multi" optionalIn="globalConfig,server" flags="serverInherited" requiresRestart="mta">
  <desc>Host running SOAP service for use by MTA auth.  Setting this sets zimbraMtaAuthURL via attr callback mechanism.</desc>
</attr>

<attr id="310" name="zimbraMtaAuthURL" type="astring" max="256" immutable="1" cardinality="multi" optionalIn="globalConfig,server" flags="serverInherited" requiresRestart="mta">
  <desc>URL at which this MTA (via zimbra saslauthd) should authenticate.  Set by setting zimbraMtaAuthHost.</desc>
</attr>

<attr id="311" name="zimbraMtaMyNetworks" type="astring" max="10240" cardinality="multi" optionalIn="globalConfig,server" flags="serverInherited" requiresRestart="mta">
  <desc>value of postfix mynetworks</desc>
</attr>

<attr id="312" name="zimbraFeatureViewInHtmlEnabled" type="boolean" cardinality="single" optionalIn="account,cos" flags="accountInfo,accountInherited">
  <defaultCOSValue>FALSE</defaultCOSValue>
  <desc>option to view attachments in html</desc>
</attr>

<attr id="313" name="zimbraAccountCalendarUserType" type="enum" value="USER,RESOURCE" cardinality="single" optionalIn="account" requiredIn="calendarResource" flags="domainAdminModifiable">
  <desc>calendar user type - USER (default) or RESOURCE</desc>
</attr>

<attr id="314" name="zimbraCalResType" type="enum" value="Location,Equipment" cardinality="single" requiredIn="calendarResource" flags="domainAdminModifiable">
  <desc>calendar resource type - Location or Equipment</desc>
</attr>

<attr id="315" name="zimbraCalResAutoAcceptDecline" type="boolean" cardinality="single" optionalIn="calendarResource" flags="domainAdminModifiable">
  <desc>Whether this calendar resource accepts/declines meeting invites automatically; default TRUE</desc>
</attr>

<attr id="316" name="zimbraNotifyServerEnabled" type="boolean" cardinality="single" optionalIn="globalConfig,server" flags="serverInherited" deprecatedSince="4.0">
  <globalConfigValue>TRUE</globalConfigValue>
  <desc>Whether notification server should be enabled.</desc>
  <deprecateDesc>was experimental and never part of any shipping feature</deprecateDesc>
</attr>

<attr id="317" name="zimbraNotifyBindAddress" type="string" max="128" cardinality="multi" optionalIn="globalConfig,server" flags="serverInherited" deprecatedSince="4.0">
  <desc>Network interface on which notification server should listen; if empty, binds to all interfaces.</desc>
  <deprecateDesc>was experimental and never part of any shipping feature</deprecateDesc>
</attr>

<attr id="318" name="zimbraNotifyBindPort" type="integer" cardinality="single" optionalIn="globalConfig,server" flags="serverInherited" deprecatedSince="4.0">
  <globalConfigValue>7035</globalConfigValue>
  <desc>Port number on which notification server should listen.</desc>
  <deprecateDesc>was experimental and never part of any shipping feature</deprecateDesc>
</attr>

<attr id="319" name="zimbraNotifySSLServerEnabled" type="boolean" cardinality="single" optionalIn="globalConfig,server" flags="serverInherited" deprecatedSince="4.0">
  <globalConfigValue>TRUE</globalConfigValue>
  <desc>Whether SSL notification server should be enabled.</desc>
  <deprecateDesc>was experimental and never part of any shipping feature</deprecateDesc>
</attr>

<attr id="320" name="zimbraNotifySSLBindAddress" type="string" max="128" cardinality="multi" optionalIn="globalConfig,server" flags="serverInherited" deprecatedSince="4.0">
  <desc>Network interface on which SSL notification server should listen; if empty, binds to all interfaces</desc>
  <deprecateDesc>was experimental and never part of any shipping feature</deprecateDesc>
</attr>

<attr id="321" name="zimbraNotifySSLBindPort" type="integer" cardinality="single" optionalIn="globalConfig,server" flags="serverInherited" deprecatedSince="4.0">
  <globalConfigValue>7036</globalConfigValue>
  <desc>Port number on which notification server should listen.</desc>
  <deprecateDesc>was experimental and never part of any shipping feature</deprecateDesc>
</attr>

<attr id="322" name="zimbraCalResAutoDeclineIfBusy" type="boolean" cardinality="single" optionalIn="calendarResource" flags="domainAdminModifiable">
  <desc>Whether this calendar resource declines invite if already busy; default TRUE</desc>
</attr>

<attr id="323" name="zimbraCalResAutoDeclineRecurring" type="boolean" cardinality="single" optionalIn="calendarResource" flags="domainAdminModifiable">
  <desc>Whether this calendar resource declines invites to recurring appointments; default FALSE</desc>
</attr>

<attr id="324" name="zimbraCalResLocationDisplayName" type="string" max="256" cardinality="single" optionalIn="calendarResource" flags="domainAdminModifiable">
  <desc>display name for resource location</desc>
</attr>

<attr id="325" name="zimbraGroupId" type="id" immutable="1" cardinality="single" requiredIn="securityGroup" optionalIn="distributionList" deprecatedSince="3.2.0">
  <desc>Zimbra Systems Unique Group ID</desc>
  <deprecateDesc>greatly simplify dl/group model</deprecateDesc>
</attr>

<attr id="326" name="zimbraCalResSite" type="string" max="32" cardinality="single" optionalIn="calendarResource" flags="domainAdminModifiable">
  <desc>site name</desc>
</attr>

<attr id="327" name="zimbraCalResBuilding" type="string" max="32" cardinality="single" optionalIn="calendarResource" flags="domainAdminModifiable">
  <desc>building number or name</desc>
</attr>

<attr id="328" name="zimbraCalResFloor" type="string" max="32" cardinality="single" optionalIn="calendarResource" flags="domainAdminModifiable">
  <desc>floor number or name</desc>
</attr>

<attr id="329" name="zimbraCalResRoom" type="string" max="32" cardinality="single" optionalIn="calendarResource" flags="domainAdminModifiable">
  <desc>room number or name</desc>
</attr>

<attr id="330" name="zimbraCalResCapacity" type="integer" order="integerOrderingMatch" cardinality="single" optionalIn="calendarResource" flags="domainAdminModifiable">
  <desc>capacity</desc>
</attr>

<attr id="331" name="zimbraCalResContactName" type="string" max="256" cardinality="single" optionalIn="calendarResource" flags="domainAdminModifiable">
  <desc>name of contact in charge of resource</desc>
</attr>

<attr id="332" name="zimbraCalResContactEmail" type="email" cardinality="single" optionalIn="calendarResource" flags="domainAdminModifiable">
  <desc>email of contact in charge of resource</desc>
</attr>

<attr id="333" name="zimbraCalResContactPhone" type="phone" max="32" cardinality="single" optionalIn="calendarResource" flags="domainAdminModifiable">
  <desc>phone number of contact in charge of resource</desc>
</attr>

<attr id="334" name="zimbraMessageIdDedupeCacheSize" type="integer" cardinality="single" optionalIn="globalConfig" min="0">
  <globalConfigValue>3000</globalConfigValue>
  <desc>Size of cache for delivery time dedupe based on Message-Id header.  Set to 0 to disable this type of deduping.</desc>
</attr>

<attr id="335" name="zimbraFeatureSharingEnabled" type="boolean" cardinality="single" optionalIn="account,cos" flags="accountInfo,accountInherited">
  <defaultCOSValue>TRUE</defaultCOSValue>
  <desc>enabled sharing</desc>
</attr>

<attr id="336" name="zimbraRemoteManagementCommand" type="astring" max="1024" cardinality="single" optionalIn="globalConfig,server" flags="serverInherited">
  <globalConfigValue>/opt/zimbra/libexec/zmrcd</globalConfigValue>
  <desc>Path to remote management command to execute on this server</desc>
</attr>

<attr id="337" name="zimbraRemoteManagementUser" type="astring" max="256" cardinality="single" optionalIn="globalConfig,server" flags="serverInherited">
  <globalConfigValue>zimbra</globalConfigValue>
  <desc>Login name of user allowed to execute remote management command</desc>
</attr>

<attr id="338" name="zimbraRemoteManagementPrivateKeyPath" type="astring" max="1024" cardinality="single" optionalIn="globalConfig,server" flags="serverInherited">
  <globalConfigValue>/opt/zimbra/.ssh/zimbra_identity</globalConfigValue>
  <desc>Private key this server should use to access another server</desc>
</attr>

<attr id="339" name="zimbraRemoteManagementPort" type="integer" cardinality="single" optionalIn="globalConfig,server" flags="serverInherited" callback="CheckPortConflict" requiresRestart="mailbox">
  <globalConfigValue>22</globalConfigValue>
  <desc>Port on which remote management sshd listening on this server.</desc>
</attr>

<attr id="340" name="zimbraMailURL" type="string" max="1024" cardinality="single" optionalIn="globalConfig,server" flags="serverInherited">
  <globalConfigValue>/zimbra</globalConfigValue>
  <desc>URL prefix for where the zimbra app resides on this server</desc>
</attr>

<attr id="341" name="zimbraPrefCalendarApptReminderWarningTime" type="integer" min="0" cardinality="single" optionalIn="account,cos" flags="accountInherited,domainAdminModifiable">
  <defaultCOSValue>5</defaultCOSValue>
  <desc>number of minutes (0 = never) before appt to show reminder dialog</desc>
</attr>

<attr id="342" name="zimbraFeatureMailForwardingEnabled" type="boolean" cardinality="single" optionalIn="account,cos" flags="accountInfo,accountInherited,domainAdminModifiable">
  <defaultCOSValue>TRUE</defaultCOSValue>
  <desc>enable end-user mail forwarding features</desc>
</attr>

<attr id="343" name="zimbraPrefMailForwardingAddress" type="cs_emailp" cardinality="single" optionalIn="account" flags="domainAdminModifiable" callback="PrefMailForwardingAddress" >
  <desc>RFC822 forwarding address for an account</desc>
</attr>

<attr id="344" name="zimbraPrefMailLocalDeliveryDisabled" type="boolean" cardinality="single" optionalIn="account" flags="domainAdminModifiable">
  <desc>whether or not to deliver mail locally</desc>
</attr>

<attr id="345" name="zimbraLocale" type="string" max="64" cardinality="single" optionalIn="mailRecipient,account,alias,distributionList,cos,globalConfig,domain,server,calendarResource" flags="accountInfo,accountInherited,domainAdminModifiable,serverInherited">
  <desc>locale of entry, e.g. en_US</desc>
</attr>

<attr id="346" name="zimbraMailboxLocationBeforeMove" type="astring" max="256" cardinality="single" optionalIn="account">
  <desc>serverId:mboxId of mailbox before being moved</desc>
</attr>

<attr id="347" name="zimbraFeatureMobileSyncEnabled" type="boolean" cardinality="single" optionalIn="account,cos" flags="accountInfo,accountInherited,domainAdminModifiable">
  <defaultCOSValue>FALSE</defaultCOSValue>
  <desc>whether to permit mobile sync</desc>
</attr>

<attr id="348" name="zimbraImapProxyBindPort" type="port" cardinality="single" optionalIn="globalConfig,server" flags="serverInherited" callback="CheckPortConflict" requiresRestart="nginxproxy">
  <globalConfigValue>143</globalConfigValue>
  <desc>port number on which IMAP proxy server should listen</desc>
</attr>

<attr id="349" name="zimbraImapSSLProxyBindPort" type="port" cardinality="single" optionalIn="globalConfig,server" flags="serverInherited" callback="CheckPortConflict" requiresRestart="nginxproxy">
  <globalConfigValue>993</globalConfigValue>
  <desc>port number on which IMAPS proxy server should listen</desc>
</attr>

<attr id="350" name="zimbraPop3ProxyBindPort" type="port" cardinality="single" optionalIn="globalConfig,server" flags="serverInherited" callback="CheckPortConflict" requiresRestart="nginxproxy">
  <globalConfigValue>110</globalConfigValue>
  <desc>port number on which POP3 proxy server should listen</desc>
</attr>

<attr id="351" name="zimbraPop3SSLProxyBindPort" type="port" cardinality="single" optionalIn="globalConfig,server" flags="serverInherited" callback="CheckPortConflict" requiresRestart="nginxproxy">
  <globalConfigValue>995</globalConfigValue>
  <desc>port number on which POP3S proxy server should listen</desc>
</attr>

<attr id="352" name="zimbraVirtualHostname" type="string" max="256" cardinality="multi" optionalIn="domain">
  <desc>An alias for this domain, used to determine default login domain based on URL client is visiting</desc>
</attr>

<attr id="353" name="zimbraHideInGal" type="boolean" cardinality="single" optionalIn="mailRecipient" flags="domainAdminModifiable">
  <desc>hide entry in Global Address List</desc>
</attr>

<attr id="354" name="zimbraFeatureSkinChangeEnabled" type="boolean" cardinality="single" optionalIn="account,cos" flags="accountInfo,accountInherited">
  <defaultCOSValue>TRUE</defaultCOSValue>
  <desc>Whether changing skin is allowed for this account or in this cos</desc>
</attr>

<attr id="355" name="zimbraPrefSkin" type="string" max="80" cardinality="single" optionalIn="account,cos,domain" flags="domainInfo,accountCosDomainInherited,domainAdminModifiable">
  <defaultCOSValue>carbon</defaultCOSValue>
  <desc>Skin to use for this account</desc>
</attr>

<attr id="356" name="zimbraFeatureNotebookEnabled" type="boolean" cardinality="single" optionalIn="account,cos" flags="accountInfo,accountInherited" deprecatedSince="7.0.0">
  <defaultCOSValue>FALSE</defaultCOSValue>
  <desc>Whether notebook feature should be allowed for this account or in this cos</desc>
  <deprecateDesc>Deprecated per bug 50465</deprecateDesc>
</attr>

<attr id="357" name="zimbraShareInfo" type="string" max="1024" cardinality="multi" optionalIn="account,distributionList">
  <desc>items an account or group has shared</desc>
</attr>

<attr id="358" name="zimbraGalInternalSearchBase"  type="string" max="256" cardinality="single" optionalIn="globalConfig,domain" flags="domainInherited">
  <globalConfigValue>DOMAIN</globalConfigValue>
  <desc>LDAP search base for interal GAL queries (special values: "ROOT" for top, "DOMAIN" for domain only, "SUBDOMAINS" for domain and subdomains)</desc>
</attr>

<attr id="359" name="zimbraFeatureGalAutoCompleteEnabled" type="boolean" cardinality="single" optionalIn="account,cos" flags="accountInfo,accountInherited">
  <defaultCOSValue>TRUE</defaultCOSValue>
  <desc>enable auto-completion from the GAL, zimbraFeatureGalEnabled also has to be enabled for the auto-completion feature</desc>
</attr>

<attr id="360" name="zimbraGalAutoCompleteLdapFilter" type="string" max="4096" cardinality="single" optionalIn="globalConfig,domain" flags="domainInherited">
  <globalConfigValue>externalLdapAutoComplete</globalConfigValue>
  <desc>LDAP search filter for external GAL auto-complete queries</desc>
</attr>

<attr id="363" name="zimbraNotebookAccount" type="string" max="256" cardinality="single" optionalIn="globalConfig,domain">
  <desc>Account for storing templates and providing space for public wiki</desc>
</attr>

<attr id="364" name="zimbraAvailableSkin" type="string" max="80" cardinality="multi" optionalIn="account,cos,domain" flags="domainInfo,accountInfo,accountCosDomainInherited,domainAdminModifiable">
  <desc>Skins available for this account.  
        Fallback order is: 
        1. the normal account/cos inheritance   
        2. if not set on account/cos, use the value on the domain of the account
  </desc>
</attr>

<attr id="365" name="zimbraDebugInfo" type="string" max="1024" cardinality="multi" optionalIn="account">
  <desc>For selective enabling of debug logging</desc>
</attr>

<attr id="366" name="zimbraFeatureOutOfOfficeReplyEnabled" type="boolean" cardinality="single" optionalIn="account,cos" flags="accountInfo,accountInherited">
  <defaultCOSValue>TRUE</defaultCOSValue>
  <desc>Whether out of office reply feature should be allowed for this account or in this cos</desc>
</attr>

<attr id="367" name="zimbraFeatureNewMailNotificationEnabled" type="boolean" cardinality="single" optionalIn="account,cos" flags="accountInfo,accountInherited">
  <defaultCOSValue>TRUE</defaultCOSValue>
  <desc>Whether new mail notification feature should be allowed for this account or in this cos</desc>
</attr>

<attr id="368" name="zimbraInstalledSkin" type="string" max="80" cardinality="multi" optionalIn="globalConfig" deprecatedSince="5.0">
  <desc>Skins installed and available on all servers (this is global config only)</desc>
  <deprecateDesc>Installed skin list is a per server property, the list is now generated by directory scan of skin files</deprecateDesc>
</attr>

<attr id="369" name="zimbraNotebookPageCacheSize" type="integer" cardinality="single" optionalIn="globalConfig,server" flags="serverInherited">
  <globalConfigValue>10240</globalConfigValue>
  <desc>The size of composed Wiki / Notebook page cache on the server.</desc>
</attr>

<attr id="370" name="zimbraNotebookFolderCacheSize" type="integer" cardinality="single" optionalIn="globalConfig,server" flags="serverInherited" deprecatedSince="6.0.0_BETA1">
  <globalConfigValue>1024</globalConfigValue>
  <desc>The size of Wiki / Notebook folder cache on the server.</desc>
  <deprecateDesc>deprecated</deprecateDesc>
</attr>

<attr id="371" name="zimbraNotebookMaxCachedTemplatesPerFolder" type="integer" cardinality="single" optionalIn="globalConfig,server" flags="serverInherited" deprecatedSince="6.0.0_BETA1">
  <globalConfigValue>256</globalConfigValue>
  <desc>The maximum number of cached templates in each Wiki / Notebook folder cache.</desc>
  <deprecateDesc>deprecated</deprecateDesc>
</attr>

<attr id="372" name="zimbraPrefGalAutoCompleteEnabled" type="boolean" cardinality="single" optionalIn="account,cos" flags="accountInherited,domainAdminModifiable">
  <defaultCOSValue>FALSE</defaultCOSValue>
  <desc>whether end-user wants auto-complete from GAL. Feature must also be enabled.</desc>
</attr>

<attr id="374" name="zimbraNetworkLicense" type="string" cardinality="single" optionalIn="globalConfig" immutable="1" requiresRestart="mailbox">
  <desc>Contents of a signed Zimbra license key - an XML string.</desc>
</attr>

<attr id="375" name="zimbraNetworkActivation" type="string" cardinality="single" optionalIn="globalConfig" immutable="1">
  <desc>A signed activation key that authorizes this installation.</desc>
</attr>

<attr id="376" name="zimbraIsSystemResource" type="boolean" cardinality="single" optionalIn="account">
  <desc>Indicates the account is a resource used by the system such as spam accounts or Notebook accounts.</desc>
</attr>

<attr id="377" name="zimbraPublicServiceHostname" type="string" max="256" cardinality="single" optionalIn="domain,globalConfig" flags="domainInfo,domainInherited">
  <desc>Name to be used in public API such as REST or SOAP proxy.</desc>
</attr>

<attr id="378" name="zimbraPasswordLockoutEnabled" type="boolean" cardinality="single" optionalIn="account,cos" flags="accountInherited,domainAdminModifiable">
  <defaultCOSValue>FALSE</defaultCOSValue>
  <desc>whether or not account lockout is enabled.</desc>
</attr>

<attr id="379" name="zimbraPasswordLockoutDuration" type="duration" cardinality="single" optionalIn="account,cos" flags="accountInherited,domainAdminModifiable">
  <defaultCOSValue>1h</defaultCOSValue>
  <desc>how long an account is locked out. Use 0 to lockout an account until admin resets it</desc>
</attr>

<attr id="380" name="zimbraPasswordLockoutMaxFailures" type="integer" cardinality="single" optionalIn="account,cos" flags="accountInherited,domainAdminModifiable">
  <defaultCOSValue>10</defaultCOSValue>
  <desc>number of consecutive failed login attempts until an account is locked out</desc>
</attr>

<attr id="381" name="zimbraPasswordLockoutFailureLifetime" type="duration" cardinality="single" optionalIn="account,cos" flags="accountInherited,domainAdminModifiable">
  <defaultCOSValue>1h</defaultCOSValue>
  <desc>the duration after which old consecutive failed login attempts are purged from the list, even though no  successful  authentication  has occurred</desc>
</attr>

<attr id="382" name="zimbraPasswordLockoutLockedTime" type="gentime" cardinality="single" optionalIn="account" flags="domainAdminModifiable">
  <desc>the time at which an account was locked</desc>
</attr>

<attr id="383" name="zimbraPasswordLockoutFailureTime" type="gentime" cardinality="multi" optionalIn="account" flags="domainAdminModifiable">
  <desc>this attribute contains the timestamps of each of the consecutive  authentication failures made on an account</desc>
</attr>

<attr id="384" name="zimbraPrefOutOfOfficeFromDate" type="gentime" cardinality="single" optionalIn="account" flags="domainAdminModifiable">
  <desc>out of office notifications (if enabled) are sent only if current date is after this date</desc>
</attr>

<attr id="385" name="zimbraPrefOutOfOfficeUntilDate" type="gentime" cardinality="single" optionalIn="account" flags="domainAdminModifiable">
  <desc>out of office notifications (if enabled) are sent only if current date is before this date</desc>
</attr>

<attr id="386" name="zimbraPrefOutOfOfficeCacheDuration" type="duration" cardinality="single" optionalIn="account,cos" flags="accountInherited,domainAdminModifiable">
  <defaultCOSValue>7d</defaultCOSValue>
  <desc>server remembers addresses to which notifications have been sent for this interval, and does not send duplicate notifications in this interval</desc>
</attr>

<attr id="387" name="zimbraPrefOutOfOfficeDirectAddress" type="email" cardinality="multi" optionalIn="account" flags="domainAdminModifiable">
  <desc>per RFC 3834 no out of office notifications are sent if recipients address is not directly specified in the To/CC headers - for this check, we check to see if To/CC contained accounts address, aliases, canonical address.  But when external accounts are forwarded to Zimbra, and you want notifications sent to messages that contain their external address in To/Cc, add those address, then you can specify those external addresses here.</desc>
</attr>

<attr id="388" name="zimbraHttpProxyURL" type="astring" max="512" cardinality="multi" optionalIn="globalConfig,server" flags="serverInherited">
  <desc>the http proxy URL to connect to when making outgoing connections (Zimlet proxy, RSS/ATOM feeds, etc)</desc>
</attr>

<attr id="389" name="zimbraPasswordMinUpperCaseChars" type="integer" min="0" cardinality="single" optionalIn="account,cos" flags="accountInfo,accountInherited,domainAdminModifiable">
  <defaultCOSValue>0</defaultCOSValue>
  <desc>minimum number of upper case characters required in a password</desc>
</attr>

<attr id="390" name="zimbraPasswordMinLowerCaseChars" type="integer" min="0" cardinality="single" optionalIn="account,cos" flags="accountInfo,accountInherited,domainAdminModifiable">
  <defaultCOSValue>0</defaultCOSValue>
  <desc>minimum number of lower case characters required in a password</desc>
</attr>

<attr id="391" name="zimbraPasswordMinPunctuationChars" type="integer" min="0" cardinality="single" optionalIn="account,cos" flags="accountInfo,accountInherited,domainAdminModifiable">
  <defaultCOSValue>0</defaultCOSValue>
  <desc>minimum number of ascii punctuation characters required in a password</desc>
</attr>

<attr id="392" name="zimbraPasswordMinNumericChars" type="integer" min="0" cardinality="single" optionalIn="account,cos" flags="accountInfo,accountInherited,domainAdminModifiable">
  <defaultCOSValue>0</defaultCOSValue>
  <desc>minimum number of numeric characters required in a password</desc>
</attr>

<attr id="393" name="zimbraTextAnalyzer" type="string" cardinality="single" optionalIn="account,cos" flags="accountInherited,domainAdminModifiable">
  <desc>The registered name of the Zimbra Analyzer Extension for this account to use</desc>
</attr>

<attr id="394" name="zimbraPrefReadingPaneEnabled" type="boolean" cardinality="single" optionalIn="account,cos" flags="accountInfo,accountInherited,domainAdminModifiable" deprecatedSince="6.0.0_BETA2">
  <defaultCOSValue>TRUE</defaultCOSValue>
  <desc>whether reading pane is shown by default</desc>
  <deprecateDesc>deprecated in favor of zimbraPrefReadingPaneLocation and zimbraPrefConvReadingPaneLocation</deprecateDesc>
</attr>

<attr id="395" name="zimbraPrefUseRfc2231" type="boolean" cardinality="single" optionalIn="account,cos" flags="accountInherited,domainAdminModifiable">
  <defaultCOSValue>FALSE</defaultCOSValue>
  <desc>When composing and sending mail, whether to use RFC 2231 MIME parameter value encoding. If set to FALSE, then RFC 2047 style encoding is used.</desc>
</attr>

<attr id="396" name="zimbraPrefShortcuts" type="string" max="2048" cardinality="single" optionalIn="account,cos" flags="accountInfo,accountInherited,domainAdminModifiable">
  <desc>keyboard shortcuts</desc>
</attr>

<attr id="397" name="zimbraXMPPEnabled" type="boolean" cardinality="single" optionalIn="globalConfig,server" flags="serverInherited" requiresRestart="mailbox">
  <globalConfigValue>TRUE</globalConfigValue>
  <desc>Enable XMPP support for IM</desc>
</attr>

<attr id="398" name="zimbraDomainAdminMaxMailQuota" type="long" cardinality="single" optionalIn="account,cos" flags="accountInfo,accountInherited">
  <desc>
    maximum amount of mail quota a domain admin can set on a user
  </desc>
</attr>

<attr id="399" name="zimbraVersion" type="integer" cardinality="single" optionalIn="account">
  <desc>account version information</desc>
</attr>

<attr id="400" name="zimbraDomainMaxAccounts" type="integer" min="0" cardinality="single" optionalIn="domain">
  <desc>maximum number of accounts allowed in a domain</desc>
</attr>

<attr id="402" name="zimbraPrefFromDisplay" type="string" max="256" cardinality="single" optionalIn="account,identity,dataSource" flags="domainAdminModifiable">
  <desc>personal part of email address put in from header</desc>
</attr>

<attr id="403" name="zimbraPrefFromAddress" type="string" max="256" cardinality="single" optionalIn="account,identity,dataSource" flags="domainAdminModifiable">
  <desc>email address to put in from header</desc>
</attr>

<attr id="404" name="zimbraPrefReplyToDisplay" type="string" max="256" cardinality="single" optionalIn="account,identity,dataSource" flags="domainAdminModifiable">
    <desc>personal part of email address put in reply-to header</desc>
</attr>

<attr id="405" name="zimbraPrefReplyToEnabled" type="boolean" cardinality="single" optionalIn="account,identity" flags="domainAdminModifiable">
  <desc>TRUE if we should set a reply-to header</desc>
</attr>

<attr id="406" name="zimbraPrefWhenSentToEnabled" type="boolean" cardinality="single" optionalIn="account,identity" flags="domainAdminModifiable">
  <desc>TRUE if we should look at zimbraPrefWhenSentToAddresses (deprecatedSince 5.0 in account)</desc>
</attr>

<attr id="407" name="zimbraPrefWhenSentToAddresses" type="string" max="2048" cardinality="multi" optionalIn="account,identity" flags="domainAdminModifiable">
    <desc>addresses that we will look at to see if we should use an identity (deprecatedSince 5.0 in account)</desc>
</attr>

<attr id="408" name="zimbraPrefWhenInFoldersEnabled" type="boolean" cardinality="single" optionalIn="account,identity" flags="domainAdminModifiable">
  <desc>TRUE if we should look at zimbraPrefWhenInFolderIds (deprecatedSince 5.0 in account)</desc>
</attr>

<attr id="409" name="zimbraPrefWhenInFolderIds" type="string" max="512" cardinality="multi" optionalIn="account,identity" flags="domainAdminModifiable">
  <desc>if replying/forwarding a message in this folder, use this identity (deprecatedSince 5.0 in account)</desc>
</attr>

<attr id="410" name="zimbraPrefUseDefaultIdentitySettings" type="boolean" cardinality="single" optionalIn="account,identity" flags="domainAdminModifiable" deprecatedSince="5.0">
  <desc>TRUE if we this identity should get settings from the default identity</desc>
  <deprecateDesc>no longer used in account or identity</deprecateDesc>
</attr>

<attr id="411" name="zimbraPrefBccAddress" type="string" max="2048" cardinality="single" optionalIn="account,identity" flags="domainAdminModifiable">
  <desc>address that we will bcc when using sending mail with this identity (deprecatedSince 5.0 in identity)</desc>
</attr>

<attr id="412" name="zimbraPrefIdentityName" type="string" max="128" cardinality="single" requiredIn="identity" optionalIn="account" flags="domainAdminModifiable">
    <desc>name of the identity</desc>
</attr>

<attr id="413" name="zimbraPrefForwardReplyFormat" type="enum" value="text,html,same" cardinality="single" optionalIn="cos,account,identity" flags="domainAdminModifiable">
  <defaultCOSValue>text</defaultCOSValue>
  <desc>what format we reply/forward messages in (deprecatedSince 5.0 in identity)</desc>
</attr>

<attr id="414" name="zimbraIdentityMaxNumEntries" type="integer" min="0" cardinality="single" optionalIn="account,cos" flags="accountInfo,accountInherited">
  <defaultCOSValue>20</defaultCOSValue>
  <desc>maximum number of identities allowed on an account</desc>
</attr>

<attr id="415" name="zimbraFeatureIdentitiesEnabled" type="boolean" cardinality="single" optionalIn="account,cos" flags="accountInfo,accountInherited">
  <defaultCOSValue>TRUE</defaultCOSValue>
  <desc>whether to allow use of identities feature</desc>
</attr>

<attr id="416" name="zimbraFeaturePop3DataSourceEnabled" type="boolean" cardinality="single" optionalIn="account,cos" flags="accountInfo,accountInherited">
  <defaultCOSValue>TRUE</defaultCOSValue>
  <desc>whether user is allowed to retrieve mail from an external POP3 data source</desc>
</attr>

<attr id="417" name="zimbraDataSourceId" type="id" cardinality="single" requiredIn="dataSource">
  <desc>Unique ID for a data source</desc>
</attr>

<attr id="418" name="zimbraDataSourceName" type="string" max="128" cardinality="single" requiredIn="dataSource" flags="domainAdminModifiable">
  <desc>Descriptive name of the data source</desc>
</attr>

<attr id="419" name="zimbraDataSourceEnabled" type="boolean" cardinality="single" requiredIn="dataSource" callback="DataSourceCallback" flags="domainAdminModifiable">
  <desc>Whether or not the data source is enabled</desc>
</attr>

<attr id="420" name="zimbraDataSourceHost" type="string" max="128" cardinality="single" requiredIn="pop3DataSource,imapDataSource" optionalIn="dataSource" flags="domainAdminModifiable" callback="DataSourceCallback">
  <desc>Host name of server</desc>
</attr>

<attr id="421" name="zimbraDataSourcePort" type="port" cardinality="single" requiredIn="pop3DataSource,imapDataSource" optionalIn="dataSource" flags="domainAdminModifiable" callback="DataSourceCallback">
  <desc>Port number of server</desc>
</attr>

<attr id="422" name="zimbraDataSourceUsername" type="string" max="128" cardinality="single" optionalIn="dataSource" flags="domainAdminModifiable" callback="DataSourceCallback">
  <desc>Username on server</desc>
</attr>

<attr id="423" name="zimbraDataSourcePassword" type="string" max="128" cardinality="single" optionalIn="dataSource" flags="domainAdminModifiable" callback="DataSourceCallback">
  <desc>Password on server</desc>
</attr>

<attr id="424" name="zimbraDataSourceFolderId" type="string" max="128" cardinality="single" requiredIn="dataSource" flags="domainAdminModifiable" callback="DataSourceCallback">
  <desc>Local folder id to store retreived data in</desc>
</attr>

<attr id="425" name="zimbraDataSourceConnectionType" type="enum" value="cleartext,ssl,tls,tls_if_available" cardinality="single" requiredIn="pop3DataSource,imapDataSource" optionalIn="dataSource,globalConfig" flags="domainAdminModifiable" callback="DataSourceCallback">
  <globalConfigValue>cleartext</globalConfigValue>
  <desc>Which security layer to use for connection (cleartext, ssl, tls, or tls if available).  If not set on data source, fallback to the value on global config.</desc>
</attr>

<attr id="426" name="zimbraDataSourceMaxNumEntries" type="integer" min="0" cardinality="single" optionalIn="account,cos" flags="accountInfo,accountInherited">
  <defaultCOSValue>20</defaultCOSValue>
  <desc>Maximum number of data sources allowed on an account</desc>
</attr>

<attr id="427" name="zimbraAllowAnyFromAddress" type="boolean" cardinality="single" optionalIn="account,cos" flags="accountInfo,accountInherited">
  <defaultCOSValue>FALSE</defaultCOSValue>
  <desc>Whether this account can use any from address.  Not changeable by domain admin to allow arbitrary addresses</desc>
</attr>

<attr id="428" name="zimbraAllowFromAddress" type="email" max="256" cardinality="multi" optionalIn="account" flags="accountInfo,domainAdminModifiable">
  <desc>Addresses that this account can as from address if arbitrary-addresses-allowed setting is not set</desc>
</attr>

<attr id="429" name="zimbraArchiveAccount" type="email" max="256" cardinality="multi" optionalIn="account">
  <desc>
    Mailboxes in which the current account in archived.  Multi-value
    attr with eg values { user-2006@example.com.archive,
    user-2007@example.com.archive } that tells us that
    user@example.com has been archived into those two mailboxes.
  </desc>
</attr>

<attr id="430" name="zimbraArchiveMailFrom" type="email" max="256" cardinality="single" optionalIn="globalConfig">
  <desc>
    Address to which archive message bounces should be sent.
    Typically could be an admin account.  This is global across all
    domains.
  </desc>
</attr>

<attr id="431" name="zimbraArchiveAccountNameTemplate" type="string" max="256" cardinality="single" optionalIn="account,cos" flags="accountInherited">
  <defaultCOSValue>${USER}-${DATE}@${DOMAIN}.archive</defaultCOSValue>
  <desc>
    An account or CoS setting - typically only in CoS - that tells the
    archiving system how to derive the archive mailbox name.  ID, USER,
    DATE, and DOMAIN are expanded.
  </desc>
</attr>

<attr id="432" name="zimbraArchiveAccountDateTemplate" type="string" max="256" cardinality="single" optionalIn="account,cos" flags="accountInherited">
  <defaultCOSValue>yyyyMMdd</defaultCOSValue>
  <desc>
    An account or CoS setting that works with the name template that
    allows you to dictate the date format used in the name template.
    This is a Java SimpleDateFormat specifier.  The default is an LDAP
    generalized time format:
  </desc>
</attr>

<attr id="433" name="zimbraPrefIdentityId" type="id" cardinality="single" optionalIn="identity">
    <desc>Unique ID for an identity</desc>
</attr>

<attr id="434" name="zimbraDataSourceLeaveOnServer" type="boolean" cardinality="single"
  optionalIn="pop3DataSource" flags="domainAdminModifiable">
  <desc>Specifies whether imported POP3 messages should be left on the server or deleted.</desc>
</attr>

<attr id="435" name="zimbraSmtpSendAddOriginatingIP" type="boolean" cardinality="single" optionalIn="globalConfig" requiresRestart="mailbox">
  <globalConfigValue>TRUE</globalConfigValue>
  <desc>Whether X-Originating-IP will be added to messages sent via SendMsgRequest.</desc>
</attr>

<attr id="436" name="zimbraFeatureTasksEnabled" type="boolean" cardinality="single" optionalIn="account,cos" flags="accountInfo,accountInherited">
  <defaultCOSValue>TRUE</defaultCOSValue>
  <desc>whether to allow use of tasks feature</desc>
</attr>

<attr id="437" name="zimbraSyncWindowSize" type="integer" min="0" cardinality="single" optionalIn="account,cos" flags="accountInherited,domainAdminModifiable">
  <defaultCOSValue>0</defaultCOSValue>
  <desc>
    The maximum batch size for each ZimbraSync transaction.  Default value of 0 means to follow client requested size.  If set to any positive integer, the value will be the maximum number of items to sync even if client requests more.  This setting affects all sync categories including email, contacts, calendar and tasks.
  </desc>
</attr>

<attr id="438" name="zimbraAccountExtraObjectClass" type="string" max="256" cardinality="multi" optionalIn="globalConfig">
  <globalConfigValue>amavisAccount</globalConfigValue>
  <desc>Object classes to add when creating a zimbra account object.  Useful if you want to add sambaSamAccount etc to zimbra accounts.
  </desc>
</attr>

<attr id="439" name="zimbraPrefCalendarDayHourStart" type="integer" min="0" max="23" cardinality="single" optionalIn="account,cos" flags="accountInherited,domainAdminModifiable">
  <defaultCOSValue>8</defaultCOSValue>
  <desc>hour of day that the day view should start at (1=1 AM, 8=8 AM, etc)</desc>
</attr>

<attr id="440" name="zimbraPrefCalendarDayHourEnd" type="integer" min="0" max="24" cardinality="single" optionalIn="account,cos" flags="accountInherited,domainAdminModifiable">
  <defaultCOSValue>18</defaultCOSValue>
  <desc>hour of day that the day view should end at, non-inclusive (16=4pm, 24 = midnight, etc)</desc>
</attr>

<attr id="441" name="zimbraFeatureMailPollingIntervalPreferenceEnabled" type="boolean" cardinality="single" optionalIn="account,cos" flags="accountInfo,accountInherited" deprecatedSince="5.0">
  <defaultCOSValue>TRUE</defaultCOSValue>
  <desc>whether user is allowed to set mail polling interval</desc>
  <deprecateDesc>done via skin template overrides</deprecateDesc>
</attr>

<attr id="442" name="zimbraPrefLocale" type="string" max="64" cardinality="single" optionalIn="account,cos," flags="accountInherited,domainAdminModifiable">
  <desc>
    user locale preference, e.g. en_US
    Whenever the server looks for the user locale, it will first look for zimbraPrefLocale, if it
    is not set then it will fallback to the current mechanism of looking for zimbraLocale in the various
    places for a user.  zimbraLocale is the non end-user attribute that specifies which locale an object defaults to,
    it is not an end-user setting.
  </desc>
</attr>

<attr id="443" name="zimbraImapDisabledCapability" type="string" max="256" cardinality="multi" optionalIn="globalConfig,server" flags="serverInherited" requiresRestart="mailbox">
  <desc>disabled IMAP capabilities.  Capabilities are listed on the CAPABILITY line, also known in RFCs as extensions</desc>
</attr>

<attr id="444" name="zimbraImapSSLDisabledCapability" type="string" max="256" cardinality="multi" optionalIn="globalConfig,server" flags="serverInherited" requiresRestart="mailbox">
  <desc>disabled IMAP SSL capabilities.  Capabilities are listed on the CAPABILITY line, also known in RFCs as extensions</desc>
</attr>

<attr id="445" name="zimbraFeatureVoiceEnabled" type="boolean" cardinality="single" optionalIn="account,cos" flags="accountInfo,accountInherited">
  <defaultCOSValue>FALSE</defaultCOSValue>
  <desc>Voicemail features enabled</desc>
</attr>

<attr id="446" name="zimbraAdminSavedSearches" type="string" max="512" cardinality="multi" optionalIn="account,cos" flags="accountInherited,domainAdminModifiable">
  <desc>admin saved searches</desc>
</attr>

<attr id="447" name="zimbraFeaturePortalEnabled" type="boolean" cardinality="single" optionalIn="account,cos" flags="accountInfo,accountInherited">
  <defaultCOSValue>FALSE</defaultCOSValue>
  <desc>portal features</desc>
</attr>

<attr id="448" name="zimbraPortalName" type="string" max="256" cardinality="single" optionalIn="account,cos" flags="accountInfo,accountInherited,domainAdminModifiable">
  <defaultCOSValue>example</defaultCOSValue>
  <desc>portal name</desc>
</attr>

<attr id="449" name="zimbraChildAccount" type="id" cardinality="multi" optionalIn="account" flags="domainAdminModifiable" callback="ChildAccount">
  <desc>zimbraId of child accounts</desc>
</attr>

<attr id="450" name="zimbraChildVisibleAccount" type="id" cardinality="multi" optionalIn="account" flags="domainAdminModifiable" deprecatedSince="5.0.0">
  <desc>zimbraId of visible child accounts</desc>
  <deprecateDesc> deprecated in favor of user-settable attribute zimbraPrefChildVisibleAccount </deprecateDesc>
</attr>

<attr id="451" name="zimbraFeatureOptionsEnabled" type="boolean" cardinality="single" optionalIn="account,cos" flags="accountInfo,accountInherited">
  <defaultCOSValue>TRUE</defaultCOSValue>
  <desc>whether an account can modify its zimbraPref* attributes</desc>
</attr>

<attr id="452" name="zimbraFeatureShortcutAliasesEnabled" type="boolean" cardinality="single" optionalIn="account,cos" flags="accountInfo,accountInherited"  deprecatedSince="6.0.0_GA">
  <defaultCOSValue>TRUE</defaultCOSValue>
  <desc>keyboard shortcuts aliases features</desc>
  <deprecateDesc>deprecated</deprecateDesc>
</attr>

<attr id="453" name="zimbraPrefClientType" type="enum" value="standard,advanced" cardinality="single" optionalIn="account,cos" flags="accountInherited,domainAdminModifiable">
  <defaultCOSValue>advanced</defaultCOSValue>
  <desc>user preference of client type</desc>
</attr>

<attr id="454" name="zimbraMailSignatureMaxLength" type="long" min="0" cardinality="single" optionalIn="account,cos" flags="accountInfo,accountInherited">
  <defaultCOSValue>10240</defaultCOSValue>
  <desc>maximum length of mail signature, 0 means unlimited. If not set, default is 1024</desc>
</attr>

<attr id="455" name="zimbraDataSourcePollingInterval" type="duration" min="0" cardinality="single" optionalIn="dataSource,account,cos" callback="DataSourceCallback" flags="accountInfo,accountInherited,domainAdminModifiable">
  <desc>
    Prior to 6.0.0:
        The time interval between automated data imports for a data source, or
        all data sources owned by an account.  If unset or 0,
        the data source will not be scheduled for automated polling.
    Since 6.0.0:
        Deprecated on account/cos since 6.0.0.  Values on account/cos are migrated to protocol specific zimbraDataSource{proto}PollingInterval attributes.
        1. if zimbraDataSourcePollingInterval is set on data source, use it
        2. otherwise use the zimbraDataSource{Proto}PollingInterval on account/cos
        3. if zimbraDataSource{Proto}PollingInterval is not set on account/cos, use 0, which means no automated polling.
  </desc>
</attr>

<attr id="456" name="zimbraPrefWarnOnExit" type="boolean" cardinality="single" optionalIn="account,cos" flags="accountInherited,domainAdminModifiable">
  <defaultCOSValue>TRUE</defaultCOSValue>
  <desc>whether to display a warning when users try to navigate away from ZCS</desc>
</attr>

<attr id="458" name="zimbraBackupTarget" type="string" cardinality="single" optionalIn="globalConfig,server" flags="serverInherited">
  <globalConfigValue>/opt/zimbra/backup</globalConfigValue>
  <desc>Default backup target path</desc>
</attr>

<attr id="459" name="zimbraBackupReportEmailRecipients" type="string" cardinality="multi" optionalIn="globalConfig,server" flags="serverInherited">
  <desc>Backup report email recipients</desc>
</attr>

<attr id="460" name="zimbraBackupReportEmailSender" type="string" cardinality="single" optionalIn="globalConfig,server" flags="serverInherited">
  <desc>Backup report email From address</desc>
</attr>

<attr id="461" name="zimbraBackupReportEmailSubjectPrefix" type="string" cardinality="single" optionalIn="globalConfig,server" flags="serverInherited">
  <globalConfigValue>ZCS Backup Report</globalConfigValue>
  <desc>Backup report email subject prefix</desc>
</attr>

<attr id="462" name="zimbraPrefIMFlashIcon" type="boolean" cardinality="single" optionalIn="account,cos" flags="accountInherited,domainAdminModifiable">
  <defaultCOSValue>TRUE</defaultCOSValue>
  <desc>Flash IM icon on new messages</desc>
</attr>

<attr id="463" name="zimbraPrefIMNotifyPresence" type="boolean" cardinality="single" optionalIn="account,cos" flags="accountInherited,domainAdminModifiable">
  <defaultCOSValue>TRUE</defaultCOSValue>
  <desc>Notify for presence modifications</desc>
</attr>

<attr id="464" name="zimbraPrefIMNotifyStatus" type="boolean" cardinality="single" optionalIn="account,cos" flags="accountInherited,domainAdminModifiable">
  <defaultCOSValue>TRUE</defaultCOSValue>
  <desc>Notify for status change</desc>
</attr>

<attr id="465" name="zimbraSpamReportSenderHeader" type="string" cardinality="single" optionalIn="globalConfig">
  <globalConfigValue>X-Zimbra-Spam-Report-Sender</globalConfigValue>
  <desc>mail header name for sender in spam report</desc>
</attr>

<attr id="466" name="zimbraSpamReportTypeHeader" type="string" cardinality="single" optionalIn="globalConfig">
  <globalConfigValue>X-Zimbra-Spam-Report-Type</globalConfigValue>
  <desc>mail header name for report type in spam report</desc>
</attr>

<attr id="467" name="zimbraSpamReportTypeSpam" type="string" cardinality="single" optionalIn="globalConfig">
  <globalConfigValue>spam</globalConfigValue>
  <desc>spam report type value for spam</desc>
</attr>

<attr id="468" name="zimbraSpamReportTypeHam" type="string" cardinality="single" optionalIn="globalConfig">
  <globalConfigValue>ham</globalConfigValue>
  <desc>spam report type value for ham</desc>
</attr>

<attr id="469" name="zimbraPrefMailDefaultCharset" type="string" max="64" cardinality="single" optionalIn="account,cos" flags="accountInherited,domainAdminModifiable" callback="MailCharset">
  <desc>Default Charset for mail composing and parsing text</desc>
</attr>

<attr id="470" name="zimbraPrefDeleteInviteOnReply" type="boolean" cardinality="single" optionalIn="account,cos" flags="accountInherited,domainAdminModifiable">
  <defaultCOSValue>TRUE</defaultCOSValue>
  <desc>whether meeting invite emails are moved to Trash folder upon accept/decline</desc>
</attr>

<attr id="471" name="zimbraPrefShowSelectionCheckbox" type="boolean" cardinality="single" optionalIn="account,cos" flags="accountInherited,domainAdminModifiable">
  <defaultCOSValue>TRUE</defaultCOSValue>
  <desc>show selection checkbox for selecting email, contact, voicemial items in a list view for batch operations</desc>
</attr>

<attr id="472" name="zimbraReverseProxyMailHostQuery" type="string" cardinality="single" optionalIn="globalConfig">
  <globalConfigValue>(|(zimbraMailDeliveryAddress=${USER})(zimbraMailAlias=${USER})(zimbraId=${USER}))</globalConfigValue>
  <desc>LDAP query to find a user</desc>
</attr>

<attr id="473" name="zimbraReverseProxyMailHostSearchBase" type="string" cardinality="single" optionalIn="globalConfig">
  <desc>search base for zimbraReverseProxyMailHostQuery</desc>
</attr>

<attr id="474" name="zimbraReverseProxyMailHostAttribute" type="string" cardinality="single" optionalIn="globalConfig">
  <globalConfigValue>zimbraMailHost</globalConfigValue>
  <desc>LDAP attribute that contains mailhost for the user</desc>
</attr>

<attr id="475" name="zimbraReverseProxyPortQuery" type="string" cardinality="single" optionalIn="globalConfig">
  <globalConfigValue>(&amp;(zimbraServiceHostname=${MAILHOST})(objectClass=zimbraServer))</globalConfigValue>
  <desc>LDAP query to find server object</desc>
</attr>

<attr id="476" name="zimbraReverseProxyPortSearchBase" type="string" cardinality="single" optionalIn="globalConfig">
  <desc>search base for zimbraReverseProxyPortQuery</desc>
</attr>

<attr id="477" name="zimbraReverseProxyPop3PortAttribute" type="string" cardinality="single" optionalIn="globalConfig">
  <globalConfigValue>zimbraPop3BindPort</globalConfigValue>
  <desc>attribute that contains pop3 bind port</desc>
</attr>

<attr id="478" name="zimbraReverseProxyPop3SSLPortAttribute" type="string" cardinality="single" optionalIn="globalConfig">
  <globalConfigValue>zimbraPop3SSLBindPort</globalConfigValue>
  <desc>attribute that contains pop3 bind port for SSL</desc>
</attr>

<attr id="479" name="zimbraReverseProxyImapPortAttribute" type="string" cardinality="single" optionalIn="globalConfig">
  <globalConfigValue>zimbraImapBindPort</globalConfigValue>
  <desc>attribute that contains imap bind port</desc>
</attr>

<attr id="480" name="zimbraReverseProxyImapSSLPortAttribute" type="string" cardinality="single" optionalIn="globalConfig">
  <globalConfigValue>zimbraImapSSLBindPort</globalConfigValue>
  <desc>attribute that contains imap bind port for SSL</desc>
</attr>

<attr id="481" name="zimbraFeatureGroupCalendarEnabled" type="boolean" cardinality="single" optionalIn="account,cos" flags="accountInfo,accountInherited">
  <defaultCOSValue>TRUE</defaultCOSValue>
  <desc>group calendar features.  if set to FALSE, calendar works as a personal calendar and attendees and scheduling etc are turned off in web UI</desc>
</attr>

<attr id="482" name="zimbraNotebookMaxRevisions" type="integer" min="0" cardinality="single" optionalIn="account,cos" flags="accountInherited">
  <defaultCOSValue>0</defaultCOSValue>
  <desc>maximum number of revisions to keep for wiki pages and documents. 0 means unlimited.</desc>
</attr>

<attr id="483" name="zimbraQuotaWarnPercent" type="integer" min="0" max="100" cardinality="single" optionalIn="account,cos" flags="accountInherited,domainAdminModifiable">
  <defaultCOSValue>90</defaultCOSValue>
  <desc>Threshold for quota warning messages.</desc>
</attr>

<attr id="484" name="zimbraQuotaLastWarnTime" type="gentime" cardinality="single" optionalIn="account">
  <desc>Last time a quota warning was sent.</desc>
</attr>

<attr id="485" name="zimbraQuotaWarnInterval" type="duration" cardinality="single" optionalIn="account,cos" flags="accountInherited,domainAdminModifiable">
  <defaultCOSValue>1d</defaultCOSValue>
  <desc>Minimum duration of time between quota warnings.</desc>
</attr>

<attr id="486" name="zimbraQuotaWarnMessage" type="string" max="10000" cardinality="single" optionalIn="account,cos" flags="accountInherited,domainAdminModifiable">
  <defaultCOSValue>From: Postmaster &lt;postmaster@${RECIPIENT_DOMAIN}&gt;${NEWLINE}To: ${RECIPIENT_NAME} &lt;${RECIPIENT_ADDRESS}&gt;${NEWLINE}Subject: Quota warning${NEWLINE}Date: ${DATE}${NEWLINE}Content-Type: text/plain${NEWLINE}${NEWLINE}Your mailbox size has reached ${MBOX_SIZE_MB}MB, which is over ${WARN_PERCENT}% of your ${QUOTA_MB}MB quota.${NEWLINE}Please delete some messages to avoid exceeding your quota.${NEWLINE}</defaultCOSValue>
  <desc>Quota warning message template.</desc>
</attr>

<attr id="487" name="zimbraAvailableLocale" type="string" max="80" cardinality="multi" optionalIn="account,cos" flags="accountInfo,accountInherited,domainAdminModifiable">
  <desc>Locales available for this account</desc>
</attr>

<attr id="488" name="zimbraPrefIMAutoLogin" type="boolean" cardinality="single" optionalIn="account,cos" flags="accountInherited,domainAdminModifiable">
  <defaultCOSValue>FALSE</defaultCOSValue>
  <desc>whether to login to the IM client automatically</desc>
</attr>

<attr id="489" name="zimbraFeatureMailEnabled" type="boolean" cardinality="single" optionalIn="account,cos" flags="accountInfo,accountInherited">
  <defaultCOSValue>TRUE</defaultCOSValue>
  <desc>email features enabled</desc>
</attr>

<attr id="490" name="zimbraSignatureId" type="id" cardinality="single" requiredIn="signature" optionalIn="account">
    <desc>Unique ID for an signature</desc>
</attr>

<attr id="491" name="zimbraSignatureName" type="string" max="128" cardinality="single" requiredIn="signature" optionalIn="account" flags="domainAdminModifiable">
    <desc>name of the signature</desc>
</attr>

<attr id="492" name="zimbraPrefDefaultSignatureId" type="string" cardinality="single" optionalIn="account,identity,dataSource" flags="domainAdminModifiable">
  <desc>default mail signature for account/identity/dataSource</desc>
</attr>

<attr id="493" name="zimbraSignatureMaxNumEntries" type="integer" min="0" cardinality="single" optionalIn="account,cos" flags="accountInfo,accountInherited">
  <defaultCOSValue>20</defaultCOSValue>
  <desc>maximum number of signatures allowed on an account</desc>
</attr>

<attr id="494" name="zimbraFeatureSignaturesEnabled" type="boolean" cardinality="single" optionalIn="account,cos" flags="accountInfo,accountInherited">
  <defaultCOSValue>TRUE</defaultCOSValue>
  <desc>whether to allow use of signature feature</desc>
</attr>

<attr id="495" name="zimbraDataSourceEmailAddress" type="string" max="128" cardinality="single" optionalIn="dataSource" flags="domainAdminModifiable">
  <desc>email address for the data source</desc>
</attr>

<attr id="496" name="zimbraDataSourceUseAddressForForwardReply" type="boolean" cardinality="single" optionalIn="dataSource" flags="domainAdminModifiable">
  <desc>when forwarding or replying to messages sent to this data source, whether or not to use the email address of the data source
        for the from address and the designated signature/replyTo of the data source for the outgoing message.
  </desc>
</attr>

<attr id="497" name="zimbraAdminURL" type="string" max="1024" cardinality="single" optionalIn="globalConfig,server" flags="serverInherited">
  <globalConfigValue>/zimbraAdmin</globalConfigValue>
  <desc>URL prefix for where the zimbraAdmin app resides on this server</desc>
</attr>

<attr id="498" name="zimbraFeatureBriefcasesEnabled" type="boolean" cardinality="single" optionalIn="account,cos" flags="accountInfo,accountInherited">
  <defaultCOSValue>TRUE</defaultCOSValue>
  <desc>whether to allow use of briefcase feature</desc>
</attr>

<attr id="499" name="zimbraFeatureFlaggingEnabled" type="boolean" cardinality="single" optionalIn="account,cos" flags="accountInfo,accountInherited">
  <defaultCOSValue>TRUE</defaultCOSValue>
  <desc>whether to allow use of flagging feature</desc>
</attr>

<attr id="500" name="zimbraPrefOpenMailInNewWindow" type="boolean" cardinality="single" optionalIn="account,cos" flags="accountInherited,domainAdminModifiable">
  <defaultCOSValue>FALSE</defaultCOSValue>
  <desc>whether or not the client opens a new msg/conv in a new window (via dbl-click)</desc>
</attr>

<attr id="501" name="zimbraExcludeFromCMBSearch" type="boolean" cardinality="single" optionalIn="account">
  <desc>Indicates the account should be excluded from Crossmailbox searchers.</desc>
</attr>

<attr id="502" name="zimbraAutoSubmittedNullReturnPath" type="boolean" cardinality="single" optionalIn="globalConfig">
  <globalConfigValue>TRUE</globalConfigValue>
  <desc>Use null return path for envelope MAIL FROM when sending out of office and new mail notifications.  If false, use account address for envelope</desc>
</attr>

<attr id="503" name="zimbraMimePriority" type="integer" min="0" cardinality="single" optionalIn="mimeEntry">
  <desc>
      The priority that this MIME type will be chosen, in the case that more than one
      MIME type object matches a given type or filename extension.
  </desc>
</attr>

<attr id="504" name="zimbraReverseProxyLookupTarget" type="boolean" cardinality="single" optionalIn="globalConfig,server" flags="serverInherited" requiresRestart="nginxproxy">
  <globalConfigValue>FALSE</globalConfigValue>
  <desc>whether this server is a reverse proxy lookup target</desc>
</attr>

<attr id="505" name="zimbraMtaAuthTarget" type="boolean" cardinality="single" optionalIn="globalConfig,server" flags="serverInherited" requiresRestart="mta">
  <globalConfigValue>FALSE</globalConfigValue>
  <desc>whether this server is a mta auth target</desc>
</attr>

<attr id="506" name="zimbraWebClientLoginURL" type="string" max="256" cardinality="single" optionalIn="globalConfig,domain" flags="domainInherited,domainInfo,domainAdminModifiable">
  <desc>login URL for web client to send the user to upon failed login, auth expired, or no/invalid auth</desc>
</attr>

<attr id="507" name="zimbraWebClientLogoutURL" type="string" max="256" cardinality="single" optionalIn="globalConfig,domain" flags="domainInherited,domainInfo,domainAdminModifiable">
  <desc>logout URL for web client to send the user to upon explicit loggin out</desc>
</attr>

<attr id="508" name="zimbraClusterType" type="enum" value="none,RedHat,Veritas" cardinality="single" optionalIn="globalConfig,server" flags="serverInherited">
  <globalConfigValue>none</globalConfigValue>
  <desc>
    Type of HA cluster software in use; "none" by default, "RedHat" for Red Hat cluster
    or "Veritas" for Veritas Cluster Server from Symantec
  </desc>
</attr>

<attr id="509" name="zimbraMtaMyHostname" type="astring" max="256" cardinality="single" optionalIn="globalConfig,server" flags="serverInherited" requiresRestart="mta">
  <desc>value of postfix myhostname</desc>
</attr>

<attr id="510" name="zimbraMtaMyOrigin" type="astring" max="256" cardinality="single" optionalIn="globalConfig,server" flags="serverInherited" requiresRestart="mta">
  <desc>value of postfix myorigin</desc>
</attr>

<attr id="511" name="zimbraPrefDisplayExternalImages" type="boolean" cardinality="single" optionalIn="account,cos" flags="accountInherited,domainAdminModifiable">
  <defaultCOSValue>FALSE</defaultCOSValue>
  <desc>whether to display external images in HTML mail</desc>
</attr>

<attr id="512" name="zimbraBackupMode" type="enum" value="Standard,Auto-Grouped" cardinality="single" optionalIn="globalConfig,server" flags="serverInherited">
  <globalConfigValue>Standard</globalConfigValue>
  <desc>backup mode</desc>
</attr>

<attr id="513" name="zimbraBackupAutoGroupedInterval" type="astring" max="256" cardinality="single" optionalIn="globalConfig,server" flags="serverInherited">
  <globalConfigValue>1d</globalConfigValue>
  <desc>length of each interval in auto-grouped backup</desc>
</attr>

<attr id="514" name="zimbraBackupAutoGroupedNumGroups" type="integer" min="1" cardinality="single" optionalIn="globalConfig,server" flags="serverInherited">
  <globalConfigValue>7</globalConfigValue>
  <desc>number of groups to auto-group backups over</desc>
</attr>

<attr id="515" name="zimbraBackupAutoGroupedThrottled" type="boolean" cardinality="single" optionalIn="globalConfig,server" flags="serverInherited">
  <globalConfigValue>FALSE</globalConfigValue>
  <desc>if true, limit the number of mailboxes in auto-grouped backup to total mailboxes divided by auto-group days</desc>
</attr>

<attr id="516" name="zimbraPrefMailSignatureHTML" type="string" cardinality="single" optionalIn="account,signature" flags="domainAdminModifiable" callback="MailSignature">
  <desc>mail html signature</desc>
</attr>

<attr id="517" name="zimbraPrefIMInstantNotify" type="boolean" cardinality="single" optionalIn="account,cos" flags="accountInherited,domainAdminModifiable">
  <defaultCOSValue>TRUE</defaultCOSValue>
  <desc>Enable instant notifications</desc>
</attr>

<attr id="518" name="zimbraHttpNumThreads" type="integer" cardinality="single" optionalIn="globalConfig,server" flags="serverInherited" requiresRestart="mailbox">
  <globalConfigValue>250</globalConfigValue>
  <desc>number of http handler threads</desc>
</attr>

<attr id="519" name="zimbraHttpSSLNumThreads" type="integer" cardinality="single" optionalIn="globalConfig,server" flags="serverInherited" deprecatedSince="5.0">
  <globalConfigValue>50</globalConfigValue>
  <desc>number of https handler threads</desc>
  <deprecateDesc>not applicable for jetty</deprecateDesc>
</attr>

<attr id="520" name="zimbraLogToSyslog" type="boolean" cardinality="single" optionalIn="globalConfig,server" flags="serverInherited" requiresRestart="mailbox">
  <globalConfigValue>FALSE</globalConfigValue>
  <desc>whether mailbox server should log to syslog</desc>
</attr>

<attr id="521" name="zimbraFeatureInstantNotify" type="boolean" cardinality="single" optionalIn="account,cos" flags="accountInfo,accountInherited">
  <defaultCOSValue>TRUE</defaultCOSValue>
  <desc>Enable instant notifications</desc>
</attr>

<attr id="522" name="zimbraScheduledTaskNumThreads" type="integer" min="1" cardinality="single" optionalIn="globalConfig,server" flags="serverInherited" requiresRestart="mailbox">
  <globalConfigValue>20</globalConfigValue>
  <desc>Maximum number of scheduled tasks that can run simultaneously.</desc>
</attr>

<attr id="523" name="zimbraSignatureMinNumEntries" type="integer" min="0" cardinality="single" optionalIn="account,cos" flags="accountInfo,accountInherited,domainAdminModifiable">
  <defaultCOSValue>1</defaultCOSValue>
  <desc>minimum number of signatures allowed on an account, this is only used in the client</desc>
</attr>

<attr id="524" name="zimbraMtaMyDestination" type="astring" max="256" cardinality="single" optionalIn="globalConfig,server" flags="serverInherited" requiresRestart="mta">
  <globalConfigValue>localhost</globalConfigValue>
  <desc>value of postfix mydestination</desc>
</attr>

<attr id="525" name="zimbraDataSourceMinPollingInterval" type="duration" cardinality="single" optionalIn="account,cos" flags="accountInfo,accountInherited,domainAdminModifiable" since="5.0.0">
  <defaultCOSValue>1m</defaultCOSValue>
  <desc>Shortest allowed duration for zimbraDataSourcePollingInterval.</desc>
</attr>

<attr id="526" name="zimbraPrefVoiceItemsPerPage" type="integer" cardinality="single" optionalIn="account,cos" flags="accountInherited,domainAdminModifiable" since="5.0.0">
  <defaultCOSValue>25</defaultCOSValue>
  <desc>number of voice messages/call logs per page</desc>
</attr>

<attr id="527" name="zimbraFeatureMailUpsellEnabled" type="boolean" cardinality="single" optionalIn="account,cos" flags="accountInfo,accountInherited" since="5.0.0">
  <defaultCOSValue>FALSE</defaultCOSValue>
  <desc>email upsell enabled</desc>
</attr>

<attr id="528" name="zimbraFeatureMailUpsellURL" type="string" max="256" cardinality="single" optionalIn="account,cos" flags="accountInfo,accountInherited,domainAdminModifiable" since="5.0.0">
  <desc>email upsell URL</desc>
</attr>

<attr id="529" name="zimbraFeatureContactsUpsellEnabled" type="boolean" cardinality="single" optionalIn="account,cos" flags="accountInfo,accountInherited" since="5.0.0">
  <defaultCOSValue>FALSE</defaultCOSValue>
  <desc>address book upsell enabled</desc>
</attr>

<attr id="530" name="zimbraFeatureContactsUpsellURL" type="string" max="256" cardinality="single" optionalIn="account,cos" flags="accountInfo,accountInherited,domainAdminModifiable" since="5.0.0">
  <desc>address book upsell URL</desc>
</attr>

<attr id="531" name="zimbraFeatureCalendarUpsellEnabled" type="boolean" cardinality="single" optionalIn="account,cos" flags="accountInfo,accountInherited" since="5.0.0">
  <defaultCOSValue>FALSE</defaultCOSValue>
  <desc>calendar upsell enabled</desc>
</attr>

<attr id="532" name="zimbraFeatureCalendarUpsellURL" type="string" max="256" cardinality="single" optionalIn="account,cos" flags="accountInfo,accountInherited,domainAdminModifiable" since="5.0.0">
  <desc>calendar upsell URL</desc>
</attr>

<attr id="533" name="zimbraFeatureVoiceUpsellEnabled" type="boolean" cardinality="single" optionalIn="account,cos" flags="accountInfo,accountInherited" since="5.0.0">
  <defaultCOSValue>FALSE</defaultCOSValue>
  <desc>voice upsell enabled</desc>
</attr>

<attr id="534" name="zimbraFeatureVoiceUpsellURL" type="string" max="256" cardinality="single" optionalIn="account,cos" flags="accountInfo,accountInherited,domainAdminModifiable" since="5.0.0">
  <desc>voice upsell URL</desc>
</attr>

<attr id="535" name="zimbraDomainStatus" type="enum" value="active,maintenance,locked,closed,suspended,shutdown" callback="DomainStatus" cardinality="single" optionalIn="globalConfig,domain" flags="domainInherited" since="5.0.0">
  <desc>domain status.  enum values are akin to those of zimbraAccountStatus
        
        zimbraAccountStatus values:
            active      - active
            lockout     - no login until lockout duration is over
            locked      - no login
            maintenance - no login, no delivery(try again, no bouncing)
            pending     - no login, no delivery(bouncing mails), 
                          Account behavior is like closed, except that when the status is being set to 
                          pending, account addresses are not removed from distribution lists.
                          The use case is for hosted.  New account creation based on invites 
                          that are not completed until user accepts TOS on account creation confirmation page.  
            closed      - no login, no delivery(bouncing mails)
                          all addresses (account main email and all aliases) of the 
                          account are removed from all distribution lists.
        
        zimbraDomainStatus values:
            all values for zimbraAccountStatus (except for lockout, see mapping below)
            suspended   - maintenance + no creating/deleting/modifying accounts/DLs under the domain.  
            shutdown    - suspended + cannot modify domain attrs + cannot delete the domain
                          Indicating server is doing major and lengthy maintenance work on the domain, 
                          e.g. renaming the domain and moving LDAP enteries.  Modification and deletion 
                          of the domain can only be done internally by the server when it is safe to release 
                          the domain, they cannot be done in admin console or zmprov.
        
        How zimbraDomainStatus affects account behavior :
        -------------------------------------
        zimbraDomainStatus   account behavior
        -------------------------------------
        active               zimbraAccountStatus
        locked               zimbraAccountStatus if it is maintenance or pending or closed,
                             else locked
        maintenance          zimbraAccountStatus if it is pending or closed, 
                             else maintenance
        suspended            zimbraAccountStatus if it is pending or closed, 
                             else maintenance
        shutdown             zimbraAccountStatus if it is pending or closed, 
                             else maintenance                     
        closed               closed
  </desc>
</attr>

<attr id="536" name="zimbraDomainRenameInfo" type="string" max="1024" cardinality="single" optionalIn="domain" since="5.0.0">
  <desc>domain rename info/status</desc>
</attr>
    
<attr id="537" name="zimbraPrefInboxUnreadLifetime" type="duration" cardinality="single" optionalIn="account,cos" flags="accountInherited,domainAdminModifiable" since="5.0.0">
  <defaultCOSValue>0</defaultCOSValue>
  <desc>
    Retention period of unread messages in the Inbox folder.  0 means that
    all messages will be retained.
  </desc>
</attr>

<attr id="538" name="zimbraPrefInboxReadLifetime" type="duration" cardinality="single" optionalIn="account,cos" flags="accountInherited,domainAdminModifiable" since="5.0.0">
  <defaultCOSValue>0</defaultCOSValue>
  <desc>
    Retention period of read messages in the Inbox folder.  0 means that all
    messages will be retained.
  </desc>
</attr>

<attr id="539" name="zimbraPrefSentLifetime" type="duration" cardinality="single" optionalIn="account,cos" flags="accountInherited,domainAdminModifiable" since="5.0.0">
  <defaultCOSValue>0</defaultCOSValue>
  <desc>
    Retention period of messages in the Sent folder.  0 means that all messages
    will be retained.
  </desc>
</attr>

<attr id="540" name="zimbraPrefJunkLifetime" type="duration" cardinality="single" optionalIn="account,cos" flags="accountInherited,domainAdminModifiable" since="5.0.0">
  <defaultCOSValue>0</defaultCOSValue>
  <desc>
    Retention period of messages in the Junk folder.  0 means that all messages
    will be retained.  This user-modifiable attribute works in conjunction with
    zimbraMailSpamLifetime, which is admin-modifiable.  The shorter duration is
    used.
  </desc>
</attr>

<attr id="541" name="zimbraPrefTrashLifetime" type="duration" cardinality="single" optionalIn="account,cos" flags="accountInherited,domainAdminModifiable" since="5.0.0">
  <defaultCOSValue>0</defaultCOSValue>
  <desc>
    Retention period of messages in the Trash folder.  0 means that all messages
    will be retained.  This user-modifiable attribute works in conjunction with
    zimbraMailTrashLifetime, which is admin-modifiable.  The shorter duration
    is used.
  </desc>
</attr>

<attr id="542" name="zimbraMailPurgeSleepInterval" type="duration" cardinality="single" optionalIn="globalConfig,server" flags="serverInherited,domainAdminModifiable" callback="MailboxPurge" since="5.0.0">
  <globalConfigValue>1m</globalConfigValue>
  <desc>
    Sleep time between subsequent mailbox purges.  0 means that mailbox purging
    is disabled.
  </desc>
</attr>

<attr id="543" name="zimbraMailLastPurgedMailboxId" type="integer" cardinality="single" optionalIn="server" since="5.0.0" deprecatedSince="5.0.7">
  <desc>The id of the last purged mailbox.</desc>
  <deprecateDesc>deprecated per bug 28842</deprecateDesc>>
</attr>

<attr id="544" name="zimbraFeatureZimbraAssistantEnabled" type="boolean" cardinality="single" optionalIn="account,cos" flags="accountInfo,accountInherited" since="5.0.0">
  <defaultCOSValue>TRUE</defaultCOSValue>
  <desc>Zimbra Assistant enabled</desc>
</attr>

<attr id="545" name="zimbraReverseProxyDomainNameQuery" type="string" cardinality="single" optionalIn="globalConfig" since="5.0.0">
  <globalConfigValue>(&amp;(zimbraVirtualIPAddress=${IPADDR})(objectClass=zimbraDomain))</globalConfigValue>
  <desc>LDAP query to find a domain</desc>
</attr>

<attr id="546" name="zimbraReverseProxyDomainNameSearchBase" type="string" cardinality="single" optionalIn="globalConfig" since="5.0.0">
  <desc>search base for zimbraReverseProxyDomainNameQuery</desc>
</attr>

<attr id="547" name="zimbraReverseProxyDomainNameAttribute" type="string" cardinality="single" optionalIn="globalConfig" since="5.0.0">
  <globalConfigValue>zimbraDomainName</globalConfigValue>
  <desc>LDAP attribute that contains domain name for the domain</desc>
</attr>

<attr id="548" name="zimbraAuthKerberos5Realm" type="string" max="1024" cardinality="single" optionalIn="domain" since="5.0.0">
  <desc>kerberos5 realm for kerberos5 auth mech</desc>
</attr>

<attr id="549" name="zimbraGalLdapAuthMech" type="enum" value="none,simple,kerberos5" cardinality="single" optionalIn="domain" since="5.0.0">
  <desc>external LDAP GAL authentication mechanism
        none: anonymous binding
        simple: zimbraGalLdapBindDn and zimbraGalLdapBindPassword has to be set
        kerberos5: zimbraGalLdapKerberos5Principal and zimbraGalLdapKerberos5Keytab has to be set
  </desc>
</attr>

<attr id="550" name="zimbraGalLdapKerberos5Principal" type="string" max="256" cardinality="single" optionalIn="domain" since="5.0.0">
  <desc>kerberos5 principal for external GAL queries</desc>
</attr>

<attr id="551" name="zimbraGalLdapKerberos5Keytab" type="string" max="256" cardinality="single" optionalIn="domain" since="5.0.0">
  <desc>kerberos5 keytab file path for external GAL queries</desc>
</attr>

<attr id="552" name="zimbraPrefIMLogChatsEnabled" type="boolean" cardinality="single" optionalIn="account,cos" flags="accountInherited,domainAdminModifiable" since="5.0.0">
  <defaultCOSValue>TRUE</defaultCOSValue>
  <desc>whether IM log chats is enabled</desc>
</attr>

<attr id="553" name="zimbraPrefChildVisibleAccount" type="id" cardinality="multi" optionalIn="account" flags="domainAdminModifiable" callback="ChildAccount" since="5.0.0">
  <desc>zimbraId of visible child accounts</desc>
</attr>

<attr id="554" name="zimbraPop3SaslGssapiEnabled" type="boolean" cardinality="single" optionalIn="globalConfig,server" flags="serverInherited" requiresRestart="mailbox" since="5.0.0">
  <globalConfigValue>FALSE</globalConfigValue>
  <desc>whether POP3 SASL GSSAPI is enabled for a given server</desc>
</attr>

<attr id="555" name="zimbraImapSaslGssapiEnabled" type="boolean" cardinality="single" optionalIn="globalConfig,server" flags="serverInherited" requiresRestart="mailbox" since="5.0.0">
  <globalConfigValue>FALSE</globalConfigValue>
  <desc>whether IMAP SASL GSSAPI is enabled for a given server</desc>
</attr>

<attr id="556" name="zimbraPrefIMLogChats" type="boolean" cardinality="single" optionalIn="account,cos" flags="accountInfo,accountInherited,domainAdminModifiable" since="5.0.0">
  <defaultCOSValue>TRUE</defaultCOSValue>
  <desc>whether to log IM chats to the Chats folder</desc>
</attr>  

<attr id="557" name="zimbraSoapRequestMaxSize" type="integer" min="0" cardinality="single" optionalIn="globalConfig,server" flags="serverInherited" since="5.0.0">
  <globalConfigValue>15360000</globalConfigValue>
  <desc>Maximum size in bytes for incoming SOAP requests.  0 means no limit.</desc>
</attr>

<attr id="558" name="zimbraPrefIMReportIdle" type="boolean" cardinality="single" optionalIn="account,cos" flags="accountInherited,domainAdminModifiable" since="5.0.0">
  <defaultCOSValue>TRUE</defaultCOSValue>
  <desc>whether to report IM idle status</desc>
</attr>

<attr id="559" name="zimbraPrefIMIdleTimeout" type="integer" cardinality="single" optionalIn="account,cos" flags="accountInherited,domainAdminModifiable" since="5.0.0">
  <defaultCOSValue>10</defaultCOSValue>
  <desc>IM session idle timeout in minutes</desc>
</attr>   

<attr id="560" name="zimbraPrefIMIdleStatus" type="enum" value="away,xa,invisible,offline" cardinality="single" optionalIn="account,cos" flags="accountInherited,domainAdminModifiable" since="5.0.0">
  <defaultCOSValue>away</defaultCOSValue>
  <desc>IM idle status</desc>
</attr>

<attr id="561" name="zimbraPrefAutoSaveDraftInterval" type="duration" cardinality="single" optionalIn="account,cos" flags="accountInherited,domainAdminModifiable" since="5.0.0">
  <defaultCOSValue>30s</defaultCOSValue>
  <desc>time to wait before auto saving a draft</desc>
</attr>

<attr id="562" name="zimbraVirtualIPAddress" type="string" max="256" cardinality="multi" optionalIn="domain" since="5.0.0">
  <desc>An virtual IP address for this domain, used to determine domain based on an IP address</desc>
</attr>

<attr id="563" name="zimbraSSLCertificate" type="astring" cardinality="single" optionalIn="globalConfig,server,domain" flags="serverInherited,domainInherited" since="5.0.0">
  <desc>SSL certificate</desc>
</attr>

<attr id="564" name="zimbraSSLPrivateKey" type="astring" cardinality="single" optionalIn="globalConfig,server,domain" flags="serverInherited,domainInherited" since="5.0.0">
  <desc>SSL private key</desc>
</attr>

<attr id="565" name="zimbraMailDiskStreamingThreshold" type="integer" cardinality="single" optionalIn="globalConfig,server" flags="serverInherited" callback="ServerConfig" since="5.0.0">
  <globalConfigValue>1048576</globalConfigValue>
  <desc>Incoming messages larger than this number of bytes are streamed to disk during LMTP delivery, instead of being read into memory.  This limits memory consumption at the expense of higher disk utilization.</desc>
</attr>

<attr id="566" name="zimbraFeatureMailPriorityEnabled" type="boolean" cardinality="single" optionalIn="account,cos" flags="accountInfo,accountInherited" since="5.0.0">
  <defaultCOSValue>TRUE</defaultCOSValue>
  <desc>mail priority feature</desc>
</attr>

<attr id="567" name="zimbraIMBindAddress" type="string" max="128" cardinality="multi" optionalIn="server" requiresRestart="mailbox" since="5.0.0">
  <desc>interface address(es) on which IM server should listen; if empty, binds to all interfaces</desc>
</attr>

<attr id="568" name="zimbraFeatureImapDataSourceEnabled" type="boolean" cardinality="single" optionalIn="account,cos" flags="accountInfo,accountInherited" since="5.0.0">
  <defaultCOSValue>TRUE</defaultCOSValue>
  <desc>whether user is allowed to retrieve mail from an external IMAP data source</desc>
</attr>

<attr id="569" name="zimbraReverseProxyAuthWaitInterval" type="duration" cardinality="single" optionalIn="globalConfig" requiresRestart="nginxproxy" since="5.0.0">
  <globalConfigValue>10s</globalConfigValue>
  <desc>wait duration before nginx sending back the NO response for failed imap/pop3 reverse proxy lookups</desc>
</attr>

<attr id="570" name="zimbraPrefIMSoundsEnabled" type="boolean" cardinality="single" optionalIn="account,cos" flags="accountInherited,domainAdminModifiable" since="5.0.0">
  <defaultCOSValue>TRUE</defaultCOSValue>
  <desc>whether sounds is enabled in IM</desc>
</attr>

<attr id="571" name="zimbraIMAvailableInteropGateways" type="string" cardinality="multi" optionalIn="account,cos" flags="accountInfo,accountInherited,domainAdminModifiable" since="5.0.0">
  <desc>available IM interop gateways</desc>
</attr>

<attr id="572" name="zimbraReverseProxyUserNameAttribute" type="string" cardinality="single" optionalIn="globalConfig" since="5.0.0">
  <desc>LDAP attribute that contains user name for the principal</desc>
</attr>

<attr id="573" name="zimbraPrefCalendarReminderDuration1" type="string" cardinality="single" optionalIn="account,cos" flags="accountInherited,domainAdminModifiable" since="5.0.0" deprecatedSince="6.0.0_BETA1">
  <defaultCOSValue>-PT15M</defaultCOSValue>
  <desc>When to send the first reminder for an event.</desc>
  <deprecateDesc>was added for Yahoo calendar, no longer used</deprecateDesc>
</attr>

<attr id="574" name="zimbraPrefCalendarReminderDuration2" type="string" cardinality="single" optionalIn="account,cos" flags="accountInherited,domainAdminModifiable" since="5.0.0" deprecatedSince="6.0.0_BETA1">
  <desc>When to send the second reminder for an event.</desc>
  <deprecateDesc>was added for Yahoo calendar, no longer used</deprecateDesc>
</attr>

<attr id="575" name="zimbraPrefCalendarReminderEmail" type="email" max="256" cardinality="single" optionalIn="account" flags="domainAdminModifiable" since="7.0.0">
  <desc>RFC822 email address for receiving reminders for appointments and tasks</desc>
</attr>

<attr id="576" name="zimbraPrefCalendarReminderSendEmail" type="boolean" cardinality="single" optionalIn="account,cos" flags="accountInherited,domainAdminModifiable" since="5.0.0" deprecatedSince="6.0.0_BETA1">
  <defaultCOSValue>TRUE</defaultCOSValue>
  <desc>whether or not email reminders for appointments and tasks are enabled</desc>
   <deprecateDesc>was added for Yahoo calendar, no longer used</deprecateDesc>
</attr>

<attr id="577" name="zimbraPrefCalendarReminderMobile" type="boolean" cardinality="single" optionalIn="account,cos" flags="accountInherited,domainAdminModifiable" since="5.0.0" deprecatedSince="6.0.0_BETA1">
  <defaultCOSValue>FALSE</defaultCOSValue>  
  <desc>The mobile device (phone) the reminder goes to.</desc>
  <deprecateDesc>was added for Yahoo calendar, no longer used</deprecateDesc>
</attr>

<attr id="578" name="zimbraPrefCalendarReminderYMessenger" type="boolean" cardinality="single" optionalIn="account,cos" flags="accountInherited,domainAdminModifiable" since="5.0.0" deprecatedSince="6.0.0_BETA1">
  <defaultCOSValue>FALSE</defaultCOSValue>
  <desc>Send a reminder via YIM</desc>
  <deprecateDesc>was added for Yahoo calendar, no longer used</deprecateDesc>
</attr>

<attr id="579" name="zimbraJunkMessagesIndexingEnabled" type="boolean" cardinality="single" optionalIn="account,cos" flags="accountInherited,domainAdminModifiable" since="5.0.0">
  <defaultCOSValue>TRUE</defaultCOSValue>
  <desc>Whether to index junk messages</desc>
</attr>

<attr id="580" name="zimbraMemcachedBindPort" type="port" cardinality="single" optionalIn="globalConfig,server" flags="serverInherited" callback="CheckPortConflict" requiresRestart="memcached" since="5.0.0">
  <globalConfigValue>11211</globalConfigValue>
  <desc>port number on which memcached server should listen</desc>
</attr>

<attr id="581" name="zimbraMemcachedBindAddress" type="string" max="128" cardinality="multi" optionalIn="server"  requiresRestart="memcached" since="5.0.0">
  <desc>interface address(es) on which memcached server</desc>
</attr>

<attr id="582" name="zimbraAttachmentsIndexedTextLimit" type="integer" cardinality="single" min="0" optionalIn="globalConfig,server" flags="serverInherited" since="5.0.0">
  <globalConfigValue>1048576</globalConfigValue>
  <desc>Maximum number of characters that will be indexed for a given MIME part.</desc>
</attr>

<attr id="583" name="zimbraGalLdapPageSize" type="integer" max="1000" cardinality="single" optionalIn="globalConfig,domain" flags="domainInherited" since="5.0.1">
  <globalConfigValue>1000</globalConfigValue>
  <desc>LDAP page size for paged search control while accessing LDAP server for GAL.  
        This applies to both Zimbra and external LDAP servers.
        A value of 0 means paging is not enabled. 
  </desc>
</attr>

<attr id="584" name="zimbraFeatureComposeInNewWindowEnabled" type="boolean" cardinality="single" optionalIn="account,cos" flags="accountInfo,accountInherited" since="5.0.1">
  <defaultCOSValue>TRUE</defaultCOSValue>
  <desc>whether or not compose messages in a new windows is allowed</desc>
</attr>

<attr id="585" name="zimbraFeatureOpenMailInNewWindowEnabled" type="boolean" cardinality="single" optionalIn="account,cos" flags="accountInfo,accountInherited" since="5.0.1">
  <defaultCOSValue>TRUE</defaultCOSValue>
  <desc>whether or not open a new msg/conv in a new windows is allowed</desc>
</attr>

<attr id="586" name="zimbraPasswordChangeListener" type="string" max="256" cardinality="single" optionalIn="globalConfig,domain" flags="domainInherited" since="5.0.1">
  <desc>registered change password listener name</desc>
</attr>

<attr id="587" name="zimbraReverseProxySendPop3Xoip" type="boolean" cardinality="single" optionalIn="globalConfig" requiresRestart="nginxproxy" since="5.0.1">
  <globalConfigValue>TRUE</globalConfigValue>
  <desc>whether nginx should send XOIP command for pop3</desc>
</attr>

<attr id="588" name="zimbraReverseProxySendImapId" type="boolean" cardinality="single" optionalIn="globalConfig" requiresRestart="nginxproxy" since="5.0.1">
  <globalConfigValue>TRUE</globalConfigValue>
  <desc>whether nginx should send ID command for imap</desc>
</attr>

<attr id="589" name="zimbraGalSyncLdapURL"  type="string" max="256" cardinality="multi" optionalIn="domain,galDataSource" since="5.0.2">
  <desc>LDAP URL for external GAL sync, if not set fallback to zimbraGalLdapURL</desc>
</attr>

<attr id="590" name="zimbraGalSyncLdapSearchBase"  type="string" max="256" cardinality="single" optionalIn="domain,galDataSource" since="5.0.2">
  <desc>LDAP search base for external GAL sync queries, if not set fallback to zimbraGalLdapSearchBase</desc>
</attr>

<attr id="591" name="zimbraGalSyncLdapFilter" type="string" max="4096" cardinality="single" optionalIn="domain,galDataSource" since="5.0.2">
  <desc>LDAP search filter for external GAL sync queries, if not set fallback to zimbraGalLdapFilter</desc>
</attr>

<attr id="592" name="zimbraGalSyncLdapAuthMech" type="enum" value="none,simple,kerberos5" cardinality="single" optionalIn="domain,galDataSource" since="5.0.2">
  <desc>external LDAP GAL authentication mechanism for GAL sync
        none: anonymous binding
        simple: zimbraGalLdapBindDn and zimbraGalLdapBindPassword has to be set
        kerberos5: zimbraGalLdapKerberos5Principal and zimbraGalLdapKerberos5Keytab has to be set
        
        if not set fallback to zimbraGalLdapAuthMech
  </desc>
</attr>

<attr id="593" name="zimbraGalSyncLdapBindDn" type="string" max="256" cardinality="single" optionalIn="domain,galDataSource" since="5.0.2">
  <desc>LDAP bind dn for external GAL sync queries, if not set fallback to zimbraGalLdapBindDn</desc>
</attr>

<attr id="594" name="zimbraGalSyncLdapBindPassword" type="string" max="256" cardinality="single" optionalIn="domain,galDataSource" since="5.0.2">
  <desc>LDAP bind password for external GAL sync queries, if not set fallback to zimbraGalLdapBindPassword</desc>
</attr>

<attr id="595" name="zimbraGalSyncLdapKerberos5Principal" type="string" max="256" cardinality="single" optionalIn="domain,galDataSource" since="5.0.2">
  <desc>kerberos5 principal for external GAL sync queries, if not set fallback to zimbraGalLdapKerberos5Principal</desc>
</attr>

<attr id="596" name="zimbraGalSyncLdapKerberos5Keytab" type="string" max="256" cardinality="single" optionalIn="domain,galDataSource" since="5.0.2">
  <desc>kerberos5 keytab file path for external GAL sync queries, if not set fallback to zimbraGalLdapKerberos5Keytab</desc>
</attr>

<attr id="597" name="zimbraGalSyncLdapPageSize" type="integer" max="1000" cardinality="single" optionalIn="globalConfig,domain,galDataSource" flags="domainInherited" since="5.0.2">
  <globalConfigValue>1000</globalConfigValue>
  <desc>LDAP page size for paged search control while accessing LDAP server for GAL sync.  
        This applies to both Zimbra and external LDAP servers.
        A value of 0 means paging is not enabled. 
        If not set fallback to zimbraGalLdapPageSize
  </desc>
</attr>

<attr id="598" name="zimbraGalSyncInternalSearchBase"  type="string" max="256" cardinality="single" optionalIn="globalConfig,domain" flags="domainInherited" since="5.0.2">
  <desc>LDAP search base for internal GAL sync (special values: "ROOT" for top, "DOMAIN" for domain only, "SUBDOMAINS" for domain and subdomains)
        If not set fallback to zimbraGalInternalSearchBase
  </desc>
</attr>

<attr id="599" name="zimbraGalTokenizeAutoCompleteKey" type="enum" value="and,or" cardinality="single" optionalIn="globalConfig,domain" flags="domainInherited" since="5.0.2">
  <globalConfigValue>and</globalConfigValue>
  <desc>whether to tokenize key and AND or OR the tokenized queries for GAL auto complete, if not set, key is not tokenized</desc>
</attr>

<attr id="600" name="zimbraGalTokenizeSearchKey" type="enum" value="and,or" cardinality="single" optionalIn="globalConfig,domain" flags="domainInherited" since="5.0.2">
  <globalConfigValue>and</globalConfigValue>
  <desc>whether to tokenize key and AND or OR the tokenized queries for GAL search, if not set, key is not tokenized</desc>
</attr>

<attr id="601" name="zimbraIsCustomerCareAccount" type="boolean" cardinality="single" optionalIn="account" flags="accountInfo" since="5.0.2">
  <desc>set to true for customer care accounts</desc>
</attr>

<attr id="602" name="zimbraFeatureWebSearchEnabled" type="boolean" cardinality="single" optionalIn="account,cos" flags="accountInfo,accountInherited" since="5.0.2" deprecatedSince="6.0.0_GA">
  <defaultCOSValue>TRUE</defaultCOSValue>
  <desc>whether web search feature is enabled</desc>
  <deprecateDesc>deprecated per bug 40170</deprecateDesc>
</attr>

<attr id="603" name="zimbraPrefLabel" type="string" max="256" cardinality="single" optionalIn="account" flags="domainAdminModifiable" since="5.0.2">
  <desc>optional account descriptive label</desc>
</attr>

<attr id="604" name="zimbraSpamApplyUserFilters" type="boolean" cardinality="single" optionalIn="account,cos" flags="accountInherited,domainAdminModifiable" since="5.0.2">
  <defaultCOSValue>FALSE</defaultCOSValue>
  <desc>If TRUE, spam messages will be affected by user mail filters instead of
        being automatically filed into the Junk folder.  This attribute is deprecated
        and will be removed in a future release.  See bug 23886 for details.</desc>
</attr>

<attr id="605" name="zimbraCustomerCareTier" type="integer" max="3" cardinality="single" optionalIn="account" flags="accountInfo" order="integerOrderingMatch" since="5.0.3">
  <desc>set to 1 or 3 to specify customer care account tier level</desc>
</attr>

<attr id="606" name="zimbraZimletTarget" type="cstring" max="1024" cardinality="multi" optionalIn="zimletEntry" since="5.0.3">
  <desc>Zimlet target apps</desc>
</attr>

<attr id="607" name="zimbraFreebusyExchangeURL" type="string" max="256" cardinality="single" optionalIn="globalConfig,domain,cos,account" flags="domainInherited,accountInherited" since="5.0.3">
  <desc>URL to Exchange server for free/busy lookup and propagation</desc>
</attr>

<attr id="608" name="zimbraFreebusyExchangeAuthUsername" type="string" max="256" cardinality="single" optionalIn="globalConfig,domain,cos,account" flags="domainInherited,accountInherited" since="5.0.3">
  <desc>Exchange username for free/busy lookup and propagation</desc>
</attr>

<attr id="609" name="zimbraFreebusyExchangeAuthPassword" type="string" max="256" cardinality="single" optionalIn="globalConfig,domain,cos,account" flags="domainInherited,accountInherited" since="5.0.3">
  <desc>Exchange user password for free/busy lookup and propagation</desc>
</attr>

<attr id="610" name="zimbraFreebusyExchangeUserOrg" type="string" max="256" cardinality="single" optionalIn="globalConfig,domain,cos,account" flags="domainInherited,accountInherited" since="5.0.3">
  <desc>O and OU used in legacyExchangeDN attribute</desc>
</attr>

<attr id="611" name="zimbraFreebusyExchangeAuthScheme" type="enum" value="basic,form" cardinality="single" optionalIn="globalConfig,domain,cos,account" flags="domainInherited,accountInherited" since="5.0.3">
  <desc>auth scheme to use</desc>
</attr>

<attr id="612" name="zimbraMtaAntiSpamLockMethod" type="astring" max="64" cardinality="single" optionalIn="globalConfig,server" flags="serverInherited" requiresRestart="mta" since="5.0.3">
  <globalConfigValue>flock</globalConfigValue>
  <desc>mta anti spam lock method.</desc>
</attr>

<attr id="613" name="zimbraMailReferMode" type="enum" value="always,wronghost,reverse-proxied" cardinality="single" optionalIn="globalConfig,server" flags="serverInherited" since="5.0.3">
  <globalConfigValue>wronghost</globalConfigValue>
  <desc>whether to send back a refer tag in an auth response to force a client redirect.
        always           - always send refer
        wronghost        - send refer if only if the account being authenticated does not live on this mail host
        reverse-proxied  - reverse proxy is in place and should never send refer
  </desc>
</attr>

<attr id="614" name="zimbraInterceptAddress" type="string" cardinality="multi" optionalIn="account,cos" flags="accountInherited,domainAdminModifiable" since="5.0.3">
  <desc>The address to which legal intercept messages will be sent.</desc>
</attr>

<attr id="615" name="zimbraInterceptSendHeadersOnly" type="boolean" cardinality="single" optionalIn="account,cos" flags="accountInherited,domainAdminModifiable" since="5.0.3">
  <defaultCOSValue>FALSE</defaultCOSValue>
  <desc>Specifies whether legal intercept messages should contain the entire original
        message or just the headers.</desc>
</attr>

<attr id="616" name="zimbraInterceptFrom" type="string" cardinality="single" optionalIn="account,cos" flags="accountInherited,domainAdminModifiable" since="5.0.3">
  <defaultCOSValue>Postmaster &lt;postmaster@${ACCOUNT_DOMAIN}&gt;</defaultCOSValue>
  <desc>Template used to construct the sender of a legal intercept message.</desc>
</attr>

<attr id="617" name="zimbraInterceptSubject" type="string" cardinality="single" optionalIn="account,cos" flags="accountInherited,domainAdminModifiable" since="5.0.3">
  <defaultCOSValue>Intercepted message for ${ACCOUNT_ADDRESS}: ${MESSAGE_SUBJECT}</defaultCOSValue>
  <desc>Template used to construct the subject of a legal intercept message.</desc>
</attr>

<attr id="618" name="zimbraInterceptBody" type="string" cardinality="single" optionalIn="account,cos" flags="accountInherited,domainAdminModifiable" since="5.0.3">
  <defaultCOSValue>Intercepted message for ${ACCOUNT_ADDRESS}.${NEWLINE}Operation=${OPERATION}, folder=${FOLDER_NAME}, folder ID=${FOLDER_ID}.</defaultCOSValue>
  <desc>Template used to construct the body of a legal intercept message.</desc>
</attr>

<attr id="619" name="zimbraBatchedIndexingSize" type="integer" min="0" cardinality="single" optionalIn="account,cos" flags="accountInherited,domainAdminModifiable" since="5.0.3">
  <defaultCOSValue>20</defaultCOSValue>
  <defaultCOSValueUpgrade>20</defaultCOSValueUpgrade>
  <desc>Batch size to use when indexing data</desc>
</attr>

<attr id="620" name="zimbraFreebusyExchangeCachedIntervalStart" type="duration" cardinality="single" optionalIn="globalConfig,domain,cos,account" flags="domainInherited,accountInherited" since="5.0.3">
  <globalConfigValue>7d</globalConfigValue>
  <desc>The value of duration is used to indicate the start date (in the past relative to today) of the f/b interval pushed to Exchange server.</desc>
</attr>

<attr id="621" name="zimbraFreebusyExchangeCachedInterval" type="duration" cardinality="single" optionalIn="globalConfig,domain,cos,account" flags="domainInherited,accountInherited" since="5.0.3">
  <globalConfigValue>60d</globalConfigValue>
  <desc>The duration of f/b block pushed to Exchange server.</desc>
</attr>

<attr id="622" name="zimbraReverseProxyIPLoginLimit" type="integer" min="0" cardinality="single" optionalIn="globalConfig" since="5.0.3">
  <globalConfigValue>0</globalConfigValue>
  <desc>Sets the upper limit on logins from a remote IP via POP or
    IMAP to this proxy server after which login is rejected with an
    appropriate protocol specific bye response. This counter is
    cumulative for all users that appear to the proxy to be logging in
    from the same IP address.  If multiple users appear to the proxy
    to be logging in from the same IP address (usual with NATing),
    then each of the different users login will contribute to
    increasing the hit counter for that IP address, and when the
    counter eventually exceeds the limit, then the connections
    from that IP address will be throttled.  Therefore, all users from
    the same IP will contribute to (and be affected by) this counter.
    Logins using all protocols (POP3/POP3S/IMAP/IMAPS) will affect
    this counter (the counter is aggregate for all protocols, *not*
    separate).  If this value is set to 0, then no limiting will take
    place for any IP.</desc>
</attr>

<attr id="623" name="zimbraReverseProxyIPLoginLimitTime" type="integer" min="0" cardinality="single" optionalIn="globalConfig" since="5.0.3">
  <globalConfigValue>3600</globalConfigValue>
  <desc>Sets the time-to-live for the hit counter for IP based login
    throttling.  If time is set to 3600 and limit is set to 1000, then
    it means that NGINX should not allow more than 1000 users to log
    in via the proxy from the same IP, within the time interval of an
    hour.  The semantics for such a configuration would then be:
    allow maximum 1000 users per hour from any given IP address.
  </desc>
</attr>

<attr id="624" name="zimbraReverseProxyUserLoginLimit" type="integer" min="0" cardinality="single" optionalIn="globalConfig" requiresRestart="nginxproxy" since="5.0.3">
  <globalConfigValue>0</globalConfigValue>
  <desc>Limit how many times a user can login via the proxy.  Setting
    limit to 100 and time to 3600 means: allow maximum 100 logins per
    hour for any user.  As with the ip counterparts, the user hit
    counter and timeout are cumulative for all protocols.  Also, for a
    given users login, both counters are checked in succession, with
    the IP counter being checked first.  A login may be rejected
    (throttled) because the IP is over-usage, or because the login
    name itself is over-usage. A value of 0 indicates that no
    throttling will take place for any user.
  </desc>
</attr>

<attr id="625" name="zimbraReverseProxyUserLoginLimitTime" type="integer" min="0" cardinality="single" optionalIn="globalConfig" requiresRestart="nginxproxy" since="5.0.3">
  <globalConfigValue>3600</globalConfigValue>
  <desc>
    Sets the time-to-live for the hit counter for per user login
    throttling.
  </desc>
</attr>

<attr id="626" name="zimbraMailProxyPort" type="port" cardinality="single" optionalIn="globalConfig,server" flags="serverInherited" callback="CheckPortConflict" requiresRestart="nginxproxy" since="5.0.3">
  <globalConfigValue>0</globalConfigValue>
  <desc>HTTP proxy port</desc>
</attr>

<attr id="627" name="zimbraMailSSLProxyPort" type="port" cardinality="single" optionalIn="globalConfig,server" flags="serverInherited" callback="CheckPortConflict" requiresRestart="nginxproxy" since="5.0.3">
  <globalConfigValue>0</globalConfigValue>
  <desc>SSL port HTTP proxy</desc>
</attr>

<attr id="628" name="zimbraReverseProxyHttpEnabled" type="boolean" cardinality="single" optionalIn="globalConfig,server" flags="serverInherited" requiresRestart="nginxproxy" since="5.0.3">
  <globalConfigValue>FALSE</globalConfigValue>
  <desc>Whether to enable HTTP proxy</desc>
</attr>

<attr id="629" name="zimbraReverseProxyMailEnabled" type="boolean" cardinality="single" optionalIn="globalConfig,server" flags="serverInherited" requiresRestart="nginxproxy" since="5.0.3">
  <globalConfigValue>TRUE</globalConfigValue>
  <desc>Whether to enable IMAP/POP proxy</desc>
</attr>

<attr id="630" name="zimbraLmtpServerEnabled" type="boolean" cardinality="single" optionalIn="globalConfig,server" flags="serverInherited" requiresRestart="mailbox" since="5.0.4">
  <globalConfigValue>TRUE</globalConfigValue>
  <desc>whether LMTP server is enabled for a given server</desc>
</attr>

<attr id="631" name="zimbraFeatureNewAddrBookEnabled" type="boolean" cardinality="single" optionalIn="account,cos" flags="accountInfo,accountInherited" since="5.0.4">
  <defaultCOSValue>TRUE</defaultCOSValue>
  <desc>Whether user can create address books</desc>
</attr>

<attr id="632" name="zimbraReverseProxyHttpPortAttribute" type="string" cardinality="single" optionalIn="globalConfig" since="5.0.5">
  <globalConfigValue>zimbraMailPort</globalConfigValue>
  <desc>attribute that contains http bind port</desc>
</attr>

<attr id="633" name="zimbraPrefTagTreeOpen" type="boolean" cardinality="single" optionalIn="account,cos" flags="accountInherited,domainAdminModifiable" since="5.0.5">
  <defaultCOSValue>TRUE</defaultCOSValue>
  <desc>whether or not tag tree is expanded</desc>
</attr>

<attr id="634" name="zimbraPrefSearchTreeOpen" type="boolean" cardinality="single" optionalIn="account,cos" flags="accountInherited,domainAdminModifiable" since="5.0.5">
  <defaultCOSValue>TRUE</defaultCOSValue>
  <desc>whether or not search tree is expanded</desc>
</attr>

<attr id="635" name="zimbraPrefGalSearchEnabled" type="boolean" cardinality="single" optionalIn="account,cos" flags="accountInherited,domainAdminModifiable" since="5.0.5">
  <defaultCOSValue>TRUE</defaultCOSValue>
  <desc>whether end-user wants search from GAL. Feature must also be enabled</desc>
</attr>

<attr id="636" name="zimbraSmtpSendAddMailer" type="boolean" cardinality="single" optionalIn="globalConfig" since="5.0.5">
  <globalConfigValue>TRUE</globalConfigValue>
  <desc>Whether X-Mailer will be added to messages sent by Zimbra</desc>
</attr>

<attr id="637" name="zimbraPrefFolderTreeOpen" type="boolean" cardinality="single" optionalIn="account,cos" flags="accountInherited,domainAdminModifiable" since="5.0.5">
  <defaultCOSValue>TRUE</defaultCOSValue>
  <desc>whether or not folder tree is expanded</desc>
</attr>

<attr id="638" name="zimbraPrefZimletTreeOpen" type="boolean" cardinality="single" optionalIn="account,cos" flags="accountInherited,domainAdminModifiable" since="5.0.5">
  <defaultCOSValue>FALSE</defaultCOSValue>
  <desc>whether or not zimlet tree is expanded</desc>
</attr>

<attr id="639" name="zimbraSSLExcludeCipherSuites" type="string" cardinality="multi" optionalIn="globalConfig" requiresRestart="mailbox" since="5.0.5">
  <globalConfigValue>SSL_RSA_WITH_DES_CBC_SHA</globalConfigValue>
  <globalConfigValue>SSL_DHE_RSA_WITH_DES_CBC_SHA</globalConfigValue>
  <globalConfigValue>SSL_DHE_DSS_WITH_DES_CBC_SHA</globalConfigValue> 
  <globalConfigValue>SSL_RSA_EXPORT_WITH_RC4_40_MD5</globalConfigValue> 
  <globalConfigValue>SSL_RSA_EXPORT_WITH_DES40_CBC_SHA</globalConfigValue> 
  <globalConfigValue>SSL_DHE_RSA_EXPORT_WITH_DES40_CBC_SHA</globalConfigValue> 
  <globalConfigValue>SSL_DHE_DSS_EXPORT_WITH_DES40_CBC_SHA</globalConfigValue>
  <desc>space separated list of excluded cipher suites</desc>
</attr>

<attr id="640" name="zimbraReverseProxySSLCiphers" type="string" cardinality="single" optionalIn="globalConfig" requiresRestart="nginxproxy" since="5.0.5">
  <globalConfigValue>!SSLv2:!MD5:HIGH</globalConfigValue>
  <desc>permitted ciphers for reverse proxy. Ciphers are in the formats supported by OpenSSL 
        e.g. ALL:!ADH:!EXPORT56:RC4+RSA:+HIGH:+MEDIUM:+LOW:+SSLv2:+EXP;
        if not set, default ciphers permitted by nginx will apply
  </desc>
</attr>

<attr id="641" name="zimbraReverseProxyImapStartTlsMode" type="enum" value="on,off,only" cardinality="single" optionalIn="globalConfig,server" flags="serverInherited" requiresRestart="nginxproxy" since="5.0.5">
  <globalConfigValue>only</globalConfigValue>
  <desc>on   - on the plain POP/IMAP port, starttls is allowed
        off  - no starttls is offered on plain port
        only - you have to use starttls before clear text login 
  </desc>
</attr>

<attr id="642" name="zimbraReverseProxyPop3StartTlsMode" type="enum" value="on,off,only" cardinality="single" optionalIn="globalConfig,server" flags="serverInherited" requiresRestart="nginxproxy" since="5.0.5">
  <globalConfigValue>only</globalConfigValue>
  <desc>on   - on the plain POP/IMAP port, starttls is allowed
        off  - no starttls is offered on plain port
        only - you have to use starttls before clear text login 
  </desc>
</attr>

<attr id="643" name="zimbraReverseProxyImapSaslGssapiEnabled" type="boolean" cardinality="single" optionalIn="globalConfig,server" flags="serverInherited" requiresRestart="nginxproxy" since="5.0.5">
  <globalConfigValue>FALSE</globalConfigValue>
  <desc>whether IMAP SASL GSSAPI is enabled for reverse proxy</desc>
</attr>

<attr id="644" name="zimbraReverseProxyPop3SaslGssapiEnabled" type="boolean" cardinality="single" optionalIn="globalConfig,server" flags="serverInherited" requiresRestart="nginxproxy" since="5.0.5">
  <globalConfigValue>FALSE</globalConfigValue>
  <desc>whether POP3 SASL GSSAPI is enabled for reverse proxy</desc>
</attr>

<attr id="645" name="zimbraPrefIMCustomStatusMessage" type="string" cardinality="multi" optionalIn="account" flags="domainAdminModifiable" since="5.0.6">
  <desc>Custom IM status messages</desc>
</attr>

<attr id="646" name="zimbraNotebookSanitizeHtml" type="boolean" cardinality="single" optionalIn="account,cos" flags="accountInherited" since="5.0.6">
  <defaultCOSValue>TRUE</defaultCOSValue>
  <desc>whether to strip off potentially harming HTML tags in Wiki and HTML Documents.</desc>
</attr>

<attr id="647" name="zimbraSkinForegroundColor" type="string" max="256" cardinality="single" optionalIn="globalConfig,domain" flags="domainInherited,domainInfo,domainAdminModifiable" since="5.0.6">
  <desc>foreground color for chameleon skin for the domain</desc>
</attr>

<attr id="648" name="zimbraSkinBackgroundColor" type="string" max="256" cardinality="single" optionalIn="globalConfig,domain" flags="domainInherited,domainInfo,domainAdminModifiable" since="5.0.6">
  <desc>background color for chameleon skin for the domain</desc>
</attr>

<attr id="649" name="zimbraSkinLogoURL" type="string" max="256" cardinality="single" optionalIn="globalConfig,domain" flags="domainInherited,domainInfo,domainAdminModifiable" since="5.0.6">
  <desc>Logo URL for chameleon skin for the domain</desc>
</attr>

<attr id="650" name="zimbraPrefMarkMsgRead" type="integer" cardinality="single" min="-1" optionalIn="account,cos" flags="accountInherited,domainAdminModifiable" since="5.0.6">
  <defaultCOSValue>0</defaultCOSValue>
  <desc>whether and mark a message as read
          -1: Do not mark read
           0: Mark read
        1..n: Mark read after this many seconds
  </desc>
</attr>

<attr id="651" name="zimbraCalendarCalDavAlternateCalendarHomeSet" type="string" cardinality="multi" optionalIn="globalConfig" since="5.0.6">
  <desc>alternate location for calendar and task folders</desc>
</attr>

<attr id="652" name="zimbraCalendarCalDavDisableScheduling" type="boolean" cardinality="single" optionalIn="globalConfig" since="5.0.6">
  <globalConfigValue>FALSE</globalConfigValue>
  <desc>set true to turn off handling scheduling message for CalDAV</desc>
</attr>

<attr id="653" name="zimbraPrefPop3DownloadSince" type="gentime" cardinality="single" optionalIn="account,cos" flags="accountInherited,domainAdminModifiable" since="5.0.6">
  <desc>download pop3 messages since</desc>
</attr>

<attr id="654" name="zimbraAuthLdapStartTlsEnabled" type="boolean" cardinality="single" optionalIn="domain" since="5.0.6">
  <desc>whether to use startTLS for external LDAP auth</desc>
</attr>

<attr id="655" name="zimbraGalLdapStartTlsEnabled" type="boolean" cardinality="single" optionalIn="domain" since="5.0.6">
  <desc>whether to use startTLS for external GAL.
        startTLS will be used for external GAL access only if this attribute is true and zimbraGalLdapURL(or zimbraGalSyncLdapURL for sync) does not contain a ldaps URL.
  </desc>
</attr>

<attr id="656" name="zimbraGalSyncLdapStartTlsEnabled"  type="boolean" cardinality="single" optionalIn="domain,galDataSource" since="5.0.6">
  <desc>whether to use startTLS for external GAL sync, if not set fallback to zimbraGalLdapStartTlsEnabled</desc>
</attr>

<attr id="657" name="zimbraLmtpPermanentFailureWhenOverQuota" type="boolean" cardinality="single" optionalIn="globalConfig,server" flags="serverInherited" since="5.0.6">
  <globalConfigValue>FALSE</globalConfigValue>
  <desc>If true, a permanent failure (552) is returned when the user is over quota.  If false, a temporary failure (452) is returned.</desc>
</attr>

<attr id="658" name="zimbraYahooId" type="string" max="256" cardinality="single" optionalIn="account" since="5.0.6">
  <desc>Yahoo ID</desc>
</attr>

<attr id="659" name="zimbraACE" type="string" cardinality="multi" optionalIn="account,distributionList,cos,domain,globalConfig,server,zimletEntry,xmppComponent,aclTarget" since="5.0.7">
  <desc>Zimbra access control list</desc>
</attr>

<attr id="660" name="zimbraCalendarRecurrenceMaxInstances" type="integer" min="0" cardinality="single" optionalIn="globalConfig,server" flags="serverInherited" since="5.0.7">
  <globalConfigValue>0</globalConfigValue>
  <desc>Maximum number of instances expanded per recurrence rule; 0 means unlimited</desc>
</attr>

<attr id="661" name="zimbraCalendarRecurrenceDailyMaxDays" type="integer" min="0" cardinality="single" optionalIn="globalConfig,server" flags="serverInherited" since="5.0.7">
  <globalConfigValue>730</globalConfigValue>
  <desc>Maximum number of days a DAILY recurrence rule can span; 0 means unlimited</desc>
</attr>

<attr id="662" name="zimbraCalendarRecurrenceWeeklyMaxWeeks" type="integer" min="0" cardinality="single" optionalIn="globalConfig,server" flags="serverInherited" since="5.0.7">
  <globalConfigValue>520</globalConfigValue>
  <desc>Maximum number of weeks a WEEKLY recurrence rule can span; 0 means unlimited</desc>
</attr>

<attr id="663" name="zimbraCalendarRecurrenceMonthlyMaxMonths" type="integer" min="0" cardinality="single" optionalIn="globalConfig,server" flags="serverInherited" since="5.0.7">
  <globalConfigValue>360</globalConfigValue>
  <desc>Maximum number of months a MONTHLY recurrence rule can span; 0 means unlimited</desc>
</attr>

<attr id="664" name="zimbraCalendarRecurrenceYearlyMaxYears" type="integer" min="0" cardinality="single" optionalIn="globalConfig,server" flags="serverInherited" since="5.0.7">
  <globalConfigValue>100</globalConfigValue>
  <desc>Maximum number of years a YEARLY recurrence rule can span; 0 means unlimited</desc>
</attr>

<attr id="665" name="zimbraCalendarRecurrenceOtherFrequencyMaxYears" type="integer" min="0" cardinality="single" optionalIn="globalConfig,server" flags="serverInherited" since="5.0.7">
  <globalConfigValue>1</globalConfigValue>
  <desc>Maximum number of years a recurrence rule can span for frequencies other than DAILY/WEEKLY/MONTHLY/YEARLY; 0 means unlimited</desc>
</attr>

<attr id="666" name="zimbraPrefMailSoundsEnabled" type="boolean" cardinality="single" optionalIn="account,cos" flags="accountInherited,domainAdminModifiable" since="5.0.7">
  <defaultCOSValue>FALSE</defaultCOSValue>
  <desc>whether audible alert is enabled when a new email arrives</desc>
</attr>

<attr id="667" name="zimbraPrefCalendarReminderSoundsEnabled" type="boolean" cardinality="single" optionalIn="account,cos" flags="accountInherited,domainAdminModifiable" since="5.0.7">
  <defaultCOSValue>TRUE</defaultCOSValue>
  <desc>whether audible alert is enabled when appointment notification is played</desc>
</attr>

<attr id="668" name="zimbraSkinSecondaryColor" type="string" max="256" cardinality="single" optionalIn="globalConfig,domain" flags="domainInherited,domainInfo,domainAdminModifiable" since="5.0.7">
  <desc>secondary color for chameleon skin for the domain</desc>
</attr>

<attr id="669" name="zimbraSkinSelectionColor" type="string" max="256" cardinality="single" optionalIn="globalConfig,domain" flags="domainInherited,domainInfo,domainAdminModifiable" since="5.0.7">
  <desc>selection color for chameleon skin for the domain</desc>
</attr>

<attr id="670" name="zimbraSkinLogoLoginBanner" type="string" max="256" cardinality="single" optionalIn="globalConfig,domain" flags="domainInherited,domainInfo,domainAdminModifiable" since="5.0.7">
  <desc>logo login banner for chameleon skin for the domain</desc>
</attr>

<attr id="671" name="zimbraSkinLogoAppBanner" type="string" max="256" cardinality="single" optionalIn="globalConfig,domain" flags="domainInherited,domainInfo,domainAdminModifiable" since="5.0.7">
  <desc>logo app banner for chameleon skin for the domain</desc>
</attr>

<attr id="672" name="zimbraMtaSmtpdMilters" type="string" max="1024" cardinality="single" optionalIn="globalConfig,server" flags="serverInherited" requiresRestart="mta" since="5.0.7">
  <desc>value for postfix smtpd_milters</desc>
</attr>

<attr id="673" name="zimbraMtaNonSmtpdMilters" type="string" max="1024" cardinality="single" optionalIn="globalConfig,server" flags="serverInherited" requiresRestart="mta" since="5.0.7">
  <desc>value for postfix non_smtpd_milters</desc>
</attr>

<attr id="674" name="zimbraHelpAdminURL" type="string" max="256" cardinality="single" optionalIn="globalConfig,domain" flags="domainInherited,domainInfo,domainAdminModifiable" since="5.0.7">
  <desc>help URL for admin</desc>
</attr>

<attr id="675" name="zimbraHelpDelegatedURL" type="string" max="256" cardinality="single" optionalIn="globalConfig,domain" flags="domainInherited,domainInfo,domainAdminModifiable" since="5.0.7">
  <desc>help URL for delegated admin</desc>
</attr>

<attr id="676" name="zimbraHelpAdvancedURL" type="string" max="256" cardinality="single" optionalIn="globalConfig,domain" flags="domainInherited,domainInfo,domainAdminModifiable" since="5.0.7">
  <desc>help URL for advanced client</desc>
</attr>

<attr id="677" name="zimbraHelpStandardURL" type="string" max="256" cardinality="single" optionalIn="globalConfig,domain" flags="domainInherited,domainInfo,domainAdminModifiable" since="5.0.7">
  <desc>help URL for standard client</desc>
</attr>

<attr id="678" name="zimbraPrefAdvancedClientEnforceMinDisplay" type="boolean" cardinality="single" optionalIn="account,cos" flags="accountInherited,domainAdminModifiable" since="5.0.7">
  <defaultCOSValue>TRUE</defaultCOSValue>
  <desc>After login, whether the advanced client should enforce minimum display resolution</desc>
</attr>

<attr id="679" name="zimbraPrefIMFlashTitle" type="boolean" cardinality="single" optionalIn="account,cos" flags="accountInherited,domainAdminModifiable" since="5.0.7">
  <defaultCOSValue>TRUE</defaultCOSValue>
  <desc>Flash title bar when a new IM arrives</desc>
</attr>

<attr id="680" name="zimbraPrefMailFlashTitle" type="boolean" cardinality="single" optionalIn="account,cos" flags="accountInherited,domainAdminModifiable" since="5.0.7">
  <defaultCOSValue>FALSE</defaultCOSValue>
  <desc>Flash title bar when a new email arrives</desc>
</attr>

<attr id="681" name="zimbraPrefMailFlashIcon" type="boolean" cardinality="single" optionalIn="account,cos" flags="accountInherited,domainAdminModifiable" since="5.0.7">
  <defaultCOSValue>FALSE</defaultCOSValue>
  <desc>Flash icon when a new email arrives</desc>
</attr>

<attr id="682" name="zimbraPrefCalendarReminderFlashTitle" type="boolean" cardinality="single" optionalIn="account,cos" flags="accountInherited,domainAdminModifiable" since="5.0.7">
  <defaultCOSValue>TRUE</defaultCOSValue>
  <desc>Flash title when on appointment remimnder notification</desc>
</attr>

<attr id="683" name="zimbraDataSourceEnableTrace" type="boolean" cardinality="single" optionalIn="dataSource" flags="domainAdminModifiable" since="5.0.7">
  <desc>Whether to enable debug trace of this data source</desc>
</attr>

<attr id="684" name="zimbraAdminConsoleLogoutURL" type="string" max="256" cardinality="single" optionalIn="globalConfig,domain" flags="domainInherited,domainInfo,domainAdminModifiable" since="5.0.7">
  <desc>logout URL for admin console to send the user to upon explicit logging out</desc>
</attr>

<attr id="685" name="zimbraReverseProxyMailMode" type="enum" value="http,https,both,mixed,redirect" cardinality="single" optionalIn="globalConfig,server" flags="serverInherited" requiresRestart="nginxproxy" since="5.0.7">
  <desc>whether to run proxy in HTTP, HTTPS, both, mixed, or redirect mode.  See also related attributes zimbraMailProxyPort and zimbraMailSSLProxyPort</desc>
</attr>

<attr id="686" name="zimbraPrefCalendarAllowForwardedInvite" type="boolean" cardinality="single" optionalIn="account,cos" flags="accountInherited,domainAdminModifiable" since="6.0.0_BETA1">
  <defaultCOSValue>TRUE</defaultCOSValue>
  <desc>whether calendar invite part in a forwarded email is auto-added to calendar</desc>
</attr>

<attr id="688" name="zimbraPrefCalendarAllowPublishMethodInvite" type="boolean" cardinality="single" optionalIn="account,cos" flags="accountInherited,domainAdminModifiable" since="6.0.0_BETA1">
  <defaultCOSValue>FALSE</defaultCOSValue>
  <desc>whether calendar invite part with PUBLISH method is auto-added to calendar</desc>
</attr>

<attr id="689" name="zimbraPrefStandardClientAccessibilityMode" type="boolean" cardinality="single" optionalIn="account,cos" flags="accountInherited,domainAdminModifiable" since="6.0.0_BETA1">
  <defaultCOSValue>FALSE</defaultCOSValue>
  <desc>whether standard client should operate in accessibility Mode</desc>
</attr>

<attr id="690" name="zimbraCalendarCalDavDisableFreebusy" type="boolean" cardinality="single" optionalIn="globalConfig" since="5.0.9">
  <globalConfigValue>FALSE</globalConfigValue>
  <desc>set true to turn off handling free/busy lookup for CalDAV</desc>
</attr>

<attr id="691" name="zimbraLmtpExposeVersionOnBanner" type="boolean" cardinality="single" optionalIn="globalConfig,server" flags="serverInherited" requiresRestart="mailbox" since="5.0.9">
  <globalConfigValue>FALSE</globalConfigValue>
  <desc>Whether to expose version on LMTP banner</desc>
</attr>

<attr id="692" name="zimbraPop3ExposeVersionOnBanner" type="boolean" cardinality="single" optionalIn="globalConfig,server" flags="serverInherited" requiresRestart="mailbox" since="5.0.9">
  <globalConfigValue>FALSE</globalConfigValue>
  <desc>Whether to expose version on POP3 banner</desc>
</attr>

<attr id="693" name="zimbraImapExposeVersionOnBanner" type="boolean" cardinality="single" optionalIn="globalConfig,server" flags="serverInherited" requiresRestart="mailbox" since="5.0.9">
  <globalConfigValue>FALSE</globalConfigValue>
  <desc>Whether to expose version on IMAP banner</desc>
</attr>

<attr id="694" name="zimbraPrefListViewColumns" type="string" cardinality="single" optionalIn="account,cos" flags="accountInherited,domainAdminModifiable" since="5.0.9">
  <desc>list view columns in web client</desc>
</attr>

<attr id="695" name="zimbraXMPPServerDialbackKey" type="ostring" max="128" immutable="1" cardinality="multi" optionalIn="globalConfig" since="5.0.9">
  <desc>Shared Secret for XMPP Server Dialback Protocol</desc>
</attr>

<attr id="696" name="zimbraAdminConsoleLoginURL" type="string" max="256" cardinality="single" optionalIn="globalConfig,domain" flags="domainInherited,domainInfo,domainAdminModifiable" since="5.0.9">
  <desc>login URL for admin console to send the user to upon explicit logging in</desc>
</attr>

<attr id="697" name="zimbraReverseProxyAdminIPAddress" type="astring" max="256" cardinality="multi" optionalIn="globalConfig" since="5.0.9">
  <desc>Allowed reverse proxy IP addresses.  Lookup servlet will only generate authtokens if request was made from one of these IP addresses</desc>
</attr>

<attr id="698" name="zimbraPublicServiceProtocol" type="string" max="256" cardinality="single" optionalIn="domain,globalConfig" flags="domainInfo,domainInherited" since="5.0.9">
  <desc>Protocol to be used in public API such as REST or SOAP proxy.</desc>
</attr>

<attr id="699" name="zimbraPublicServicePort" type="port" cardinality="single" optionalIn="domain,globalConfig" flags="domainInfo,domainInherited" since="5.0.9">
  <desc>Port to be used in public API such as REST or SOAP proxy.</desc>
</attr>

<attr id="700" name="zimbraReverseProxyAdminPortAttribute" type="string" cardinality="single" optionalIn="globalConfig" since="5.0.9">
  <globalConfigValue>zimbraAdminPort</globalConfigValue>
  <desc>the attribute that identifies the zimbra admin bind port</desc>
</attr>

<attr id="701" name="zimbraWebClientAdminReference" type="string" max="256" cardinality="single" optionalIn="globalConfig,domain" flags="domainInherited,domainInfo,domainAdminModifiable" since="5.0.9">
  <desc>link for admin users in the web client</desc>
</attr>

<attr id="702" name="zimbraPrefCalendarAllowCancelEmailToSelf" type="boolean" cardinality="single" optionalIn="account,cos" flags="accountInherited,domainAdminModifiable" since="5.0.9">
  <defaultCOSValue>FALSE</defaultCOSValue>
  <desc>whether to allow a cancel email sent to organizer of appointment</desc>
</attr>

<attr id="703" name="zimbraReverseProxyDefaultRealm" type="string" cardinality="single" optionalIn="globalConfig,server" flags="serverInherited" requiresRestart="nginxproxy" since="5.0.9">
  <desc>The default realm that will be used by NGINX mail proxy, when the realm is not specified in GSSAPI Authentication</desc>
</attr>

<attr id="704" name="zimbraFeatureMailForwardingInFiltersEnabled" type="boolean" cardinality="single" optionalIn="account,cos" flags="accountInfo,accountInherited,domainAdminModifiable" since="5.0.10">
  <defaultCOSValue>TRUE</defaultCOSValue>
  <desc>enable end-user mail forwarding defined in mail filters features</desc>
</attr>

<attr id="705" name="zimbraPrefIMBuddyListSort" type="string" cardinality="single" optionalIn="account,cos" flags="accountInherited,domainAdminModifiable" since="5.0.10">
  <desc>IM buddy list sort order</desc>
</attr>

<attr id="706" name="zimbraPrefIMHideOfflineBuddies" type="boolean" cardinality="single" optionalIn="account,cos" flags="accountInherited,domainAdminModifiable" since="5.0.10">
  <defaultCOSValue>FALSE</defaultCOSValue>
  <desc>whether to hide IM offline buddies</desc>
</attr>

<attr id="707" name="zimbraPrefIMHideBlockedBuddies" type="boolean" cardinality="single" optionalIn="account,cos" flags="accountInherited,domainAdminModifiable" since="5.0.10">
  <defaultCOSValue>FALSE</defaultCOSValue>
  <desc>whether to hide IM blocked buddies</desc>
</attr>

<attr id="708" name="zimbraSoapExposeVersion" type="boolean" cardinality="single" optionalIn="globalConfig,server" flags="serverInherited" since="5.0.10">
  <globalConfigValue>FALSE</globalConfigValue>
  <desc>If TRUE, enables support for GetVersionInfo for account SOAP requests.  If FALSE, GetVersionInfoRequest returns a SOAP fault.</desc>
</attr>

<attr id="709" name="zimbraCalendarMaxRevisions" type="integer" min="0" cardinality="single" optionalIn="account,cos" flags="accountInherited,domainAdminModifiable" since="5.0.10">
  <defaultCOSValue>1</defaultCOSValue>
  <desc>maximum number of revisions to keep for calendar items (appointments and tasks). 0 means unlimited.</desc>
</attr>

<attr id="710" name="zimbraZimletDomainAvailableZimlets" type="string" max="256" cardinality="multi" optionalIn="domain,globalConfig" flags="domainInherited" callback="AvailableZimlets" since="5.0.10">
  <desc>
      List of Zimlets available to this domain.
      Zimlets available to accounts in the domain is the union of account/cos attribute zimbraZimletAvailableZimlets and this attribute. 
      See zimbraZimletAvailableZimlets for value format.
  </desc>
</attr>

<attr id="711" name="zimbraFeatureGalSyncEnabled" type="boolean" cardinality="single" optionalIn="account,cos" flags="accountInfo,accountInherited" since="5.0.10">
  <defaultCOSValue>TRUE</defaultCOSValue>
  <desc>whether GAL sync feature is enabled</desc>
</attr>

<attr id="712" name="zimbraReverseProxyPop3ExposeVersionOnBanner" type="boolean" cardinality="single" optionalIn="globalConfig,server" flags="serverInherited" requiresRestart="nginxproxy" since="5.0.10">
  <globalConfigValue>FALSE</globalConfigValue>
  <desc>Whether to expose version on Proxy POP3 banner</desc>
</attr>

<attr id="713" name="zimbraReverseProxyImapExposeVersionOnBanner" type="boolean" cardinality="single" optionalIn="globalConfig,server" flags="serverInherited" requiresRestart="nginxproxy" since="5.0.10">
  <globalConfigValue>FALSE</globalConfigValue>
  <desc>Whether to expose version on Proxy IMAP banner</desc>
</attr>

<attr id="714" name="zimbraDomainCOSMaxAccounts" type="string" max="256" cardinality="multi" optionalIn="domain" callback="DomainCOSMaxAccounts" since="5.0.10">
  <desc>maximum number of accounts allowed to be assigned to specified COSes in a domain.  Values are in the format of {zimraId-of-a-cos}:{max-accounts}</desc>
</attr>

<attr id="715" name="zimbraDomainFeatureMaxAccounts" type="string" max="256" cardinality="multi" optionalIn="domain" since="5.0.10">
  <desc>maximum number of accounts allowed to have specified features in a domain </desc>
</attr>

<attr id="716" name="zimbraDataSourceType" type="string" max="256" cardinality="single" optionalIn="dataSource" since="5.0.10" callback="DataSourceCallback">
  <desc>type of data source (pop3, imap, caldav, etc) </desc>
</attr>

<attr id="717" name="zimbraDataSourceImportClassName" type="string" max="256" cardinality="single" optionalIn="dataSource" since="5.0.10" callback="DataSourceCallback">
  <desc>DataImport class used by this data source object</desc>
</attr>

<attr id="718" name="zimbraDataSourceAttribute" type="string" max="256" cardinality="multi" optionalIn="dataSource" since="5.0.10" callback="DataSourceCallback">
  <desc>properties for data source</desc>
</attr>

<attr id="719" name="zimbraReverseProxyImapEnabledCapability" type="string" max="256" cardinality="multi" optionalIn="globalConfig,server" flags="serverInherited" requiresRestart="nginxproxy" since="5.0.10">
  <globalConfigValue>IMAP4rev1</globalConfigValue>
  <globalConfigValue>ACL</globalConfigValue>
  <globalConfigValue>BINARY</globalConfigValue>
  <globalConfigValue>CATENATE</globalConfigValue>
  <globalConfigValue>CHILDREN</globalConfigValue>
  <globalConfigValue>CONDSTORE</globalConfigValue>
  <globalConfigValue>ENABLE</globalConfigValue>
  <globalConfigValue>ESEARCH</globalConfigValue>
  <globalConfigValue>ESORT</globalConfigValue>
  <globalConfigValue>I18NLEVEL=1</globalConfigValue>
  <globalConfigValue>ID</globalConfigValue>
  <globalConfigValue>IDLE</globalConfigValue>
  <globalConfigValue>LIST-EXTENDED</globalConfigValue>
  <globalConfigValue>LITERAL+</globalConfigValue>
  <globalConfigValue>MULTIAPPEND</globalConfigValue>
  <globalConfigValue>NAMESPACE</globalConfigValue>
  <globalConfigValue>QRESYNC</globalConfigValue>
  <globalConfigValue>QUOTA</globalConfigValue>
  <globalConfigValue>RIGHTS=ektx</globalConfigValue>
  <globalConfigValue>SASL-IR</globalConfigValue>
  <globalConfigValue>SEARCHRES</globalConfigValue>
  <globalConfigValue>SORT</globalConfigValue>
  <globalConfigValue>THREAD=ORDEREDSUBJECT</globalConfigValue>
  <globalConfigValue>UIDPLUS</globalConfigValue>
  <globalConfigValue>UNSELECT</globalConfigValue>
  <globalConfigValue>WITHIN</globalConfigValue>
  <desc>NGINX reverse proxy imap capabilities</desc>
</attr>

<attr id="721" name="zimbraReverseProxyPop3EnabledCapability" type="string" max="256" cardinality="multi" optionalIn="globalConfig,server" flags="serverInherited" requiresRestart="nginxproxy" since="5.0.10">
  <globalConfigValue>TOP</globalConfigValue>
  <globalConfigValue>USER</globalConfigValue>
  <globalConfigValue>UIDL</globalConfigValue>
  <globalConfigValue>EXPIRE 31 USER</globalConfigValue>
  <globalConfigValue>XOIP</globalConfigValue>
  <desc>NGINX reverse proxy pop3 capabilities</desc>
</attr>

<attr id="723" name="zimbraReverseProxyLogLevel" type="enum" value="debug,info,notice,warn,error,crit" cardinality="single" optionalIn="globalConfig,server" flags="serverInherited" requiresRestart="nginxproxy" since="5.0.10">
  <globalConfigValue>info</globalConfigValue>
  <desc>Log level for NGINX Proxy error log</desc>
</attr>

<attr id="724" name="zimbraReverseProxyWorkerProcesses" type="integer" min="1" max="16" cardinality="single" optionalIn="globalConfig,server" flags="serverInherited" requiresRestart="nginxproxy" since="5.0.10">
  <globalConfigValue>4</globalConfigValue>
  <desc>Number of worker processes of NGINX Proxy</desc>
</attr>

<attr id="725" name="zimbraReverseProxyWorkerConnections" type="integer" min="1" max="40960" cardinality="single" optionalIn="globalConfig,server" flags="serverInherited" requiresRestart="nginxproxy" since="5.0.10">
  <globalConfigValue>10240</globalConfigValue>
  <desc>Maximum number of connections that an NGINX Proxy worker process is allowed to handle</desc>
</attr>

<attr id="726" name="zimbraReverseProxyUserThrottleMsg" type="string" cardinality="single" optionalIn="globalConfig" requiresRestart="nginxproxy" since="5.0.10">
  <globalConfigValue>Login rejected for this user</globalConfigValue>
  <desc>The error message with which a login attempt by a user will be throttled, if the attempt count exceeds the configured limit</desc>
</attr>

<attr id="727" name="zimbraReverseProxyIpThrottleMsg" type="string" cardinality="single" optionalIn="globalConfig" requiresRestart="nginxproxy" since="5.0.10">
  <globalConfigValue>Login rejected from this IP</globalConfigValue>
  <desc>The error message with which a connection attempt from an IP address will be throttled, if the connection count exceeds the configured limit</desc>
</attr>

<attr id="728" name="zimbraReverseProxyImapSaslPlainEnabled" type="boolean" cardinality="single" optionalIn="globalConfig,server" flags="serverInherited" requiresRestart="nginxproxy" since="5.0.10">
  <globalConfigValue>TRUE</globalConfigValue>
  <desc>whether IMAP SASL PLAIN is enabled for reverse proxy</desc>
</attr>

<attr id="729" name="zimbraReverseProxyPop3SaslPlainEnabled" type="boolean" cardinality="single" optionalIn="globalConfig,server" flags="serverInherited" requiresRestart="nginxproxy" since="5.0.10">
  <globalConfigValue>TRUE</globalConfigValue>
  <desc>whether POP3 SASL PLAIN is enabled for reverse proxy</desc>
</attr>

<attr id="730" name="zimbraReverseProxyCacheReconnectInterval" type="duration" cardinality="single" optionalIn="globalConfig" requiresRestart="nginxproxy" since="5.0.10">
  <globalConfigValue>1m</globalConfigValue>
  <desc>time interval that NGINX proxy will wait before attempting to re-establish a connection to a memcache server that disconnected</desc>
</attr>

<attr id="731" name="zimbraReverseProxyCacheFetchTimeout" type="duration" cardinality="single" optionalIn="globalConfig" requiresRestart="nginxproxy" since="5.0.10">
  <globalConfigValue>3s</globalConfigValue>
  <desc>time interval that NGINX proxy will wait for a cache result, before considering the result as a cache miss</desc>
</attr>

<attr id="732" name="zimbraReverseProxyCacheEntryTTL" type="duration" cardinality="single" optionalIn="globalConfig" requiresRestart="nginxproxy" since="5.0.10">
  <globalConfigValue>1h</globalConfigValue>
  <desc>time interval that an entry cached by NGINX will remain in the cache</desc>
</attr>

<attr id="735" name="zimbraReverseProxyInactivityTimeout" type="duration" cardinality="single" optionalIn="globalConfig,server" flags="serverInherited" requiresRestart="nginxproxy" since="5.0.10">
  <globalConfigValue>1h</globalConfigValue>
  <desc>Time interval after which NGINX mail proxy will disconnect an inactive IMAP/POP connection</desc>
</attr>

<attr id="736" name="zimbraReverseProxyPassErrors" type="boolean" cardinality="single" optionalIn="globalConfig,server" flags="serverInherited" requiresRestart="nginxproxy" since="5.0.10">
  <globalConfigValue>TRUE</globalConfigValue>
  <desc>whether NGINX mail proxy will pass upstream server errors back to the downstream email clients</desc>
</attr>

<attr id="737" name="zimbraXMPPComponentCategory" type="string" cardinality="single" requiredIn="xmppComponent" since="6.0.0_BETA1">
  <desc>XMPP Category of the component</desc>
</attr>

<attr id="738" name="zimbraXMPPComponentType" type="string" cardinality="single" requiredIn="xmppComponent" since="6.0.0_BETA1">
  <desc>XMPP Type of the component</desc>
</attr>

<attr id="739" name="zimbraXMPPComponentFeatures" type="string" cardinality="multi" optionalIn="xmppComponent" since="6.0.0_BETA1">
  <desc>XMPP Type of the component</desc>
</attr>

<attr id="740" name="zimbraXMPPComponentName" type="string" cardinality="single" optionalIn="xmppComponent" since="6.0.0_BETA1">
  <desc>Name of the XMPP Component</desc>
</attr>

<attr id="741" name="zimbraDomainId" type="id" cardinality="single" requiredIn="xmppComponent" since="6.0.0_BETA1">
  <desc>ZimbraID of the domain that this component is registered under</desc>
</attr>

<attr id="742" name="zimbraServerId" type="id" cardinality="single" requiredIn="xmppComponent" since="6.0.0_BETA1">
  <desc>ZimbraID of the server that this component is running on</desc>
</attr>  

<attr id="743" name="zimbraAdminConsoleDNSCheckEnabled" type="boolean" cardinality="single" optionalIn="globalConfig,domain" flags="domainInherited" since="5.0.10">
  <globalConfigValue>FALSE</globalConfigValue>
  <desc>enable MX check feature for domain</desc>
</attr>

<attr id="744" name="zimbraDNSCheckHostname"  type="string" max="256" cardinality="single" optionalIn="globalConfig,domain" flags="domainInherited,domainAdminModifiable" since="5.0.10">
   <desc>This attribute is used for DNS check by customers that configure their MX to point at spam relays or other non-zimbra inbox smtp servers</desc>
</attr>

<attr id="745" name="zimbraReverseProxyRouteLookupTimeout" type="duration" cardinality="single" optionalIn="globalConfig,server" flags="serverInherited" requiresRestart="nginxproxy" since="5.0.10">
  <globalConfigValue>15s</globalConfigValue>
  <desc>Time interval after which NGINX will fail over to the next route lookup handler, if a handler does not respond to the route lookup request within this time</desc>
</attr>

<attr id="746" name="zimbraAdminConsoleCatchAllAddressEnabled" type="boolean" cardinality="single" optionalIn="globalConfig,domain" flags="domainInherited" since="5.0.10">
  <globalConfigValue>FALSE</globalConfigValue>
  <desc>whether to show catchall addresses in admin console</desc>
</attr>

<attr id="747" name="zimbraSmtpSendAddAuthenticatedUser" type="boolean" cardinality="single" optionalIn="globalConfig" since="5.0.10">
  <globalConfigValue>FALSE</globalConfigValue>
  <desc>If true, an X-Authenticated-User header will be added to messages sent via SendMsgRequest.</desc>
</attr>

<attr id="748" name="zimbraMailPurgeUseChangeDateForTrash" type="boolean" cardinality="single" optionalIn="account,cos" flags="accountInherited" since="5.0.17">
  <defaultCOSValue>TRUE</defaultCOSValue>
  <desc>
    If TRUE, a message is purged from trash based on the date that it was moved
    to the Trash folder.  If FALSE, a message is purged from Trash based on the
    date that it was added to the mailbox.
  </desc>
</attr>

<attr id="749" name="zimbraPrefMandatorySpellCheckEnabled" type="boolean" cardinality="single" optionalIn="account,cos" flags="accountInherited,domainAdminModifiable" since="6.0.0_BETA1">
  <defaultCOSValue>FALSE</defaultCOSValue>
  <desc>whether mandatory spell check is enabled</desc>
</attr>

<attr id="750" name="zimbraFeatureImportExportFolderEnabled" type="boolean" cardinality="single" optionalIn="account,cos" flags="accountInfo,accountInherited" since="6.0.0_BETA1">
  <defaultCOSValue>TRUE</defaultCOSValue>
  <desc>whether import export folder feature is enabled</desc>
</attr>

<attr id="751" name="zimbraAdminConsoleSkinEnabled" type="boolean" cardinality="single" optionalIn="globalConfig,domain" flags="domainInherited" since="5.0.11">
  <globalConfigValue>FALSE</globalConfigValue>
  <desc>whether to allow skin management in admin console</desc>
</attr>

<attr id="752" name="zimbraFreebusyLocalMailboxNotActive" type="boolean" cardinality="single" optionalIn="account,cos" flags="accountInherited,domainAdminModifiable" since="5.0.11">
  <defaultCOSValue>FALSE</defaultCOSValue>
  <desc>when set to TRUE, free/busy for the account is not calculated from local mailbox.</desc>
</attr>

<attr id="753" name="zimbraCalendarResourceExtraObjectClass" type="string" max="256" cardinality="multi" optionalIn="globalConfig" since="6.0.0_BETA1">
  <globalConfigValue>amavisAccount</globalConfigValue>
  <desc>Object classes to add when creating a zimbra calendar resource object.
  </desc>
</attr>

<attr id="754" name="zimbraCosExtraObjectClass" type="string" max="256" cardinality="multi" optionalIn="globalConfig" since="6.0.0_BETA1">
  <desc>Object classes to add when creating a zimbra cos object.
  </desc>
</attr>

<attr id="755" name="zimbraDomainExtraObjectClass" type="string" max="256" cardinality="multi" optionalIn="globalConfig" since="6.0.0_BETA1">
  <globalConfigValue>amavisAccount</globalConfigValue>
  <desc>Object classes to add when creating a zimbra domain object.
  </desc>
</attr>

<attr id="756" name="zimbraServerExtraObjectClass" type="string" max="256" cardinality="multi" optionalIn="globalConfig" since="6.0.0_BETA1">
  <desc>Object classes to add when creating a zimbra server object.
  </desc>
</attr>

<attr id="757" name="zimbraPrefIMYahooId" type="string" cardinality="single" optionalIn="account" flags="domainAdminModifiable" since="6.0.0_BETA1">
  <desc>last used yahoo id</desc>
</attr>

<attr id="758" name="zimbraContactRankingTableSize" type="integer" min="0" cardinality="single" optionalIn="account,cos" flags="accountInherited,domainAdminModifiable" since="6.0.0_BETA1">
  <defaultCOSValue>200</defaultCOSValue>
  <desc>
    Size of the contact ranking table.  Ranking table is used to keep track of
    most heavily used contacts in outgoing email.  Contacts in the ranking table
    are given the priority when generating the auto-complete contact list.
  </desc>
</attr>

<attr id="759" name="zimbraPrefSharedAddrBookAutoCompleteEnabled" type="boolean" cardinality="single" optionalIn="account,cos" flags="accountInherited,domainAdminModifiable" since="6.0.0_BETA1">
  <defaultCOSValue>FALSE</defaultCOSValue>
  <desc>whether end-user wants auto-complete from shared address books.</desc>
</attr>

<attr id="760" name="zimbraContactAutoCompleteEmailFields" type="string" max="64" cardinality="single" optionalIn="account,cos" flags="accountInherited,domainAdminModifiable" deprecatedSince="6.0.7" since="6.0.0_BETA1">
  <defaultCOSValue>email,email2,email3,workEmail1,workEmail2,workEmail3</defaultCOSValue>
  <desc>
    Comma separates list of attributes in contact object to search for
    email addresses when generating auto-complete contact list.  The
    same set of fields are used for GAL contacts as well because
    LDAP attributes for GAL objects are mapped to Contact compatible
    attributes via zimbraGalLdapAttrMap.
  </desc>
  <deprecateDesc>deprecated in favor of zimbraContactEmailFields, for bug 45475</deprecateDesc>
</attr>

<attr id="761" name="zimbraAdminConsoleUIComponents" type="string" cardinality="multi" optionalIn="account,distributionList" flags="accountInfo" since="6.0.0_BETA1">
  <desc>UI components available for the authed admin in admin console</desc>
</attr>

<attr id="762" name="zimbraIMService" type="enum" value="zimbra,yahoo" cardinality="single" optionalIn="account,cos" flags="accountInfo,accountInherited,domainAdminModifiable" since="6.0.0_BETA1" deprecatedSince="6.0.0_GA">
  <defaultCOSValue>zimbra</defaultCOSValue>
  <desc>IM service</desc>
  <deprecateDesc>deprecated per bug 40069</deprecateDesc>
</attr>

<attr id="763" name="zimbraXMPPComponentClassName" type="string" cardinality="single" requiredIn="xmppComponent" since="6.0.0_BETA1">
  <desc>class name of the XMPP component</desc>
</attr>

<attr id="764" name="zimbraMailRedirectSetEnvelopeSender" type="boolean" cardinality="single" optionalIn="globalConfig,server" flags="serverInherited" since="6.0.0_BETA1">
  <globalConfigValue>TRUE</globalConfigValue>
  <desc>
    If TRUE, the envelope sender of a message redirected by mail filters will be set to the users address.  
    If FALSE, the envelope sender will be set to the From address of the redirected message.
  </desc>
</attr>
    
<attr id="765" name="zimbraPrefZimlets" type="string" cardinality="multi" optionalIn="account,cos" flags="domainAdminModifiable" since="6.0.0_BETA1">
  <desc>zimlets user wants to see in the UI</desc>
</attr>

<attr id="766" name="zimbraConstraint" type="string" cardinality="multi" optionalIn="globalConfig,cos" since="6.0.0_BETA1">
  <desc>
      attribute constraints
      TODO: fill all the constraints
  </desc>
</attr>

<attr id="767" name="zimbraDataSourcePop3PollingInterval" type="duration" min="0" cardinality="single" optionalIn="account,cos" callback="DataSourceCallback" flags="accountInfo,accountInherited,domainAdminModifiable" since="6.0.0_BETA1">
  <desc>
    The time interval between automated data imports for a Pop3 data source.
    If unset or 0, the data source will not be scheduled for automated polling.
  </desc>
</attr>

<attr id="768" name="zimbraDataSourceImapPollingInterval" type="duration" min="0" cardinality="single" optionalIn="account,cos" callback="DataSourceCallback" flags="accountInfo,accountInherited,domainAdminModifiable" since="6.0.0_BETA1">
  <desc>
    The time interval between automated data imports for an Imap data source.
    If unset or 0, the data source will not be scheduled for automated polling.
  </desc>
</attr>

<attr id="769" name="zimbraDataSourceLivePollingInterval" type="duration" min="0" cardinality="single" optionalIn="account,cos" callback="DataSourceCallback" flags="accountInfo,accountInherited,domainAdminModifiable" since="6.0.0_BETA1">
  <desc>
    The time interval between automated data imports for a Live data source.
    If unset or 0, the data source will not be scheduled for automated polling.
  </desc>
</attr>

<attr id="770" name="zimbraDataSourceRssPollingInterval" type="duration" min="0" cardinality="single" optionalIn="account,cos" callback="DataSourceCallback" flags="accountInfo,accountInherited,domainAdminModifiable" since="6.0.0_BETA1">
  <defaultCOSValue>12h</defaultCOSValue>
  <desc>
    The time interval between automated data imports for a Rss data source.
    If unset or 0, the data source will not be scheduled for automated polling.
  </desc>
</attr>

<attr id="771" name="zimbraPrefFolderColorEnabled" type="boolean" cardinality="single" optionalIn="account,cos" flags="accountInherited,domainAdminModifiable" since="6.0.0_BETA1">
  <defaultCOSValue>TRUE</defaultCOSValue>
  <desc>whether folder color is enabled</desc>
</attr>

<attr id="772" name="zimbraAdminConsoleLoginMessage" type="string" cardinality="multi" optionalIn="globalConfig,domain" flags="domainInherited" since="5.0.12">
  <desc>admin console login message</desc>
</attr>

<attr id="773" name="zimbraFeatureDiscardInFiltersEnabled" type="boolean" cardinality="single" optionalIn="account,cos" flags="accountInfo,accountInherited,domainAdminModifiable" since="6.0.0_BETA1">
  <defaultCOSValue>TRUE</defaultCOSValue>
  <desc>enable end-user mail discarding defined in mail filters features</desc>
</attr>

<attr id="774" name="zimbraAdminConsoleLDAPAuthEnabled" type="boolean" cardinality="single" optionalIn="globalConfig,domain" flags="domainInherited" since="5.0.12">
  <globalConfigValue>FALSE</globalConfigValue>
  <desc>whether configuring external LDAP auth is enabled in admin console</desc>
</attr>

<attr id="775" name="zimbraDomainAliasTargetId" type="string" max="256" cardinality="single" optionalIn="domain" since="5.0.12">
  <desc>zimbraId of domain alias target</desc>
</attr>

<attr id="776" name="zimbraConvertdURL" type="string" cardinality="single" optionalIn="globalConfig,server" flags="serverInherited" requiresRestart="mailbox" since="6.0.0_BETA1">
  <desc>convertd URL</desc>
</attr>

<attr id="777" name="zimbraChangePasswordURL" type="string" max="256" cardinality="single" optionalIn="globalConfig,domain" flags="domainInherited" since="5.0.12">
  <desc>change password URL</desc>
</attr>

<attr id="778" name="zimbraReverseProxyRouteLookupTimeoutCache" type="duration" cardinality="single" optionalIn="globalConfig,server" flags="serverInherited" requiresRestart="nginxproxy" since="5.0.12">
  <globalConfigValue>60s</globalConfigValue>
  <desc>Time interval (ms) given to mail route lookup handler to cache a failed response to route a previous lookup request (after this time elapses, Proxy retries this host)</desc>
</attr>

<attr id="779" name="zimbraReverseProxyUseExternalRoute" type="boolean" cardinality="single" optionalIn="account,domain" flags="domainAdminModifiable" since="5.0.12">
  <desc>
      There is a deployment scenario for migrations where all of the customers users are pointed at the zimbra POP IMAP reverse proxy.  
      We then want their connections proxied back to the legacy system for for not-yet-non-migrated users.
      If this attribute is TRUE, reverse proxy lookup sevlet should check to see if zimbraExternal* is set on the domain.  If so it is used.  
      If not, lookup proceeds as usual.
  </desc>
</attr>

<attr id="780" name="zimbraExternalPop3Port" type="port" cardinality="single" optionalIn="account,domain" flags="domainAdminModifiable" since="5.0.12">
  <desc>external pop3 port</desc>
</attr>

<attr id="781" name="zimbraExternalPop3SSLPort" type="port" cardinality="single" optionalIn="account,domain" flags="domainAdminModifiable" since="5.0.12">
  <desc>external pop3 SSL port</desc>
</attr>

<attr id="782" name="zimbraExternalImapPort" type="port" cardinality="single" optionalIn="account,domain" flags="domainAdminModifiable" since="5.0.12">
  <desc>external imap port</desc>
</attr>

<attr id="783" name="zimbraExternalImapSSLPort" type="port" cardinality="single" optionalIn="account,domain" flags="domainAdminModifiable" since="5.0.12">
  <desc>external imap SSL port</desc>
</attr>

<attr id="784" name="zimbraExternalPop3Hostname" type="string" max="256" cardinality="single" optionalIn="account,domain" flags="domainAdminModifiable" since="5.0.12">
  <desc>external pop3 hostname</desc>
</attr>

<attr id="785" name="zimbraExternalPop3SSLHostname" type="string" max="256" cardinality="single" optionalIn="account,domain" flags="domainAdminModifiable" since="5.0.12">
  <desc>external pop3 SSL hostname</desc>
</attr>

<attr id="786" name="zimbraExternalImapHostname" type="string" max="256" cardinality="single" optionalIn="account,domain" flags="domainAdminModifiable" since="5.0.12">
  <desc>external imap hostname</desc>
</attr>

<attr id="787" name="zimbraExternalImapSSLHostname" type="string" max="256" cardinality="single" optionalIn="account,domain" flags="domainAdminModifiable" since="5.0.12">
  <desc>external imap SSL hostname</desc>
</attr>

<attr id="788" name="zimbraDataSourceCaldavPollingInterval" type="duration" min="0" cardinality="single" optionalIn="account,cos" callback="DataSourceCallback" flags="accountInfo,accountInherited,domainAdminModifiable" since="6.0.0_BETA1">
  <desc>
    The time interval between automated data imports for a Caldav data source.
    If unset or 0, the data source will not be scheduled for automated polling.
  </desc>
</attr>

<attr id="789" name="zimbraDataSourceYabPollingInterval" type="duration" min="0" cardinality="single" optionalIn="account,cos" callback="DataSourceCallback" flags="accountInfo,accountInherited,domainAdminModifiable" since="6.0.0_BETA1">
  <desc>
    The time interval between automated data imports for a Yahoo address book data source.
    If unset or 0, the data source will not be scheduled for automated polling.
  </desc>
</attr>

<attr id="790" name="zimbraCreateTimestamp" type="gentime" cardinality="single" immutable="1" optionalIn="account,alias,distributionList,cos,dataSource,domain,identity,globalConfig,server,signature,calendarResource,xmppComponent,zimletEntry" since="6.0.0_BETA1">
  <desc>time object was created</desc>
</attr>

<attr id="791" name="zimbraMailClearTextPasswordEnabled" type="boolean" cardinality="single" optionalIn="globalConfig,server" flags="serverInherited" since="6.0.0_BETA1">
  <globalConfigValue>TRUE</globalConfigValue>
  <desc>
    Whether to allow password sent to non-secured port when zimbraMailMode is mixed.
    If it set to TRUE the server will allow login with clear text AuthRequests and change password with clear text ChangePasswordRequest.
    If it set to FALSE the server will return an error if an attempt is made to ChangePasswordRequest or AuthRequest.  
  </desc>
</attr>

<attr id="792" name="zimbraStatThreadNamePrefix" type="string" cardinality="multi" optionalIn="globalConfig,server" flags="serverInherited" since="6.0.0_BETA1">
  <globalConfigValue>btpool</globalConfigValue>
  <globalConfigValue>pool</globalConfigValue>
  <globalConfigValue>LmtpServer</globalConfigValue>
  <globalConfigValue>ImapServer</globalConfigValue>
  <globalConfigValue>ImapSSLServer</globalConfigValue>
  <globalConfigValue>Pop3Server</globalConfigValue>
  <globalConfigValue>Pop3SSLServer</globalConfigValue>
  <globalConfigValue>ScheduledTask</globalConfigValue>
  <globalConfigValue>Timer</globalConfigValue>
  <globalConfigValue>AnonymousIoService</globalConfigValue>
  <globalConfigValue>CloudRoutingReaderThread</globalConfigValue>
  <globalConfigValue>GC</globalConfigValue>
  <globalConfigValue>SocketAcceptor</globalConfigValue>
  <globalConfigValue>Thread</globalConfigValue>
  <desc>
    Prefixes of thread names.  Each value is a column in
    threads.csv that tracks the number of threads whose
    name starts with the given prefix.
  </desc>
</attr>

<attr id="793" name="zimbraSmtpEnableTrace" type="boolean" cardinality="single" optionalIn="account,cos" flags="accountInfo,accountInherited,domainAdminModifiable" since="6.0.0_BETA1">
  <desc>Whether to enable smtp debug trace</desc>
</attr>

<attr id="794" name="zimbraCalendarCalDavUseDistinctAppointmentAndToDoCollection" type="boolean" cardinality="single" optionalIn="globalConfig" since="5.0.12">
  <globalConfigValue>FALSE</globalConfigValue>
  <desc>
    When set to TRUE, Calendar folders and Todo folders in Zimbra will be advertised as Calendar only and Todo only via CalDAV.  
    When set to FALSE, Calendar folders will be able to store both appointments and tasks, and Todo folders will not be advertised as CalDAV enabled.
  </desc>
</attr>

<attr id="795" name="zimbraMtaTlsSecurityLevel" type="enum" value="may,none" cardinality="single" optionalIn="globalConfig,server" flags="serverInherited" requiresRestart="mta" since="6.0.0_BETA1">
  <globalConfigValue>may</globalConfigValue>
  <desc>Value for postconf smtpd_tls_security_level</desc>
</attr>

<attr id="796" name="zimbraMtaSaslAuthEnable" type="enum" value="yes,no" cardinality="single" optionalIn="globalConfig,server" flags="serverInherited" requiresRestart="mta" since="6.0.0_BETA1">
  <globalConfigValue>yes</globalConfigValue>
  <desc>Value for postconf smtpd_sasl_auth_enable</desc>
</attr>

<attr id="797" name="zimbraReverseProxyConnectTimeout" type="duration" cardinality="single" optionalIn="globalConfig,server" flags="serverInherited" requiresRestart="nginxproxy" since="6.0.0_BETA1">
  <globalConfigValue>120000ms</globalConfigValue>
  <desc>Time interval after which NGINX mail proxy will disconnect while establishing an upstream IMAP/POP connection</desc>
</attr>

<attr id="798" name="zimbraMailWhitelistMaxNumEntries" type="integer" min="0" cardinality="single" optionalIn="account,cos" flags="accountInfo,accountInherited" since="6.0.0_BETA1">
  <defaultCOSValue>100</defaultCOSValue>
  <desc>
    Maximum number of entries for per user white list.
    This restricts the number of values that can be set on the amavisWhitelistSender attribute of an account.
    If set to 0, the per user white list feature is disabled.
  </desc>
</attr>

<attr id="799" name="zimbraMailBlacklistMaxNumEntries" type="integer" min="0" cardinality="single" optionalIn="account,cos" flags="accountInfo,accountInherited" since="6.0.0_BETA1">
  <defaultCOSValue>100</defaultCOSValue>
  <desc>
    Maximum number of entries for per user black list.
    This restricts the number of values that can be set on the amavisBlacklistSender attribute of an account.
    If set to 0, the per user white list feature is disabled.
  </desc>
</attr>

<attr id="800" name="zimbraSkinFavicon" type="string" max="256" cardinality="single" optionalIn="globalConfig,domain" flags="domainInherited,domainInfo,domainAdminModifiable" since="6.0.0_BETA1">
  <desc>favicon for chameleon skin for the domain</desc>
</attr>

<attr id="802" name="zimbraIsAdminGroup" type="boolean" cardinality="single" optionalIn="distributionList" since="6.0.0_BETA1" callback="AdminGroup">
  <desc>set to true for admin groups</desc>
</attr>

<attr id="803" name="zimbraAdminExtDisableUIUndeploy" type="boolean" cardinality="single" optionalIn="zimletEntry" since="6.0.0_BETA1">
  <desc>Zimlet Util will set this attribute based on the value in zimlet definition XML file</desc>
</attr>

<attr id="804" name="zimbraPrefReadingPaneLocation" type="enum" value="bottom,right,off" cardinality="single" optionalIn="account,cos" flags="accountInherited,domainAdminModifiable" since="6.0.0_BETA1">
  <defaultCOSValue>bottom</defaultCOSValue>
  <desc>where the message reading pane is displayed in list views</desc>
</attr>

<attr id="806" name="zimbraFeatureConfirmationPageEnabled" type="boolean" cardinality="single" optionalIn="account,cos" flags="accountInfo,accountInherited" since="6.0.0_BETA1">
  <defaultCOSValue>FALSE</defaultCOSValue>
  <desc>whether a confirmation page should be display after an operation is done in the UI</desc>
</attr>

<attr id="807" name="zimbraMailContentMaxSize" type="long" cardinality="single" optionalIn="globalConfig,server" flags="serverInherited" since="6.0.0_BETA1">
  <globalConfigValue>10240000</globalConfigValue>
  <desc>Maximum size in bytes for the &lt;content &gt; element in SOAP.  Mail content larger than this limit will be truncated.</desc>
</attr>

<attr id="808" name="zimbraCalResMaxNumConflictsAllowed" type="integer" min="0" cardinality="single" optionalIn="calendarResource" flags="domainAdminModifiable" since="5.0.14">
  <desc>Maximum number of conflicting instances allowed before declining schedule request for a recurring appointments; default 0 (means decline on any conflict)</desc>
</attr>

<attr id="809" name="zimbraCalResMaxPercentConflictsAllowed" type="integer" min="0" max="100" cardinality="single" optionalIn="calendarResource" flags="domainAdminModifiable" since="5.0.14">
  <desc>Maximum percent of conflicting instances allowed before declining schedule request for a recurring appointment; default 0 (means decline on any conflict)</desc>
</attr>

<attr id="810" name="zimbraDistributionListSendShareMessageToNewMembers" type="boolean" cardinality="single" optionalIn="distributionList" since="6.0.0_BETA1">
  <desc>
    Whether to send an email with all the shares of the group when a new member is added to the group.
    If not set, default is to send the email.
  </desc>
</attr>

<attr id="811" name="zimbraDistributionListSendShareMessageFromAddress" type="string" max="256" cardinality="single" optionalIn="distributionList" since="6.0.0_BETA1">
  <desc>
    Email address to put in from header for the share info email.
    If not set, email address of the authenticated admin account will be used. 
  </desc>
</attr>

<attr id="812" name="zimbraPrefMailToasterEnabled" type="boolean" cardinality="single" optionalIn="account,cos" flags="accountInherited,domainAdminModifiable" since="6.0.0_BETA1">
  <defaultCOSValue>FALSE</defaultCOSValue>
  <desc>whether to enable toaster notification for new mail</desc>
</attr>

<attr id="813" name="zimbraPrefCalendarToasterEnabled" type="boolean" cardinality="single" optionalIn="account,cos" flags="accountInherited,domainAdminModifiable" since="6.0.0_BETA1">
  <defaultCOSValue>FALSE</defaultCOSValue>
  <desc>whether to enable toaster notification for new mail</desc>
</attr>

<attr id="814" name="zimbraPrefIMToasterEnabled" type="boolean" cardinality="single" optionalIn="account,cos" flags="accountInherited,domainAdminModifiable" since="6.0.0_BETA1">
  <defaultCOSValue>FALSE</defaultCOSValue>
  <desc>whether to enable toaster notification for IM</desc>
</attr>

<attr id="815" name="zimbraCalendarCalDavSyncStart" type="duration" cardinality="single" optionalIn="account,cos" flags="accountInherited,domainAdminModifiable" since="5.0.14">
  <desc>
    zimbraCalendarCalDavSyncStart and zimbraCalendarCalDavSyncEnd limits the
    window of appointment data available via CalDAV.  for example when
    zimbraCalendarCalDavSyncStart is set to 30 days, and
    zimbraCalendarCalDavSyncEnd is set to 1 years, then the appointments between
    (now - 30 days) and (now + 1 year) will be available via CalDAV.  When they are
    unset all the appointments are available via CalDAV.
  </desc>
</attr>

<attr id="816" name="zimbraCalendarCalDavSyncEnd" type="duration" cardinality="single" optionalIn="account,cos" flags="accountInherited,domainAdminModifiable" since="5.0.14">
  <desc>see description of zimbraCalendarCalDavSyncStart</desc>
</attr>

<attr id="817" name="zimbraCalendarCalDavSharedFolderCacheDuration" type="duration" cardinality="single" optionalIn="account,cos" flags="accountInherited,domainAdminModifiable" since="5.0.14">
  <defaultCOSValue>1m</defaultCOSValue>
  <desc>CalDAV shared folder cache duration</desc>
</attr>

<attr id="818" name="zimbraPrefConversationOrder" type="enum" value="dateDesc,dateAsc" cardinality="single" optionalIn="account,cos" flags="accountInherited,domainAdminModifiable" since="6.0.0_BETA1">
  <defaultCOSValue>dateDesc</defaultCOSValue>
  <desc>order of messages displayed within a conversation</desc>
</attr>

<attr id="819" name="zimbraDataSourceCalendarPollingInterval" type="duration" min="0" cardinality="single" optionalIn="account,cos" callback="DataSourceCallback" flags="accountInfo,accountInherited,domainAdminModifiable" since="6.0.0_BETA1">
  <defaultCOSValue>12h</defaultCOSValue>
  <desc>
    The time interval between automated data imports for a remote calendar data source.
    If unset or 0, the data source will not be scheduled for automated polling.
  </desc>
</attr>

<attr id="820" name="zimbraCalendarCalDavClearTextPasswordEnabled" type="boolean" cardinality="single" optionalIn="globalConfig,server" flags="serverInherited" since="5.0.14">
  <globalConfigValue>TRUE</globalConfigValue>
  <desc>
    Whether to allow password sent to non-secured port from CalDAV clients.
    If it set to TRUE the server will allow access from CalDAV client to zimbraMailPort.
    If it set to FALSE the server will return an error if a request is made from CalDAV client to zimbraMailPort.  
  </desc>
</attr>

<attr id="821" name="zimbraFeatureReadReceiptsEnabled" type="boolean" cardinality="single" optionalIn="account,cos" flags="accountInfo,accountInherited" since="6.0.0_BETA1">
  <defaultCOSValue>TRUE</defaultCOSValue>
  <defaultCOSValueUpgrade>FALSE</defaultCOSValueUpgrade>
  <desc>whether the web UI shows UI elements related to read receipts</desc>
</attr>

<attr id="822" name="zimbraPrefMailSendReadReceipts" type="enum" value="always,never,prompt" cardinality="single" optionalIn="account,cos" flags="accountInherited,domainAdminModifiable" since="6.0.0_BETA1">
  <defaultCOSValue>never</defaultCOSValue>
  <desc>whether to send read receipt</desc>
</attr>

<attr id="823" name="zimbraPrefReadReceiptsToAddress" type="string" max="256" cardinality="single" optionalIn="account,identity,dataSource" flags="domainAdminModifiable" since="6.0.0_BETA1" deprecatedSince="6.0.8">
  <desc>
    address to put in reply-to header of read receipt messages, 
    if it is not set, then the compose identitys primary email address is used.
  </desc>
  <deprecateDesc>Deprecated per bug 46988.  This feature was never fully implemented.</deprecateDesc>
</attr>

<attr id="824" name="zimbraMailUncompressedCacheMaxFiles" type="integer" cardinality="single" optionalIn="globalConfig,server" flags="serverInherited" callback="ServerConfig" since="6.0.0_BETA1" deprecatedSince="6.0.7">
  <globalConfigValue>5000</globalConfigValue>
  <desc>max number of files in the uncompressed blob cache on disk</desc>
  <deprecateDesc>Deprecated per bug 43497.  The number of uncompressed files on disk will never exceed zimbraMailFileDescriptorCacheSize.</deprecateDesc>
</attr>

<attr id="825" name="zimbraMailUncompressedCacheMaxBytes" type="long" cardinality="single" optionalIn="globalConfig,server" flags="serverInherited" callback="ServerConfig" since="6.0.0_BETA1" deprecatedSince="6.0.7">
  <globalConfigValue>1073741824</globalConfigValue>
  <desc>max number of bytes stored in the uncompressed blob cache on disk</desc>
  <deprecateDesc>Deprecated per bug 43497.  The number of uncompressed files on disk will never exceed zimbraMailFileDescriptorCacheSize.</deprecateDesc>
</attr>

<attr id="826" name="zimbraDataSourceGalPollingInterval" type="duration" min="0" cardinality="single" optionalIn="account,cos" callback="DataSourceCallback" flags="accountInfo,accountInherited,domainAdminModifiable" since="6.0.0_BETA1">
  <desc>
    The time interval between automated data imports for a GAL data source.
    If unset or 0, the data source will not be scheduled for automated polling.
  </desc>
</attr>

<attr id="827" name="zimbraContactAutoCompleteMaxResults" type="integer" min="0" cardinality="single" optionalIn="account,cos" flags="accountInfo,accountInherited" since="6.0.0_BETA1">
  <defaultCOSValue>20</defaultCOSValue>
  <desc>maximum number of contact entries to return from an auto complete</desc>
</attr>

<attr id="828" name="zimbraGalLastSuccessfulSyncTimestamp"  type="gentime" cardinality="single" optionalIn="galDataSource" since="6.0.0_BETA1">
  <desc>the last time at which this GAL data source was successfully synced</desc>
</attr>

<attr id="829" name="zimbraGalLastFailedSyncTimestamp"  type="gentime" cardinality="single" optionalIn="galDataSource" since="6.0.0_BETA1">
  <desc>the last time at which a syncing attempt failed</desc>
</attr>

<attr id="830" name="zimbraGalStatus" type="enum" value="enabled,disabled" cardinality="single" requiredIn="galDataSource" since="6.0.0_BETA1">
  <desc>GAL data source status</desc>
</attr>

<attr id="831" name="zimbraGalAccountId"  type="id" cardinality="multi" optionalIn="domain" since="6.0.0_BETA1">
  <desc>zimbraId of GAL sync accounts</desc>
</attr>

<attr id="832" name="zimbraPrefCalendarApptVisibility" type="enum" value="public,private" cardinality="single" optionalIn="account,cos" flags="accountInherited,domainAdminModifiable" since="6.0.0_BETA1">
  <defaultCOSValue>public</defaultCOSValue>
  <desc>default visibility of the appointment when starting a new appointment in the UI</desc>
</attr>

<attr id="833" name="zimbraFeatureMobilePolicyEnabled" type="boolean" cardinality="single" optionalIn="account,cos" flags="accountInfo,accountInherited" since="6.0.0_BETA1">
  <defaultCOSValue>TRUE</defaultCOSValue>
  <defaultCOSValueUpgrade>FALSE</defaultCOSValueUpgrade>
  <desc>whether to enforce mobile policy</desc>
</attr>

<attr id="834" name="zimbraMobilePolicyAllowNonProvisionableDevices" type="boolean" cardinality="single" optionalIn="account,cos" flags="accountInherited" since="6.0.0_BETA1">
  <defaultCOSValue>TRUE</defaultCOSValue>
  <desc>
    whether to allow non-provisionable devices;
    ignored if zimbraFeatureMobilePolicyEnabled=FALSE
  </desc>
</attr>

<attr id="835" name="zimbraMobilePolicyAllowPartialProvisioning" type="boolean" cardinality="single" optionalIn="account,cos" flags="accountInherited" since="6.0.0_BETA1">
  <defaultCOSValue>TRUE</defaultCOSValue>
  <desc>
    whether to allow partial policy enforcement on device;
    ignored if zimbraFeatureMobilePolicyEnabled=FALSE
  </desc>
</attr>

<attr id="836" name="zimbraMobilePolicyRefreshInterval" type="integer" cardinality="single" optionalIn="account,cos" flags="accountInherited" since="6.0.0_BETA1">
  <defaultCOSValue>1440</defaultCOSValue>
  <desc>
    time interval in minutes before forcing device to refresh policy;
    ignored if zimbraFeatureMobilePolicyEnabled=FALSE
  </desc>
</attr>

<attr id="837" name="zimbraMobilePolicyDevicePasswordEnabled" type="boolean" cardinality="single" optionalIn="account,cos" flags="accountInherited" since="6.0.0_BETA1">
  <defaultCOSValue>TRUE</defaultCOSValue>
  <desc>
    whether to force pin on device;
    ignored if zimbraFeatureMobilePolicyEnabled=FALSE
  </desc>
</attr>

<attr id="838" name="zimbraMobilePolicyMinDevicePasswordLength" type="integer" cardinality="single" optionalIn="account,cos" flags="accountInherited" since="6.0.0_BETA1">
  <defaultCOSValue>4</defaultCOSValue>
  <desc>
    min length for device pin;
    ignored if zimbraFeatureMobilePolicyEnabled=FALSE or zimbraMobileDevicePasswordEnabled=FALSE
  </desc>
</attr>

<attr id="839" name="zimbraMobilePolicyAllowSimpleDevicePassword" type="boolean" cardinality="single" optionalIn="account,cos" flags="accountInherited" since="6.0.0_BETA1">
  <defaultCOSValue>FALSE</defaultCOSValue>
  <desc>
    whether to allow simple password;
    ignored if zimbraFeatureMobilePolicyEnabled=FALSE or zimbraMobileDevicePasswordEnabled=FALSE
  </desc>
</attr>

<attr id="840" name="zimbraMobilePolicyAlphanumericDevicePasswordRequired" type="boolean" cardinality="single" optionalIn="account,cos" flags="accountInherited" since="6.0.0_BETA1">
  <defaultCOSValue>FALSE</defaultCOSValue>
  <desc>
    whether to require alpha-numeric password as device pin;
    ignored if zimbraFeatureMobilePolicyEnabled=FALSE or zimbraMobileDevicePasswordEnabled=FALSE
  </desc>
</attr>

<attr id="841" name="zimbraMobilePolicyMinDevicePasswordComplexCharacters" type="integer" cardinality="single" optionalIn="account,cos" flags="accountInherited" since="6.0.0_BETA1">
  <defaultCOSValue>0</defaultCOSValue>
  <desc>
    least number of complex characters must be included in device pin;
    ignored if zimbraFeatureMobilePolicyEnabled=FALSE or zimbraMobileDevicePasswordEnabled=FALSE
  </desc>
</attr>

<attr id="842" name="zimbraMobilePolicyDevicePasswordExpiration" type="integer" cardinality="single" optionalIn="account,cos" flags="accountInherited" since="6.0.0_BETA1">
  <defaultCOSValue>0</defaultCOSValue>
  <desc>
    number of days before device pin must expire;
    ignored if zimbraFeatureMobilePolicyEnabled=FALSE or zimbraMobileDevicePasswordEnabled=FALSE
  </desc>
</attr>

<attr id="843" name="zimbraMobilePolicyDevicePasswordHistory" type="integer" cardinality="single" optionalIn="account,cos" flags="accountInherited" since="6.0.0_BETA1">
  <defaultCOSValue>8</defaultCOSValue>
  <desc>
    number of previously used password stored in history;
    ignored if zimbraFeatureMobilePolicyEnabled=FALSE or zimbraMobileDevicePasswordEnabled=FALSE or zimbraMobilePolicyDevicePasswordExpiration=0
  </desc>
</attr>

<attr id="844" name="zimbraMobilePolicyMaxInactivityTimeDeviceLock" type="integer" cardinality="single" optionalIn="account,cos" flags="accountInherited" since="6.0.0_BETA1">
  <defaultCOSValue>15</defaultCOSValue>
  <desc>
    max idle time in minutes before device is locked;
    ignored if zimbraFeatureMobilePolicyEnabled=FALSE or zimbraMobileDevicePasswordEnabled=FALSE
  </desc>
</attr>

<attr id="845" name="zimbraMobilePolicyMaxDevicePasswordFailedAttempts" type="integer" cardinality="single" optionalIn="account,cos" flags="accountInherited" since="6.0.0_BETA1">
  <defaultCOSValue>4</defaultCOSValue>
  <desc>
    number of consecutive incorrect pin input before device is wiped;
    ignored if zimbraFeatureMobilePolicyEnabled=FALSE or zimbraMobileDevicePasswordEnabled=FALSE
  </desc>
</attr>

<attr id="846" name="zimbraMobilePolicyPasswordRecoveryEnabled" type="boolean" cardinality="single" optionalIn="account,cos" flags="accountInherited" since="6.0.0_BETA1">
  <defaultCOSValue>TRUE</defaultCOSValue>
  <desc>
    support device pin recovery;
    ignored if zimbraFeatureMobilePolicyEnabled=FALSE or zimbraMobileDevicePasswordEnabled=FALSE
  </desc>
</attr>

<attr id="847" name="zimbraMobilePolicyDeviceEncryptionEnabled" type="boolean" cardinality="single" optionalIn="account,cos" flags="accountInherited" since="6.0.0_BETA1">
  <defaultCOSValue>TRUE</defaultCOSValue>
  <desc>
    require data encryption on device;
    ignored if zimbraFeatureMobilePolicyEnabled=FALSE
  </desc>
</attr>

<attr id="848" name="zimbraPrefCalendarAutoAddInvites" type="boolean" cardinality="single" optionalIn="account,cos" flags="accountInherited,domainAdminModifiable" since="6.0.0_BETA1">
  <defaultCOSValue>TRUE</defaultCOSValue>
  <desc>automatically add appointments when invited</desc>
</attr>

<attr id="849" name="zimbraPrefCalendarSendInviteDeniedAutoReply" type="boolean" cardinality="single" optionalIn="account,cos" flags="accountInherited,domainAdminModifiable" since="6.0.0_BETA1">
  <defaultCOSValue>FALSE</defaultCOSValue>
  <desc>if an invite is received from an organizer who does not have permission to invite this user to a meeting, send an auto-decline reply</desc>
</attr>

<attr id="850" name="zimbraGalType" type="enum" value="zimbra,ldap" cardinality="single" requiredIn="galDataSource" since="6.0.0_BETA1">
  <desc>type of this GAl data source.  zimbra - zimbra internal GAL.  ldap   - external LDAP GAL.</desc>
</attr>

<attr id="851" name="zimbraPrefCalendarForwardInvitesTo" type="string" cardinality="multi" optionalIn="account" flags="domainAdminModifiable" since="6.0.0_BETA1">
  <desc>Forward a copy of calendar invites received to these users.</desc>
</attr>

<attr id="852" name="zimbraIsDelegatedAdminAccount" type="boolean" cardinality="single" optionalIn="account" flags="accountInfo" since="6.0.0_BETA1">
  <desc>set to true for delegated admin accounts</desc>
</attr>

<!-- 
   ===============================================================================
   bug 32811: we need to skip oid 990 and 991, the next oid should start at 1000.
              Please talk to phoebe if you have any question.
   ===============================================================================
 -->

<attr id="1002" name="zimbraMailUseDirectBuffers" type="boolean" cardinality="single" optionalIn="globalConfig,server" flags="serverInherited" requiresRestart="mailbox" since="5.0.22">
  <globalConfigValue>FALSE</globalConfigValue>
  <desc>
    Used to control whether Java NIO direct buffers are used. 
    Value is propagated to Jetty configuration.  In the future, other NIO pieces
    (IMAP/POP/LMTP) will also honor this.
  </desc>
</attr>

<attr id="1003" name="zimbraBackupSkipSearchIndex" type="boolean" cardinality="single" optionalIn="globalConfig,server" flags="serverInherited" since="6.0.0_BETA2">
  <globalConfigValue>FALSE</globalConfigValue>
  <desc>if true, do not backup search index during a full backup</desc>
</attr>

<attr id="1004" name="zimbraBackupSkipBlobs" type="boolean" cardinality="single" optionalIn="globalConfig,server" flags="serverInherited" since="6.0.0_BETA2">
  <globalConfigValue>FALSE</globalConfigValue>
  <desc>if true, do not backup blobs (HSM or not) during a full backup</desc>
</attr>

<attr id="1005" name="zimbraBackupSkipHsmBlobs" type="boolean" cardinality="single" optionalIn="globalConfig,server" flags="serverInherited" since="6.0.0_BETA2">
  <globalConfigValue>FALSE</globalConfigValue>
  <desc>if true, do not backup blobs on secondary (HSM) volumes during a full backup</desc>
</attr>

<attr id="1006" name="zimbraMailboxMoveSkipSearchIndex" type="boolean" cardinality="single" optionalIn="globalConfig,server" flags="serverInherited" since="6.0.0_BETA2">
  <globalConfigValue>FALSE</globalConfigValue>
  <desc>if true, exclude search index from mailbox move</desc>
</attr>

<attr id="1007" name="zimbraMailboxMoveSkipBlobs" type="boolean" cardinality="single" optionalIn="globalConfig,server" flags="serverInherited" since="6.0.0_BETA2">
  <globalConfigValue>FALSE</globalConfigValue>
  <desc>if true, exclude blobs (HSM or not) from mailbox move</desc>
</attr>

<attr id="1008" name="zimbraMailboxMoveSkipHsmBlobs" type="boolean" cardinality="single" optionalIn="globalConfig,server" flags="serverInherited" since="6.0.0_BETA2">
  <globalConfigValue>FALSE</globalConfigValue>
  <desc>if true, exclude blobs on secondary (HSM) volumes from mailbox move</desc>
</attr>

<attr id="1009" name="zimbraRedoLogCrashRecoveryLookbackSec" type="integer" min="0" cardinality="single" optionalIn="globalConfig,server" flags="serverInherited" requiresRestart="mailbox" since="6.0.0_BETA2">
  <globalConfigValue>10</globalConfigValue>
  <desc>how many seconds worth of committed redo ops to re-execute during crash recovery; related to mysql parameter innodb_flush_log_at_trx_commit=0</desc>
</attr>

<attr id="1010" name="zimbraPrefConvReadingPaneLocation" type="enum" value="bottom,right,off" cardinality="single" optionalIn="account,cos" flags="accountInfo,accountInherited,domainAdminModifiable" since="6.0.0_BETA2">
  <defaultCOSValue>bottom</defaultCOSValue>
  <desc>where the message reading pane is displayed in conv view</desc>
</attr>

<attr id="1011" name="zimbraMaxMailItemsPerPage" type="integer" cardinality="single" optionalIn="account,cos" flags="accountInfo,accountInherited,domainAdminModifiable" since="6.0.0_BETA2">
  <defaultCOSValue>100</defaultCOSValue>
  <desc>
      max number of messages/conversations per page, 
      Web client (not server) verifies that zimbraPrefMailItemsPerPage should not exceed this attribute.
  </desc>
</attr>

<attr id="1012" name="zimbraMaxContactsPerPage" type="integer" cardinality="single" optionalIn="account,cos" flags="accountInfo,accountInherited,domainAdminModifiable" since="6.0.0_BETA2">
  <defaultCOSValue>100</defaultCOSValue>
  <desc>
      max number of contacts per page, 
      Web client (not server) verifies that zimbraPrefContactsPerPage should not exceed this attribute.
  </desc>
</attr>

<attr id="1013" name="zimbraMaxVoiceItemsPerPage" type="integer" cardinality="single" optionalIn="account,cos" flags="accountInfo,accountInherited,domainAdminModifiable" since="6.0.0_BETA2">
  <defaultCOSValue>100</defaultCOSValue>
  <desc>
      max number of voice items per page, 
      Web client (not server) verifies that zimbraPrefVoiceItemsPerPage should not exceed this attribute.
  </desc>
</attr>

<attr id="1014" name="zimbraMemcachedClientServerList" type="string" cardinality="multi" optionalIn="globalConfig,server" flags="serverInherited" since="5.0.17">
  <desc>list of host:port for memcached servers; set to empty value to disable the use of memcached</desc>
</attr>

<attr id="1015" name="zimbraMemcachedClientBinaryProtocolEnabled" type="boolean" cardinality="single" optionalIn="globalConfig,server" flags="serverInherited" since="5.0.17">
  <globalConfigValue>FALSE</globalConfigValue>
  <desc>if true, use binary protocol of memcached; if false, use ascii protocol</desc>
</attr>

<attr id="1016" name="zimbraMemcachedClientHashAlgorithm" type="string" cardinality="single" optionalIn="globalConfig,server" flags="serverInherited" since="5.0.17">
  <globalConfigValue>KETAMA_HASH</globalConfigValue>
  <desc>memcached hash algorithm</desc>
</attr>

<attr id="1017" name="zimbraMemcachedClientExpirySeconds" type="integer" min="0" max="2592000" cardinality="single" optionalIn="globalConfig,server" flags="serverInherited" since="5.0.17">
  <globalConfigValue>86400</globalConfigValue>
  <desc>default expiration time in seconds for memcached values; default is 1 day</desc>
</attr>

<attr id="1018" name="zimbraMemcachedClientTimeoutMillis" type="integer" min="0" cardinality="single" optionalIn="globalConfig,server" flags="serverInherited" since="5.0.17">
  <globalConfigValue>10000</globalConfigValue>
  <desc>default timeout in milliseconds for async memcached operations</desc>
</attr>

<attr id="1019" name="zimbraGalSyncTimestampFormat" type="string" max="256" cardinality="single" optionalIn="globalConfig,domain,galDataSource" flags="domainInherited" since="6.0.0_BETA2">
  <globalConfigValue>yyyyMMddHHmmss'Z'</globalConfigValue>
  <desc>LDAP generalized time format for external GAL sync</desc>
</attr>

<attr id="1020" name="zimbraRedoLogRolloverMinFileAge" type="integer" min="0" cardinality="single" optionalIn="globalConfig,server" flags="serverInherited" requiresRestart="mailbox" since="5.0.17">
  <globalConfigValue>60</globalConfigValue>
  <desc>minimum age in minutes for redo.log file before it becomes eligible for rollover based on size</desc>
</attr>

<attr id="1021" name="zimbraRedoLogRolloverHardMaxFileSizeKB" type="integer" min="0" cardinality="single" optionalIn="globalConfig,server" flags="serverInherited" requiresRestart="mailbox" since="5.0.17">
  <globalConfigValue>4194304</globalConfigValue>
  <desc>redo.log file rolls over when it goes over this size, even if it does not meet the minimum file age requirement</desc>
</attr>

<attr id="1022" name="zimbraPrefCalendarShowPastDueReminders" type="boolean" cardinality="single" optionalIn="account,cos" flags="accountInherited,domainAdminModifiable" since="6.0.0_BETA2">
  <defaultCOSValue>TRUE</defaultCOSValue>
  <desc>whether to pop-up reminder for past due appointments in the UI</desc>
</attr>

<attr id="1023" name="zimbraContactRankingTableRefreshInterval" type="duration" cardinality="single" optionalIn="globalConfig,server" flags="serverInherited" since="6.0.0_BETA2" deprecatedSince="6.0.6">
  <globalConfigValue>7d</globalConfigValue>
  <desc>How often do we refresh contact ranking table from address book and GAL to get friendly name for the email address.  Use 0 to disable the refresh.</desc>
  <deprecateDesc>Deprecated per bug 40081</deprecateDesc>
</attr>

<attr id="1024" name="zimbraHsmPolicy" type="string" cardinality="multi" optionalIn="globalConfig,server" flags="serverInherited" since="6.0.0_BETA2">
  <globalConfigValue>message,document:before:-30days</globalConfigValue>
  <desc>
    The policy that determines which mail items get moved to secondary storage during
    HSM.  Each value specifies a comma-separated list of item types and the search
    query used to select items to move.  See the spec for &lt;SearchRequest&gt; for the
    complete list of item types and query.txt for the search query spec.</desc>
</attr>

<attr id="1025" name="zimbraMailTrustedIP" type="string" cardinality="multi" optionalIn="globalConfig,server" flags="serverInherited" requiresRestart="mailbox" since="5.0.17">
  <desc>
    In our web app, AJAX and standard html client, we have support for adding the HTTP
    client IP address as X-Originating-IP in an outbound message.  We also use
    the HTTP client IP address in our logging.  
    
    In the case of standard client making connections to the SOAP layer, the JSP layer 
    tells the SOAP layer in a http header what the remote HTTP client address is. 
    In the case where nginx or some other proxy layer is fronting our webapps, the proxy 
    tells the SOAP/JSP layers in a http header  what the real HTTP client s address is. 
    
    Our SOAP/JSP layers will trust the client/proxy only if the IP address of the client/proxy 
    is one of the IPs listed in this attribute.
  </desc>
</attr>

<attr id="1026" name="zimbraFreebusyPropagationRetryInterval" type="duration" cardinality="single" optionalIn="globalConfig,server" flags="serverInherited" since="5.0.17">
  <globalConfigValue>1m</globalConfigValue>
  <desc>
      The interval to wait when the server encounters problems while 
      propagating Zimbra users free/busy information to external
      provider such as Exchange.
  </desc>
</attr>

<attr id="1027" name="zimbraGalSyncAccountBasedAutoCompleteEnabled" type="boolean" cardinality="single" optionalIn="account,cos" flags="accountInherited,domainAdminModifiable" since="6.0.0_BETA2">
  <defaultCOSValue>TRUE</defaultCOSValue>
  <desc>whether to use gal sync account for autocomplete</desc>
</attr>

<attr id="1028" name="zimbraPrefAppleIcalDelegationEnabled" type="boolean" cardinality="single" optionalIn="account,cos" flags="domainAdminModifiable" since="5.0.17">
  <defaultCOSValue>FALSE</defaultCOSValue>
  <desc>Use the iCal style delegation model for shared calendars for CalDAV interface when set to TRUE.</desc>
</attr>

<attr id="1029" name="zimbraDataSourceLastError" type="string" cardinality="single" optionalIn="dataSource" flags="domainAdminModifiable" since="5.0.17">
  <desc>
    If the last data source sync failed, contains the error message.
    If the last data source sync succeeded, this attribute is unset.
  </desc>
</attr>

<attr id="1030" name="zimbraDataSourceFailingSince" type="gentime" cardinality="single" optionalIn="dataSource" flags="domainAdminModifiable" since="5.0.17">
  <desc>
    Timestamp of the first sync error for a data source.  
    This value is unset after a successful sync.
  </desc>
</attr>

<attr id="1031" name="zimbraMtaBlockedExtensionWarnAdmin" type="boolean" cardinality="single" optionalIn="globalConfig" requiresRestart="mta" since="6.0.0_RC1">
  <globalConfigValue>TRUE</globalConfigValue>
  <desc>Whether to email admin on detection of attachment with blocked extension</desc>
</attr>

<attr id="1032" name="zimbraMtaBlockedExtensionWarnRecipient" type="boolean" cardinality="single" optionalIn="globalConfig" requiresRestart="mta" since="6.0.0_RC1">
  <globalConfigValue>TRUE</globalConfigValue>
  <desc>Whether to email recipient on detection of attachment with blocked extension</desc>
</attr>

<attr id="1033" name="zimbraDataSourceMaxTraceSize" type="integer" cardinality="single" optionalIn="dataSource" flags="domainAdminModifiable" since="6.0.0_RC1">
  <desc>Message content data exceeding this size will not be included in IMAP trace file</desc>
</attr>

<attr id="1034" name="zimbraMailFileDescriptorCacheSize" type="integer" min="0" cardinality="single" optionalIn="globalConfig,server" flags="serverInherited" callback="ServerConfig" since="6.0.0_RC1">
  <globalConfigValue>1000</globalConfigValue>
  <desc>Maximum number of file descriptors that are opened for accessing message content.</desc>
</attr>

<attr id="1035" name="zimbraMailFileDescriptorBufferSize" type="integer" min="0" cardinality="single" optionalIn="globalConfig,server" flags="serverInherited" since="6.0.0_RC1">
  <globalConfigValue>4096</globalConfigValue>
  <desc>Number of bytes to buffer in memory per file descriptor in the cache.  Larger values result in fewer disk reads, but increase memory consumption.</desc>
</attr>

<attr id="1036" name="zimbraPrefAdminConsoleWarnOnExit" type="boolean" cardinality="single" optionalIn="account,cos" flags="accountInherited,domainAdminModifiable" since="6.0.0_RC1">
  <defaultCOSValue>TRUE</defaultCOSValue>
  <desc>whether to display a warning when users try to navigate away from the admin console</desc>
</attr>

<attr id="1037" name="zimbraDataSourceDomain" type="string" max="128" cardinality="single" optionalIn="dataSource" flags="domainAdminModifiable" since="6.0.0_RC1">
  <desc>domain name of data source</desc>
</attr>

<attr id="1038" name="zimbraDatabaseSlowSqlThreshold" type="duration" cardinality="single" optionalIn="globalConfig,server" flags="serverInherited" callback="ServerConfig" since="6.0.0_RC1">
  <globalConfigValue>2s</globalConfigValue>
  <desc>SQL statements that take longer than this duration to execute will be logged to the sqltrace category in mailbox.log.</desc>
</attr>

<attr id="1039" name="zimbraMailForwardingAddressMaxLength" type="integer" min="0" cardinality="single" optionalIn="account,cos" flags="accountInfo,accountInherited" since="6.0.0_RC1">
  <defaultCOSValue>4096</defaultCOSValue>
  <desc>max number of chars in zimbraPrefMailForwardingAddress</desc>
</attr>

<attr id="1040" name="zimbraMailForwardingAddressMaxNumAddrs" type="integer" min="0" cardinality="single" optionalIn="account,cos" flags="accountInfo,accountInherited" since="6.0.0_RC1">
  <defaultCOSValue>100</defaultCOSValue>
  <desc>max number of email addresses in zimbraPrefMailForwardingAddress</desc>
</attr>

<attr id="1041" name="zimbraPrefSpellDictionary" type="string" max="64" cardinality="single" optionalIn="account,cos," flags="accountInherited,domainAdminModifiable" since="6.0.0_GA">
  <desc>The name of the dictionary used for spell checking.  If not set, the locale is used.</desc>
</attr>

<attr id="1042" name="zimbraSpellAvailableDictionary" type="string" cardinality="multi" optionalIn="globalConfig,server" flags="serverInherited" since="6.0.0_GA">
  <globalConfigValue>en_US</globalConfigValue>
  <desc>The list of available dictionaries that can be used for spell checking.</desc>
</attr>

<attr id="1043" name="zimbraHttpDebugHandlerEnabled" type="boolean" cardinality="single" optionalIn="globalConfig,server" flags="serverInherited" since="6.0.0_GA">
  <globalConfigValue>TRUE</globalConfigValue>
  <desc>Whether to enable http debug handler on a server</desc>
</attr>
     
<attr id="1044" name="zimbraAuthTokenValidityValue" type="integer" min="0" cardinality="single" optionalIn="account" flags="domainAdminModifiable" since="6.0.0_GA">
  <desc>if set, this value gets stored in the auth token and compared on every request. Changing it will invalidate all outstanding auth tokens. It also gets changed when an account password is changed.</desc>
</attr>

<attr id="1045" name="zimbraPrefShowCalendarWeek" type="boolean" cardinality="single" optionalIn="account,cos" flags="accountInherited,domainAdminModifiable" since="6.0.0_GA">
  <defaultCOSValue>FALSE</defaultCOSValue>
  <desc>show calendar week in calendar views</desc>
</attr>

<attr id="1046" name="zimbraPrefMailSelectAfterDelete" type="enum" value="next,previous,adaptive" cardinality="single" optionalIn="account,cos" flags="accountInherited,domainAdminModifiable" since="6.0.0_GA">
  <defaultCOSValue>next</defaultCOSValue>
  <desc>After deleting a message in list, which message should be selected</desc>
</attr>

<attr id="1047" name="zimbraWebClientShowOfflineLink" type="boolean" cardinality="single" optionalIn="account,cos" flags="accountInfo,accountInherited,domainAdminModifiable" since="6.0.0_GA">
  <defaultCOSValue>TRUE</defaultCOSValue>
  <desc>whether or not to show link to offline version in the web UI top bar</desc>
</attr>

<attr id="1048" name="zimbraPrefAccountTreeOpen" type="boolean" cardinality="single" optionalIn="account,cos" flags="accountInherited,domainAdminModifiable" since="6.0.2">
  <defaultCOSValue>TRUE</defaultCOSValue>
  <desc>whether or not account tree is expanded</desc>
</attr>

<attr id="1049" name="zimbraSpamReportEnvelopeFrom" type="string" cardinality="single" optionalIn="globalConfig" requiresRestart="mailbox" since="6.0.2">
  <globalConfigValue>&lt;&gt;</globalConfigValue>
  <desc>value for envelope from (MAIL FROM) in spam report</desc>
</attr>

<attr id="1050" name="zimbraFeatureVoiceChangePinEnabled" type="boolean" cardinality="single" optionalIn="account,cos" flags="accountInfo,accountInherited" since="5.0.19">
  <defaultCOSValue>TRUE</defaultCOSValue>
  <desc>whether or not changing voicemail pin is enabled</desc>
</attr>

<attr id="1051" name="zimbraFeatureManageZimlets" type="boolean" cardinality="single" optionalIn="account,cos" flags="accountInfo,accountInherited,domainAdminModifiable" since="6.0.2">
  <defaultCOSValue>TRUE</defaultCOSValue>
  <desc>enable end-user to manage zimlets</desc>
</attr>

<attr id="1052" name="zimbraAllowNonLDHCharsInDomain" type="boolean" cardinality="single" optionalIn="globalConfig" since="6.0.2">
  <globalConfigValue>TRUE</globalConfigValue>
  <desc>whether creating domains, and renaming domains to a name, containing non-LDH (letter, digit, hyphen) characters is allowed</desc>
</attr>

<attr id="1053" name="zimbraFeatureBriefcaseSpreadsheetEnabled" type="boolean" cardinality="single" optionalIn="account,cos" flags="accountInfo,accountInherited" since="6.0.2">
  <defaultCOSValue>FALSE</defaultCOSValue>
  <desc>Spreadsheet features enabled in briefcase</desc>
</attr>

<attr id="1054" name="zimbraFeatureBriefcaseSlidesEnabled" type="boolean" cardinality="single" optionalIn="account,cos" flags="accountInfo,accountInherited" since="6.0.2">
  <defaultCOSValue>FALSE</defaultCOSValue>
  <desc>Slides features enabled in briefcase</desc>
</attr>

<attr id="1055" name="zimbraFeatureBriefcaseDocsEnabled" type="boolean" cardinality="single" optionalIn="account,cos" flags="accountInfo,accountInherited" since="6.0.2">
  <defaultCOSValue>TRUE</defaultCOSValue>
  <desc>Docs features enabled in briefcase</desc>
</attr>

<attr id="1056" name="zimbraVersionCheckLastAttempt" type="gentime" cardinality="single" optionalIn="globalConfig" since="6.0.2">
  <desc>time Zimbra version was last checked</desc>
</attr>

<attr id="1057" name="zimbraVersionCheckLastSuccess" type="gentime" cardinality="single" optionalIn="globalConfig" since="6.0.2">
  <desc>time Zimbra version was last checked successfully</desc>
</attr>

<attr id="1058" name="zimbraVersionCheckLastResponse" type="string" cardinality="single" optionalIn="globalConfig" since="6.0.2">
  <desc>last response of last Zimbra version check.  This will be a short XML that will contain information about available updates.</desc>
</attr>

<attr id="1059" name="zimbraVersionCheckInterval" type="duration" cardinality="single" optionalIn="globalConfig" since="6.0.2">
  <globalConfigValue>1d</globalConfigValue>
  <desc>an email address to send mail to if Zimbra version check detects a new version</desc>
</attr>

<attr id="1060" name="zimbraVersionCheckServer" type="id" cardinality="single" optionalIn="globalConfig" since="6.0.2">
  <desc>zimbraId of the server that should perform the Zimbra version checks</desc>
</attr>

<attr id="1061" name="zimbraVersionCheckURL" type="string" max="256" cardinality="single" optionalIn="globalConfig" since="6.0.2">
  <globalConfigValue>http://www.zimbra.com/aus/admin/zimbraAdminVersionCheck.php</globalConfigValue>
  <desc>URL of the Zimbra version check script </desc>
</attr>

<attr id="1062" name="zimbraVersionCheckSendNotifications" type="boolean" cardinality="single" optionalIn="globalConfig" since="6.0.2">
  <globalConfigValue>TRUE</globalConfigValue>
  <desc>whether to send a notification message if Zimbra version check detects a new version</desc>
</attr>

<attr id="1063" name="zimbraVersionCheckNotificationEmail" type="cs_emailp" cardinality="single" optionalIn="globalConfig" since="6.0.2">
  <desc>email address to send mail to for the Zimbra version check notification message</desc>
</attr>

<attr id="1064" name="zimbraVersionCheckNotificationEmailFrom" type="string" max="1000" cardinality="single" optionalIn="globalConfig" since="6.0.2">
  <desc>from address for the Zimbra version check notification message</desc>
</attr>

<attr id="1065" name="zimbraVersionCheckNotificationSubject" type="string" max="1000" cardinality="single" optionalIn="globalConfig" since="6.0.2">
  <globalConfigValue>${IS_CRITICAL} updates are available for your Zimbra server</globalConfigValue>
  <desc>template used to construct the subject of an Zimbra version check notification message</desc>
</attr>

<attr id="1066" name="zimbraVersionCheckNotificationBody" type="string" max="10000" cardinality="single" optionalIn="globalConfig" since="6.0.2">
  <globalConfigValue>${BEGIN_PREFIX}The following updates were found:${NEWLINE}${NEWLINE}${END_PREFIX}${BEGIN_UPDATE}${UPDATE_COUNTER}.  ${IS_CRITICAL}.  Version: ${UPDATE_VERSION}, URL: ${UPDATE_URL}${NEWLINE}${NEWLINE}${END_UPDATE}${BEGIN_SIGNATURE}Zimbra Updater${NEWLINE}${END_SIGNATURE}</globalConfigValue>
  <desc>template used to construct the body of an Zimbra version check notification message</desc>
</attr>

<attr id="1067" name="zimbraPrefGetMailAction" type="enum" value="default,update" cardinality="single" optionalIn="account,cos" flags="accountInherited,domainAdminModifiable" since="6.0.2">
  <defaultCOSValue>default</defaultCOSValue>
  <desc>action to perform for the get mail button in UI</desc>
</attr>

<attr id="1068" name="zimbraSaslGssapiRequiresTls" type="boolean" cardinality="single" optionalIn="globalConfig,server" flags="serverInherited" since="5.0.20">
  <globalConfigValue>FALSE</globalConfigValue>
  <desc>whether TLS is required for IMAP/POP GSSAPI auth</desc>
</attr>

<attr id="1069" name="zimbraDomainMandatoryMailSignatureEnabled" type="boolean" cardinality="single" optionalIn="globalConfig,domain" flags="domainInherited" since="6.0.4">
  <globalConfigValue>FALSE</globalConfigValue>
  <desc>enable domain mandatory mail signature</desc>
</attr>

<attr id="1070" name="zimbraDomainMandatoryMailSignatureText" type="string" cardinality="single" optionalIn="globalConfig,domain" flags="domainInherited" since="6.0.4">
  <desc>domain mandatory mail plain text signature</desc>
</attr>

<attr id="1071" name="zimbraDomainMandatoryMailSignatureHTML" type="string" cardinality="single" optionalIn="globalConfig,domain" flags="domainInherited" since="6.0.4">
  <desc>domain mandatory mail html signature</desc>
</attr>

<attr id="1072" name="zimbraPrefMailFoldersCheckedForNewMsgIndicator" type="string" max="1024" cardinality="single" optionalIn="account,cos" flags="accountInherited,domainAdminModifiable" since="6.0.5">
  <desc>
     a list of comma separated folder ids of all folders used to count for showing a new message indicator icon for the account, 
     useful in UIs managing multiple accounts: desktop and family mailboxes.
  </desc>
</attr>

<attr id="1073" name="zimbraPrefSpellIgnoreWord" type="string" max="256" cardinality="multi" optionalIn="account,cos,domain" flags="domainAdminModifiable" since="6.0.5">
  <defaultCOSValue>blog</defaultCOSValue>
  <desc>List of words to ignore when checking spelling.  The word list of an account includes the words specified for its cos and domain.
  </desc>
</attr>

<attr id="1074" name="zimbraResponseHeader" type="string" cardinality="multi" optionalIn="globalConfig,domain" flags="domainInfo,domainInherited" since="6.0.5">
  <desc>
     Custom response headers. For example, can be used to add a P3P header
     for user agents to understand the sites privacy policy. Note: the value
     MUST be the entire header line (e.g. X-Foo: Bar).
  </desc>
</attr>

<attr id="1075" name="zimbraErrorReportUrl" type="string" max="256" cardinality="single" optionalIn="domain,globalConfig" flags="domainInfo,domainInherited" since="6.0.5">
  <desc>URL for posting error report popped up in WEB client</desc>
</attr>

<attr id="1076" name="zimbraPrefDisabledZimlets" type="string" cardinality="multi" optionalIn="account,cos" flags="domainAdminModifiable" since="6.0.5">
  <desc>zimlets user does not want to see in the UI</desc>
</attr>

<attr id="1077" name="zimbraSmtpRestrictEnvelopeFrom" type="boolean" cardinality="single" optionalIn="account,cos" flags="accountInfo,accountInherited" since="6.0.5">
  <defaultCOSValue>TRUE</defaultCOSValue>
  <desc>
    If TRUE, the address for MAIL FROM in the SMTP session will always be set to 
    the email address of the account.  If FALSE, the address will be the value of 
    the Sender or From header in the outgoing message, in that order.
  </desc>
</attr>

<attr id="1078" name="zimbraCalendarCalDavDefaultCalendarId" type="integer" min="1" cardinality="single" optionalIn="globalConfig,server" flags="serverInherited" since="6.0.6">
  <globalConfigValue>10</globalConfigValue>
  <desc>Id of calendar folder to advertise as the default calendar to CalDAV client.</desc>
</attr>

<attr id="1079" name="zimbraPrefItemsPerVirtualPage" type="integer" cardinality="single" optionalIn="account,cos" flags="accountInherited,domainAdminModifiable" since="6.0.6">
  <defaultCOSValue>50</defaultCOSValue>
  <desc>number of messages/conversations per virtual page</desc>
</attr>

<attr id="1080" name="zimbraImapShutdownGraceSeconds" type="integer" cardinality="single" optionalIn="globalConfig,server" flags="serverInherited" since="6.0.7">
  <globalConfigValue>10</globalConfigValue>
  <desc>number of seconds to wait before forcing IMAP server shutdown</desc>
</attr>

<attr id="1081" name="zimbraPop3ShutdownGraceSeconds" type="integer" cardinality="single" optionalIn="globalConfig,server" flags="serverInherited" since="6.0.7">
  <globalConfigValue>10</globalConfigValue>
  <desc>number of seconds to wait before forcing POP3 server shutdown</desc>
</attr>

<attr id="1082" name="zimbraLmtpShutdownGraceSeconds" type="integer" cardinality="single" optionalIn="globalConfig,server" flags="serverInherited" since="6.0.7">
  <globalConfigValue>10</globalConfigValue>
  <desc>number of seconds to wait before forcing LMTP server shutdown</desc>
</attr>

<attr id="1083" name="zimbraDataSourceConnectTimeout" type="integer" cardinality="single" optionalIn="dataSource,globalConfig" flags="domainAdminModifiable" callback="DataSourceCallback" since="6.0.7">
  <globalConfigValue>30</globalConfigValue>
  <desc>Connect timeout in seconds for the data source</desc>
</attr>

<attr id="1084" name="zimbraDataSourceReadTimeout" type="integer" cardinality="single"  optionalIn="dataSource,globalConfig" flags="domainAdminModifiable" callback="DataSourceCallback" since="6.0.7">
  <globalConfigValue>60</globalConfigValue>
  <desc>Read timeout in seconds</desc>
</attr>

<attr id="1085" name="zimbraImapMaxRequestSize" type="integer" cardinality="single" optionalIn="globalConfig,server" flags="serverInherited" since="6.0.7">
  <globalConfigValue>10240</globalConfigValue>
  <desc>maximum size of IMAP request in bytes excluding literal data</desc>
</attr>

<attr id="1086" name="zimbraContactHiddenAttributes" type="string" cardinality="single" optionalIn="globalConfig,server" flags="serverInherited" since="6.0.6">
  <globalConfigValue>dn,vcardUID,vcardURL,vcardXProps,member</globalConfigValue>
  <desc>Comma separated list of Contact attributes that should be hidden from clients and export of contacts.</desc>
</attr>

<attr id="1087" name="zimbraCalendarResourceDoubleBookingAllowed" type="boolean" cardinality="single" optionalIn="account,cos" flags="accountInfo,accountInherited" since="6.0.7">
  <defaultCOSValue>TRUE</defaultCOSValue>
  <desc>whether calendar reasources can be double booked</desc>
</attr>

<attr id="1088" name="zimbraContactEmailFields" type="string" max="4096" cardinality="single" optionalIn="account,cos" flags="accountInherited,domainAdminModifiable" since="6.0.7">
  <defaultCOSValue>email,email2,email3,email4,email5,email6,email7,email8,email9,email10,workEmail1,workEmail2,workEmail3</defaultCOSValue>
  <desc>
    Comma separates list of attributes in contact object to search for
    email addresses when generating auto-complete contact list.  The
    same set of fields are used for GAL contacts as well because
    LDAP attributes for GAL objects are mapped to Contact compatible
    attributes via zimbraGalLdapAttrMap.
  </desc>
</attr>

<attr id="1089" name="zimbraPrefCalendarApptAllowAtendeeEdit" type="boolean" cardinality="single" optionalIn="account,cos" flags="accountInherited,domainAdminModifiable" since="6.0.7">
  <defaultCOSValue>TRUE</defaultCOSValue>
  <desc>
    Whether to allow attendees to make local edits to appointments.
    The change is only on the attendees copy of the message and changes from the organizer will overwrite the local changes.
  </desc>
</attr>

<attr id="1090" name="zimbraPrefContactsDisableAutocompleteOnContactGroupMembers" type="boolean" cardinality="single" optionalIn="account,cos" flags="accountInherited,domainAdminModifiable" since="6.0.7">
  <defaultCOSValue>FALSE</defaultCOSValue>
  <desc>Disables autocomplete matching against the members email address.</desc>
</attr>

<attr id="1091" name="zimbraPrefAutoCompleteQuickCompletionOnComma" type="boolean" cardinality="single" optionalIn="account,cos" flags="accountInherited,domainAdminModifiable" since="6.0.7">
  <defaultCOSValue>TRUE</defaultCOSValue>
  <desc>whether to end auto-complete on comma</desc>
</attr>

<attr id="1092" name="zimbraCalendarShowResourceTabs" type="boolean" cardinality="single" optionalIn="account,cos" flags="accountInfo,accountInherited" since="6.0.7">
  <defaultCOSValue>TRUE</defaultCOSValue>
  <desc>whether to show Find Locations and Find Resources tabs for editing appointments</desc>
</attr>

<attr id="1093" name="zimbraGalAlwaysIncludeLocalCalendarResources" type="boolean" cardinality="single" optionalIn="domain,globalConfig" flags="domainInherited,domainAdminModifiable"  since="6.0.7">
  <globalConfigValue>FALSE</globalConfigValue>
  <desc>
    When set to TRUE, GAL search will always include local
    calendar resources regardless of zimbraGalMode.
  </desc>
</attr>

<attr id="1094" name="zimbraAuthTokenValidityValueEnabled" type="boolean" cardinality="single" optionalIn="globalConfig" since="6.0.7">
  <globalConfigValue>TRUE</globalConfigValue>
  <desc>
    Whether auth token validity value checking should be performed during auth token validation.  
    See description for zimbraAuthTokenValidityValue.
  </desc>
</attr>

<attr id="1095" name="zimbraPrefDefaultPrintFontSize" type="astring" max="32" cardinality="single" optionalIn="account,cos" flags="accountInherited,domainAdminModifiable"  since="6.0.8">
  <defaultCOSValue>12pt</defaultCOSValue>
  <desc>default font size</desc>
</attr>

<attr id="1096" name="zimbraMailPurgeBatchSize" type="integer" cardinality="single" optionalIn="globalConfig,server" flags="serverInherited" since="6.0.8">
  <globalConfigValue>10000</globalConfigValue>
  <desc>Maximum number of messages to delete from a folder during a single purge operation.  If the limit is exceeded, the mailbox is purged again at the end of the purge cycle until all qualifying messages are purged.</desc>
</attr>

<attr id="1097" name="zimbraMailEmptyFolderBatchSize" type="integer" cardinality="single" optionalIn="globalConfig,server" flags="serverInherited" since="6.0.8">
  <globalConfigValue>100000</globalConfigValue>
  <desc>Maximum number of messages to delete during a single transaction when emptying a folder.  If the limit is exceeded, the folder is emptied in multiple transactions.  Each transaction deletes this number of messages.</desc>
</attr>

<attr id="1098" name="zimbraBasicAuthRealm"  type="string" max="256" cardinality="single" optionalIn="globalConfig,domain" flags="domainInherited" since="7.0.0">
  <globalConfigValue>Zimbra</globalConfigValue>
  <desc>Realm for the basic auth challenge (WWW-Authenticate) header</desc>
</attr>

<attr id="1099" name="zimbraMailAllowReceiveButNotSendWhenOverQuota" type="boolean" cardinality="single" optionalIn="account,cos" flags="accountInherited" since="7.0.0">
  <defaultCOSValue>FALSE</defaultCOSValue>
  <desc>If TRUE, a mailbox that exceeds its quota is still allowed to receive mail, but is not allowed to send.</desc>
</attr>

<attr id="1100" name="zimbraAmavisQuarantineAccount" type="email" max="256" cardinality="single" optionalIn="globalConfig" since="7.0.0">
  <desc>When a virus is detected quarantine message to this account</desc>
</attr>

<attr id="1101" name="zimbraAdminAccessControlMech" type="enum" cardinality="single" value="acl,global" optionalIn="globalConfig" since="6.0.9" requiresRestart="mailbox">
  <globalConfigValue>acl</globalConfigValue>
  <desc>
    access control mechanism for admin access
      acl: ACL based access control (a.k.a. delegated admin).
      global: allows only global admins.
  </desc>
</attr>

<attr id="1102" name="zimbraPrefContactsExpandAppleContactGroups" type="boolean" cardinality="single" optionalIn="account,cos" flags="accountInherited,domainAdminModifiable"  since="7.0.0">
  <defaultCOSValue>FALSE</defaultCOSValue>
  <desc>Expand the contact groups in Apple Address Book format to Zimbra format over CardDAV.</desc>
</attr>

<attr id="1103" name="zimbraPrefCalendarWorkingHours" type="string" cardinality="single" optionalIn="account,cos" flags="accountInherited,domainAdminModifiable" callback="WorkingHours" since="7.0.0">
  <defaultCOSValue>1:N:0800:1700,2:Y:0800:1700,3:Y:0800:1700,4:Y:0800:1700,5:Y:0800:1700,6:Y:0800:1700,7:N:0800:1700</defaultCOSValue>
  <desc>working hours for each day of the week</desc>
</attr>

<attr id="1106" name="zimbraDataSourceImportOnly" type="boolean" cardinality="single" optionalIn="dataSource" since="7.0.0">
  <desc>indicates that this datasource is used for one way (incoming) import vs. two-way sync</desc>
</attr>

<attr id="1107" name="zimbraDataSourceAuthMechanism" type="enum" value="PLAIN,GSSAPI,CRAM-MD5" cardinality="single" optionalIn="imapDataSource" since="7.0.0">
  <desc>Which SASL authentication mechanism  to use for authenticating to IMAP server.</desc>
</attr>

<attr id="1108" name="zimbraDataSourceAuthorizationId" type="string" cardinality="single" optionalIn="imapDataSource" since="7.0.0">
  <desc>authorizationId for SASL authentication</desc>
</attr>

<attr id="1109" name="zimbraFeaturePeopleSearchEnabled" type="boolean" cardinality="single" optionalIn="account,cos" flags="accountInfo,accountInherited" since="7.0.0">
  <defaultCOSValue>TRUE</defaultCOSValue>
  <desc>whether people search feature is enabled</desc>
</attr>

<attr id="1110" name="zimbraGalLdapValueMap" type="string" max="4096" cardinality="multi" optionalIn="globalConfig,domain,galDataSource" flags="domainInherited" since="7.0.0">
  <globalConfigValue>zimbraCalResType: Room Location</globalConfigValue>
  <globalConfigValue>zimbraAccountCalendarUserType: Room|Equipment RESOURCE</globalConfigValue>
  <desc>LDAP Gal attribute to contact value mapping. Each value is in the format of {gal contact filed}: {regex} {replacement}</desc>
</attr>

<attr id="1111" name="zimbraBackupMinFreeSpace" type="string" cardinality="single" optionalIn="globalConfig,server" flags="serverInherited" since="7.0.0">
  <globalConfigValue>0</globalConfigValue>
  <desc>Minimum percentage or TB/GB/MB/KB/bytes of free space on backup target to allow a full or auto-grouped backup to start; 0 = no minimum is enforced.  Examples: 25%, 10GB</desc>
</attr>

<attr id="1112" name="zimbraGalLdapGroupHandlerClass" type="string" max="1024" cardinality="single" optionalIn="globalConfig,domain,galDataSource" flags="domainInherited" since="7.0.0">
  <desc>the handler class for mapping groups from GAL source to zimbra GAL contacts for external GAL</desc>
</attr>

<attr id="1113" name="zimbraAdminImapImportNumThreads" type="integer" min="0" cardinality="single" optionalIn="globalConfig,server" flags="serverInherited" requiresRestart="mailbox" since="7.0.0">
  <globalConfigValue>20</globalConfigValue>
  <desc>number of admin initiated imap import handler threads</desc>
</attr>

<attr id="1114" name="zimbraMilterBindPort" type="port" cardinality="single" optionalIn="globalConfig,server" flags="serverInherited" callback="CheckPortConflict" requiresRestart="mta" since="7.0.0">
  <globalConfigValue>7026</globalConfigValue>
  <desc>port number on which milter server should listen</desc>
</attr>

<attr id="1115" name="zimbraMilterBindAddress" type="string" max="128" cardinality="multi" optionalIn="server" requiresRestart="mta" since="7.0.0">
  <desc>interface address(es) on which milter server should listen; if not specified, binds to 127.0.0.1</desc>
</attr>
  
<attr id="1116" name="zimbraMilterServerEnabled" type="boolean" cardinality="single" optionalIn="globalConfig,server" flags="serverInherited" requiresRestart="mta" since="7.0.0">
  <globalConfigValue>FALSE</globalConfigValue>
  <desc>whether milter server is enabled for a given server</desc>
</attr>

<attr id="1117" name="zimbraMailPurgeUseChangeDateForSpam" type="boolean" cardinality="single" optionalIn="account,cos" flags="accountInherited" since="7.0.0">
  <defaultCOSValue>TRUE</defaultCOSValue>
  <desc>
    If TRUE, a message is purged from Spam based on the date that it was moved
    to the Spam folder.  If FALSE, a message is purged from Spam based on the
    date that it was added to the mailbox.
  </desc>
</attr>

<attr id="1118" name="zimbraSpnegoAuthEnabled" type="boolean" cardinality="single" optionalIn="globalConfig" requiresRestart="mailbox" since="7.0.0">
  <globalConfigValue>FALSE</globalConfigValue>
  <desc>whether spnego SSO is enabled</desc>
</attr>

<attr id="1119" name="zimbraSpnegoAuthRealm" type="string" cardinality="single" optionalIn="globalConfig" requiresRestart="mailbox" since="7.0.0">
  <desc>spnego auth realm</desc>
</attr>

<!--
No longer need KDC/admin server, jetty does not consult them during spnego auth
TODO: delete them permerntly from here

<attr id="1120" name="zimbraSpnegoAuthKDC" type="string" cardinality="single" optionalIn="globalConfig" requiresRestart="mailbox" since="7.0.0">
  <desc>ip or hostname for spnego auth KDC</desc>
</attr>

<attr id="1121" name="zimbraSpnegoAuthAdminServer" type="string" cardinality="single" optionalIn="globalConfig" requiresRestart="mailbox" since="7.0.0">
  <desc>ip or hostname for spnego auth admin server</desc>
</attr>
-->

<attr id="1122" name="zimbraSpnegoAuthPrincipal" type="string" cardinality="single" optionalIn="server" requiresRestart="mailbox" since="7.0.0">
  <desc>spnego auth principal</desc>
</attr>

<attr id="1123" name="zimbraSpnegoAuthTargetName" type="string" cardinality="single" optionalIn="server" requiresRestart="mailbox" since="7.0.0">
  <desc>spnego auth target name</desc>
</attr>

<attr id="1124" name="zimbraSpnegoAuthErrorURL" type="string" cardinality="single" optionalIn="globalConfig" requiresRestart="mailbox" since="7.0.0">
  <desc>spnego auth error URL</desc>
</attr>

<attr id="1125" name="zimbraPrefForwardReplySignatureId" type="id" cardinality="single" optionalIn="account,identity,dataSource" flags="domainAdminModifiable" since="7.0.0">
  <desc>forword/reply signature id for account/identity/dataSource</desc>
</attr>

<attr id="1126" name="zimbraDataSourceIsInternal" type="boolean" cardinality="single" optionalIn="dataSource" since="7.0.0">
  <desc>If TRUE, the data source is hidden from the UI.</desc>
</attr>

<attr id="1127" name="zimbraFeatureMAPIConnectorEnabled" type="boolean" cardinality="single" optionalIn="account,cos" flags="accountInfo,accountInherited,domainAdminModifiable" since="7.0.0">
  <defaultCOSValue>TRUE</defaultCOSValue>
  <desc>enable/disable MAPI (Microsoft Outlook) Connector</desc>
</attr>

<attr id="1128" name="zimbraDumpsterEnabled" type="boolean" cardinality="single" optionalIn="account,cos" flags="accountInfo,accountInherited,domainAdminModifiable" since="7.0.0">
  <defaultCOSValue>FALSE</defaultCOSValue>
  <desc>enable/disable dumpster</desc>
</attr>

<attr id="1129" name="zimbraPrefMailSignatureContactId" type="string" cardinality="single" optionalIn="account,signature" flags="domainAdminModifiable" since="7.0.0">
  <desc>contact id associated with the signature</desc>
</attr>

<attr id="1130" name="zimbraMailOutgoingSieveScript" type="string" cardinality="single" optionalIn="account" callback="MailSieveScript" since="7.0.0">
  <desc>sieve script generated from user outgoing filter rules</desc>
</attr>

<attr id="1131" name="zimbraOAuthConsumerCredentials" type="string" max="1024" cardinality="multi" optionalIn="globalConfig,domain" flags="domainInherited" since="7.0.0">
  <desc>OAuth consumer ids and secrets.  It is in the format of {consumer-id]:{secrets}</desc>
</attr>

<attr id="1132" name="zimbraReverseProxyUseExternalRouteIfAccountNotExist" type="boolean" cardinality="single" optionalIn="domain" flags="domainAdminModifiable" since="7.0.0">
  <desc>
      Use external route configured on doamin if account cannot be found.
      Also see zimbraReverseProxyUseExternalRoute.
  </desc>
</attr>

<attr id="1133" name="zimbraMailDumpsterLifetime" type="duration" cardinality="single" optionalIn="account,cos" flags="accountInherited,domainAdminModifiable,accountInfo" since="7.0.0">
  <defaultCOSValue>30d</defaultCOSValue>
  <desc>
    Retention period of messages in the dumpster.  0 means that all messages will be retained.
  </desc>
</attr>

<attr id="1134" name="zimbraFeatureDistributionListExpandMembersEnabled" type="boolean" cardinality="single" optionalIn="account,cos" flags="accountInfo,accountInherited" since="7.0.0">
  <defaultCOSValue>TRUE</defaultCOSValue>
  <desc>whether expanding distribution list members feature is enabled</desc>
</attr>

<attr id="1135" name="zimbraForeignName" type="string" cardinality="multi" optionalIn="domain" since="7.0.0">
  <desc>foreign name for mapping an external name to a zimbra domain on domain level, it is in the format of {application}:{foreign name}</desc>
</attr>

<attr id="1136" name="zimbraForeignNameHandler" type="string" cardinality="multi" optionalIn="domain" since="7.0.0">
  <desc>handler for foreign name mapping, it is in the format of {application}:{class name}[:{params}]</desc>
</attr>

<attr id="1137" name="zimbraFeatureMailSendLaterEnabled" type="boolean" cardinality="single" optionalIn="account,cos" flags="accountInfo,accountInherited" since="7.0.0">
  <defaultCOSValue>FALSE</defaultCOSValue>
  <desc>whether the send later feature is enabled</desc>
</attr>

<attr id="1138" name="zimbraPrefMailTrustedSenderList" type="astring" max="256" callback="TrustedSenderList" cardinality="multi" optionalIn="account,cos,domain" flags="accountCosDomainInherited,domainAdminModifiable" since="7.0.0">
  <desc>Trusted sender email addresses or domains. External images in emails sent by trusted senders are automatically loaded in the message view.</desc>
</attr>

<attr id="1139" name="zimbraMailTrustedSenderListMaxNumEntries" type="integer" min="0" cardinality="single" optionalIn="account,cos,domain" flags="accountInfo,accountCosDomainInherited,domainAdminModifiable" since="7.0.0">
  <defaultCOSValue>500</defaultCOSValue>
  <desc>Maximum number of entries for zimbraPrefMailTrustedSenderList.</desc>
</attr>

<attr id="1140" name="zimbraCalendarReminderDeviceEmail" type="email" max="256" cardinality="single" optionalIn="account" flags="accountInfo,domainAdminModifiable" since="7.0.0">
  <desc>email address identifying the default device for receiving reminders for appointments and tasks</desc>
</attr>

<attr id="1141" name="zimbraWebClientLoginURLAllowedUA" type="string" cardinality="multi" optionalIn="globalConfig,domain" flags="domainInherited,domainInfo,domainAdminModifiable" since="7.0.0">
  <desc>
    regex to be matched for allowed user agents for honoring zimbraWebClientLoginURL.
    If not set, all UAs are allowed.
    If multiple values are set, an UA is allowed as long as it matches any one of the values.
    e.g. ".*Windows NT.*Firefox/3.*" will match firefox 3 or later browsers on Windows.
         ".*MSIE.*Windows NT.*" will match IE browsers on Windows.
   </desc>
</attr>

<attr id="1142" name="zimbraWebClientLogoutURLAllowedUA" type="string" cardinality="multi" optionalIn="globalConfig,domain" flags="domainInherited,domainInfo,domainAdminModifiable" since="7.0.0">
  <desc>
    regex to be matched for allowed user agents for honoring zimbraWebClientLogoutURL.
    If not set, all UAs are allowed.
    If multiple values are set, an UA is allowed as long as it matches any one of the values.
    e.g. ".*Windows NT.*Firefox/3.*" will match firefox 3 or later browsers on Windows.
         ".*MSIE.*Windows NT.*" will match IE browsers on Windows.  </desc>
</attr>

<attr id="1143" name="zimbraFeatureFreeBusyViewEnabled" type="boolean" cardinality="single" optionalIn="account,cos" flags="accountInfo,accountInherited" since="7.0.0">
  <defaultCOSValue>FALSE</defaultCOSValue>
  <desc>whether free busy view is enabled in the web UI</desc>
</attr>

<attr id="1144" name="zimbraMilterNumThreads" type="integer" cardinality="single" optionalIn="globalConfig,server" flags="serverInherited" requiresRestart="mta" since="7.0.0">
  <globalConfigValue>100</globalConfigValue>
  <desc>number of milter handler threads</desc>
</attr>

<attr id="1145" name="zimbraGalSyncIgnoredAttributes"  type="string" max="256" cardinality="multi" optionalIn="galDataSource" since="6.0.10">
  <desc>
    List of attributes that will be ignored when determining whether 
    a GAL contact has been modified.  Any change in other attribute 
    values will make the contact "dirty" and the contact will show as
    modified in the next GAL sync response.  By default modifyTimeStamp 
    is always included in ignored attributes.  Then if the only change 
    in GAL contact is modifyTimeStamp, the contact will not be shown as 
    modified in the next GAL sync response from the client, thus
    minimizing the need to download the GAL contact again when none of the
    meaningful attributes have changed.
  </desc>
</attr>

<attr id="1146" name="zimbraPrefAutocompleteAddressBubblesEnabled" type="boolean" min="0" cardinality="single" optionalIn="account,cos" flags="accountInherited,domainAdminModifiable" since="7.0.0">
  <defaultCOSValue>TRUE</defaultCOSValue>
  <desc>whether actionable address objects result from autocomplete is enabled</desc>
</attr>

<attr id="1147" name="zimbraPhoneticFirstName" type="string" max="256" cardinality="single" optionalIn="account" flags="domainAdminModifiable" since="7.0.0">
  <desc>phonetic first name</desc>
</attr>

<attr id="1148" name="zimbraPhoneticLastName" type="string" max="256" cardinality="single" optionalIn="account" flags="domainAdminModifiable" since="7.0.0">
  <desc>phonetic last name</desc>
</attr>

<attr id="1149" name="zimbraPhoneticCompany" type="string" max="256" cardinality="single" optionalIn="account" flags="domainAdminModifiable" since="7.0.0">
  <desc>phonetic company name</desc>
</attr>

<attr id="1150" name="zimbraFeatureCalendarReminderDeviceEmailEnabled" type="boolean" cardinality="single" optionalIn="account,cos" flags="accountInfo,accountInherited" since="7.0.0">
  <defaultCOSValue>FALSE</defaultCOSValue>
  <desc>whether receiving reminders on the designated device for appointments and tasks is enabled</desc>
</attr>

<attr id="1151" name="zimbraPrefTasksReadingPaneLocation" type="enum" value="bottom,right,off" cardinality="single" optionalIn="account,cos" flags="accountInherited,domainAdminModifiable" since="7.0.0">
  <defaultCOSValue>bottom</defaultCOSValue>
  <desc>where the reading pane is displayed for tasks</desc>
</attr>

<attr id="1152" name="zimbraPrefBriefcaseReadingPaneLocation" type="enum" value="bottom,right,off" cardinality="single" optionalIn="account,cos" flags="accountInherited,domainAdminModifiable" since="7.0.0">
  <defaultCOSValue>bottom</defaultCOSValue>
  <desc>where the reading pane is displayed for briefcase</desc>
</attr>

<attr id="1153" name="zimbraGalGroupIndicatorEnabled" type="boolean" cardinality="single" optionalIn="globalConfig,domain" flags="domainInherited" since="7.0.0">
  <globalConfigValue>TRUE</globalConfigValue>
  <desc>whether to indicate if an email address on a message is a GAL group</desc>
</attr>

<attr id="1154" name="zimbraGalSyncMaxConcurrentClients" type="integer" cardinality="single" optionalIn="globalConfig,domain" flags="domainInherited,domainAdminModifiable" since="7.0.0">
  <globalConfigValue>2</globalConfigValue>
  <desc>Maximum number of concurrent GAL sync requests allowed on the system / domain.</desc>
</attr>

<attr id="1158" name="zimbraFilterBatchSize" type="integer" cardinality="single" optionalIn="account,cos" flags="accountInherited,domainAdminModifiable,accountInfo" since="7.0.0">
  <defaultCOSValue>10000</defaultCOSValue>
  <desc>Maximum number of messages that can be processed in a single ApplyFilterRules operation.</desc>
</attr>

<attr id="1159" name="zimbraFilterSleepInterval" type="duration" cardinality="single" optionalIn="account,cos" flags="accountInherited,domainAdminModifiable" since="7.0.0">
  <defaultCOSValue>100ms</defaultCOSValue>
  <desc>
    The amount of time to sleep between every two messages during ApplyFilterRules.
    Increasing this value will even out server load at the expense of slowing down
    the operation.
  </desc>
</attr>

<attr id="1161" name="zimbraMailKeepOutWebCrawlers" type="boolean" cardinality="single" optionalIn="globalConfig,server" flags="serverInherited" since="7.0.1">
  <globalConfigValue>FALSE</globalConfigValue>
  <desc>When set to true, robots.txt on mailboxd will be set up to keep web crawlers out</desc>
</attr>

<attr id="1169" name="zimbraMyoneloginSamlSigningCert"  type="astring" cardinality="single" optionalIn="globalConfig,domain" flags="domainInherited" since="7.0.1">
  <desc>certificate to be used for validating the SAML assertions received from myonelogin (tricipher)</desc>
</attr>

<attr id="1173" name="zimbraPrefShortEmailAddress" type="boolean" cardinality="single" optionalIn="account,cos" flags="accountInherited,domainAdminModifiable" since ="7.0.1">
  <defaultCOSValue>TRUE</defaultCOSValue>
  <desc>show just the display name of email addresses in the message header area and compose pane</desc>
</attr>

<attr id="1174" name="zimbraFreebusyExchangeServerType" type="enum" value="webdav,ews" cardinality="single" optionalIn="globalConfig,domain" flags="domainInherited,domainAdminModifiable" since="6.0.11">
  <globalConfigValue>webdav</globalConfigValue>
  <desc>Can be set to either webdav for Exchange 2007 or older, or ews for 2010 and newer</desc>
</attr>

<<<<<<< HEAD
</attrs>
=======
<attr id="1175" name="zimbraMailboxMoveTempDir" type="string" cardinality="single" optionalIn="globalConfig,server" flags="serverInherited" since="7.0.1">
  <globalConfigValue>/opt/zimbra/backup/tmp/mboxmove</globalConfigValue>
  <desc>temp directory for mailbox move</desc>
</attr>

</attrs>
>>>>>>> 62f62432
<|MERGE_RESOLUTION|>--- conflicted
+++ resolved
@@ -5302,13 +5302,9 @@
   <desc>Can be set to either webdav for Exchange 2007 or older, or ews for 2010 and newer</desc>
 </attr>
 
-<<<<<<< HEAD
-</attrs>
-=======
 <attr id="1175" name="zimbraMailboxMoveTempDir" type="string" cardinality="single" optionalIn="globalConfig,server" flags="serverInherited" since="7.0.1">
   <globalConfigValue>/opt/zimbra/backup/tmp/mboxmove</globalConfigValue>
   <desc>temp directory for mailbox move</desc>
 </attr>
 
-</attrs>
->>>>>>> 62f62432
+</attrs>