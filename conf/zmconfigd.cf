--- conflicted
+++ resolved
@@ -150,13 +150,9 @@
 	POSTCONF smtpd_tls_cert_file			LOCAL postfix_smtpd_tls_cert_file
 	POSTCONF smtpd_tls_key_file			LOCAL postfix_smtpd_tls_key_file
 	POSTCONF smtpd_tls_loglevel			LOCAL postfix_smtpd_tls_loglevel
-<<<<<<< HEAD
-=======
-	POSTCONF smtpd_tls_security_level		LOCAL postfix_smtpd_tls_security_level
 	POSTCONF smtpd_error_sleep_time			LOCAL postfix_smtpd_error_sleep_time
 	POSTCONF smtpd_hard_error_limit			LOCAL postfix_smtpd_hard_error_limit
 	POSTCONF smtpd_soft_error_limit			LOCAL postfix_smtpd_soft_error_limit
->>>>>>> 59755c51
 	POSTCONF in_flow_delay				LOCAL postfix_in_flow_delay
 	POSTCONF import_environment			LOCAL postfix_import_environment
 	POSTCONF queue_run_delay			LOCAL postfix_queue_run_delay
