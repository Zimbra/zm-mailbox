--- conflicted
+++ resolved
@@ -16,7 +16,9 @@
  */
 package com.zimbra.cs.filter;
 
+import java.util.ArrayList;
 import java.util.HashMap;
+import java.util.List;
 import java.util.Map;
 
 import org.junit.Assert;
@@ -74,8 +76,6 @@
 
     }
 
-<<<<<<< HEAD
-=======
     
     
     public void testVariableReplacement() {
@@ -205,5 +205,4 @@
     	Assert.assertEquals("coyote@(.*)?(.*)?\\.com", regex);
     	
     }
->>>>>>> 66ec26ed
 }