--- conflicted
+++ resolved
@@ -51,13 +51,7 @@
     public MockProvisioning() {
         Map<String, Object> attrs = new HashMap<String, Object>();
         attrs.put(A_zimbraServiceHostname, "localhost");
-<<<<<<< HEAD
-=======
-        attrs.put(A_zimbraRedoLogProvider, MockRedoLogProvider.class.getName());
-        attrs.put(A_zimbraId, UUID.randomUUID().toString());
-        attrs.put(A_zimbraMailMode, MailMode.http.toString());
         attrs.put(A_zimbraSmtpPort, "7025");
->>>>>>> a0ef2db8
         localhost = new Server("localhost", "localhost", attrs, Collections.<String, Object>emptyMap(), this);
     }
 
