--- conflicted
+++ resolved
@@ -732,15 +732,8 @@
         Element actionE = carE.addElement(MailConstants.E_ACTION);
         actionE.addAttribute(MailConstants.A_OPERATION, "op");
         actionE.addAttribute(MailConstants.A_ID, "ids");
-<<<<<<< HEAD
-        actionE.addAttribute(MailConstants.A_FOLDER, "folder");
-        actionE.addAttribute(MailConstants.A_RECURSIVE, true);
-        actionE.addAttribute(MailConstants.A_URL, "http://url");
+        actionE.addAttribute(MailConstants.A_ACCT_RELATIVE_PATH, "folder");
         LOG.debug("ConvActionRequestJaxbSubclassHandling: half baked XML=" +
-=======
-        actionE.addAttribute(MailConstants.A_ACCT_RELATIVE_PATH, "folder");
-        LOG.info("ConvActionRequestJaxbSubclassHandling: half baked XML=" +
->>>>>>> ed91f9a4
                 carE.toString());
         car = JaxbUtil.elementToJaxb(carE);
         carE = JaxbUtil.jaxbToElement(car);
