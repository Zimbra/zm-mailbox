/*
 * ***** BEGIN LICENSE BLOCK *****
 * Zimbra Collaboration Suite Server
 * Copyright (C) 2004, 2005, 2006, 2007, 2008, 2009, 2010, 2011 VMware, Inc.
 * 
 * The contents of this file are subject to the Zimbra Public License
 * Version 1.3 ("License"); you may not use this file except in
 * compliance with the License.  You may obtain a copy of the License at
 * http://www.zimbra.com/license.
 * 
 * Software distributed under the License is distributed on an "AS IS"
 * basis, WITHOUT WARRANTY OF ANY KIND, either express or implied.
 * ***** END LICENSE BLOCK *****
 */

package com.zimbra.soap;

import com.zimbra.common.localconfig.LC;
import com.zimbra.common.service.ServiceException;
import com.zimbra.common.soap.Element;
import com.zimbra.common.soap.HeaderConstants;
import com.zimbra.common.soap.MailConstants;
import com.zimbra.common.soap.SoapFaultException;
import com.zimbra.common.soap.SoapParseException;
import com.zimbra.common.soap.SoapProtocol;
import com.zimbra.common.soap.SoapTransport;
import com.zimbra.common.soap.ZimbraNamespace;
import com.zimbra.common.util.Log;
import com.zimbra.common.util.LogFactory;
import com.zimbra.common.util.ZimbraLog;
import com.zimbra.cs.account.AccessManager;
import com.zimbra.cs.account.Account;
import com.zimbra.cs.account.AccountServiceException;
import com.zimbra.cs.account.GuestAccount;
import com.zimbra.cs.account.AccountServiceException.AuthFailedServiceException;
import com.zimbra.cs.account.AuthToken;
import com.zimbra.cs.account.Provisioning;
import com.zimbra.cs.mailbox.Mailbox;
import com.zimbra.cs.mailbox.MailboxManager;
import com.zimbra.cs.redolog.RedoLogProvider;
import com.zimbra.cs.service.AuthProvider;
import com.zimbra.cs.service.admin.AdminAccessControl;
import com.zimbra.cs.service.admin.AdminDocumentHandler;
import com.zimbra.cs.session.Session;
import com.zimbra.cs.session.SessionCache;
import com.zimbra.cs.session.SoapSession;
import com.zimbra.cs.stats.ZimbraPerf;
import com.zimbra.cs.util.AccountUtil;
import com.zimbra.cs.util.BuildInfo;
import com.zimbra.cs.util.Config;
import com.zimbra.cs.util.Zimbra;
import com.zimbra.soap.ZimbraSoapContext.SessionInfo;
import org.dom4j.DocumentException;

import java.io.ByteArrayInputStream;
import java.io.InputStream;
import java.util.Map;

/**
 * The soap engine.
 */
public final class SoapEngine {

    // attribute used to correlate requests and responses
    public static final String A_REQUEST_CORRELATOR = "requestId";

    public static final String ZIMBRA_CONTEXT = "zimbra.context";
    public static final String ZIMBRA_ENGINE  = "zimbra.engine";
    public static final String ZIMBRA_SESSION = "zimbra.session";

    /** context name of request IP
     *
     *  It can be the IP of the SOAP client, or in the presence of a
     *  real origin IP address http header(X-ORIGINATING-IP) the IP
     *  of the real origin client if the SOAP client is in a trusted
     *  network.
     */
    public static final String REQUEST_IP = "request.ip";

    /** context name of IP of the SOAP client */
    public static final String SOAP_REQUEST_IP = "soap.request.ip";

    /** set to true if we log the soap request */
    public static final String SOAP_REQUEST_LOGGED = "soap.request.logged";

    /** context name of IP of the origin client */
    public static final String ORIG_REQUEST_IP = "orig.request.ip";

    private static Log mLog = LogFactory.getLog(SoapEngine.class);

    private DocumentDispatcher mDispatcher;

    SoapEngine() {
        mDispatcher = new DocumentDispatcher();
        SoapTransport.setDefaultUserAgent(
                SoapTransport.DEFAULT_USER_AGENT_NAME, BuildInfo.VERSION);
    }

    /*
     * wraps an exception in a soap fault and returns a SOAP envelope with the soap fault in the body
     * (without throwing the exception)
     */
    private Element soapFaultEnv(SoapProtocol soapProto, String msg, ServiceException e) {
        logFault(msg, e);
        return soapProto.soapEnvelope(soapProto.soapFault(e));
    }

    /*
     * wrap an exception in a soap fault and returns the soap fault
     * (without throwing the exception)
     */
    private Element soapFault(SoapProtocol soapProto, String msg, ServiceException e) {
        logFault(msg, e);
        return soapProto.soapFault(e);
    }

    private void logFault(String msg, ServiceException e) {
        if (e.getCode().equals(ServiceException.AUTH_EXPIRED) ||
            e.getCode().equals(ServiceException.AUTH_REQUIRED)) {
            StackTraceElement[] s = Thread.currentThread().getStackTrace();
            StackTraceElement callSite = s[4]; // third frame from top is the caller
            e.setIdLabel(callSite);
            mLog.warn(e.getMessage() + (msg == null ? "" : ": "+msg));     // do not log stack
            mLog.debug(msg, e); // log stack
        } else
            mLog.warn(msg, e);
    }

    private void logRequest(Map<String, Object> context, Element envelope) {
        if (ZimbraLog.soap.isTraceEnabled() && !context.containsKey(SoapEngine.SOAP_REQUEST_LOGGED)) {
            boolean isResumed = context.containsKey(SoapServlet.IS_RESUMED_REQUEST);
            ZimbraLog.soap.trace(!isResumed ? "C:\n%s" : "C: (resumed)\n%s", envelope.prettyPrint(true));
            context.put(SOAP_REQUEST_LOGGED, Boolean.TRUE);
        }
    }

    public Element dispatch(String path, byte[] soapMessage, Map<String, Object> context) {
        if (soapMessage == null || soapMessage.length == 0) {
            SoapProtocol soapProto = SoapProtocol.Soap12;
            return soapFaultEnv(soapProto, "SOAP exception", ServiceException.PARSE_ERROR("empty request payload", null));
        }

        InputStream in = new ByteArrayInputStream(soapMessage);
        Element document = null;
        try {
            if (soapMessage[0] == '<')
                document = Element.parseXML(in);
            else
                document = Element.parseJSON(in);
        } catch (DocumentException de) {
            // FIXME: have to pick 1.1 or 1.2 since we can't parse any
            SoapProtocol soapProto = SoapProtocol.Soap12;
            return soapFaultEnv(soapProto, "SOAP exception", ServiceException.PARSE_ERROR(de.getMessage(), de));
        } catch (SoapParseException e) {
            SoapProtocol soapProto = SoapProtocol.SoapJS;
            return soapFaultEnv(soapProto, "SOAP exception", ServiceException.PARSE_ERROR(e.getMessage(), e));
        }
        Element resp = dispatch(path, document, context);

        /*
         * For requests(e.g. AuthRequest) that don't have account info in time when they
         * are normally added to the logging context in dispatch after zsc is established
         * from the SOAP request header.  Thus account logging for zimbra.soap won't be
         * effective when the SOAP request is logged in TRACE level normally.
         *
         * For AuthRequest, we call Account.addAccountToLogContext from the handler as
         * soon as the account, which is only available in the SOAP body, is discovered.
         * Account info should be available after dispatch() so account logger can be
         * triggered.
         */
        logRequest(context, document);

        return resp;
    }

    /**
     * dispatch to the given serviceName the specified document,
     * which should be a soap envelope containing a document to
     * execute.
     *
     * @param path  the path (i.e., /service/foo) of the service to dispatch to
     * @param envelope the top-level element of the message
     * @param context user context parameters
     * @return an XmlObject which is a SoapEnvelope containing the response
     *
     */
    private Element dispatch(String path, Element envelope, Map<String, Object> context) {
        // if (mLog.isDebugEnabled()) mLog.debug("dispatch(path, envelope, context: " + envelope.getQualifiedName());

        SoapProtocol soapProto = SoapProtocol.determineProtocol(envelope);
        if (soapProto == null) {
            // FIXME: have to pick 1.1 or 1.2 since we can't parse any
            soapProto = SoapProtocol.Soap12;
            return soapFaultEnv(soapProto, "SOAP exception", ServiceException.INVALID_REQUEST("unable to determine SOAP version", null));
        }

        // if (mLog.isDebugEnabled()) mLog.debug("dispatch: soapProto = " + soapProto.getVersion());

        ZimbraSoapContext zsc = null;
        Element ectxt = soapProto.getHeader(envelope, HeaderConstants.CONTEXT);
        try {
            zsc = new ZimbraSoapContext(ectxt, context, soapProto);
        } catch (ServiceException e) {
            return soapFaultEnv(soapProto, "unable to construct SOAP context", e);
        }
        SoapProtocol responseProto = zsc.getResponseProtocol();

        String rid = zsc.getRequestedAccountId();
        String proxyAuthToken = null;
        if (rid != null) {
            Provisioning prov = Provisioning.getInstance();
            AccountUtil.addAccountToLogContext(prov, rid, ZimbraLog.C_NAME, ZimbraLog.C_ID, zsc.getAuthToken());
            String aid = zsc.getAuthtokenAccountId();
            if (aid != null && !rid.equals(aid))
                AccountUtil.addAccountToLogContext(prov, aid, ZimbraLog.C_ANAME, ZimbraLog.C_AID, zsc.getAuthToken());
            else if (zsc.getAuthToken() != null && zsc.getAuthToken().getAdminAccountId() != null)
                AccountUtil.addAccountToLogContext(prov, zsc.getAuthToken().getAdminAccountId(), ZimbraLog.C_ANAME, ZimbraLog.C_AID, zsc.getAuthToken());

            try {
                Mailbox mbox = MailboxManager.getInstance().getMailboxByAccountId(rid, false);
                if (mbox != null)
                    ZimbraLog.addMboxToContext(mbox.getId());
            } catch (ServiceException e) {
                // mLog.warn("cannot get mailbox for account " + rid, null);
            }

            try {
                AuthToken at = zsc.getAuthToken();
                if (at != null) {
                    proxyAuthToken = prov.getProxyAuthToken(rid);
                    at.setProxyAuthToken(proxyAuthToken);
                }
            } catch (ServiceException e) {
                mLog.warn("failed to set proxy auth token: " + e.getMessage());
            }
        }

        if (zsc.getUserAgent() != null)
            ZimbraLog.addUserAgentToContext(zsc.getUserAgent());

        if (zsc.getVia() != null) {
            ZimbraLog.addViaToContext(zsc.getVia());
        }

        logRequest(context, envelope);

        context.put(ZIMBRA_CONTEXT, zsc);
        context.put(ZIMBRA_ENGINE, this);

        Element doc = soapProto.getBodyElement(envelope);

        boolean isResumed = context.containsKey(SoapServlet.IS_RESUMED_REQUEST);
        if (mLog.isDebugEnabled())
            mLog.debug("dispatch: doc " + doc.getQualifiedName() + (isResumed ? " (resumed)" : ""));

        Element responseBody = null;
        if (!zsc.isProxyRequest()) {
            // if the client's told us that they've seen through notification block 50, we can drop old notifications up to that point
            acknowledgeNotifications(zsc);

            if (doc.getQName().equals(ZimbraNamespace.E_BATCH_REQUEST)) {
                boolean contOnError = doc.getAttribute(ZimbraNamespace.A_ONERROR, ZimbraNamespace.DEF_ONERROR).equals("continue");
                responseBody = zsc.createElement(ZimbraNamespace.E_BATCH_RESPONSE);
                if (!isResumed)
                    ZimbraLog.soap.info(doc.getName());
                for (Element req : doc.listElements()) {
                    // if (mLog.isDebugEnabled())
                    //     mLog.debug("dispatch: multi " + req.getQualifiedName());

                    String id = req.getAttribute(A_REQUEST_CORRELATOR, null);
                    if (!isResumed)
                        ZimbraLog.soap.info("(batch) " + req.getName());
                    Element br = dispatchRequest(req, context, zsc);
                    if (id != null)
                        br.addAttribute(A_REQUEST_CORRELATOR, id);
                    responseBody.addElement(br);
                    if (!contOnError && responseProto.isFault(br))
                        break;
                    if (proxyAuthToken != null) {
                        zsc.getAuthToken().setProxyAuthToken(proxyAuthToken); //requests will invalidate it when proxying locally; make sure it's set for each sub-request in batch
                    }
                }
            } else {
                String id = doc.getAttribute(A_REQUEST_CORRELATOR, null);
                if (!isResumed)
                    ZimbraLog.soap.info(doc.getName());
                responseBody = dispatchRequest(doc, context, zsc);
                if (id != null)
                    responseBody.addAttribute(A_REQUEST_CORRELATOR, id);
            }
        } else {
            // Proxy the request to target server.  Proxy dispatcher
            // discards any session information with remote server.
            // We stick to local server's session when talking to the
            // client.
            try {
                // Detach doc from its current parent, because it will be
                // added as a child element of a new SOAP envelope in the
                // proxy dispatcher.  IllegalAddException will be thrown
                // if we don't detach it first.
                doc.detach();
                ZimbraSoapContext zscTarget = new ZimbraSoapContext(zsc, zsc.getRequestedAccountId()).disableNotifications();
                ZimbraLog.soap.info(doc.getName() + " (Proxying to " + zsc.getProxyTarget().toString() +")");
                responseBody = zsc.getProxyTarget().dispatch(doc, zscTarget);
                responseBody.detach();
            } catch (SoapFaultException e) {
                responseBody = e.getFault() != null ? e.getFault().detach() : responseProto.soapFault(e);
                mLog.debug("proxy handler exception", e);
            } catch (ServiceException e) {
                responseBody = responseProto.soapFault(e);
                mLog.info("proxy handler exception", e);
            } catch (Throwable e) {
                responseBody = responseProto.soapFault(ServiceException.FAILURE(e.toString(), e));
                if (e instanceof OutOfMemoryError)
                    Zimbra.halt("proxy handler exception", e);
                mLog.warn("proxy handler exception", e);
            }
        }

        // put notifications (new sessions and incremental change notifications) to header...
        Element responseHeader = generateResponseHeader(zsc);
        // ... and return the composed response
        return responseProto.soapEnvelope(responseBody, responseHeader);
    }


    /**
     * Handles individual requests, either direct or from a batch
     * @param request
     * @param context
     * @param zsc
     * @return
     */
    Element dispatchRequest(Element request, Map<String, Object> context, ZimbraSoapContext zsc) {
        long startTime = System.currentTimeMillis();
        SoapProtocol soapProto = zsc.getResponseProtocol();

        if (request == null)
            return soapFault(soapProto, "cannot dispatch request", ServiceException.INVALID_REQUEST("no document specified", null));

        DocumentHandler handler = mDispatcher.getHandler(request);
        if (handler == null)
            return soapFault(soapProto, "cannot dispatch request", ServiceException.UNKNOWN_DOCUMENT(request.getQualifiedName(), null));

        if (RedoLogProvider.getInstance().isSlave() && !handler.isReadOnly())
            return soapFault(soapProto, "cannot dispatch request", ServiceException.NON_READONLY_OPERATION_DENIED());

        if (!Config.userServicesEnabled() && !(handler instanceof AdminDocumentHandler))
            return soapFault(soapProto, "cannot dispatch request", ServiceException.TEMPORARILY_UNAVAILABLE());

        AuthToken at = zsc.getAuthToken();
        boolean needsAuth = handler.needsAuth(context);
        boolean needsAdminAuth = handler.needsAdminAuth(context);
        if ((needsAuth || needsAdminAuth) && at == null)
            return soapFault(soapProto, "cannot dispatch request", ServiceException.AUTH_REQUIRED());

        Element response = null;
        SoapTransport.setVia(zsc.getNextVia());
        try {
            if (needsAdminAuth) {
                AdminAccessControl aac = AdminAccessControl.getAdminAccessControl(at);
                if (!aac.isSufficientAdminForSoap(context, handler))
                    return soapFault(soapProto, "cannot dispatch request", ServiceException.PERM_DENIED("need adequate admin token"));
            }

            String acctId = null;
            boolean isGuestAccount = true;
            boolean delegatedAuth = false;
            if (at != null) {
                acctId = at.getAccountId();
                isGuestAccount = acctId.equals(GuestAccount.GUID_PUBLIC);
                delegatedAuth = at.isDelegatedAuth();
            }

            Provisioning prov = Provisioning.getInstance();

            if (!isGuestAccount) {
                if (needsAuth || needsAdminAuth) {
                    try {
                        AuthProvider.validateAuthToken(prov, at, false);
                    } catch (ServiceException e) {
                        return soapFault(soapProto, null, e);
                    }
                   
                    // also, make sure that the target account (if any) is active
                    if (zsc.isDelegatedRequest() && !handler.isAdminCommand()) {
                        Account target = DocumentHandler.getRequestedAccount(zsc);

                        // treat the account as inactive if (a) it doesn't exist, (b) it's in maintenance mode, or (c) we're non-admins and it's not "active"
                        boolean inactive = target == null || target.getAccountStatus(prov).equals(Provisioning.ACCOUNT_STATUS_MAINTENANCE);
                        if (!inactive && (!at.isAdmin() || !AccessManager.getInstance().canAccessAccount(at, target)))
                            inactive = !target.getAccountStatus(prov).equals(Provisioning.ACCOUNT_STATUS_ACTIVE);
                        if (inactive)
                            return soapFault(soapProto, "target account is not active", AccountServiceException.ACCOUNT_INACTIVE(target == null ? zsc.getRequestedAccountId() : target.getName()));
                    }
                }

                // fault in a session for this handler (if necessary) before executing the command
                context.put(ZIMBRA_SESSION, handler.getSession(zsc));

                // try to proxy the request if necessary (don't proxy commands that don't require auth)
                if (needsAuth || needsAdminAuth) {
                    response = handler.proxyIfNecessary(request, context);
                }
            }

            // if no proxy, execute the request locally
            if (response == null) {
                if (delegatedAuth) {
                    handler.logAuditAccess(at.getAdminAccountId(), acctId, acctId);
                }
                response = handler.handle(request, context);
                ZimbraPerf.SOAP_TRACKER.addStat(getStatName(request), startTime);
                long duration = System.currentTimeMillis() - startTime;
                if (LC.zimbra_slow_logging_enabled.booleanValue() && duration > LC.zimbra_slow_logging_threshold.longValue() &&
                        !request.getQName().getName().equals(MailConstants.SYNC_REQUEST.getName())) {
                    ZimbraLog.soap.warn("Slow SOAP request (start=" + startTime + "):\n" + request.prettyPrint(true));
                    ZimbraLog.soap.warn("Slow SOAP response (time=" + duration + "):\n" + response.prettyPrint());
                }
            }
        } catch (SoapFaultException e) {
            response = e.getFault() != null ? e.getFault().detach() : soapProto.soapFault(ServiceException.FAILURE(e.toString(), e));
            if (!e.isSourceLocal())
                mLog.debug("handler exception", e);
        } catch (AuthFailedServiceException e) {
            response = soapProto.soapFault(e);
<<<<<<< HEAD
            // Don't log stack trace for auth failures, since they commonly happen
            mLog.info("handler exception: %s%s", e.getMessage(), e.getReason(", %s"));
=======
            
            if (LOG.isDebugEnabled()) {
                LOG.debug("handler exception: %s%s", e.getMessage(), e.getReason(", %s"), e);
            } else {
                // Don't log stack trace for auth failures, since they commonly happen
                LOG.info("handler exception: %s%s", e.getMessage(), e.getReason(", %s"));
            }
>>>>>>> bd27c703
        } catch (ServiceException e) {
            response = soapProto.soapFault(e);
            mLog.info("handler exception", e);
            // XXX: if the session was new, do we want to delete it?
        } catch (Throwable e) {
            // don't interfere with Jetty Continuations -- pass the exception on up
            if (e.getClass().getName().equals("org.mortbay.jetty.RetryRequest"))
                throw ((RuntimeException)e);
            // TODO: better exception stack traces during develope?
            response = soapProto.soapFault(ServiceException.FAILURE(e.toString(), e));
            if (e instanceof OutOfMemoryError)
                Zimbra.halt("handler exception", e);
            mLog.warn("handler exception", e);
            // XXX: if the session was new, do we want to delete it?
        } finally {
            SoapTransport.clearVia();
        }
        return response;
    }

    /**
     * Returns the SOAP command name.  In most cases this is just the name of the given
     * request element.  If this request is an <tt>XXXActionRequest</tt>, appends the
     * operation to the request name.
     */
    private String getStatName(Element request) {
        if (request == null) {
            return null;
        }
        String statName = request.getName();
        if (statName.endsWith("ActionRequest")) {
            Element action = request.getOptionalElement(MailConstants.E_ACTION);
            if (action != null) {
                String op = action.getAttribute(MailConstants.A_OPERATION, null);
                if (op != null) {
                    statName = String.format("%s.%s", statName, op);
                }
            }
        }
        return statName;
    }

    public DocumentDispatcher getDocumentDispatcher() {
        return mDispatcher;
    }

    private void acknowledgeNotifications(ZimbraSoapContext zsc) {
        SessionInfo sinfo = zsc.getSessionInfo();
        if (sinfo != null) {
            Session session = SessionCache.lookup(sinfo.sessionId, zsc.getAuthtokenAccountId());
            // acknowledge ntfn sets up to sinfo.sequence; unset value means acknowledge all sent ntfns
            if (session instanceof SoapSession)
                ((SoapSession) session).acknowledgeNotifications(sinfo.sequence);
        }
    }

    /** Creates a <tt>&lt;context></tt> element for the SOAP Header containing
     *  session information and change notifications.<p>
     *
     *  Sessions -- those passed in the SOAP request <tt>&lt;context></tt>
     *  block and those created during the course of processing the request -- are
     *  listed:<p>
     *     <tt>&lt;sessionId [type="admin"] id="12">12&lt;/sessionId></tt>
     *
     * @return A new <tt>&lt;context></tt> {@link Element}, or <tt>null</tt>
     *         if there is no relevant information to encapsulate. */
    private Element generateResponseHeader(ZimbraSoapContext zsc) {
        String authAccountId = zsc.getAuthtokenAccountId();
        String requestedAccountId = zsc.getRequestedAccountId();

        Element ctxt = zsc.createElement(HeaderConstants.CONTEXT);
        boolean requiresChangeHeader = requestedAccountId != null;
        try {
            SessionInfo sinfo = zsc.getSessionInfo();
            Session session = sinfo == null ? null : SessionCache.lookup(sinfo.sessionId, authAccountId);
            if (session != null) {
                // session ID is valid, so ping it back to the client:
                ZimbraSoapContext.encodeSession(ctxt, session.getSessionId(), session.getSessionType());

                if (session instanceof SoapSession) {
                    SoapSession soap = (SoapSession) session;
                    if (session.getTargetAccountId().equals(requestedAccountId))
                        requiresChangeHeader = false;

                    // put <refresh> blocks back for any newly-created SoapSession objects
                    if (sinfo.created || soap.requiresRefresh(sinfo.sequence)) {
                        if (ZimbraLog.session.isDebugEnabled())
                            ZimbraLog.session.debug("returning refresh block; reason=" + (sinfo.created ? "new session" : "sequence-based"));
                        soap.putRefresh(ctxt, zsc);
                    }
                    // put <notify> blocks back for any SoapSession objects
                    soap.putNotifications(ctxt, zsc, sinfo.sequence);
                    // add any extension headers
                    SoapContextExtension.addExtensionHeaders(ctxt, zsc, requestedAccountId != null ? requestedAccountId : session.getTargetAccountId());
                }
            }

            // bug: 17481 if <nosession> is specified, then the SessionInfo list will be empty...but
            // we still want to encode the <change> element at least for the directly-requested accountId...
            // so encode it here as a last resort
            if (requiresChangeHeader) {
                try {
                    String explicitAcct = requestedAccountId.equals(authAccountId) ? null : requestedAccountId;
                    // send the <change> block
                    // <change token="555" [acct="4f778920-1a84-11da-b804-6b188d2a20c4"]/>
                    Mailbox mbox = DocumentHandler.getRequestedMailbox(zsc);
                    if (mbox != null)
                        ctxt.addUniqueElement(HeaderConstants.E_CHANGE)
                            .addAttribute(HeaderConstants.A_CHANGE_ID, mbox.getLastChangeID())
                            .addAttribute(HeaderConstants.A_ACCOUNT_ID, explicitAcct);
                } catch (ServiceException e) {
                    // eat error for right now
                }
            }
//          if (ctxt != null && mAuthToken != null)
//              ctxt.addAttribute(E_AUTH_TOKEN, mAuthToken.toString(), Element.DISP_CONTENT);
            return ctxt;
        } catch (ServiceException e) {
            ZimbraLog.session.info("ServiceException while putting soap session refresh data", e);
            return null;
        }
    }

}<|MERGE_RESOLUTION|>--- conflicted
+++ resolved
@@ -424,18 +424,13 @@
                 mLog.debug("handler exception", e);
         } catch (AuthFailedServiceException e) {
             response = soapProto.soapFault(e);
-<<<<<<< HEAD
-            // Don't log stack trace for auth failures, since they commonly happen
-            mLog.info("handler exception: %s%s", e.getMessage(), e.getReason(", %s"));
-=======
             
-            if (LOG.isDebugEnabled()) {
-                LOG.debug("handler exception: %s%s", e.getMessage(), e.getReason(", %s"), e);
+            if (mLog.isDebugEnabled()) {
+                mLog.info("handler exception: %s%s", e.getMessage(), e.getReason(", %s"), e);
             } else {
                 // Don't log stack trace for auth failures, since they commonly happen
-                LOG.info("handler exception: %s%s", e.getMessage(), e.getReason(", %s"));
-            }
->>>>>>> bd27c703
+                mLog.info("handler exception: %s%s", e.getMessage(), e.getReason(", %s"));
+            }
         } catch (ServiceException e) {
             response = soapProto.soapFault(e);
             mLog.info("handler exception", e);
