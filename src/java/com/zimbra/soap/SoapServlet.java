/*
 * ***** BEGIN LICENSE BLOCK *****
 * Version: MPL 1.1
 * 
 * The contents of this file are subject to the Mozilla Public License
 * Version 1.1 ("License"); you may not use this file except in
 * compliance with the License. You may obtain a copy of the License at
 * http://www.zimbra.com/license
 * 
 * Software distributed under the License is distributed on an "AS IS"
 * basis, WITHOUT WARRANTY OF ANY KIND, either express or implied. See
 * the License for the specific language governing rights and limitations
 * under the License.
 * 
 * The Original Code is: Zimbra Collaboration Suite Server.
 * 
 * The Initial Developer of the Original Code is Zimbra, Inc.
 * Portions created by Zimbra are Copyright (C) 2004, 2005, 2006 Zimbra, Inc.
 * All Rights Reserved.
 * 
 * Contributor(s): 
 * 
 * ***** END LICENSE BLOCK *****
 */

package com.zimbra.soap;

import java.io.ByteArrayOutputStream;
import java.io.IOException;
import java.io.InputStream;
import java.util.ArrayList;
import java.util.HashMap;
import java.util.List;
import java.util.Map;

import javax.servlet.ServletException;
import javax.servlet.UnavailableException;
import javax.servlet.http.HttpServletRequest;
import javax.servlet.http.HttpServletResponse;

import org.apache.commons.collections.Factory;
import org.apache.commons.collections.map.LazyMap;
import com.zimbra.common.util.Log;
import com.zimbra.common.util.LogFactory;
import org.apache.log4j.PropertyConfigurator;

import com.zimbra.common.localconfig.LC;
<<<<<<< HEAD
import com.zimbra.common.service.ServiceException;
import com.zimbra.common.soap.Element;
import com.zimbra.common.soap.SoapProtocol;
import com.zimbra.common.util.Log;
import com.zimbra.common.util.LogFactory;
import com.zimbra.common.util.StringUtil;
import com.zimbra.common.util.ZimbraLog;
import com.zimbra.cs.account.Provisioning;
=======
import com.zimbra.cs.service.util.ThreadLocalData;
>>>>>>> 37b6e145
import com.zimbra.cs.servlet.ZimbraServlet;
import com.zimbra.cs.stats.StatsFile;
import com.zimbra.cs.stats.ZimbraPerf;
import com.zimbra.common.service.ServiceException;
import com.zimbra.common.util.StringUtil;
import com.zimbra.cs.util.Zimbra;
import com.zimbra.common.util.ZimbraLog;

/**
 * The soap service servlet
 */

public class SoapServlet extends ZimbraServlet {

    private static final String PARAM_ENGINE_HANDLER = "engine.handler.";
    private static final String IP_LOCALHOST = "127.0.0.1"; 

    /** context name of auth token extracted from cookie */
    public static final String ZIMBRA_AUTH_TOKEN = "zimbra.authToken";    
    /** context name of servlet HTTP request */
    public static final String SERVLET_REQUEST = "servlet.request";

    // Used by sExtraServices
    private static Factory sListFactory = new Factory() {
        public Object create() {
            return new ArrayList<DocumentService>();
        }
    };
    
    /**
     * Keeps track of extra services added by extensions.
     */
    private static Map<String, List<DocumentService>> sExtraServices =
        LazyMap.decorate(new HashMap(), sListFactory);
    
    private static Log sLog = LogFactory.getLog(SoapServlet.class);
    private SoapEngine mEngine;

    public void init() throws ServletException {
        // TODO we should have a ReloadConfig soap command that will reload
        // on demand, instead of modifying and waiting for some time.
        PropertyConfigurator.configureAndWatch(LC.zimbra_log4j_properties.value());

        String name = getServletName();
        ZimbraLog.soap.info("Servlet " + name + " starting up");
        super.init();

        mEngine = new SoapEngine();

        int i=0;
        String cname;
        while ((cname = getInitParameter(PARAM_ENGINE_HANDLER+i)) != null) {
            loadHandler(cname);
            i++;
        }
        
        // See if any extra services were perviously added by extensions 
        synchronized (sExtraServices) {
            List<DocumentService> services = sExtraServices.get(getServletName());
            for (DocumentService service : services) {
                addService(service);
                i++;
            }
        }
        
        if (i==0)
            throw new ServletException("Must specify at least one handler "+PARAM_ENGINE_HANDLER+i);

        try {
            Zimbra.startup();
        } catch (Throwable t) {
            ZimbraLog.soap.fatal("Unable to start servlet", t);
        	throw new UnavailableException(t.getMessage());
        }
    }

    public void destroy() {
        String name = getServletName();
        ZimbraLog.soap.info("Servlet " + name + " shutting down");
        try {
            Zimbra.shutdown();
        } catch (ServiceException e) {
            // Log as error and ignore.
        	ZimbraLog.soap.error("Exception while shutting down servlet " + name, e);
        }
        // FIXME: we might want to add mEngine.destroy()
        // to allow the mEngine to cleanup?
        mEngine = null;

        super.destroy();
    }

    private void loadHandler(String cname) throws ServletException {
        Class dispatcherClass;
        try {
            dispatcherClass = Class.forName(cname);
        } catch (ClassNotFoundException cnfe) {
            throw new ServletException("can't find handler initializer class "+cname,
                                       cnfe);
        } catch (Throwable t) {
            throw new ServletException("can't find handler initializer class " + cname, t);
        }

        Object dispatcher;

        try {
            dispatcher = dispatcherClass.newInstance();
        } catch (InstantiationException ie) {
            throw new ServletException("can't instantiate class "+cname, ie);
        } catch (IllegalAccessException iae) {
            throw new ServletException("can't instantiate class "+cname, iae);
        }

        if (!(dispatcher instanceof DocumentService)) {
            throw new ServletException(
                   "class not an instanceof HandlerInitializer: "+cname);
        }

        DocumentService hi = (DocumentService) dispatcher;
        addService(hi);
    }
    
    /**
     * Adds a service to the instance of <code>SoapServlet</code> with the given
     * name.  If the servlet has not been loaded, stores the service for later
     * initialization.
     */
    public static void addService(String servletName, DocumentService service) {
        synchronized (sExtraServices) {
            ZimbraServlet servlet = ZimbraServlet.getServlet(servletName);
            if (servlet != null) {
                ((SoapServlet) servlet).addService(service);
            } else {
                sLog.debug("addService(" + servletName + ", " +
                    StringUtil.getSimpleClassName(service) + "): servlet has not been initialized");
                List<DocumentService> services = sExtraServices.get(servletName);
                services.add(service);
            }
        }
    }
    
    private void addService(DocumentService service) {
        ZimbraLog.soap.info("Adding service " + StringUtil.getSimpleClassName(service) +
            " to " + getServletName());
        service.registerHandlers(mEngine.getDocumentDispatcher());
    }
    
    public void doPost(HttpServletRequest req, HttpServletResponse resp) throws IOException {
        ZimbraLog.clearContext();
        long startTime = ZimbraPerf.STOPWATCH_SOAP.start();

<<<<<<< HEAD
        // resuming from a Jetty Continuation does *not* reset the HttpRequest's input stream -
        // therefore we store the read buffer in the Continuation, and use the stored buffer
        // if we're resuming
        buffer = (byte[])req.getAttribute("com.zimbra.request.buffer");
        if (buffer == null) {
            isResumed = false;
            
            // Look up max request size
            int maxSize = 0;
            try {
                maxSize = Provisioning.getInstance().getLocalServer().getIntAttr(Provisioning.A_zimbraSoapRequestMaxSize, 0);
            } catch (ServiceException e) {
                ZimbraLog.soap.warn("Unable to look up %s.  Not limiting the request size.", Provisioning.A_zimbraSoapRequestMaxSize, e);
            }
            if (maxSize <= 0) {
                maxSize = Integer.MAX_VALUE;
            }
            
            // Read the request
            boolean success;
            if (len > maxSize) {
                success = false;
            } else {
                ByteArrayOutputStream baos = new ByteArrayOutputStream();
                success = readRequest(req.getInputStream(), baos, maxSize, len);
                buffer = baos.toByteArray();
            }
            
            // Handle requests that exceed the size limit
            if (!success) {
                String sizeString = (len < 0 ? "" : " size " + len);
                String msg = String.format("Request%s exceeded limit of %d bytes set for %s.",
                    sizeString, maxSize, Provisioning.A_zimbraSoapRequestMaxSize);
                ServiceException e = ServiceException.INVALID_REQUEST(msg, null);
                ZimbraLog.soap.warn(null, e);
                Element fault = SoapProtocol.Soap12.soapFault(e);
                Element envelope = SoapProtocol.Soap12.soapEnvelope(fault);
                sendResponse(resp, envelope);
                ZimbraLog.clearContext();
                return;
            }
            
            req.setAttribute("com.zimbra.request.buffer", buffer);
        }

        boolean loggedRequest = false;
=======
        // Performance
        if (ZimbraLog.perf.isDebugEnabled()) {
            ThreadLocalData.reset();
        }

        int len = req.getContentLength();
        byte[] buffer;
        if (len == -1) {
            buffer = readUntilEOF(req.getInputStream());
        } else {
            buffer = new byte[len];
            readFully(req.getInputStream(), buffer, 0, len);
        }
>>>>>>> 37b6e145
        if (ZimbraLog.soap.isDebugEnabled()) {
            ZimbraLog.soap.debug("SOAP request:\n" + new String(buffer, "utf8"));
        }

        HashMap<String, Object> context = new HashMap<String, Object>();
        context.put(SERVLET_REQUEST, req);
        
        // Set the requester IP.  If the request was made by the HTML client,
        // set it to the value of the X-Originating-IP header.
        String remoteAddr = req.getRemoteAddr();
        String origIp = req.getHeader(SoapHttpTransport.X_ORIGINATING_IP);
        if (origIp != null && IP_LOCALHOST.equals(remoteAddr)) {
            remoteAddr = origIp;
        }
        context.put(SoapEngine.REQUEST_IP, remoteAddr);            
        //checkAuthToken(req.getCookies(), context);

        Element envelope = null;
        try {
            envelope = mEngine.dispatch(req.getRequestURI(), buffer, context);
        } catch (Throwable e) {
            if (e instanceof OutOfMemoryError) {
                Zimbra.halt("handler exception", e);
            }
            ZimbraLog.soap.warn("handler exception", e);
            Element fault = SoapProtocol.Soap12.soapFault(ServiceException.FAILURE(e.toString(), e));
            envelope = SoapProtocol.Soap12.soapEnvelope(fault);
        }

        if (ZimbraLog.soap.isDebugEnabled()) {
            ZimbraLog.soap.debug("SOAP response: \n" + new String(soapBytes, "utf8"));
        }
        sendResponse(resp, envelope);
        
        ZimbraLog.clearContext();
        ZimbraPerf.STOPWATCH_SOAP.stop(startTime);
    }
    
    private void sendResponse(HttpServletResponse resp, Element envelope)
    throws IOException {
        SoapProtocol soapProto = SoapProtocol.determineProtocol(envelope);
        int statusCode = soapProto.hasFault(envelope) ?
            HttpServletResponse.SC_INTERNAL_SERVER_ERROR : HttpServletResponse.SC_OK;
        byte[] soapBytes = envelope.toUTF8();
        resp.setContentType(soapProto.getContentType());
        resp.setBufferSize(soapBytes.length + 2048);
        resp.setContentLength(soapBytes.length);
        resp.setStatus(statusCode);
        resp.getOutputStream().write(soapBytes);
<<<<<<< HEAD
=======

        ZimbraPerf.STOPWATCH_SOAP.stop(startTime);
>>>>>>> 37b6e145
    }

    /**
     * Reads from the <tt>InputStream</tt> and writes to the <tt>ByteArrayOutputStream</tt> until
     * either EOF or the maximum number of bytes have been read.
     * @param sizeHint the buffer size used for each read from the <tt>InputStream</tt>
     * 
     * @return <tt>true</tt> if successful, or <tt>false</tt> if the number of bytes read
     * exceeded <tt>maxBytes</tt> 
     */
    private boolean readRequest(InputStream input, ByteArrayOutputStream baos, int maxBytes, int sizeHint)
    throws IOException {
        if (sizeHint <= 0) {
            sizeHint = 2048;
        }
        byte[] buffer = new byte[sizeHint];

        int numRead = 0;
        while ((numRead = input.read(buffer)) > 0) {
            baos.write(buffer, 0, numRead);
            if (baos.size() > maxBytes) {
                return false;
            }
        }
        return true;
    }
}
<|MERGE_RESOLUTION|>--- conflicted
+++ resolved
@@ -15,7 +15,7 @@
  * The Original Code is: Zimbra Collaboration Suite Server.
  * 
  * The Initial Developer of the Original Code is Zimbra, Inc.
- * Portions created by Zimbra are Copyright (C) 2004, 2005, 2006 Zimbra, Inc.
+ * Portions created by Zimbra are Copyright (C) 2004, 2005, 2006, 2007 Zimbra, Inc.
  * All Rights Reserved.
  * 
  * Contributor(s): 
@@ -40,36 +40,28 @@
 
 import org.apache.commons.collections.Factory;
 import org.apache.commons.collections.map.LazyMap;
-import com.zimbra.common.util.Log;
-import com.zimbra.common.util.LogFactory;
 import org.apache.log4j.PropertyConfigurator;
 
 import com.zimbra.common.localconfig.LC;
-<<<<<<< HEAD
 import com.zimbra.common.service.ServiceException;
 import com.zimbra.common.soap.Element;
+import com.zimbra.common.soap.SoapHttpTransport;
 import com.zimbra.common.soap.SoapProtocol;
 import com.zimbra.common.util.Log;
 import com.zimbra.common.util.LogFactory;
 import com.zimbra.common.util.StringUtil;
 import com.zimbra.common.util.ZimbraLog;
 import com.zimbra.cs.account.Provisioning;
-=======
-import com.zimbra.cs.service.util.ThreadLocalData;
->>>>>>> 37b6e145
 import com.zimbra.cs.servlet.ZimbraServlet;
-import com.zimbra.cs.stats.StatsFile;
 import com.zimbra.cs.stats.ZimbraPerf;
-import com.zimbra.common.service.ServiceException;
-import com.zimbra.common.util.StringUtil;
 import com.zimbra.cs.util.Zimbra;
-import com.zimbra.common.util.ZimbraLog;
 
 /**
  * The soap service servlet
  */
 
 public class SoapServlet extends ZimbraServlet {
+    private static final long serialVersionUID = 38710345271877593L;
 
     private static final String PARAM_ENGINE_HANDLER = "engine.handler.";
     private static final String IP_LOCALHOST = "127.0.0.1"; 
@@ -78,6 +70,8 @@
     public static final String ZIMBRA_AUTH_TOKEN = "zimbra.authToken";    
     /** context name of servlet HTTP request */
     public static final String SERVLET_REQUEST = "servlet.request";
+    /** If this is set, then this a RESUMED servlet request (Jetty Continuation) */
+    public static final String IS_RESUMED_REQUEST = "zimbra.resumedRequest";
 
     // Used by sExtraServices
     private static Factory sListFactory = new Factory() {
@@ -89,13 +83,12 @@
     /**
      * Keeps track of extra services added by extensions.
      */
-    private static Map<String, List<DocumentService>> sExtraServices =
-        LazyMap.decorate(new HashMap(), sListFactory);
+    private static Map<String, List<DocumentService>> sExtraServices = LazyMap.decorate(new HashMap(), sListFactory);
     
     private static Log sLog = LogFactory.getLog(SoapServlet.class);
     private SoapEngine mEngine;
 
-    public void init() throws ServletException {
+    @Override public void init() throws ServletException {
         // TODO we should have a ReloadConfig soap command that will reload
         // on demand, instead of modifying and waiting for some time.
         PropertyConfigurator.configureAndWatch(LC.zimbra_log4j_properties.value());
@@ -106,7 +99,7 @@
 
         mEngine = new SoapEngine();
 
-        int i=0;
+        int i = 0;
         String cname;
         while ((cname = getInitParameter(PARAM_ENGINE_HANDLER+i)) != null) {
             loadHandler(cname);
@@ -122,7 +115,7 @@
             }
         }
         
-        if (i==0)
+        if (i == 0)
             throw new ServletException("Must specify at least one handler "+PARAM_ENGINE_HANDLER+i);
 
         try {
@@ -133,14 +126,17 @@
         }
     }
 
-    public void destroy() {
+    @Override public void destroy() {
         String name = getServletName();
         ZimbraLog.soap.info("Servlet " + name + " shutting down");
         try {
             Zimbra.shutdown();
         } catch (ServiceException e) {
             // Log as error and ignore.
-        	ZimbraLog.soap.error("Exception while shutting down servlet " + name, e);
+            ZimbraLog.soap.error("ServiceException while shutting down servlet " + name, e);
+        } catch (RuntimeException e) {
+            ZimbraLog.soap.error("Unchecked Exception while shutting down servlet " + name, e);
+            throw e;
         }
         // FIXME: we might want to add mEngine.destroy()
         // to allow the mEngine to cleanup?
@@ -154,8 +150,7 @@
         try {
             dispatcherClass = Class.forName(cname);
         } catch (ClassNotFoundException cnfe) {
-            throw new ServletException("can't find handler initializer class "+cname,
-                                       cnfe);
+            throw new ServletException("can't find handler initializer class " + cname, cnfe);
         } catch (Throwable t) {
             throw new ServletException("can't find handler initializer class " + cname, t);
         }
@@ -165,14 +160,13 @@
         try {
             dispatcher = dispatcherClass.newInstance();
         } catch (InstantiationException ie) {
-            throw new ServletException("can't instantiate class "+cname, ie);
+            throw new ServletException("can't instantiate class " + cname, ie);
         } catch (IllegalAccessException iae) {
-            throw new ServletException("can't instantiate class "+cname, iae);
+            throw new ServletException("can't instantiate class " + cname, iae);
         }
 
         if (!(dispatcher instanceof DocumentService)) {
-            throw new ServletException(
-                   "class not an instanceof HandlerInitializer: "+cname);
+            throw new ServletException("class not an instanceof HandlerInitializer: " + cname);
         }
 
         DocumentService hi = (DocumentService) dispatcher;
@@ -199,16 +193,18 @@
     }
     
     private void addService(DocumentService service) {
-        ZimbraLog.soap.info("Adding service " + StringUtil.getSimpleClassName(service) +
-            " to " + getServletName());
+        ZimbraLog.soap.info("Adding service " + StringUtil.getSimpleClassName(service) + " to " + getServletName());
         service.registerHandlers(mEngine.getDocumentDispatcher());
     }
-    
-    public void doPost(HttpServletRequest req, HttpServletResponse resp) throws IOException {
+
+    @Override public void doPost(HttpServletRequest req, HttpServletResponse resp) throws IOException {
         ZimbraLog.clearContext();
-        long startTime = ZimbraPerf.STOPWATCH_SOAP.start();
-
-<<<<<<< HEAD
+        long startTime = ZimbraPerf.STOPWATCH_SOAP.start();  
+
+        int len = req.getContentLength();
+        byte[] buffer;
+        boolean isResumed = true;
+
         // resuming from a Jetty Continuation does *not* reset the HttpRequest's input stream -
         // therefore we store the read buffer in the Continuation, and use the stored buffer
         // if we're resuming
@@ -255,22 +251,8 @@
         }
 
         boolean loggedRequest = false;
-=======
-        // Performance
-        if (ZimbraLog.perf.isDebugEnabled()) {
-            ThreadLocalData.reset();
-        }
-
-        int len = req.getContentLength();
-        byte[] buffer;
-        if (len == -1) {
-            buffer = readUntilEOF(req.getInputStream());
-        } else {
-            buffer = new byte[len];
-            readFully(req.getInputStream(), buffer, 0, len);
-        }
->>>>>>> 37b6e145
         if (ZimbraLog.soap.isDebugEnabled()) {
+            loggedRequest = true;
             ZimbraLog.soap.debug("SOAP request:\n" + new String(buffer, "utf8"));
         }
 
@@ -286,11 +268,16 @@
         }
         context.put(SoapEngine.REQUEST_IP, remoteAddr);            
         //checkAuthToken(req.getCookies(), context);
+        if (isResumed) 
+            context.put(IS_RESUMED_REQUEST, "1");
 
         Element envelope = null;
         try {
-            envelope = mEngine.dispatch(req.getRequestURI(), buffer, context);
+            envelope = mEngine.dispatch(req.getRequestURI(), buffer, context, loggedRequest);
         } catch (Throwable e) {
+            // don't interfere with Jetty Continuations -- pass the exception right up
+            if (e.getClass().getName().equals("org.mortbay.jetty.RetryRequest"))
+                throw ((RuntimeException)e);
             if (e instanceof OutOfMemoryError) {
                 Zimbra.halt("handler exception", e);
             }
@@ -300,7 +287,7 @@
         }
 
         if (ZimbraLog.soap.isDebugEnabled()) {
-            ZimbraLog.soap.debug("SOAP response: \n" + new String(soapBytes, "utf8"));
+            ZimbraLog.soap.debug("SOAP response: \n" + envelope.prettyPrint());
         }
         sendResponse(resp, envelope);
         
@@ -319,11 +306,6 @@
         resp.setContentLength(soapBytes.length);
         resp.setStatus(statusCode);
         resp.getOutputStream().write(soapBytes);
-<<<<<<< HEAD
-=======
-
-        ZimbraPerf.STOPWATCH_SOAP.stop(startTime);
->>>>>>> 37b6e145
     }
 
     /**
