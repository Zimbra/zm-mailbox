--- conflicted
+++ resolved
@@ -60,15 +60,7 @@
     private ZMailbox mLocalMbox;
     private String mOriginalCleartextValue;
     private ZDataSource mDataSource;
-<<<<<<< HEAD
     private boolean mOriginalEnableStarttls;
-
-    @Override
-    public void setUp() throws Exception {
-        cleanUp();
-=======
-    private boolean originalLCSetting = false;
-    private boolean mOriginalEnableStarttls = false;
     private boolean mDisplayMailFoldersOnly ;
     @Override
     public void setUp() throws Exception {
@@ -76,19 +68,6 @@
         mDisplayMailFoldersOnly = Provisioning.getInstance().getLocalServer().isImapDisplayMailFoldersOnly();
         Provisioning.getInstance().getLocalServer().setImapDisplayMailFoldersOnly(false);
         
-        // Turn on cleartext login
-        mOriginalCleartextValue = TestUtil.getServerAttr(Provisioning.A_zimbraImapCleartextLoginEnabled);
-        TestUtil.setServerAttr(Provisioning.A_zimbraImapCleartextLoginEnabled, ProvisioningConstants.TRUE);
-
-        // Turn off STARTTLS support so that unit tests don't bomb on Linux
-        // (see bug 33683).
-        mOriginalEnableStarttls = Provisioning.getInstance().getLocalServer().isImapEnableStartTls();
-        Provisioning.getInstance().getLocalServer().setImapEnableStartTls(false);
-
-        //turn on synchronous indexing
-        originalLCSetting = ProvisioningUtil.getServerAttribute(Provisioning.A_zimbraIndexManualCommit, true);
-        Provisioning.getInstance().getLocalServer().setIndexManualCommit(true);
->>>>>>> 0884f532
 
         // Get mailbox references
         if (!TestUtil.accountExists(LOCAL_USER_NAME)) {
@@ -371,18 +350,10 @@
         @Override
         public void tearDown() throws Exception {
             cleanUp();
-<<<<<<< HEAD
+            Provisioning.getInstance().getLocalServer().setImapDisplayMailFoldersOnly(mDisplayMailFoldersOnly);
             TestUtil.setServerAttr(
                 Provisioning.A_zimbraImapCleartextLoginEnabled, mOriginalCleartextValue);
             LC.javamail_imap_enable_starttls.setDefault(Boolean.toString(mOriginalEnableStarttls));
-=======
-
-            //reset config settings to pre-test values
-            Provisioning.getInstance().getLocalServer().setImapDisplayMailFoldersOnly(mDisplayMailFoldersOnly);
-            Provisioning.getInstance().getLocalServer().setIndexManualCommit(originalLCSetting);
-            Provisioning.getInstance().getLocalServer().setImapEnableStartTls(mOriginalEnableStarttls);
-            TestUtil.setServerAttr(Provisioning.A_zimbraImapCleartextLoginEnabled, mOriginalCleartextValue);
->>>>>>> 0884f532
         }
 
         public void cleanUp()
