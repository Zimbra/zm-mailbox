--- conflicted
+++ resolved
@@ -1056,13 +1056,8 @@
         rules.add(new ZFilterRule("testRedirect", true, false, conditions, actions));
         
         ZFilterRules zRules = new ZFilterRules(rules);
-<<<<<<< HEAD
         saveIncomingRules(mMbox, zRules);
-
-=======
-        saveRules(mMbox, zRules);
-        
->>>>>>> aa34a21f
+        
         // Add a message.  Set the From header to something bogus to make
         // sure we're not rewriting it
         String from = "joebob@mycompany.com";
