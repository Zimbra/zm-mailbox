--- conflicted
+++ resolved
@@ -38,13 +38,6 @@
 import junit.framework.Assert;
 import junit.framework.TestCase;
 
-<<<<<<< HEAD
-import org.testng.TestListenerAdapter;
-import org.testng.TestNG;
-
-=======
-import com.zimbra.common.lmtp.LmtpClient;
->>>>>>> d8eb7247
 import com.zimbra.common.localconfig.LC;
 import com.zimbra.common.service.ServiceException;
 import com.zimbra.common.soap.AccountConstants;
@@ -228,13 +221,8 @@
         ParsedMessage pm = new ParsedMessage(message.getBytes(), timestamp, false);
         return mbox.addMessage(null, pm, folderId, false, Flag.BITMASK_UNREAD, null);
     }
-<<<<<<< HEAD
     
     private static String getTestMessage(String subject)
-=======
-
-    public static String getTestMessage(String subject)
->>>>>>> d8eb7247
     throws ServiceException, MessagingException, IOException {
         return new MessageBuilder().withSubject(subject).create();
     }
@@ -564,28 +552,10 @@
     }
 
     public static void runTest(Class<?> testClass) {
-<<<<<<< HEAD
-        TestNG testng = TestUtil.newTestNG();
-        ZimbraLog.test.info("Starting unit test %s.\nSee %s/index.html for results.",
-            testClass.getName(), testng.getOutputDirectory());
-        TestListenerAdapter listener = new TestListenerAdapter();
-        testng.addListener(listener);
-        testng.addListener(new TestLogger());
-        
-        Class<?>[] classArray = new Class<?>[1];
-        classArray[0] = testClass;
-        
-        testng.setTestClasses(classArray);
-        if (TestCase.class.isAssignableFrom(testClass)) {
-            testng.setJUnit(true);
-        }
-        testng.run();
-=======
         JUnitCore junit = new JUnitCore();
         junit.addListener(new TestLogger());
         ZimbraLog.test.info("Starting unit test %s.", testClass.getName());
         junit.run(testClass);
->>>>>>> d8eb7247
     }
     
     
@@ -987,20 +957,7 @@
         }
         return StringUtil.join(",", attrStrings);
     }
-<<<<<<< HEAD
-    /**    
-     * Returns a new <tt>TestNG</tt> object that writes test results to
-     * <tt>/opt/zimbra/test-output</tt>. 
-     */
-    public static TestNG newTestNG() {
-        TestNG testng = new TestNG();
-        testng.setOutputDirectory("/opt/zimbra/test-output");
-        return testng;
-    }
-    
-=======
-
->>>>>>> d8eb7247
+    
     public static String getHeaderValue(ZMailbox mbox, ZMessage msg, String headerName)
     throws Exception {
         String content = msg.getContent();
