/*
 * ***** BEGIN LICENSE BLOCK *****
 * Zimbra Collaboration Suite Server
<<<<<<< HEAD
 * Copyright (C) 2005, 2006, 2007, 2008, 2009, 2010, 2011, 2012, 2013 Zimbra Software, LLC.
 * 
 * The contents of this file are subject to the Zimbra Public License
 * Version 1.4 ("License"); you may not use this file except in
 * compliance with the License.  You may obtain a copy of the License at
 * http://www.zimbra.com/license.
 * 
 * Software distributed under the License is distributed on an "AS IS"
 * basis, WITHOUT WARRANTY OF ANY KIND, either express or implied.
=======
 * Copyright (C) 2005, 2006, 2007, 2008, 2009, 2010, 2011, 2012, 2013, 2014 Zimbra, Inc.
 *
 * This program is free software: you can redistribute it and/or modify it under
 * the terms of the GNU General Public License as published by the Free Software Foundation,
 * version 2 of the License.
 *
 * This program is distributed in the hope that it will be useful, but WITHOUT ANY WARRANTY;
 * without even the implied warranty of MERCHANTABILITY or FITNESS FOR A PARTICULAR PURPOSE.
 * See the GNU General Public License for more details.
 * You should have received a copy of the GNU General Public License along with this program.
 * If not, see <http://www.gnu.org/licenses/>.
>>>>>>> d08cfe4c
 * ***** END LICENSE BLOCK *****
 */

package com.zimbra.qa.unittest;

import java.util.ArrayList;
import java.util.Collection;
import java.util.List;

import junit.framework.TestCase;
import junit.framework.TestSuite;

import org.junit.runner.JUnitCore;

import com.zimbra.common.service.ServiceException;
import com.zimbra.common.util.ZimbraLog;
import com.zimbra.cs.extension.ExtensionUtil;
import com.zimbra.qa.unittest.server.TestCalDavImportServer;
import com.zimbra.qa.unittest.server.TestDataSourceServer;
import com.zimbra.qa.unittest.server.TestDocumentServer;
import com.zimbra.qa.unittest.server.TestNotificationServer;
import com.zimbra.qa.unittest.server.TestPop3ImportServer;

/**
 * Complete unit test suite for the Zimbra code base.
 *
 * @author bburtin
 *
 */
public class ZimbraSuite extends TestSuite
{
    private static final List<Class<? extends TestCase>> sClasses = new ArrayList<Class<? extends TestCase>>();

    static {
        sClasses.add(TestWaitSet.class);
        sClasses.add(TestUtilCode.class);
        sClasses.add(TestEmailUtil.class);
        sClasses.add(TestOutOfOffice.class);
        sClasses.add(TestDbUtil.class);
        sClasses.add(TestUnread.class);
        sClasses.add(TestTags.class);
        sClasses.add(TestItemCache.class);
        sClasses.add(TestFolders.class);
        sClasses.add(TestFolderACLCache.class);
        sClasses.add(TestSpellCheck.class);
        sClasses.add(TestAuthentication.class);
        sClasses.add(TestAccount.class);
        sClasses.add(TestConversion.class);
        sClasses.add(TestMailItem.class);
        sClasses.add(TestConcurrency.class);
        sClasses.add(TestFolderFilterRules.class);
        sClasses.add(TestTagFilterRules.class);
        sClasses.add(TestPop3Import.class);
        sClasses.add(TestPop3ImportServer.class);
        sClasses.add(TestFilter.class);
        sClasses.add(TestPop3ImapAuth.class);
        sClasses.add(TestContacts.class);
        sClasses.add(TestTaskScheduler.class);
        sClasses.add(TestSendAndReceive.class);
        sClasses.add(TestConnectionPool.class);
        sClasses.add(TestLmtp.class);
        sClasses.add(TestSmtpClient.class);
        sClasses.add(TestScheduledTaskManager.class);
        sClasses.add(TestDataSource.class);
        sClasses.add(TestDataSourceServer.class);
        sClasses.add(TestPurge.class);
        sClasses.add(TestImap.class);
        sClasses.add(TestImapImport.class);
        sClasses.add(TestImapOneWayImport.class);
        sClasses.add(TestNotification.class);
        sClasses.add(TestNotificationServer.class);
        sClasses.add(TestMaxMessageSize.class);
        sClasses.add(TestMetadata.class);
        sClasses.add(TestSoap.class);
        sClasses.add(TestBlobInputStream.class);
        sClasses.add(TestRedoLog.class);
        sClasses.add(TestFileUtil.class);
        sClasses.add(TestIndex.class);
        sClasses.add(TestParsedMessage.class);
        sClasses.add(TestUserServlet.class);
        sClasses.add(TestWsdlServlet.class);
        sClasses.add(TestMimeDetect.class);
        sClasses.add(TestDocument.class);
        sClasses.add(TestDocumentServer.class);
        sClasses.add(TestFileUpload.class);
        sClasses.add(TestFilterExisting.class);
        sClasses.add(TestSpam.class);
        sClasses.add(TestMailSender.class);
        sClasses.add(TestGetMsg.class);
        sClasses.add(TestMountpoint.class);
        sClasses.add(TestZClient.class);
        sClasses.add(TestLog.class);
        sClasses.add(TestSaveDraft.class);
        sClasses.add(TestServerStats.class);
        sClasses.add(TestJaxbProvisioning.class);
        sClasses.add(TestAclPush.class);
        sClasses.add(TestCalDav.class);
        sClasses.add(TestCalDavImportServer.class);
        sClasses.add(TestContactCSV.class);
        sClasses.add(TestStoreManager.class);
        sClasses.add(TestSoapHarvest.class);
        sClasses.add(TestBlobDeduper.class);
        sClasses.add(TestDistListACL.class);
        sClasses.add(TestCountObjects.class);
        sClasses.add(TestDomain.class);
<<<<<<< HEAD
=======
        sClasses.add(TestMinusOperator.class);
        sClasses.add(TestInvite.class);
        sClasses.add(TestSearchJunkTrash.class);
        sClasses.add(TestCommunityIntegration.class);
        sClasses.add(TestJaxb.class);
        //sClasses.add(TestDLMembership.class);
>>>>>>> d08cfe4c
    }

    /**
     * Used by extensions to add additional tests to the main test suite.
     */
    public static void addTest(Class<? extends TestCase> clazz) {
        sClasses.add(clazz);
    }

    public static void removeTest(Class<? extends TestCase> clazz) {
        sClasses.remove(clazz);
    }

    public static TestResults runUserTests(List<String> testNames) throws ServiceException {
        List<Class<? extends TestCase>> tests = new ArrayList<Class<? extends TestCase>>();

        for (String testName : testNames) {
            if (testName.indexOf('.') < 0) {
                // short name...check the suite
                boolean found = false;
                for (Class<? extends TestCase> c : ZimbraSuite.sClasses) {
                    if (testName.equals(c.getSimpleName())) {
                        tests.add(c);
                        found = true;
                    }
                }
                if (!found) {
                    ZimbraLog.test.warn("Could not find test %s.  Make sure it's registered with %s.",
                        testName, ZimbraSuite.class.getName());
                }
            } else {
                Class<? extends TestCase> testClass;
                try {
                    testClass = Class.forName(testName).asSubclass(TestCase.class);
                } catch (ClassNotFoundException e) {
                    try {
                        testClass = ExtensionUtil.findClass(testName).asSubclass(TestCase.class);
                    } catch (ClassNotFoundException e2) {
                        throw ServiceException.FAILURE("Error instantiating test " + testName, e2);
                    }
                }
                tests.add(testClass);
            }
        }

        return runTestsInternal(tests);
    }

    /**
     * Runs the entire test suite and writes the output to the specified
     * <code>OutputStream</code>.
     */
    public static TestResults runTestSuite() {
        return runTestsInternal(sClasses);
    }

    private static TestResults runTestsInternal(Collection<Class<? extends TestCase>> testClasses) {
        JUnitCore junit = new JUnitCore();
        junit.addListener(new TestLogger());
        TestResults results = new TestResults();
        junit.addListener(results);

        Class<?>[] classArray = new Class<?>[testClasses.size()];
        testClasses.toArray(classArray);
        junit.run(classArray);
        return results;
    }
}<|MERGE_RESOLUTION|>--- conflicted
+++ resolved
@@ -1,29 +1,15 @@
 /*
  * ***** BEGIN LICENSE BLOCK *****
  * Zimbra Collaboration Suite Server
-<<<<<<< HEAD
  * Copyright (C) 2005, 2006, 2007, 2008, 2009, 2010, 2011, 2012, 2013 Zimbra Software, LLC.
- * 
+ *
  * The contents of this file are subject to the Zimbra Public License
  * Version 1.4 ("License"); you may not use this file except in
  * compliance with the License.  You may obtain a copy of the License at
  * http://www.zimbra.com/license.
- * 
+ *
  * Software distributed under the License is distributed on an "AS IS"
  * basis, WITHOUT WARRANTY OF ANY KIND, either express or implied.
-=======
- * Copyright (C) 2005, 2006, 2007, 2008, 2009, 2010, 2011, 2012, 2013, 2014 Zimbra, Inc.
- *
- * This program is free software: you can redistribute it and/or modify it under
- * the terms of the GNU General Public License as published by the Free Software Foundation,
- * version 2 of the License.
- *
- * This program is distributed in the hope that it will be useful, but WITHOUT ANY WARRANTY;
- * without even the implied warranty of MERCHANTABILITY or FITNESS FOR A PARTICULAR PURPOSE.
- * See the GNU General Public License for more details.
- * You should have received a copy of the GNU General Public License along with this program.
- * If not, see <http://www.gnu.org/licenses/>.
->>>>>>> d08cfe4c
  * ***** END LICENSE BLOCK *****
  */
 
@@ -129,15 +115,7 @@
         sClasses.add(TestDistListACL.class);
         sClasses.add(TestCountObjects.class);
         sClasses.add(TestDomain.class);
-<<<<<<< HEAD
-=======
-        sClasses.add(TestMinusOperator.class);
-        sClasses.add(TestInvite.class);
-        sClasses.add(TestSearchJunkTrash.class);
-        sClasses.add(TestCommunityIntegration.class);
         sClasses.add(TestJaxb.class);
-        //sClasses.add(TestDLMembership.class);
->>>>>>> d08cfe4c
     }
 
     /**
