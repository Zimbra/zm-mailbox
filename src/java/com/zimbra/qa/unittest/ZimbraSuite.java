/*
 * ***** BEGIN LICENSE BLOCK *****
 * Zimbra Collaboration Suite Server
 * Copyright (C) 2005, 2006, 2007, 2008, 2009, 2010, 2011, 2012, 2013, 2014 Zimbra, Inc.
 *
 * This program is free software: you can redistribute it and/or modify it under
 * the terms of the GNU General Public License as published by the Free Software Foundation,
 * version 2 of the License.
 *
 * This program is distributed in the hope that it will be useful, but WITHOUT ANY WARRANTY;
 * without even the implied warranty of MERCHANTABILITY or FITNESS FOR A PARTICULAR PURPOSE.
 * See the GNU General Public License for more details.
 * You should have received a copy of the GNU General Public License along with this program.
 * If not, see <http://www.gnu.org/licenses/>.
 * ***** END LICENSE BLOCK *****
 */

package com.zimbra.qa.unittest;

import java.util.ArrayList;
import java.util.Collection;
import java.util.List;

import junit.framework.TestCase;
import junit.framework.TestSuite;

import org.junit.runner.JUnitCore;

import com.zimbra.common.service.ServiceException;
import com.zimbra.common.util.ZimbraLog;
import com.zimbra.cs.extension.ExtensionUtil;
import com.zimbra.qa.unittest.server.TestCalDavImportServer;
import com.zimbra.qa.unittest.server.TestDataSourceServer;
import com.zimbra.qa.unittest.server.TestDocumentServer;
import com.zimbra.qa.unittest.server.TestNotificationServer;
import com.zimbra.qa.unittest.server.TestPop3ImportServer;

/**
 * Complete unit test suite for the Zimbra code base.
 *
 * @author bburtin
 *
 */
public class ZimbraSuite extends TestSuite
{
    private static final List<Class> sClasses = new ArrayList<Class>();

    static {
        sClasses.add(TestWaitSet.class);
        sClasses.add(TestWaitSetRequest.class);
        sClasses.add(TestUtilCode.class);
        sClasses.add(TestEmailUtil.class);
        sClasses.add(TestOutOfOffice.class);
        sClasses.add(TestDbUtil.class);
        sClasses.add(TestUnread.class);
        sClasses.add(TestTags.class);
        sClasses.add(TestItemCache.class);
        sClasses.add(TestFolders.class);
        sClasses.add(TestFolderACLCache.class);
        sClasses.add(TestSpellCheck.class);
        sClasses.add(TestAuthentication.class);
        sClasses.add(TestAccount.class);
        sClasses.add(TestConversion.class);
        sClasses.add(TestMailItem.class);
        sClasses.add(TestConcurrency.class);
        sClasses.add(TestFolderFilterRules.class);
        sClasses.add(TestTagFilterRules.class);
        sClasses.add(TestPop3Import.class);
        sClasses.add(TestPop3ImportServer.class);
        sClasses.add(TestFilter.class);
        sClasses.add(TestPop3ImapAuth.class);
        sClasses.add(TestContacts.class);
        sClasses.add(TestTaskScheduler.class);
        sClasses.add(TestSendAndReceive.class);
        sClasses.add(TestConnectionPool.class);
        sClasses.add(TestLmtp.class);
        sClasses.add(TestSmtpClient.class);
        sClasses.add(TestScheduledTaskManager.class);
        sClasses.add(TestDataSource.class);
        sClasses.add(TestDataSourceServer.class);
        sClasses.add(TestPurge.class);
        sClasses.add(TestImap.class);
        sClasses.add(TestImapImport.class);
        sClasses.add(TestImapOneWayImport.class);
        sClasses.add(TestNotification.class);
        sClasses.add(TestNotificationServer.class);
        sClasses.add(TestMaxMessageSize.class);
        sClasses.add(TestMetadata.class);
        sClasses.add(TestSoap.class);
        sClasses.add(TestBlobInputStream.class);
        sClasses.add(TestRedoLog.class);
        sClasses.add(TestFileUtil.class);
        sClasses.add(TestIndex.class);
        sClasses.add(TestParsedMessage.class);
        sClasses.add(TestUserServlet.class);
        sClasses.add(TestWsdlServlet.class);
        sClasses.add(TestMimeDetect.class);
        sClasses.add(TestDocument.class);
        sClasses.add(TestDocumentServer.class);
        sClasses.add(TestFileUpload.class);
        sClasses.add(TestFilterExisting.class);
        sClasses.add(TestSpam.class);
        sClasses.add(TestMailSender.class);
        sClasses.add(TestGetMsg.class);
        sClasses.add(TestMountpoint.class);
        sClasses.add(TestZClient.class);
        sClasses.add(TestLog.class);
        sClasses.add(TestSaveDraft.class);
        sClasses.add(TestServerStats.class);
        sClasses.add(TestJaxbProvisioning.class);
        sClasses.add(TestAclPush.class);
        sClasses.add(TestCalDav.class);
        sClasses.add(TestCalDavImportServer.class);
        sClasses.add(TestContactCSV.class);
        sClasses.add(TestStoreManager.class);
        sClasses.add(TestSoapHarvest.class);
        sClasses.add(TestBlobDeduper.class);
        sClasses.add(TestDistListACL.class);
        sClasses.add(TestCookieReuse.class);
        sClasses.add(TestCountObjects.class);
        sClasses.add(TestDomain.class);
        sClasses.add(TestMinusOperator.class);
        sClasses.add(TestInvite.class);
        sClasses.add(TestSearchJunkTrash.class);
        sClasses.add(TestJaxb.class);
        sClasses.add(TestCollectConfigServletsAccess.class);
<<<<<<< HEAD
        sClasses.add(TestCommunityIntegration.class);
        sClasses.add(TestSearchSortByDate.class);
        sClasses.add(TestReIndex.class);
        sClasses.add(TestSolrCloud.class);
        sClasses.add(TestResetLdapClient.class);
        sClasses.add(TestAddZmgDevice.class);
=======
        //sClasses.add(TestDLMembership.class);
        sClasses.add(TestTwoFactorAuth.class);
        sClasses.add(TestTwoFactorAuthAdmin.class);
        sClasses.add(TestAppSpecificPasswords.class);
        sClasses.add(TestRegisterMobileGatewayAppRequest.class);
>>>>>>> 6decb8d7
        sClasses.add(TestGetGcmSenderId.class);
        sClasses.add(TestShareNotifications.class);
    }

    /**
     * Used by extensions to add additional tests to the main test suite.
     */
    public static void addTest(Class clazz) {
        sClasses.add(clazz);
    }

    public static void removeTest(Class clazz) {
        sClasses.remove(clazz);
    }

    public static TestResults runUserTests(List<String> testNames) throws ServiceException {
        List<Class> tests = new ArrayList<Class>();

        for (String testName : testNames) {
            if (testName.indexOf('.') < 0) {
                // short name...check the suite
                boolean found = false;
                for (Class<? extends TestCase> c : ZimbraSuite.sClasses) {
                    if (testName.equals(c.getSimpleName())) {
                        tests.add(c);
                        found = true;
                    }
                }
                if (!found) {
                    ZimbraLog.test.warn("Could not find test %s.  Make sure it's registered with %s.",
                        testName, ZimbraSuite.class.getName());
                }
            } else {
                Class<?> testClass;
                try {
                    testClass = Class.forName(testName);
                } catch (ClassNotFoundException e) {
                    try {
                        testClass = ExtensionUtil.findClass(testName);
                    } catch (ClassNotFoundException e2) {
                        throw ServiceException.FAILURE("Error instantiating test " + testName, e2);
                    }
                }
                tests.add(testClass);
            }
        }

        return runTestsInternal(tests);
    }

    /**
     * Runs the entire test suite and writes the output to the specified
     * <code>OutputStream</code>.
     */
    public static TestResults runTestSuite() {
        return runTestsInternal(sClasses);
    }

    private static TestResults runTestsInternal(Collection<Class> testClasses) {
        JUnitCore junit = new JUnitCore();
        junit.addListener(new TestLogger());
        TestResults results = new TestResults();
        junit.addListener(results);

        Class<?>[] classArray = new Class<?>[testClasses.size()];
        testClasses.toArray(classArray);
        junit.run(classArray);
        return results;
    }
}<|MERGE_RESOLUTION|>--- conflicted
+++ resolved
@@ -124,20 +124,12 @@
         sClasses.add(TestSearchJunkTrash.class);
         sClasses.add(TestJaxb.class);
         sClasses.add(TestCollectConfigServletsAccess.class);
-<<<<<<< HEAD
         sClasses.add(TestCommunityIntegration.class);
         sClasses.add(TestSearchSortByDate.class);
         sClasses.add(TestReIndex.class);
         sClasses.add(TestSolrCloud.class);
         sClasses.add(TestResetLdapClient.class);
-        sClasses.add(TestAddZmgDevice.class);
-=======
-        //sClasses.add(TestDLMembership.class);
-        sClasses.add(TestTwoFactorAuth.class);
-        sClasses.add(TestTwoFactorAuthAdmin.class);
-        sClasses.add(TestAppSpecificPasswords.class);
         sClasses.add(TestRegisterMobileGatewayAppRequest.class);
->>>>>>> 6decb8d7
         sClasses.add(TestGetGcmSenderId.class);
         sClasses.add(TestShareNotifications.class);
     }
