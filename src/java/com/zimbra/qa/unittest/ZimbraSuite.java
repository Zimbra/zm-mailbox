--- conflicted
+++ resolved
@@ -131,11 +131,7 @@
         sClasses.add(TestResetLdapClient.class);
         sClasses.add(TestAddZmgDevice.class);
         sClasses.add(TestGetGcmSenderId.class);
-<<<<<<< HEAD
-=======
-        sClasses.add(TestTrustedToken.class);
         sClasses.add(TestShareNotifications.class);
->>>>>>> 2c08c837
     }
 
     /**
