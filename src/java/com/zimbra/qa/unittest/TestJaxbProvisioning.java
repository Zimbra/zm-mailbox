/*
 * ***** BEGIN LICENSE BLOCK *****
 * Zimbra Collaboration Suite Server
 * Copyright (C) 2011, 2012, 2013, 2014 Zimbra, Inc.
 *
 * This program is free software: you can redistribute it and/or modify it under
 * the terms of the GNU General Public License as published by the Free Software Foundation,
 * version 2 of the License.
 *
 * This program is distributed in the hope that it will be useful, but WITHOUT ANY WARRANTY;
 * without even the implied warranty of MERCHANTABILITY or FITNESS FOR A PARTICULAR PURPOSE.
 * See the GNU General Public License for more details.
 * You should have received a copy of the GNU General Public License along with this program.
 * If not, see <http://www.gnu.org/licenses/>.
 * ***** END LICENSE BLOCK *****
 */

package com.zimbra.qa.unittest;

import java.util.List;
import java.util.Map;

import org.junit.After;
import org.junit.Assert;
import org.junit.Before;
import org.junit.Test;

import com.google.common.collect.Maps;
import com.zimbra.common.account.Key;
import com.zimbra.common.account.Key.AccountBy;
import com.zimbra.common.service.ServiceException;
import com.zimbra.common.util.ZimbraLog;
import com.zimbra.cs.account.Account;
import com.zimbra.cs.account.AlwaysOnCluster;
import com.zimbra.cs.account.CalendarResource;
import com.zimbra.cs.account.Config;
import com.zimbra.cs.account.Cos;
import com.zimbra.cs.account.DistributionList;
import com.zimbra.cs.account.Domain;
import com.zimbra.cs.account.Identity;
import com.zimbra.cs.account.Provisioning;
import com.zimbra.cs.account.Provisioning.CountAccountResult;
import com.zimbra.cs.account.Provisioning.RightsDoc;
import com.zimbra.cs.account.Server;
import com.zimbra.cs.account.accesscontrol.Right;
import com.zimbra.cs.account.accesscontrol.RightClass;
import com.zimbra.cs.account.accesscontrol.RightCommand.AllEffectiveRights;
import com.zimbra.cs.account.accesscontrol.RightCommand.EffectiveRights;
import com.zimbra.cs.account.auth.AuthContext;
import com.zimbra.cs.account.ldap.LdapCache;
import com.zimbra.cs.account.soap.SoapAccountInfo;
import com.zimbra.cs.account.soap.SoapProvisioning;
import com.zimbra.cs.account.soap.SoapProvisioning.MailboxInfo;
import com.zimbra.cs.account.soap.SoapProvisioning.QuotaUsage;
import com.zimbra.cs.account.soap.SoapProvisioning.ReIndexInfo;
import com.zimbra.cs.account.soap.SoapProvisioning.VerifyIndexResult;
import com.zimbra.soap.admin.message.CreateAlwaysOnClusterRequest;
import com.zimbra.soap.admin.message.CreateAlwaysOnClusterResponse;
import com.zimbra.soap.admin.message.CreateServerRequest;
import com.zimbra.soap.admin.message.CreateServerResponse;
import com.zimbra.soap.admin.message.GetLicenseInfoRequest;
import com.zimbra.soap.admin.message.GetLicenseInfoResponse;
import com.zimbra.soap.admin.message.GetServerNIfsRequest;
import com.zimbra.soap.admin.message.GetServerNIfsResponse;
import com.zimbra.soap.admin.message.GetServerRequest;
import com.zimbra.soap.admin.message.GetServerResponse;
import com.zimbra.soap.admin.message.GetVersionInfoRequest;
import com.zimbra.soap.admin.message.GetVersionInfoResponse;
import com.zimbra.soap.admin.message.ModifyAlwaysOnClusterRequest;
import com.zimbra.soap.admin.message.ModifyAlwaysOnClusterResponse;
import com.zimbra.soap.admin.message.ModifyServerRequest;
import com.zimbra.soap.admin.message.ModifyServerResponse;
import com.zimbra.soap.admin.type.Attr;
import com.zimbra.soap.admin.type.CacheEntryType;
import com.zimbra.soap.admin.type.GranteeSelector.GranteeBy;
import com.zimbra.soap.admin.type.LicenseExpirationInfo;
import com.zimbra.soap.admin.type.NetworkInformation;
import com.zimbra.soap.admin.type.ServerInfo;
import com.zimbra.soap.admin.type.ServerSelector;
import com.zimbra.soap.admin.type.VersionInfo;
import com.zimbra.soap.type.TargetBy;

/**
 * Primary focus of these tests is to ensure that Jaxb objects work, in
 * particular where SoapProvisioning uses them
 */
public class TestJaxbProvisioning {

    private SoapProvisioning prov = null;

    private final static String testAcctDomainName =
            "jaxb.acct.domain.example.test";
    private final static String testServer = "jaxb.server.example.test";
    private final static String testAcctEmail = "jaxb1@" + testAcctDomainName;
    private final static String testAcctAlias = "alias_4_jaxb1@" + testAcctDomainName;
    private final static String testAcctIdentity = "identity_4_jaxb1@" + testAcctDomainName;
    private final static String testNewAcctEmail = "new_jaxb1@" + testAcctDomainName;
    private final static String testCalResDomain = "jaxb.calr.domain.example.test";
    private final static String testCalRes = "jaxb1@" + testCalResDomain;
    private final static String testNewCalRes = "new_jaxb1@" + testCalResDomain;
    private final static String testCalResDisplayName = "JAXB Test CalResource";
    private final static String testDlDomain = "jaxb.dl.domain.example.test";
    private final static String testDl = "jaxb_dl1@" + testDlDomain;
    private final static String parentDl = "jaxb_parentdl@" + testDlDomain;
    private final static String testDlAlias = "alias_4_jaxb_dl1@" + testDlDomain;
    private final static String testDlNewName = "new_jaxb_dl1@" + testDlDomain;
    private final static String testCosDomain = "jaxb.cos.domain.example.test";
    private final static String testCos = "jaxb_cos@" + testDlDomain;
    private final static String testCosCopy = "jaxb_cos_copy@" + testDlDomain;
    private final static String testNewCos = "new_jaxb_cos@" + testDlDomain;
    private final static String testAlwaysOnCluster = "testjaxbalwaysoncluster";

    public void init() throws Exception {
        oneTimeTearDown();
    }

    public void oneTimeTearDown() {
        ZimbraLog.test.info("in TestJaxbProvisioning oneTimeTearDown");
    }

    @Before
    public void setUp() throws Exception {
        if (!TestUtil.fromRunUnitTests) {
            TestUtil.cliSetup();
        }
        prov = TestUtil.newSoapProvisioning();
        tearDown();
    }

    @After
    public void tearDown() throws Exception {
        ZimbraLog.test.debug("in TestJaxbProvisioning tearDown");
        if (prov == null) {
            prov = TestUtil.newSoapProvisioning();
        }
        TestUtil.deleteAccount(testAcctEmail);
        TestUtil.deleteAccount(testNewAcctEmail);
        deleteCalendarResourceIfExists(testCalRes);
        deleteDlIfExists(testDl);
        deleteDlIfExists(parentDl);
        deleteDlIfExists(testDlNewName);
        deleteCosIfExists(testCos);
        deleteCosIfExists(testNewCos);
        deleteCosIfExists(testCosCopy);
        deleteDomainIfExists(testAcctDomainName);
        deleteDomainIfExists(testCalResDomain);
        deleteDomainIfExists(testDlDomain);
        deleteDomainIfExists(testCosDomain);
        deleteServerIfExists(testServer);
        deleteAlwaysOnClusterIfExists(testAlwaysOnCluster);
    }

    public static void deleteDomainIfExists(String name) {
        try {
            ZimbraLog.test.debug("Deleting domain %s", name);
            Provisioning prov = TestUtil.newSoapProvisioning();
            Domain res = prov.get(Key.DomainBy.name, name);
            if (res != null) {
                prov.deleteDomain(res.getId());
            }
        } catch (Exception ex) {
            ZimbraLog.test.error("Problem deleting domain %s", name, ex);
        }
    }

    public static void deleteServerIfExists(String name) {
        try {
            ZimbraLog.test.debug("Deleting server %s", name);
<<<<<<< HEAD
=======
            Provisioning prov = TestUtil.newSoapProvisioning();
>>>>>>> 81de6012
            Server res = prov.get(Key.ServerBy.name, name);
            if (res != null) {
                prov.deleteServer(res.getId());
            }
<<<<<<< HEAD
        } catch (Exception ex) {
            ZimbraLog.test.error("Problem deleting server %s", name, ex);
        }
    }

    public void deleteAlwaysOnClusterIfExists(String name) {
        try {
            ZimbraLog.test.debug("Deleting AlwaysOnCluster %s", name);
            AlwaysOnCluster res = prov.get(Key.AlwaysOnClusterBy.name, name);
            if (res != null) {
                prov.deleteAlwaysOnCluster(res.getId());
            }
        } catch (Exception ex) {
            ZimbraLog.test.error("Problem deleting AlwaysOnCluster %s", name, ex);
=======
        } catch (Exception ex) {
            ZimbraLog.test.error("Problem deleting server %s", name, ex);
>>>>>>> 81de6012
        }
    }

    public static void deleteCalendarResourceIfExists(String name) {
        try {
            ZimbraLog.test.debug("Deleting CalendarResource %s", name);
            Provisioning prov = TestUtil.newSoapProvisioning();
            CalendarResource res = prov.get(Key.CalendarResourceBy.name, name);
            if (res != null) {
                prov.deleteDomain(res.getId());
            }
        } catch (Exception ex) {
            ZimbraLog.test.error("Problem deleting Calendar Resource %s", name, ex);
        }
    }

    public static void deleteDlIfExists(String name) {
        try {
            ZimbraLog.test.debug("Deleting DL %s", name);
            Provisioning prov = TestUtil.newSoapProvisioning();
            DistributionList res = prov.get(Key.DistributionListBy.name, name);
            if (res != null) {
                prov.deleteDistributionList(res.getId());
            }
        } catch (Exception ex) {
            ZimbraLog.test.error("Problem deleting Distribution List %s", name, ex);
        }
    }

    public static void deleteCosIfExists(String name) {
        try {
            ZimbraLog.test.debug("Deleting COS %s", name);
            Provisioning prov = TestUtil.newSoapProvisioning();
            Cos res = prov.get(Key.CosBy.name, name);
            if (res != null)
                prov.deleteCos(res.getId());
        } catch (Exception ex) {
            ZimbraLog.test.error("Problem deleting Cos %s", name, ex);
        }
    }

    public static Domain ensureDomainExists(String name)
    throws Exception {
        Provisioning prov = TestUtil.newSoapProvisioning();
        Domain dom = prov.get(Key.DomainBy.name, name);
        if (dom == null) {
            ZimbraLog.test.debug("ensureDomainExists didn't exist - creating new domain=%s", name);
            dom = prov.createDomain(name, null);
        }
        if (dom == null) {
            ZimbraLog.test.debug("ensureDomainExists returning null!!!");
        } else {
            ZimbraLog.test.debug("ensureDomainExists Returning=%s Id=%s", dom.getName(), dom.getId());
        }
        return dom;
    }

    public static Account ensureAccountExists(String name)
    throws Exception {
        String domainName = name.substring(name.indexOf('@') + 1);
        ensureDomainExists(domainName);
        Provisioning prov = TestUtil.newSoapProvisioning();
        Account acct = prov.get(AccountBy.name, name);
        if (acct == null)
            acct = TestUtil.createAccount(name);
        if (acct == null) {
            ZimbraLog.test.debug("ensureAccountExists returning null!!!");
        } else {
            ZimbraLog.test.debug("ensureAccountExists Returning Account=%s Id=%s", acct.getName(), acct.getId());
        }
        return acct;
    }

    public static Account ensureMailboxExists(String name)
    throws Exception {
        SoapProvisioning prov = TestUtil.newSoapProvisioning();
        Account acct = ensureAccountExists(name);
        if (acct == null) {
            ZimbraLog.test.debug("ensureMailboxExists returning null!!!");
        } else {
            // The act of getting a mailbox is sufficient to create it if the associated account exists.
            // Note that prov.getAccount() USED TO implicitly created a mailbox even though it was not really
            // supposed to and this routine used to rely on that.
            MailboxInfo mboxInfo = prov.getMailbox(acct);
            ZimbraLog.test.debug("ensureMailboxExists Returning Mailbox=%s Account=%s Id=%s", mboxInfo.getMailboxId(),
                    acct.getName(), acct.getId());
        }
        return acct;
    }

    public static DistributionList ensureDlExists(String name)
    throws Exception {
        Provisioning prov = TestUtil.newSoapProvisioning();
        String domainName = name.substring(name.indexOf('@') + 1);
        ensureDomainExists(domainName);
        DistributionList dl = prov.get(Key.DistributionListBy.name, name);
        if (dl == null) {
            dl = prov.createDistributionList(name, null);
        }
        return dl;
    }

    public static Cos ensureCosExists(String name)
    throws Exception {
        Provisioning prov = TestUtil.newSoapProvisioning();
        String domainName = name.substring(name.indexOf('@') + 1);
        ensureDomainExists(domainName);
        Cos cos = prov.get(Key.CosBy.name, name);
        if (cos == null) {
            cos = prov.createCos(name, null);
        }
        return cos;
    }

    @Test
    public void getConfig() throws Exception {
        ZimbraLog.test.debug("Starting testConfig");
        Config cfg = prov.getConfig();
        Assert.assertNotNull("Config" , cfg);
        cfg = prov.getConfig("zimbra_user");
        Assert.assertNotNull("Config" , cfg);
    }

    @Test
    public void server() throws Exception {
        ZimbraLog.test.debug("Starting testServer");
        Domain dom = ensureDomainExists(testServer);
        Assert.assertNotNull("Domain for " + testAcctDomainName, dom);
        Server svr = prov.createServer(testServer, null);
        Assert.assertNotNull("Server for " + testServer, svr);
        svr = prov.get(Key.ServerBy.id, svr.getId());
        List <Server> svrs = prov.getAllServers();
        Assert.assertNotNull("All Servers" , svrs);
        Assert.assertTrue("Number of Servers objects=" + svrs.size() +
                " should be >=1", svrs.size() >= 1);
        prov.deleteServer(svr.getId());
   }

    /**
     * Check how serverPreferAlwaysOn affects attributes for a server.
     * At present using these 2 attributes:
     * attr id="1156" name="zimbraImapMaxConnections" type="integer" cardinality="single"
     *      optionalIn="globalConfig,server,alwaysOnCluster" flags="serverInherited,serverPreferAlwaysOn"
     * attr id="1834" name="zimbraReindexBatchSize" type="integer" cardinality="single"
     *      optionalIn="globalConfig,server,alwaysOnCluster" flags="serverInherited"
     * @throws ServiceException
     */
    @Test
    public void serverPreferAlwaysOn() throws ServiceException {
        // Create always on cluster with one attr that over-rides a server setting and one that doesn't
        CreateAlwaysOnClusterRequest createAlwaysOnClusterReq = new CreateAlwaysOnClusterRequest(testAlwaysOnCluster);
        createAlwaysOnClusterReq.addAttr(new Attr(Provisioning.A_zimbraImapMaxConnections, "171"));
        createAlwaysOnClusterReq.addAttr(new Attr(Provisioning.A_zimbraReindexBatchSize, "21"));
        CreateAlwaysOnClusterResponse createAlwaysOnClusterResp = prov.invokeJaxb(createAlwaysOnClusterReq);
        Assert.assertNotNull("CreateAlwaysOnClusterResponse" , createAlwaysOnClusterResp);
        String alwaysOnClusterId = createAlwaysOnClusterResp.getAlwaysOnCluster().getId();
        Assert.assertNotNull("AlwaysOnClusterId" , alwaysOnClusterId);

        // Create server with one attr that gets over-ridden by always on cluster setting and one that doesn't
        // Associate it with a cluster
        CreateServerRequest createServerReq = new CreateServerRequest(testServer);
        createServerReq.addAttr(new Attr(Provisioning.A_zimbraImapMaxConnections, "172"));
        createServerReq.addAttr(new Attr(Provisioning.A_zimbraReindexBatchSize, "22"));
        CreateServerResponse createServerResp = prov.invokeJaxb(createServerReq);
        Assert.assertNotNull("CreateServerResponse" , createServerResp);
        String serverId = createServerResp.getServer().getId();
        Assert.assertNotNull("ServerId" , serverId);
        ModifyServerRequest modifyServerReq = new ModifyServerRequest(serverId);
        modifyServerReq.addAttr(Provisioning.A_zimbraAlwaysOnClusterId, alwaysOnClusterId);
        ModifyServerResponse modifyServerResp = prov.invokeJaxb(modifyServerReq);
        Assert.assertNotNull("ModifyServerResponse" , modifyServerResp);
        checkServerAttrs(serverId, alwaysOnClusterId, "171", "22");

        // modify settings at the always on cluster level
        ModifyAlwaysOnClusterRequest modifyAlwaysOnClusterReq = new ModifyAlwaysOnClusterRequest(alwaysOnClusterId);
        modifyAlwaysOnClusterReq.addAttr(Provisioning.A_zimbraImapMaxConnections, "173");
        modifyAlwaysOnClusterReq.addAttr(Provisioning.A_zimbraReindexBatchSize, "23");
        ModifyAlwaysOnClusterResponse modifyAlwaysOnClusterResp = prov.invokeJaxb(modifyAlwaysOnClusterReq);
        Assert.assertNotNull("ModifyAlwaysOnClusterResponse" , modifyAlwaysOnClusterResp);
        List<Attr> aocAttrs = modifyAlwaysOnClusterResp.getAlwaysOnCluster().getAttrList();
        Assert.assertNotNull("Modified AlwaysOnCluster attrs" , aocAttrs);
        try {
            Thread.sleep(LdapCache.ldapCacheFreshnessCheckLimitMs() + 1);
        } catch (InterruptedException e) {
            ZimbraLog.test.info("Sleep interrupted", e);
        }
        checkServerAttrs(serverId, alwaysOnClusterId, "173", "22");

        // modify settings at the always on cluster level to be unset
        modifyAlwaysOnClusterReq = new ModifyAlwaysOnClusterRequest(alwaysOnClusterId);
        modifyAlwaysOnClusterReq.addAttr(Provisioning.A_zimbraImapMaxConnections, "");
        modifyAlwaysOnClusterReq.addAttr(Provisioning.A_zimbraReindexBatchSize, "");
        modifyAlwaysOnClusterResp = prov.invokeJaxb(modifyAlwaysOnClusterReq);
        Assert.assertNotNull("ModifyAlwaysOnClusterResponse" , modifyAlwaysOnClusterResp);
        aocAttrs = modifyAlwaysOnClusterResp.getAlwaysOnCluster().getAttrList();
        Assert.assertNotNull("Modified AlwaysOnCluster attrs" , aocAttrs);
        try {
            Thread.sleep(LdapCache.ldapCacheFreshnessCheckLimitMs() + 1);
        } catch (InterruptedException e) {
            ZimbraLog.test.info("Sleep interrupted", e);
        }
        checkServerAttrs(serverId, alwaysOnClusterId, "172", "22");

        prov.deleteServer(serverId);
        prov.deleteAlwaysOnCluster(alwaysOnClusterId);
    }

    private void checkServerAttrs(String serverId, String alwaysOnClusterId, String expectedImapMaxConnections,
            String expectedReindexBatchSize)
    throws ServiceException {
        // Check settings gotten via SOAP provisioning
        Server svr = prov.get(Key.ServerBy.id, serverId);
        String clusterIdForServer = svr.getAttr(Provisioning.A_zimbraAlwaysOnClusterId, "rubbish-default");
        Assert.assertEquals("ClusterId from server" , alwaysOnClusterId, clusterIdForServer);
        String imapMaxConnections = svr.getAttr(Provisioning.A_zimbraImapMaxConnections, "rubbish-default");
        Assert.assertEquals("imapMaxConnections from server" , expectedImapMaxConnections, imapMaxConnections);
        String reindexBatchSize = svr.getAttr(Provisioning.A_zimbraReindexBatchSize, "rubbish-default");
        Assert.assertEquals("reindexBatchSize from server" , expectedReindexBatchSize, reindexBatchSize);

        // Check settings gotten via JAXB objects and SOAP
        GetServerRequest getServerReq = new GetServerRequest(ServerSelector.fromId(serverId), true);
        getServerReq.addAttrs(Provisioning.A_zimbraAlwaysOnClusterId, Provisioning.A_zimbraImapMaxConnections,
                Provisioning.A_zimbraReindexBatchSize);
        GetServerResponse getServerResp = prov.invokeJaxb(getServerReq);
        Assert.assertNotNull("GetServerResponse" , getServerResp);
        ServerInfo serverInfo = getServerResp.getServer();
        Assert.assertNotNull("ServerInfo" , serverInfo);
        List<Attr> serverAttrs = serverInfo.getAttrList();
        Assert.assertNotNull("ServerAttrs" , serverAttrs);
        Assert.assertEquals("ServerAttrs size", 3, serverAttrs.size());
        for (Attr svrAttr : serverAttrs) {
            if (Provisioning.A_zimbraAlwaysOnClusterId.equals(svrAttr.getKey())) {
                Assert.assertEquals("ClusterId from SOAP get of server" , alwaysOnClusterId, svrAttr.getValue());
            } else if (Provisioning.A_zimbraImapMaxConnections.equals(svrAttr.getKey())) {
                Assert.assertEquals("imapMaxConnections from SOAP get of server",
                        expectedImapMaxConnections, svrAttr.getValue());
            } else if (Provisioning.A_zimbraReindexBatchSize.equals(svrAttr.getKey())) {
                Assert.assertEquals("reindexbatchsize from SOAP get of server",
                        expectedReindexBatchSize, svrAttr.getValue());
            }
        }
        // Check settings gotten via LDAP provisioning - Bug 97515 this used to return any setting at the server level
        // even if it should have been over-ridden by a value on the always on cluster
        Provisioning ldapProvisioning = Provisioning.getInstance();
        svr = ldapProvisioning.getServerByName(testServer);
        imapMaxConnections = svr.getAttr(Provisioning.A_zimbraImapMaxConnections, "rubbish-default");
        Assert.assertEquals("imapMaxConnections from LDAP get of server",
                expectedImapMaxConnections, imapMaxConnections);
        reindexBatchSize = svr.getAttr(Provisioning.A_zimbraReindexBatchSize, "rubbish-default");
        Assert.assertEquals("reindexBatchSize from LDAP get of server" , expectedReindexBatchSize, reindexBatchSize);
    }

    @Test
    public void account() throws Exception {
        ZimbraLog.test.debug("Starting testAccount");
        Domain dom = ensureDomainExists(testAcctDomainName);
        Assert.assertNotNull("Domain for " + testAcctDomainName, dom);
        Account acct = prov.createAccount(testAcctEmail,
                TestUtil.DEFAULT_PASSWORD, null);
        prov.authAccount(acct, TestUtil.DEFAULT_PASSWORD,
                AuthContext.Protocol.test);
        Assert.assertNotNull("Account for " + testAcctEmail, acct);
        prov.changePassword(acct, TestUtil.DEFAULT_PASSWORD, "DelTA4Pa555");
        prov.checkPasswordStrength(acct, "2ndDelTA4Pa555");
        prov.setPassword(acct, "2ndDelTA4Pa555");
        prov.renameAccount(acct.getId(), testNewAcctEmail);
        prov.addAlias(acct, testAcctAlias);
        prov.removeAlias(acct, testAcctAlias);
        acct = prov.get(AccountBy.name, testNewAcctEmail);
        Assert.assertNotNull("Account for " + testNewAcctEmail, acct);
        SoapAccountInfo acctInfo = prov.getAccountInfo(AccountBy.id, acct.getId());
        Assert.assertNotNull("SoapAccountInfo for " + testNewAcctEmail, acctInfo);
        acct = prov.get(AccountBy.name, testNewAcctEmail, true);
        Assert.assertNotNull("2nd Account for " + testNewAcctEmail, acct);
        List <Account> adminAccts = prov.getAllAdminAccounts(true);
        Assert.assertNotNull("Admin Accounts" , adminAccts);
        Assert.assertTrue("Number of Admin Account objects=" + adminAccts.size() +
                " should be >=1", adminAccts.size() >= 1);
        List <Account> accts = prov.getAllAccounts(dom);
        Assert.assertNotNull("All Accounts" , accts);
        Assert.assertTrue("Number of Account objects=" + accts.size() +
                " should be >=1", accts.size() >= 1);
        List <Domain> domains = prov.getAllDomains(false);
        Assert.assertNotNull("All Domains" , domains);
        Assert.assertTrue("Number of Domain objects=" + domains.size() +
                " should be >=1", domains.size() >= 1);
        dom = prov.get(Key.DomainBy.id, dom.getId());
        Assert.assertNotNull("Domain got by id" , dom);
        CountAccountResult res = prov.countAccount(dom);
        Assert.assertNotNull("CountAccountResult", res);
        dom = prov.getDomainInfo(Key.DomainBy.id, dom.getId());
        Assert.assertNotNull("DomainInfo got by id" , dom);

        prov.deleteAccount(acct.getId());
   }

    @Test
    public void mailbox() throws Exception {
        ZimbraLog.test.debug("Starting testMailbox");
        Domain dom = ensureDomainExists(testAcctDomainName);
        Assert.assertNotNull("Domain for " + testAcctDomainName, dom);
        Account acct = prov.createAccount(testAcctEmail,
                TestUtil.DEFAULT_PASSWORD, null);
        acct = ensureMailboxExists(testAcctEmail);
        Assert.assertNotNull("Account for " + testAcctEmail, acct);
        MailboxInfo mbx = prov.getMailbox(acct);
        Assert.assertNotNull("MailboxInfo for Account=" + testAcctEmail, mbx);
        prov.deleteAccount(acct.getId());
   }

    @Test
    public void cos() throws Exception {
        ZimbraLog.test.debug("Starting testCos");
        Domain dom = ensureDomainExists(testCosDomain);
        Assert.assertNotNull("Domain for " + testCosDomain, dom);
        Cos cos = prov.createCos(testCos, null);
        Assert.assertNotNull("Cos for " + testCos, cos);
        prov.renameCos(cos.getId(), testNewCos);
        prov.copyCos(cos.getId(), testCosCopy);
        List <Cos> cosList = prov.getAllCos();
        Assert.assertNotNull("All Cos" , cosList);
        Assert.assertTrue("Number of Cos objects=" + cosList.size() +
                " should be >=1", cosList.size() >= 1);
        prov.deleteCos(cos.getId());
        cos = prov.get(Key.CosBy.name, testCosCopy);
        prov.deleteCos(cos.getId());
   }

    @Test
    public void distributionList() throws Exception {
        ZimbraLog.test.debug("Starting distributionList");
        Domain dom = ensureDomainExists(testDlDomain);
        Assert.assertNotNull("Domain for " + testDlDomain, dom);
        deleteDlIfExists(testDl);
        deleteDlIfExists(parentDl);
        DistributionList dl = prov.createDistributionList(testDl, null);
        Assert.assertNotNull("DistributionList for " + testDl, dl);
        prov.renameDistributionList(dl.getId(), testDlNewName);
        prov.addAlias(dl, testDlAlias);
        dl = prov.get(Key.DistributionListBy.name, testDlAlias);
        prov.removeAlias(dl, testDlAlias);
        String[] members = { "one@example.com",
                "two@example.test", "three@example.net" };
        String[] rmMembers = { "two@example.test", "three@example.net" };
        prov.addMembers(dl, members);
        prov.removeMembers(dl, rmMembers);

        // DL Membership test
        DistributionList dadDl = prov.createDistributionList(parentDl, null);
        Assert.assertNotNull("DistributionList for " + parentDl, dadDl);
        String[] dlMembers = { "one@example.com", testDlNewName };
        prov.addMembers(dadDl, dlMembers);
        Map <String, String> via = Maps.newHashMap();
        List <DistributionList> containingDls =
            prov.getDistributionLists(dl, false, via);
        Assert.assertEquals("Number of DLs a DL is a member of", 1,
                containingDls.size());

        // Account Membership test
        Account acct = ensureMailboxExists(testAcctEmail);
        String[] dlAcctMembers = { testAcctEmail };
        prov.addMembers(dadDl, dlAcctMembers);
        containingDls =
            prov.getDistributionLists(acct, false, via);
        Assert.assertEquals("Number of DLs an acct is a member of", 1,
                containingDls.size());

        List <DistributionList> dls = prov.getAllDistributionLists(dom);
        Assert.assertNotNull("All DLs" , dls);
        Assert.assertTrue("Number of DL objects=" + dls.size() +
                " should be >=2", dls.size() >= 2);
        prov.deleteDistributionList(dadDl.getId());
        prov.deleteDistributionList(dl.getId());
   }

    @Test
    public void testCalendarResource() throws Exception {
        ZimbraLog.test.debug("Starting testCalendarResource");
        deleteCalendarResourceIfExists(testCalRes);
        deleteDomainIfExists(testCalResDomain);
        Domain dom = prov.createDomain(testCalResDomain, null);
        Assert.assertNotNull("Domain for " + testAcctDomainName, dom);
        Map<String, Object> attrs = Maps.newHashMap();
        attrs.put("displayName", testCalResDisplayName);
        attrs.put ("zimbraCalResType", "Location");
        attrs.put("zimbraCalResLocationDisplayName", "Harare");
        CalendarResource calRes = prov.createCalendarResource(
                testCalRes, TestUtil.DEFAULT_PASSWORD, attrs);
        Assert.assertNotNull("CalendarResource on create", calRes);
        prov.renameCalendarResource(calRes.getId(), testNewCalRes);
        List <CalendarResource> resources = prov.getAllCalendarResources(
                dom, Provisioning.getInstance().getLocalServer());
        Assert.assertNotNull("CalendarResource List for getAll", resources);
        Assert.assertEquals("CalendarResource list size", 1, resources.size());
        calRes = prov.get(Key.CalendarResourceBy.id, calRes.getId());
        prov.deleteCalendarResource(calRes.getId());
    }

    @Test
    public void testQuotaUsage() throws Exception {
        ZimbraLog.test.debug("Starting testQuotaUsage");
        List <QuotaUsage> quotaUsages = prov.getQuotaUsage(
                Provisioning.getInstance().getLocalServer().getName());
        Assert.assertNotNull("QuotaUsage List", quotaUsages);
        Assert.assertTrue("Number of QuotaUsage objects=" + quotaUsages.size() +
                " should be >1", quotaUsages.size() > 1);
    }

    // Disabled - getting :
    // SoapFaultException: system failure: server
    //    gren-elliots-macbook-pro.local zimbraRemoteManagementPrivateKeyPath
    //    (/opt/zimbra/.ssh/zimbra_identity) does not exist
    public void DISABLED_testGetServerNIfs() throws Exception {
        ZimbraLog.test.debug("Starting testGetServerNIfs");
        Server svr = Provisioning.getInstance().getLocalServer();
        GetServerNIfsRequest req = new GetServerNIfsRequest(
                null, ServerSelector.fromId(svr.getId()));
        GetServerNIfsResponse resp = prov.invokeJaxb(req);
        Assert.assertNotNull("GetServerNIfsResponse", resp);
        List <NetworkInformation> nisList = resp.getNetworkInterfaces();
        Assert.assertNotNull("NetworkInfomation List", nisList);
    }

    @Test
    public void testLicenseInfo() throws Exception {
        ZimbraLog.test.debug("Starting testLicenseInfo");
        GetLicenseInfoRequest req = new GetLicenseInfoRequest();
        GetLicenseInfoResponse resp = prov.invokeJaxb(req);
        Assert.assertNotNull("GetLicensInfoResponse", resp);
        LicenseExpirationInfo expires = resp.getExpiration();
        Assert.assertNotNull("Expiration Info", expires);
        Assert.assertNotNull("getDate result", expires.getDate());
    }

    @Test
    public void testVersionInfo() throws Exception {
        ZimbraLog.test.debug("Starting testVersionInfo");
        GetVersionInfoRequest req = new GetVersionInfoRequest();
        GetVersionInfoResponse resp = prov.invokeJaxb(req);
        Assert.assertNotNull("GetLicensInfoResponse", resp);
        VersionInfo info = resp.getInfo();
        Assert.assertNotNull("VersionInfo", info);
        info.getType();  // Don't care whether null or not
        Assert.assertNotNull("getVersion result", info.getVersion());
        Assert.assertNotNull("getRelease result", info.getRelease());
        Assert.assertNotNull("getBuildDate result", info.getBuildDate());
        Assert.assertNotNull("getHost result", info.getHost());
        Assert.assertNotNull("getMajorVersion result", info.getMajorVersion());
        Assert.assertNotNull("getMinorVersion result", info.getMinorVersion());
        Assert.assertNotNull("getMicroVersion result", info.getMicroVersion());
        Assert.assertNotNull("getPlatform result", info.getPlatform());
        Assert.assertNotNull("getBuildDate result", info.getBuildDate());
    }

    @Test
    public void testIndex() throws Exception {
        ZimbraLog.test.debug("Starting testIndex");
        Account acct = ensureMailboxExists(testAcctEmail);
        ReIndexInfo info = prov.reIndex(acct, "start", null, null);
        Assert.assertNotNull("ReIndexInfo", info);
        Assert.assertNotNull("getStatus result", info.getStatus());
        // Progress can be null.
        // Progress prog = info.getProgress();
        VerifyIndexResult ndxRes = prov.verifyIndex(acct);
        Assert.assertNotNull("VerifyIndexResult", ndxRes);
        prov.deleteMailbox(acct.getId());
    }

    @Test
    public void testMboxCounts() throws Exception {
        ZimbraLog.test.debug("Starting testMboxCounts");
        Account acct = ensureMailboxExists(testAcctEmail);
        long quotaUsed = prov.recalculateMailboxCounts(acct);
        Assert.assertTrue("quota used=" + quotaUsed + " should be >= =", quotaUsed >= 0);
    }

    @Test
    public void testFlushCache() throws Exception {
        ZimbraLog.test.debug("Starting testFlushCache");
        ensureDomainExists(testAcctDomainName);
        prov.flushCache(CacheEntryType.domain, null);
    }

    @Test
    public void testGetAllRights() throws Exception {
        ZimbraLog.test.debug("Starting testGetAllRights");
        List<Right> rights = prov.getAllRights("account" /* targetType */,
                true /* expandAllAttrs */, "USER" /* rightClass */);
        Assert.assertNotNull("getAllRight returned list", rights);
        Assert.assertTrue("Number of rights objects=" + rights.size() +
                " should be > 3", rights.size() > 3);
    }

    @Test
    public void testGetAllEffectiveRights() throws Exception {
        ZimbraLog.test.debug("Starting testGetAllEffectiveRights");
        AllEffectiveRights aer = prov.getAllEffectiveRights(null, null, null,
                false /* expandSetAttrs */, true /* expandGetAttrs */);
        Assert.assertNotNull("AllEffectiveRights", aer);
    }

    @Test
    public void testGetEffectiveRights() throws Exception {
        ZimbraLog.test.debug("Starting testGetEffectiveRights");
        EffectiveRights er = prov.getEffectiveRights("account" /* targetType */,
                TargetBy.name /* targetBy */, "admin" /* target */,
                GranteeBy.name /* granteeBy */, "admin" /* grantee */,
                true /* expandSetAttrs */, true /* expandGetAttrs */);
        Assert.assertNotNull("EffectiveRights", er);
    }

    @Test
    public void testGetRightsDoc() throws Exception {
        ZimbraLog.test.debug("Starting testGetRightsDoc");
        Map<String, List<RightsDoc>> map = prov.getRightsDoc(null);
        Assert.assertTrue("Map size=" + map.size() +
                " should be >= 1", map.size() >= 1);
        String[] pkgs = { "com.zimbra.cs.service.admin" };
        map = prov.getRightsDoc(pkgs);
        Assert.assertEquals("Map for specified set of pkgs", 1, map.size());
        boolean seenTstRight = false;
        for (String key : map.keySet()) {
            Assert.assertEquals("key to map", pkgs[0], key);
            for (RightsDoc rightsDoc : map.get(key)) {
                Assert.assertNotNull("rightsDoc cmd name", rightsDoc.getCmd());
                if (rightsDoc.getCmd().equals("AddAccountAliasRequest")) {
                    seenTstRight = true;
                    Assert.assertEquals("Notes number", 3, rightsDoc.getNotes().size());
                    Assert.assertEquals("Rights number", 3, rightsDoc.getRights().size());
                }
            }
        }
        Assert.assertTrue("AddAccountAliasRequest right in report", seenTstRight);
    }

    @Test
    public void testGetRight() throws Exception {
        ZimbraLog.test.debug("Starting testGetRight");
        Right right = prov.getRight("adminConsoleAccountRights", true);
        Assert.assertNotNull("Right", right);
        RightClass rightClass = right.getRightClass();
        Assert.assertEquals("right RightClass", rightClass, RightClass.ADMIN);
        Assert.assertEquals("right Name", "adminConsoleAccountRights", right.getName());
    }

    @Test
    public void testHealth() throws Exception {
        ZimbraLog.test.debug("Starting testHealth");
        Assert.assertTrue(prov.healthCheck());
    }

    @Test
    public void testIdentities() throws Exception {
        ZimbraLog.test.debug("Starting testIdentities");
        Account acct = ensureAccountExists(testAcctEmail);
        List<Identity> identities = prov.getAllIdentities(acct);
        Assert.assertEquals("Number of identities for new acct", 1, identities.size());
        Map<String, Object> attrs = Maps.newHashMap();
        attrs.put("zimbraPrefFromAddress", testAcctIdentity);
        Identity newId = prov.createIdentity(acct, "altIdentity", attrs);
        Assert.assertNotNull("New identity", newId);
        identities = prov.getAllIdentities(acct);
        Assert.assertEquals("Number of identities after add", 2, identities.size());
        prov.deleteIdentity(acct, "altIdentity");
        identities = prov.getAllIdentities(acct);
        Assert.assertEquals("Number of identities after delete", 1, identities.size());
    }

    public static void main(String[] args)
    throws Exception {
        TestUtil.cliSetup();
        TestUtil.runTest(TestJaxbProvisioning.class);
    }
}<|MERGE_RESOLUTION|>--- conflicted
+++ resolved
@@ -166,33 +166,26 @@
     public static void deleteServerIfExists(String name) {
         try {
             ZimbraLog.test.debug("Deleting server %s", name);
-<<<<<<< HEAD
-=======
             Provisioning prov = TestUtil.newSoapProvisioning();
->>>>>>> 81de6012
             Server res = prov.get(Key.ServerBy.name, name);
             if (res != null) {
                 prov.deleteServer(res.getId());
             }
-<<<<<<< HEAD
         } catch (Exception ex) {
             ZimbraLog.test.error("Problem deleting server %s", name, ex);
         }
     }
 
-    public void deleteAlwaysOnClusterIfExists(String name) {
+    public static void deleteAlwaysOnClusterIfExists(String name) {
         try {
             ZimbraLog.test.debug("Deleting AlwaysOnCluster %s", name);
+            Provisioning prov = TestUtil.newSoapProvisioning();
             AlwaysOnCluster res = prov.get(Key.AlwaysOnClusterBy.name, name);
             if (res != null) {
                 prov.deleteAlwaysOnCluster(res.getId());
             }
         } catch (Exception ex) {
             ZimbraLog.test.error("Problem deleting AlwaysOnCluster %s", name, ex);
-=======
-        } catch (Exception ex) {
-            ZimbraLog.test.error("Problem deleting server %s", name, ex);
->>>>>>> 81de6012
         }
     }
 
