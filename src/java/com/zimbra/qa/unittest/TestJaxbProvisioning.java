/*
 * ***** BEGIN LICENSE BLOCK *****
 * Zimbra Collaboration Suite Server
 * Copyright (C) 2011, 2012, 2013, 2014 Zimbra, Inc.
 *
 * This program is free software: you can redistribute it and/or modify it under
 * the terms of the GNU General Public License as published by the Free Software Foundation,
 * version 2 of the License.
 *
 * This program is distributed in the hope that it will be useful, but WITHOUT ANY WARRANTY;
 * without even the implied warranty of MERCHANTABILITY or FITNESS FOR A PARTICULAR PURPOSE.
 * See the GNU General Public License for more details.
 * You should have received a copy of the GNU General Public License along with this program.
 * If not, see <http://www.gnu.org/licenses/>.
 * ***** END LICENSE BLOCK *****
 */

package com.zimbra.qa.unittest;

import java.util.List;
import java.util.Map;
import java.util.Set;

import org.junit.After;
import org.junit.Assert;
import org.junit.Before;
import org.junit.Rule;
import org.junit.Test;
import org.junit.rules.TestName;

import com.google.common.collect.Lists;
import com.google.common.collect.Maps;
import com.google.common.collect.Sets;
import com.zimbra.common.account.Key;
import com.zimbra.common.account.Key.AccountBy;
import com.zimbra.common.localconfig.LC;
import com.zimbra.common.service.ServiceException;
import com.zimbra.common.util.ZimbraLog;
import com.zimbra.cs.account.Account;
import com.zimbra.cs.account.AlwaysOnCluster;
import com.zimbra.cs.account.CalendarResource;
import com.zimbra.cs.account.Config;
import com.zimbra.cs.account.Cos;
import com.zimbra.cs.account.DistributionList;
import com.zimbra.cs.account.Domain;
import com.zimbra.cs.account.Identity;
import com.zimbra.cs.account.Provisioning;
import com.zimbra.cs.account.Provisioning.CountAccountResult;
import com.zimbra.cs.account.Provisioning.RightsDoc;
import com.zimbra.cs.account.Server;
import com.zimbra.cs.account.accesscontrol.Right;
import com.zimbra.cs.account.accesscontrol.RightClass;
import com.zimbra.cs.account.accesscontrol.RightCommand.AllEffectiveRights;
import com.zimbra.cs.account.accesscontrol.RightCommand.EffectiveRights;
import com.zimbra.cs.account.auth.AuthContext;
import com.zimbra.cs.account.ldap.LdapCache;
import com.zimbra.cs.account.soap.SoapAccountInfo;
import com.zimbra.cs.account.soap.SoapProvisioning;
import com.zimbra.cs.account.soap.SoapProvisioning.MailboxInfo;
import com.zimbra.cs.account.soap.SoapProvisioning.QuotaUsage;
import com.zimbra.cs.account.soap.SoapProvisioning.ReIndexInfo;
import com.zimbra.cs.account.soap.SoapProvisioning.VerifyIndexResult;
import com.zimbra.cs.mailbox.Mailbox;
import com.zimbra.soap.account.message.GetShareInfoRequest;
import com.zimbra.soap.account.message.GetShareInfoResponse;
<<<<<<< HEAD
import com.zimbra.soap.admin.message.CreateAlwaysOnClusterRequest;
import com.zimbra.soap.admin.message.CreateAlwaysOnClusterResponse;
import com.zimbra.soap.admin.message.CreateServerRequest;
import com.zimbra.soap.admin.message.CreateServerResponse;
=======
import com.zimbra.soap.admin.message.CreateDistributionListRequest;
import com.zimbra.soap.admin.message.CreateDistributionListResponse;
>>>>>>> a3da6820
import com.zimbra.soap.admin.message.GetLicenseInfoRequest;
import com.zimbra.soap.admin.message.GetLicenseInfoResponse;
import com.zimbra.soap.admin.message.GetServerNIfsRequest;
import com.zimbra.soap.admin.message.GetServerNIfsResponse;
import com.zimbra.soap.admin.message.GetServerRequest;
import com.zimbra.soap.admin.message.GetServerResponse;
import com.zimbra.soap.admin.message.GetVersionInfoRequest;
import com.zimbra.soap.admin.message.GetVersionInfoResponse;
import com.zimbra.soap.admin.message.ModifyAlwaysOnClusterRequest;
import com.zimbra.soap.admin.message.ModifyAlwaysOnClusterResponse;
import com.zimbra.soap.admin.message.ModifyCosRequest;
import com.zimbra.soap.admin.message.ModifyCosResponse;
<<<<<<< HEAD
import com.zimbra.soap.admin.message.ModifyServerRequest;
import com.zimbra.soap.admin.message.ModifyServerResponse;
=======
import com.zimbra.soap.admin.message.RenameDistributionListRequest;
import com.zimbra.soap.admin.message.RenameDistributionListResponse;
>>>>>>> a3da6820
import com.zimbra.soap.admin.type.Attr;
import com.zimbra.soap.admin.type.CacheEntryType;
import com.zimbra.soap.admin.type.GranteeSelector.GranteeBy;
import com.zimbra.soap.admin.type.LicenseExpirationInfo;
import com.zimbra.soap.admin.type.NetworkInformation;
import com.zimbra.soap.admin.type.ServerInfo;
import com.zimbra.soap.admin.type.ServerSelector;
import com.zimbra.soap.admin.type.VersionInfo;
import com.zimbra.soap.mail.message.CreateFolderRequest;
import com.zimbra.soap.mail.message.CreateFolderResponse;
import com.zimbra.soap.mail.message.CreateMountpointRequest;
import com.zimbra.soap.mail.message.CreateMountpointResponse;
import com.zimbra.soap.mail.message.FolderActionRequest;
import com.zimbra.soap.mail.message.FolderActionResponse;
import com.zimbra.soap.mail.type.ActionGrantSelector;
import com.zimbra.soap.mail.type.FolderActionSelector;
import com.zimbra.soap.mail.type.NewFolderSpec;
import com.zimbra.soap.mail.type.NewMountpointSpec;
import com.zimbra.soap.type.AccountSelector;
import com.zimbra.soap.type.GranteeChooser;
import com.zimbra.soap.type.ShareInfo;
import com.zimbra.soap.type.TargetBy;

/**
 * Primary focus of these tests is to ensure that Jaxb objects work, in
 * particular where SoapProvisioning uses them
 */
public class TestJaxbProvisioning {
    @Rule public TestName testName = new TestName();

    private SoapProvisioning prov = null;

    private final static String domain1 = "jaxb.domain1";
    private final static String domain2 = "jaxb.domain2";
    private final static String domain3 = "jaxb.domain3";
    private final static String sharer = "sharer@" + domain1;
    private final static String sharee = "sharee@" + domain1;
    private final static String other = "other@" + domain1;
    private final static String dom2acct = "dom2acct@" + domain2;
    private final static String dom3acct = "dom3acct@" + domain3;

    private final static String testServer = "jaxb.server.example.test";
    private final static String testAcctEmail = "jaxb1@" + domain2;
    private final static String dom1acct = "dom1acct@" + domain2;
    private final static String testAcctAlias = "alias_4_jaxb1@" + domain2;
    private final static String testAcctIdentity = "identity_4_jaxb1@" + domain2;
    private final static String testNewAcctEmail = "new_jaxb1@" + domain2;
    private final static String testCalResDomain = "jaxb.calr.domain.example.test";
    private final static String testCalRes = "jaxb1@" + testCalResDomain;
    private final static String testNewCalRes = "new_jaxb1@" + testCalResDomain;
    private final static String testCalResDisplayName = "JAXB Test CalResource";
    private final static String testDlDomain = "jaxb.dl.domain.example.test";
    private final static String testDl = "jaxb_dl1@" + testDlDomain;
    private final static String parentDl = "jaxb_parentdl@" + testDlDomain;
    private final static String testDlAlias = "alias_4_jaxb_dl1@" + testDlDomain;
    private final static String testDlNewName = "new_jaxb_dl1@" + testDlDomain;
    private final static String testCosDomain = "jaxb.cos.domain.example.test";
    private final static String testCos = "jaxb_cos@" + testDlDomain;
    private final static String testCosCopy = "jaxb_cos_copy@" + testDlDomain;
    private final static String testNewCos = "new_jaxb_cos@" + testDlDomain;
    private final static String testAlwaysOnCluster = "testjaxbalwaysoncluster";

    public void init() throws Exception {
        oneTimeTearDown();
    }

    public void oneTimeTearDown() {
        ZimbraLog.test.info("in TestJaxbProvisioning oneTimeTearDown");
    }

    @Before
    public void setUp() throws Exception {
        if (!TestUtil.fromRunUnitTests) {
            TestUtil.cliSetup();
        }
        prov = TestUtil.newSoapProvisioning();
        tearDown();
    }

    @After
    public void tearDown() throws Exception {
        ZimbraLog.test.debug("in TestJaxbProvisioning tearDown");
        if (prov == null) {
            prov = TestUtil.newSoapProvisioning();
        }
        TestUtil.setLCValue(LC.public_share_advertising_scope, null);
        TestUtil.deleteAccount(testAcctEmail);
        TestUtil.deleteAccount(testNewAcctEmail);
        TestUtil.deleteAccount(sharer);
        TestUtil.deleteAccount(sharee);
        TestUtil.deleteAccount(other);
        TestUtil.deleteAccount(dom1acct);
        TestUtil.deleteAccount(dom2acct);
        TestUtil.deleteAccount(dom3acct);
        deleteCalendarResourceIfExists(testCalRes);
        deleteDlIfExists(testDl);
        deleteDlIfExists(parentDl);
        deleteDlIfExists(testDlNewName);
        deleteCosIfExists(testCos);
        deleteCosIfExists(testNewCos);
        deleteCosIfExists(testCosCopy);
        deleteDomainIfExists(domain1);
        deleteDomainIfExists(testCalResDomain);
        deleteDomainIfExists(testDlDomain);
        deleteDomainIfExists(testCosDomain);
        deleteDomainIfExists(domain2);
        deleteDomainIfExists(domain3);
        deleteServerIfExists(testServer);
        deleteAlwaysOnClusterIfExists(testAlwaysOnCluster);
    }

    private String testName() {
        return testName.getMethodName();
    }

    public static void deleteDomainIfExists(String name) {
        try {
            ZimbraLog.test.debug("Deleting domain %s", name);
            Provisioning prov = TestUtil.newSoapProvisioning();
            Domain res = prov.get(Key.DomainBy.name, name);
            if (res != null) {
                prov.deleteDomain(res.getId());
            }
        } catch (Exception ex) {
            ZimbraLog.test.error("Problem deleting domain %s", name, ex);
        }
    }

    public static void deleteServerIfExists(String name) {
        try {
            ZimbraLog.test.debug("Deleting server %s", name);
            Provisioning prov = TestUtil.newSoapProvisioning();
            Server res = prov.get(Key.ServerBy.name, name);
            if (res != null) {
                prov.deleteServer(res.getId());
            }
        } catch (Exception ex) {
            ZimbraLog.test.error("Problem deleting server %s", name, ex);
        }
    }

    public static void deleteAlwaysOnClusterIfExists(String name) {
        try {
            ZimbraLog.test.debug("Deleting AlwaysOnCluster %s", name);
            Provisioning prov = TestUtil.newSoapProvisioning();
            AlwaysOnCluster res = prov.get(Key.AlwaysOnClusterBy.name, name);
            if (res != null) {
                prov.deleteAlwaysOnCluster(res.getId());
            }
        } catch (Exception ex) {
            ZimbraLog.test.error("Problem deleting AlwaysOnCluster %s", name, ex);
        }
    }

    public static void deleteCalendarResourceIfExists(String name) {
        try {
            ZimbraLog.test.debug("Deleting CalendarResource %s", name);
            Provisioning prov = TestUtil.newSoapProvisioning();
            CalendarResource res = prov.get(Key.CalendarResourceBy.name, name);
            if (res != null) {
                prov.deleteDomain(res.getId());
            }
        } catch (Exception ex) {
            ZimbraLog.test.error("Problem deleting Calendar Resource %s", name, ex);
        }
    }

    public static void deleteDlIfExists(String name) {
        try {
            ZimbraLog.test.debug("Deleting DL %s", name);
            Provisioning prov = TestUtil.newSoapProvisioning();
            DistributionList res = prov.get(Key.DistributionListBy.name, name);
            if (res != null) {
                prov.deleteDistributionList(res.getId());
            }
        } catch (Exception ex) {
            ZimbraLog.test.error("Problem deleting Distribution List %s", name, ex);
        }
    }

    public static void deleteCosIfExists(String name) {
        try {
            ZimbraLog.test.debug("Deleting COS %s", name);
            Provisioning prov = TestUtil.newSoapProvisioning();
            Cos res = prov.get(Key.CosBy.name, name);
            if (res != null)
                prov.deleteCos(res.getId());
        } catch (Exception ex) {
            ZimbraLog.test.error("Problem deleting Cos %s", name, ex);
        }
    }

    public static Domain ensureDomainExists(String name) throws ServiceException {
        Provisioning prov = TestUtil.newSoapProvisioning();
        Domain dom = prov.get(Key.DomainBy.name, name);
        if (dom == null) {
            ZimbraLog.test.debug("ensureDomainExists didn't exist - creating new domain=%s", name);
            dom = prov.createDomain(name, null);
        }
        if (dom == null) {
            ZimbraLog.test.debug("ensureDomainExists returning null!!!");
        } else {
            ZimbraLog.test.debug("ensureDomainExists Returning=%s Id=%s", dom.getName(), dom.getId());
        }
        return dom;
    }

    public static Account ensureAccountExists(String name)
            throws ServiceException {
        String domainName = name.substring(name.indexOf('@') + 1);
        ensureDomainExists(domainName);
        Provisioning prov = TestUtil.newSoapProvisioning();
        Account acct = prov.get(AccountBy.name, name);
        if (acct == null)
            acct = TestUtil.createAccount(name);
        if (acct == null) {
            ZimbraLog.test.debug("ensureAccountExists returning null!!!");
        } else {
            ZimbraLog.test.debug("ensureAccountExists Returning Account=%s Id=%s", acct.getName(), acct.getId());
        }
        return acct;
    }

    public static Account ensureMailboxExists(String name)
            throws ServiceException {
        SoapProvisioning prov = TestUtil.newSoapProvisioning();
        Account acct = ensureAccountExists(name);
        if (acct == null) {
            ZimbraLog.test.debug("ensureMailboxExists returning null!!!");
        } else {
            // The act of getting a mailbox is sufficient to create it if the associated account exists.
            // Note that prov.getAccount() USED TO implicitly created a mailbox even though it was not really
            // supposed to and this routine used to rely on that.
            MailboxInfo mboxInfo = prov.getMailbox(acct);
            ZimbraLog.test.debug("ensureMailboxExists Returning Mailbox=%s Account=%s Id=%s", mboxInfo.getMailboxId(),
                    acct.getName(), acct.getId());
        }
        return acct;
    }

    public static DistributionList ensureDlExists(String name)
            throws ServiceException {
        Provisioning prov = TestUtil.newSoapProvisioning();
        String domainName = name.substring(name.indexOf('@') + 1);
        ensureDomainExists(domainName);
        DistributionList dl = prov.get(Key.DistributionListBy.name, name);
        if (dl == null) {
            dl = prov.createDistributionList(name, null);
        }
        return dl;
    }

    public static Cos ensureCosExists(String name)
            throws ServiceException {
        Provisioning prov = TestUtil.newSoapProvisioning();
        String domainName = name.substring(name.indexOf('@') + 1);
        ensureDomainExists(domainName);
        Cos cos = prov.get(Key.CosBy.name, name);
        if (cos == null) {
            cos = prov.createCos(name, null);
        }
        return cos;
    }

    @Test
    public void testGetConfig() throws Exception {
        ZimbraLog.test.debug("Starting test %s", testName());
        Config cfg = prov.getConfig();
        Assert.assertNotNull("Config" , cfg);
        cfg = prov.getConfig("zimbra_user");
        Assert.assertNotNull("Config" , cfg);
    }

    @Test
    public void testServer() throws Exception {
        ZimbraLog.test.debug("Starting test %s", testName());
        Domain dom = ensureDomainExists(testServer);
        Assert.assertNotNull("Domain for " + domain1, dom);
        Server svr = prov.createServer(testServer, null);
        Assert.assertNotNull("Server for " + testServer, svr);
        svr = prov.get(Key.ServerBy.id, svr.getId());
        List <Server> svrs = prov.getAllServers();
        Assert.assertNotNull("All Servers" , svrs);
        Assert.assertTrue("Number of Servers objects=" + svrs.size() +
                " should be >=1", svrs.size() >= 1);
        prov.deleteServer(svr.getId());
    }

    /**
     * Check how serverPreferAlwaysOn affects attributes for a server.
     * At present using these 2 attributes:
     * attr id="1156" name="zimbraImapMaxConnections" type="integer" cardinality="single"
     *      optionalIn="globalConfig,server,alwaysOnCluster" flags="serverInherited,serverPreferAlwaysOn"
     * attr id="1834" name="zimbraReindexBatchSize" type="integer" cardinality="single"
     *      optionalIn="globalConfig,server,alwaysOnCluster" flags="serverInherited"
     * @throws ServiceException
     */
    @Test
    public void testServerPreferAlwaysOn() throws ServiceException {
        // Create always on cluster with one attr that over-rides a server setting and one that doesn't
        CreateAlwaysOnClusterRequest createAlwaysOnClusterReq = new CreateAlwaysOnClusterRequest(testAlwaysOnCluster);
        createAlwaysOnClusterReq.addAttr(new Attr(Provisioning.A_zimbraImapMaxConnections, "171"));
        createAlwaysOnClusterReq.addAttr(new Attr(Provisioning.A_zimbraReindexBatchSize, "21"));
        CreateAlwaysOnClusterResponse createAlwaysOnClusterResp = prov.invokeJaxb(createAlwaysOnClusterReq);
        Assert.assertNotNull("CreateAlwaysOnClusterResponse" , createAlwaysOnClusterResp);
        String alwaysOnClusterId = createAlwaysOnClusterResp.getAlwaysOnCluster().getId();
        Assert.assertNotNull("AlwaysOnClusterId" , alwaysOnClusterId);

        // Create server with one attr that gets over-ridden by always on cluster setting and one that doesn't
        // Associate it with a cluster
        CreateServerRequest createServerReq = new CreateServerRequest(testServer);
        createServerReq.addAttr(new Attr(Provisioning.A_zimbraImapMaxConnections, "172"));
        createServerReq.addAttr(new Attr(Provisioning.A_zimbraReindexBatchSize, "22"));
        CreateServerResponse createServerResp = prov.invokeJaxb(createServerReq);
        Assert.assertNotNull("CreateServerResponse" , createServerResp);
        String serverId = createServerResp.getServer().getId();
        Assert.assertNotNull("ServerId" , serverId);
        ModifyServerRequest modifyServerReq = new ModifyServerRequest(serverId);
        modifyServerReq.addAttr(Provisioning.A_zimbraAlwaysOnClusterId, alwaysOnClusterId);
        ModifyServerResponse modifyServerResp = prov.invokeJaxb(modifyServerReq);
        Assert.assertNotNull("ModifyServerResponse" , modifyServerResp);
        checkServerAttrs(serverId, alwaysOnClusterId, "171", "22");

        // modify settings at the always on cluster level
        ModifyAlwaysOnClusterRequest modifyAlwaysOnClusterReq = new ModifyAlwaysOnClusterRequest(alwaysOnClusterId);
        modifyAlwaysOnClusterReq.addAttr(Provisioning.A_zimbraImapMaxConnections, "173");
        modifyAlwaysOnClusterReq.addAttr(Provisioning.A_zimbraReindexBatchSize, "23");
        ModifyAlwaysOnClusterResponse modifyAlwaysOnClusterResp = prov.invokeJaxb(modifyAlwaysOnClusterReq);
        Assert.assertNotNull("ModifyAlwaysOnClusterResponse" , modifyAlwaysOnClusterResp);
        List<Attr> aocAttrs = modifyAlwaysOnClusterResp.getAlwaysOnCluster().getAttrList();
        Assert.assertNotNull("Modified AlwaysOnCluster attrs" , aocAttrs);
        try {
            Thread.sleep(LdapCache.ldapCacheFreshnessCheckLimitMs() + 1);
        } catch (InterruptedException e) {
            ZimbraLog.test.info("Sleep interrupted", e);
        }
        checkServerAttrs(serverId, alwaysOnClusterId, "173", "22");

        // modify settings at the always on cluster level to be unset
        modifyAlwaysOnClusterReq = new ModifyAlwaysOnClusterRequest(alwaysOnClusterId);
        modifyAlwaysOnClusterReq.addAttr(Provisioning.A_zimbraImapMaxConnections, "");
        modifyAlwaysOnClusterReq.addAttr(Provisioning.A_zimbraReindexBatchSize, "");
        modifyAlwaysOnClusterResp = prov.invokeJaxb(modifyAlwaysOnClusterReq);
        Assert.assertNotNull("ModifyAlwaysOnClusterResponse" , modifyAlwaysOnClusterResp);
        aocAttrs = modifyAlwaysOnClusterResp.getAlwaysOnCluster().getAttrList();
        Assert.assertNotNull("Modified AlwaysOnCluster attrs" , aocAttrs);
        try {
            Thread.sleep(LdapCache.ldapCacheFreshnessCheckLimitMs() + 1);
        } catch (InterruptedException e) {
            ZimbraLog.test.info("Sleep interrupted", e);
        }
        checkServerAttrs(serverId, alwaysOnClusterId, "172", "22");

        prov.deleteServer(serverId);
        prov.deleteAlwaysOnCluster(alwaysOnClusterId);
    }

    private void checkServerAttrs(String serverId, String alwaysOnClusterId, String expectedImapMaxConnections,
            String expectedReindexBatchSize)
    throws ServiceException {
        // Check settings gotten via SOAP provisioning
        Server svr = prov.get(Key.ServerBy.id, serverId);
        String clusterIdForServer = svr.getAttr(Provisioning.A_zimbraAlwaysOnClusterId, "rubbish-default");
        Assert.assertEquals("ClusterId from server" , alwaysOnClusterId, clusterIdForServer);
        String imapMaxConnections = svr.getAttr(Provisioning.A_zimbraImapMaxConnections, "rubbish-default");
        Assert.assertEquals("imapMaxConnections from server" , expectedImapMaxConnections, imapMaxConnections);
        String reindexBatchSize = svr.getAttr(Provisioning.A_zimbraReindexBatchSize, "rubbish-default");
        Assert.assertEquals("reindexBatchSize from server" , expectedReindexBatchSize, reindexBatchSize);

        // Check settings gotten via JAXB objects and SOAP
        GetServerRequest getServerReq = new GetServerRequest(ServerSelector.fromId(serverId), true);
        getServerReq.addAttrs(Provisioning.A_zimbraAlwaysOnClusterId, Provisioning.A_zimbraImapMaxConnections,
                Provisioning.A_zimbraReindexBatchSize);
        GetServerResponse getServerResp = prov.invokeJaxb(getServerReq);
        Assert.assertNotNull("GetServerResponse" , getServerResp);
        ServerInfo serverInfo = getServerResp.getServer();
        Assert.assertNotNull("ServerInfo" , serverInfo);
        List<Attr> serverAttrs = serverInfo.getAttrList();
        Assert.assertNotNull("ServerAttrs" , serverAttrs);
        Assert.assertEquals("ServerAttrs size", 3, serverAttrs.size());
        for (Attr svrAttr : serverAttrs) {
            if (Provisioning.A_zimbraAlwaysOnClusterId.equals(svrAttr.getKey())) {
                Assert.assertEquals("ClusterId from SOAP get of server" , alwaysOnClusterId, svrAttr.getValue());
            } else if (Provisioning.A_zimbraImapMaxConnections.equals(svrAttr.getKey())) {
                Assert.assertEquals("imapMaxConnections from SOAP get of server",
                        expectedImapMaxConnections, svrAttr.getValue());
            } else if (Provisioning.A_zimbraReindexBatchSize.equals(svrAttr.getKey())) {
                Assert.assertEquals("reindexbatchsize from SOAP get of server",
                        expectedReindexBatchSize, svrAttr.getValue());
            }
        }
        // Check settings gotten via LDAP provisioning - Bug 97515 this used to return any setting at the server level
        // even if it should have been over-ridden by a value on the always on cluster
        Provisioning ldapProvisioning = Provisioning.getInstance();
        svr = ldapProvisioning.getServerByName(testServer);
        imapMaxConnections = svr.getAttr(Provisioning.A_zimbraImapMaxConnections, "rubbish-default");
        Assert.assertEquals("imapMaxConnections from LDAP get of server",
                expectedImapMaxConnections, imapMaxConnections);
        reindexBatchSize = svr.getAttr(Provisioning.A_zimbraReindexBatchSize, "rubbish-default");
        Assert.assertEquals("reindexBatchSize from LDAP get of server" , expectedReindexBatchSize, reindexBatchSize);
    }

    @Test
    public void testAccount() throws Exception {
        ZimbraLog.test.debug("Starting testAccount");
        Domain dom = ensureDomainExists(domain2);
        Assert.assertNotNull("Domain for " + domain2, dom);
        Account acct = prov.createAccount(testAcctEmail,
                TestUtil.DEFAULT_PASSWORD, null);
        prov.authAccount(acct, TestUtil.DEFAULT_PASSWORD,
                AuthContext.Protocol.test);
        Assert.assertNotNull("Account for " + testAcctEmail, acct);
        prov.changePassword(acct, TestUtil.DEFAULT_PASSWORD, "DelTA4Pa555");
        prov.checkPasswordStrength(acct, "2ndDelTA4Pa555");
        prov.setPassword(acct, "2ndDelTA4Pa555");
        prov.renameAccount(acct.getId(), testNewAcctEmail);
        prov.addAlias(acct, testAcctAlias);
        prov.removeAlias(acct, testAcctAlias);
        acct = prov.get(AccountBy.name, testNewAcctEmail);
        Assert.assertNotNull("Account for " + testNewAcctEmail, acct);
        SoapAccountInfo acctInfo = prov.getAccountInfo(AccountBy.id, acct.getId());
        Assert.assertNotNull("SoapAccountInfo for " + testNewAcctEmail, acctInfo);
        acct = prov.get(AccountBy.name, testNewAcctEmail, true);
        Assert.assertNotNull("2nd Account for " + testNewAcctEmail, acct);
        List <Account> adminAccts = prov.getAllAdminAccounts(true);
        Assert.assertNotNull("Admin Accounts" , adminAccts);
        Assert.assertTrue("Number of Admin Account objects=" + adminAccts.size() +
                " should be >=1", adminAccts.size() >= 1);
        List <Account> accts = prov.getAllAccounts(dom);
        Assert.assertNotNull("All Accounts" , accts);
        Assert.assertTrue("Number of Account objects=" + accts.size() +
                " should be >=1", accts.size() >= 1);
        List <Domain> domains = prov.getAllDomains(false);
        Assert.assertNotNull("All Domains" , domains);
        Assert.assertTrue("Number of Domain objects=" + domains.size() +
                " should be >=1", domains.size() >= 1);
        dom = prov.get(Key.DomainBy.id, dom.getId());
        Assert.assertNotNull("Domain got by id" , dom);
        CountAccountResult res = prov.countAccount(dom);
        Assert.assertNotNull("CountAccountResult", res);
        dom = prov.getDomainInfo(Key.DomainBy.id, dom.getId());
        Assert.assertNotNull("DomainInfo got by id" , dom);

        prov.deleteAccount(acct.getId());
    }

    public static class CutDownShareInfo {
        String folderPath;
        String ownerEmail;
        String granteeType;
        public CutDownShareInfo(String folderPath, String ownerEmail, String granteeType) {
            this.folderPath = folderPath;
            this.ownerEmail = ownerEmail;
            this.granteeType = granteeType;
        }
        public CutDownShareInfo(ShareInfo sInfo) {
            this.folderPath = sInfo.getFolderPath();
            this.ownerEmail = sInfo.getOwnerEmail();
            this.granteeType = sInfo.getGranteeType();
        }

        public boolean matches(ShareInfo shareInfo) {
            return folderPath.equals(shareInfo.getFolderPath()) && ownerEmail.equals(shareInfo.getOwnerEmail())
                    && granteeType.equals(shareInfo.getGranteeType());
        }
        @Override
        public String toString() {
            return String.format("path=%s ownerEmail=%s granteeType=%s", folderPath, ownerEmail, granteeType);
        }
    }

    public static class ShareSet {
        Set<CutDownShareInfo> shares = Sets.newHashSet();
        public ShareSet() {
        }

        public ShareSet(CutDownShareInfo share) {
            add(share);
        }

        public ShareSet(Set<CutDownShareInfo> shares) {
            addAll(shares);
        }

        public ShareSet add(CutDownShareInfo share) {
            this.shares.add(share);
            return this;
        }

        public ShareSet addAll(Set<CutDownShareInfo> shars) {
            this.shares.addAll(shars);
            return this;
        }

        public ShareSet addAll(List<ShareInfo> shars) {
            for (ShareInfo sInfo : shars) {
                this.shares.add(new CutDownShareInfo(sInfo));
            }
            return this;
        }
    }

    public CutDownShareInfo setupShare(Account sharerAccount, String sharerFolderName, byte color,
            String granteeType, Account shareeAccount, Account mountingAccount, String mountFolderName) {
        setupShare(sharerAccount, sharerFolderName, color, "appointment", granteeType, "r",
                shareeAccount, mountingAccount, mountFolderName);
        return new CutDownShareInfo("/" + sharerFolderName, sharerAccount.getName(), granteeType);
    }

    public void setupShare(Account sharerAccount, String sharerFolderName, byte color, String defaultView,
            String granteeType, String perm, Account shareeAccount, Account mountingAccount, String mountFolderName) {
        ShareInfo fred = new ShareInfo();
        fred.getGranteeType();
        String theSharee = (shareeAccount != null) ? shareeAccount.getName() : null;
        String folderId = createFolder(sharerAccount, sharerFolderName, Byte.valueOf(color), defaultView);
        grantAccess(sharerAccount, folderId, granteeType, theSharee, perm);
        if (mountingAccount != null) {
            createMountpoint(mountingAccount, mountFolderName, defaultView, sharerAccount.getId(), folderId);
        }
    }

    /**
     * Setup: no public shares in DomA; UserM@DomZ has a public share(s)
    1. UserA@DomA w/GetShareInfoRequest (unqualified)
    2. UserA@DomA w/GetShareInfoRequest owner by=name UserL@DomZ
       - valid owner - *no* public shares
    3. UserA@DomA w/GetShareInfoRequest owner by=name UserM@DomZ
       - valid owner - with public shares ONLY
    4. UserA@DomA w/GetShareInfoRequest owner by=name UserN@DomZ
       - invalid owner (non-existent account)
    5. UserA@DomA w/GetShareInfoRequest owner by=name UserB@DomA
       - valid owner - *no* public shares (yet)

    Setup: UserB@DomA creates a public share(s)...
    - Rerun Tests 1-5

    => I believe responses for 1-5 (both rounds) should be ~identical
       if public_share_advertising_scope=none and there are no explicit
       shares to UserA@DomA

    # sanity tests on explicit sharing...

    6. UserC@DomA w/GetShareInfoRequest owner by=name UserO@DomZ
       - valid owner - with ONLY an *explicit* (non-public) share with UserB@DomA
    7. UserC@DomA w/GetShareInfoRequest owner by=name UserP@DomB
       - valid owner - with public shares AND an *explicit* (non-public) share with UserB@DomA

    => I believe responses for 7-8 should be ~identical (different owners of course)
       if public_share_advertising_scope=none and there are no explicit
       shares to UserC@DomA

    - for completeness, we should also repeat 2-7 with by=id, although the
      likelihood of harvesting using by=id is probably quite a bit lower
      than by=name.

    I don't know how this aligns or overlaps with existing test cases
    but hopefully we end up with a similar set of test cases for each of
    none|all|samePrimaryDomain as makes sense.
     */
    @Test
    public void testVisibilityNonePublicSharesConsistentlyIgnored() throws Exception {
        ZimbraLog.test.debug("Starting test %s", testName());

        ensureDomainExists(domain1);  // DomA (sameDom) "jaxb.domain.test"
        ensureDomainExists(domain2);  // DomZ (diffDom) "jaxb.acct.domain.example.test"
        ensureDomainExists(domain3);  // DomB
        Cos cos = prov.createCos(testCos, null);
        Assert.assertNotNull("Cos for " + testCos, cos);
        Account sameDomAcct = ensureMailboxExists(sharer); // UserB@DomA
        Account shareeAcct = ensureMailboxExists(sharee); // UserA@DomA
        Account diffDomAcct = ensureMailboxExists(testAcctEmail); // UserM@DomZ
        Account diffDomAcct2 = ensureMailboxExists(testNewAcctEmail); // UserL@DomZ
        Account sameDomAcct3 = ensureMailboxExists(dom1acct); // UserC@DomA
        Account diffDomAcct3 = ensureMailboxExists(dom2acct); // UserO@DomZ
        Account dom3acct1 = ensureMailboxExists(dom3acct); // UserP@DomB new_jaxb1@jaxb.server.example.test
        // anticipate that LC.public_share_advertising_scope config will be done by account/cos/domain in the future.
        shareeAcct.setCOSId(cos.getId());
        TestUtil.setLCValue(LC.public_share_advertising_scope, LC.PUBLIC_SHARE_VISIBILITY.none.toString());
        CutDownShareInfo pubDiffDom = setupShare(diffDomAcct, "PUB_DiffDomain", (byte) 5, "pub", null, null, null);
        visibilityNoneRepeats(shareeAcct, diffDomAcct, diffDomAcct2, sameDomAcct);
        CutDownShareInfo pubSameDom = setupShare(sameDomAcct, "PUB_SameDomain", (byte) 5, "pub", null, null, null);
        visibilityNoneRepeats(shareeAcct, diffDomAcct, diffDomAcct2, sameDomAcct);

        setupShare(diffDomAcct3, "USR_DiffDomain", (byte) 3, "usr", sameDomAcct, null, null);
        accountGetShareInfo(sameDomAcct3, AccountSelector.fromName(diffDomAcct3.getName()), false, new ShareSet());
        accountGetShareInfo(sameDomAcct3, AccountSelector.fromId(diffDomAcct3.getId()), false, new ShareSet());
        setupShare(dom3acct1, "PUB_DiffDomain2", (byte) 3, "pub", null, null, null);
        setupShare(dom3acct1, "USR_DiffDomain2", (byte) 3, "usr", sameDomAcct, null, null);
        accountGetShareInfo(sameDomAcct3, AccountSelector.fromName(diffDomAcct3.getName()), false, new ShareSet());
        accountGetShareInfo(sameDomAcct3, AccountSelector.fromId(diffDomAcct3.getId()), false, new ShareSet());
        visibilityNoneRepeats(shareeAcct, diffDomAcct, diffDomAcct2, sameDomAcct);
    }

    private void visibilityNoneRepeats(Account shareeAcct, Account diffDomAcct, Account diffDomAcct2,
            Account sameDomAcct) {
        // unqualified
        accountGetShareInfo(shareeAcct, null /* owner account */, false, new ShareSet());
        // valid owner, diff domain - no public shares
        accountGetShareInfo(shareeAcct, AccountSelector.fromName(diffDomAcct2.getName()), false, new ShareSet());
        accountGetShareInfo(shareeAcct, AccountSelector.fromId(diffDomAcct2.getId()), false, new ShareSet());
        // valid owner, diff domain - with public shares only
        accountGetShareInfo(shareeAcct, AccountSelector.fromName(diffDomAcct.getName()), false, new ShareSet());
        accountGetShareInfo(shareeAcct, AccountSelector.fromId(diffDomAcct.getId()), false, new ShareSet());
        // invalid owner, diff domain - non-existent account
        accountGetShareInfo(shareeAcct, AccountSelector.fromName("nonexistent@" + domain1),
                false, new ShareSet());
        // valid owner, same domain - no public shares 1st time , some the 2nd time
        accountGetShareInfo(shareeAcct, AccountSelector.fromName(sameDomAcct.getName()), false, new ShareSet());
        accountGetShareInfo(shareeAcct, AccountSelector.fromId(sameDomAcct.getId()), false, new ShareSet());
    }

    @Test
    public void testPublicSharesVisibility() throws Exception {
        ZimbraLog.test.debug("Starting test %s", testName());
        ensureDomainExists(domain1);
        ensureDomainExists(domain2);
        Cos cos = prov.createCos(testCos, null);
        Assert.assertNotNull("Cos for " + testCos, cos);
        Account sameDomAcct = TestUtil.createAccount(sharer);
        Account shareeAcct = ensureMailboxExists(sharee);
        Account otherAcct = ensureMailboxExists(other);
        Account diffDomAcct = TestUtil.createAccount(testAcctEmail);
        // anticipate that LC.public_share_advertising_scope config will be done by account/cos/domain in the future.
        shareeAcct.setCOSId(cos.getId());
        TestUtil.setLCValue(LC.public_share_advertising_scope, LC.PUBLIC_SHARE_VISIBILITY.all.toString());
        GetShareInfoResponse gsiResp = accountGetShareInfo(shareeAcct, null /* owner account */, false, null);
        // Remember how many baseline public shares there are before we start.
        ShareSet baselinePublicShares = new ShareSet().addAll(gsiResp.getShares());

        CutDownShareInfo mountedUsrSameDom =
                setupShare(sameDomAcct, "USER_Mounted", (byte) 2, "usr", shareeAcct, shareeAcct, "USR_SAME_DOM");
        CutDownShareInfo notMountedUsrSameDom =
                setupShare(sameDomAcct, "USER_NOT_Mounted", (byte) 3, "usr", shareeAcct, null, null);
        CutDownShareInfo mountedPubSameDom =
                setupShare(sameDomAcct, "PUB_Mounted", (byte) 4, "pub", null, shareeAcct, "PUB_SAME_DOM");
        CutDownShareInfo notMountedPubSameDom =
                setupShare(sameDomAcct, "PUB_NOT_Mounted", (byte) 5, "pub", null, null, null);
        /* never visible to sharee */
        CutDownShareInfo usrUnrelatedSameDom =
                setupShare(sameDomAcct, "USER_Unrelated", (byte) 2, "usr", otherAcct, null, null);

        CutDownShareInfo mountedUsrDiffDom =
                setupShare(diffDomAcct, "USER_MountedDiffDom", (byte) 2, "usr", shareeAcct, shareeAcct, "USR_DIFF_DOM");
        CutDownShareInfo notMountedUsrDiffDom =
                setupShare(diffDomAcct, "USER_NOT_MountedDiffDom", (byte) 3, "usr", shareeAcct, null, null);
        CutDownShareInfo mountedPubDiffDom =
                setupShare(diffDomAcct, "PUB_MountedDiffDom", (byte) 4, "pub", null, shareeAcct, "PUB_DIFF_DOM");
        CutDownShareInfo notMountedPubDiffDom =
                setupShare(diffDomAcct, "PUB_NOT_MountedDiffDom", (byte) 5, "pub", null, null, null);
        /* never visible to sharee */
        CutDownShareInfo usrUnrelatedDiffDom =
                setupShare(diffDomAcct, "USER_UnrelatedDiffDom", (byte) 2, "usr", otherAcct, null, null);

        ShareSet allMounted =
                new ShareSet(mountedUsrSameDom).add(mountedPubSameDom).add(mountedUsrDiffDom).add(mountedPubDiffDom);
        ShareSet allSharedSameDom =
                new ShareSet(mountedUsrSameDom).add(mountedPubSameDom).add(notMountedUsrSameDom).add(notMountedPubSameDom);
        ShareSet allSharedDiffDom =
                new ShareSet(mountedUsrDiffDom).add(mountedPubDiffDom).add(notMountedUsrDiffDom).add(notMountedPubDiffDom);
        ShareSet allShares = new ShareSet(allSharedSameDom.shares).addAll(allSharedDiffDom.shares);

        TestUtil.setLCValue(LC.public_share_advertising_scope, LC.PUBLIC_SHARE_VISIBILITY.samePrimaryDomain.toString());
        prov.flushCache(CacheEntryType.all, null);
        accountGetShareInfo(shareeAcct, null /* owner account */, false,
                new ShareSet(allMounted.shares)
        .add(notMountedUsrSameDom).add(notMountedPubSameDom).add(notMountedUsrDiffDom));
        accountGetShareInfo(shareeAcct, AccountSelector.fromId(sameDomAcct.getId()), false,
                new ShareSet(mountedUsrSameDom)
        .add(mountedPubSameDom).add(notMountedPubSameDom).add(notMountedUsrSameDom));
        accountGetShareInfo(shareeAcct, AccountSelector.fromId(diffDomAcct.getId()), false,
                new ShareSet(mountedUsrDiffDom).add(mountedPubDiffDom).add(notMountedUsrDiffDom));
        ShareSet adminSet = new ShareSet(allSharedSameDom.shares).add(usrUnrelatedSameDom);
        adminGetShareInfo(sameDomAcct, adminSet);

        TestUtil.setLCValue(LC.public_share_advertising_scope, LC.PUBLIC_SHARE_VISIBILITY.all.toString());
        prov.flushCache(CacheEntryType.account, null);
        accountGetShareInfo(shareeAcct, null /* owner account */, false,
                new ShareSet(baselinePublicShares.shares).addAll(allShares.shares));
        accountGetShareInfo(shareeAcct, AccountSelector.fromId(sameDomAcct.getId()), false, allSharedSameDom);
        accountGetShareInfo(shareeAcct, AccountSelector.fromId(diffDomAcct.getId()), false, allSharedDiffDom);
        adminGetShareInfo(sameDomAcct, adminSet);

        TestUtil.setLCValue(LC.public_share_advertising_scope, LC.PUBLIC_SHARE_VISIBILITY.none.toString());
        prov.flushCache(CacheEntryType.account, null);
        accountGetShareInfo(shareeAcct, null /* owner account */, false,
                new ShareSet(allMounted.shares).add(notMountedUsrSameDom).add(notMountedUsrDiffDom));
        accountGetShareInfo(shareeAcct, AccountSelector.fromId(sameDomAcct.getId()), false,
                new ShareSet(mountedUsrSameDom).add(mountedPubSameDom).add(notMountedUsrSameDom));
        accountGetShareInfo(shareeAcct, AccountSelector.fromId(diffDomAcct.getId()), false,
                new ShareSet(mountedUsrDiffDom).add(mountedPubDiffDom).add(notMountedUsrDiffDom));
        adminGetShareInfo(sameDomAcct, adminSet);
        // Confirm that can't use GetShareInfoRequest with self as owner.  If could, may want to alter things
        // so that public shares are always included in results if owner==self...
        accountGetShareInfoExpectFail(shareeAcct, AccountSelector.fromId(shareeAcct.getId()),
                true, "invalid request: cannot discover shares on self");
    }

    public void modifyCos(Cos cos, String attr, String value) throws ServiceException {
        Map<String, Object> attrs = Maps.newHashMap();
        attrs.put(attr, value);
        ModifyCosRequest modCosReq = new ModifyCosRequest();
        modCosReq.setId(cos.getId());
        modCosReq.setAttrs(attrs);
        ModifyCosResponse modCosResp = prov.invokeJaxb(modCosReq);
        Assert.assertNotNull(String.format("ModifyCosResponse object when setting %s to %s", attr, value), modCosResp);
    }

    public void checkGetShareInfo(ShareSet expected, List<ShareInfo> shares) {
        if (expected != null) {
            Assert.assertEquals("Number of shares", expected.shares.size(), shares.size());
            for (CutDownShareInfo share : expected.shares) {
                boolean found = false;
                for (ShareInfo aShare : shares) {
                    if (share.matches(aShare)) {
                        found = true;
                        break;
                    }
                }
                Assert.assertTrue(String.format("no match for '%s' in: %s", share, shares), found);
            }
        }
    }

    public com.zimbra.soap.admin.message.GetShareInfoResponse adminGetShareInfo(Account acct, ShareSet shareSet) {
        com.zimbra.soap.admin.message.GetShareInfoRequest req =
                new com.zimbra.soap.admin.message.GetShareInfoRequest(AccountSelector.fromId(acct.getId()));
        com.zimbra.soap.admin.message.GetShareInfoResponse resp = null;
        try {
            resp = prov.invokeJaxb(req);
            Assert.assertNotNull(String.format("GetShareInfoRequest for account %s", acct.getName()), resp);
            checkGetShareInfo(shareSet, resp.getShares());
        } catch (ServiceException e) {
            Assert.fail("Unexpected exception while creating mountpoint " + e);
        }
        return resp;
    }

    public void accountGetShareInfoExpectFail(Account acct, AccountSelector owner, Boolean includeSelf, String reason) {
        GranteeChooser grantee = null;
        try {
            prov.invokeJaxbOnTargetAccount(GetShareInfoRequest.create(owner, grantee, includeSelf), acct.getId());
            Assert.fail("Unexpected success for GetShareInfoRequest");
        } catch (ServiceException e) {
            Assert.assertTrue(String.format("Unexpected exception %s (expected msg '%s')", e.getMessage(), reason),
                    e.getMessage().contains(reason));
        }
    }

    public GetShareInfoResponse accountGetShareInfo(
            Account acct, AccountSelector owner, Boolean includeSelf, ShareSet shareSet) {
        GetShareInfoResponse resp = null;
        GranteeChooser grantee = null;
        try {
            resp = prov.invokeJaxbOnTargetAccount(GetShareInfoRequest.create(owner, grantee, includeSelf),
                    acct.getId());
            Assert.assertNotNull(String.format("GetShareInfoRequest for account %s", acct.getName()), resp);
            checkGetShareInfo(shareSet, resp.getShares());
        } catch (ServiceException e) {
            Assert.fail("Unexpected exception while creating mountpoint " + e);
        }
        return resp;
    }

    public void createMountpoint(Account acct, String localFolderName, String defaultView,
            String remoteZimbraId, String remoteFolderId) {
        NewMountpointSpec folderSpec = new NewMountpointSpec(localFolderName);
        folderSpec.setFolderId("1");
        folderSpec.setDefaultView(defaultView);
        folderSpec.setOwnerId(remoteZimbraId);
        folderSpec.setRemoteId(Integer.parseInt(remoteFolderId.substring(remoteFolderId.indexOf(':') + 1)));
        CreateMountpointRequest req = new CreateMountpointRequest(folderSpec);
        try {
            CreateMountpointResponse resp = prov.invokeJaxbOnTargetAccount(req, acct.getId());
            Assert.assertNotNull(String.format("CreateMountpointResponse for account %s folder %s",
                    acct.getName(), localFolderName), resp);
        } catch (ServiceException e) {
            Assert.fail("Unexpected exception while creating mountpoint " + e);
        }
    }

    public void grantAccess(Account acct, String id, String granteeType, String granteeName, String perm) {
        FolderActionSelector selector = new FolderActionSelector(id, "grant");
        ActionGrantSelector grant = new ActionGrantSelector(perm, granteeType);
        grant.setDisplayName(granteeName);
        selector.setGrant(grant);
        FolderActionRequest req = new FolderActionRequest(selector);
        try {
            FolderActionResponse resp = prov.invokeJaxbOnTargetAccount(req, acct.getId());
            Assert.assertNotNull(String.format("FolderActionResponse for account %s", acct.getName()), resp);
        } catch (ServiceException e) {
            Assert.fail("Unexpected exception while granting access " + e);
        }
    }

    public String createFolder(Account acct, String name, Byte color, String defaultView) {
        NewFolderSpec newFolderSpec = new NewFolderSpec(name);
        newFolderSpec.setParentFolderId(Integer.toString(Mailbox.ID_FOLDER_USER_ROOT));
        newFolderSpec.setColor(color);
        newFolderSpec.setFlags("#");
        newFolderSpec.setDefaultView(defaultView);
        CreateFolderRequest createFolderReq = new CreateFolderRequest(newFolderSpec);
        CreateFolderResponse createFolderResp;
        try {
            createFolderResp = prov.invokeJaxbOnTargetAccount(createFolderReq, acct.getId());
            Assert.assertNotNull(String.format("CreateFolderResponse %s", newFolderSpec.getName()), createFolderResp);
            return createFolderResp.getFolder().getId();
        } catch (ServiceException e) {
            Assert.fail("Unexpected exception while creating folder" + e);
        }
        return null;
    }

    @Test
    public void testMailbox() throws Exception {
        ZimbraLog.test.debug("Starting test %s", testName());
        Domain dom = ensureDomainExists(domain2);
        Assert.assertNotNull("Domain for " + domain2, dom);
        Account acct = prov.createAccount(testAcctEmail,
                TestUtil.DEFAULT_PASSWORD, null);
        acct = ensureMailboxExists(testAcctEmail);
        Assert.assertNotNull("Account for " + testAcctEmail, acct);
        MailboxInfo mbx = prov.getMailbox(acct);
        Assert.assertNotNull("MailboxInfo for Account=" + testAcctEmail, mbx);
        prov.deleteAccount(acct.getId());
    }

    @Test
    public void testCos() throws Exception {
        ZimbraLog.test.debug("Starting test %s", testName());
        Domain dom = ensureDomainExists(testCosDomain);
        Assert.assertNotNull("Domain for " + testCosDomain, dom);
        Cos cos = prov.createCos(testCos, null);
        Assert.assertNotNull("Cos for " + testCos, cos);
        prov.renameCos(cos.getId(), testNewCos);
        prov.copyCos(cos.getId(), testCosCopy);
        List <Cos> cosList = prov.getAllCos();
        Assert.assertNotNull("All Cos" , cosList);
        Assert.assertTrue("Number of Cos objects=" + cosList.size() +
                " should be >=1", cosList.size() >= 1);
        prov.deleteCos(cos.getId());
        cos = prov.get(Key.CosBy.name, testCosCopy);
        prov.deleteCos(cos.getId());
    }

    @Test
    public void testDistributionList() throws Exception {
        ZimbraLog.test.debug("Starting test %s", testName());
        Domain dom = ensureDomainExists(testDlDomain);
        Assert.assertNotNull("Domain for " + testDlDomain, dom);
        deleteDlIfExists(testDl);
        deleteDlIfExists(parentDl);
        DistributionList dl = prov.createDistributionList(testDl, null);
        Assert.assertNotNull("DistributionList for " + testDl, dl);
        prov.renameDistributionList(dl.getId(), testDlNewName);
        prov.addAlias(dl, testDlAlias);
        dl = prov.get(Key.DistributionListBy.name, testDlAlias);
        prov.removeAlias(dl, testDlAlias);
        String[] members = { "one@example.com",
                "two@example.test", "three@example.net" };
        String[] rmMembers = { "two@example.test", "three@example.net" };
        prov.addMembers(dl, members);
        prov.removeMembers(dl, rmMembers);

        // DL Membership test
        DistributionList dadDl = prov.createDistributionList(parentDl, null);
        Assert.assertNotNull("DistributionList for " + parentDl, dadDl);
        String[] dlMembers = { "one@example.com", testDlNewName };
        prov.addMembers(dadDl, dlMembers);
        Map <String, String> via = Maps.newHashMap();
        List <DistributionList> containingDls =
<<<<<<< HEAD
            prov.getDistributionLists(dl, false, via);
        Assert.assertEquals("Number of DLs a DL is a member of", 1,
=======
                prov.getDistributionLists(dl, false, via);
        assertEquals("Number of DLs a DL is a member of", 1,
>>>>>>> a3da6820
                containingDls.size());

        // Account Membership test
        Account acct = ensureMailboxExists(testAcctEmail);
        String[] dlAcctMembers = { testAcctEmail };
        prov.addMembers(dadDl, dlAcctMembers);
        containingDls =
<<<<<<< HEAD
            prov.getDistributionLists(acct, false, via);
        Assert.assertEquals("Number of DLs an acct is a member of", 1,
=======
                prov.getDistributionLists(acct, false, via);
        assertEquals("Number of DLs an acct is a member of", 1,
>>>>>>> a3da6820
                containingDls.size());

        List <DistributionList> dls = prov.getAllDistributionLists(dom);
        Assert.assertNotNull("All DLs" , dls);
        Assert.assertTrue("Number of DL objects=" + dls.size() +
                " should be >=2", dls.size() >= 2);
        prov.deleteDistributionList(dadDl.getId());
        prov.deleteDistributionList(dl.getId());
    }

    private void doRenameDynamicGroupTest(boolean isACLGroup, String displayName, String memberURL)
    throws ServiceException {
        List<Attr> attrs = Lists.newArrayList();
        attrs.add(new Attr("zimbraIsACLGroup", isACLGroup ? "TRUE" : "FALSE"));
        attrs.add(new Attr("zimbraMailStatus", "enabled"));
        attrs.add(new Attr("displayName", displayName));
        if (memberURL != null) {
            attrs.add(new Attr("memberURL", memberURL));
        }
        Domain dom = ensureDomainExists(testDlDomain);
        assertNotNull(String.format("Domain for %s", testDlDomain), dom);
        deleteDlIfExists(testDl);
        CreateDistributionListResponse cdlResp =
                prov.invokeJaxb(new CreateDistributionListRequest(testDl, attrs, true /* dynamic */));
        assertNotNull("CreateDistributionListResponse", cdlResp);
        RenameDistributionListResponse rdlResp =
                prov.invokeJaxb(new RenameDistributionListRequest(cdlResp.getDl().getId(), testDlNewName));
        assertNotNull("RenameDistributionListResponse", rdlResp);
    }

    @Test
<<<<<<< HEAD
=======
    public void testRenameStdDynamicGroup() throws ServiceException {
        // Note that if memberURL is not specified, zimbraIsACLGroup cannot be set to FALSE (currently)
        doRenameDynamicGroupTest(true, "Standard Dynamic ACLGroup", null);
    }

    @Test
    public void testRenameDynamicGroupWithMemberURL() throws ServiceException {
        doRenameDynamicGroupTest(false, "Dynamic With MemberURL non ACLGroup",
                "ldap:///??sub?(objectClass=zimbraAccount)");
    }

    @Test
    public void testRenameDynamicACLGroupWithMemberURL() throws ServiceException {
        doRenameDynamicGroupTest(true, "Dynamic With MemberURL ACLGroup",
                "ldap:///??sub?(objectClass=zimbraAccount)");
    }

    @Test
>>>>>>> a3da6820
    public void testCalendarResource() throws Exception {
        ZimbraLog.test.debug("Starting test %s", testName());
        deleteCalendarResourceIfExists(testCalRes);
        deleteDomainIfExists(testCalResDomain);
        Domain dom = prov.createDomain(testCalResDomain, null);
        Assert.assertNotNull("Domain for " + domain1, dom);
        Map<String, Object> attrs = Maps.newHashMap();
        attrs.put("displayName", testCalResDisplayName);
        attrs.put ("zimbraCalResType", "Location");
        attrs.put("zimbraCalResLocationDisplayName", "Harare");
        CalendarResource calRes = prov.createCalendarResource(
                testCalRes, TestUtil.DEFAULT_PASSWORD, attrs);
        Assert.assertNotNull("CalendarResource on create", calRes);
        prov.renameCalendarResource(calRes.getId(), testNewCalRes);
        List <CalendarResource> resources = prov.getAllCalendarResources(
                dom, Provisioning.getInstance().getLocalServer());
        Assert.assertNotNull("CalendarResource List for getAll", resources);
        Assert.assertEquals("CalendarResource list size", 1, resources.size());
        calRes = prov.get(Key.CalendarResourceBy.id, calRes.getId());
        prov.deleteCalendarResource(calRes.getId());
    }

    @Test
    public void testQuotaUsage() throws Exception {
        ZimbraLog.test.debug("Starting test %s", testName());
        List <QuotaUsage> quotaUsages = prov.getQuotaUsage(
                Provisioning.getInstance().getLocalServer().getName());
        Assert.assertNotNull("QuotaUsage List", quotaUsages);
        Assert.assertTrue("Number of QuotaUsage objects=" + quotaUsages.size() +
                " should be >1", quotaUsages.size() > 1);
    }

    // Disabled - getting :
    // SoapFaultException: system failure: server
    //    gren-elliots-macbook-pro.local zimbraRemoteManagementPrivateKeyPath
    //    (/opt/zimbra/.ssh/zimbra_identity) does not exist
    public void DISABLED_testGetServerNIfs() throws Exception {
        ZimbraLog.test.debug("Starting test %s", testName());
        Server svr = Provisioning.getInstance().getLocalServer();
        GetServerNIfsRequest req = new GetServerNIfsRequest(
                null, ServerSelector.fromId(svr.getId()));
        GetServerNIfsResponse resp = prov.invokeJaxb(req);
        Assert.assertNotNull("GetServerNIfsResponse", resp);
        List <NetworkInformation> nisList = resp.getNetworkInterfaces();
        Assert.assertNotNull("NetworkInfomation List", nisList);
    }

    @Test
    public void testLicenseInfo() throws Exception {
        ZimbraLog.test.debug("Starting test %s", testName());
        GetLicenseInfoRequest req = new GetLicenseInfoRequest();
        GetLicenseInfoResponse resp = prov.invokeJaxb(req);
        Assert.assertNotNull("GetLicensInfoResponse", resp);
        LicenseExpirationInfo expires = resp.getExpiration();
        Assert.assertNotNull("Expiration Info", expires);
        Assert.assertNotNull("getDate result", expires.getDate());
    }

    @Test
    public void testVersionInfo() throws Exception {
        ZimbraLog.test.debug("Starting test %s", testName());
        GetVersionInfoRequest req = new GetVersionInfoRequest();
        GetVersionInfoResponse resp = prov.invokeJaxb(req);
        Assert.assertNotNull("GetLicensInfoResponse", resp);
        VersionInfo info = resp.getInfo();
        Assert.assertNotNull("VersionInfo", info);
        info.getType();  // Don't care whether null or not
        Assert.assertNotNull("getVersion result", info.getVersion());
        Assert.assertNotNull("getRelease result", info.getRelease());
        Assert.assertNotNull("getBuildDate result", info.getBuildDate());
        Assert.assertNotNull("getHost result", info.getHost());
        Assert.assertNotNull("getMajorVersion result", info.getMajorVersion());
        Assert.assertNotNull("getMinorVersion result", info.getMinorVersion());
        Assert.assertNotNull("getMicroVersion result", info.getMicroVersion());
        Assert.assertNotNull("getPlatform result", info.getPlatform());
        Assert.assertNotNull("getBuildDate result", info.getBuildDate());
    }

    @Test
    public void testIndex() throws Exception {
        ZimbraLog.test.debug("Starting test %s", testName());
        Account acct = ensureMailboxExists(testAcctEmail);
        ReIndexInfo info = prov.reIndex(acct, "start", null, null);
        Assert.assertNotNull("ReIndexInfo", info);
        Assert.assertNotNull("getStatus result", info.getStatus());
        // Progress can be null.
        // Progress prog = info.getProgress();
        VerifyIndexResult ndxRes = prov.verifyIndex(acct);
        Assert.assertNotNull("VerifyIndexResult", ndxRes);
        prov.deleteMailbox(acct.getId());
    }

    @Test
    public void testMboxCounts() throws Exception {
        ZimbraLog.test.debug("Starting test %s", testName());
        Account acct = ensureMailboxExists(testAcctEmail);
        long quotaUsed = prov.recalculateMailboxCounts(acct);
        Assert.assertTrue("quota used=" + quotaUsed + " should be >= =", quotaUsed >= 0);
    }

    @Test
    public void testFlushCache() throws Exception {
        ZimbraLog.test.debug("Starting test %s", testName());
        ensureDomainExists(domain1);
        prov.flushCache(CacheEntryType.domain, null);
    }

    @Test
    public void testGetAllRights() throws Exception {
        ZimbraLog.test.debug("Starting test %s", testName());
        List<Right> rights = prov.getAllRights("account" /* targetType */,
                true /* expandAllAttrs */, "USER" /* rightClass */);
        Assert.assertNotNull("getAllRight returned list", rights);
        Assert.assertTrue("Number of rights objects=" + rights.size() +
                " should be > 3", rights.size() > 3);
    }

    @Test
    public void testGetAllEffectiveRights() throws Exception {
        ZimbraLog.test.debug("Starting test %s", testName());
        AllEffectiveRights aer = prov.getAllEffectiveRights(null, null, null,
                false /* expandSetAttrs */, true /* expandGetAttrs */);
        Assert.assertNotNull("AllEffectiveRights", aer);
    }

    @Test
    public void testGetEffectiveRights() throws Exception {
        ZimbraLog.test.debug("Starting test %s", testName());
        EffectiveRights er = prov.getEffectiveRights("account" /* targetType */,
                TargetBy.name /* targetBy */, "admin" /* target */,
                GranteeBy.name /* granteeBy */, "admin" /* grantee */,
                true /* expandSetAttrs */, true /* expandGetAttrs */);
        Assert.assertNotNull("EffectiveRights", er);
    }

    @Test
    public void testGetRightsDoc() throws Exception {
        ZimbraLog.test.debug("Starting test %s", testName());
        Map<String, List<RightsDoc>> map = prov.getRightsDoc(null);
        Assert.assertTrue("Map size=" + map.size() +
                " should be >= 1", map.size() >= 1);
        String[] pkgs = { "com.zimbra.cs.service.admin" };
        map = prov.getRightsDoc(pkgs);
        Assert.assertEquals("Map for specified set of pkgs", 1, map.size());
        boolean seenTstRight = false;
        for (String key : map.keySet()) {
            Assert.assertEquals("key to map", pkgs[0], key);
            for (RightsDoc rightsDoc : map.get(key)) {
                Assert.assertNotNull("rightsDoc cmd name", rightsDoc.getCmd());
                if (rightsDoc.getCmd().equals("AddAccountAliasRequest")) {
                    seenTstRight = true;
                    Assert.assertEquals("Notes number", 3, rightsDoc.getNotes().size());
                    Assert.assertEquals("Rights number", 3, rightsDoc.getRights().size());
                }
            }
        }
        Assert.assertTrue("AddAccountAliasRequest right in report", seenTstRight);
    }

    @Test
    public void testGetRight() throws Exception {
        ZimbraLog.test.debug("Starting test %s", testName());
        Right right = prov.getRight("adminConsoleAccountRights", true);
        Assert.assertNotNull("Right", right);
        RightClass rightClass = right.getRightClass();
        Assert.assertEquals("right RightClass", rightClass, RightClass.ADMIN);
        Assert.assertEquals("right Name", "adminConsoleAccountRights", right.getName());
    }

    @Test
    public void testHealth() throws Exception {
        ZimbraLog.test.debug("Starting test %s", testName());
        Assert.assertTrue(prov.healthCheck());
    }

    @Test
    public void testIdentities() throws Exception {
        ZimbraLog.test.debug("Starting test %s", testName());
        Account acct = ensureAccountExists(testAcctEmail);
        List<Identity> identities = prov.getAllIdentities(acct);
        Assert.assertEquals("Number of identities for new acct", 1, identities.size());
        Map<String, Object> attrs = Maps.newHashMap();
        attrs.put("zimbraPrefFromAddress", testAcctIdentity);
        Identity newId = prov.createIdentity(acct, "altIdentity", attrs);
        Assert.assertNotNull("New identity", newId);
        identities = prov.getAllIdentities(acct);
        Assert.assertEquals("Number of identities after add", 2, identities.size());
        prov.deleteIdentity(acct, "altIdentity");
        identities = prov.getAllIdentities(acct);
        Assert.assertEquals("Number of identities after delete", 1, identities.size());
    }

    public static void main(String[] args)
            throws Exception {
        TestUtil.cliSetup();
        TestUtil.runTest(TestJaxbProvisioning.class);
    }
}<|MERGE_RESOLUTION|>--- conflicted
+++ resolved
@@ -63,15 +63,12 @@
 import com.zimbra.cs.mailbox.Mailbox;
 import com.zimbra.soap.account.message.GetShareInfoRequest;
 import com.zimbra.soap.account.message.GetShareInfoResponse;
-<<<<<<< HEAD
+import com.zimbra.soap.admin.message.CreateDistributionListRequest;
+import com.zimbra.soap.admin.message.CreateDistributionListResponse;
 import com.zimbra.soap.admin.message.CreateAlwaysOnClusterRequest;
 import com.zimbra.soap.admin.message.CreateAlwaysOnClusterResponse;
 import com.zimbra.soap.admin.message.CreateServerRequest;
 import com.zimbra.soap.admin.message.CreateServerResponse;
-=======
-import com.zimbra.soap.admin.message.CreateDistributionListRequest;
-import com.zimbra.soap.admin.message.CreateDistributionListResponse;
->>>>>>> a3da6820
 import com.zimbra.soap.admin.message.GetLicenseInfoRequest;
 import com.zimbra.soap.admin.message.GetLicenseInfoResponse;
 import com.zimbra.soap.admin.message.GetServerNIfsRequest;
@@ -84,13 +81,10 @@
 import com.zimbra.soap.admin.message.ModifyAlwaysOnClusterResponse;
 import com.zimbra.soap.admin.message.ModifyCosRequest;
 import com.zimbra.soap.admin.message.ModifyCosResponse;
-<<<<<<< HEAD
 import com.zimbra.soap.admin.message.ModifyServerRequest;
 import com.zimbra.soap.admin.message.ModifyServerResponse;
-=======
 import com.zimbra.soap.admin.message.RenameDistributionListRequest;
 import com.zimbra.soap.admin.message.RenameDistributionListResponse;
->>>>>>> a3da6820
 import com.zimbra.soap.admin.type.Attr;
 import com.zimbra.soap.admin.type.CacheEntryType;
 import com.zimbra.soap.admin.type.GranteeSelector.GranteeBy;
@@ -961,13 +955,8 @@
         prov.addMembers(dadDl, dlMembers);
         Map <String, String> via = Maps.newHashMap();
         List <DistributionList> containingDls =
-<<<<<<< HEAD
-            prov.getDistributionLists(dl, false, via);
+                prov.getDistributionLists(dl, false, via);
         Assert.assertEquals("Number of DLs a DL is a member of", 1,
-=======
-                prov.getDistributionLists(dl, false, via);
-        assertEquals("Number of DLs a DL is a member of", 1,
->>>>>>> a3da6820
                 containingDls.size());
 
         // Account Membership test
@@ -975,13 +964,8 @@
         String[] dlAcctMembers = { testAcctEmail };
         prov.addMembers(dadDl, dlAcctMembers);
         containingDls =
-<<<<<<< HEAD
-            prov.getDistributionLists(acct, false, via);
+                prov.getDistributionLists(acct, false, via);
         Assert.assertEquals("Number of DLs an acct is a member of", 1,
-=======
-                prov.getDistributionLists(acct, false, via);
-        assertEquals("Number of DLs an acct is a member of", 1,
->>>>>>> a3da6820
                 containingDls.size());
 
         List <DistributionList> dls = prov.getAllDistributionLists(dom);
@@ -1002,19 +986,17 @@
             attrs.add(new Attr("memberURL", memberURL));
         }
         Domain dom = ensureDomainExists(testDlDomain);
-        assertNotNull(String.format("Domain for %s", testDlDomain), dom);
+        Assert.assertNotNull(String.format("Domain for %s", testDlDomain), dom);
         deleteDlIfExists(testDl);
         CreateDistributionListResponse cdlResp =
                 prov.invokeJaxb(new CreateDistributionListRequest(testDl, attrs, true /* dynamic */));
-        assertNotNull("CreateDistributionListResponse", cdlResp);
+        Assert.assertNotNull("CreateDistributionListResponse", cdlResp);
         RenameDistributionListResponse rdlResp =
                 prov.invokeJaxb(new RenameDistributionListRequest(cdlResp.getDl().getId(), testDlNewName));
-        assertNotNull("RenameDistributionListResponse", rdlResp);
-    }
-
-    @Test
-<<<<<<< HEAD
-=======
+        Assert.assertNotNull("RenameDistributionListResponse", rdlResp);
+    }
+
+    @Test
     public void testRenameStdDynamicGroup() throws ServiceException {
         // Note that if memberURL is not specified, zimbraIsACLGroup cannot be set to FALSE (currently)
         doRenameDynamicGroupTest(true, "Standard Dynamic ACLGroup", null);
@@ -1033,7 +1015,6 @@
     }
 
     @Test
->>>>>>> a3da6820
     public void testCalendarResource() throws Exception {
         ZimbraLog.test.debug("Starting test %s", testName());
         deleteCalendarResourceIfExists(testCalRes);
