/*
 * ***** BEGIN LICENSE BLOCK *****
 * Zimbra Collaboration Suite Server
 * Copyright (C) 2005, 2006, 2007, 2009, 2010, 2011, 2013, 2014 Zimbra, Inc.
 *
 * This program is free software: you can redistribute it and/or modify it under
 * the terms of the GNU General Public License as published by the Free Software Foundation,
 * version 2 of the License.
 *
 * This program is distributed in the hope that it will be useful, but WITHOUT ANY WARRANTY;
 * without even the implied warranty of MERCHANTABILITY or FITNESS FOR A PARTICULAR PURPOSE.
 * See the GNU General Public License for more details.
 * You should have received a copy of the GNU General Public License along with this program.
 * If not, see <http://www.gnu.org/licenses/>.
 * ***** END LICENSE BLOCK *****
 */

package com.zimbra.qa.unittest;

import java.util.Date;
import java.util.HashMap;
import java.util.Map;

import junit.framework.TestCase;

import com.zimbra.client.ZEmailAddress;
import com.zimbra.client.ZMailbox;
import com.zimbra.client.ZMessage;
<<<<<<< HEAD
import com.zimbra.common.localconfig.LC;
=======
import com.zimbra.common.account.ProvisioningConstants;
>>>>>>> 991b39df
import com.zimbra.common.util.Constants;
import com.zimbra.common.util.ZimbraLog;
import com.zimbra.cs.account.Account;
import com.zimbra.cs.account.Provisioning;
import com.zimbra.cs.db.DbOutOfOffice;
import com.zimbra.cs.db.DbPool;
import com.zimbra.cs.db.DbPool.DbConnection;
import com.zimbra.cs.mailbox.Mailbox;
import com.zimbra.cs.util.ProvisioningUtil;

/**
 * Tests out-of-office notification.  All tests must be run inside the server, because
 * the cleanup code needs to delete notification rows from the database table.
 */
public class TestOutOfOffice
extends TestCase {

    private DbConnection mConn;
    private Mailbox mMbox;

    private static String NAME_PREFIX = TestOutOfOffice.class.getSimpleName();
    private static String RECIPIENT_NAME = "testoutofoffice-recipient";
    private static String SENDER_NAME = "testoutofoffice-sender";
    private static String RECIPIENT1_ADDRESS = "TestOutOfOffice1@example.zimbra.com";
    private static String RECIPIENT2_ADDRESS = "TestOutOfOffice2@example.zimbra.com";
    private boolean originalLCSetting = false;
    @Override
    protected void setUp() throws Exception {
<<<<<<< HEAD
        super.setUp();
        originalLCSetting = ProvisioningUtil.getServerAttribute(Provisioning.A_zimbraIndexManualCommit, true);
        Provisioning.getInstance().getLocalServer().setIndexManualCommit(true);
=======
        cleanupAccounts();
        TestUtil.createAccount(RECIPIENT_NAME);
        TestUtil.createAccount(SENDER_NAME);
        TestUtil.sendMessage(TestUtil.getZMailbox(SENDER_NAME), RECIPIENT_NAME, "message to init recipient's mailbox");
        TestUtil.sendMessage(TestUtil.getZMailbox(RECIPIENT_NAME), SENDER_NAME, "message to init sender's mailbox");
>>>>>>> 991b39df
        mMbox = TestUtil.getMailbox(RECIPIENT_NAME);
        mConn = DbPool.getConnection();
    }

    public void testRowExists() throws Exception {
        long fiveDaysAgo = System.currentTimeMillis() - (1000 * 60 * 60 * 24 * 5) - 100000;

        DbOutOfOffice.setSentTime(mConn, mMbox, RECIPIENT1_ADDRESS, fiveDaysAgo);
        mConn.commit();
        assertFalse("1 day", DbOutOfOffice.alreadySent(mConn, mMbox, RECIPIENT1_ADDRESS, 1 * Constants.MILLIS_PER_DAY));
        assertFalse("4 days", DbOutOfOffice.alreadySent(mConn, mMbox, RECIPIENT1_ADDRESS, 4 * Constants.MILLIS_PER_DAY));
        assertFalse("5 days", DbOutOfOffice.alreadySent(mConn, mMbox, RECIPIENT1_ADDRESS, 5 * Constants.MILLIS_PER_DAY));
        assertTrue("6 days", DbOutOfOffice.alreadySent(mConn, mMbox, RECIPIENT1_ADDRESS, 6 * Constants.MILLIS_PER_DAY));
        assertTrue("100 days", DbOutOfOffice.alreadySent(mConn, mMbox, RECIPIENT1_ADDRESS, 100 * Constants.MILLIS_PER_DAY));
    }

    public void testRowDoesntExist() throws Exception {
        assertFalse("1 day", DbOutOfOffice.alreadySent(mConn, mMbox, RECIPIENT1_ADDRESS, 1 * Constants.MILLIS_PER_DAY));
        assertFalse("5 days", DbOutOfOffice.alreadySent(mConn, mMbox, RECIPIENT1_ADDRESS, 5 * Constants.MILLIS_PER_DAY));
        assertFalse("100 days", DbOutOfOffice.alreadySent(mConn, mMbox, RECIPIENT1_ADDRESS, 100 * Constants.MILLIS_PER_DAY));
    }


    public void testPrune() throws Exception {
        long fiveDaysAgo = System.currentTimeMillis() - (1000 * 60 * 60 * 24 * 5) - 100000;
        long sixDaysAgo = System.currentTimeMillis() - (1000 * 60 * 60 * 24 * 6) - 100000;

        DbOutOfOffice.setSentTime(mConn, mMbox, RECIPIENT1_ADDRESS, fiveDaysAgo);
        DbOutOfOffice.setSentTime(mConn, mMbox, RECIPIENT2_ADDRESS, sixDaysAgo);
        mConn.commit();

        // Prune the entry for 6 days ago
        DbOutOfOffice.prune(mConn, 6 * Constants.MILLIS_PER_DAY);
        mConn.commit();

        // Make sure that the later entry is still there and the earlier one is gone
        assertTrue("recipient1", DbOutOfOffice.alreadySent(mConn, mMbox, RECIPIENT1_ADDRESS, 6 * Constants.MILLIS_PER_DAY));
        assertFalse("recipient2", DbOutOfOffice.alreadySent(mConn, mMbox, RECIPIENT2_ADDRESS, 7 * Constants.MILLIS_PER_DAY));
    }

    /**
     * Confirms that out-of-office notifications use the user's address preference
     * (bug 40869).
     */
    public void testPrefFromAddress()
    throws Exception {
        String newFromAddress = TestUtil.getAddress("testPrefFromAddress");
        String newFromDisplay = NAME_PREFIX + " testPrefFromAddress";
        String newReplyToAddress = TestUtil.getAddress("testReplyToAddress");
        String newReplyToDisplay = NAME_PREFIX + " testReplyToAddress";

        // Turn on out-of-office.
        Account recipient = TestUtil.getAccount(RECIPIENT_NAME);
        long now = System.currentTimeMillis();
        recipient.setPrefOutOfOfficeFromDate(new Date(now));
        recipient.setPrefOutOfOfficeUntilDate(new Date(now + Constants.MILLIS_PER_DAY));
        recipient.setPrefOutOfOfficeReplyEnabled(true);

        // Don't allow any From address, set display name pref only.
        recipient.setAllowAnyFromAddress(false);
        recipient.setPrefFromDisplay(newFromDisplay);
        recipient.setPrefReplyToAddress(newReplyToAddress);
        recipient.setPrefReplyToDisplay(newReplyToDisplay);
        recipient.setPrefReplyToEnabled(false);
        String subject = NAME_PREFIX + " testPrefFromAddress 1";
        ZMailbox senderMbox = TestUtil.getZMailbox(SENDER_NAME);
        TestUtil.sendMessage(senderMbox, RECIPIENT_NAME, subject);
        ZMessage reply = TestUtil.waitForMessage(senderMbox, "in:inbox subject:\"" + subject + "\"");

        // Validate addresses.
        ZEmailAddress fromAddress = getAddress(reply, ZEmailAddress.EMAIL_TYPE_FROM);
        assertEquals(recipient.getName(), fromAddress.getAddress());
        assertEquals(newFromDisplay, fromAddress.getPersonal());
        assertNull(getAddress(reply, ZEmailAddress.EMAIL_TYPE_REPLY_TO));

        DbOutOfOffice.clear(mConn, mMbox);
        mConn.commit();

        // Don't allow any From address, set display name, from address, and reply-to prefs.
        recipient.setPrefFromAddress(newFromAddress);
        recipient.setAllowAnyFromAddress(false);
        recipient.setPrefReplyToEnabled(true);
        subject = NAME_PREFIX + " testPrefFromAddress 2";
        TestUtil.sendMessage(senderMbox, RECIPIENT_NAME, subject);
        reply = TestUtil.waitForMessage(senderMbox, "in:inbox subject:\"" + subject + "\"");

        // Validate addresses.
        fromAddress = getAddress(reply, ZEmailAddress.EMAIL_TYPE_FROM);
        assertEquals(recipient.getName(), fromAddress.getAddress());
        assertEquals(recipient.getDisplayName(), fromAddress.getPersonal());

        ZEmailAddress replyToAddress = getAddress(reply, ZEmailAddress.EMAIL_TYPE_REPLY_TO);
        assertEquals(newReplyToAddress, replyToAddress.getAddress());
        assertEquals(newReplyToDisplay, replyToAddress.getPersonal());

        DbOutOfOffice.clear(mConn, mMbox);
        mConn.commit();

        // Allow any From address, set display name and address prefs.
        recipient.setAllowAnyFromAddress(true);
        subject = NAME_PREFIX + " testPrefFromAddress 3";
        TestUtil.sendMessage(senderMbox, RECIPIENT_NAME, subject);
        reply = TestUtil.waitForMessage(senderMbox, "in:inbox subject:\"" + subject + "\"");
        ZimbraLog.test.info("Second reply:\n" + TestUtil.getContent(senderMbox, reply.getId()));

        // Validate addresses.
        fromAddress = getAddress(reply, ZEmailAddress.EMAIL_TYPE_FROM);
        assertEquals(newFromAddress, fromAddress.getAddress());
        assertEquals(newFromDisplay, fromAddress.getPersonal());

        replyToAddress = getAddress(reply, ZEmailAddress.EMAIL_TYPE_REPLY_TO);
        assertEquals(newReplyToAddress, replyToAddress.getAddress());
        assertEquals(newReplyToDisplay, replyToAddress.getPersonal());
    }

    /**
     * Tests fix for bug 26818 (OOO message does not work when
     * "Don't keep a local copy of messages" is checked)
     *
     * @throws Exception
     */
    public void testOOOWhenForwardNoDelivery() throws Exception {

        Account recipientAcct = TestUtil.getAccount(RECIPIENT_NAME);
        Map<String, Object> attrs = new HashMap<String, Object>();
        attrs.put(Provisioning.A_zimbraPrefOutOfOfficeReplyEnabled, ProvisioningConstants.TRUE);
        attrs.put(Provisioning.A_zimbraPrefOutOfOfficeReply, "I am OOO");
        attrs.put(Provisioning.A_zimbraPrefMailForwardingAddress, "abc@xyz.com");
        attrs.put(Provisioning.A_zimbraPrefMailLocalDeliveryDisabled, ProvisioningConstants.TRUE);
        Provisioning.getInstance().modifyAttrs(recipientAcct, attrs);

        ZMailbox senderMbox = TestUtil.getZMailbox(SENDER_NAME);
        ZMailbox recipMbox = TestUtil.getZMailbox(RECIPIENT_NAME);

        String subject = NAME_PREFIX + " testOOOWhenForwardNoDelivery";

        // Send the message
        TestUtil.sendMessage(senderMbox, RECIPIENT_NAME, subject, "testing");

        // Make sure message was not delivered since local delivery is disabled
        assertEquals(0, TestUtil.search(recipMbox, "in:inbox subject:'" + subject + "'").size());

        // But check for out-of-office reply
        TestUtil.waitForMessage(senderMbox, "in:inbox subject:'" + subject + "'");
    }

    private ZEmailAddress getAddress(ZMessage msg, String type) {
        for (ZEmailAddress address : msg.getEmailAddresses()) {
            if (address.getType().equals(type)) {
                return address;
            }
        }
        return null;
    }

    @Override
    public void tearDown()
    throws Exception {
<<<<<<< HEAD
        cleanUp();
        Provisioning.getInstance().getLocalServer().setIndexManualCommit(originalLCSetting);
=======
>>>>>>> 991b39df
        DbPool.quietClose(mConn);
        cleanupAccounts();
    }

    private void cleanupAccounts() throws Exception {
        TestUtil.deleteAccount(SENDER_NAME);
        TestUtil.deleteAccount(RECIPIENT_NAME);
    }
}<|MERGE_RESOLUTION|>--- conflicted
+++ resolved
@@ -2,11 +2,11 @@
  * ***** BEGIN LICENSE BLOCK *****
  * Zimbra Collaboration Suite Server
  * Copyright (C) 2005, 2006, 2007, 2009, 2010, 2011, 2013, 2014 Zimbra, Inc.
- *
+ * 
  * This program is free software: you can redistribute it and/or modify it under
  * the terms of the GNU General Public License as published by the Free Software Foundation,
  * version 2 of the License.
- *
+ * 
  * This program is distributed in the hope that it will be useful, but WITHOUT ANY WARRANTY;
  * without even the implied warranty of MERCHANTABILITY or FITNESS FOR A PARTICULAR PURPOSE.
  * See the GNU General Public License for more details.
@@ -17,20 +17,23 @@
 
 package com.zimbra.qa.unittest;
 
+import static org.junit.Assert.assertEquals;
+import static org.junit.Assert.assertFalse;
+import static org.junit.Assert.assertNull;
+import static org.junit.Assert.assertTrue;
+
 import java.util.Date;
 import java.util.HashMap;
 import java.util.Map;
 
-import junit.framework.TestCase;
+import org.junit.After;
+import org.junit.Before;
+import org.junit.Test;
 
 import com.zimbra.client.ZEmailAddress;
 import com.zimbra.client.ZMailbox;
 import com.zimbra.client.ZMessage;
-<<<<<<< HEAD
-import com.zimbra.common.localconfig.LC;
-=======
 import com.zimbra.common.account.ProvisioningConstants;
->>>>>>> 991b39df
 import com.zimbra.common.util.Constants;
 import com.zimbra.common.util.ZimbraLog;
 import com.zimbra.cs.account.Account;
@@ -45,8 +48,7 @@
  * Tests out-of-office notification.  All tests must be run inside the server, because
  * the cleanup code needs to delete notification rows from the database table.
  */
-public class TestOutOfOffice
-extends TestCase {
+public class TestOutOfOffice {
 
     private DbConnection mConn;
     private Mailbox mMbox;
@@ -54,26 +56,37 @@
     private static String NAME_PREFIX = TestOutOfOffice.class.getSimpleName();
     private static String RECIPIENT_NAME = "testoutofoffice-recipient";
     private static String SENDER_NAME = "testoutofoffice-sender";
-    private static String RECIPIENT1_ADDRESS = "TestOutOfOffice1@example.zimbra.com";
-    private static String RECIPIENT2_ADDRESS = "TestOutOfOffice2@example.zimbra.com";
+    private static String RECIPIENT1_ADDRESS = "testoutofoffice1@example.zimbra.com";
+    private static String RECIPIENT2_ADDRESS = "testoutofoffice2@example.zimbra.com";
     private boolean originalLCSetting = false;
-    @Override
-    protected void setUp() throws Exception {
-<<<<<<< HEAD
-        super.setUp();
+
+    @Before
+    public void setUp() throws Exception {
+        cleanupAccounts();
         originalLCSetting = ProvisioningUtil.getServerAttribute(Provisioning.A_zimbraIndexManualCommit, true);
         Provisioning.getInstance().getLocalServer().setIndexManualCommit(true);
-=======
-        cleanupAccounts();
         TestUtil.createAccount(RECIPIENT_NAME);
         TestUtil.createAccount(SENDER_NAME);
         TestUtil.sendMessage(TestUtil.getZMailbox(SENDER_NAME), RECIPIENT_NAME, "message to init recipient's mailbox");
         TestUtil.sendMessage(TestUtil.getZMailbox(RECIPIENT_NAME), SENDER_NAME, "message to init sender's mailbox");
->>>>>>> 991b39df
         mMbox = TestUtil.getMailbox(RECIPIENT_NAME);
         mConn = DbPool.getConnection();
     }
 
+    @After
+    public void tearDown()
+    throws Exception {
+        DbPool.quietClose(mConn);
+        cleanupAccounts();
+        Provisioning.getInstance().getLocalServer().setIndexManualCommit(originalLCSetting);
+    }
+
+    private void cleanupAccounts() throws Exception {
+        TestUtil.deleteAccount(SENDER_NAME);
+        TestUtil.deleteAccount(RECIPIENT_NAME);
+    }
+
+    @Test
     public void testRowExists() throws Exception {
         long fiveDaysAgo = System.currentTimeMillis() - (1000 * 60 * 60 * 24 * 5) - 100000;
 
@@ -86,13 +99,14 @@
         assertTrue("100 days", DbOutOfOffice.alreadySent(mConn, mMbox, RECIPIENT1_ADDRESS, 100 * Constants.MILLIS_PER_DAY));
     }
 
+    @Test
     public void testRowDoesntExist() throws Exception {
         assertFalse("1 day", DbOutOfOffice.alreadySent(mConn, mMbox, RECIPIENT1_ADDRESS, 1 * Constants.MILLIS_PER_DAY));
         assertFalse("5 days", DbOutOfOffice.alreadySent(mConn, mMbox, RECIPIENT1_ADDRESS, 5 * Constants.MILLIS_PER_DAY));
         assertFalse("100 days", DbOutOfOffice.alreadySent(mConn, mMbox, RECIPIENT1_ADDRESS, 100 * Constants.MILLIS_PER_DAY));
     }
 
-
+    @Test
     public void testPrune() throws Exception {
         long fiveDaysAgo = System.currentTimeMillis() - (1000 * 60 * 60 * 24 * 5) - 100000;
         long sixDaysAgo = System.currentTimeMillis() - (1000 * 60 * 60 * 24 * 6) - 100000;
@@ -114,6 +128,7 @@
      * Confirms that out-of-office notifications use the user's address preference
      * (bug 40869).
      */
+    @Test
     public void testPrefFromAddress()
     throws Exception {
         String newFromAddress = TestUtil.getAddress("testPrefFromAddress");
@@ -137,6 +152,8 @@
         String subject = NAME_PREFIX + " testPrefFromAddress 1";
         ZMailbox senderMbox = TestUtil.getZMailbox(SENDER_NAME);
         TestUtil.sendMessage(senderMbox, RECIPIENT_NAME, subject);
+        ZMailbox recipientMbox = TestUtil.getZMailbox(RECIPIENT_NAME);
+        TestUtil.waitForMessage(recipientMbox, "in:inbox subject:\"" + subject + "\"");
         ZMessage reply = TestUtil.waitForMessage(senderMbox, "in:inbox subject:\"" + subject + "\"");
 
         // Validate addresses.
@@ -154,6 +171,7 @@
         recipient.setPrefReplyToEnabled(true);
         subject = NAME_PREFIX + " testPrefFromAddress 2";
         TestUtil.sendMessage(senderMbox, RECIPIENT_NAME, subject);
+        TestUtil.waitForMessage(recipientMbox, "in:inbox subject:\"" + subject + "\"");
         reply = TestUtil.waitForMessage(senderMbox, "in:inbox subject:\"" + subject + "\"");
 
         // Validate addresses.
@@ -172,6 +190,7 @@
         recipient.setAllowAnyFromAddress(true);
         subject = NAME_PREFIX + " testPrefFromAddress 3";
         TestUtil.sendMessage(senderMbox, RECIPIENT_NAME, subject);
+        TestUtil.waitForMessage(recipientMbox, "in:inbox subject:\"" + subject + "\"");
         reply = TestUtil.waitForMessage(senderMbox, "in:inbox subject:\"" + subject + "\"");
         ZimbraLog.test.info("Second reply:\n" + TestUtil.getContent(senderMbox, reply.getId()));
 
@@ -191,6 +210,7 @@
      *
      * @throws Exception
      */
+    @Test
     public void testOOOWhenForwardNoDelivery() throws Exception {
 
         Account recipientAcct = TestUtil.getAccount(RECIPIENT_NAME);
@@ -224,21 +244,4 @@
         }
         return null;
     }
-
-    @Override
-    public void tearDown()
-    throws Exception {
-<<<<<<< HEAD
-        cleanUp();
-        Provisioning.getInstance().getLocalServer().setIndexManualCommit(originalLCSetting);
-=======
->>>>>>> 991b39df
-        DbPool.quietClose(mConn);
-        cleanupAccounts();
-    }
-
-    private void cleanupAccounts() throws Exception {
-        TestUtil.deleteAccount(SENDER_NAME);
-        TestUtil.deleteAccount(RECIPIENT_NAME);
-    }
 }