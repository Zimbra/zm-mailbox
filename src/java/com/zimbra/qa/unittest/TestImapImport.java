/*
 * ***** BEGIN LICENSE BLOCK *****
 * Zimbra Collaboration Suite Server
 * Copyright (C) 2007, 2008, 2009, 2010, 2011, 2013, 2014 Zimbra, Inc.
 * 
 * This program is free software: you can redistribute it and/or modify it under
 * the terms of the GNU General Public License as published by the Free Software Foundation,
 * version 2 of the License.
 * 
 * This program is distributed in the hope that it will be useful, but WITHOUT ANY WARRANTY;
 * without even the implied warranty of MERCHANTABILITY or FITNESS FOR A PARTICULAR PURPOSE.
 * See the GNU General Public License for more details.
 * You should have received a copy of the GNU General Public License along with this program.
 * If not, see <http://www.gnu.org/licenses/>.
 * ***** END LICENSE BLOCK *****
 */
package com.zimbra.qa.unittest;

import java.util.ArrayList;
import java.util.HashMap;
import java.util.List;
import java.util.Map;

import junit.framework.TestCase;

import com.zimbra.client.ZDataSource;
import com.zimbra.client.ZFolder;
import com.zimbra.client.ZImapDataSource;
import com.zimbra.client.ZMailbox;
import com.zimbra.client.ZMessage;
import com.zimbra.common.account.ProvisioningConstants;
import com.zimbra.common.localconfig.LC;
import com.zimbra.common.util.StringUtil;
import com.zimbra.common.util.ZimbraLog;
import com.zimbra.cs.account.Provisioning;
import com.zimbra.cs.mailbox.Mailbox;
import com.zimbra.soap.type.DataSource.ConnectionType;

public final class TestImapImport extends TestCase {

    private static final String REMOTE_USER_NAME = "testimapimportremote";
    private static final String LOCAL_USER_NAME = "testimapimportlocal";
    private static final String NAME_PREFIX = "TestImapImport";
    private static final String DS_FOLDER_ROOT = "/" + NAME_PREFIX;

    // Folder hierarchy: /TestImapImport-f1/TestImapImport-f2, /TestImapImport-f3/TestImapImport-f4
    private static final String REMOTE_PATH_F1 = "/" + NAME_PREFIX + "-f1";
    private static final String REMOTE_PATH_F2 = REMOTE_PATH_F1 + "/" + NAME_PREFIX + "-f2";
    private static final String REMOTE_PATH_F3 = "/" + NAME_PREFIX + "-f3";
    private static final String REMOTE_PATH_F4 = REMOTE_PATH_F3 + "/" + NAME_PREFIX + "-f4";

    private static final String LOCAL_PATH_F1 = DS_FOLDER_ROOT + REMOTE_PATH_F1;
    private static final String LOCAL_PATH_F2 = DS_FOLDER_ROOT + REMOTE_PATH_F2;
    private static final String LOCAL_PATH_F3 = DS_FOLDER_ROOT + REMOTE_PATH_F3;
    private static final String LOCAL_PATH_F4 = DS_FOLDER_ROOT + REMOTE_PATH_F4;

    private static final String LOCAL_PATH_INBOX = DS_FOLDER_ROOT + "/INBOX";
    private static final String LOCAL_PATH_TRASH = DS_FOLDER_ROOT + "/Trash";

    private ZMailbox mRemoteMbox;
    private ZMailbox mLocalMbox;
    private String mOriginalCleartextValue;
    private ZDataSource mDataSource;
    private boolean mOriginalEnableStarttls;
<<<<<<< HEAD

=======
    private boolean mDisplayMailFoldersOnly ;
    private boolean originalLCSetting = false;
>>>>>>> 0884f532
    @Override
    public void setUp() throws Exception {
        cleanUp();

<<<<<<< HEAD
=======
        mDisplayMailFoldersOnly = Provisioning.getInstance().getLocalServer().isImapDisplayMailFoldersOnly();
        Provisioning.getInstance().getLocalServer().setImapDisplayMailFoldersOnly(false);
        //turn on synchronous indexing
        originalLCSetting = ProvisioningUtil.getServerAttribute(Provisioning.A_zimbraIndexManualCommit, true);
        Provisioning.getInstance().getLocalServer().setIndexManualCommit(true);

        // Turn on cleartext login
        mOriginalCleartextValue = TestUtil.getServerAttr(Provisioning.A_zimbraImapCleartextLoginEnabled);
        TestUtil.setServerAttr(Provisioning.A_zimbraImapCleartextLoginEnabled, ProvisioningConstants.TRUE);

        // Turn off STARTTLS support so that unit tests don't bomb on Linux (see bug 33683).
        mOriginalEnableStarttls = ProvisioningUtil.getServerAttribute(ZAttrProvisioning.A_zimbraImapEnableStartTls, true);
        Provisioning.getInstance().getLocalServer().setImapEnableStartTls(false);
>>>>>>> 0884f532
        // Get mailbox references
        if (!TestUtil.accountExists(LOCAL_USER_NAME)) {
            TestUtil.createAccount(LOCAL_USER_NAME);
        }
        if (!TestUtil.accountExists(REMOTE_USER_NAME)) {
            TestUtil.createAccount(REMOTE_USER_NAME);
        }
        mRemoteMbox = TestUtil.getZMailbox(REMOTE_USER_NAME);
        mLocalMbox = TestUtil.getZMailbox(LOCAL_USER_NAME);

        // Get or create folder
        ZFolder folder = mLocalMbox.getFolderByPath(DS_FOLDER_ROOT);
        if (folder == null) {
            folder = TestUtil.createFolder(mLocalMbox, NAME_PREFIX);
        }

        // Create data source
        int port = Integer.parseInt(TestUtil.getServerAttr(Provisioning.A_zimbraImapBindPort));
        mDataSource = new ZImapDataSource(NAME_PREFIX, true, "localhost",
            port, REMOTE_USER_NAME, TestUtil.DEFAULT_PASSWORD, folder.getId(), ConnectionType.cleartext);
        String id = mLocalMbox.createDataSource(mDataSource);
        mDataSource = null;
        for (ZDataSource ds : mLocalMbox.getAllDataSources()) {
            if (ds.getId().equals(id)) {
                mDataSource = ds;
            }
        }
        assertNotNull(mDataSource);

        // Turn on cleartext login
        mOriginalCleartextValue = TestUtil.getServerAttr(Provisioning.A_zimbraImapCleartextLoginEnabled);
        TestUtil.setServerAttr(Provisioning.A_zimbraImapCleartextLoginEnabled, ProvisioningConstants.TRUE);

        // Turn off STARTTLS support so that unit tests don't bomb on Linux (see bug 33683).
        mOriginalEnableStarttls = LC.javamail_imap_enable_starttls.booleanValue();
        LC.javamail_imap_enable_starttls.setDefault(Boolean.toString(false));
    }

    public void testImapImport() throws Exception {
        List<ZMessage> msgs;
        ZMessage msg;
        // Remote: add 1 message
        ZimbraLog.test.info("Testing adding message to remote inbox.");
        String remoteQuery = "in:inbox msg1";
        TestUtil.addMessage(mRemoteMbox, NAME_PREFIX + " msg1", Integer.toString(Mailbox.ID_FOLDER_INBOX), "u");
        checkMsgCount(mRemoteMbox, remoteQuery, 1);
        assertNull(mLocalMbox.getFolderByPath(LOCAL_PATH_INBOX));
        msgs = TestUtil.search(mRemoteMbox, remoteQuery);
        assertEquals("Message count in remote inbox", 1, msgs.size());
        msg = msgs.get(0);
        assertTrue("Remote message is read", msg.isUnread());

        importImap();

        String localInboxQuery = "in:" + LOCAL_PATH_INBOX;
        checkMsgCount(mLocalMbox, localInboxQuery, 1);
        msgs = TestUtil.search(mRemoteMbox, remoteQuery);
        msg = msgs.get(0);
        assertTrue("Remote message is read", msg.isUnread());
        compare();


        // Remote: flag message
        ZimbraLog.test.info("Testing flag.");
        msgs = TestUtil.search(mRemoteMbox, remoteQuery);
        assertEquals("Message count in remote inbox", 1, msgs.size());
        msg = msgs.get(0);
        assertTrue("Remote message is read", msg.isUnread());
        String remoteId = msg.getId();
        mRemoteMbox.flagMessage(remoteId, true);

        // Make sure local copy is not flagged or read
        msgs = TestUtil.search(mLocalMbox, localInboxQuery);
        assertEquals("Message count in local inbox", 1, msgs.size());
        msg = msgs.get(0);
        assertFalse("Local message is flagged", msg.isFlagged());
        assertTrue("Local message is read", msg.isUnread());

        importImap();

        // Make sure that local copy is now flagged but still unread
        msgs = TestUtil.search(mLocalMbox, localInboxQuery);
        assertEquals("Message count in local inbox", 1, msgs.size());
        msg = msgs.get(0);
        assertTrue("Local message is flagged", msg.isFlagged());
        assertTrue("Local message is read", msg.isUnread());

        compare();


        // Remote: move to trash
        ZimbraLog.test.info("Testing remote move to trash.");
        mRemoteMbox.trashMessage(remoteId);
        checkMsgCount(mRemoteMbox, "in:trash", 1);
        checkMsgCount(mLocalMbox, "in:trash", 0);
        importImap();
        checkMsgCount(mLocalMbox, "in:" + DS_FOLDER_ROOT + "/Trash", 1);
        compare();


        // Create folders on both sides
        ZimbraLog.test.info("Testing folder creation.");
        TestUtil.createFolder(mRemoteMbox, REMOTE_PATH_F1);
        TestUtil.createFolder(mRemoteMbox, REMOTE_PATH_F2);
        TestUtil.createFolder(mLocalMbox, LOCAL_PATH_F3);
        TestUtil.createFolder(mLocalMbox, LOCAL_PATH_F4);
        importImap();

        // Make sure that new folders got created on both sides
        assertNotNull("Local folder " + LOCAL_PATH_F1, mLocalMbox.getFolderByPath(LOCAL_PATH_F1));
        assertNotNull("Local folder " + LOCAL_PATH_F2, mLocalMbox.getFolderByPath(LOCAL_PATH_F2));
        assertNotNull("Remote folder " + REMOTE_PATH_F3, mRemoteMbox.getFolderByPath(REMOTE_PATH_F3));
        assertNotNull("Remote folder " + REMOTE_PATH_F4, mRemoteMbox.getFolderByPath(REMOTE_PATH_F4));
        compare();


        // Test UIDVALIDITY change
        ZimbraLog.test.info("Testing UIDVALIDITY change.");
        ZFolder localFolder1 = mLocalMbox.getFolderByPath(LOCAL_PATH_F1);
        ZFolder remoteFolder1 = mRemoteMbox.getFolderByPath(REMOTE_PATH_F1);

        // Insert message into folder1 and remember original id
        String subject = NAME_PREFIX + " msg2";
        String originalId = TestUtil.addMessage(mLocalMbox, subject, localFolder1.getId());
        msgs = TestUtil.search(mLocalMbox, subject);
        assertEquals(1, msgs.size());
        assertEquals(originalId, msgs.get(0).getId());

        // Rename remote folder twice to force UIDVALIDITY change and sync.
        mRemoteMbox.renameFolder(remoteFolder1.getId(), NAME_PREFIX + "-renamed");
        mRemoteMbox.renameFolder(remoteFolder1.getId(), NAME_PREFIX + "-f1");
        importImap();

        // Make sure the original message is still there, and was synced to
        // the remote mailbox and back.
        msgs = TestUtil.search(mLocalMbox, subject);
        assertEquals(1, msgs.size());
        assertFalse("Message id did not change: " + originalId, originalId.equals(msgs.get(0).getId()));


        // Add message to remote folder and delete local folder at the same time
        ZimbraLog.test.info("Testing simultaneous message add and folder delete 1.");
        ZFolder remoteFolder2 = mRemoteMbox.getFolderByPath(REMOTE_PATH_F2);
        TestUtil.addMessage(mRemoteMbox, NAME_PREFIX + " msg3", remoteFolder2.getId());
        ZFolder localFolder3 = mLocalMbox.getFolderByPath(LOCAL_PATH_F3);
        mLocalMbox.deleteFolder(localFolder3.getId());
        checkMsgCount(mLocalMbox, "in:" + LOCAL_PATH_F2, 0);
        importImap();

        // Make sure that remote folders got deleted and that the message was added locally
        assertNull("Remote folder 3", mRemoteMbox.getFolderByPath(REMOTE_PATH_F3));
        assertNull("Remote folder 4", mRemoteMbox.getFolderByPath(REMOTE_PATH_F4));
        checkMsgCount(mLocalMbox, "in:" + LOCAL_PATH_F2, 1);
        compare();


        // Add message to a local folder and delete the same folder in remote mailbox
        ZimbraLog.test.info("Testing simultaneous message add and folder delete 2.");

        // preconditions: 1 synced message in each folder
        checkMsgCount(mLocalMbox, "in:" + LOCAL_PATH_F1, 1);
        checkMsgCount(mLocalMbox, "in:" + LOCAL_PATH_F2, 1);
        checkMsgCount(mRemoteMbox, "in:" + REMOTE_PATH_F1, 1);
        checkMsgCount(mRemoteMbox, "in:" + REMOTE_PATH_F2, 1);

        ZFolder localFolder2 = mLocalMbox.getFolderByPath(LOCAL_PATH_F2);
        TestUtil.addMessage(mLocalMbox, NAME_PREFIX + " msg4", localFolder2.getId());
        checkMsgCount(mLocalMbox, "in:" + LOCAL_PATH_F2, 2); // one of which is new since last sync

        remoteFolder1 = mRemoteMbox.getFolderByPath(REMOTE_PATH_F1);
        mRemoteMbox.deleteFolder(remoteFolder1.getId());
        importImap();

        // The remotely deleted folders should be resurrected by the sync,
        // F2 because it contains a new message, and F1 because it's the parent of F2.
        // Both should contain only messages added locally since the last sync.
        assertNotNull("Local folder 1", mLocalMbox.getFolderByPath(LOCAL_PATH_F1));
        assertNotNull("Local folder 2", mLocalMbox.getFolderByPath(LOCAL_PATH_F2));
        checkMsgCount(mLocalMbox, "in:" + LOCAL_PATH_F1, 0);
        checkMsgCount(mLocalMbox, "in:" + LOCAL_PATH_F2, 1);
        checkMsgCount(mLocalMbox, "in:" + LOCAL_PATH_F2 + " subject:msg4", 1);
        compare();


        // Add message to local inbox
        ZimbraLog.test.info("Testing sync from local to remote.");
        checkMsgCount(mLocalMbox, "in:" + LOCAL_PATH_INBOX, 0);
        ZFolder localInbox = mLocalMbox.getFolderByPath(LOCAL_PATH_INBOX);
        TestUtil.addMessage(mLocalMbox, NAME_PREFIX + " msg5", localInbox.getId());
        checkMsgCount(mLocalMbox, "in:" + LOCAL_PATH_INBOX, 1);
        checkMsgCount(mRemoteMbox, "in:inbox", 0);

        // Empty local trash
        checkMsgCount(mLocalMbox, "in:" + LOCAL_PATH_TRASH, 1);
        ZFolder localTrash = mLocalMbox.getFolderByPath(LOCAL_PATH_TRASH);
        mLocalMbox.emptyFolder(localTrash.getId());
        checkMsgCount(mLocalMbox, "in:" + LOCAL_PATH_TRASH, 0);
        checkMsgCount(mRemoteMbox, "in:trash", 1);
        importImap();

        // Make sure that local changes got propagated to remote server
        checkMsgCount(mRemoteMbox, "in:inbox msg5", 1);
        checkMsgCount(mRemoteMbox, "in:trash", 0);
        compare();
    }

    private void checkMsgCount(ZMailbox mbox, String query, int expectedCount) throws Exception {
        List<ZMessage> msgs = TestUtil.search(mbox, query);
        assertEquals("Result size for query '" + query + "'", expectedCount, msgs.size());
    }

    private void importImap() throws Exception {
        TestUtil.importDataSource(mDataSource, mLocalMbox, mRemoteMbox);
    }

    private void compare() throws Exception {
        // Recursively compare the folder trees
        ZFolder folder1 = mRemoteMbox.getUserRoot();
        ZFolder folder2 = mLocalMbox.getFolderByPath(DS_FOLDER_ROOT);
        compare(mRemoteMbox, folder1, mLocalMbox, folder2);
    }

    private void compare(ZMailbox mbox1, ZFolder folder1, ZMailbox mbox2, ZFolder folder2) throws Exception {
        assertNotNull(mbox1);
        assertNotNull(folder1);
        assertNotNull(mbox2);
        assertNotNull(folder2);

        // Recursively compare children
        for (ZFolder child1 : folder1.getSubFolders()) {
            if (isMailFolder(child1)) {
                ZFolder child2 = folder2.getSubFolderByPath(child1.getName());
                String msg = String.format("Could not find folder %s/%s for %s",
                        folder2.getPath(), child1.getName(), mbox2.getName());
                assertNotNull(msg, child2);
                compare(mbox1, child1, mbox2, child2);
            }
        }
        assertEquals("Message count doesn't match (folder1 = " + folder1 + ", folder2 = " + folder2 + ")",
                folder1.getMessageCount(), folder2.getMessageCount());

        // Compare folders as long as neither one is the user root
        if (!(folder1.getPath().equals("/") || folder2.getPath().equals("/"))) {
            List<ZMessage> msgs1 = TestUtil.search(mbox1, "in:" + folder1.getPath());
            List<ZMessage> msgs2 = TestUtil.search(mbox2, "in:" + folder2.getPath());
            compareMessages(msgs1, msgs2);
        }
    }

    private boolean isMailFolder(ZFolder folder) {
        ZFolder.View view = folder.getDefaultView();
        return view == null || view == ZFolder.View.message || view == ZFolder.View.conversation;
    }

    private void compareMessages(List<ZMessage> msgs1, List<ZMessage> msgs2) throws Exception {
        // Keep track of message ID's in first set
        Map<String, ZMessage> msgMap = new HashMap<String, ZMessage>();
        for (ZMessage msg : msgs1) {
            msgMap.put(msg.getMessageIdHeader(), msg);
        }

        // Compare messages in second set
        for (ZMessage msg2 : msgs2) {
            String id = msg2.getMessageIdHeader();
            ZMessage msg1 = msgMap.remove(id);
            assertNotNull("Found message '" + msg2.getSubject() + "' in mbox2 but not in mbox1", msg1);
            assertEquals("Message content", msg1.getContent(), msg2.getContent());
            String f1 = msg1.getFlags() != null ? msg1.getFlags() : "";
            String f2 = msg2.getFlags() != null ? msg2.getFlags() : "";
            assertEquals("Flags for message '" + msg1.getSubject() + "' don't match", f1, f2);
        }

        // Fail if there are any remaining messages
        if (msgMap.size() != 0) {
            List<String> subjects = new ArrayList<String>();
            for (ZMessage msg : msgMap.values()) {
                subjects.add(msg.getSubject());
            }
            fail("Found messages in mbox1 but not in mbox2: " + StringUtil.join(",", subjects));
        }
    }

    @Override
    public void tearDown() throws Exception {
        cleanUp();
<<<<<<< HEAD
=======
        Provisioning.getInstance().getLocalServer().setImapDisplayMailFoldersOnly(mDisplayMailFoldersOnly);

        //reset configs to pre-test values
        Provisioning.getInstance().getLocalServer().setIndexManualCommit(originalLCSetting);
>>>>>>> 0884f532
        TestUtil.setServerAttr(Provisioning.A_zimbraImapCleartextLoginEnabled, mOriginalCleartextValue);
        LC.javamail_imap_enable_starttls.setDefault(Boolean.toString(mOriginalEnableStarttls));
    }

    public void cleanUp() throws Exception {
        if (TestUtil.accountExists(REMOTE_USER_NAME)) {
            TestUtil.deleteAccount(REMOTE_USER_NAME);
        }
        if (TestUtil.accountExists(LOCAL_USER_NAME)) {
            TestUtil.deleteAccount(LOCAL_USER_NAME);
        }
    }

    public static void main(String[] args) throws Exception {
        TestUtil.cliSetup();
        TestUtil.runTest(TestImapImport.class);
    }
}<|MERGE_RESOLUTION|>--- conflicted
+++ resolved
@@ -62,32 +62,14 @@
     private String mOriginalCleartextValue;
     private ZDataSource mDataSource;
     private boolean mOriginalEnableStarttls;
-<<<<<<< HEAD
-
-=======
     private boolean mDisplayMailFoldersOnly ;
-    private boolean originalLCSetting = false;
->>>>>>> 0884f532
+
     @Override
     public void setUp() throws Exception {
         cleanUp();
-
-<<<<<<< HEAD
-=======
         mDisplayMailFoldersOnly = Provisioning.getInstance().getLocalServer().isImapDisplayMailFoldersOnly();
         Provisioning.getInstance().getLocalServer().setImapDisplayMailFoldersOnly(false);
-        //turn on synchronous indexing
-        originalLCSetting = ProvisioningUtil.getServerAttribute(Provisioning.A_zimbraIndexManualCommit, true);
-        Provisioning.getInstance().getLocalServer().setIndexManualCommit(true);
-
-        // Turn on cleartext login
-        mOriginalCleartextValue = TestUtil.getServerAttr(Provisioning.A_zimbraImapCleartextLoginEnabled);
-        TestUtil.setServerAttr(Provisioning.A_zimbraImapCleartextLoginEnabled, ProvisioningConstants.TRUE);
-
-        // Turn off STARTTLS support so that unit tests don't bomb on Linux (see bug 33683).
-        mOriginalEnableStarttls = ProvisioningUtil.getServerAttribute(ZAttrProvisioning.A_zimbraImapEnableStartTls, true);
-        Provisioning.getInstance().getLocalServer().setImapEnableStartTls(false);
->>>>>>> 0884f532
+        
         // Get mailbox references
         if (!TestUtil.accountExists(LOCAL_USER_NAME)) {
             TestUtil.createAccount(LOCAL_USER_NAME);
@@ -373,13 +355,8 @@
     @Override
     public void tearDown() throws Exception {
         cleanUp();
-<<<<<<< HEAD
-=======
         Provisioning.getInstance().getLocalServer().setImapDisplayMailFoldersOnly(mDisplayMailFoldersOnly);
 
-        //reset configs to pre-test values
-        Provisioning.getInstance().getLocalServer().setIndexManualCommit(originalLCSetting);
->>>>>>> 0884f532
         TestUtil.setServerAttr(Provisioning.A_zimbraImapCleartextLoginEnabled, mOriginalCleartextValue);
         LC.javamail_imap_enable_starttls.setDefault(Boolean.toString(mOriginalEnableStarttls));
     }
