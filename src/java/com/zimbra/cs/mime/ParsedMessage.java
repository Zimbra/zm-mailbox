/*
 * ***** BEGIN LICENSE BLOCK *****
 * Zimbra Collaboration Suite Server
 * Copyright (C) 2004, 2005, 2006, 2007, 2008, 2009, 2010, 2011 VMware, Inc.
 *
 * The contents of this file are subject to the Zimbra Public License
 * Version 1.3 ("License"); you may not use this file except in
 * compliance with the License.  You may obtain a copy of the License at
 * http://www.zimbra.com/license.
 *
 * Software distributed under the License is distributed on an "AS IS"
 * basis, WITHOUT WARRANTY OF ANY KIND, either express or implied.
 * ***** END LICENSE BLOCK *****
 */

package com.zimbra.cs.mime;

import java.io.ByteArrayOutputStream;
import java.io.File;
import java.io.FileInputStream;
import java.io.IOException;
import java.io.InputStream;
import java.text.ParseException;
import java.util.ArrayList;
import java.util.Arrays;
import java.util.Date;
import java.util.Enumeration;
import java.util.HashSet;
import java.util.List;
import java.util.Set;
import java.util.zip.GZIPInputStream;

import javax.mail.Address;
import javax.mail.Header;
import javax.mail.MessagingException;
import javax.mail.internet.AddressException;
import javax.mail.internet.InternetAddress;
import javax.mail.internet.MailDateFormat;
import javax.mail.internet.MimeMessage;
import javax.mail.internet.MimeUtility;
import javax.mail.internet.SharedInputStream;
import javax.mail.util.SharedByteArrayInputStream;

import org.apache.lucene.document.Document;

import com.google.common.base.Strings;
import com.zimbra.common.localconfig.LC;
import com.zimbra.common.mime.ContentType;
import com.zimbra.common.mime.MimeConstants;
import com.zimbra.common.mime.shim.JavaMailInternetAddress;
import com.zimbra.common.service.ServiceException;
import com.zimbra.common.util.ByteUtil;
import com.zimbra.common.util.EmailUtil;
import com.zimbra.common.util.FileUtil;
import com.zimbra.common.util.L10nUtil;
import com.zimbra.common.util.Log;
import com.zimbra.common.util.LogFactory;
import com.zimbra.common.util.Pair;
import com.zimbra.common.util.StringUtil;
import com.zimbra.common.util.ZimbraLog;
import com.zimbra.common.zmime.ZMimeMessage;
import com.zimbra.cs.convert.ConversionException;
import com.zimbra.cs.db.DbMailItem;
import com.zimbra.cs.index.Fragment;
import com.zimbra.cs.index.IndexDocument;
import com.zimbra.cs.index.LuceneFields;
import com.zimbra.cs.index.ZimbraAnalyzer;
import com.zimbra.cs.index.analysis.FieldTokenStream;
import com.zimbra.cs.index.analysis.RFC822AddressTokenStream;
import com.zimbra.cs.localconfig.DebugConfig;
import com.zimbra.cs.mailbox.Flag;
import com.zimbra.cs.mailbox.calendar.ZCalendar.ICalTok;
import com.zimbra.cs.mailbox.calendar.ZCalendar.ZCalendarBuilder;
import com.zimbra.cs.mailbox.calendar.ZCalendar.ZVCalendar;
import com.zimbra.cs.object.ObjectHandlerException;
import com.zimbra.cs.store.Blob;
import com.zimbra.cs.store.BlobInputStream;
import com.zimbra.cs.util.JMSession;

/**
 * Instantiates a JavaMail {@link MimeMessage} from a <tt>byte[]</tt> or
 * file on disk.  Converts or mutates the message as necessary by calling
 * registered instances of {@link MimeVisitor}.  Conversion modifies the in-
 * memory message without affecting the raw version.  Mutation modifies the
 * raw version and affects results returned by the <tt>getRawXXX</tt> methods.
 *
 * @since 2004. 6. 30.
 * @author jhahm
 */
public class ParsedMessage {

    private static Log sLog = LogFactory.getLog(ParsedMessage.class);
    private static MailDateFormat sFormat = new MailDateFormat();

    private MimeMessage mMimeMessage;
    private MimeMessage mExpandedMessage;
    private boolean mParsed = false;
    private boolean mAnalyzedBodyParts = false;
    private boolean mAnalyzedNonBodyParts = false;
    private String mBodyContent = "";
    private final List<String> mFilenames = new ArrayList<String>();
    private boolean mIndexAttachments;
    private int mNumParseErrors = 0;
    private String defaultCharset;

    /** if TRUE then there was a _temporary_ failure analyzing the message.  We should attempt
     * to re-index this message at a later time */
    private boolean mTemporaryAnalysisFailure = false;

    private List<MPartInfo> mMessageParts;
    private String mRecipients;
    private String mSender;
    private RFC822AddressTokenStream fromTokenStream;
    private RFC822AddressTokenStream toTokenStream;
    private RFC822AddressTokenStream ccTokenStream;

<<<<<<< HEAD
    private ParsedAddress mParsedSender;
    private boolean mHasAttachments = false;
    private boolean mHasTextCalendarPart = false;
    private String mFragment = "";
    private long mDateHeader = -1;
    private long mReceivedDate = -1;
    private String mSubject;
    private String mNormalizedSubject;
    private boolean mSubjectIsReply;
=======
    private ParsedAddress parsedSender;
    private List<ParsedAddress> parsedRecipients;
    private boolean hasAttachments = false;
    private boolean hasTextCalendarPart = false;
    private String fragment = "";
    private boolean encrypted;
    private long dateHeader = -1;
    private long receivedDate = -1;
    private String subject;
    private String normalizedSubject;
    private boolean subjectIsReply;
    private Boolean hasReplyToHeader = null;
>>>>>>> 02d5fe41
    private final List<IndexDocument> luceneDocuments = new ArrayList<IndexDocument>(2);
    private CalendarPartInfo mCalendarPartInfo;

    private boolean mWasMutated;
    private InputStream mSharedStream;

    public static final long DATE_HEADER = -2;
    public static final long DATE_UNKNOWN = -1;

    public ParsedMessage(MimeMessage msg, boolean indexAttachments)
    throws ServiceException {
        this(msg, getZimbraDateHeader(msg), indexAttachments);
    }

    public ParsedMessage(MimeMessage msg, long receivedDate, boolean indexAttachments)
    throws ServiceException {
        initialize(msg, receivedDate, indexAttachments);
    }

    public ParsedMessage(byte[] rawData, boolean indexAttachments)
    throws ServiceException {
        this(rawData, null, indexAttachments);
    }

    public ParsedMessage(byte[] rawData, Long receivedDate, boolean indexAttachments)
    throws ServiceException {
        initialize(rawData, receivedDate, indexAttachments);
    }

    /**
     * Creates a <tt>ParsedMessage</tt> from a file already stored on disk.
     * @param file the file on disk.
     */
    public ParsedMessage(File file, Long receivedDate, boolean indexAttachments)
    throws ServiceException, IOException {
        initialize(file, receivedDate, indexAttachments);
    }

    public ParsedMessage(Blob blob, Long receivedDate, boolean indexAttachments)
        throws ServiceException, IOException {
        initialize(blob.getFile(), receivedDate, indexAttachments);
    }

    public ParsedMessage(ParsedMessageOptions opt)
    throws ServiceException {
        if (opt.getAttachmentIndexing() == null) {
            throw ServiceException.FAILURE("Options do not specify attachment indexing state.", null);
        }
        if (opt.getMimeMessage() != null) {
            initialize(opt.getMimeMessage(), opt.getReceivedDate(), opt.getAttachmentIndexing());
        } else if (opt.getRawData() != null) {
            initialize(opt.getRawData(), opt.getReceivedDate(), opt.getAttachmentIndexing());
        } else if (opt.getFile() != null) {
            try {
                initialize(opt.getFile(), opt.getReceivedDate(), opt.getAttachmentIndexing());
            } catch (IOException e) {
                throw ServiceException.FAILURE("Unable to initialize ParsedMessage", e);
            }
        } else {
            throw ServiceException.FAILURE("ParsedMessageOptions do not specify message content", null);
        }
    }

    private void initialize(MimeMessage msg, Long receivedDate, boolean indexAttachments)
    throws ServiceException {
        mMimeMessage = msg;
        mExpandedMessage = msg;
        initialize(receivedDate, indexAttachments);
    }

    private void initialize(byte[] rawData, Long receivedDate, boolean indexAttachments)
    throws ServiceException {
        if (rawData == null || rawData.length == 0) {
            throw ServiceException.FAILURE("Message data cannot be null or empty.", null);
        }
        mSharedStream = new SharedByteArrayInputStream(rawData);
        initialize(receivedDate, indexAttachments);
    }

    private void initialize(File file, Long receivedDate, boolean indexAttachments)
    throws IOException, ServiceException {
        if (file == null) {
            throw new IOException("File cannot be null.");
        }
        if (file.length() == 0) {
            throw new IOException("File " + file.getPath() + " is empty.");
        }

        long size;
        if (FileUtil.isGzipped(file)) {
            size = ByteUtil.getDataLength(new GZIPInputStream(new FileInputStream(file)));
        } else {
            size = file.length();
        }
        mSharedStream = new BlobInputStream(file, size);
        initialize(receivedDate, indexAttachments);
    }

    private void initialize(Long receivedDate, boolean indexAttachments)
        throws ServiceException {
        try {
            init(receivedDate, indexAttachments);
        } catch (MessagingException e) {
            throw ServiceException.FAILURE("Unable to initialize ParsedMessage", e);
        } catch (IOException e) {
            throw ServiceException.FAILURE("Unable to initialize ParsedMessage", e);
        }
    }

    /**
     * Runs MIME mutators and converters, initializes {@link #mMimeMessage}, {@link #mExpandedMessage},
     * {@link #mFileInputStream} and {@link #mReceivedDate} based on message content.
     */
    private void init(Long receivedDate, boolean indexAttachments)
    throws MessagingException, IOException {
        mIndexAttachments = indexAttachments;

        if (mMimeMessage == null) {
            if (mSharedStream == null) {
                throw new IOException("Content stream has not been initialized.");
            }
            if (!(mSharedStream instanceof SharedInputStream)) {
                InputStream in = mSharedStream;
                mSharedStream = null;
                byte[] content = ByteUtil.getContent(in, 0);
                mSharedStream = new SharedByteArrayInputStream(content);
            }

            mMimeMessage = mExpandedMessage = new Mime.FixedMimeMessage(JMSession.getSession(), mSharedStream);
        }

        // Run mutators.
        try {
            runMimeMutators();
        } catch (Exception e) {
            mWasMutated = false;
            // Original stream has been read, so get a new one.
            mMimeMessage = mExpandedMessage = new Mime.FixedMimeMessage(JMSession.getSession(), getRawInputStream());
        }

        if (wasMutated()) {
            // Original data is now invalid.
            ByteArrayOutputStream buffer = new ByteArrayOutputStream();
            mMimeMessage.writeTo(buffer);
            byte[] content = buffer.toByteArray();
            ByteUtil.closeStream(mSharedStream);
            mSharedStream = new SharedByteArrayInputStream(content);
            mMimeMessage = mExpandedMessage = null;
            mMimeMessage = mExpandedMessage = new Mime.FixedMimeMessage(JMSession.getSession(), mSharedStream);
        }

        ExpandMimeMessage expand = new ExpandMimeMessage(mMimeMessage);
        try {
            expand.expand();
            mExpandedMessage = expand.getExpanded();
        } catch (Exception e) {
            // roll back if necessary
            mExpandedMessage = mMimeMessage;
            sLog.warn("exception while converting message; message will be analyzed unconverted", e);
        }

        // must set received-date before Lucene document is initialized
        if (receivedDate == null) {
            receivedDate = getZimbraDateHeader(mMimeMessage);
        }
        setReceivedDate(receivedDate);
    }

    public boolean wasMutated() {
        return mWasMutated;
    }

    public ParsedMessage setDefaultCharset(String charset) {
        defaultCharset = charset;
        if (mMimeMessage instanceof ZMimeMessage) {
            ((ZMimeMessage) mMimeMessage).setProperty("mail.mime.charset", charset);
        }
        if (mExpandedMessage != mMimeMessage && mExpandedMessage instanceof ZMimeMessage) {
            ((ZMimeMessage) mExpandedMessage).setProperty("mail.mime.charset", charset);
        }
        mSubject = mNormalizedSubject = null;
        return this;
    }

    /** Applies all registered on-the-fly MIME converters to a copy of the
     *  encapsulated message (leaving the original message intact), then
     *  generates the list of message parts.
     *
     * @return the ParsedMessage itself
     * @throws ServiceException
     * @see #runMimeConverters() */
    private ParsedMessage parse() {
        if (mParsed) {
            return this;
        }
        mParsed = true;

        try {
            mMessageParts = Mime.getParts(mExpandedMessage);
            mHasAttachments = Mime.hasAttachment(mMessageParts);
            mHasTextCalendarPart = Mime.hasTextCalenndar(mMessageParts);
        } catch (Exception e) {
            ZimbraLog.index.warn("exception while parsing message; message will not be indexed", e);
            mMessageParts = new ArrayList<MPartInfo>();
        }
        return this;
    }

    /** Applies all registered MIME mutators to the encapsulated message.
     *  The message is not forked, so both {@link #mMimeMessage} and
     *  {@link #mExpandedMessage} are affected by the changes.
     *
     * @return <tt>true</tt> if a mutator altered the content or
     *   <tt>false</tt> if the encapsulated message is unchanged
     *
     * @see MimeVisitor#registerMutator */
    private void runMimeMutators() throws MessagingException {
        mWasMutated = false;
        for (Class<? extends MimeVisitor> vclass : MimeVisitor.getMutators()) {
            try {
                mWasMutated |= vclass.newInstance().accept(mMimeMessage);
                if (mMimeMessage != mExpandedMessage)
                    ((MimeVisitor) vclass.newInstance()).accept(mExpandedMessage);
            } catch (MessagingException e) {
                throw e;
            } catch (Exception e) {
                ZimbraLog.misc.warn("exception ignored running mutator; skipping", e);
            }
        }
    }

    /**
     * Analyze and extract text from all the "body" (non-attachment) parts of the message.
     * This step is required to properly generate the message fragment.
     *
     * @throws ServiceException
     */
    private void analyzeBodyParts() throws ServiceException {
        if (mAnalyzedBodyParts)
            return;
        mAnalyzedBodyParts = true;
        if (DebugConfig.disableMessageAnalysis)
            return;

        parse();

        try {
            Set<MPartInfo> mpiBodies = Mime.getBody(mMessageParts, false);

            // extract text from the "body" parts
            StringBuilder bodyContent = new StringBuilder();
            {
                for (MPartInfo mpi : mMessageParts) {
                    boolean isMainBody = mpiBodies.contains(mpi);
                    if (isMainBody) {
                        String toplevelText = analyzePart(isMainBody, mpi);
                        if (toplevelText.length() > 0)
                            appendToContent(bodyContent, toplevelText);
                    }
                }
                // Calculate the fragment -- requires body content
                mBodyContent = bodyContent.toString().trim();
                mFragment = Fragment.getFragment(mBodyContent, mHasTextCalendarPart);
            }
        } catch (ServiceException e) {
            throw e;
        } catch (Exception e) {
            sLog.warn("exception while analyzing message; message will be partially indexed", e);
        }
    }

    /**
     * Analyze and extract text from all attachments parts of the message
     *
     * @throws ServiceException
     */
    private void analyzeNonBodyParts() throws ServiceException {
        if (mAnalyzedNonBodyParts)
            return;
        mAnalyzedNonBodyParts = true;
        if (DebugConfig.disableMessageAnalysis)
            return;

        analyzeBodyParts();

        try {
            Set<MPartInfo> mpiBodies = Mime.getBody(mMessageParts, false);

            // extract text from the "non-body" parts
            StringBuilder fullContent = new StringBuilder(mBodyContent);
            {
                for (MPartInfo mpi : mMessageParts) {
                    boolean isMainBody = mpiBodies.contains(mpi);
                    if (!isMainBody) {
                        String toplevelText = analyzePart(isMainBody, mpi);
                        if (toplevelText.length() > 0)
                            appendToContent(fullContent, toplevelText);
                    }
                }
            }

            // requires FULL content (all parts)
            luceneDocuments.add(getMainBodyLuceneDocument(fullContent));

            // we're done with the body content (saved from analyzeBodyParts()) now
            mBodyContent = "";

            if (mNumParseErrors > 0 && sLog.isWarnEnabled()) {
                String msgid = getMessageID();
                String sbj = getSubject();
                sLog.warn("Message had analysis errors in " + mNumParseErrors +
                          " parts (Message-Id: " + msgid + ", Subject: " + sbj + ")");
            }
        } catch (ServiceException e) {
            throw e;
        } catch (Exception e) {
            sLog.warn("exception while analyzing message; message will be partially indexed", e);
        }
    }

    /**
     * Extract all indexable text from this message.  This API should *only* be called if you are
     * sure you're going to add the message to the index.  The only callsites of this API should be
     * Mailbox and test utilities.  Don't call it unless you absolutely are sure you need to do so.
     *
     * @throws ServiceException
     */
    public void analyzeFully() throws ServiceException {
        analyzeNonBodyParts();
    }

    /**
     * Returns the <tt>MimeMessage</tt>.  Affected by both conversion and mutation.
     */
    public MimeMessage getMimeMessage() {
        return mExpandedMessage;
    }

    /**
     * Returns the original <tt>MimeMessage</tt>.  Affected by mutation but not
     * conversion.
     */
    public MimeMessage getOriginalMessage() {
        return mMimeMessage;
    }

    /**
     * Returns the raw MIME data.  Affected by mutation but
     * not conversion.
     */
    public byte[] getRawData() throws IOException {
        return ByteUtil.getContent(getRawInputStream(), 1024);
    }

    /**
     * Returns a stream to the raw MIME message.  Affected by mutation but
     * not conversion.<p>
     *
     * <b>Important</b>: when the content comes from a <tt>MimeMessage</tt>,
     * JavaMail requires us to start a {@link MimeMessageOutputThread} to
     * serve up the content.  As a result, all calls to this method must
     * be wrapped in a try/finally with a call to {@link ByteUtil#closeStream(InputStream)}
     * in the finally block.  This guarantees that the stream is drained and
     * the <tt>MimeMessageOutputThread</tt> exits.
     */
    public InputStream getRawInputStream()
    throws IOException {
        if (mSharedStream != null) {
            return ((SharedInputStream) mSharedStream).newStream(0, -1);
        } else {
            return Mime.getInputStream(mMimeMessage);
        }
    }

    public boolean isAttachmentIndexingEnabled() {
        return mIndexAttachments;
    }

    public List<MPartInfo> getMessageParts() {
        parse();
        return mMessageParts;
    }

    public boolean hasAttachments() {
        parse();
        return mHasAttachments;
    }

    /**
     * Returns the <tt>BlobInputStream</tt> if this message is being streamed
     * from a file, otherwise returns <tt>null</tt>.
     */
    public BlobInputStream getBlobInputStream() {
        if (mSharedStream instanceof BlobInputStream)
            return (BlobInputStream) mSharedStream;
        return null;
    }

    public boolean isStreamedFromDisk() {
        return getBlobInputStream() != null;
    }

    public int getPriorityBitmask() {
        MimeMessage mm = getMimeMessage();

        try {
            String xprio = mm.getHeader("X-Priority", null);
            if (xprio != null) {
                xprio = xprio.trim();
                if (xprio.startsWith("1") || xprio.startsWith("2"))
                    return Flag.BITMASK_HIGH_PRIORITY;
                else if (xprio.startsWith("3"))
                    return 0;
                else if (xprio.startsWith("4") || xprio.startsWith("5"))
                    return Flag.BITMASK_LOW_PRIORITY;
            }
        } catch (MessagingException me) { }

        try {
            String impt = mm.getHeader("Importance", null);
            if (impt != null) {
                impt = impt.trim().toLowerCase();
                if (impt.startsWith("high"))
                    return Flag.BITMASK_HIGH_PRIORITY;
                else if (impt.startsWith("normal"))
                    return 0;
                else if (impt.startsWith("low"))
                    return Flag.BITMASK_LOW_PRIORITY;
            }
        } catch (MessagingException me) { }

        return 0;
    }

    public boolean isList(String envSenderString) {
        MimeMessage mm = getMimeMessage();

        try {
            if (mm.getHeader("List-ID") != null)
                return true;
        } catch (MessagingException e) { }

        try {
            if ("list".equalsIgnoreCase(mm.getHeader("Precedence", null)))
                return true;
        } catch (MessagingException e) { }

        if (envSenderString != null) {
            try {
                // NB: 'strict' being 'true' causes <> to except
                InternetAddress envSender = new JavaMailInternetAddress(envSenderString, true);
                if (envSender.getAddress() != null) {
                    String[] envSenderAddrParts = EmailUtil.getLocalPartAndDomain(envSender.getAddress());
                    if (envSenderAddrParts != null) {
                        String sender = envSenderAddrParts[0].toLowerCase();
                        if (sender.startsWith("owner-") || sender.endsWith("-owner") ||
                                sender.indexOf("-request") != -1 || sender.equals("mailer-daemon") ||
                                sender.equals("majordomo") || sender.equals("listserv")) {
                            return true;
                        }
                    }
                }
            } catch (AddressException ae) { }
        }

        return false;
    }

    private boolean isInReplyTo() {
        if (hasReplyToHeader != null) {
            return hasReplyToHeader;
        }
        String[] replyTo;
        try {
            replyTo = getMimeMessage().getHeader("In-Reply-To");
            hasReplyToHeader = replyTo != null && replyTo.length > 0 && replyTo[0].length() > 0;
            return hasReplyToHeader;
        } catch (MessagingException e) {
            LOG.warn("messaging exception getting In-Reply-To header", e);
            return false;
        }
    }

    public boolean isReply() {
        normalizeSubject();
<<<<<<< HEAD
        return mSubjectIsReply;
=======
        return subjectIsReply || isInReplyTo();
>>>>>>> 02d5fe41
    }

    public String getSubject() {
        normalizeSubject();
        return mSubject;
    }

    public String getNormalizedSubject() {
        normalizeSubject();
        return mNormalizedSubject;
    }

    public String getFragment() {
        try {
            analyzeBodyParts();
        } catch (ServiceException e) {
            sLog.warn("Message analysis failed when getting fragment; fragment is: %s", mFragment, e);
        }
        return mFragment;
    }

    /** Returns the message ID, or <tt>null</tt> if the message id cannot be
     *  determined. */
    public String getMessageID() {
        return Mime.getMessageID(getMimeMessage());
    }

    public String getRecipients() {
        if (mRecipients == null) {
            try {
                mRecipients = getMimeMessage().getHeader("To", ", ");
            } catch (MessagingException e) {
                mRecipients = "";
            }
        }
        return mRecipients;
    }

    /** Returns the value of the <tt>From</tt> header.  If not available,
     *  returns the value of the <tt>Sender</tt> header.  Returns an empty
     *  {@code String} if neither header is available. */
    public String getSender() {
        if (mSender == null) {
            mSender = Mime.getSender(getMimeMessage());
        }
        return mSender;
    }

    private RFC822AddressTokenStream getFromTokenStream() {
        if (fromTokenStream != null) {
            return new RFC822AddressTokenStream(fromTokenStream);
        }

        String from = null;
        try {
            from = getMimeMessage().getHeader("From", null);
        } catch (MessagingException ignore) {
        }
        if (from == null) {
            try {
                from = getMimeMessage().getHeader("Sender", null);
            } catch (MessagingException ignore) {
            }
        }
        return fromTokenStream = new RFC822AddressTokenStream(from);
    }

    private RFC822AddressTokenStream getToTokenStream() {
        if (toTokenStream != null) {
            return new RFC822AddressTokenStream(toTokenStream);
        }

        String to = null;
        try {
            to = getMimeMessage().getHeader("To", ",");
        } catch (MessagingException ignore) {
        }
        return toTokenStream = new RFC822AddressTokenStream(to);
    }

    private RFC822AddressTokenStream getCcTokenStream() {
        if (ccTokenStream != null) {
            return new RFC822AddressTokenStream(ccTokenStream);
        }
        String cc = null;
        try {
            cc = getMimeMessage().getHeader("Cc", ",");
        } catch (MessagingException ignore) {
        }
        return ccTokenStream = new RFC822AddressTokenStream(cc);
    }

    /**
     * Returns the email address of the first <tt>From</tt> or
     * <tt>Sender</tt> header.
     */
    public String getSenderEmail() {
        return getSenderEmail(true);
    }

    /**
     * If fromFirst is true, returns the email address of the first <tt>From</tt>
     * or <tt>Sender</tt> header.  If fromFirst is false, returns the email address
     * of the first <tt>Sender</tt> or <tt>From</tt> header.
     */
    public String getSenderEmail(boolean fromFirst) {
        try {
            if (fromFirst) {
                // From header first, then Sender
                Address[] froms = getMimeMessage().getFrom();
                if (froms != null && froms.length > 0 && froms[0] instanceof InternetAddress)
                    return ((InternetAddress) froms[0]).getAddress();

                Address sender = getMimeMessage().getSender();
                if (sender instanceof InternetAddress)
                    return ((InternetAddress) sender).getAddress();
            } else {
                // Sender header first, then From
                Address sender = getMimeMessage().getSender();
                if (sender instanceof InternetAddress)
                    return ((InternetAddress) sender).getAddress();

                Address[] froms = getMimeMessage().getFrom();
                if (froms != null && froms.length > 0 && froms[0] instanceof InternetAddress)
                    return ((InternetAddress) froms[0]).getAddress();
            }
        } catch (MessagingException e) {}

        return null;
    }

    public ParsedAddress getParsedSender() {
        if (mParsedSender == null)
            mParsedSender = new ParsedAddress(getSender()).parse();
        return mParsedSender;
    }

    public String getReplyTo() {
        String replyTo = null;
        try {
            replyTo = getMimeMessage().getHeader("Reply-To", null);
            if (replyTo == null || replyTo.trim().equals(""))
                return null;
        } catch (Exception e) { }

        String sender = getSender();
        if (sender != null && sender.equals(replyTo))
            return null;
        return replyTo;
    }

    public long getDateHeader() {
        if (mDateHeader != -1)
            return mDateHeader;

        mDateHeader = getReceivedDate();
        try {
            Date dateHeader = getMimeMessage().getSentDate();
            if (dateHeader != null) {
                // prevent negative dates, which Lucene can't deal with
                mDateHeader = Math.max(dateHeader.getTime(), 0);
            }
        } catch (MessagingException e) { }

        return mDateHeader;
    }

    public void setReceivedDate(long date) {
        // round to nearest second...
        if (date == DATE_HEADER)
            mReceivedDate = getDateHeader();
        else if (date != DATE_UNKNOWN)
            mReceivedDate = (Math.max(0, date) / 1000) * 1000;
    }

    public long getReceivedDate() {
        if (mReceivedDate == -1)
            mReceivedDate = System.currentTimeMillis();
        assert(mReceivedDate >= 0);
        return mReceivedDate;
    }

    private static long getZimbraDateHeader(MimeMessage mm) {
        String zimbraHeader = null;
        try {
            zimbraHeader = mm.getHeader("X-Zimbra-Received", null);
            if (zimbraHeader == null || zimbraHeader.trim().equals(""))
                return -1;
        } catch (MessagingException mex) {
            return -1;
        }

        Date zimbraDate = null;
        synchronized (sFormat) {
            try {
                zimbraDate = sFormat.parse(zimbraHeader);
            } catch (ParseException e) {
                return -1;
            }
        }
        return (zimbraDate == null ? -1 : zimbraDate.getTime());
    }

    public List<IndexDocument> getLuceneDocuments() {
        try {
            analyzeFully();
        } catch (ServiceException e) {
            sLog.warn("message analysis failed when getting lucene documents");
        }
        return luceneDocuments;
    }

    /**
     * Returns CalenarPartInfo object containing a ZVCalendar representing an iCalendar
     * part and some additional information about the calendar part such as whether
     * the part was found inside a forwarded rfc822 message and if the part had
     * "method" parameter indicating it was an actual invite email as opposed to
     * a regular email that happens to carry an ics attachment.
     */
    public CalendarPartInfo getCalendarPartInfo() {
        try {
            parse();
            if (mHasTextCalendarPart) {
                analyzeFully();
            }
        } catch (ServiceException e) {
            // the calendar info should still be parsed
            sLog.warn("Message analysis failed when getting calendar info");
        }
        return mCalendarPartInfo;
    }

    /**
     * @return TRUE if there was a _temporary_ failure detected while analyzing the message.  In
     *         the case of a temporary failure, the message should be flagged and indexing re-tried
     *         at some point in the future
     */
    public boolean hasTemporaryAnalysisFailure() throws ServiceException {
        analyzeFully();
        return this.mTemporaryAnalysisFailure;
    }



    private IndexDocument getMainBodyLuceneDocument(StringBuilder fullContent)
        throws MessagingException, ServiceException {

        IndexDocument doc = new IndexDocument(new Document());
        doc.addMimeType("message/rfc822");
        doc.addPartName(LuceneFields.L_PARTNAME_TOP);
        doc.addFrom(getFromTokenStream());
        doc.addTo(getToTokenStream());
        doc.addCc(getCcTokenStream());
        try {
            doc.addEnvFrom(new RFC822AddressTokenStream(
                    getMimeMessage().getHeader("X-Envelope-From", ",")));
        } catch (MessagingException ignore) {
        }
        try {
            doc.addEnvTo(new RFC822AddressTokenStream(
                    getMimeMessage().getHeader("X-Envelope-To", ",")));
        } catch (MessagingException ignore) {
        }

        String msgId = Mime.getHeader(getMimeMessage(), "message-id");
        if (msgId == null) {
            msgId = "";
        }
        if (msgId.length() > 0) {
            if (msgId.charAt(0) == '<') {
                msgId = msgId.substring(1);
            }
            if (msgId.charAt(msgId.length() - 1) == '>') {
                msgId = msgId.substring(0, msgId.length() - 1);
            }
            if (msgId.length() > 0) {
                doc.addMessageId(msgId);
            }
        }

        // iterate all the message headers, add them to the structured-field data in the index
        FieldTokenStream fields = new FieldTokenStream();
        Enumeration<?> en = getMimeMessage().getAllHeaders();
        while (en.hasMoreElements()) {
            Header h = (Header) en.nextElement();
            String key = h.getName().trim();
            String value = h.getValue();
            if (value != null) {
                value = MimeUtility.unfold(value).trim();
            } else {
                value = "";
            }
            if (key.length() > 0) {
                if (value.length() == 0) {
                    // low-level tokenizer can't deal with blank header value, so we'll index
                    // some dummy value just so the header appears in the index.
                    // Users can query for the existence of the header with a query
                    // like #headername:*
                    fields.add(key, "_blank_");
                } else {
                    fields.add(key, value);
                }
            }
        }
        // add key:value pairs to the structured FIELD lucene field
        doc.addField(fields);

        String subject = getSubject();
        doc.addSubject(subject);

        // add subject and from to main content for better searching
        StringBuilder contentPrepend = new StringBuilder(subject);

        // Bug 583: add all of the TOKENIZED versions of the email addresses to our CONTENT field...
        appendToContent(contentPrepend, StringUtil.join(" ",
                getFromTokenStream().getAllTokens()));
        appendToContent(contentPrepend, StringUtil.join(" ",
                getToTokenStream().getAllTokens()));
        appendToContent(contentPrepend, StringUtil.join(" ",
                getCcTokenStream().getAllTokens()));

        // bug 33461: add filenames to our CONTENT field
        for (String fn : mFilenames) {
            appendToContent(contentPrepend, ZimbraAnalyzer.getAllTokensConcatenated(LuceneFields.L_FILENAME, fn));
            appendToContent(contentPrepend, fn); // also add the non-tokenized form, so full-filename searches match
        }

        String text = contentPrepend.toString() + " " + fullContent.toString();
        doc.addContent(text);

        try {
            MimeHandler.getObjects(text, doc);
        } catch (ObjectHandlerException e) {
            String msgid = getMessageID();
            String sbj = getSubject();
            sLog.warn("Unable to recognize searchable objects in message (Message-ID: " +
                msgid + ", Subject: " + sbj + ")", e);
        }

        // Get the list of attachment content types from this message and any
        // TNEF attachments
        Set<String> contentTypes = Mime.getAttachmentTypeList(mMessageParts);

        // Assemble a comma-separated list of attachment content types
        String attachments = StringUtil.join(",", contentTypes);
        if (attachments == null || attachments.equals("")) {
            attachments = LuceneFields.L_ATTACHMENT_NONE;
        } else {
            attachments = attachments + "," + LuceneFields.L_ATTACHMENT_ANY;
        }
        doc.addAttachments(attachments);
        return doc;
    }

    /**
     * For every attachment, many of the lucene indexed fields from the top level
     * message are also indexed as part of the attachment: this is done so that the
     * attachment will show up if you do things like "type:pdf and from:foo"
     *
     * "this" --> top level doc
     * @param doc sub-document of top level
     */
    private IndexDocument setLuceneHeadersFromContainer(IndexDocument doc) {
        doc.addFrom(getFromTokenStream());
        doc.addTo(getToTokenStream());
        doc.addCc(getCcTokenStream());

        String subject = getNormalizedSubject();
        if (!Strings.isNullOrEmpty(subject)) {
            doc.addSubject(subject);
        }

        return doc;
    }

    private static boolean isBouncedCalendar(MPartInfo mpi) {
        if (MimeConstants.CT_TEXT_CALENDAR.equals(mpi.getContentType())) {
            MPartInfo parent = mpi;
            while ((parent = parent.getParent()) != null) {
                String ct = parent.getContentType();
                if (MimeConstants.CT_MULTIPART_REPORT.equals(ct))  // Assume multipart/report == bounced message.
                    return true;
            }
        }
        return false;
    }

    public static class CalendarPartInfo {
        public ZVCalendar cal;
        public ICalTok method;
        public boolean wasForwarded;
    }

    private void setCalendarPartInfo(MPartInfo mpi, ZVCalendar cal) {
        mCalendarPartInfo = new CalendarPartInfo();
        mCalendarPartInfo.cal = cal;
        mCalendarPartInfo.method = cal.getMethod();

        mCalendarPartInfo.wasForwarded = false;
        MPartInfo parent = mpi;
        while ((parent = parent.getParent()) != null) {
            if (parent.isMessage()) {
                mCalendarPartInfo.wasForwarded = true;
            }
        }
    }

    /**
     * @return Extracted toplevel text (any text that should go into the toplevel indexed document)
     */
    private String analyzePart(boolean isMainBody, MPartInfo mpi)
    throws MessagingException, ServiceException {

        boolean ignoreCalendar;
        if (mCalendarPartInfo == null)
            ignoreCalendar = isBouncedCalendar(mpi);
        else
            ignoreCalendar = true;

        String methodParam = (new ContentType(mpi.getMimePart().getContentType())).getParameter("method");
        if (methodParam == null && !LC.calendar_allow_invite_without_method.booleanValue())
            ignoreCalendar = true;

        String toRet = "";
        try {
            // ignore multipart "container" parts
            if (mpi.isMultipart())
                return toRet;

            String ctype = mpi.getContentType();
            MimeHandler handler = MimeHandlerManager.getMimeHandler(ctype, mpi.getFilename());
            assert(handler != null);
            handler.setDefaultCharset(defaultCharset);

            Mime.repairTransferEncoding(mpi.getMimePart());

            if (handler.isIndexingEnabled()) {
                handler.init(mpi.getMimePart().getDataHandler().getDataSource());
                handler.setPartName(mpi.getPartName());
                handler.setFilename(mpi.getFilename());
                handler.setSize(mpi.getSize());

                // remember the first iCalendar attachment
                if (!ignoreCalendar && mCalendarPartInfo == null) {
                    ZVCalendar cal = handler.getICalendar();
                    if (cal != null)
                        setCalendarPartInfo(mpi, cal);
                }

                // In some cases we want to add ALL TEXT from EVERY PART to the toplevel
                // body content. This is necessary for queries with multiple words -- where
                // one word is in the body and one is in a sub-attachment.
                //
                // We don't always want to do this, for example if attachment indexing is disabled
                // and this is an attachment handler, we don't want to add this text to the toplevel
                // document.
                //
                // We index this content in the toplevel if it is:
                //     - the 'main body' and a local mime handler
                //     - the 'main body' and IndexAttachments was set in the constructor
                //     - IndexAttachments was set and !disableIndexingAttachmentsTogether
                if ((isMainBody && (!handler.runsExternally() || mIndexAttachments)) ||
                            (mIndexAttachments && !DebugConfig.disableIndexingAttachmentsTogether)) {
                    toRet = handler.getContent();
                }

                if (mIndexAttachments && !DebugConfig.disableIndexingAttachmentsSeparately) {
                    // Each non-text MIME part is also indexed as a separate
                    // Lucene document.  This is necessary so that we can tell the
                    // client what parts match if a search matched a particular
                    // part.
                    IndexDocument doc = new IndexDocument(handler.getDocument());

                    String filename = handler.getFilename();
                    if (!Strings.isNullOrEmpty(filename)) {
                        mFilenames.add(filename);
                    }
                    doc.addSortSize(mpi.getMimePart().getSize());
                    luceneDocuments.add(setLuceneHeadersFromContainer(doc));
                }
            }

            // make sure we've got the text/calendar handler installed
            if (!ignoreCalendar && mCalendarPartInfo == null && ctype.equals(MimeConstants.CT_TEXT_CALENDAR)) {
                if (handler.isIndexingEnabled())
                    ZimbraLog.index.warn("TextCalendarHandler not correctly installed");

                InputStream is = null;
                try {
                    String charset = mpi.getContentTypeParameter(MimeConstants.P_CHARSET);
                    if (charset == null || charset.trim().equals(""))
                        charset = MimeConstants.P_CHARSET_DEFAULT;

                    is = mpi.getMimePart().getInputStream();
                    ZVCalendar cal = ZCalendarBuilder.build(is, charset);
                    if (cal != null)
                        setCalendarPartInfo(mpi, cal);
                } catch (IOException ioe) {
                    ZimbraLog.index.warn("error reading text/calendar mime part", ioe);
                } finally {
                    ByteUtil.closeStream(is);
                }
            }
        } catch (MimeHandlerException e) {
            handleParseError(mpi, e);
        } catch (ObjectHandlerException e) {
            handleParseError(mpi, e);
        }
        return toRet;
    }

    /**
     * Log the error and index minimum information.
     *
     * @param mpi MIME info
     * @param error error to handle
     */
    private void handleParseError(MPartInfo mpi, Throwable error) {
        mNumParseErrors++;

        sLog.warn("Unable to parse part=%s filename=%s content-type=%s message-id=%s",
            mpi.getPartName(), mpi.getFilename(), mpi.getContentType(), getMessageID(), error);
        if (ConversionException.isTemporaryCauseOf(error)) {
            mTemporaryAnalysisFailure = true;
        }

        if (!Strings.isNullOrEmpty(mpi.getFilename())) {
            mFilenames.add(mpi.getFilename());
        }

        IndexDocument doc = new IndexDocument(new Document());
        doc.addMimeType(mpi.getContentType());
        doc.addPartName(mpi.getPartName());
        doc.addFilename(mpi.getFilename());
        try {
            doc.addSortSize(mpi.getMimePart().getSize());
        } catch (MessagingException ignore) {
        }
        luceneDocuments.add(setLuceneHeadersFromContainer(doc));
    }

    private static final void appendToContent(StringBuilder sb, String s) {
        if (sb.length() > 0)
            sb.append(' ');
        sb.append(s);
    }

    // default set of complex subject prefix strings to ignore when normalizing
    private static final Set<String> SYSTEM_PREFIXES = new HashSet<String>(Arrays.asList(
        "accept:", "accepted:", "decline:", "declined:",
        "tentative:", "cancelled:", "new time proposed:",
        "read-receipt:", "share created:", "share accepted:"
    ));

    static {
        // installed locale-specific complex subject prefix strings to ignore when normalizing
        for (String localized : L10nUtil.getMessagesAllLocales(L10nUtil.MsgKey.calendarSubjectCancelled,
                                                               L10nUtil.MsgKey.calendarReplySubjectAccept,
                                                               L10nUtil.MsgKey.calendarReplySubjectDecline,
                                                               L10nUtil.MsgKey.calendarReplySubjectTentative,
                                                               L10nUtil.MsgKey.shareNotifSubject))
            SYSTEM_PREFIXES.add(localized.trim().toLowerCase() + ":");
    }

    private static final int MAX_PREFIX_LENGTH = 3;

    private static Pair<String, Boolean> trimPrefixes(String subject) {
        if (subject == null || subject.length() == 0)
            return new Pair<String, Boolean>("", false);

        boolean trimmed = false;
        while (true) {
            subject = subject.trim();
            if (subject.length() == 0)
                return new Pair<String, Boolean>(subject, trimmed);

            // first, strip off any "(fwd)" at the end
            int tstart = subject.length() - 5;
            char c;
            if (tstart >= 0 && subject.charAt(tstart) == '(' &&
                    ((c = subject.charAt(tstart + 1)) == 'f' || c == 'F') &&
                    ((c = subject.charAt(tstart + 2)) == 'w' || c == 'W') &&
                    ((c = subject.charAt(tstart + 3)) == 'd' || c == 'D') &&
                    subject.charAt(tstart + 4) == ')') {
                subject = subject.substring(0, subject.length() - 5).trim();
                trimmed = true;
                continue;
            }

            // find the first ':' in the subject
            boolean braced = subject.charAt(0) == '[';
            int colon = subject.indexOf(':');
            if (colon > (braced ? 1 : 0)) {
                // figure out if it's either a known calendar response prefix or a 1-3 letter prefix
                String prefix = subject.substring(braced ? 1 : 0, colon + 1);
                boolean matched = true;
                if (!SYSTEM_PREFIXES.contains(prefix.toLowerCase())) {
                    // make sure to catch "re(2):" and "fwd[5]:" as well...
                    int paren = -1;
                    for (int i = 0; matched && i < prefix.length() - 1; i++) {
                        c = prefix.charAt(i);
                        if ((c == '(' || c == '[') && i > 0 && paren == -1)
                            paren = i;
                        else if ((c == ')' || c == ']') && paren != -1)
                            matched &= i > paren + 1 && i == prefix.length() - 2;
                        else if (!Character.isLetter(c))
                            matched &= c >= '0' && c <= '9' && paren != -1;
                        else if (i >= MAX_PREFIX_LENGTH || paren != -1)
                            matched = false;
                    }
                }
                if (matched) {
                    if (braced && subject.endsWith("]"))
                        subject = subject.substring(colon + 1, subject.length() - 1);
                    else
                        subject = subject.substring(colon + 1);
                    trimmed = true;
                    continue;
                }
            }

            // trim mailing list prefixes (e.g. "[rev-dandom]")
            int bclose;
            if (braced && (bclose = subject.indexOf(']')) > 0 && subject.lastIndexOf('[', bclose) == 0) {
                String remainder = subject.substring(bclose + 1).trim();
                if (remainder.length() > 0) {
                    subject = remainder;
                    continue;
                }
            }

            return new Pair<String, Boolean>(subject, trimmed);
        }
    }

    private static String compressWhitespace(String value) {
        if (value == null || value.equals(""))
            return value;

        StringBuilder sb = new StringBuilder();
        for (int i = 0, len = value.length(), last = -1; i < len; i++) {
            char c = value.charAt(i);
            if (c <= ' ') {
                c = ' ';
                if (c == last)
                    continue;
            }
            sb.append((char) (last = c));
        }
        return sb.toString();
    }

    private void normalizeSubject() {
        if (mNormalizedSubject != null)
            return;

        try {
            mNormalizedSubject = mSubject = StringUtil.stripControlCharacters(Mime.getSubject(getMimeMessage()));
        } catch (MessagingException e) { }

        if (mSubject == null) {
            mNormalizedSubject = mSubject = "";
            mSubjectIsReply = false;
        } else {
            Pair<String, Boolean> normalized = trimPrefixes(mSubject);
            mNormalizedSubject = compressWhitespace(normalized.getFirst());
            mSubjectIsReply = normalized.getSecond();
            mNormalizedSubject = DbMailItem.truncateSubjectToMaxAllowedLength(mNormalizedSubject);
        }
    }

    public static String normalize(String subject) {
        String trimmed = compressWhitespace(trimPrefixes(StringUtil.stripControlCharacters(subject)).getFirst());
        return DbMailItem.truncateSubjectToMaxAllowedLength(trimmed);
    }

    public static boolean isReply(String subject) {
        return trimPrefixes(subject).getSecond();
    }


    private static void testNormalization(String[] test) {
        String raw = test[0], normalized = test[1], description = test[3];
        boolean isReply = Boolean.parseBoolean(test[2]);

        Pair<String, Boolean> result = trimPrefixes(StringUtil.stripControlCharacters(raw));
        String actual = compressWhitespace(result.getFirst());
        if (!normalized.equals(actual) || isReply != result.getSecond()) {
            System.out.println("failed test: " + description);
            System.out.println("  raw:      {" + raw + '}');
            System.out.println("  expected: |" + normalized + "| (" + (isReply ? "" : "un") + "trimmed)");
            System.out.println("  actual:   |" + actual + "| (" + (result.getSecond() ? "" : "un") + "trimmed)");
        }

        if (!normalized.equals(normalize(raw)))
            System.out.println("error in normalize() for {" + raw + '}');
    }

    public static void main(String[] args) {
        String[][] tests = new String[][] {
            { "foo", "foo", "false", "normal subject" },
            { " foo", "foo", "false", "leading whitespace" },
            { "foo\t", "foo", "false", "trailing whitespace" },
            { "  foo\t", "foo", "false", "leading and trailing whitespace" },
            { "foo  bar", "foo bar", "false", "compressing whitespace" },
            { null, "", "false", "missing subject" },
            { "", "", "false", "blank subject" },
            { "  \t ", "", "false", "nothing but whitespace" },
            { "[bar] foo", "foo", "false", "mlist prefix" },
            { "[foo]", "[foo]", "false", "only a mlist prefix" },
            { "[bar[] foo", "[bar[] foo", "false", "broken mlist prefix" },
            { "[bar][baz][foo]", "[foo]", "false", "keep only the last mlist prefix" },
            { "re: foo", "foo", "true", "re: prefix" },
            { "re:foo", "foo", "true", "no space after re: prefix" },
            { "  re: foo", "foo", "true", "re: prefix with leading whitespace" },
            { "re: [fwd: [fwd: re: [fwd: babylon]]]", "babylon", "true", "re and [fwd" },
            { "Ad: Re: Ad: Re: Ad: x", "x", "true", "alternative prefixes" },
            { "[foo] Fwd: [bar] Re: fw: b (fWd)  (fwd)", "b", "true", "mlist prefixes, std prefixes, mixed-case fwd trailers" },
            { "[foo] Fwd: [bar] Re: d fw: b (fWd)  (fwd)", "d fw: b", "true", "character mixed in with prefixes, mixed-case fwd trailers" },
            { "Fwd: [Imap-protocol] Re: so long, and thanks for all the fish!", "so long, and thanks for all the fish!", "true", "intermixed prefixes" },
        };

        for (String[] test : tests)
            testNormalization(test);
    }
}<|MERGE_RESOLUTION|>--- conflicted
+++ resolved
@@ -114,7 +114,6 @@
     private RFC822AddressTokenStream toTokenStream;
     private RFC822AddressTokenStream ccTokenStream;
 
-<<<<<<< HEAD
     private ParsedAddress mParsedSender;
     private boolean mHasAttachments = false;
     private boolean mHasTextCalendarPart = false;
@@ -124,20 +123,7 @@
     private String mSubject;
     private String mNormalizedSubject;
     private boolean mSubjectIsReply;
-=======
-    private ParsedAddress parsedSender;
-    private List<ParsedAddress> parsedRecipients;
-    private boolean hasAttachments = false;
-    private boolean hasTextCalendarPart = false;
-    private String fragment = "";
-    private boolean encrypted;
-    private long dateHeader = -1;
-    private long receivedDate = -1;
-    private String subject;
-    private String normalizedSubject;
-    private boolean subjectIsReply;
     private Boolean hasReplyToHeader = null;
->>>>>>> 02d5fe41
     private final List<IndexDocument> luceneDocuments = new ArrayList<IndexDocument>(2);
     private CalendarPartInfo mCalendarPartInfo;
 
@@ -616,18 +602,14 @@
             hasReplyToHeader = replyTo != null && replyTo.length > 0 && replyTo[0].length() > 0;
             return hasReplyToHeader;
         } catch (MessagingException e) {
-            LOG.warn("messaging exception getting In-Reply-To header", e);
+            sLog.warn("messaging exception getting In-Reply-To header", e);
             return false;
         }
     }
 
     public boolean isReply() {
         normalizeSubject();
-<<<<<<< HEAD
-        return mSubjectIsReply;
-=======
-        return subjectIsReply || isInReplyTo();
->>>>>>> 02d5fe41
+        return mSubjectIsReply || isInReplyTo();
     }
 
     public String getSubject() {
