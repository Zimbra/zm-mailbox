/*
 * ***** BEGIN LICENSE BLOCK *****
 * Version: MPL 1.1
 * 
 * The contents of this file are subject to the Mozilla Public License
 * Version 1.1 ("License"); you may not use this file except in
 * compliance with the License. You may obtain a copy of the License at
 * http://www.zimbra.com/license
 * 
 * Software distributed under the License is distributed on an "AS IS"
 * basis, WITHOUT WARRANTY OF ANY KIND, either express or implied. See
 * the License for the specific language governing rights and limitations
 * under the License.
 * 
 * The Original Code is: Zimbra Collaboration Suite Server.
 * 
 * The Initial Developer of the Original Code is Zimbra, Inc.
 * Portions created by Zimbra are Copyright (C) 2004, 2005, 2006 Zimbra, Inc.
 * All Rights Reserved.
 * 
 * Contributor(s): 
 * 
 * ***** END LICENSE BLOCK *****
 */

/*
 * Created on Apr 30, 2004
 */
package com.zimbra.cs.mime;

import java.io.IOException;
import java.io.InputStream;
import java.util.ArrayList;
import java.util.Collections;
import java.util.HashMap;
import java.util.HashSet;
import java.util.Iterator;
import java.util.List;
import java.util.Map;
import java.util.Set;

import javax.activation.DataSource;

import org.apache.commons.collections.map.LRUMap;
import org.apache.lucene.document.Document;
import org.apache.lucene.document.Field;

<<<<<<< HEAD
import com.zimbra.cs.account.Provisioning;
=======
import com.zimbra.common.service.ServiceException;
import com.zimbra.common.util.BlobMetaData;
import com.zimbra.common.util.ByteUtil;
>>>>>>> 5b0730bf
import com.zimbra.cs.convert.AttachmentInfo;
import com.zimbra.cs.convert.ConversionException;
import com.zimbra.cs.extension.ExtensionUtil;
import com.zimbra.cs.index.LuceneFields;
import com.zimbra.cs.localconfig.DebugConfig;
import com.zimbra.cs.mailbox.calendar.ZCalendar.ZVCalendar;
import com.zimbra.cs.object.MatchedObject;
import com.zimbra.cs.object.ObjectHandler;
import com.zimbra.cs.object.ObjectHandlerException;
import com.zimbra.common.service.ServiceException;
import com.zimbra.common.util.BlobMetaData;
import com.zimbra.common.util.ZimbraLog;

/**
 * @author schemers
 */
public abstract class MimeHandler {
    /**
     * The name of the HTTP request parameter used to identify 
     * an individual file within an archive. Its value is unspecified; 
     * it may be the full path within the archive, or a sequence number.
     * It should be understood between the archive handler and the servlet.
     * 
     */
    public static final String ARCHIVE_SEQUENCE = "archseq";
    
    public static final String CATCH_ALL_TYPE = "all";

    private static Map<String,HandlerInfo> mHandlers = new HashMap<String,HandlerInfo>();
    
    /**
     * maps file extension to its mime type
     */
    static final int MAX_EXT_CACHE = 100;
    private static Map<String,String> mExtToType;
        static {
            mExtToType = Collections.synchronizedMap(new LRUMap(MAX_EXT_CACHE));
        }
    
    protected MimeTypeInfo mMimeTypeInfo;

    private String mMessageDigest;
    
    /** dotted-number part name */
    private String mPartName;
    
    private String mFilename;
    
    private DataSource mDataSource;

    /**
     * Gets a handler based on the specified mime type. If no handler is found, 
     * then the text/plain handler is returned for text mime types, or the unknown
     * type handler is returned for other mime types.
     * 
     * @param mimeType
     * @return
     * @throws MimeHandlerException
     */
    public static MimeHandler getMimeHandler(String mimeType)
    	throws MimeHandlerException {
    	MimeHandler handler = null;
    	mimeType = Mime.getContentType(mimeType);
    	HandlerInfo handlerInfo = mHandlers.get(mimeType);
    	if (handlerInfo == null)
    	    handlerInfo = loadHandler(mimeType);
        
    	handler = handlerInfo.getInstance();
    	return handler;
    }
    
    /**
     * To be overridden by "catch-all" mime handlers to set the real content type.
     * @param mimeType
     */
    protected void setContentType(String mimeType) {
        // do nothing
    }

    /**
     * @param mimeType
     * @return
     */
    private static synchronized HandlerInfo loadHandler(String mimeType) {
        HandlerInfo handlerInfo = null;
        try {
            MimeTypeInfo mt = Provisioning.getInstance().getMimeType(mimeType);
            if (mt == null || mt.getHandlerClass() == null) {
                boolean isTextType = mimeType.matches(Mime.CT_TEXT_WILD) ||
                    mimeType.equalsIgnoreCase(Mime.CT_MESSAGE_RFC822);
                // All unhandled text types default to text/plain handler.
                if (isTextType) {
                    mt = Provisioning.getInstance().getMimeType(Mime.CT_DEFAULT);
                    ZimbraLog.index.debug("falling back to " + Mime.CT_DEFAULT + " for: " + mimeType);
                }
                if (mt == null || mt.getHandlerClass() == null) {
                    mt = Provisioning.getInstance().getMimeType(CATCH_ALL_TYPE);
                    assert(mt != null);
                    if (ZimbraLog.index.isDebugEnabled())
                        ZimbraLog.index.debug("falling back to catch-all handler (" + 
                        		CATCH_ALL_TYPE + ") for unknown mime type: " + mimeType);
                }
            }

            if (mt == null || mt.getHandlerClass() == null) {
            	ZimbraLog.index.warn("no catch-all MIME handler (" + CATCH_ALL_TYPE + ") found");
            } else {
	            String clazz = mt.getHandlerClass();
	            assert(clazz != null);
	            if (clazz.indexOf('.') == -1)
	                clazz = "com.zimbra.cs.mime.handler." + clazz;
	            try {
	                handlerInfo = new HandlerInfo();
	                handlerInfo.mClass = ExtensionUtil.loadClass(mt.getExtension(), clazz);
	                handlerInfo.mMimeType = mt;
	                handlerInfo.mRealMimeType = mimeType;
	                mHandlers.put(mimeType, handlerInfo);
	            } catch (Exception e) {
	                if (ZimbraLog.index.isWarnEnabled())
	                    ZimbraLog.index.warn("loadHandler caught exception", e);
	            }
            }
        } catch (ServiceException e) {
            if (ZimbraLog.index.isErrorEnabled())
                ZimbraLog.index.error("loadHandler caught SQLException", e);
        } 
        return handlerInfo;
    } 
    
    /** Returns <tt>true</tt> if a request for the handler to perform text
     *  extraction or HTML conversion will result in an RPC to an external
     *  process.  <tt>false</tt> indicates what all processing is done
     *  in-process. */
    protected abstract boolean runsExternally();

    public String getContentType() {
        return mMimeTypeInfo.getType();
    }
    
    public String getDescription() {
        return mMimeTypeInfo.getDescription();
    }
    
    public boolean isIndexingEnabled() {
        return mMimeTypeInfo.isIndexingEnabled();
    }
    
    /**
     * Initializes the data source for text extraction.
     * 
     * @param source
     * @throws MimeHandlerException
     * @see #getContentImpl()
     * @see #addFields(Document)
     */
<<<<<<< HEAD
    public void init(DataSource source) throws MimeHandlerException {
=======
    public void init(DataSource source) {
>>>>>>> 5b0730bf
        mDataSource = source;
    }
    
    void setPartName(String partName) {
    	mPartName = partName;
    }
    
    public String getPartName() {
        return mPartName;
    }
    
    void setFilename(String filename) {
        mFilename = filename;
    }

    public String getFilename() {
        return mFilename;
    }
    
    void setMessageDigest(String digest) {
        mMessageDigest = digest;
    }
    
    public String getMessageDigest() {
        return mMessageDigest;
    }
    
    public DataSource getDataSource() {
        return mDataSource;
    }
    
    /**
     * Adds the indexed fields to the Lucene document for search. Each handler determines
     * a set of fields that it deems important for the type of documents it handles.
     * 
     * @param doc
     * @throws MimeHandlerException
     */
    public abstract void addFields(Document doc) throws MimeHandlerException;
    
    /**
     * Gets the text content of the document.
     * 
     * @return
     * @throws MimeHandlerException
     */
    public final String getContent() throws MimeHandlerException {
<<<<<<< HEAD
    	if (!DebugConfig.disableMimePartExtraction)
=======
        if (!DebugConfig.disableMimePartExtraction) {
>>>>>>> 5b0730bf
            return getContentImpl();
        } else {
            if (!mDrainedContent) {
                InputStream is = null;
                try {
                    is = getDataSource().getInputStream();
                    // Read all bytes from the input stream and discard them.
                    // This is useful for testing MIME parser performance, as
                    // the parser may not fully parse the message unless the
                    // message part is read in its entirety.
                    // Multiple buffers will share sDrainBuffer without any
                    // synchronizing, but this is okay since we don't use the
                    // data read.
                    while (is.read(sDrainBuffer) != -1) {}
                } catch (IOException e) {
                    throw new MimeHandlerException("cannot extract text", e);
                } finally {
                    ByteUtil.closeStream(is);
                }
                mDrainedContent = true;
            }
        	return "";
        }
    }
    private boolean mDrainedContent = false;
    private static byte[] sDrainBuffer = new byte[4096];

    protected abstract String getContentImpl() throws MimeHandlerException;

    public ZVCalendar getICalendar() throws MimeHandlerException {
        return null;
    }

    /**
     * Converts the document into HTML/images for viewing.
     * 
     * @param doc
     * @param baseURL
     * @return path to the main converted HTML file.
     * @throws IOException
     * @throws ConversionException
     */
    public abstract String convert(AttachmentInfo doc, String baseURL) throws IOException, ConversionException;
    
    /**
     * Deterimines if this handler can process archive files (zip, tar, etc.).
     * 
     * @return true if the handler can handle archive, false otherwise.
     */
    public boolean handlesArchive() {
        return false;
    }
    
    /**
     * Determines if this handler can convert the document into HTML/images.
     * If this method returns false, then the original document will be returned to the browser.
     * @return
     */
    public abstract boolean doConversion();

    /**
     * 
     * @param doc
     * @param source
     * @throws ObjectHandlerException
     * @throws ServiceException
     */
    public Document getDocument() throws MimeHandlerException, ObjectHandlerException, ServiceException {

        /*
         * Initialize the F_L_TYPE field with the content type from the
         * specified DataSouce. Additionally, if DataSource is an instance
         * of BlobDataSource (which it always should when creating a document), 
         * then also initialize F_L_BLOB_ID and F_L_SIZE fields.
         */
<<<<<<< HEAD
        
    	Document doc = new Document();
    	String contentType = getContentType();
    	doc.add(Field.Text(LuceneFields.L_MIMETYPE, contentType));
    	addFields(doc);
        String content;
    	content = getContent();
    	doc.add(Field.UnStored(LuceneFields.L_CONTENT, content));
        getObjects(content, doc);
//        if (mPartName.equals("")) {
//            doc.add(Field.Keyword(LuceneFields.L_PARTNAME, LuceneFields.L_PARTNAME_NONE));
//        } else {
            doc.add(Field.Keyword(LuceneFields.L_PARTNAME, mPartName));
//        }
    	String name = mDataSource.getName();
    	if (name != null)
    	    doc.add(Field.Text(LuceneFields.L_FILENAME, name));
    	return doc;
=======

        Document doc = new Document();
        doc.add(new Field(LuceneFields.L_MIMETYPE, getContentType(), Field.Store.YES, Field.Index.TOKENIZED));

        addFields(doc);
        String content = getContent();
        doc.add(new Field(LuceneFields.L_CONTENT, content, Field.Store.NO, Field.Index.TOKENIZED));
        getObjects(content, doc);

//      if (mPartName.equals("")) {
//      doc.add(Field.Keyword(LuceneFields.L_PARTNAME, LuceneFields.L_PARTNAME_NONE));
//      } else {
        doc.add(new Field(LuceneFields.L_PARTNAME, mPartName, Field.Store.YES, Field.Index.UN_TOKENIZED)); 

//      }
        String name = mDataSource.getName();
        if (name != null) 
            doc.add(new Field(LuceneFields.L_FILENAME, name, Field.Store.YES, Field.Index.TOKENIZED));
        return doc;
>>>>>>> 5b0730bf
    }
    
    public static void getObjects(String text, Document doc) throws ObjectHandlerException, ServiceException {
        if (DebugConfig.disableObjects)
            return;

        List objects = ObjectHandler.getObjectHandlers();
        StringBuffer l_objects = new StringBuffer();
        for (Iterator oit=objects.iterator(); oit.hasNext();) {
            ObjectHandler h = (ObjectHandler) oit.next();
            if (!h.isIndexingEnabled())
                continue;
            ArrayList matchedObjects = new ArrayList();
            h.parse(text, matchedObjects, true);
            if (!matchedObjects.isEmpty()) {
                if (l_objects.length() > 0)
                    l_objects.append(',');
                l_objects.append(h.getType());

                if (false /*h.storeMatched()*/) {
                    Set<String> set = new HashSet<String>();
                    for (Iterator mit = matchedObjects.iterator(); mit.hasNext(); ) {
                        MatchedObject mo = (MatchedObject) mit.next();
                        set.add(mo.getMatchedText());
                    }

                    StringBuffer md = new StringBuffer();
                    int i = 0;
                    for (String match : set) {
                        //TODO: check md.length() and set an upper bound on
                        // how big we'll let the field be? Per-object or 
                        // system-wide policy?
                        BlobMetaData.encodeMetaData(Integer.toString(i++), match, md);
                    }
                    String fname = "l.object."+h.getType();
                    doc.add(Field.UnIndexed(fname, md.toString()));
                }
            }
        }
        if (l_objects.length() > 0)
        	doc.add(Field.UnStored(LuceneFields.L_OBJECTS, l_objects.toString()));
    }
    
    private static class HandlerInfo {
        MimeTypeInfo mMimeType;
        Class mClass;
        String mRealMimeType;
        
        /**
         * @return
         */
        public MimeHandler getInstance() throws MimeHandlerException {
            MimeHandler handler;
            try {
                handler = (MimeHandler) mClass.newInstance();
            } catch (InstantiationException e) {
                throw new MimeHandlerException(e);
            } catch (IllegalAccessException e) {
                throw new MimeHandlerException(e);
            }
            handler.setContentType(mRealMimeType);
            handler.mMimeTypeInfo = mMimeType;
            return handler;
        }
    }

    /**
     * @param in
     * @param seq
     * @return
     */
    public AttachmentInfo getDocInfoFromArchive(AttachmentInfo archiveDocInfo, String seq) throws IOException {
        return null;
    }

    /**
     * Returns the content type corresponding to the extension.
     * 
     * @param ext
     * @return
     */
    public static String getContentTypeByExtension(String ext) {
        try {
            String t = mExtToType.get(ext.toLowerCase());
            if (t != null)
                return t;
            MimeTypeInfo mt = Provisioning.getInstance().getMimeTypeByExtension(ext);
            t = (mt == null ? CATCH_ALL_TYPE : mt.getType());
            mExtToType.put(ext.toLowerCase(), t);
            return t;
        } catch (ServiceException e) {
            ZimbraLog.index.error("Cannot get mime type for extension " + ext);
            return CATCH_ALL_TYPE;
        }
    }
}<|MERGE_RESOLUTION|>--- conflicted
+++ resolved
@@ -45,13 +45,8 @@
 import org.apache.lucene.document.Document;
 import org.apache.lucene.document.Field;
 
-<<<<<<< HEAD
 import com.zimbra.cs.account.Provisioning;
-=======
-import com.zimbra.common.service.ServiceException;
-import com.zimbra.common.util.BlobMetaData;
 import com.zimbra.common.util.ByteUtil;
->>>>>>> 5b0730bf
 import com.zimbra.cs.convert.AttachmentInfo;
 import com.zimbra.cs.convert.ConversionException;
 import com.zimbra.cs.extension.ExtensionUtil;
@@ -207,11 +202,7 @@
      * @see #getContentImpl()
      * @see #addFields(Document)
      */
-<<<<<<< HEAD
-    public void init(DataSource source) throws MimeHandlerException {
-=======
     public void init(DataSource source) {
->>>>>>> 5b0730bf
         mDataSource = source;
     }
     
@@ -259,11 +250,7 @@
      * @throws MimeHandlerException
      */
     public final String getContent() throws MimeHandlerException {
-<<<<<<< HEAD
-    	if (!DebugConfig.disableMimePartExtraction)
-=======
         if (!DebugConfig.disableMimePartExtraction) {
->>>>>>> 5b0730bf
             return getContentImpl();
         } else {
             if (!mDrainedContent) {
@@ -339,16 +326,15 @@
          * of BlobDataSource (which it always should when creating a document), 
          * then also initialize F_L_BLOB_ID and F_L_SIZE fields.
          */
-<<<<<<< HEAD
         
     	Document doc = new Document();
     	String contentType = getContentType();
     	doc.add(Field.Text(LuceneFields.L_MIMETYPE, contentType));
     	addFields(doc);
-        String content;
-    	content = getContent();
+        String content = getContent();
     	doc.add(Field.UnStored(LuceneFields.L_CONTENT, content));
         getObjects(content, doc);
+
 //        if (mPartName.equals("")) {
 //            doc.add(Field.Keyword(LuceneFields.L_PARTNAME, LuceneFields.L_PARTNAME_NONE));
 //        } else {
@@ -358,27 +344,6 @@
     	if (name != null)
     	    doc.add(Field.Text(LuceneFields.L_FILENAME, name));
     	return doc;
-=======
-
-        Document doc = new Document();
-        doc.add(new Field(LuceneFields.L_MIMETYPE, getContentType(), Field.Store.YES, Field.Index.TOKENIZED));
-
-        addFields(doc);
-        String content = getContent();
-        doc.add(new Field(LuceneFields.L_CONTENT, content, Field.Store.NO, Field.Index.TOKENIZED));
-        getObjects(content, doc);
-
-//      if (mPartName.equals("")) {
-//      doc.add(Field.Keyword(LuceneFields.L_PARTNAME, LuceneFields.L_PARTNAME_NONE));
-//      } else {
-        doc.add(new Field(LuceneFields.L_PARTNAME, mPartName, Field.Store.YES, Field.Index.UN_TOKENIZED)); 
-
-//      }
-        String name = mDataSource.getName();
-        if (name != null) 
-            doc.add(new Field(LuceneFields.L_FILENAME, name, Field.Store.YES, Field.Index.TOKENIZED));
-        return doc;
->>>>>>> 5b0730bf
     }
     
     public static void getObjects(String text, Document doc) throws ObjectHandlerException, ServiceException {
