/*
 * ***** BEGIN LICENSE BLOCK *****
 * Zimbra Collaboration Suite Server
 * Copyright (C) 2009, 2010 Zimbra, Inc.
 * 
 * The contents of this file are subject to the Zimbra Public License
 * Version 1.3 ("License"); you may not use this file except in
 * compliance with the License.  You may obtain a copy of the License at
 * http://www.zimbra.com/license.
 * 
 * Software distributed under the License is distributed on an "AS IS"
 * basis, WITHOUT WARRANTY OF ANY KIND, either express or implied.
 * ***** END LICENSE BLOCK *****
 */
package com.zimbra.cs.gal;

import org.dom4j.QName;

import com.zimbra.common.service.ServiceException;
import com.zimbra.common.soap.AccountConstants;
import com.zimbra.common.soap.Element;
import com.zimbra.cs.account.Account;
import com.zimbra.cs.account.AuthToken;
import com.zimbra.cs.account.DataSource;
import com.zimbra.cs.account.Domain;
import com.zimbra.cs.account.Provisioning;
import com.zimbra.cs.account.Provisioning.AccountBy;
import com.zimbra.cs.account.Provisioning.SearchGalResult;
import com.zimbra.cs.account.gal.GalOp;
import com.zimbra.cs.account.gal.GalUtil;
import com.zimbra.cs.index.SearchParams;
import com.zimbra.cs.index.SortBy;
import com.zimbra.cs.mailbox.MailItem;
import com.zimbra.soap.ZimbraSoapContext;

public class GalSearchParams {
	private GalSearchConfig mConfig;
	private Provisioning.GalSearchType mType = Provisioning.GalSearchType.account;
	private int mLimit;
	private Integer mLdapLimit; // ldap search does not support paging, allow a different limit for ldap search
	private int mPageSize;
	private String mQuery;
	private GalSyncToken mSyncToken;
	private SearchGalResult mResult;
	private ZimbraSoapContext mSoapContext;
	
	private Account mAccount;
	private Account mGalSyncAccount;
	private Domain mDomain;
    private SearchParams mSearchParams;
    private GalSearchResultCallback mResultCallback;
    private GalSearchQueryCallback mExtraQueryCallback;
    private Element mRequest;
    private QName mResponse;
    private DataSource mDataSource;
    private boolean mIdOnly;
    private boolean mNeedCanExpand;
    private boolean mFetchGroupMembers;
    private GalOp mOp;
	
	public GalSearchParams(Account account) {
        mAccount = account;
        mResult = SearchGalResult.newSearchGalResult(null);
        mResponse = AccountConstants.SEARCH_GAL_RESPONSE;
	}
	
	public GalSearchParams(Account account, ZimbraSoapContext ctxt) {
		this(account);
		mSoapContext = ctxt;
	}
	
    public GalSearchParams(Domain domain, ZimbraSoapContext ctxt) {
    	mDomain = domain;
    	mSoapContext = ctxt;
    }
    
    public GalSearchParams(DataSource ds) throws ServiceException {
    	this(ds.getAccount());
    	mDataSource = ds;
		mConfig = GalSearchConfig.create(mDataSource);
    }
    
	public GalSearchConfig getConfig() {
		return mConfig;
	}
	
	public Provisioning.GalSearchType getType() {
		return mType;
	}

	public int getLimit() {
		return mLimit;
	}
	
	public Integer getLdapLimit() {
	    return mLdapLimit;
	}

	public int getPageSize() {
		return mPageSize;
	}

	public String getQuery() {
		return mQuery;
	}
	
	public String getSyncToken() {
		if (mSyncToken == null)
			return null;
		return mSyncToken.getLdapTimestamp();
	}
	
	public GalSyncToken getGalSyncToken() {
		return mSyncToken;
	}
	
	public SearchGalResult getResult() {
		return mResult;
	}
	
	public Account getAccount() {
		return mAccount;
	}
	
	public Account getGalSyncAccount() {
		return mGalSyncAccount;
	}
	
	public Domain getDomain() throws ServiceException {
        if (mDomain != null)
            return mDomain;
        
        Domain domain = Provisioning.getInstance().getDomain(mAccount);
        if (domain != null)
            return domain;
        
        Account galSyncAcct = getGalSyncAccount();
        if (galSyncAcct != null)
            domain = Provisioning.getInstance().getDomain(galSyncAcct);
        
        if (domain != null)
            return domain;
        
        throw ServiceException.FAILURE("Unable to get domain", null);
    }
	
	public ZimbraSoapContext getSoapContext() {
		return mSoapContext;
	}
	
	public AuthToken getAuthToken() {
	    if (mSoapContext == null)
	        return null;
	    else
	        return mSoapContext.getAuthToken();
	}
	
    public Account getAuthAccount() throws ServiceException {
	    if (mSoapContext == null)
            return getAccount();
        else
            return Provisioning.getInstance().get(AccountBy.id, mSoapContext.getAuthtokenAccountId());
    }
    
	public SearchParams getSearchParams() {
		return mSearchParams;
	}

	public GalSearchResultCallback getResultCallback() {
		if (mResultCallback == null)
			return createResultCallback();
		return mResultCallback;
	}
	
    public GalSearchQueryCallback getExtraQueryCallback() {
        return mExtraQueryCallback;
    }
	   
	public Element getRequest() {
		return mRequest;
	}
	
	public QName getResponseName() {
		return mResponse;
	}
    
    public GalOp getOp() {
        return mOp;
    }
	
	public boolean isIdOnly() {
		return mIdOnly;
	}
	
    public boolean getNeedCanExpand() {
        return mNeedCanExpand;
    }
    
	public void setSearchConfig(GalSearchConfig config) {
		mConfig = config;
	}
	
	public void setType(Provisioning.GalSearchType type) {
		mType = type;
	}
	
	public void setLimit(int limit) {
		mLimit = limit;
	}
	
    public void setLdapLimit(int limit) {
        mLdapLimit = limit;
    }
	
	public void setPageSize(int pageSize) {
		mPageSize = pageSize;
	}
	
	public void setQuery(String query) {
		mQuery = query;
	}
	   
	public void setToken(String token) {
		mSyncToken = new GalSyncToken(token);
	}
	
	public void setGalResult(SearchGalResult result) {
		mResult = result;
	}
	
	public void createSearchParams(String searchQuery) {
		mSearchParams = new SearchParams();
		mSearchParams.setLimit(mLimit + 1);
		mSearchParams.setSortBy(SortBy.NAME_ASCENDING);
		mSearchParams.setQueryStr(searchQuery);
	    mSearchParams.setTypes(new byte[] { MailItem.TYPE_CONTACT });
	}
	
	public void parseSearchParams(Element request, String searchQuery) throws ServiceException {
		if (request == null || mSoapContext == null) {
			createSearchParams(searchQuery);
			return;
		}
		setRequest(request);
		mSearchParams = SearchParams.parse(request, mSoapContext, searchQuery);
		mSearchParams.setTypes(new byte[] { MailItem.TYPE_CONTACT });
		setLimit(mSearchParams.getLimit());
	}
	
	public void setResultCallback(GalSearchResultCallback callback) {
		mResultCallback = callback;
	}
	
	public GalSearchResultCallback createResultCallback() {
		mResultCallback = new GalSearchResultCallback(this);
		return mResultCallback;
	}
	
    public void setExtraQueryCallback(GalSearchQueryCallback callback) {
        mExtraQueryCallback = callback;
    }
<<<<<<< HEAD
	
	public void setRequest(Element req) {
		mRequest = req;
	}
	public void setResponseName(QName response) {
		mResponse = response;
	}
	
	public void createSearchConfig(GalSearchConfig.GalType type) throws ServiceException {
		mConfig = GalSearchConfig.create(getDomain(), mOp, type, mType);
		mConfig.getRules().setFetchGroupMembers(mFetchGroupMembers);
	}
	
	public String generateLdapQuery() throws ServiceException {
		assert(mConfig != null);
		String token = (mSyncToken != null) ? mSyncToken.getLdapTimestamp(mConfig.mTimestampFormat) : null;
		
		String extraQuery = null;
		if (GalSearchConfig.GalType.zimbra == mConfig.getGalType() && mExtraQueryCallback != null) {
		    extraQuery = mExtraQueryCallback.getZimbraLdapSearchQuery();
		}
		return GalUtil.expandFilter(mConfig.getTokenizeKey(), mConfig.getFilter(), mQuery, token, false, extraQuery);
	}
	
	public void setGalSyncAccount(Account acct) {
		mGalSyncAccount = acct;
	}
	
	public void setIdOnly(boolean idOnly) {
		mIdOnly = idOnly;
	}
	
=======

    public void setRequest(Element req) {
        mRequest = req;
    }
    public void setResponseName(QName response) {
        mResponse = response;
    }

    public void createSearchConfig(GalSearchConfig.GalType type) throws ServiceException {
        mConfig = GalSearchConfig.create(getDomain(), mOp, type, mType);
        mConfig.getRules().setFetchGroupMembers(mFetchGroupMembers);
    }

    public String generateLdapQuery() throws ServiceException {
        assert(mConfig != null);
        String token = (mSyncToken != null) ? mSyncToken.getLdapTimestamp(mConfig.mTimestampFormat) : null;

        String extraQuery = null;
        if (GalSearchConfig.GalType.zimbra == mConfig.getGalType() && mExtraQueryCallback != null) {
            extraQuery = mExtraQueryCallback.getZimbraLdapSearchQuery();
        }
        return GalUtil.expandFilter(mConfig.getTokenizeKey(), mConfig.getFilter(), mQuery, token, extraQuery);
    }

    public void setGalSyncAccount(Account acct) {
        mGalSyncAccount = acct;
    }

    public void setIdOnly(boolean idOnly) {
        mIdOnly = idOnly;
    }

>>>>>>> defec3b3
    public void setNeedCanExpand(boolean needCanExpand) {
        mNeedCanExpand = needCanExpand;
    }
    
    public void setFetchGroupMembers(boolean fetchGroupMembers) {
        mFetchGroupMembers = fetchGroupMembers;
    }
	
	public void setOp(GalOp op) {
	    mOp = op;
	}
}<|MERGE_RESOLUTION|>--- conflicted
+++ resolved
@@ -259,7 +259,6 @@
     public void setExtraQueryCallback(GalSearchQueryCallback callback) {
         mExtraQueryCallback = callback;
     }
-<<<<<<< HEAD
 	
 	public void setRequest(Element req) {
 		mRequest = req;
@@ -281,7 +280,7 @@
 		if (GalSearchConfig.GalType.zimbra == mConfig.getGalType() && mExtraQueryCallback != null) {
 		    extraQuery = mExtraQueryCallback.getZimbraLdapSearchQuery();
 		}
-		return GalUtil.expandFilter(mConfig.getTokenizeKey(), mConfig.getFilter(), mQuery, token, false, extraQuery);
+		return GalUtil.expandFilter(mConfig.getTokenizeKey(), mConfig.getFilter(), mQuery, token, extraQuery);
 	}
 	
 	public void setGalSyncAccount(Account acct) {
@@ -292,40 +291,6 @@
 		mIdOnly = idOnly;
 	}
 	
-=======
-
-    public void setRequest(Element req) {
-        mRequest = req;
-    }
-    public void setResponseName(QName response) {
-        mResponse = response;
-    }
-
-    public void createSearchConfig(GalSearchConfig.GalType type) throws ServiceException {
-        mConfig = GalSearchConfig.create(getDomain(), mOp, type, mType);
-        mConfig.getRules().setFetchGroupMembers(mFetchGroupMembers);
-    }
-
-    public String generateLdapQuery() throws ServiceException {
-        assert(mConfig != null);
-        String token = (mSyncToken != null) ? mSyncToken.getLdapTimestamp(mConfig.mTimestampFormat) : null;
-
-        String extraQuery = null;
-        if (GalSearchConfig.GalType.zimbra == mConfig.getGalType() && mExtraQueryCallback != null) {
-            extraQuery = mExtraQueryCallback.getZimbraLdapSearchQuery();
-        }
-        return GalUtil.expandFilter(mConfig.getTokenizeKey(), mConfig.getFilter(), mQuery, token, extraQuery);
-    }
-
-    public void setGalSyncAccount(Account acct) {
-        mGalSyncAccount = acct;
-    }
-
-    public void setIdOnly(boolean idOnly) {
-        mIdOnly = idOnly;
-    }
-
->>>>>>> defec3b3
     public void setNeedCanExpand(boolean needCanExpand) {
         mNeedCanExpand = needCanExpand;
     }
