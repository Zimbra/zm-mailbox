--- conflicted
+++ resolved
@@ -175,46 +175,11 @@
     public void setHasMoreResult(boolean more) {
         mResponse.addAttribute(MailConstants.A_QUERY_MORE, more);
     }
-    
-<<<<<<< HEAD
-=======
-    public void setThrottled(boolean throttled) {
-        mResponse.addAttribute(MailConstants.A_GALSYNC_THROTTLED, throttled);
-    }
-    
+
     public void setFullSyncRecommended(boolean value) {
         mResponse.addAttribute(MailConstants.A_GALSYNC_FULLSYNC_RECOMMENDED, value);
     }
     
-    public void setGalDefinitionLastModified(String timestamp) {
-        mResponse.addAttribute(MailConstants.A_GAL_DEFINITION_LAST_MODIFIED, timestamp);
-    }
-    
-    private boolean isOwner(String groupZimbraId) throws ServiceException {
-        if (mAuthAcct == null || groupZimbraId == null) {
-            return false;
-        }
-        
-        if (mOwnerOfGroupsIds == null) {
-            mOwnerOfGroupsIds = Group.GroupOwner.getOwnedGroupsIds(mAuthAcct);
-        }
-        
-        return mOwnerOfGroupsIds.contains(groupZimbraId);
-    }
-    
-    private boolean isMember(String groupZimbraId) throws ServiceException {
-        if (mAuthAcct == null || groupZimbraId == null) {
-            return false;
-        }
-        
-        if (mMemberOfGroupsIds == null) {
-            mMemberOfGroupsIds = Provisioning.getInstance().getGroups(mAuthAcct);
-        }
-        
-        return mMemberOfGroupsIds.contains(groupZimbraId);
-    }
-    
->>>>>>> 8844f884
     public static abstract class PassThruGalSearchResultCallback extends GalSearchResultCallback {
         protected Element mProxiedResponse;
         protected boolean mPagingSupported; // default to false
