/*
 * ***** BEGIN LICENSE BLOCK *****
 * Zimbra Collaboration Suite Server
 * Copyright (C) 2009, 2010, 2011 VMware, Inc.
 * 
 * The contents of this file are subject to the Zimbra Public License
 * Version 1.3 ("License"); you may not use this file except in
 * compliance with the License.  You may obtain a copy of the License at
 * http://www.zimbra.com/license.
 * 
 * Software distributed under the License is distributed on an "AS IS"
 * basis, WITHOUT WARRANTY OF ANY KIND, either express or implied.
 * ***** END LICENSE BLOCK *****
 */
package com.zimbra.cs.gal;

import java.io.IOException;
import java.util.ArrayList;
import java.util.HashSet;
import java.util.Iterator;
import java.util.List;

import com.google.common.base.Strings;
import com.zimbra.common.service.ServiceException;
import com.zimbra.common.soap.Element;
import com.zimbra.common.soap.AccountConstants;
import com.zimbra.common.soap.MailConstants;
import com.zimbra.common.soap.SoapFaultException;
import com.zimbra.common.soap.SoapHttpTransport;
import com.zimbra.common.soap.SoapProtocol;
import com.zimbra.common.util.Pair;
import com.zimbra.common.util.ZimbraLog;
import com.zimbra.cs.account.AccessManager;
import com.zimbra.cs.account.Account;
import com.zimbra.cs.account.AuthToken;
import com.zimbra.cs.account.DataSource;
import com.zimbra.cs.account.DistributionList;
import com.zimbra.cs.account.Domain;
import com.zimbra.cs.account.Provisioning;
import com.zimbra.cs.account.Provisioning.AccountBy;
import com.zimbra.cs.account.Provisioning.DistributionListBy;
import com.zimbra.cs.account.Provisioning.GalSearchType;
import com.zimbra.cs.account.ZAttrProvisioning.GalMode;
import com.zimbra.cs.account.gal.GalOp;
import com.zimbra.cs.account.ldap.LdapUtil;
import com.zimbra.cs.account.accesscontrol.Rights.User;
import com.zimbra.cs.db.DbDataSource;
import com.zimbra.cs.db.DbDataSource.DataSourceItem;
import com.zimbra.cs.gal.GalSearchConfig.GalType;
import com.zimbra.cs.httpclient.URLUtil;
import com.zimbra.cs.index.ContactHit;
import com.zimbra.cs.index.ResultsPager;
import com.zimbra.cs.index.SearchParams;
import com.zimbra.cs.index.ZimbraHit;
import com.zimbra.cs.index.ZimbraQueryResults;
import com.zimbra.cs.mailbox.Contact;
import com.zimbra.cs.mailbox.MailItem;
import com.zimbra.cs.mailbox.Mailbox;
import com.zimbra.cs.mailbox.MailboxManager;
import com.zimbra.cs.mailbox.OperationContext;
import com.zimbra.cs.mailbox.util.TypedIdList;
import com.zimbra.cs.service.AuthProvider;
import com.zimbra.cs.service.util.ItemId;
import com.zimbra.soap.ZimbraSoapContext;

public class GalSearchControl {
    private GalSearchParams mParams;

    public GalSearchControl(GalSearchParams params) {
        mParams = params;
    }

    private void checkFeatureEnabled(String extraFeatAttr) throws ServiceException {
        AuthToken authToken = mParams.getAuthToken();
        boolean isAdmin = authToken == null ? false : AuthToken.isAnyAdmin(authToken);

        // admin is always allowed.
        if (isAdmin)
            return;

        // check feature enabling attrs
        Account acct = mParams.getAccount();
        if (acct == null) {
            if (authToken != null)
                acct = Provisioning.getInstance().get(AccountBy.id, authToken.getAccountId());

            if (acct == null)
                throw ServiceException.PERM_DENIED("unable to get account for GAL feature checking");
        }

        if (!acct.getBooleanAttr(Provisioning.A_zimbraFeatureGalEnabled, false))
            throw ServiceException.PERM_DENIED("GAL feature (" + Provisioning.A_zimbraFeatureGalEnabled + ") is not enabled");

        if (extraFeatAttr != null) {
            if (!acct.getBooleanAttr(extraFeatAttr, false))
                throw ServiceException.PERM_DENIED("GAL feature (" + extraFeatAttr + ") is not enabled");
        }
    }

    public void autocomplete() throws ServiceException {

        checkFeatureEnabled(Provisioning.A_zimbraFeatureGalAutoCompleteEnabled);

        mParams.setOp(GalOp.autocomplete);
        
        Account requestedAcct = mParams.getAccount();
        
        boolean useGalSyncAcct = requestedAcct == null ? true :
            requestedAcct.isGalSyncAccountBasedAutoCompleteEnabled();

        if (useGalSyncAcct) {
            try {
                Account galAcct = mParams.getGalSyncAccount();
                if (galAcct != null) {
                    accountSearch(galAcct);
                } else {
                    for (Account galAccount : getGalSyncAccounts()) {
                        accountSearch(galAccount);
                    }
                }
                return;
            } catch (GalAccountNotConfiguredException e) {
            }
        }
        // fallback to ldap search
        String query = Strings.nullToEmpty(mParams.getQuery());
        mParams.setQuery(query.replaceFirst("[*]*$", "*"));
        mParams.getResultCallback().reset(mParams);
        ldapSearch();
    }

    public void search() throws ServiceException {

        checkFeatureEnabled(null);

        String query = mParams.getQuery();
        // '.' is a special operator that matches everything.
        // We don't support it in auto-complete.
        if (".".equals(query)) {
            mParams.setQuery(null);
        }
        mParams.setOp(GalOp.search);
        try {
            Account galAcct = mParams.getGalSyncAccount();
            if (galAcct != null) {
                accountSearch(galAcct);
            } else {
                for (Account galAccount : getGalSyncAccounts()) {
                    accountSearch(galAccount);
                }
            }
        } catch (GalAccountNotConfiguredException e) {
            query = Strings.nullToEmpty(query);
            // fallback to ldap search
            if (!query.endsWith("*"))
                query = query + "*";
            if (!query.startsWith("*"))
                query = "*" + query;
            mParams.setQuery(query);
            mParams.getResultCallback().reset(mParams);
            ldapSearch();
        }
    }

    private static HashSet<String> SyncClients;
    
    static {
        SyncClients = new HashSet<String>();
    }
    
    public void sync() throws ServiceException {

        checkFeatureEnabled(Provisioning.A_zimbraFeatureGalSyncEnabled);

        String id = Thread.currentThread().getName() + " / " + mParams.getUserInfo();
        int capacity = mParams.getDomain().getGalSyncMaxConcurrentClients();
        boolean limitReached = true;
<<<<<<< HEAD
        
        mParams.setQuery("");
        mParams.setOp(GalOp.sync);
        mParams.setFetchGroupMembers(true);
        mParams.setNeedSMIMECerts(true);
        Account galAcct = mParams.getGalSyncAccount();
        GalSyncToken gst = mParams.getGalSyncToken();
        Domain domain = mParams.getDomain();
        
        // if the presented sync token is old LDAP timestamp format, we need to sync
        // against LDAP server to keep the client up to date.
        boolean useGalSyncAccount = gst.doMailboxSync() && (mParams.isIdOnly() || domain.isLdapGalSyncDisabled());
        if (useGalSyncAccount) {
            try {
                synchronized (SyncClients) {
                    // allow the sync only when the # of sync clients
                    // are within the capacity.
                    if (SyncClients.size() < capacity) {
                        SyncClients.add(id);
                        limitReached = false;
                    }
                }
                if (limitReached) {
                    logCurrentSyncClients();
                    // return "no change".
                    mParams.getResultCallback().setNewToken(mParams.getGalSyncToken());
                    return;
                }
                if (galAcct != null) {
                    accountSync(galAcct);
                } else {
                    for (Account galAccount : getGalSyncAccounts()) {
                        accountSync(galAccount);
                    }
                }
                // account based sync was finished
                return;
            } catch (GalAccountNotConfiguredException e) {
                // if there was an error in GAL sync account based sync,
                // fallback to ldap search
                mParams.getResultCallback().reset(mParams);
            } finally {
                synchronized (SyncClients) {
                    SyncClients.remove(id);
                }
            }
        }
        if (mParams.isIdOnly() || domain.isLdapGalSyncDisabled()) {
            // add recommendation to perform fullsync if there is a valid GSA.
            try {
                if (getGalSyncAccounts().length > 0) {
                    mParams.getResultCallback().setFullSyncRecommended(true);
                }
            } catch (GalAccountNotConfiguredException e) {}
        }
        if (domain.isLdapGalSyncDisabled()) {
            // return the same sync token.
=======

        synchronized (SyncClients) {
            // allow the sync only when the # of sync clients
            // are within the capacity.
            if (SyncClients.size() < capacity) {
                SyncClients.add(id);
                limitReached = false;
            }
        }
        if (limitReached) {
            logCurrentSyncClients();
            // return "no change".
>>>>>>> 9573bb0e
            mParams.getResultCallback().setNewToken(mParams.getGalSyncToken());
            mParams.getResultCallback().setThrottled(true);
            return;
        }

        try {
            mParams.setQuery("");
            mParams.setOp(GalOp.sync);
            mParams.setFetchGroupMembers(true);
            mParams.setNeedSMIMECerts(true);
            Account galAcct = mParams.getGalSyncAccount();
            GalSyncToken gst = mParams.getGalSyncToken();
            Domain domain = mParams.getDomain();
            // if the presented sync token is old LDAP timestamp format, we need to sync
            // against LDAP server to keep the client up to date.
            boolean useGalSyncAccount = gst.doMailboxSync() && (mParams.isIdOnly() || domain.isLdapGalSyncDisabled());
            if (useGalSyncAccount) {
                try {
                    if (galAcct == null)
                        galAcct = getGalSyncAccountForSync();                
                    accountSync(galAcct);
                    // account based sync was finished
                    return;
                } catch (GalAccountNotConfiguredException e) {
                    // if there was an error in GAL sync account based sync,
                    // fallback to ldap search
                    mParams.getResultCallback().reset(mParams);
                }
            }
            if (mParams.isIdOnly() || domain.isLdapGalSyncDisabled()) {
                // add recommendation to perform fullsync if there is a valid GSA.
                try {
                    if (getGalSyncAccount() != null) {
                        mParams.getResultCallback().setFullSyncRecommended(true);
                    }
                } catch (GalAccountNotConfiguredException e) {}
            }
            if (domain.isLdapGalSyncDisabled()) {
                // return the same sync token.
                mParams.getResultCallback().setNewToken(mParams.getGalSyncToken());
                return;
            }
            ldapSearch();
        }  finally {
            synchronized (SyncClients) {
                SyncClients.remove(id);
            }
        }
    }

    private void logCurrentSyncClients() {
        if (!ZimbraLog.galconcurrency.isDebugEnabled())
            return;
        StringBuilder buf = new StringBuilder();
        buf.append("limit reached, turning away ").append(mParams.getUserInfo());
        buf.append(", busy sync clients:");
        synchronized (SyncClients) {
            for (String id : SyncClients) {
                buf.append(" [").append(id).append("]");
            }
        }
        ZimbraLog.galconcurrency.debug(buf.toString());
    }
    
    private Account[] getGalSyncAccounts() throws GalAccountNotConfiguredException, ServiceException {
        Domain d = mParams.getDomain();
        String[] accts = d.getGalAccountId();
        if (accts.length == 0)
            throw new GalAccountNotConfiguredException();
        Provisioning prov = Provisioning.getInstance();
        ArrayList<Account> accounts = new ArrayList<Account>();
        for (String acctId : accts) {
            Account a = prov.getAccountById(acctId);
            if (a == null)
                throw new GalAccountNotConfiguredException();
            for (DataSource ds : a.getAllDataSources()) {
                if (ds.getType() != DataSource.Type.gal)
                    continue;
                // check if there was any successful import from gal
                if (ds.getAttr(Provisioning.A_zimbraGalLastSuccessfulSyncTimestamp, null) == null)
                    throw new GalAccountNotConfiguredException();
                if (ds.getAttr(Provisioning.A_zimbraGalStatus).compareTo("enabled") != 0)
                    throw new GalAccountNotConfiguredException();
                if (ds.getAttr(Provisioning.A_zimbraDataSourceEnabled).compareTo("TRUE") != 0)
                    throw new GalAccountNotConfiguredException();
            }
            accounts.add(a);
        }
        return accounts.toArray(new Account[0]);
    }

    private void generateSearchQuery(Account galAcct) throws ServiceException {
        String query = mParams.getQuery();
        Provisioning.GalSearchType type = mParams.getType();
        StringBuilder searchQuery = new StringBuilder();
        if (!Strings.isNullOrEmpty(query)) {
            searchQuery.append("contact:\"");
            searchQuery.append(query.replace("\"", "\\\"")); // escape quotes
            searchQuery.append("\" AND");
        }
        
        GalSearchQueryCallback queryCallback = mParams.getExtraQueryCallback();
        if (queryCallback != null) {
            String extraQuery = queryCallback.getMailboxSearchQuery();
            if (extraQuery != null) {
                ZimbraLog.gal.debug("extra search query: " + extraQuery);
                searchQuery.append(" (").append(extraQuery).append(") AND");
            }
        }
        
        GalMode galMode = mParams.getDomain().getGalMode();
        boolean first = true;
        for (DataSource ds : galAcct.getAllDataSources()) {
            if (ds.getType() != DataSource.Type.gal)
                continue;
            String galType = ds.getAttr(Provisioning.A_zimbraGalType);
            if (galMode == GalMode.ldap && galType.compareTo("zimbra") == 0)
                continue;
            if (galMode == GalMode.zimbra && galType.compareTo("ldap") == 0)
                continue;
            if (first) searchQuery.append("("); else searchQuery.append(" OR");
            first = false;
            searchQuery.append(" inid:").append(ds.getFolderId());
        }
        if (!first)
            searchQuery.append(")");
        switch (type) {
        case resource:
            searchQuery.append(" AND #zimbraAccountCalendarUserType:RESOURCE");
            break;
        case group:
            searchQuery.append(" AND #type:group");
            break;
        case account:
            searchQuery.append(" AND !(#zimbraAccountCalendarUserType:RESOURCE)");
            break;
        case all:
            break;
        }
        ZimbraLog.gal.debug("query: %s", searchQuery);
        mParams.parseSearchParams(mParams.getRequest(), searchQuery.toString());
    }

    private boolean generateLocalResourceSearchQuery(Account galAcct) throws ServiceException {
        String query = mParams.getQuery();
        StringBuilder searchQuery = new StringBuilder();
        if (!Strings.isNullOrEmpty(query)) {
            searchQuery.append("contact:\"");
            searchQuery.append(query.replace("\"", "\\\"")); // escape quotes
            searchQuery.append("\" AND");
        }
        searchQuery.append(" #zimbraAccountCalendarUserType:RESOURCE");
        for (DataSource ds : galAcct.getAllDataSources()) {
            if (ds.getType() != DataSource.Type.gal)
                continue;
            String galType = ds.getAttr(Provisioning.A_zimbraGalType);
            if (galType.compareTo("ldap") == 0)
                continue;
            searchQuery.append(" AND (");
            searchQuery.append(" inid:").append(ds.getFolderId());
            searchQuery.append(")");
            ZimbraLog.gal.debug("query: "+searchQuery.toString());
            mParams.parseSearchParams(mParams.getRequest(), searchQuery.toString());
            return true;
        }
        return false;
    }

    private void accountSearch(Account galAcct) throws ServiceException, GalAccountNotConfiguredException {
        if (!galAcct.getAccountStatus().isActive()) {
            ZimbraLog.gal.info("GalSync account "+galAcct.getId()+" is in "+galAcct.getAccountStatus().name());
            throw new GalAccountNotConfiguredException();
        }
        if (Provisioning.onLocalServer(galAcct)) {
            if (needResources()) {
                if (generateLocalResourceSearchQuery(galAcct) &&
                        !doLocalGalAccountSearch(galAcct))
                    throw new GalAccountNotConfiguredException();
            }
            generateSearchQuery(galAcct);
            if (!doLocalGalAccountSearch(galAcct))
                throw new GalAccountNotConfiguredException();
        } else {
            try {
                if (!proxyGalAccountSearch(galAcct))
                    throw new GalAccountNotConfiguredException();
            } catch (IOException e) {
                ZimbraLog.gal.warn("remote search on GalSync account failed for " + galAcct.getName(), e);
                // let the request fallback to ldap based search
                throw new GalAccountNotConfiguredException();
            }
        }
    }

    private void accountSync(Account galAcct) throws ServiceException, GalAccountNotConfiguredException {
        if (!galAcct.getAccountStatus().isActive()) {
            ZimbraLog.gal.info("GalSync account "+galAcct.getId()+" is in "+galAcct.getAccountStatus().name());
            throw new GalAccountNotConfiguredException();
        }
        if (Provisioning.onLocalServer(galAcct)) {
            doLocalGalAccountSync(galAcct);
        } else {
            try {
                if (!proxyGalAccountSearch(galAcct))
                    throw new GalAccountNotConfiguredException();
            } catch (IOException e) {
                ZimbraLog.gal.warn("remote sync on GalSync account failed for " + galAcct.getName(), e);
                // remote server may be down, return the same sync token so that client can try again.
                mParams.getResultCallback().setNewToken(mParams.getGalSyncToken());
            }
        }
    }

    private boolean doLocalGalAccountSearch(Account galAcct) {
        ZimbraQueryResults zqr = null;
        try {
            Mailbox mbox = MailboxManager.getInstance().getMailboxByAccount(galAcct);
            SearchParams searchParams = mParams.getSearchParams();
            zqr = mbox.search(SoapProtocol.Soap12, new OperationContext(mbox), searchParams);
            ResultsPager pager = ResultsPager.create(zqr, searchParams);
            GalSearchResultCallback callback = mParams.getResultCallback();
            int num = 0;
            while (pager.hasNext()) {
                ZimbraHit hit = pager.getNextHit();
                if (hit instanceof ContactHit) {
                    Element contactElem = callback.handleContact(((ContactHit)hit).getContact());
                    if (contactElem != null)
                        contactElem.addAttribute(MailConstants.A_SORT_FIELD, hit.getSortField(pager.getSortOrder()).toString());
                }
                num++;
                if (num == mParams.getLimit())
                    break;
            }
            callback.setSortBy(zqr.getSortBy().toString());
            callback.setQueryOffset(searchParams.getOffset());
            callback.setHasMoreResult(pager.hasNext());
        } catch (Exception e) {
            ZimbraLog.gal.warn("search on GalSync account failed for "+galAcct.getId(), e);
            return false;
        } finally {
            if (zqr != null)
                try { zqr.doneWithSearchResults(); } catch (ServiceException e) {}
        }
        return true;
    }

    private void doLocalGalAccountSync(Account galAcct) throws ServiceException {
        GalSyncToken token = mParams.getGalSyncToken();
        Mailbox mbox = MailboxManager.getInstance().getMailboxByAccount(galAcct);
        OperationContext octxt = new OperationContext(mbox);
        GalSearchResultCallback callback = mParams.getResultCallback();
        HashSet<Integer> folderIds = new HashSet<Integer>();
        Domain domain = mParams.getDomain();
        GalMode galMode = domain.getGalMode();
        String syncToken = null;

        // bug 46608
        // first do local resources sync if galMode == ldap
        if (galMode == GalMode.ldap &&
                domain.isGalAlwaysIncludeLocalCalendarResources()) {
            for (DataSource ds : galAcct.getAllDataSources()) {
                if (ds.getType() != DataSource.Type.gal)
                    continue;
                String galType = ds.getAttr(Provisioning.A_zimbraGalType);
                if (galType.compareTo("ldap") == 0)
                    continue;
                int fid = ds.getFolderId();
                DataSourceItem folderMapping = DbDataSource.getMapping(ds, fid);
                if (folderMapping.md == null)
                    continue;
                folderIds.add(fid);
                syncToken = LdapUtil.getEarlierTimestamp(syncToken, folderMapping.md.get(GalImport.SYNCTOKEN));
                if (mParams.isIdOnly() && token.doMailboxSync()) {
                    int changeId = token.getChangeId(galAcct.getId());
                    Pair<List<Integer>,TypedIdList> changed = mbox.getModifiedItems(octxt, changeId, MailItem.TYPE_CONTACT, folderIds);

                    int count = 0;
                    for (int itemId : changed.getFirst()) {
                        MailItem item = mbox.getItemById(octxt, itemId, MailItem.TYPE_CONTACT);
                        if (item instanceof Contact) {
                            Contact c = (Contact)item;
                            String accountType = c.get("zimbraAccountCalendarUserType");
                            if (accountType != null &&
                                    accountType.equals("RESOURCE"))
                                callback.handleContact(c);
                        }
                        count++;
                        if (count % 100 == 0)
                            ZimbraLog.gal.debug("processing resources #"+count);
                    }
                }
                break;
            }
        }

        folderIds.clear();
        for (DataSource ds : galAcct.getAllDataSources()) {
            if (ds.getType() != DataSource.Type.gal)
                continue;
            String galType = ds.getAttr(Provisioning.A_zimbraGalType);
            if (galMode == GalMode.ldap && galType.compareTo("zimbra") == 0)
                continue;
            if (galMode == GalMode.zimbra && galType.compareTo("ldap") == 0)
                continue;
            int fid = ds.getFolderId();
            DataSourceItem folderMapping = DbDataSource.getMapping(ds, fid);
            if (folderMapping.md == null)
                continue;
            folderIds.add(fid);
            syncToken = LdapUtil.getEarlierTimestamp(syncToken, folderMapping.md.get(GalImport.SYNCTOKEN));
        }
        if (mParams.isIdOnly() && token.doMailboxSync()) {
            int changeId = token.getChangeId(galAcct.getId());
            List<Integer> deleted = mbox.getTombstones(changeId).getAll();
            Pair<List<Integer>,TypedIdList> changed = mbox.getModifiedItems(octxt, changeId, MailItem.TYPE_CONTACT, folderIds);

            int count = 0;
            for (int itemId : changed.getFirst()) {
                MailItem item = mbox.getItemById(octxt, itemId, MailItem.TYPE_CONTACT);
                if (item instanceof Contact)
                    callback.handleContact((Contact)item);
                count++;
                if (count % 100 == 0)
                    ZimbraLog.gal.debug("processing #"+count);
            }

            if (changeId > 0)
                for (int itemId : deleted)
                    callback.handleDeleted(new ItemId(galAcct.getId(), itemId));
        }
        GalSyncToken newToken = new GalSyncToken(syncToken, galAcct.getId(), mbox.getLastChangeID());
        ZimbraLog.gal.debug("computing new sync token for "+galAcct.getId()+": "+newToken);
        callback.setNewToken(newToken);
        callback.setHasMoreResult(false);
    }

    private boolean proxyGalAccountSearch(Account galSyncAcct) throws IOException, ServiceException {
        try {
            Provisioning prov = Provisioning.getInstance();
            String serverUrl = URLUtil.getAdminURL(prov.getServerByName(galSyncAcct.getMailHost()));
            SoapHttpTransport transport = new SoapHttpTransport(serverUrl);
            AuthToken auth = mParams.getAuthToken();
            transport.setAuthToken((auth == null) ? AuthProvider.getAdminAuthToken().toZAuthToken() : auth.toZAuthToken());

            ZimbraSoapContext zsc = mParams.getSoapContext();
            if (zsc != null) {
                transport.setResponseProtocol(zsc.getResponseProtocol());
            
                String requestedAcctId = zsc.getRequestedAccountId();
                String authTokenAcctId = zsc.getAuthtokenAccountId();
                if (requestedAcctId != null && !requestedAcctId.equalsIgnoreCase(authTokenAcctId))
                    transport.setTargetAcctId(requestedAcctId);
            }
                
            Element req = mParams.getRequest();    
            if (req == null) {
                req = Element.create(SoapProtocol.Soap12, AccountConstants.SEARCH_GAL_REQUEST);
                req.addAttribute(AccountConstants.A_TYPE, mParams.getType().toString());
                req.addAttribute(AccountConstants.A_LIMIT, mParams.getLimit());
                req.addAttribute(AccountConstants.A_NAME, mParams.getQuery());
            }
            req.addAttribute(AccountConstants.A_GAL_ACCOUNT_ID, galSyncAcct.getId());
            req.addAttribute(AccountConstants.A_GAL_ACCOUNT_PROXIED, true);
            
            Element resp = transport.invokeWithoutSession(req.detach());
            GalSearchResultCallback callback = mParams.getResultCallback();

            if (callback.passThruProxiedGalAcctResponse()) {
                callback.handleProxiedResponse(resp);
                return true;
            }

            Iterator<Element> iter = resp.elementIterator(MailConstants.E_CONTACT);
            while (iter.hasNext())
                callback.handleElement(iter.next());
            iter = resp.elementIterator(MailConstants.E_DELETED);
            while (iter.hasNext())
                callback.handleElement(iter.next());
            String newTokenStr = resp.getAttribute(MailConstants.A_TOKEN, null);
            if (newTokenStr != null) {
                GalSyncToken newToken = new GalSyncToken(newTokenStr);
                ZimbraLog.gal.debug("computing new sync token for proxied account "+galSyncAcct.getId()+": "+newToken);
                callback.setNewToken(newToken);
            }
            boolean hasMore =  resp.getAttributeBool(MailConstants.A_QUERY_MORE, false);
            callback.setHasMoreResult(hasMore);
            if (hasMore) {
                callback.setSortBy(resp.getAttribute(MailConstants.A_SORTBY));
                callback.setQueryOffset((int)resp.getAttributeLong(MailConstants.A_QUERY_OFFSET));
            }
        } catch (SoapFaultException e) {
            GalSearchResultCallback callback = mParams.getResultCallback();
            if (callback.passThruProxiedGalAcctResponse()) {
                Element fault = e.getFault();
                callback.handleProxiedResponse(fault);

                // if the callback says pass thru, it is up to the callback to take full
                // responsibility for the result.
                // return true so we do *not* fallback to do the ldap search.
                return true;
            } else {
                ZimbraLog.gal.warn("remote search on GalSync account failed for " + galSyncAcct.getName(), e);
                return false;
            }
        }

        return true;
    }

    private void ldapSearch() throws ServiceException {
        Domain domain = mParams.getDomain();
        GalMode galMode = domain.getGalMode();
        Provisioning.GalSearchType stype = mParams.getType();

        if (needResources()) {
            mParams.setType(GalSearchType.resource);
            mParams.createSearchConfig(GalType.zimbra);
            try {
                LdapUtil.galSearch(mParams);
            } catch (Exception e) {
                throw ServiceException.FAILURE("ldap search failed", e);
            }
            mParams.setType(stype);
        }
        
        Integer ldapLimit = mParams.getLdapLimit();
        int limit;
        if (ldapLimit == null)
            limit = mParams.getLimit();
        else
            limit = ldapLimit;
        
        // restrict to domain config if we are not syncing, and there is no specific ldap limit set
        if (limit == 0 && GalOp.sync != mParams.getOp() && ldapLimit == null) {
            limit = domain.getGalMaxResults();
        }
        mParams.setLimit(limit);
        
        if (galMode == GalMode.both) {
            // make two gal searches for 1/2 results each
            mParams.setLimit(limit / 2);
        }
        GalType type = GalType.ldap;
        if (galMode != GalMode.ldap) {
            // do zimbra gal search
            type = GalType.zimbra;
        }
        mParams.createSearchConfig(type);
        try {
            LdapUtil.galSearch(mParams);
        } catch (Exception e) {
            throw ServiceException.FAILURE("ldap search failed", e);
        }

        boolean hadMore = mParams.getResult().getHadMore();
        String newToken = mParams.getResult().getToken();
        if (mParams.getResult().getTokenizeKey() != null)
            hadMore = true;
        if (galMode == GalMode.both) {
            // do the second query
            mParams.createSearchConfig(GalType.ldap);
            try {
                LdapUtil.galSearch(mParams);
            } catch (Exception e) {
                throw ServiceException.FAILURE("ldap search failed", e);
            }
            hadMore |= mParams.getResult().getHadMore();
            newToken = LdapUtil.getLaterTimestamp(newToken, mParams.getResult().getToken());
            if (mParams.getResult().getTokenizeKey() != null)
                hadMore = true;
        }

        if (mParams.getOp() == GalOp.sync)
            mParams.getResultCallback().setNewToken(newToken);
        mParams.getResultCallback().setHasMoreResult(hadMore);
    }
    
    
    // bug 46608
    // do zimbra resources search if galMode == ldap
    private boolean needResources() throws ServiceException {
        Domain domain = mParams.getDomain();
        return (domain.getGalMode() == GalMode.ldap &&
                (Provisioning.GalSearchType.all == mParams.getType() || Provisioning.GalSearchType.resource == mParams.getType()) &&
                domain.isGalAlwaysIncludeLocalCalendarResources());
    }

    private static class GalAccountNotConfiguredException extends Exception {
        private static final long serialVersionUID = 679221874958248740L;

        public GalAccountNotConfiguredException() {
        }
    }

    public static boolean canExpandGalGroup(String groupName, String groupId, Account authedAcct) {

        if (groupName == null || authedAcct == null)
            return false;

        // if no groupId we consider it's an external group, no ACL checking
        if (groupId == null)
            return true;

        // check feature enabled
        // if (!authedAcct.)
        //     return false;

        // check permission if is is a Zimbra DL
        Provisioning prov = Provisioning.getInstance();

        if (prov.isDistributionList(groupName)) {  // quick check to see if this is a zimbra group

            try {
                // get the dl object for ACL checking
                DistributionList dl = prov.getAclGroup(DistributionListBy.id, groupId);

                // the DL might have been deleted since the last GAL sync account sync, throw.
                // or should we just let the request through?
                if (dl == null) {
                    ZimbraLog.gal.warn("unable to find distribution list " + groupName + "(" + groupId + ") for permission checking");
                    return false;
                }

                if (!AccessManager.getInstance().canDo(authedAcct, dl, User.R_viewDistList, false))
                    return false;

            } catch (ServiceException e) {
                ZimbraLog.gal.warn("unable to check permission for gal group expansion: " + groupName);
                return false;
            }
        }

        return true;
    }

}<|MERGE_RESOLUTION|>--- conflicted
+++ resolved
@@ -175,65 +175,6 @@
         String id = Thread.currentThread().getName() + " / " + mParams.getUserInfo();
         int capacity = mParams.getDomain().getGalSyncMaxConcurrentClients();
         boolean limitReached = true;
-<<<<<<< HEAD
-        
-        mParams.setQuery("");
-        mParams.setOp(GalOp.sync);
-        mParams.setFetchGroupMembers(true);
-        mParams.setNeedSMIMECerts(true);
-        Account galAcct = mParams.getGalSyncAccount();
-        GalSyncToken gst = mParams.getGalSyncToken();
-        Domain domain = mParams.getDomain();
-        
-        // if the presented sync token is old LDAP timestamp format, we need to sync
-        // against LDAP server to keep the client up to date.
-        boolean useGalSyncAccount = gst.doMailboxSync() && (mParams.isIdOnly() || domain.isLdapGalSyncDisabled());
-        if (useGalSyncAccount) {
-            try {
-                synchronized (SyncClients) {
-                    // allow the sync only when the # of sync clients
-                    // are within the capacity.
-                    if (SyncClients.size() < capacity) {
-                        SyncClients.add(id);
-                        limitReached = false;
-                    }
-                }
-                if (limitReached) {
-                    logCurrentSyncClients();
-                    // return "no change".
-                    mParams.getResultCallback().setNewToken(mParams.getGalSyncToken());
-                    return;
-                }
-                if (galAcct != null) {
-                    accountSync(galAcct);
-                } else {
-                    for (Account galAccount : getGalSyncAccounts()) {
-                        accountSync(galAccount);
-                    }
-                }
-                // account based sync was finished
-                return;
-            } catch (GalAccountNotConfiguredException e) {
-                // if there was an error in GAL sync account based sync,
-                // fallback to ldap search
-                mParams.getResultCallback().reset(mParams);
-            } finally {
-                synchronized (SyncClients) {
-                    SyncClients.remove(id);
-                }
-            }
-        }
-        if (mParams.isIdOnly() || domain.isLdapGalSyncDisabled()) {
-            // add recommendation to perform fullsync if there is a valid GSA.
-            try {
-                if (getGalSyncAccounts().length > 0) {
-                    mParams.getResultCallback().setFullSyncRecommended(true);
-                }
-            } catch (GalAccountNotConfiguredException e) {}
-        }
-        if (domain.isLdapGalSyncDisabled()) {
-            // return the same sync token.
-=======
 
         synchronized (SyncClients) {
             // allow the sync only when the # of sync clients
@@ -246,12 +187,9 @@
         if (limitReached) {
             logCurrentSyncClients();
             // return "no change".
->>>>>>> 9573bb0e
             mParams.getResultCallback().setNewToken(mParams.getGalSyncToken());
-            mParams.getResultCallback().setThrottled(true);
             return;
         }
-
         try {
             mParams.setQuery("");
             mParams.setOp(GalOp.sync);
@@ -260,14 +198,19 @@
             Account galAcct = mParams.getGalSyncAccount();
             GalSyncToken gst = mParams.getGalSyncToken();
             Domain domain = mParams.getDomain();
+
             // if the presented sync token is old LDAP timestamp format, we need to sync
             // against LDAP server to keep the client up to date.
             boolean useGalSyncAccount = gst.doMailboxSync() && (mParams.isIdOnly() || domain.isLdapGalSyncDisabled());
             if (useGalSyncAccount) {
                 try {
-                    if (galAcct == null)
-                        galAcct = getGalSyncAccountForSync();                
-                    accountSync(galAcct);
+                    if (galAcct != null) {
+                        accountSync(galAcct);
+                    } else {
+                        for (Account galAccount : getGalSyncAccounts()) {
+                            accountSync(galAccount);
+                        }
+                    }
                     // account based sync was finished
                     return;
                 } catch (GalAccountNotConfiguredException e) {
@@ -279,7 +222,7 @@
             if (mParams.isIdOnly() || domain.isLdapGalSyncDisabled()) {
                 // add recommendation to perform fullsync if there is a valid GSA.
                 try {
-                    if (getGalSyncAccount() != null) {
+                    if (getGalSyncAccounts().length > 0) {
                         mParams.getResultCallback().setFullSyncRecommended(true);
                     }
                 } catch (GalAccountNotConfiguredException e) {}
@@ -290,7 +233,7 @@
                 return;
             }
             ldapSearch();
-        }  finally {
+        } finally {
             synchronized (SyncClients) {
                 SyncClients.remove(id);
             }
