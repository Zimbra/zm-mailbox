/*
 * ***** BEGIN LICENSE BLOCK *****
 * Zimbra Collaboration Suite Server
 * Copyright (C) 2009, 2010, 2011 VMware, Inc.
 * 
 * The contents of this file are subject to the Zimbra Public License
 * Version 1.3 ("License"); you may not use this file except in
 * compliance with the License.  You may obtain a copy of the License at
 * http://www.zimbra.com/license.
 * 
 * Software distributed under the License is distributed on an "AS IS"
 * basis, WITHOUT WARRANTY OF ANY KIND, either express or implied.
 * ***** END LICENSE BLOCK *****
 */
package com.zimbra.cs.gal;

import java.io.IOException;
import java.util.ArrayList;
import java.util.HashSet;
import java.util.Iterator;
import java.util.List;

import com.google.common.base.Strings;
import com.zimbra.common.service.ServiceException;
import com.zimbra.common.soap.Element;
import com.zimbra.common.soap.AccountConstants;
import com.zimbra.common.soap.MailConstants;
import com.zimbra.common.soap.SoapFaultException;
import com.zimbra.common.soap.SoapHttpTransport;
import com.zimbra.common.soap.SoapProtocol;
import com.zimbra.common.util.Pair;
import com.zimbra.common.util.ZimbraLog;
import com.zimbra.cs.account.AccessManager;
import com.zimbra.cs.account.Account;
import com.zimbra.cs.account.AuthToken;
import com.zimbra.cs.account.DataSource;
import com.zimbra.cs.account.DistributionList;
import com.zimbra.cs.account.Domain;
import com.zimbra.cs.account.Provisioning;
import com.zimbra.cs.account.Provisioning.AccountBy;
import com.zimbra.cs.account.Provisioning.DistributionListBy;
import com.zimbra.cs.account.Provisioning.GalSearchType;
import com.zimbra.cs.account.ZAttrProvisioning.GalMode;
import com.zimbra.cs.account.gal.GalOp;
import com.zimbra.cs.account.ldap.LdapUtil;
import com.zimbra.cs.account.accesscontrol.Rights.User;
import com.zimbra.cs.db.DbDataSource;
import com.zimbra.cs.db.DbDataSource.DataSourceItem;
import com.zimbra.cs.gal.GalSearchConfig.GalType;
import com.zimbra.cs.httpclient.URLUtil;
import com.zimbra.cs.index.ContactHit;
import com.zimbra.cs.index.ResultsPager;
import com.zimbra.cs.index.SearchParams;
import com.zimbra.cs.index.ZimbraHit;
import com.zimbra.cs.index.ZimbraQueryResults;
import com.zimbra.cs.mailbox.Contact;
import com.zimbra.cs.mailbox.MailItem;
import com.zimbra.cs.mailbox.Mailbox;
import com.zimbra.cs.mailbox.MailboxManager;
import com.zimbra.cs.mailbox.OperationContext;
import com.zimbra.cs.mailbox.util.TypedIdList;
import com.zimbra.cs.service.AuthProvider;
import com.zimbra.cs.service.util.ItemId;
import com.zimbra.soap.ZimbraSoapContext;

public class GalSearchControl {
    private GalSearchParams mParams;

    public GalSearchControl(GalSearchParams params) {
        mParams = params;
    }

    private void checkFeatureEnabled(String extraFeatAttr) throws ServiceException {
        AuthToken authToken = mParams.getAuthToken();
        boolean isAdmin = authToken == null ? false : AuthToken.isAnyAdmin(authToken);

        // admin is always allowed.
        if (isAdmin)
            return;

        // check feature enabling attrs
        Account acct = mParams.getAccount();
        if (acct == null) {
            if (authToken != null)
                acct = Provisioning.getInstance().get(AccountBy.id, authToken.getAccountId());

            if (acct == null)
                throw ServiceException.PERM_DENIED("unable to get account for GAL feature checking");
        }

        if (!acct.getBooleanAttr(Provisioning.A_zimbraFeatureGalEnabled, false))
            throw ServiceException.PERM_DENIED("GAL feature (" + Provisioning.A_zimbraFeatureGalEnabled + ") is not enabled");

        if (extraFeatAttr != null) {
            if (!acct.getBooleanAttr(extraFeatAttr, false))
                throw ServiceException.PERM_DENIED("GAL feature (" + extraFeatAttr + ") is not enabled");
        }
    }

    public void autocomplete() throws ServiceException {

        checkFeatureEnabled(Provisioning.A_zimbraFeatureGalAutoCompleteEnabled);

        mParams.setOp(GalOp.autocomplete);
        
        Account requestedAcct = mParams.getAccount();
        
        boolean useGalSyncAcct = requestedAcct == null ? true :
            requestedAcct.isGalSyncAccountBasedAutoCompleteEnabled();

        if (useGalSyncAcct) {
            try {
                Account galAcct = mParams.getGalSyncAccount();
                if (galAcct != null) {
                    accountSearch(galAcct);
                } else {
                    for (Account galAccount : getGalSyncAccounts()) {
                        accountSearch(galAccount);
                    }
                }
                return;
            } catch (GalAccountNotConfiguredException e) {
            }
        }
        // fallback to ldap search
        String query = Strings.nullToEmpty(mParams.getQuery());
        mParams.setQuery(query.replaceFirst("[*]*$", "*"));
        mParams.getResultCallback().reset(mParams);
        ldapSearch();
    }

    public void search() throws ServiceException {

        checkFeatureEnabled(null);

        String query = mParams.getQuery();
        // '.' is a special operator that matches everything.
        // We don't support it in auto-complete.
        if (".".equals(query)) {
            mParams.setQuery(null);
        }
        mParams.setOp(GalOp.search);
        try {
            Account galAcct = mParams.getGalSyncAccount();
            if (galAcct != null) {
                accountSearch(galAcct);
            } else {
                for (Account galAccount : getGalSyncAccounts()) {
                    accountSearch(galAccount);
                }
            }
        } catch (GalAccountNotConfiguredException e) {
            query = Strings.nullToEmpty(query);
            // fallback to ldap search
            if (!query.endsWith("*"))
                query = query + "*";
            if (!query.startsWith("*"))
                query = "*" + query;
            mParams.setQuery(query);
            mParams.getResultCallback().reset(mParams);
            ldapSearch();
        }
    }

    private static HashSet<String> SyncClients;
    
    static {
        SyncClients = new HashSet<String>();
    }
    
    public void sync() throws ServiceException {

        checkFeatureEnabled(Provisioning.A_zimbraFeatureGalSyncEnabled);

        String id = Thread.currentThread().getName() + " / " + mParams.getUserInfo();
        int capacity = mParams.getDomain().getGalSyncMaxConcurrentClients();
        boolean limitReached = true;
        
        mParams.setQuery("");
        mParams.setOp(GalOp.sync);
        mParams.setFetchGroupMembers(true);
        mParams.setNeedSMIMECerts(true);
        Account galAcct = mParams.getGalSyncAccount();
        GalSyncToken gst = mParams.getGalSyncToken();
        Domain domain = mParams.getDomain();
        
        // if the presented sync token is old LDAP timestamp format, we need to sync
        // against LDAP server to keep the client up to date.
<<<<<<< HEAD
        boolean useGalSyncAccount = mParams.isIdOnly() && gst.doMailboxSync();
=======
        boolean useGalSyncAccount = gst.doMailboxSync() && (mParams.isIdOnly() || domain.isLdapGalSyncDisabled());
>>>>>>> 5847e882
        if (useGalSyncAccount) {
            try {
                synchronized (SyncClients) {
                    // allow the sync only when the # of sync clients
                    // are within the capacity.
                    if (SyncClients.size() < capacity) {
                        SyncClients.add(id);
                        limitReached = false;
                    }
                }
                if (limitReached) {
                    logCurrentSyncClients();
                    // return "no change".
                    mParams.getResultCallback().setNewToken(mParams.getGalSyncToken());
                    return;
                }
                if (galAcct != null) {
                    accountSync(galAcct);
                } else {
                    for (Account galAccount : getGalSyncAccounts()) {
                        accountSync(galAccount);
                    }
                }
                // account based sync was finished
                return;
            } catch (GalAccountNotConfiguredException e) {
                // if there was an error in GAL sync account based sync,
                // fallback to ldap search
                mParams.getResultCallback().reset(mParams);
            } finally {
                synchronized (SyncClients) {
                    SyncClients.remove(id);
                }
            }
        }
<<<<<<< HEAD
        if (mParams.isIdOnly()) {
=======
        if (mParams.isIdOnly() || domain.isLdapGalSyncDisabled()) {
>>>>>>> 5847e882
            // add recommendation to perform fullsync if there is a valid GSA.
            try {
                if (getGalSyncAccounts().length > 0) {
                    mParams.getResultCallback().setFullSyncRecommended(true);
                }
            } catch (GalAccountNotConfiguredException e) {}
        }
        if (domain.isLdapGalSyncDisabled()) {
            // return the same sync token.
            mParams.getResultCallback().setNewToken(mParams.getGalSyncToken());
            return;
        }
        ldapSearch();
    }

    private void logCurrentSyncClients() {
        if (!ZimbraLog.galconcurrency.isDebugEnabled())
            return;
        StringBuilder buf = new StringBuilder();
        buf.append("limit reached, turning away ").append(mParams.getUserInfo());
        buf.append(", busy sync clients:");
        synchronized (SyncClients) {
            for (String id : SyncClients) {
                buf.append(" [").append(id).append("]");
            }
        }
        ZimbraLog.galconcurrency.debug(buf.toString());
    }
    
    private Account[] getGalSyncAccounts() throws GalAccountNotConfiguredException, ServiceException {
        Domain d = mParams.getDomain();
        String[] accts = d.getGalAccountId();
        if (accts.length == 0)
            throw new GalAccountNotConfiguredException();
        Provisioning prov = Provisioning.getInstance();
        ArrayList<Account> accounts = new ArrayList<Account>();
        for (String acctId : accts) {
            Account a = prov.getAccountById(acctId);
            if (a == null)
                throw new GalAccountNotConfiguredException();
            for (DataSource ds : a.getAllDataSources()) {
                if (ds.getType() != DataSource.Type.gal)
                    continue;
                // check if there was any successful import from gal
                if (ds.getAttr(Provisioning.A_zimbraGalLastSuccessfulSyncTimestamp, null) == null)
                    throw new GalAccountNotConfiguredException();
                if (ds.getAttr(Provisioning.A_zimbraGalStatus).compareTo("enabled") != 0)
                    throw new GalAccountNotConfiguredException();
                if (ds.getAttr(Provisioning.A_zimbraDataSourceEnabled).compareTo("TRUE") != 0)
                    throw new GalAccountNotConfiguredException();
            }
            accounts.add(a);
        }
        return accounts.toArray(new Account[0]);
    }

    private void generateSearchQuery(Account galAcct) throws ServiceException {
        String query = mParams.getQuery();
        Provisioning.GalSearchType type = mParams.getType();
        StringBuilder searchQuery = new StringBuilder();
        if (!Strings.isNullOrEmpty(query)) {
            searchQuery.append("contact:\"");
            searchQuery.append(query.replace("\"", "\\\"")); // escape quotes
            searchQuery.append("\" AND");
        }
        
        GalSearchQueryCallback queryCallback = mParams.getExtraQueryCallback();
        if (queryCallback != null) {
            String extraQuery = queryCallback.getMailboxSearchQuery();
            if (extraQuery != null) {
                ZimbraLog.gal.debug("extra search query: " + extraQuery);
                searchQuery.append(" (").append(extraQuery).append(") AND");
            }
        }
        
        GalMode galMode = mParams.getDomain().getGalMode();
        boolean first = true;
        for (DataSource ds : galAcct.getAllDataSources()) {
            if (ds.getType() != DataSource.Type.gal)
                continue;
            String galType = ds.getAttr(Provisioning.A_zimbraGalType);
            if (galMode == GalMode.ldap && galType.compareTo("zimbra") == 0)
                continue;
            if (galMode == GalMode.zimbra && galType.compareTo("ldap") == 0)
                continue;
            if (first) searchQuery.append("("); else searchQuery.append(" OR");
            first = false;
            searchQuery.append(" inid:").append(ds.getFolderId());
        }
        if (!first)
            searchQuery.append(")");
        switch (type) {
        case resource:
            searchQuery.append(" AND #zimbraAccountCalendarUserType:RESOURCE");
            break;
        case group:
            searchQuery.append(" AND #type:group");
            break;
        case account:
            searchQuery.append(" AND !(#zimbraAccountCalendarUserType:RESOURCE)");
            break;
        case all:
            break;
        }
        ZimbraLog.gal.debug("query: %s", searchQuery);
        mParams.parseSearchParams(mParams.getRequest(), searchQuery.toString());
    }

    private boolean generateLocalResourceSearchQuery(Account galAcct) throws ServiceException {
        String query = mParams.getQuery();
        StringBuilder searchQuery = new StringBuilder();
        if (!Strings.isNullOrEmpty(query)) {
            searchQuery.append("contact:\"");
            searchQuery.append(query.replace("\"", "\\\"")); // escape quotes
            searchQuery.append("\" AND");
        }
        searchQuery.append(" #zimbraAccountCalendarUserType:RESOURCE");
        for (DataSource ds : galAcct.getAllDataSources()) {
            if (ds.getType() != DataSource.Type.gal)
                continue;
            String galType = ds.getAttr(Provisioning.A_zimbraGalType);
            if (galType.compareTo("ldap") == 0)
                continue;
            searchQuery.append(" AND (");
            searchQuery.append(" inid:").append(ds.getFolderId());
            searchQuery.append(")");
            ZimbraLog.gal.debug("query: "+searchQuery.toString());
            mParams.parseSearchParams(mParams.getRequest(), searchQuery.toString());
            return true;
        }
        return false;
    }

    private void accountSearch(Account galAcct) throws ServiceException, GalAccountNotConfiguredException {
        if (!galAcct.getAccountStatus().isActive()) {
            ZimbraLog.gal.info("GalSync account "+galAcct.getId()+" is in "+galAcct.getAccountStatus().name());
            throw new GalAccountNotConfiguredException();
        }
        if (Provisioning.onLocalServer(galAcct)) {
            if (needResources()) {
                if (generateLocalResourceSearchQuery(galAcct) &&
                        !doLocalGalAccountSearch(galAcct))
                    throw new GalAccountNotConfiguredException();
            }
            generateSearchQuery(galAcct);
            if (!doLocalGalAccountSearch(galAcct))
                throw new GalAccountNotConfiguredException();
        } else {
            try {
                if (!proxyGalAccountSearch(galAcct))
                    throw new GalAccountNotConfiguredException();
            } catch (IOException e) {
                ZimbraLog.gal.warn("remote search on GalSync account failed for " + galAcct.getName(), e);
                // let the request fallback to ldap based search
                throw new GalAccountNotConfiguredException();
            }
        }
    }

    private void accountSync(Account galAcct) throws ServiceException, GalAccountNotConfiguredException {
        if (!galAcct.getAccountStatus().isActive()) {
            ZimbraLog.gal.info("GalSync account "+galAcct.getId()+" is in "+galAcct.getAccountStatus().name());
            throw new GalAccountNotConfiguredException();
        }
        if (Provisioning.onLocalServer(galAcct)) {
            doLocalGalAccountSync(galAcct);
        } else {
            try {
                if (!proxyGalAccountSearch(galAcct))
                    throw new GalAccountNotConfiguredException();
            } catch (IOException e) {
                ZimbraLog.gal.warn("remote sync on GalSync account failed for " + galAcct.getName(), e);
                // remote server may be down, return the same sync token so that client can try again.
                mParams.getResultCallback().setNewToken(mParams.getGalSyncToken());
            }
        }
    }

    private boolean doLocalGalAccountSearch(Account galAcct) {
        ZimbraQueryResults zqr = null;
        try {
            Mailbox mbox = MailboxManager.getInstance().getMailboxByAccount(galAcct);
            SearchParams searchParams = mParams.getSearchParams();
            zqr = mbox.search(SoapProtocol.Soap12, new OperationContext(mbox), searchParams);
            ResultsPager pager = ResultsPager.create(zqr, searchParams);
            GalSearchResultCallback callback = mParams.getResultCallback();
            int num = 0;
            while (pager.hasNext()) {
                ZimbraHit hit = pager.getNextHit();
                if (hit instanceof ContactHit) {
                    Element contactElem = callback.handleContact(((ContactHit)hit).getContact());
                    if (contactElem != null)
                        contactElem.addAttribute(MailConstants.A_SORT_FIELD, hit.getSortField(pager.getSortOrder()).toString());
                }
                num++;
                if (num == mParams.getLimit())
                    break;
            }
            callback.setSortBy(zqr.getSortBy().toString());
            callback.setQueryOffset(searchParams.getOffset());
            callback.setHasMoreResult(pager.hasNext());
        } catch (Exception e) {
            ZimbraLog.gal.warn("search on GalSync account failed for "+galAcct.getId(), e);
            return false;
        } finally {
            if (zqr != null)
                try { zqr.doneWithSearchResults(); } catch (ServiceException e) {}
        }
        return true;
    }

    private void doLocalGalAccountSync(Account galAcct) throws ServiceException {
        GalSyncToken token = mParams.getGalSyncToken();
        Mailbox mbox = MailboxManager.getInstance().getMailboxByAccount(galAcct);
        OperationContext octxt = new OperationContext(mbox);
        GalSearchResultCallback callback = mParams.getResultCallback();
        HashSet<Integer> folderIds = new HashSet<Integer>();
        Domain domain = mParams.getDomain();
        GalMode galMode = domain.getGalMode();
        String syncToken = null;

        // bug 46608
        // first do local resources sync if galMode == ldap
        if (galMode == GalMode.ldap &&
                domain.isGalAlwaysIncludeLocalCalendarResources()) {
            for (DataSource ds : galAcct.getAllDataSources()) {
                if (ds.getType() != DataSource.Type.gal)
                    continue;
                String galType = ds.getAttr(Provisioning.A_zimbraGalType);
                if (galType.compareTo("ldap") == 0)
                    continue;
                int fid = ds.getFolderId();
                DataSourceItem folderMapping = DbDataSource.getMapping(ds, fid);
                if (folderMapping.md == null)
                    continue;
                folderIds.add(fid);
                syncToken = LdapUtil.getEarlierTimestamp(syncToken, folderMapping.md.get(GalImport.SYNCTOKEN));
                if (mParams.isIdOnly() && token.doMailboxSync()) {
                    int changeId = token.getChangeId(galAcct.getId());
                    Pair<List<Integer>,TypedIdList> changed = mbox.getModifiedItems(octxt, changeId, MailItem.TYPE_CONTACT, folderIds);

                    int count = 0;
                    for (int itemId : changed.getFirst()) {
                        MailItem item = mbox.getItemById(octxt, itemId, MailItem.TYPE_CONTACT);
                        if (item instanceof Contact) {
                            Contact c = (Contact)item;
                            String accountType = c.get("zimbraAccountCalendarUserType");
                            if (accountType != null &&
                                    accountType.equals("RESOURCE"))
                                callback.handleContact(c);
                        }
                        count++;
                        if (count % 100 == 0)
                            ZimbraLog.gal.debug("processing resources #"+count);
                    }
                }
                break;
            }
        }

        folderIds.clear();
        for (DataSource ds : galAcct.getAllDataSources()) {
            if (ds.getType() != DataSource.Type.gal)
                continue;
            String galType = ds.getAttr(Provisioning.A_zimbraGalType);
            if (galMode == GalMode.ldap && galType.compareTo("zimbra") == 0)
                continue;
            if (galMode == GalMode.zimbra && galType.compareTo("ldap") == 0)
                continue;
            int fid = ds.getFolderId();
            DataSourceItem folderMapping = DbDataSource.getMapping(ds, fid);
            if (folderMapping.md == null)
                continue;
            folderIds.add(fid);
            syncToken = LdapUtil.getEarlierTimestamp(syncToken, folderMapping.md.get(GalImport.SYNCTOKEN));
        }
        if (mParams.isIdOnly() && token.doMailboxSync()) {
            int changeId = token.getChangeId(galAcct.getId());
            List<Integer> deleted = mbox.getTombstones(changeId).getAll();
            Pair<List<Integer>,TypedIdList> changed = mbox.getModifiedItems(octxt, changeId, MailItem.TYPE_CONTACT, folderIds);

            int count = 0;
            for (int itemId : changed.getFirst()) {
                MailItem item = mbox.getItemById(octxt, itemId, MailItem.TYPE_CONTACT);
                if (item instanceof Contact)
                    callback.handleContact((Contact)item);
                count++;
                if (count % 100 == 0)
                    ZimbraLog.gal.debug("processing #"+count);
            }

            if (changeId > 0)
                for (int itemId : deleted)
                    callback.handleDeleted(new ItemId(galAcct.getId(), itemId));
        }
        GalSyncToken newToken = new GalSyncToken(syncToken, galAcct.getId(), mbox.getLastChangeID());
        ZimbraLog.gal.debug("computing new sync token for "+galAcct.getId()+": "+newToken);
        callback.setNewToken(newToken);
        callback.setHasMoreResult(false);
    }

    private boolean proxyGalAccountSearch(Account galSyncAcct) throws IOException, ServiceException {
        try {
            Provisioning prov = Provisioning.getInstance();
            String serverUrl = URLUtil.getAdminURL(prov.getServerByName(galSyncAcct.getMailHost()));
            SoapHttpTransport transport = new SoapHttpTransport(serverUrl);
            AuthToken auth = mParams.getAuthToken();
            transport.setAuthToken((auth == null) ? AuthProvider.getAdminAuthToken().toZAuthToken() : auth.toZAuthToken());

            ZimbraSoapContext zsc = mParams.getSoapContext();
            if (zsc != null) {
                transport.setResponseProtocol(zsc.getResponseProtocol());
            
                String requestedAcctId = zsc.getRequestedAccountId();
                String authTokenAcctId = zsc.getAuthtokenAccountId();
                if (requestedAcctId != null && !requestedAcctId.equalsIgnoreCase(authTokenAcctId))
                    transport.setTargetAcctId(requestedAcctId);
            }
                
            Element req = mParams.getRequest();    
            if (req == null) {
                req = Element.create(SoapProtocol.Soap12, AccountConstants.SEARCH_GAL_REQUEST);
                req.addAttribute(AccountConstants.A_TYPE, mParams.getType().toString());
                req.addAttribute(AccountConstants.A_LIMIT, mParams.getLimit());
                req.addAttribute(AccountConstants.A_NAME, mParams.getQuery());
            }
            req.addAttribute(AccountConstants.A_GAL_ACCOUNT_ID, galSyncAcct.getId());
            req.addAttribute(AccountConstants.A_GAL_ACCOUNT_PROXIED, true);
            
            Element resp = transport.invokeWithoutSession(req.detach());
            GalSearchResultCallback callback = mParams.getResultCallback();

            if (callback.passThruProxiedGalAcctResponse()) {
                callback.handleProxiedResponse(resp);
                return true;
            }

            Iterator<Element> iter = resp.elementIterator(MailConstants.E_CONTACT);
            while (iter.hasNext())
                callback.handleElement(iter.next());
            iter = resp.elementIterator(MailConstants.E_DELETED);
            while (iter.hasNext())
                callback.handleElement(iter.next());
            String newTokenStr = resp.getAttribute(MailConstants.A_TOKEN, null);
            if (newTokenStr != null) {
                GalSyncToken newToken = new GalSyncToken(newTokenStr);
                ZimbraLog.gal.debug("computing new sync token for proxied account "+galSyncAcct.getId()+": "+newToken);
                callback.setNewToken(newToken);
            }
            boolean hasMore =  resp.getAttributeBool(MailConstants.A_QUERY_MORE, false);
            callback.setHasMoreResult(hasMore);
            if (hasMore) {
                callback.setSortBy(resp.getAttribute(MailConstants.A_SORTBY));
                callback.setQueryOffset((int)resp.getAttributeLong(MailConstants.A_QUERY_OFFSET));
            }
        } catch (SoapFaultException e) {
            GalSearchResultCallback callback = mParams.getResultCallback();
            if (callback.passThruProxiedGalAcctResponse()) {
                Element fault = e.getFault();
                callback.handleProxiedResponse(fault);

                // if the callback says pass thru, it is up to the callback to take full
                // responsibility for the result.
                // return true so we do *not* fallback to do the ldap search.
                return true;
            } else {
                ZimbraLog.gal.warn("remote search on GalSync account failed for " + galSyncAcct.getName(), e);
                return false;
            }
        }

        return true;
    }

    private void ldapSearch() throws ServiceException {
        Domain domain = mParams.getDomain();
        GalMode galMode = domain.getGalMode();
        Provisioning.GalSearchType stype = mParams.getType();

        if (needResources()) {
            mParams.setType(GalSearchType.resource);
            mParams.createSearchConfig(GalType.zimbra);
            try {
                LdapUtil.galSearch(mParams);
            } catch (Exception e) {
                throw ServiceException.FAILURE("ldap search failed", e);
            }
            mParams.setType(stype);
        }
        
        Integer ldapLimit = mParams.getLdapLimit();
        int limit;
        if (ldapLimit == null)
            limit = mParams.getLimit();
        else
            limit = ldapLimit;
        
        // restrict to domain config if we are not syncing, and there is no specific ldap limit set
        if (limit == 0 && GalOp.sync != mParams.getOp() && ldapLimit == null) {
            limit = domain.getGalMaxResults();
        }
        mParams.setLimit(limit);
        
        if (galMode == GalMode.both) {
            // make two gal searches for 1/2 results each
            mParams.setLimit(limit / 2);
        }
        GalType type = GalType.ldap;
        if (galMode != GalMode.ldap) {
            // do zimbra gal search
            type = GalType.zimbra;
        }
        mParams.createSearchConfig(type);
        try {
            LdapUtil.galSearch(mParams);
        } catch (Exception e) {
            throw ServiceException.FAILURE("ldap search failed", e);
        }

        boolean hadMore = mParams.getResult().getHadMore();
        String newToken = mParams.getResult().getToken();
        if (mParams.getResult().getTokenizeKey() != null)
            hadMore = true;
        if (galMode == GalMode.both) {
            // do the second query
            mParams.createSearchConfig(GalType.ldap);
            try {
                LdapUtil.galSearch(mParams);
            } catch (Exception e) {
                throw ServiceException.FAILURE("ldap search failed", e);
            }
            hadMore |= mParams.getResult().getHadMore();
            newToken = LdapUtil.getLaterTimestamp(newToken, mParams.getResult().getToken());
            if (mParams.getResult().getTokenizeKey() != null)
                hadMore = true;
        }

        if (mParams.getOp() == GalOp.sync)
            mParams.getResultCallback().setNewToken(newToken);
        mParams.getResultCallback().setHasMoreResult(hadMore);
    }
    
    
    // bug 46608
    // do zimbra resources search if galMode == ldap
    private boolean needResources() throws ServiceException {
        Domain domain = mParams.getDomain();
        return (domain.getGalMode() == GalMode.ldap &&
                (Provisioning.GalSearchType.all == mParams.getType() || Provisioning.GalSearchType.resource == mParams.getType()) &&
                domain.isGalAlwaysIncludeLocalCalendarResources());
    }

    private static class GalAccountNotConfiguredException extends Exception {
        private static final long serialVersionUID = 679221874958248740L;

        public GalAccountNotConfiguredException() {
        }
    }

    public static boolean canExpandGalGroup(String groupName, String groupId, Account authedAcct) {

        if (groupName == null || authedAcct == null)
            return false;

        // if no groupId we consider it's an external group, no ACL checking
        if (groupId == null)
            return true;

        // check feature enabled
        // if (!authedAcct.)
        //     return false;

        // check permission if is is a Zimbra DL
        Provisioning prov = Provisioning.getInstance();

        if (prov.isDistributionList(groupName)) {  // quick check to see if this is a zimbra group

            try {
                // get the dl object for ACL checking
                DistributionList dl = prov.getAclGroup(DistributionListBy.id, groupId);

                // the DL might have been deleted since the last GAL sync account sync, throw.
                // or should we just let the request through?
                if (dl == null) {
                    ZimbraLog.gal.warn("unable to find distribution list " + groupName + "(" + groupId + ") for permission checking");
                    return false;
                }

                if (!AccessManager.getInstance().canDo(authedAcct, dl, User.R_viewDistList, false))
                    return false;

            } catch (ServiceException e) {
                ZimbraLog.gal.warn("unable to check permission for gal group expansion: " + groupName);
                return false;
            }
        }

        return true;
    }

}<|MERGE_RESOLUTION|>--- conflicted
+++ resolved
@@ -186,11 +186,7 @@
         
         // if the presented sync token is old LDAP timestamp format, we need to sync
         // against LDAP server to keep the client up to date.
-<<<<<<< HEAD
-        boolean useGalSyncAccount = mParams.isIdOnly() && gst.doMailboxSync();
-=======
         boolean useGalSyncAccount = gst.doMailboxSync() && (mParams.isIdOnly() || domain.isLdapGalSyncDisabled());
->>>>>>> 5847e882
         if (useGalSyncAccount) {
             try {
                 synchronized (SyncClients) {
@@ -226,11 +222,7 @@
                 }
             }
         }
-<<<<<<< HEAD
-        if (mParams.isIdOnly()) {
-=======
         if (mParams.isIdOnly() || domain.isLdapGalSyncDisabled()) {
->>>>>>> 5847e882
             // add recommendation to perform fullsync if there is a valid GSA.
             try {
                 if (getGalSyncAccounts().length > 0) {
