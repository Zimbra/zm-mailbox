--- conflicted
+++ resolved
@@ -1,13 +1,13 @@
 /*
  * ***** BEGIN LICENSE BLOCK *****
  * Zimbra Collaboration Suite Server
- * Copyright (C) 2007, 2008, 2009, 2010 Zimbra, Inc.
- * 
+ * Copyright (C) 2007, 2008, 2009, 2010, 2011 Zimbra, Inc.
+ *
  * The contents of this file are subject to the Zimbra Public License
  * Version 1.3 ("License"); you may not use this file except in
  * compliance with the License.  You may obtain a copy of the License at
  * http://www.zimbra.com/license.
- * 
+ *
  * Software distributed under the License is distributed on an "AS IS"
  * basis, WITHOUT WARRANTY OF ANY KIND, either express or implied.
  * ***** END LICENSE BLOCK *****
@@ -37,15 +37,8 @@
     TcpImapHandler(ImapServer server) {
         super(server);
     }
-<<<<<<< HEAD
                                                       
     @Override protected boolean setupConnection(Socket connection) throws IOException {
-        connection.setSoTimeout(mConfig.getMaxIdleSeconds() * 1000);        
-=======
-
-    @Override
-    protected boolean setupConnection(Socket connection) throws IOException {
->>>>>>> 9a0926e3
         mRemoteAddress = connection.getInetAddress().getHostAddress();
         INFO("connected");
 
@@ -70,11 +63,7 @@
 
     @Override protected void setIdle(boolean idle) {
         super.setIdle(idle);
-<<<<<<< HEAD
         ImapFolder i4selected = mSelectedFolder;
-=======
-        ImapSession i4selected = mSelectedFolder;
->>>>>>> 9a0926e3
         if (i4selected != null)
             i4selected.updateAccessTime();
     }
@@ -83,11 +72,7 @@
         // FIXME: throw an exception instead?
         if (mInputStream == null)
             return STOP_PROCESSING;
-<<<<<<< HEAD
         
-=======
-
->>>>>>> 9a0926e3
         setUpLogContext(mRemoteAddress);
 
         if (mRequest == null)
@@ -138,7 +123,6 @@
         if (mRequest != null) {
             mRequest.cleanup();
             mRequest = null;
-<<<<<<< HEAD
         }
     }
                                              
@@ -148,8 +132,6 @@
         } else if (mStartedTLS) {
             sendNO(tag, "TLS already started");
             return CONTINUE_PROCESSING;
-=======
->>>>>>> 9a0926e3
         }
         sendOK(tag, "Begin TLS negotiation now");
 
@@ -178,43 +160,6 @@
                 if (mOutputStream == null)
                     return;
 
-<<<<<<< HEAD
-=======
-    @Override boolean doSTARTTLS(String tag) throws IOException {
-        if (!checkState(tag, State.NOT_AUTHENTICATED)) {
-            return CONTINUE_PROCESSING;
-        } else if (mStartedTLS) {
-            sendNO(tag, "TLS already started");
-            return CONTINUE_PROCESSING;
-        }
-        sendOK(tag, "Begin TLS negotiation now");
-
-        SSLSocketFactory fac = (SSLSocketFactory) SSLSocketFactory.getDefault();
-        SSLSocket tlsconn = (SSLSocket) fac.createSocket(mConnection, mConnection.getInetAddress().getHostName(), mConnection.getPort(), true);
-        NetUtil.setSSLEnabledCipherSuites(tlsconn, mConfig.getSslExcludedCiphers());
-        tlsconn.setUseClientMode(false);
-        startHandshake(tlsconn);
-        ZimbraLog.imap.debug("suite: " + tlsconn.getSession().getCipherSuite());
-        mInputStream = new TcpServerInputStream(tlsconn.getInputStream());
-        mOutputStream = new BufferedOutputStream(tlsconn.getOutputStream());
-        mStartedTLS = true;
-
-        return CONTINUE_PROCESSING;
-    }
-
-    @Override protected void dropConnection(boolean sendBanner) {
-        clearRequest();
-        try {
-            unsetSelectedFolder(false);
-        } catch (Exception e) { }
-
-        // wait at most 10 seconds for the untagged BYE to be sent, then force the stream closed
-        new Thread() {
-            @Override public void run() {
-                if (mOutputStream == null)
-                    return;
-
->>>>>>> 9a0926e3
                 try {
                     sleep(10 * Constants.MILLIS_PER_SECOND);
                 } catch (InterruptedException ie) { }
@@ -229,11 +174,7 @@
         }.start();
 
         if (mCredentials != null && !mGoodbyeSent)
-<<<<<<< HEAD
         	ZimbraLog.imap.info("dropping connection for user " + mCredentials.getUsername() + " (server-initiated)");
-=======
-            ZimbraLog.imap.info("dropping connection for user " + mCredentials.getUsername() + " (server-initiated)");
->>>>>>> 9a0926e3
 
         ZimbraLog.addIpToContext(mRemoteAddress);
         try {
@@ -254,15 +195,9 @@
             }
         } catch (IOException e) {
             if (ZimbraLog.imap.isDebugEnabled()) {
-<<<<<<< HEAD
                 ZimbraLog.imap.info("I/O error while closing connection", e);
             } else {
                 ZimbraLog.imap.info("I/O error while closing connection: " + e);
-=======
-                ZimbraLog.imap.debug("I/O error while closing connection", e);
-            } else {
-                ZimbraLog.imap.debug("I/O error while closing connection: " + e);
->>>>>>> 9a0926e3
             }
         } finally {
             ZimbraLog.clearContext();
@@ -286,11 +221,7 @@
             mOutputStream = mAuthenticator.wrap(mConnection.getOutputStream());
         }
     }
-<<<<<<< HEAD
     
-=======
-
->>>>>>> 9a0926e3
     @Override protected void enableInactivityTimer() throws SocketException {
         mConnection.setSoTimeout(mConfig.getAuthenticatedMaxIdleSeconds() * 1000);
     }
