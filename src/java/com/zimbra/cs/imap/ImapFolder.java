--- conflicted
+++ resolved
@@ -44,15 +44,10 @@
 import com.zimbra.cs.mailbox.OperationContext;
 import com.zimbra.cs.mailbox.SearchFolder;
 import com.zimbra.cs.mailbox.Tag;
-<<<<<<< HEAD
 import com.zimbra.cs.service.mail.Search;
 import com.zimbra.cs.session.Session;
 import com.zimbra.cs.session.PendingModifications.Change;
 import com.zimbra.cs.zclient.ZFolder;
-=======
-import com.zimbra.cs.session.Session;
-import com.zimbra.cs.session.PendingModifications.Change;
->>>>>>> 464c43e4
 
 /**
  * @since Apr 30, 2005
@@ -387,15 +382,8 @@
      *  increasing IMAP UID order.  Added messages are appended to the end of
      *  the folder's {@link #mSequence} message list and inserted into the
      *  {@link #mMessageIds} hash (if the latter hash has been instantiated).
-<<<<<<< HEAD
-     * @return the passed-in ImapMessage. */
-    synchronized ImapMessage cache(ImapMessage i4msg, boolean recent) {
-        if (mSequence == null)
-            return null;
-=======
      * @return true if message cached successfully without modification false if a renumber was required. */
     synchronized boolean cache(ImapMessage i4msg, boolean recent) {
->>>>>>> 464c43e4
         // provide the information missing from the DB search
         if (mFolderId == Mailbox.ID_FOLDER_SPAM)
             i4msg.sflags |= ImapMessage.FLAG_SPAM | ImapMessage.FLAG_JUNKRECORDED;
@@ -406,18 +394,8 @@
                 sdata.mRecentCount++;
         }
         // update the folder information
-<<<<<<< HEAD
-        if (mSequence.size() > 0 && mSequence.get(mSequence.size() - 1).imapUid == i4msg.imapUid) {
-            ZimbraLog.imap.error("duplicate UID %d will be replaced", i4msg.imapUid, new Exception());
-            mSequence.set(mSequence.size() - 1, i4msg);
-        } else {
-            mSequence.add(i4msg);
-        }
-        setIndex(i4msg, mSequence.size());
-        return i4msg;
-=======
         ImapMessage last = null;
-        if (sequence.size() > 0 && (last = sequence.get(sequence.size() - 1)).imapUid > i4msg.imapUid) {
+        if (mSequence.size() > 0 && (last = mSequence.get(mSequence.size() - 1)).imapUid > i4msg.imapUid) {
             ZimbraLog.imap.debug("adding out of order UID. prev: %s current: %s", last, i4msg);
             if (!insertOutOfOrder(i4msg)) {
                 return false;
@@ -425,23 +403,21 @@
         } else if (last != null && last.imapUid == i4msg.imapUid) {
             //should never occur, log so we can learn more if it does
             ZimbraLog.imap.warn("duplicate UID %s %s added to sequence", i4msg, last, new Exception());
-            sequence.set(sequence.size() - 1, i4msg);
-            setIndex(i4msg, sequence.size());
+            mSequence.set(mSequence.size() - 1, i4msg);
+            setIndex(i4msg, mSequence.size());
         } else {
             //normal case, last item has lower UID so just add to the end
-            sequence.add(i4msg);
-            setIndex(i4msg, sequence.size());
-        }
-        // update the tag cache to include only the tags in the folder
-        updateTagCache(i4msg);
+            mSequence.add(i4msg);
+            setIndex(i4msg, mSequence.size());
+        }
         return true;
     }
 
     private boolean insertOutOfOrder(ImapMessage i4msg) {
         LinkedList<ImapMessage> shifted = new LinkedList<ImapMessage>();
-        int idx  = sequence.size() - 1;
+        int idx  = mSequence.size() - 1;
         while (idx > -1) {
-            ImapMessage prev = sequence.get(idx);
+            ImapMessage prev = mSequence.get(idx);
             if (prev.imapUid <= i4msg.imapUid) {
                 break;
             } else if (prev.isAdded()) {
@@ -457,13 +433,12 @@
             }
         }
         idx++;
-        sequence.add(idx, i4msg);
+        mSequence.add(idx, i4msg);
         setIndex(i4msg, idx + 1);
         for (ImapMessage shiftedMsg : shifted) {
             setIndex(shiftedMsg, shiftedMsg.sequence + 1);
         }
         return true;
->>>>>>> 464c43e4
     }
 
     private void setIndex(ImapMessage i4msg, int position) {
@@ -907,13 +882,7 @@
         for (ListIterator<ImapMessage> lit = mSequence.listIterator(); lit.hasNext(); seq++) {
             ImapMessage i4msg = lit.next();
             if (i4msg.isExpunged()) {
-<<<<<<< HEAD
-                if (ZimbraLog.imap.isDebugEnabled()) {
-                    ZimbraLog.imap.debug("  ** removing: " + i4msg.msgId);
-                }
-=======
                 ZimbraLog.imap.debug("  ** removing: %s", i4msg);
->>>>>>> 464c43e4
                 // uncache() removes pointers to the message from mMessageIds;
                 //   if the message appears again in mSequence, it *must* be later and the
                 //   subsequent call to setIndex() will correctly update the mMessageIds mapping
@@ -996,12 +965,7 @@
         if (i4msg == null) {
             if (inFolder && !isVirtual()) {
                 added.add(item);
-<<<<<<< HEAD
-                if (ZimbraLog.imap.isDebugEnabled())
-                    ZimbraLog.imap.debug("  ** moved (ntfn): " + item.getId());
-=======
                 ZimbraLog.imap.debug("  ** moved (ntfn) {id: %d UID: %d}", item.getId(), item.getImapUid());
->>>>>>> 464c43e4
             }
         } else if (!inFolder && !isVirtual()) {
             markMessageExpunged(i4msg);
@@ -1014,19 +978,12 @@
                 return;
             }
             markMessageExpunged(i4msg);
-            if (!isVirtual())
+            if (!isVirtual()) {
                 added.add(item);
-<<<<<<< HEAD
-            if (ZimbraLog.imap.isDebugEnabled())
-                ZimbraLog.imap.debug("  ** imap uid changed (ntfn): " + item.getId());
+            }
+            ZimbraLog.imap.debug("  ** imap uid changed (ntfn) {id: %d UID: %d}", item.getId(), item.getImapUid());
         } else if ((chg.why & (Change.MODIFIED_TAGS | Change.MODIFIED_FLAGS | Change.MODIFIED_UNREAD)) != 0) {
             i4msg.setPermanentFlags(item.getFlagBitmask(), item.getTagBitmask(), changeId, this);
-=======
-            }
-            ZimbraLog.imap.debug("  ** imap uid changed (ntfn) {id: %d UID: %d}", item.getId(), item.getImapUid());
-        } else if ((chg.why & (Change.TAGS | Change.FLAGS | Change.UNREAD)) != 0) {
-            i4msg.setPermanentFlags(item.getFlagBitmask(), item.getTags(), changeId, this);
->>>>>>> 464c43e4
         }
     }
 
@@ -1051,12 +1008,6 @@
             // if messages have acceptable UIDs, just add 'em
             StringBuilder addlog = debug ? new StringBuilder("  ** adding messages (ntfn) ") : null;
             for (ImapMessage i4msg : added.numbered) {
-<<<<<<< HEAD
-                cache(i4msg, recent);
-                if (debug)  addlog.append(' ').append(i4msg.msgId);
-                i4msg.setAdded(true);
-                dirtyMessage(i4msg, changeId);
-=======
                 if (cache(i4msg, recent)) {
                     if (debug) {
                         addlog.append(i4msg).append(' ');
@@ -1066,7 +1017,6 @@
                 } else {
                     renumber.add(i4msg.msgId);
                 }
->>>>>>> 464c43e4
             }
             if (debug)  ZimbraLog.imap.debug(addlog);
         }
@@ -1076,16 +1026,6 @@
             // 2.3.1.1: "Unique identifiers are assigned in a strictly ascending fashion in
             //           the mailbox; as each message is added to the mailbox it is assigned
             //           a higher UID than the message(s) which were added previously."
-<<<<<<< HEAD
-            List<Integer> renumber = new ArrayList<Integer>();
-            StringBuilder chglog = debug ? new StringBuilder("  ** moved; changing imap uid (ntfn):") : null;
-            for (ImapMessage i4msg : added.unnumbered) {
-                renumber.add(i4msg.msgId);
-                if (debug)  chglog.append(' ').append(i4msg.msgId);
-            }
-            try {
-                if (debug)  ZimbraLog.imap.debug(chglog);
-=======
             if (added.unnumbered != null) {
                 for (ImapMessage i4msg : added.unnumbered) {
                     renumber.add(i4msg.msgId);
@@ -1093,20 +1033,17 @@
             }
             try {
                 ZimbraLog.imap.debug("  ** moved; changing imap uid (ntfn): %s", renumber);
->>>>>>> 464c43e4
                 // notification will take care of adding to mailbox
                 getMailbox().resetImapUid(null, renumber);
             } catch (ServiceException e) {
-                if (debug)  ZimbraLog.imap.debug("  ** moved; imap uid change failed; msg hidden (ntfn): " + renumber);
-            }
-        }
-    }
-
-<<<<<<< HEAD
-    @Override public void finishNotification(int changeId)  { }
-=======
+                if (debug) {
+                    ZimbraLog.imap.debug("  ** moved; imap uid change failed; msg hidden (ntfn): %s", renumber);
+                }
+            }
+        }
+    }
+
     @Override
     public void finishNotification(int changeId) {
     }
->>>>>>> 464c43e4
 }