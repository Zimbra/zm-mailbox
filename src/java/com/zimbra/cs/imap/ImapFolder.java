--- conflicted
+++ resolved
@@ -1,11 +1,7 @@
 /*
  * ***** BEGIN LICENSE BLOCK *****
  * Zimbra Collaboration Suite Server
-<<<<<<< HEAD
  * Copyright (C) 2005, 2006, 2007, 2008, 2009, 2010, 2011 Zimbra, Inc.
-=======
- * Copyright (C) 2005, 2006, 2007, 2008, 2009, 2010 Zimbra, Inc.
->>>>>>> a1173334
  *
  * The contents of this file are subject to the Zimbra Public License
  * Version 1.3 ("License"); you may not use this file except in
@@ -60,7 +56,7 @@
     static final byte SELECT_CONDSTORE = 0x02;
 
     // attributes of the folder itself, irrespective of the session state
-    private transient Mailbox mMailbox;
+    private transient Mailbox mailbox;
     private transient ImapSession mSession;
     private transient ImapPath mPath;
     private final int mFolderId;
@@ -117,20 +113,20 @@
             typeConstraint = getTypeConstraint((SearchFolder) folder);
         }
 
-        if (handler != null)
+        if (handler != null) {
             mSessionData = new SessionData(path, params, handler);
-
-        Mailbox mbox = mMailbox = folder.getMailbox();
-        mFlags = ImapFlagCache.getSystemFlags(mbox);
-        mTags = new ImapFlagCache(mbox, null);
-
+        }
+        mailbox = folder.getMailbox();
+        mFlags = ImapFlagCache.getSystemFlags(mailbox);
+        mTags = new ImapFlagCache(mailbox, null);
         mSequence = new ArrayList<ImapMessage>();
     }
 
     void setInitialSize() {
         SessionData sdata = mSessionData;
-        if (sdata != null)
+        if (sdata != null) {
             sdata.mLastSize = mSequence.size();
+        }
     }
 
     @Override
@@ -143,8 +139,9 @@
             imap.addAttribute("dirty", sdata.dirtyMessages.size()).addAttribute("expunged", sdata.mExpungedCount);
         }
 
-        if (mSequence != null)
+        if (mSequence != null) {
             imap.addAttribute("size", getSize());
+        }
         imap.addAttribute("folder", mPath.asImapPath()).addAttribute("query", mQuery);
     }
 
@@ -157,13 +154,14 @@
         return mSessionData;
     }
 
-    @Override public void endSelect() {
+    @Override
+    public void endSelect() {
         mSessionData = null;
     }
 
     /** Returns the selected folder's containing {@link Mailbox}. */
     public Mailbox getMailbox() {
-        return mMailbox;
+        return mailbox;
     }
 
     /** Returns the {@link ImapCredentials} with which this ImapFolder was
@@ -174,14 +172,16 @@
     }
 
     /** Returns the selected folder's zimbra ID. */
-    @Override public int getId() {
+    @Override
+    public int getId() {
         return mFolderId;
     }
 
     /** Returns the number of messages in the folder.  Messages that have been
      *  received or deleted since the client was last notified are still
      *  included in this count. */
-    @Override public int getSize() {
+    @Override
+    public int getSize() {
         return mSequence == null ? 0 : mSequence.size();
     }
 
@@ -193,12 +193,14 @@
         return isVirtual()  || sdata == null ? 0 : sdata.mRecentCount;
     }
 
-    @Override public boolean hasExpunges() {
+    @Override
+    public boolean hasExpunges() {
         SessionData sdata = mSessionData;
         return sdata != null && sdata.mExpungedCount > 0;
     }
 
-    @Override public boolean hasNotifications() {
+    @Override
+    public boolean hasNotifications() {
         SessionData sdata = mSessionData;
         return sdata != null && sdata.hasNotifications();
     }
@@ -246,7 +248,7 @@
     }
 
     int getCurrentMODSEQ() throws ServiceException {
-        return mMailbox.getFolderById(null, mFolderId).getImapMODSEQ();
+        return mailbox.getFolderById(null, mFolderId).getImapMODSEQ();
     }
 
     /** Returns whether this folder is a "virtual" folder (i.e. a search
@@ -257,16 +259,16 @@
     }
 
     /** Returns whether this folder was opened for write. */
-    @Override public boolean isWritable() {
+    @Override
+    public boolean isWritable() {
         SessionData sdata = mSessionData;
         return sdata == null ? false : sdata.mWritable;
     }
 
-
-    @Override public Iterator<ImapMessage> iterator() {
+    @Override
+    public Iterator<ImapMessage> iterator() {
         return mSequence.iterator();
     }
-
 
     ImapPath getPath() {
         return mPath;
@@ -280,10 +282,10 @@
         return '"' + mPath.asResolvedPath() + '"';
     }
 
-    @Override public String toString() {
+    @Override
+    public String toString() {
         return mPath.toString();
     }
-
 
     /** Returns the UID Validity Value for the {@link Folder}.  This is the
      *  folder's <tt>MOD_CONTENT</tt> change sequence number.
@@ -295,7 +297,6 @@
     static int getUIDValidity(ZFolder zfolder) {
         return zfolder.getContentSequence();
     }
-
 
     /** Retrieves the index of the ImapMessage with the given IMAP UID in the
      *  folder's {@link #mSequence} message list.  This retrieval is done via
@@ -314,9 +315,13 @@
         while (low <= high) {
             int mid = (low + high) >> 1;
             int targetUid = mSequence.get(mid).imapUid;
-            if (targetUid < uid)       low = mid + 1;
-            else if (targetUid > uid)  high = mid - 1;
-            else                       return mid;  // key found
+            if (targetUid < uid) {
+                low = mid + 1;
+            } else if (targetUid > uid) {
+                high = mid - 1;
+            } else {
+                return mid;  // key found
+            }
         }
         return -(low + 1);  // key not found
     }
@@ -324,9 +329,9 @@
     /** Returns the ImapMessage with the given Zimbra item ID from the
      *  folder's {@link #mSequence} message list. */
     ImapMessage getById(int id) {
-        if (id <= 0 || getSize() == 0)
+        if (id <= 0 || getSize() == 0) {
             return null;
-
+        }
         // leverage the fact that by default, the message's item id and its IMAP uid are identical
         int sequence = uidSearch(id);
         if (sequence >= 0 && sequence < mSequence.size()) {
@@ -334,8 +339,9 @@
             // slightly tricky: must check if message is expunged in order to catch the case of
             //   using the web client to move the message out of the folder and back in before
             //   the IMAP server can tell the client about the EXPUNGE from the first move
-            if (i4msg != null && i4msg.msgId == id && !i4msg.isExpunged())
+            if (i4msg != null && i4msg.msgId == id && !i4msg.isExpunged()) {
                 return checkRemoved(i4msg);
+            }
         }
 
         // if item id and IMAP uid differ, the message goes in the "mMessageIds" map
@@ -343,8 +349,9 @@
             // lookup miss means we need to generate the item-id-to-imap-message mapping
             mMessageIds = new HashMap<Integer, ImapMessage>();
             for (ImapMessage i4msg : mSequence) {
-                if (i4msg != null && i4msg.msgId != i4msg.imapUid)
+                if (i4msg != null && i4msg.msgId != i4msg.imapUid) {
                     mMessageIds.put(i4msg.msgId, i4msg);
+                }
             }
         }
         return checkRemoved(mMessageIds.get(new Integer(id)));
@@ -380,7 +387,6 @@
     private ImapMessage checkRemoved(ImapMessage i4msg) {
         return (i4msg == null || i4msg.isExpunged() ? null : i4msg);
     }
-
 
     /** Adds the message to the folder.  Messages <b>must</b> be added in
      *  increasing IMAP UID order.  Added messages are appended to the end of
@@ -388,16 +394,19 @@
      *  {@link #mMessageIds} hash (if the latter hash has been instantiated).
      * @return the passed-in ImapMessage. */
     ImapMessage cache(ImapMessage i4msg, boolean recent) {
-        if (mSequence == null)
+        if (mSequence == null) {
             return null;
+        }
         // provide the information missing from the DB search
-        if (mFolderId == Mailbox.ID_FOLDER_SPAM)
+        if (mFolderId == Mailbox.ID_FOLDER_SPAM) {
             i4msg.sflags |= ImapMessage.FLAG_SPAM | ImapMessage.FLAG_JUNKRECORDED;
+        }
         if (recent) {
             i4msg.sflags |= ImapMessage.FLAG_RECENT;
             SessionData sdata = mSessionData;
-            if (sdata != null)
+            if (sdata != null) {
                 sdata.mRecentCount++;
+            }
         }
         // update the folder information
         mSequence.add(i4msg);
@@ -408,10 +417,11 @@
     private void setIndex(ImapMessage i4msg, int position) {
         i4msg.sequence = position;
         if (mMessageIds != null) {
-            if (i4msg.msgId != i4msg.imapUid)
+            if (i4msg.msgId != i4msg.imapUid) {
                 mMessageIds.put(new Integer(i4msg.msgId), i4msg);
-            else
+            } else {
                 mMessageIds.remove(new Integer(i4msg.msgId));
+            }
         }
     }
 
@@ -441,17 +451,20 @@
 
     void cleanTags() {
         SessionData sdata = mSessionData;
-        if (sdata != null)
+        if (sdata != null) {
             sdata.mTagsAreDirty = false;
+        }
     }
 
     ImapFlag cacheTag(Tag ltag) {
         assert(!(ltag instanceof Flag));
-        if (ltag instanceof Flag)
+        if (ltag instanceof Flag) {
             return null;
-        SessionData sdata = mSessionData;
-        if (sdata != null)
+        }
+        SessionData sdata = mSessionData;
+        if (sdata != null) {
             sdata.mTagsAreDirty = true;
+        }
         return mTags.cache(new ImapFlag(ltag.getName(), ltag, true));
     }
 
@@ -461,16 +474,19 @@
 
     void dirtyTag(int id, int modseq, boolean removeTag) {
         SessionData sdata = mSessionData;
-        if (sdata != null)
+        if (sdata != null) {
             sdata.mTagsAreDirty = true;
-        if (getSize() == 0)
+        }
+        if (getSize() == 0) {
             return;
+        }
         long mask = 1L << Tag.getIndex(id);
         for (ImapMessage i4msg : mSequence) {
             if (i4msg != null && (i4msg.tags & mask) != 0) {
                 dirtyMessage(i4msg, modseq);
-                if (removeTag)
+                if (removeTag) {
                     i4msg.tags &= ~mask;
+                }
             }
         }
     }
@@ -486,9 +502,11 @@
 
     List<String> getFlagList(boolean permanentOnly) {
         List<String> names = mFlags.listNames(permanentOnly);
-        for (String tagname : mTags.listNames(permanentOnly))
-            if (mFlags.getByName(tagname) == null)
+        for (String tagname : mTags.listNames(permanentOnly)) {
+            if (mFlags.getByName(tagname) == null) {
                 names.add(tagname);
+            }
+        }
         return names;
     }
 
@@ -499,7 +517,6 @@
     void clearTagCache() {
         mTags.clear();
     }
-
 
     static final class DirtyMessage {
         ImapMessage i4msg;
@@ -574,7 +591,6 @@
             sdata.mNotificationsSuspended = false;
     }
 
-
     void saveSearchResults(ImapMessageSet i4set) {
         SessionData sdata = mSessionData;
         if (sdata != null) {
@@ -585,35 +601,37 @@
 
     ImapMessageSet getSavedSearchResults() {
         SessionData sdata = mSessionData;
-        if (sdata == null)
+        if (sdata == null) {
             return new ImapMessageSet();
-
-        if (sdata.mSavedSearchResults == null)
+        }
+        if (sdata.mSavedSearchResults == null) {
             sdata.mSavedSearchResults = new ImapMessageSet();
+        }
         return sdata.mSavedSearchResults;
     }
 
     void markMessageExpunged(ImapMessage i4msg) {
-        if (i4msg.isExpunged())
+        if (i4msg.isExpunged()) {
             return;
-
+        }
         i4msg.setExpunged(true);
 
         SessionData sdata = mSessionData;
         if (sdata != null) {
-            if (sdata.mSavedSearchResults != null)
+            if (sdata.mSavedSearchResults != null) {
                 sdata.mSavedSearchResults.remove(i4msg);
+            }
             sdata.mExpungedCount++;
         }
     }
-
 
     ImapMessageSet getAllMessages() {
         ImapMessageSet result = new ImapMessageSet();
         if (getSize() > 0) {
             for (ImapMessage i4msg : mSequence) {
-                if (i4msg != null)
+                if (i4msg != null) {
                     result.add(i4msg);
+                }
             }
         }
         return result;
@@ -623,13 +641,13 @@
         ImapMessageSet result = new ImapMessageSet();
         if (i4flag != null && getSize() > 0) {
             for (ImapMessage i4msg : mSequence) {
-                if (i4msg != null && i4flag.matches(i4msg))
+                if (i4msg != null && i4flag.matches(i4msg)) {
                     result.add(i4msg);
+                }
             }
         }
         return result;
     }
-
 
     private static int parseId(String id) {
         // valid values will always be positive ints, so force it there...
@@ -641,9 +659,9 @@
     }
 
     private List<Pair<Integer, Integer>> normalizeSubsequence(String subseqStr, boolean byUID) {
-        if (subseqStr == null || subseqStr.trim().equals(""))
+        if (subseqStr == null || subseqStr.trim().isEmpty()) {
             return Collections.emptyList();
-
+        }
         ImapMessage i4msg = getLastMessage();
         int lastID = (i4msg == null ? (byUID ? Integer.MAX_VALUE : getSize()) : (byUID ? i4msg.imapUid : i4msg.sequence));
 
@@ -667,7 +685,8 @@
                 Pair<Integer, Integer> range = normalized.get(i);
                 int lrange = range.getFirst(), urange = range.getSecond();
                 if (lower > urange + 1) {
-                    insertpos++;  continue;
+                    insertpos++;
+                    continue;
                 } else if (upper < lrange - 1) {
                     break;
                 } else {
@@ -690,11 +709,11 @@
 
     ImapMessageSet getSubsequence(String tag, String subseqStr, boolean byUID, boolean isSEARCH, boolean isFETCH) throws ImapParseException {
         ImapMessageSet result = new ImapMessageSet();
-        if (subseqStr == null || subseqStr.trim().equals(""))
+        if (subseqStr == null || subseqStr.trim().isEmpty()) {
             return result;
-        else if (subseqStr.equals("$"))
+        } else if (subseqStr.equals("$")) {
             return getSavedSearchResults();
-
+        }
         for (Pair<Integer, Integer> range : normalizeSubsequence(subseqStr, byUID)) {
             int lower = range.getFirst(), upper = range.getSecond();
             if (!byUID && (lower < 1 || upper > getSize()) && !isSEARCH) {
@@ -709,16 +728,18 @@
                 // range of messages -- get them and add them (may be null)
                 if (!byUID) {
                     upper = Math.min(getSize(), upper);
-                    for (int seq = Math.max(0, lower); seq <= upper; seq++)
+                    for (int seq = Math.max(0, lower); seq <= upper; seq++) {
                         result.add(getBySequence(seq, isFETCH));
+                    }
                 } else {
                     ImapMessage i4msg;
                     int start = uidSearch(lower), end = uidSearch(upper);
                     if (start < 0)  start = -start - 1;
                     if (end < 0)    end = -end - 2;
                     for (int seq = start; seq <= end; seq++) {
-                        if ((i4msg = getBySequence(seq + 1)) != null)
+                        if ((i4msg = getBySequence(seq + 1)) != null) {
                             result.add(i4msg);
+                        }
                     }
                 }
             }
@@ -733,14 +754,18 @@
         StringBuilder sb = new StringBuilder(subseqStr.length());
         for (Pair<Integer, Integer> range : normalizeSubsequence(subseqStr, byUID)) {
             int lower = range.getFirst(), upper = range.getSecond();
-            if (croplow > 0 && upper < croplow)
+            if (croplow > 0 && upper < croplow) {
                 continue;
-            if (crophigh > 0 && lower > crophigh)
+            }
+            if (crophigh > 0 && lower > crophigh) {
                 continue;
-            if (croplow > 0)
+            }
+            if (croplow > 0) {
                 lower = Math.max(lower, croplow);
-            if (crophigh > 0)
+            }
+            if (crophigh > 0) {
                 upper = Math.min(upper, crophigh);
+            }
             sb.append(sb.length() == 0 ? "" : ",").append(lower).append(lower == upper ? "" : ":" + upper);
         }
         return sb.toString();
@@ -751,9 +776,9 @@
 
         Iterator<ImapMessage> i4it = i4set.iterator();
         Iterator<Pair<Integer, Integer>> itrange = normalizeSubsequence(subseqStr, byUID).iterator();
-        if (!itrange.hasNext())
+        if (!itrange.hasNext()) {
             return subseqStr;
-
+        }
         Pair<Integer, Integer> range = itrange.next();
         int lower = range.getFirst(), upper = range.getSecond();
         int id = !i4it.hasNext() ? -1 : (byUID ? i4it.next().imapUid : i4it.next().sequence);
@@ -783,8 +808,9 @@
     }
 
     static String encodeSubsequence(List<Integer> items) {
-        if (items == null || items.isEmpty())
+        if (items == null || items.isEmpty()) {
             return "";
+        }
         StringBuilder sb = new StringBuilder();
         int start = -1, last = -1;
         boolean done;
@@ -795,11 +821,13 @@
             if (last == -1) {
                 last = start = next;
             } else if (done || next != last + 1) {
-                if (sb.length() > 0)
+                if (sb.length() > 0) {
                     sb.append(',');
+                }
                 sb.append(start);
-                if (start != last)
+                if (start != last) {
                     sb.append(':').append(last);
+                }
                 last = start = next;
             } else {
                 last = next;
@@ -809,8 +837,9 @@
     }
 
     static String encodeSubsequence(Collection<ImapMessage> items, boolean byUID) {
-        if (items == null || items.isEmpty())
+        if (items == null || items.isEmpty()) {
             return "";
+        }
         StringBuilder sb = new StringBuilder();
         int start = -1, last = -1;
         boolean done;
@@ -821,11 +850,13 @@
             if (last == -1) {
                 last = start = next;
             } else if (done || next != last + 1) {
-                if (sb.length() > 0)
+                if (sb.length() > 0) {
                     sb.append(',');
+                }
                 sb.append(start);
-                if (start != last)
+                if (start != last) {
                     sb.append(':').append(last);
+                }
                 last = start = next;
             } else {
                 last = next;
@@ -834,14 +865,11 @@
         return sb.toString();
     }
 
-
     List<Integer> collapseExpunged(boolean byUID) {
-        if (getSize() == 0)
+        if (getSize() == 0) {
             return Collections.emptyList();
-
-        if (ZimbraLog.imap.isDebugEnabled()) {
-            ZimbraLog.imap.debug("  ** iterating (collapseExpunged)");
-        }
+        }
+        ZimbraLog.imap.debug("  ** iterating (collapseExpunged)");
 
         // FIXME: need synchronization
         boolean trimmed = false;
@@ -850,17 +878,16 @@
         for (ListIterator<ImapMessage> lit = mSequence.listIterator(); lit.hasNext(); seq++) {
             ImapMessage i4msg = lit.next();
             if (i4msg.isExpunged()) {
-                if (ZimbraLog.imap.isDebugEnabled()) {
-                    ZimbraLog.imap.debug("  ** removing: " + i4msg.msgId);
-                }
+                ZimbraLog.imap.debug("  ** removing: %d", i4msg.msgId);
                 // uncache() removes pointers to the message from mMessageIds;
                 //   if the message appears again in mSequence, it *must* be later and the
                 //   subsequent call to setIndex() will correctly update the mMessageIds mapping
                 uncache(i4msg);
                 lit.remove();
                 // note that we can't send expunge notifications for messages the client doesn't know about yet...
-                if (!i4msg.isAdded())
+                if (!i4msg.isAdded()) {
                     removed.add(byUID ? i4msg.imapUid : seq);
+                }
                 seq--;
                 trimmed = true;
             } else if (trimmed) {
@@ -870,40 +897,38 @@
         return removed;
     }
 
-
     void restore(ImapSession session, SessionData sdata) throws ServiceException {
-        mMailbox = session.getMailbox();
-        if (mMailbox == null) { // stale session
+        mailbox = session.getMailbox();
+        if (mailbox == null) { // stale session
             return;
         }
         mSession = session;
         mPath = session.getPath();
-        mFlags = ImapFlagCache.getSystemFlags(mMailbox);
+        mFlags = ImapFlagCache.getSystemFlags(mailbox);
         // FIXME: NOT RESTORING mSequence.msg.sflags PROPERLY -- need to serialize it!!!
         mSessionData = sdata;
     }
 
-<<<<<<< HEAD
-
-    @Override public void handleTagDelete(int changeId, int tagId, Change chg) {
-=======
-    @Override public void handleTagDelete(int changeId, int tagId) {
->>>>>>> a1173334
+    @Override
+    public void handleTagDelete(int changeId, int tagId, Change chg) {
         mTags.uncache(1L << Tag.getIndex(tagId));
         dirtyTag(tagId, changeId, true);
     }
 
-    @Override public void handleTagCreate(int changeId, Tag tag) {
+    @Override
+    public void handleTagCreate(int changeId, Tag tag) {
         cacheTag(tag);
     }
 
-    @Override public void handleTagRename(int changeId, Tag tag, Change chg) {
+    @Override
+    public void handleTagRename(int changeId, Tag tag, Change chg) {
         mTags.uncache(tag.getBitmask());
         cacheTag(tag);
         dirtyTag(tag.getId(), changeId);
     }
 
-    @Override public void handleItemDelete(int changeId, int itemId, Change chg) {
+    @Override
+    public void handleItemDelete(int changeId, int itemId, Change chg) {
         ImapMessage i4msg = getById(itemId);
         if (i4msg != null) {
             markMessageExpunged(i4msg);
@@ -911,19 +936,22 @@
         }
     }
 
-    @Override public void handleItemCreate(int changeId, MailItem item, ImapSession.AddedItems added) {
+    @Override
+    public void handleItemCreate(int changeId, MailItem item, ImapSession.AddedItems added) {
         int msgId = item.getId();
         // make sure this message hasn't already been detected in the folder
-        if (getById(msgId) != null)
+        if (getById(msgId) != null) {
             return;
+        }
         ImapMessage i4msg = getByImapId(item.getImapUid());
-        if (i4msg == null)
+        if (i4msg == null) {
             added.add(item);
-
+        }
         ZimbraLog.imap.debug("  ** created (ntfn): %d", msgId);
     }
 
-    @Override public void handleFolderRename(int changeId, Folder folder, Change chg) {
+    @Override
+    public void handleFolderRename(int changeId, Folder folder, Change chg) {
         updatePath(folder);
         // FIXME: can we change the folder's UIDVALIDITY?
         //        if not, how do we persist it for the session?
@@ -931,7 +959,8 @@
         //                by simply changing the name attribute on the mailbox."
     }
 
-    @Override public void handleItemUpdate(int changeId, Change chg, ImapSession.AddedItems added) {
+    @Override
+    public void handleItemUpdate(int changeId, Change chg, ImapSession.AddedItems added) {
         MailItem item = (MailItem) chg.what;
         boolean inFolder = isVirtual() || (item.getFolderId() == mFolderId);
 
@@ -946,27 +975,31 @@
         } else if ((chg.why & Change.MODIFIED_IMAP_UID) != 0) {
             // if the IMAP uid changed, need to bump it to the back of the sequence!
             markMessageExpunged(i4msg);
-            if (!isVirtual())
+            if (!isVirtual()) {
                 added.add(item);
-            if (ZimbraLog.imap.isDebugEnabled())
-                ZimbraLog.imap.debug("  ** imap uid changed (ntfn): " + item.getId());
+            }
+            if (ZimbraLog.imap.isDebugEnabled()) {
+                ZimbraLog.imap.debug("  ** imap uid changed (ntfn): %d", item.getId());
+            }
         } else if ((chg.why & (Change.MODIFIED_TAGS | Change.MODIFIED_FLAGS | Change.MODIFIED_UNREAD)) != 0) {
             i4msg.setPermanentFlags(item.getFlagBitmask(), item.getTagBitmask(), changeId, this);
         }
     }
 
-    @Override public void handleAddedMessages(int changeId, ImapSession.AddedItems added) {
+    @Override
+    public void handleAddedMessages(int changeId, ImapSession.AddedItems added) {
         boolean debug = ZimbraLog.imap.isDebugEnabled();
 
         added.sort();
         boolean recent = true;
-        for (Session s : mMailbox.getListeners(Session.Type.IMAP)) {
+        for (Session s : mailbox.getListeners(Session.Type.IMAP)) {
             // added messages are only \Recent if we're the first IMAP session notified about them
             ImapSession i4session = (ImapSession) s;
             if (i4session == mSession) {
                 break;
             } else if (i4session.isWritable() && i4session.getFolderId() == mFolderId) {
-                recent = false;  break;
+                recent = false;
+                break;
             }
         }
 
@@ -975,11 +1008,15 @@
             StringBuilder addlog = debug ? new StringBuilder("  ** adding messages (ntfn):") : null;
             for (ImapMessage i4msg : added.numbered) {
                 cache(i4msg, recent);
-                if (debug)  addlog.append(' ').append(i4msg.msgId);
+                if (debug) {
+                    addlog.append(' ').append(i4msg.msgId);
+                }
                 i4msg.setAdded(true);
                 dirtyMessage(i4msg, changeId);
             }
-            if (debug)  ZimbraLog.imap.debug(addlog);
+            if (debug) {
+                ZimbraLog.imap.debug(addlog);
+            }
         }
 
         if (added.unnumbered != null) {
@@ -990,17 +1027,26 @@
             StringBuilder chglog = debug ? new StringBuilder("  ** moved; changing imap uid (ntfn):") : null;
             for (ImapMessage i4msg : added.unnumbered) {
                 renumber.add(i4msg.msgId);
-                if (debug)  chglog.append(' ').append(i4msg.msgId);
+                if (debug) {
+                    chglog.append(' ').append(i4msg.msgId);
+                }
             }
             try {
-                if (debug)  ZimbraLog.imap.debug(chglog);
+                if (debug) {
+                    ZimbraLog.imap.debug(chglog);
+                }
                 // notification will take care of adding to mailbox
                 getMailbox().resetImapUid(null, renumber);
             } catch (ServiceException e) {
-                if (debug)  ZimbraLog.imap.debug("  ** moved; imap uid change failed; msg hidden (ntfn): " + renumber);
-            }
-        }
-    }
-
-    @Override public void finishNotification(int changeId)  { }
+                if (debug) {
+                    ZimbraLog.imap.debug("  ** moved; imap uid change failed; msg hidden (ntfn): %d" + renumber);
+                }
+            }
+        }
+    }
+
+    @Override
+    public void finishNotification(int changeId) {
+    }
+
 }