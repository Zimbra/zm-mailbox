/*
 * ***** BEGIN LICENSE BLOCK *****
 * Zimbra Collaboration Suite Server
 * Copyright (C) 2005, 2006, 2007, 2008, 2009, 2010, 2011 VMware, Inc.
 *
 * The contents of this file are subject to the Zimbra Public License
 * Version 1.3 ("License"); you may not use this file except in
 * compliance with the License.  You may obtain a copy of the License at
 * http://www.zimbra.com/license.
 *
 * Software distributed under the License is distributed on an "AS IS"
 * basis, WITHOUT WARRANTY OF ANY KIND, either express or implied.
 * ***** END LICENSE BLOCK *****
 */
package com.zimbra.cs.imap;

import com.zimbra.common.service.ServiceException;
import com.zimbra.common.soap.SoapProtocol;
import com.zimbra.common.util.ArrayUtil;
import com.zimbra.common.util.ByteUtil;
import com.zimbra.common.util.Constants;
import com.zimbra.common.util.DateUtil;
import com.zimbra.common.util.Pair;
import com.zimbra.common.util.StringUtil;
import com.zimbra.common.util.ZimbraLog;
import com.zimbra.cs.account.Account;
import com.zimbra.cs.account.AccountServiceException;
import com.zimbra.cs.account.GuestAccount;
import com.zimbra.cs.account.NamedEntry;
import com.zimbra.cs.account.Provisioning;
import com.zimbra.cs.account.Provisioning.AccountBy;
import com.zimbra.cs.account.Provisioning.DistributionListBy;
import com.zimbra.cs.account.auth.AuthContext;
import com.zimbra.cs.imap.ImapCredentials.EnabledHack;
import com.zimbra.cs.imap.ImapFlagCache.ImapFlag;
import com.zimbra.cs.imap.ImapMessage.ImapMessageSet;
import com.zimbra.cs.imap.ImapPartSpecifier.BinaryDecodingException;
import com.zimbra.cs.imap.ImapSessionManager.InitialFolderValues;
import com.zimbra.cs.index.SearchParams;
import com.zimbra.cs.index.SortBy;
import com.zimbra.cs.index.ZimbraHit;
import com.zimbra.cs.index.ZimbraQueryResults;
import com.zimbra.cs.localconfig.DebugConfig;
import com.zimbra.cs.mailbox.ACL;
import com.zimbra.cs.mailbox.Flag;
import com.zimbra.cs.mailbox.Folder;
import com.zimbra.cs.mailbox.MailItem;
import com.zimbra.cs.mailbox.MailServiceException;
import com.zimbra.cs.mailbox.MailServiceException.NoSuchItemException;
import com.zimbra.cs.mailbox.Mailbox;
import com.zimbra.cs.mailbox.Mountpoint;
import com.zimbra.cs.mailbox.OperationContext;
import com.zimbra.cs.mailbox.SearchFolder;
import com.zimbra.cs.mailbox.Tag;
<<<<<<< HEAD
import com.zimbra.cs.mailbox.calendar.WellKnownTimeZones;
=======
>>>>>>> dc351279
import com.zimbra.cs.mailclient.imap.IDInfo;
import com.zimbra.cs.security.sasl.Authenticator;
import com.zimbra.cs.security.sasl.AuthenticatorUser;
import com.zimbra.cs.security.sasl.PlainAuthenticator;
import com.zimbra.cs.security.sasl.ZimbraAuthenticator;
import com.zimbra.cs.service.mail.FolderAction;
import com.zimbra.cs.service.mail.ItemActionHelper;
import com.zimbra.cs.service.util.ItemId;
import com.zimbra.cs.tcpserver.ProtocolHandler;
import com.zimbra.cs.util.BuildInfo;
import com.zimbra.cs.util.Config;
import com.zimbra.cs.zclient.ZFolder;
import com.zimbra.cs.zclient.ZGrant;
import com.zimbra.cs.zclient.ZMailbox;

import javax.mail.MessagingException;
import javax.mail.internet.MimeMessage;
import java.io.ByteArrayOutputStream;
import java.io.IOException;
import java.io.OutputStream;
import java.io.PrintStream;
import java.net.URLEncoder;
import java.nio.charset.Charset;
import java.util.ArrayList;
import java.util.Arrays;
import java.util.Collection;
import java.util.Collections;
import java.util.Date;
import java.util.HashMap;
import java.util.HashSet;
import java.util.Iterator;
import java.util.LinkedHashMap;
import java.util.LinkedHashSet;
import java.util.LinkedList;
import java.util.List;
import java.util.Map;
import java.util.Set;
import java.util.TimeZone;
import java.util.TreeMap;
import java.util.regex.Pattern;

abstract class ImapHandler extends ProtocolHandler {
    enum State { NOT_AUTHENTICATED, AUTHENTICATED, SELECTED, LOGOUT }

    enum ImapExtension { CONDSTORE, QRESYNC }

    private static final long MAXIMUM_IDLE_PROCESSING_MILLIS = 15 * Constants.MILLIS_PER_SECOND;

    /** Maximum number of consecutive user commands resulting in BAD responses
     *  before the server disconnects the client. */
    static final int MAXIMUM_CONSECUTIVE_BAD = 5;

    // ID response parameters
    private static final String ID_PARAMS = "\"NAME\" \"Zimbra\" \"VERSION\" \"" + BuildInfo.VERSION + "\" \"RELEASE\" \"" + BuildInfo.RELEASE + "\"";

    static final char[] LINE_SEPARATOR       = { '\r', '\n' };
    static final byte[] LINE_SEPARATOR_BYTES = { '\r', '\n' };

    protected ImapConfig      mConfig;
    protected OutputStream    mOutputStream;
    protected Authenticator   mAuthenticator;
    protected ImapCredentials mCredentials;
    protected boolean         mStartedTLS;
    protected String          mLastCommand;
    protected int             mConsecutiveBAD;
    private   ImapProxy       mProxy;
    protected ImapSession     mSelectedFolder;
    private   String          mIdleTag;
    private String origRemoteIp;
    private String via;
    private String userAgent;
    protected boolean         mGoodbyeSent;
    private   Set<ImapExtension> mActiveExtensions;

    ImapHandler(ImapServer server) {
        super(server instanceof TcpImapServer ? (TcpImapServer) server : null);
        mConfig = server.getConfig();
        mStartedTLS = mConfig.isSslEnabled();
    }

    ImapCredentials getCredentials()                   { return mCredentials; }
    ImapHandler setCredentials(ImapCredentials creds)  { mCredentials = creds;  return this; }

    public boolean isSSLEnabled()  { return mStartedTLS; }

    public ImapConfig getConfig()  { return mConfig; }

    String getOrigRemoteIp() {
        return origRemoteIp;
    }

    String getVia() {
        return via;
    }

    String getUserAgent() {
        return userAgent;
    }

    static final boolean STOP_PROCESSING = false, CONTINUE_PROCESSING = true;

    abstract String getRemoteIp();

    void setLoggingContext() {
        ZimbraLog.clearContext();
        ImapSession i4selected = mSelectedFolder;
        Mailbox mbox = i4selected == null ? null : i4selected.getMailbox();

        if (mCredentials != null) {
            ZimbraLog.addAccountNameToContext(mCredentials.getUsername());
        }
        if (mbox != null) {
            ZimbraLog.addMboxToContext(mbox.getId());
        }
        if (origRemoteIp != null) {
            ZimbraLog.addOrigIpToContext(origRemoteIp);
        }
        if (via != null) {
            ZimbraLog.addViaToContext(via);
        }
        if (userAgent != null) {
            ZimbraLog.addUserAgentToContext(userAgent);
        }
        ZimbraLog.addIpToContext(getRemoteIp());
    }

    protected void handleParseException(ImapParseException e) throws IOException {
        mConsecutiveBAD++;
        String message = (e.mCode == null ? "" : '[' + e.mCode + "] ") + e.getMessage();
        if (e.mTag == null)
            sendUntagged("BAD " + message, true);
        else if (e.mNO)
            sendNO(e.mTag, message);
        else
            sendBAD(e.mTag, message);
    }

    void checkEOF(String tag, ImapRequest req) throws ImapParseException {
        if (!req.eof())
            throw new ImapParseException(tag, "excess characters at end of command");
    }

    boolean continueAuthentication(ImapRequest req) throws IOException {
        String tag = getTag(mAuthenticator);
        try {
            // use the tag from the original AUTHENTICATE command
            req.setTag(tag);

            // 6.2.2: "If the client wishes to cancel an authentication exchange, it issues a line
            //         consisting of a single "*".  If the server receives such a response, it MUST
            //         reject the AUTHENTICATE command by sending a tagged BAD response."
            if (req.peekChar() == '*') {
                req.skipChar('*');
                if (req.eof())
                    sendBAD(tag, "AUTHENTICATE aborted");
                else
                    sendBAD(tag, "AUTHENTICATE failed; invalid base64 input");
                mAuthenticator = null;
                return CONTINUE_PROCESSING;
            }

            byte[] response = req.readBase64(false);
            checkEOF(tag, req);
            return continueAuthentication(response);
        } catch (ImapParseException ipe) {
            sendBAD(tag, ipe.getMessage());
            mAuthenticator = null;
            return CONTINUE_PROCESSING;
        }
    }

    private boolean continueAuthentication(byte[] response) throws IOException {
        mAuthenticator.handle(response);
        if (mAuthenticator.isComplete()) {
            if (mAuthenticator.isAuthenticated()) {
                // Authentication successful
                completeAuthentication();
                enableInactivityTimer();
                return CONTINUE_PROCESSING;
            }
            // Authentication failed
            boolean canContinue = canContinue(mAuthenticator);
            mAuthenticator = null;
            return canContinue;
        }
        return CONTINUE_PROCESSING;
    }

    boolean isIdle() {
        return mIdleTag != null;
    }

    private static String getTag(Authenticator auth) {
        return ((ImapAuthenticatorUser) auth.getAuthenticatorUser()).getTag();
    }

    private static boolean canContinue(Authenticator auth) {
        return ((ImapAuthenticatorUser) auth.getAuthenticatorUser()).canContinue();
    }

    boolean checkAccountStatus() {
        if (!Config.userServicesEnabled()) {
            ZimbraLog.imap.warn("user services are disabled; dropping connection");
            return false;
        }
        // check authenticated user's account status before executing command
        if (mCredentials == null)
            return CONTINUE_PROCESSING;
        try {
            Account account = mCredentials.getAccount();
            if (account == null || !account.isAccountStatusActive()) {
                ZimbraLog.imap.warn("account missing or not active; dropping connection");
                return STOP_PROCESSING;
            }
        } catch (ServiceException e) {
            ZimbraLog.imap.warn("error checking account status; dropping connection", e);
            return STOP_PROCESSING;
        }

        // check target folder owner's account status before executing command
        ImapSession i4selected = mSelectedFolder;
        if (i4selected == null)
            return CONTINUE_PROCESSING;
        String id = i4selected.getTargetAccountId();
        if (mCredentials.getAccountId().equalsIgnoreCase(id))
            return CONTINUE_PROCESSING;
        try {
            Account account = Provisioning.getInstance().get(Provisioning.AccountBy.id, id);
            if (account == null || !account.isAccountStatusActive()) {
                ZimbraLog.imap.warn("target account missing or not active; dropping connection");
                return STOP_PROCESSING;
            }
        } catch (ServiceException e) {
            ZimbraLog.imap.warn("error checking target account status; dropping connection", e);
            return STOP_PROCESSING;
        }

        return CONTINUE_PROCESSING;
    }

    boolean executeRequest(ImapRequest req) throws IOException, ImapException {
        boolean isProxied = mProxy != null;

        if (isIdle()) {
            boolean clean = false;
            try {
                clean = req.readATOM().equals("DONE") && req.eof();
            } catch (ImapParseException ipe) { }
            return doIDLE(null, IDLE_STOP, clean, req);
        }

        String tag = req.readTag();

        boolean byUID = false;
        req.skipSpace();
        String command = mLastCommand = req.readATOM();
        do {
            switch (command.charAt(0)) {
                case 'A':
                    if (command.equals("AUTHENTICATE")) {
                        req.skipSpace();  String mechanism = req.readATOM();
                        byte[] response = null;
                        if (req.peekChar() == ' ' && extensionEnabled("SASL-IR")) {
                            req.skipSpace();  response = req.readBase64(true);
                        }
                        checkEOF(tag, req);
                        return doAUTHENTICATE(tag, mechanism, response);
                    } else if (command.equals("APPEND")) {
                        List<AppendMessage> appends = new ArrayList<AppendMessage>(1);
                        req.skipSpace();
                        ImapPath path = new ImapPath(req.readFolder(), mCredentials);
                        do {
                            req.skipSpace();  appends.add(AppendMessage.parse(this, tag, req));
                        } while (!req.eof() && extensionEnabled("MULTIAPPEND"));
                        checkEOF(tag, req);
                        return doAPPEND(tag, path, appends);
                    }
                    break;
                case 'C':
                    if (command.equals("CAPABILITY")) {
                        checkEOF(tag, req);
                        return doCAPABILITY(tag);
                    } else if (command.equals("COPY")) {
                        req.skipSpace();  String sequence = req.readSequence();
                        req.skipSpace();  ImapPath path = new ImapPath(req.readFolder(), mCredentials);
                        checkEOF(tag, req);
                        return isProxied ? mProxy.proxy(req) : doCOPY(tag, sequence, path, byUID);
                    } else if (command.equals("CLOSE")) {
                        checkEOF(tag, req);
                        return doCLOSE(tag);
                    } else if (command.equals("CREATE")) {
                        req.skipSpace();  ImapPath path = new ImapPath(req.readFolder(), mCredentials);
                        checkEOF(tag, req);
                        return doCREATE(tag, path);
                    } else if (command.equals("CHECK")) {
                        checkEOF(tag, req);
                        return doCHECK(tag);
                    }
                    break;
                case 'D':
                    if (command.equals("DELETE")) {
                        req.skipSpace();  ImapPath path = new ImapPath(req.readFolder(), mCredentials, ImapPath.Scope.NAME);
                        checkEOF(tag, req);
                        return doDELETE(tag, path);
                    } else if (command.equals("DELETEACL") && extensionEnabled("ACL")) {
                        req.skipSpace();  ImapPath path = new ImapPath(req.readFolder(), mCredentials);
                        req.skipSpace();  String principal = req.readAstring();
                        checkEOF(tag, req);
                        return doDELETEACL(tag, path, principal);
                    }
                    break;
                case 'E':
                    if (command.equals("EXPUNGE")) {
                        String sequence = null;
                        if (byUID) {
                            req.skipSpace();  sequence = req.readSequence();
                        }
                        checkEOF(tag, req);
                        return isProxied ? mProxy.proxy(req) : doEXPUNGE(tag, byUID, sequence);
                    } else if (command.equals("EXAMINE")) {
                        byte params = 0;  QResyncInfo qri = null;
                        req.skipSpace();  ImapPath path = new ImapPath(req.readFolder(), mCredentials);
                        if (req.peekChar() == ' ') {
                            req.skipSpace();  req.skipChar('(');
                            while (req.peekChar() != ')') {
                                if (params != 0)
                                    req.skipSpace();
                                String param = req.readATOM();
                                if (param.equals("CONDSTORE") && extensionEnabled("CONDSTORE")) {
                                    params |= ImapFolder.SELECT_CONDSTORE;
                                } else if (param.equals("QRESYNC") && sessionActivated(ImapExtension.QRESYNC)) {
                                    params |= ImapFolder.SELECT_CONDSTORE;
                                    req.skipSpace();  qri = parseQResyncInfo(req);
                                } else {
                                    throw new ImapParseException(tag, "unknown EXAMINE parameter \"" + param + '"');
                                }
                            }
                            req.skipChar(')');
                        }
                        checkEOF(tag, req);
                        return doEXAMINE(tag, path, params, qri);
                    } else if (command.equals("ENABLE") && extensionEnabled("ENABLE")) {
                        List<String> extensions = new ArrayList<String>();
                        do {
                            req.skipSpace();  extensions.add(req.readATOM());
                        } while (!req.eof());
                        checkEOF(tag, req);
                        return doENABLE(tag, extensions);
                    }
                    break;
                case 'F':
                    if (command.equals("FETCH")) {
                        List<ImapPartSpecifier> parts = new ArrayList<ImapPartSpecifier>();
                        int modseq = -1;
                        req.skipSpace();  String sequence = req.readSequence();
                        req.skipSpace();  int attributes = req.readFetch(parts);
                        if (req.peekChar() == ' ') {
                            boolean first = true;
                            req.skipSpace();  req.skipChar('(');
                            while (req.peekChar() != ')') {
                                if (!first)
                                    req.skipSpace();
                                String modifier = req.readATOM();
                                if (modifier.equals("CHANGEDSINCE") && extensionEnabled("CONDSTORE")) {
                                    req.skipSpace();  modseq = req.parseInteger(req.readNumber(ImapRequest.ZERO_OK));
                                } else if (modifier.equals("VANISHED") && byUID && sessionActivated(ImapExtension.QRESYNC)) {
                                    attributes |= FETCH_VANISHED;
                                } else {
                                    throw new ImapParseException(tag, "bad FETCH modifier: " + modifier);
                                }
                                first = false;
                            }
                            req.skipChar(')');
                        }
                        checkEOF(tag, req);
                        return isProxied ? mProxy.proxy(req) : doFETCH(tag, sequence, attributes, parts, byUID, modseq);
                    }
                    break;
                case 'G':
                    if (command.equals("GETQUOTA") && extensionEnabled("QUOTA")) {
                        req.skipSpace();  ImapPath qroot = new ImapPath(req.readAstring(), mCredentials);
                        checkEOF(tag, req);
                        return doGETQUOTA(tag, qroot);
                    } else if (command.equals("GETACL") && extensionEnabled("ACL")) {
                        req.skipSpace();  ImapPath path = new ImapPath(req.readFolder(), mCredentials);
                        checkEOF(tag, req);
                        return doGETACL(tag, path);
                    } else if (command.equals("GETQUOTAROOT") && extensionEnabled("QUOTA")) {
                        req.skipSpace();  ImapPath path = new ImapPath(req.readFolder(), mCredentials);
                        checkEOF(tag, req);
                        return doGETQUOTAROOT(tag, path);
                    }
                    break;
                case 'I':
                    if (command.equals("ID") && extensionEnabled("ID")) {
                        req.skipSpace();  Map<String, String> params = req.readParameters(true);
                        checkEOF(tag, req);
                        return doID(tag, params);
                    } else if (command.equals("IDLE") && extensionEnabled("IDLE")) {
                        checkEOF(tag, req);
                        return doIDLE(tag, IDLE_START, true, req);
                    }
                    break;
                case 'L':
                    if (command.equals("LOGIN")) {
                        req.skipSpace();  String user = req.readAstring();
                        req.skipSpace();  String pass = req.readAstring();
                        checkEOF(tag, req);
                        return doLOGIN(tag, user, pass);
                    } else if (command.equals("LOGOUT")) {
                        checkEOF(tag, req);
                        return doLOGOUT(tag);
                    } else if (command.equals("LIST")) {
                        Set<String> patterns = new LinkedHashSet<String>(2);
                        boolean parenthesized = false;
                        byte selectOptions = 0, returnOptions = 0, status = 0;

                        req.skipSpace();
                        if (req.peekChar() == '(' && extensionEnabled("LIST-EXTENDED")) {
                            req.skipChar('(');
                            while (req.peekChar() != ')') {
                                if (selectOptions != 0)
                                    req.skipSpace();
                                String option = req.readATOM();
                                if (option.equals("RECURSIVEMATCH"))   selectOptions |= SELECT_RECURSIVE;
                                else if (option.equals("SUBSCRIBED"))  selectOptions |= SELECT_SUBSCRIBED;
                                else if (option.equals("REMOTE"))      selectOptions |= SELECT_REMOTE;
                                else
                                    throw new ImapParseException(tag, "unknown LIST select option \"" + option + '"');
                            }
                            if ((selectOptions & (SELECT_SUBSCRIBED | SELECT_RECURSIVE)) == SELECT_RECURSIVE)
                                throw new ImapParseException(tag, "must include SUBSCRIBED when specifying RECURSIVEMATCH");
                            req.skipChar(')');  req.skipSpace();
                        }

                        String base = req.readFolder();  req.skipSpace();

                        if (req.peekChar() == '(' && extensionEnabled("LIST-EXTENDED")) {
                            parenthesized = true;  req.skipChar('(');
                        }
                        do {
                            if (!patterns.isEmpty())  req.skipSpace();
                            patterns.add(req.readFolderPattern());
                        } while (parenthesized && req.peekChar() != ')');
                        if (parenthesized)
                            req.skipChar(')');

                        if (req.peekChar() == ' ' && extensionEnabled("LIST-EXTENDED")) {
                            req.skipSpace();  req.skipAtom("RETURN");
                            req.skipSpace();  req.skipChar('(');
                            while (req.peekChar() != ')') {
                                if (returnOptions != 0)
                                    req.skipSpace();
                                String option = req.readATOM();
                                if (option.equals("SUBSCRIBED"))     returnOptions |= RETURN_SUBSCRIBED;
                                else if (option.equals("CHILDREN"))  returnOptions |= RETURN_CHILDREN;
                                else if (option.equals("STATUS") && extensionEnabled("LIST-STATUS")) {
                                    req.skipSpace();  status = parseStatusFields(req);
                                } else
                                    throw new ImapParseException(tag, "unknown LIST return option \"" + option + '"');
                            }
                            req.skipChar(')');
                        }
                        checkEOF(tag, req);
                        return doLIST(tag, base, patterns, selectOptions, returnOptions, status);
                    } else if (command.equals("LSUB")) {
                        req.skipSpace();  String base = req.readFolder();
                        req.skipSpace();  String pattern = req.readFolderPattern();
                        checkEOF(tag, req);
                        return doLSUB(tag, base, pattern);
                    } else if (command.equals("LISTRIGHTS") && extensionEnabled("ACL")) {
                        req.skipSpace();  ImapPath path = new ImapPath(req.readFolder(), mCredentials);
                        req.skipSpace();  String principal = req.readAstring();
                        checkEOF(tag, req);
                        return doLISTRIGHTS(tag, path, principal);
                    }
                    break;
                case 'M':
                    if (command.equals("MYRIGHTS") && extensionEnabled("ACL")) {
                        req.skipSpace();  ImapPath path = new ImapPath(req.readFolder(), mCredentials);
                        checkEOF(tag, req);
                        return doMYRIGHTS(tag, path);
                    }
                    break;
                case 'N':
                    if (command.equals("NOOP")) {
                        checkEOF(tag, req);
                        return isProxied ? mProxy.proxy(req) : doNOOP(tag);
                    } else if (command.equals("NAMESPACE") && extensionEnabled("NAMESPACE")) {
                        checkEOF(tag, req);
                        return doNAMESPACE(tag);
                    }
                    break;
                case 'R':
                    if (command.equals("RENAME")) {
                        req.skipSpace();  ImapPath folder = new ImapPath(req.readFolder(), mCredentials, ImapPath.Scope.NAME);
                        req.skipSpace();  ImapPath path = new ImapPath(req.readFolder(), mCredentials, ImapPath.Scope.NAME);
                        checkEOF(tag, req);
                        return doRENAME(tag, folder, path);
                    }
                    break;
                case 'S':
                    if (command.equals("STORE")) {
                        StoreAction operation = StoreAction.REPLACE;
                        boolean silent = false;  int modseq = -1;
                        req.skipSpace();  String sequence = req.readSequence();  req.skipSpace();

                        if (req.peekChar() == '(' && extensionEnabled("CONDSTORE")) {
                            req.skipChar('(');  req.skipAtom("UNCHANGEDSINCE");  req.skipSpace();
                            modseq = req.parseInteger(req.readNumber(ImapRequest.ZERO_OK));
                            req.skipChar(')');  req.skipSpace();
                        }

                        switch (req.peekChar()) {
                            case '+':  req.skipChar('+');  operation = StoreAction.ADD;     break;
                            case '-':  req.skipChar('-');  operation = StoreAction.REMOVE;  break;
                        }
                        String cmd = req.readATOM();
                        if (cmd.equals("FLAGS.SILENT"))  silent = true;
                        else if (!cmd.equals("FLAGS"))   throw new ImapParseException(tag, "invalid store-att-flags");
                        req.skipSpace();  List<String> flags = req.readFlags();
                        checkEOF(tag, req);
                        return isProxied ? mProxy.proxy(req) : doSTORE(tag, sequence, flags, operation, silent, modseq, byUID);
                    } else if (command.equals("SELECT")) {
                        byte params = 0;  QResyncInfo qri = null;
                        req.skipSpace();  ImapPath path = new ImapPath(req.readFolder(), mCredentials);
                        if (req.peekChar() == ' ') {
                            req.skipSpace();  req.skipChar('(');
                            while (req.peekChar() != ')') {
                                if (params != 0)
                                    req.skipSpace();
                                String param = req.readATOM();
                                if (param.equals("CONDSTORE") && extensionEnabled("CONDSTORE")) {
                                    params |= ImapFolder.SELECT_CONDSTORE;
                                } else if (param.equals("QRESYNC") && sessionActivated(ImapExtension.QRESYNC)) {
                                    params |= ImapFolder.SELECT_CONDSTORE;
                                    req.skipSpace();  qri = parseQResyncInfo(req);
                                } else {
                                    throw new ImapParseException(tag, "unknown SELECT parameter \"" + param + '"');
                                }
                            }
                            req.skipChar(')');
                        }
                        checkEOF(tag, req);
                        return doSELECT(tag, path, params, qri);
                    } else if (command.equals("SEARCH")) {
                        Integer options = null;
                        req.skipSpace();
                        if ("RETURN".equals(req.peekATOM()) && extensionEnabled("ESEARCH")) {
                            options = parseSearchOptions(req);  req.skipSpace();
                        }
                        Charset charset = null;
                        if ("CHARSET".equals(req.peekATOM())) {
                            req.skipAtom("CHARSET");
                            req.skipSpace();
                            charset = req.readCharset();
                            req.skipSpace();
                        }
                        ImapSearch i4search = req.readSearch(charset);
                        checkEOF(tag, req);
                        return isProxied ? mProxy.proxy(req) : doSEARCH(tag, i4search, byUID, options);
                    } else if (command.equals("STARTTLS") && extensionEnabled("STARTTLS")) {
                        checkEOF(tag, req);
                        return doSTARTTLS(tag);
                    } else if (command.equals("STATUS")) {
                        req.skipSpace();  ImapPath path = new ImapPath(req.readFolder(), mCredentials);
                        req.skipSpace();  byte status = parseStatusFields(req);
                        checkEOF(tag, req);
                        return doSTATUS(tag, path, status);
                    } else if (command.equals("SORT") && extensionEnabled("SORT")) {
                        Integer options = null;
                        req.skipSpace();
                        if ("RETURN".equals(req.peekATOM()) && extensionEnabled("ESORT")) {
                            options = parseSearchOptions(req);  req.skipSpace();
                        }
                        req.skipChar('(');
                        boolean desc = false;  List<SortBy> order = new ArrayList<SortBy>(2);
                        do {
                            if (desc || !order.isEmpty())
                                req.skipSpace();
                            SortBy sort;
                            String key = req.readATOM();
                            if (key.equals("REVERSE") && !desc)  { desc = true;  continue; }
                            else if (key.equals("ARRIVAL"))      sort = desc ? SortBy.DATE_DESCENDING : SortBy.DATE_ASCENDING;
                            // FIXME: CC sort not implemented
                            else if (key.equals("CC"))           sort = SortBy.NONE;
                            // FIXME: DATE sorts on INTERNALDATE, not the Date header
                            else if (key.equals("DATE"))         sort = desc ? SortBy.DATE_DESCENDING : SortBy.DATE_ASCENDING;
                            else if (key.equals("FROM"))         sort = desc ? SortBy.NAME_DESCENDING : SortBy.NAME_ASCENDING;
                            else if (key.equals("SIZE"))         sort = desc ? SortBy.SIZE_DESCENDING : SortBy.SIZE_ASCENDING;
                            else if (key.equals("SUBJECT"))      sort = desc ? SortBy.SUBJ_DESCENDING : SortBy.SUBJ_ASCENDING;
                            // FIXME: TO sort not implemented
                            else if (key.equals("TO"))           sort = SortBy.NONE;
                            else
                                throw new ImapParseException(tag, "unknown SORT key \"" + key + '"');
                            order.add(sort);  desc = false;
                        } while (desc || req.peekChar() != ')');
                        req.skipChar(')');
                        req.skipSpace();
                        Charset charset = req.readCharset();
                        req.skipSpace();
                        ImapSearch i4search = req.readSearch(charset);
                        checkEOF(tag, req);
                        return isProxied ? mProxy.proxy(req) : doSORT(tag, i4search, byUID, options, order);
                    } else if (command.equals("SUBSCRIBE")) {
                        req.skipSpace();  ImapPath path = new ImapPath(req.readFolder(), mCredentials);
                        checkEOF(tag, req);
                        return doSUBSCRIBE(tag, path);
                    } else if (command.equals("SETACL") && extensionEnabled("ACL")) {
                        StoreAction action = StoreAction.REPLACE;
                        req.skipSpace();  ImapPath path = new ImapPath(req.readFolder(), mCredentials);
                        req.skipSpace();  String principal = req.readAstring();
                        req.skipSpace();  String i4rights = req.readAstring();
                        checkEOF(tag, req);
                        if (i4rights.startsWith("+"))       { action = StoreAction.ADD;  i4rights = i4rights.substring(1); }
                        else if (i4rights.startsWith("-"))  { action = StoreAction.REMOVE;  i4rights = i4rights.substring(1); }
                        return doSETACL(tag, path, principal, i4rights, action);
                    } else if (command.equals("SETQUOTA") && extensionEnabled("QUOTA")) {
                        Map<String, String> limits = new HashMap<String, String>();
                        req.skipSpace();  String qroot = req.readAstring();
                        req.skipSpace();  req.skipChar('(');
                        while (req.peekChar() != ')') {
                            if (!limits.isEmpty())
                                req.skipSpace();
                            String resource = req.readATOM();  req.skipSpace();
                            limits.put(resource, req.readNumber());
                        }
                        req.skipChar(')');
                        checkEOF(tag, req);
                        return doSETQUOTA(tag, qroot, limits);
                    }
                    break;
                case 'T':
                    if (command.equals("THREAD") && extensionEnabled("THREAD=ORDEREDSUBJECT")) {
                        req.skipSpace();
                        req.skipAtom("ORDEREDSUBJECT");
                        req.skipSpace();
                        Charset charset = req.readCharset();
                        req.skipSpace();
                        ImapSearch i4search = req.readSearch(charset);
                        checkEOF(tag, req);
                        return isProxied ? mProxy.proxy(req) : doTHREAD(tag, i4search, byUID);
                    }
                    break;
                case 'U':
                    if (command.equals("UID")) {
                        req.skipSpace();  command = req.readATOM();
                        if (command.equals("FETCH") || command.equals("SEARCH") || command.equals("COPY") || command.equals("STORE") ||
                                (command.equals("EXPUNGE") && extensionEnabled("UIDPLUS")) || (command.equals("SORT") && extensionEnabled("SORT")) ||
                                (command.equals("THREAD") && extensionEnabled("THREAD=ORDEREDSUBJECT"))) {
                            byUID = true;
                            continue;
                        }
                        throw new ImapParseException(tag, "command not permitted with UID");
                    } else if (command.equals("UNSUBSCRIBE")) {
                        req.skipSpace();  ImapPath path = new ImapPath(req.readFolder(), mCredentials);
                        checkEOF(tag, req);
                        return doUNSUBSCRIBE(tag, path);
                    } else if (command.equals("UNSELECT") && extensionEnabled("UNSELECT")) {
                        checkEOF(tag, req);
                        return doUNSELECT(tag);
                    }
                    break;
                case 'X':
                    if (command.equals("XLIST")) {
                        req.skipSpace();  String base = req.readFolder();
                        req.skipSpace();  Set<String> patterns = Collections.singleton(req.readFolderPattern());
                        checkEOF(tag, req);
                        return doLIST(tag, base, patterns, (byte) 0, RETURN_XLIST, (byte) 0);
                    }
                    break;
            }
        } while (byUID);

        throw new ImapParseException(tag, "command not implemented");
    }

    private byte parseStatusFields(ImapRequest req) throws ImapParseException {
        byte status = 0;
        req.skipChar('(');
        do {
            if (status != 0)
                req.skipSpace();
            String flag = req.readATOM();
            if (flag.equals("MESSAGES"))            status |= STATUS_MESSAGES;
            else if (flag.equals("RECENT"))         status |= STATUS_RECENT;
            else if (flag.equals("UIDNEXT"))        status |= STATUS_UIDNEXT;
            else if (flag.equals("UIDVALIDITY"))    status |= STATUS_UIDVALIDITY;
            else if (flag.equals("UNSEEN"))         status |= STATUS_UNSEEN;
            else if (flag.equals("HIGHESTMODSEQ"))  status |= STATUS_HIGHESTMODSEQ;
            else
                throw new ImapParseException(req.getTag(), "unknown STATUS attribute \"" + flag + '"');
        } while (req.peekChar() != ')');
        req.skipChar(')');
        return status;
    }

    private int parseSearchOptions(ImapRequest req) throws ImapParseException {
        int options = 0;
        req.skipAtom("RETURN");  req.skipSpace();  req.skipChar('(');
        while (req.peekChar() != ')') {
            if (options != 0)
                req.skipSpace();
            String option = req.readATOM();
            if (option.equals("MIN"))         options |= RETURN_MIN;
            else if (option.equals("MAX"))    options |= RETURN_MAX;
            else if (option.equals("ALL"))    options |= RETURN_ALL;
            else if (option.equals("COUNT"))  options |= RETURN_COUNT;
            else if (option.equals("SAVE") && extensionEnabled("SEARCHRES"))  options |= RETURN_SAVE;
            else
                throw new ImapParseException(req.getTag(), "unknown RETURN option \"" + option + '"');
        }
        req.skipChar(')');
        return options == 0 ? RETURN_ALL : options;
    }

    private QResyncInfo parseQResyncInfo(ImapRequest req) throws ImapParseException {
        QResyncInfo qri = new QResyncInfo();
        req.skipChar('(');
        qri.uvv = req.parseInteger(req.readNumber());  req.skipSpace();
        qri.modseq = req.parseInteger(req.readNumber());
        if (req.peekChar() == ' ') {
            req.skipSpace();
            if (req.peekChar() != '(')
                qri.knownUIDs = req.readSequence(false);
            if (qri.knownUIDs == null || req.peekChar() == ' ') {
                if (qri.knownUIDs != null)  req.skipSpace();
                req.skipChar('(');  qri.seqMilestones = req.readSequence(false);
                req.skipSpace();    qri.uidMilestones = req.readSequence(false);
                req.skipChar(')');
            }
        }
        req.skipChar(')');
        return qri;
    }

    State getState() {
        if (mGoodbyeSent)
            return State.LOGOUT;
        else if (mSelectedFolder != null || mProxy != null)
            return State.SELECTED;
        else if (isAuthenticated())
            return State.AUTHENTICATED;
        else
            return State.NOT_AUTHENTICATED;
    }

    protected boolean isAuthenticated() {
        return mCredentials != null;
    }

    boolean checkState(String tag, State required) throws IOException {
        State state = getState();
        if (required == State.NOT_AUTHENTICATED && state != State.NOT_AUTHENTICATED) {
            sendNO(tag, "must be in NOT AUTHENTICATED state");
            return false;
        } else if (required == State.AUTHENTICATED && (state == State.NOT_AUTHENTICATED || state == State.LOGOUT)) {
            sendNO(tag, "must be in AUTHENTICATED or SELECTED state");
            return false;
        } else if (required == State.SELECTED && state != State.SELECTED) {
            sendNO(tag, "must be in SELECTED state");
            return false;
        } else {
            return true;
        }
    }

    ImapSession getCurrentSession() {
        return getState() == State.LOGOUT ? null : mSelectedFolder;
    }

    ImapFolder getSelectedFolder() throws ImapSessionClosedException, IOException {
        ImapSession i4selected = getCurrentSession();
        return i4selected == null ? null : i4selected.getImapFolder();
    }

    void unsetSelectedFolder(boolean sendClosed) throws IOException {
        ImapSession i4selected = mSelectedFolder;
        mSelectedFolder = null;
        if (i4selected != null) {
            ImapSessionManager.getInstance().closeFolder(i4selected, false);
            if (sendClosed && sessionActivated(ImapExtension.QRESYNC))
                sendUntagged("OK [CLOSED] mailbox closed");
        }

        ImapProxy proxy = mProxy;
        mProxy = null;
        if (proxy != null) {
            proxy.dropConnection();
            if (sendClosed && sessionActivated(ImapExtension.QRESYNC))
                sendUntagged("OK [CLOSED] mailbox closed");
        }
    }

    Pair<ImapSession, InitialFolderValues> setSelectedFolder(ImapPath path, byte params) throws ServiceException, IOException {
        unsetSelectedFolder(true);
        if (path == null)
            return new Pair<ImapSession, InitialFolderValues>(null, null);

        Pair<ImapSession, InitialFolderValues> selectdata = ImapSessionManager.getInstance().openFolder(path, params, this);
        mSelectedFolder = selectdata.getFirst();

        ZimbraLog.imap.info("selected folder " + selectdata.getFirst().getPath());
        return selectdata;
    }

    boolean canContinue(ServiceException e) {
        return e.getCode().equals(MailServiceException.MAINTENANCE) ? STOP_PROCESSING : CONTINUE_PROCESSING;
    }

    OperationContext getContext() throws ServiceException {
        if (!isAuthenticated())
            throw ServiceException.AUTH_REQUIRED();
        return mCredentials.getContext().setSession(mSelectedFolder);
    }


    boolean doCAPABILITY(String tag) throws IOException {
        sendUntagged(getCapabilityString());
        sendOK(tag, "CAPABILITY completed");
        return CONTINUE_PROCESSING;
    }

    private static final Set<String> SUPPORTED_EXTENSIONS = new LinkedHashSet<String>(Arrays.asList(
        "ACL", "BINARY", "CATENATE", "CHILDREN", "CONDSTORE", "ENABLE", "ESEARCH", "ESORT",
        "I18NLEVEL=1", "ID", "IDLE", "LIST-EXTENDED", "LIST-STATUS", "LITERAL+", "LOGIN-REFERRALS",
        "MULTIAPPEND", "NAMESPACE", "QRESYNC", "QUOTA", "RIGHTS=ektx", "SASL-IR", "SEARCHRES",
        "SORT", "THREAD=ORDEREDSUBJECT", "UIDPLUS", "UNSELECT", "WITHIN", "XLIST"
    ));

    protected String getCapabilityString() {
        // [IMAP4rev1]        RFC 3501: Internet Message Access Protocol - Version 4rev1
        // [LOGINDISABLED]    RFC 3501: Internet Message Access Protocol - Version 4rev1
        // [STARTTLS]         RFC 3501: Internet Message Access Protocol - Version 4rev1
        // [AUTH=PLAIN]       RFC 4616: The PLAIN Simple Authentication and Security Layer (SASL) Mechanism
        // [AUTH=GSSAPI]      RFC 1731: IMAP4 Authentication Mechanisms
        // [ACL]              RFC 4314: IMAP4 Access Control List (ACL) Extension
        // [BINARY]           RFC 3516: IMAP4 Binary Content Extension
        // [CATENATE]         RFC 4469: Internet Message Access Protocol (IMAP) CATENATE Extension
        // [CHILDREN]         RFC 3348: IMAP4 Child Mailbox Extension
        // [CONDSTORE]        RFC 4551: IMAP Extension for Conditional STORE Operation or Quick Flag Changes Resynchronization
        // [ENABLE]           RFC 5161: The IMAP ENABLE Extension
        // [ESEARCH]          RFC 4731: IMAP4 Extension to SEARCH Command for Controlling What Kind of Information Is Returned
        // [ESORT]            RFC 5267: Contexts for IMAP4
        // [I18NLEVEL=1]      RFC 5255: Internet Message Access Protocol Internationalization
        // [ID]               RFC 2971: IMAP4 ID Extension
        // [IDLE]             RFC 2177: IMAP4 IDLE command
        // [LIST-EXTENDED]    RFC 5258: Internet Message Access Protocol version 4 - LIST Command Extensions
        // [LIST-STATUS]      RFC 5819: IMAP4 Extension for Returning STATUS Information in Extended LIST
        // [LITERAL+]         RFC 2088: IMAP4 non-synchronizing literals
        // [LOGIN-REFERRALS]  RFC 2221: IMAP4 Login Referrals
        // [MULTIAPPEND]      RFC 3502: Internet Message Access Protocol (IMAP) - MULTIAPPEND Extension
        // [NAMESPACE]        RFC 2342: IMAP4 Namespace
        // [QRESYNC]          RFC 5162: IMAP4 Extensions for Quick Mailbox Resynchronization
        // [QUOTA]            RFC 2087: IMAP4 QUOTA extension
        // [RIGHTS=ektx]      RFC 4314: IMAP4 Access Control List (ACL) Extension
        // [SASL-IR]          RFC 4959: IMAP Extension for Simple Authentication and Security Layer (SASL) Initial Client Response
        // [SEARCHRES]        RFC 5182: IMAP Extension for Referencing the Last SEARCH Result
        // [SORT]             RFC 5256: Internet Message Access Protocol - SORT and THREAD Extensions
        // [THREAD=ORDEREDSUBJECT]  RFC 5256: Internet Message Access Protocol - SORT and THREAD Extensions
        // [UIDPLUS]          RFC 4315: Internet Message Access Protocol (IMAP) - UIDPLUS extension
        // [UNSELECT]         RFC 3691: IMAP UNSELECT command
        // [WITHIN]           RFC 5032: WITHIN Search Extension to the IMAP Protocol

        StringBuilder capability = new StringBuilder("CAPABILITY IMAP4rev1");

        if (!isAuthenticated()) {
            if (!mStartedTLS && !mConfig.isCleartextLoginEnabled())
                capability.append(" LOGINDISABLED");
            if (!mStartedTLS && extensionEnabled("STARTTLS"))
                capability.append(" STARTTLS");

            AuthenticatorUser authUser = new ImapAuthenticatorUser(this, null);
            for (String mechanism : Authenticator.listMechanisms()) {
                if (mechanismEnabled(mechanism) && Authenticator.getAuthenticator(mechanism, authUser) != null)
                    capability.append(" AUTH=").append(mechanism);
            }
        }

        for (String extension : SUPPORTED_EXTENSIONS) {
            if (extensionEnabled(extension))
                capability.append(' ').append(extension);
        }

        return capability.toString();
    }

    boolean extensionEnabled(String extension) {
        // check whether the extension is explicitly disabled on the server
        if (mConfig.isCapabilityDisabled(extension))
            return false;
        // check whether one of the extension's prerequisites is disabled on the server
        if (extension.equalsIgnoreCase("SEARCHRES"))
            return extensionEnabled("ESEARCH");
        if (extension.equalsIgnoreCase("RIGHTS=ektx"))
            return extensionEnabled("ACL");
        if (extension.equalsIgnoreCase("QRESYNC"))
            return extensionEnabled("CONDSTORE");
        if (extension.equalsIgnoreCase("ESORT"))
            return extensionEnabled("SORT");
        if (extension.equalsIgnoreCase("LIST-STATUS"))
            return extensionEnabled("LIST-EXTENDED");
        // see if the user's session has disabled the extension
        if (extension.equalsIgnoreCase("IDLE") && mCredentials != null && mCredentials.isHackEnabled(EnabledHack.NO_IDLE))
            return false;
        // everything else is enabled
        return true;
    }

    private boolean mechanismEnabled(String mechanism) {
        return extensionEnabled("AUTH=" + mechanism);
    }

    boolean doNOOP(String tag) throws IOException {
        sendNotifications(true, false);
        sendOK(tag, "NOOP completed");
        return CONTINUE_PROCESSING;
    }

    // RFC 2971 3: "The sole purpose of the ID extension is to enable clients and servers
    //              to exchange information on their implementations for the purposes of
    //              statistical analysis and problem determination."
    boolean doID(String tag, Map<String, String> fields) throws IOException {
        setIDFields(fields);
        sendNotifications(true, false);
        if (isAuthenticated()) {
            String localServerId = null;
            try {
                localServerId = Provisioning.getInstance().getLocalServer().getId();
            } catch (ServiceException e) {
                ZimbraLog.imap.warn("Error in getting local server id", e);
            }
            sendUntagged("ID (" + ID_PARAMS + " \"USER\" \"" + mCredentials.getUsername() +
                    (localServerId == null ? "" : "\" \"SERVER\" \"" + localServerId) + "\")");
        } else {
            sendUntagged("ID (" + ID_PARAMS + ")");
        }
        sendOK(tag, "ID completed");
        return CONTINUE_PROCESSING;
    }

    private void setIDFields(Map<String, String> paramFields) {
        if (paramFields == null) {
            return;
        }
        //RFC 2971 section 3.3; fields are not case sensitive
        Map<String, String> fields = new TreeMap<String, String>(String.CASE_INSENSITIVE_ORDER);
        fields.putAll(paramFields);
        String ip = fields.get(IDInfo.X_ORIGINATING_IP);
        if (ip != null) {
            if (origRemoteIp == null) {
                origRemoteIp = ip;
                ZimbraLog.addOrigIpToContext(ip);
            } else {
                if (origRemoteIp.equals(ip)) {
                    ZimbraLog.imap.warn("IMAP ID with %s is allowed only once per session, command ignored",
                            IDInfo.X_ORIGINATING_IP);
                } else {
                    ZimbraLog.imap.error("IMAP ID with %s is allowed only once per session, received different IP: %s, command ignored",
                            IDInfo.X_ORIGINATING_IP, ip);
                }
                return;
            }
        }

        String xvia = fields.get(IDInfo.X_VIA);
        if (xvia != null) {
            if (via == null) {
                via = xvia;
                ZimbraLog.addViaToContext(via);
            } else {
                if (via.equals(xvia)) {
                    ZimbraLog.imap.warn("IMAP ID with %s is allowed only once per session, command ignored", IDInfo.X_VIA);
                } else {
                    ZimbraLog.imap.error("IMAP ID with %s is allowed only once per session, received different value: %s, command ignored",
                            IDInfo.X_VIA, xvia);
                }
                return;
            }
        }
        String ua = fields.get(IDInfo.NAME);
        if (ua != null) {
            String version = fields.get(IDInfo.VERSION);
            if (version != null) {
                ua = ua + '/' + version; // conform to the way ZimberSoapContext build ua
            }
            if (userAgent == null) {
                userAgent = ua;
                ZimbraLog.addUserAgentToContext(ua);
            } else {
                if (userAgent.equals(ua)) {
                    ZimbraLog.imap.warn("IMAP ID with %s/%s is allowed only once per session, command ignored",
                            IDInfo.NAME, IDInfo.VERSION);
                } else {
                    ZimbraLog.imap.error("IMAP ID with %s/%s is allowed only once per session, received different name/version: %s, command ignored",
                            IDInfo.NAME, IDInfo.VERSION, ua);
                }
                return;
            }
        }

        ZimbraLog.imap.debug("IMAP client identified as: %s", fields);
    }

    String getNextVia() {
        StringBuilder result = new StringBuilder();
        if (via != null) {
            result.append(via).append(',');
        }
        result.append(origRemoteIp != null ? origRemoteIp : getRemoteIp());
        if (userAgent != null) {
            result.append('(').append(userAgent).append(')');
        }
        return result.toString();
    }

    boolean doENABLE(String tag, List<String> extensions) throws IOException {
        if (!checkState(tag, State.AUTHENTICATED))
            return CONTINUE_PROCESSING;

        StringBuilder enabled = new StringBuilder("ENABLED");

        List<ImapExtension> targets = new ArrayList<ImapExtension>(extensions.size());
        for (String ext : extensions) {
            // RFC 5161 3.1: "If the argument is not an extension known to the server,
            //                the server MUST ignore the argument."
            if (!SUPPORTED_EXTENSIONS.contains(ext) || !extensionEnabled(ext))
                continue;

            if (ext.equals("CONDSTORE")) {
                targets.add(ImapExtension.CONDSTORE);
            } else if (ext.equals("QRESYNC")) {
                targets.add(ImapExtension.CONDSTORE);
                targets.add(ImapExtension.QRESYNC);
            } else {
                // RFC 5161 3.1: "If the argument is an extension known to the server, and
                //                it is not specifically permitted to enable it using ENABLE,
                //                the server MUST ignore the argument."
                continue;
            }

            enabled.append(' ').append(ext);
        }

        // RFC 5161 3.1: "If the argument is an extension is supported by the server and
        //                which needs to be enabled, the server MUST enable the extension
        //                for the duration of the connection."
        for (ImapExtension i4x : targets)
            activateExtension(i4x);

        sendUntagged(enabled.toString());
        sendNotifications(true, false);
        sendOK(tag, "ENABLE completed");
        return CONTINUE_PROCESSING;
    }

    void activateExtension(ImapExtension ext) {
        if (ext == null)
            return;
        if (mActiveExtensions == null)
            mActiveExtensions = new HashSet<ImapExtension>(1);
        mActiveExtensions.add(ext);
    }

    boolean sessionActivated(ImapExtension ext) {
        return mActiveExtensions != null && mActiveExtensions.contains(ext);
    }

    abstract boolean doSTARTTLS(String tag) throws IOException;

    boolean doLOGOUT(String tag) throws IOException {
        sendBYE();
        if (mCredentials != null)
            ZimbraLog.imap.info("dropping connection for user " + mCredentials.getUsername() + " (LOGOUT)");

        sendOK(tag, "LOGOUT completed");
        return STOP_PROCESSING;
    }

    boolean doAUTHENTICATE(String tag, String mechanism, byte[] initial) throws IOException {
        if (!checkState(tag, State.NOT_AUTHENTICATED))
            return CONTINUE_PROCESSING;

        AuthenticatorUser authUser = new ImapAuthenticatorUser(this, tag);
        Authenticator auth = Authenticator.getAuthenticator(mechanism, authUser);
        // auth is null if you're not permitted to use that mechanism (including needing TLS layer)
        //   also check to make sure the auth mechanism hasn't been disabled on the server
        if (auth == null || !mechanismEnabled(mechanism)) {
            sendNO(tag, "mechanism not supported: " + mechanism);
            return CONTINUE_PROCESSING;
        }

        mAuthenticator = auth;
        mAuthenticator.setConnection(mConnection);
        if (!mAuthenticator.initialize()) {
            mAuthenticator = null;
            return CONTINUE_PROCESSING;
        }

        // RFC 4959 3: "This extension adds an optional second argument to the AUTHENTICATE
        //              command that is defined in Section 6.2.2 of [RFC3501].  If this
        //              second argument is present, it represents the contents of the
        //              "initial client response" defined in Section 5.1 of [RFC4422]."
        if (initial != null)
            return continueAuthentication(initial);

        sendContinuation("");
        return CONTINUE_PROCESSING;
    }

    boolean doLOGIN(String tag, String username, String password) throws IOException {
        if (!checkState(tag, State.NOT_AUTHENTICATED))
            return CONTINUE_PROCESSING;

        if (!mStartedTLS && !mConfig.isCleartextLoginEnabled()) {
            sendNO(tag, "cleartext logins disabled");
            return CONTINUE_PROCESSING;
        }

        boolean cont = authenticate(username, null, password, tag, null);
        if (isAuthenticated()) {
            // 6.2.3: "A server MAY include a CAPABILITY response code in the tagged OK
            //         response of a successful LOGIN command in order to send capabilities
            //         automatically."
            sendOK(tag, '[' + getCapabilityString() + "] LOGIN completed");
            enableInactivityTimer();
        }
        return cont;
    }

    boolean authenticate(String username, String authenticateId, String password, String tag, Authenticator auth)
    throws IOException {
        // the Windows Mobile 5 hacks are enabled by appending "/wm" to the username, etc.
        EnabledHack enabledHack = EnabledHack.NONE;
        if (username != null && username.length() != 0) {
            for (EnabledHack hack : EnabledHack.values()) {
                if (hack.toString() != null && username.endsWith(hack.toString())) {
                    enabledHack = hack;
                    username = username.substring(0, username.length() - hack.toString().length());
                    break;
                }
            }
        }

        String mechanism = auth != null ? auth.getMechanism() : null;
        String command = auth != null ? "AUTHENTICATE" : "LOGIN";
        // LOGIN is just another form of AUTHENTICATE PLAIN with authcid == authzid
        //   thus we need to set authcid *after* the EnabledHack suffix stripping
        if (auth == null) {
            auth = new PlainAuthenticator(new ImapAuthenticatorUser(this, tag));
            authenticateId = username;
        }

        try {
            // for some authenticators, actually do the authentication here
            // for others (e.g. GSSAPI), auth is already done -- this is just a lookup and authorization check
            Account acct = auth.authenticate(username, authenticateId, password, AuthContext.Protocol.imap,
                    origRemoteIp, userAgent);
            if (acct == null) {
                // auth failure was represented by Authenticator.authenticate() returning null
                sendNO(tag, command + " failed");
                return CONTINUE_PROCESSING;
            }

            // instantiate the ImapCredentials object...
            startSession(acct, enabledHack, tag, mechanism);

        } catch (AccountServiceException.AuthFailedServiceException afe) {
            setCredentials(null);

            ZimbraLog.imap.info(afe.getMessage() + " (" + afe.getReason() + ')');
            sendNO(tag, command + " failed");
            return CONTINUE_PROCESSING;
        } catch (ServiceException e) {
            setCredentials(null);

            ZimbraLog.imap.warn(command + " failed", e);
            if (e.getCode().equals(AccountServiceException.CHANGE_PASSWORD))
                sendNO(tag, "[ALERT] password must be changed before IMAP login permitted");
            else if (e.getCode().equals(AccountServiceException.MAINTENANCE_MODE))
                sendNO(tag, "[ALERT] account undergoing maintenance; please try again later");
            else
                sendNO(tag, command + " failed");
            return canContinue(e);
        }

        return CONTINUE_PROCESSING;
    }

    private ImapCredentials startSession(Account account, EnabledHack hack, String tag, String mechanism)
    throws ServiceException, IOException {
        String command = mechanism != null ? "AUTHENTICATE" : "LOGIN";
        // make sure we can actually login via IMAP on this host
        if (!account.getBooleanAttr(Provisioning.A_zimbraImapEnabled, false)) {
            sendNO(tag, "account does not have IMAP access enabled");
            return null;
        } else if (!ZimbraAuthenticator.MECHANISM.equals(mechanism) && !Provisioning.onLocalServer(account)) {
            String correctHost = account.getMailHost();
            ZimbraLog.imap.info(command + " failed; should be on host " + correctHost);
            if (correctHost == null || correctHost.trim().equals("") || !extensionEnabled("LOGIN_REFERRALS"))
                sendNO(tag, command + " failed (wrong host)");
            else
                sendNO(tag, "[REFERRAL imap://" + URLEncoder.encode(account.getName(), "utf-8") + '@' + correctHost + "/] " + command + " failed");
            return null;
        }

        setCredentials(new ImapCredentials(account, hack));
        if (mCredentials.isLocal())
            mCredentials.getMailbox().beginTrackingImap();

        ZimbraLog.addAccountNameToContext(mCredentials.getUsername());
        ZimbraLog.imap.info("user " + mCredentials.getUsername() + " authenticated, " +
                            "mechanism=" + (mechanism == null ? "LOGIN" : mechanism) +
                            (mStartedTLS ? " [TLS]" : ""));

        return mCredentials;
    }

    static class QResyncInfo {
        int uvv, modseq;
        String knownUIDs, seqMilestones, uidMilestones;
    }

    boolean doSELECT(String tag, ImapPath path, byte params, QResyncInfo qri) throws IOException, ImapException {
        return selectFolder(tag, "SELECT", path, params, qri);
    }

    boolean doEXAMINE(String tag, ImapPath path, byte params, QResyncInfo qri) throws IOException, ImapException {
        return selectFolder(tag, "EXAMINE", path, (byte) (params | ImapFolder.SELECT_READONLY), qri);
    }

    private boolean selectFolder(String tag, String command, ImapPath path, byte params, QResyncInfo qri)
            throws IOException, ImapException {
        if (!checkState(tag, State.AUTHENTICATED)) {
            return CONTINUE_PROCESSING;
        }
        ImapFolder i4folder = null;
        InitialFolderValues initial = null;
        boolean writable;
        List<String> permflags = Collections.emptyList();
        try {
            // set imap_proxy_to_localhost = true to test IMAP proxy
            Object mboxobj = (DebugConfig.imapProxyToLocalhost && path.useReferent()) ?
                    path.getOwnerZMailbox() : path.getOwnerMailbox();
            if (!(mboxobj instanceof Mailbox)) {
                // 6.3.1: "The SELECT command automatically deselects any currently selected mailbox
                //         before attempting the new selection.  Consequently, if a mailbox is selected
                //         and a SELECT command that fails is attempted, no mailbox is selected."
                unsetSelectedFolder(true);

                ImapProxy proxy = new ImapProxy(this, path);
                if (proxy.select(tag, params, qri))
                    mProxy = proxy;
                else
                    proxy.dropConnection();
                return CONTINUE_PROCESSING;
            }

            Pair<ImapSession, InitialFolderValues> selectdata = setSelectedFolder(path, params);
            i4folder = selectdata.getFirst().getImapFolder();
            initial  = selectdata.getSecond();

            writable = i4folder.isWritable();
            if (writable) {
                // RFC 4314 5.1.1: "Any server implementing an ACL extension MUST accurately reflect the
                //                  current user's rights in FLAGS and PERMANENTFLAGS responses."
                permflags = i4folder.getFlagList(true);
                if (!path.isWritable(ACL.RIGHT_DELETE))
                    permflags.remove("\\Deleted");
                if (path.belongsTo(mCredentials))
                    permflags.add("\\*");
            }
        } catch (ServiceException e) {
            // 6.3.1: "The SELECT command automatically deselects any currently selected mailbox
            //         before attempting the new selection.  Consequently, if a mailbox is selected
            //         and a SELECT command that fails is attempted, no mailbox is selected."
            unsetSelectedFolder(true);

            if (e.getCode().equals(MailServiceException.NO_SUCH_FOLDER))
                ZimbraLog.imap.info(command + " failed: no such folder: " + path);
            else if (e.getCode().equals(ServiceException.PERM_DENIED))
                ZimbraLog.imap.info(command + " failed: permission denied: " + path);
            else
                ZimbraLog.imap.warn(command + " failed", e);
            sendNO(tag, command + " failed");
            return canContinue(e);
        }

        // note: not sending back a "* OK [UIDNEXT ....]" response for search folders
        //    6.3.1: "If this is missing, the client can not make any assumptions about the
        //            next unique identifier value."
        sendUntagged(i4folder.getSize() + " EXISTS");
        sendUntagged(i4folder.getRecentCount() + " RECENT");
        if (initial.firstUnread > 0)
            sendUntagged("OK [UNSEEN " + initial.firstUnread + "] mailbox contains unseen messages");
        sendUntagged("OK [UIDVALIDITY " + i4folder.getUIDValidity() + "] UIDs are valid for this mailbox");
        if (!i4folder.isVirtual())
            sendUntagged("OK [UIDNEXT " + initial.uidnext + "] next expected UID is " + initial.uidnext);
        sendUntagged("FLAGS (" + StringUtil.join(" ", i4folder.getFlagList(false)) + ')');
        sendUntagged("OK [PERMANENTFLAGS (" + StringUtil.join(" ", permflags) + ")] junk-related flags are not permanent");
        if (!i4folder.isVirtual())
            sendUntagged("OK [HIGHESTMODSEQ " + initial.modseq + "] modseq tracked on this mailbox");
        else
            sendUntagged("OK [NOMODSEQ] modseq not supported on search folders");

        // handle any QRESYNC stuff if the UVVs match
        if (qri != null && qri.uvv == i4folder.getUIDValidity() && !i4folder.isVirtual()) {
            boolean sentVanished = false;
            String knownUIDs = qri.knownUIDs == null ? "1:" + (initial.uidnext - 1) : qri.knownUIDs;
            if (qri.seqMilestones != null && qri.uidMilestones != null) {
                int lowwater = 1;
                ImapMessageSet seqset = i4folder.getSubsequence(tag, qri.seqMilestones, false);
                ImapMessageSet uidset = i4folder.getSubsequence(tag, qri.uidMilestones, true);
                seqset.remove(null);  uidset.remove(null);
                for (Iterator<ImapMessage> itseq = seqset.iterator(), ituid = uidset.iterator(); itseq.hasNext() && ituid.hasNext(); ) {
                    ImapMessage i4msg;
                    if ((i4msg = itseq.next()) != ituid.next())
                        break;
                    lowwater = i4msg.imapUid + 1;
                }
                if (lowwater > 1) {
                    String constrainedSet = i4folder.cropSubsequence(knownUIDs, true, lowwater, -1);
                    String vanished = i4folder.invertSubsequence(constrainedSet, true, i4folder.getAllMessages());
                    if (!vanished.equals(""))
                        sendUntagged("VANISHED (EARLIER) " + vanished);
                    sentVanished = true;
                }
            }
            fetch(tag, knownUIDs, FETCH_FLAGS | (sentVanished ? 0 : FETCH_VANISHED), null, true, qri.modseq, false);
        }

        sendOK(tag, (writable ? "[READ-WRITE] " : "[READ-ONLY] ") + command + " completed");
        return CONTINUE_PROCESSING;
    }

    boolean doCREATE(String tag, ImapPath path) throws IOException {
        if (!checkState(tag, State.AUTHENTICATED))
            return CONTINUE_PROCESSING;

        if (!path.isCreatable()) {
            ZimbraLog.imap.info("CREATE failed: hidden folder or parent: " + path);
            sendNO(tag, "CREATE failed");
            return CONTINUE_PROCESSING;
        }

        try {
            Object mboxobj = path.getOwnerMailbox();
            if (mboxobj instanceof Mailbox) {
<<<<<<< HEAD
                ((Mailbox) mboxobj).createFolder(getContext(), path.asResolvedPath(), (byte) 0, MailItem.TYPE_MESSAGE);
=======
                ((Mailbox) mboxobj).createFolder(getContext(), path.asResolvedPath(), new Folder.FolderOptions().setDefaultView(MailItem.Type.MESSAGE));
>>>>>>> dc351279
            } else if (mboxobj instanceof ZMailbox) {
                ((ZMailbox) mboxobj).createFolder(null, path.asResolvedPath(), ZFolder.View.message, ZFolder.Color.defaultColor, null, null);
            } else {
                throw AccountServiceException.NO_SUCH_ACCOUNT(path.getOwner());
            }
        } catch (ServiceException e) {
            String cause = "CREATE failed";
            if (e.getCode().equals(MailServiceException.CANNOT_CONTAIN))
                cause += ": superior mailbox has \\Noinferiors set";
            else if (e.getCode().equals(MailServiceException.ALREADY_EXISTS))
                cause += ": mailbox already exists";
            else if (e.getCode().equals(MailServiceException.INVALID_NAME))
                cause += ": invalid mailbox name";
            else if (e.getCode().equals(ServiceException.PERM_DENIED))
                cause += ": permission denied";
            if (cause.equals("CREATE failed"))
                ZimbraLog.imap.warn(cause, e);
            else
                ZimbraLog.imap.info(cause + ": " + path);
            sendNO(tag, cause);
            return canContinue(e);
        }

        sendNotifications(true, false);
        sendOK(tag, "CREATE completed");
        return CONTINUE_PROCESSING;
    }

    boolean doDELETE(String tag, ImapPath path) throws IOException {
        if (!checkState(tag, State.AUTHENTICATED))
            return CONTINUE_PROCESSING;

        try {
            if (!path.isVisible())
                throw ImapServiceException.FOLDER_NOT_VISIBLE(path.asImapPath());

            Object mboxobj = path.getOwnerMailbox();
            if (path.useReferent()) {
                // when users try to remove mountpoints, the IMAP client hard-deletes the subfolders!
                //   deal with this by only *pretending* to delete subfolders of mountpoints
                mCredentials.hideFolder(path);
                // even pretend-deleting the folder also unsubscribes from it...
                mCredentials.unsubscribe(path);
            } else if (mboxobj instanceof Mailbox) {
                Mailbox mbox = (Mailbox) mboxobj;
                Folder folder = (Folder) path.getFolder();
                if (!folder.isDeletable())
                    throw ImapServiceException.CANNOT_DELETE_SYSTEM_FOLDER(folder.getPath());

                // don't want the DELETE to cause *this* connection to drop if the deleted folder is currently selected
                if (getState() == State.SELECTED) {
                    ImapSession i4selected = getCurrentSession();
                    if (i4selected != null && path.isEquivalent(i4selected.getPath()))
                        unsetSelectedFolder(true);
                    else if (mProxy != null && path.isEquivalent(mProxy.getPath()))
                        unsetSelectedFolder(true);
                }

                if (!folder.hasSubfolders()) {
                    mbox.delete(getContext(), folder.getId(), MailItem.TYPE_FOLDER);
                    // deleting the folder also unsubscribes from it...
                    mCredentials.unsubscribe(path);
                } else {
                    // 6.3.4: "It is permitted to delete a name that has inferior hierarchical
                    //         names and does not have the \Noselect mailbox name attribute.
                    //         In this case, all messages in that mailbox are removed, and the
                    //         name will acquire the \Noselect mailbox name attribute."
                    mbox.emptyFolder(getContext(), folder.getId(), false);
                    // FIXME: add \Deleted flag to folder
                }
            } else if (mboxobj instanceof ZMailbox) {
                ZMailbox zmbx = (ZMailbox) mboxobj;
                ZFolder zfolder = (ZFolder) path.getFolder();

                if (zfolder.getSubFolders().isEmpty()) {
                    zmbx.deleteFolder(zfolder.getId());
                    // deleting the folder also unsubscribes from it...
                    mCredentials.unsubscribe(path);
                } else {
                    zmbx.emptyFolder(zfolder.getId(), false);
                }
            } else {
                throw AccountServiceException.NO_SUCH_ACCOUNT(path.getOwner());
            }
        } catch (ServiceException e) {
            if (e.getCode().equals(MailServiceException.NO_SUCH_FOLDER))
                ZimbraLog.imap.info("DELETE failed: no such folder: " + path);
            else if (e.getCode().equals(AccountServiceException.NO_SUCH_ACCOUNT))
                ZimbraLog.imap.info("DELETE failed: no such account: " + path);
            else if (e.getCode().equals(ImapServiceException.FOLDER_NOT_VISIBLE))
                ZimbraLog.imap.info("DELETE failed: folder not visible: " + path);
            else if (e.getCode().equals(ImapServiceException.CANT_DELETE_SYSTEM_FOLDER))
                ZimbraLog.imap.info("DELETE failed: system folder cannot be deleted: " + path);
            else if (e.getCode().equals(ServiceException.PERM_DENIED))
                ZimbraLog.imap.info("DELETE failed: permission denied: " + path);
            else
                ZimbraLog.imap.warn("DELETE failed", e);
            sendNO(tag, "DELETE failed");
            return canContinue(e);
        }

        sendNotifications(true, false);
        sendOK(tag, "DELETE completed");
        return CONTINUE_PROCESSING;
    }

    boolean doRENAME(String tag, ImapPath oldPath, ImapPath newPath) throws IOException {
        if (!checkState(tag, State.AUTHENTICATED))
            return CONTINUE_PROCESSING;

        try {
            Account source = oldPath.getOwnerAccount(), target = newPath.getOwnerAccount();
            if (source == null || target == null) {
                ZimbraLog.imap.info("RENAME failed: no such account for " + oldPath + " or " + newPath);
                sendNO(tag, "RENAME failed: no such account");
                return CONTINUE_PROCESSING;
            } else if (!source.getId().equalsIgnoreCase(target.getId())) {
                ZimbraLog.imap.info("RENAME failed: cannot move folder between mailboxes");
                sendNO(tag, "RENAME failed: cannot rename mailbox to other user's namespace");
                return CONTINUE_PROCESSING;
            } else if (!newPath.isCreatable()) {
                ZimbraLog.imap.info("RENAME failed: hidden folder or parent: " + newPath);
                sendNO(tag, "RENAME failed");
                return CONTINUE_PROCESSING;
            } else if (!oldPath.isVisible()) {
                throw MailServiceException.NO_SUCH_FOLDER(oldPath.asZimbraPath());
            }

            Object mboxobj = oldPath.getOwnerMailbox();
            if (mboxobj instanceof Mailbox) {
                int folderId = oldPath.asItemId().getId();
                if (folderId == Mailbox.ID_FOLDER_INBOX)
                    throw ImapServiceException.CANT_RENAME_INBOX();
                Mailbox mbox = (Mailbox) mboxobj;
                mbox.rename(getContext(), folderId, MailItem.TYPE_FOLDER, "/" + newPath.asResolvedPath());
            } else if (mboxobj instanceof ZMailbox) {
                if (oldPath.asItemId().getId() == Mailbox.ID_FOLDER_INBOX)
                    throw ImapServiceException.CANT_RENAME_INBOX();
                ZMailbox zmbx = (ZMailbox) mboxobj;
                ZFolder zfolder = (ZFolder) oldPath.getFolder();
                zmbx.renameFolder(zfolder.getId(), "/" + newPath.asResolvedPath());
            } else {
                ZimbraLog.imap.info("RENAME failed: cannot get mailbox for path: " + oldPath);
                sendNO(tag, "RENAME failed");
                return CONTINUE_PROCESSING;
            }
        } catch (ServiceException e) {
            if (e.getCode().equals(ImapServiceException.CANT_RENAME_INBOX)) {
                ZimbraLog.imap.info("RENAME failed: RENAME of INBOX not supported");
                sendNO(tag, "RENAME failed: RENAME of INBOX not supported");
                return CONTINUE_PROCESSING;
            } else if (e.getCode().equals(MailServiceException.NO_SUCH_FOLDER)) {
                ZimbraLog.imap.info("RENAME failed: no such folder: " + oldPath);
            } else if (e.getCode().equals(MailServiceException.IMMUTABLE_OBJECT)) {
                ZimbraLog.imap.info("RENAME failed: cannot rename system folder: " + oldPath);
            } else if (e.getCode().equals(MailServiceException.CANNOT_CONTAIN)) {
                ZimbraLog.imap.info("RENAME failed: invalid target folder: " + newPath);
            } else {
                ZimbraLog.imap.warn("RENAME failed", e);
            }
            sendNO(tag, "RENAME failed");
            return canContinue(e);
        }

        // note: if ImapFolder contains a pathname, we may need to update mSelectedFolder
        sendNotifications(true, false);
        sendOK(tag, "RENAME completed");
        return CONTINUE_PROCESSING;
    }

    boolean doSUBSCRIBE(String tag, ImapPath path) throws IOException {
        if (!checkState(tag, State.AUTHENTICATED))
            return CONTINUE_PROCESSING;

        try {
            // canonicalizing the path also throws exceptions when the folder doesn't exist
            path.canonicalize();

            if (path.belongsTo(mCredentials)) {
                if (!path.isVisible())
                    throw ImapServiceException.FOLDER_NOT_VISIBLE(path.asImapPath());
                Mailbox mbox = (Mailbox) path.getOwnerMailbox();
                Folder folder = (Folder) path.getFolder();
                if (!folder.isTagged(Flag.ID_FLAG_SUBSCRIBED))
                    mbox.alterTag(getContext(), folder.getId(), MailItem.TYPE_FOLDER, Flag.ID_FLAG_SUBSCRIBED, true);
            } else {
                mCredentials.subscribe(path);
            }
        } catch (ServiceException e) {
            if (e.getCode().equals(MailServiceException.NO_SUCH_FOLDER))
                ZimbraLog.imap.info("SUBSCRIBE failed: no such folder: " + path);
            else if (e.getCode().equals(ServiceException.PERM_DENIED))
                ZimbraLog.imap.info("SUBSCRIBE failed: permission denied on folder: " + path);
            else if (e.getCode().equals(ImapServiceException.FOLDER_NOT_VISIBLE))
                ZimbraLog.imap.info("SUBSCRIBE failed: folder not visible: " + path);
            else
                ZimbraLog.imap.warn("SUBSCRIBE failed", e);
            sendNO(tag, "SUBSCRIBE failed");
            return canContinue(e);
        }

        sendNotifications(true, false);
        sendOK(tag, "SUBSCRIBE completed");
        return CONTINUE_PROCESSING;
    }

    boolean doUNSUBSCRIBE(String tag, ImapPath path) throws IOException {
        if (!checkState(tag, State.AUTHENTICATED))
            return CONTINUE_PROCESSING;

        try {
            if (path.belongsTo(mCredentials)) {
                try {
                    Mailbox mbox = mCredentials.getMailbox();
                    Folder folder = (Folder) path.getFolder();
                    if (folder.isTagged(Flag.ID_FLAG_SUBSCRIBED))
                        mbox.alterTag(getContext(), folder.getId(), MailItem.TYPE_FOLDER, Flag.ID_FLAG_SUBSCRIBED, false);
                } catch (NoSuchItemException nsie) { }
            }

            // always check for remote subscriptions -- the path might be an old mountpoint...
            mCredentials.unsubscribe(path);
        } catch (MailServiceException.NoSuchItemException nsie) {
            ZimbraLog.imap.info("UNSUBSCRIBE failure skipped: no such folder: " + path);
        } catch (ServiceException e) {
            ZimbraLog.imap.warn("UNSUBSCRIBE failed", e);
            sendNO(tag, "UNSUBSCRIBE failed");
            return canContinue(e);
        }

        sendNotifications(true, false);
        sendOK(tag, "UNSUBSCRIBE completed");
        return CONTINUE_PROCESSING;
    }

    private static final byte SELECT_SUBSCRIBED = 0x01;
    private static final byte SELECT_REMOTE     = 0x02;
    private static final byte SELECT_RECURSIVE  = 0x04;

    private static final byte RETURN_SUBSCRIBED = 0x01;
    private static final byte RETURN_CHILDREN   = 0x02;
    private static final byte RETURN_XLIST      = 0x04;

    boolean doLIST(String tag, String referenceName, Set<String> mailboxNames, byte selectOptions, byte returnOptions,
            byte status) throws ImapException, IOException {
        if (!checkState(tag, State.AUTHENTICATED)) {
            return CONTINUE_PROCESSING;
        }
        String command = (returnOptions & RETURN_XLIST) != 0 ? "XLIST" : "LIST";

        if (selectOptions == 0 && (returnOptions & ~RETURN_XLIST) == 0 && mailboxNames.size() == 1 && mailboxNames.contains("")) {
            // 6.3.8: "An empty ("" string) mailbox name argument is a special request to return
            //         the hierarchy delimiter and the root name of the name given in the reference."
            String owner = new ImapPath(referenceName, mCredentials, ImapPath.Scope.UNPARSED).getOwner();
            String root = owner == null ? "\"\"" : ImapPath.asUtf7String(ImapPath.NAMESPACE_PREFIX + owner);

            sendNotifications(true, false);
            sendUntagged(command + " (\\NoSelect) \"/\" " + root);
            sendOK(tag, command + " completed");
            return CONTINUE_PROCESSING;
        }

        // RFC 5258 4: "The CHILDREN return option is simply an indication that the client
        //              wants this information; a server MAY provide it even if the option is
        //              not specified."
        if (extensionEnabled("CHILDREN")) {
            returnOptions |= RETURN_CHILDREN;
        }
        // RFC 5258 3.1: "Note that the SUBSCRIBED selection option implies the SUBSCRIBED
        //                return option (see below)."
        boolean selectSubscribed = (selectOptions & SELECT_SUBSCRIBED) != 0;
        if (selectSubscribed) {
            returnOptions |= RETURN_SUBSCRIBED;
        }
        boolean returnSubscribed = (returnOptions & RETURN_SUBSCRIBED) != 0;
        Set<String> remoteSubscriptions = null;

        boolean selectRecursive = (selectOptions & SELECT_RECURSIVE) != 0;

        Map<ImapPath, Object> matches = new TreeMap<ImapPath, Object>();
        try {
            if (returnSubscribed) {
                remoteSubscriptions = mCredentials.listSubscriptions();
            }
            Map<ImapPath, ItemId> paths = new HashMap<ImapPath, ItemId>();
            Set<ImapPath> selected = new HashSet<ImapPath>();
            List<Pattern> patterns = new ArrayList<Pattern>(mailboxNames.size());

            for (String mailboxName : mailboxNames) {
                // RFC 5258 3: "In particular, if an extended LIST command has multiple mailbox
                //              names and one (or more) of them is the empty string, the empty
                //              string MUST be ignored for the purpose of matching."
                if (mailboxName.isEmpty()) {
                    continue;
                }
                Pair<String, Pattern> resolved = resolvePath(referenceName, mailboxName);
                String resolvedPath = resolved.getFirst();
                Pattern pattern = resolved.getSecond();

                ImapPath patternPath = new ImapPath(resolvedPath, mCredentials, ImapPath.Scope.UNPARSED);
                String owner = patternPath.getOwner();

                if (owner != null && (owner.indexOf('*') != -1 || owner.indexOf('%') != -1)) {
                    // RFC 2342 5: "Alternatively, a server MAY return NO to such a LIST command,
                    //              requiring that a user name be included with the Other Users'
                    //              Namespace prefix before listing any other user's mailboxes."
                    ZimbraLog.imap.info(command + " failed: wildcards not permitted in username " + patternPath);
                    sendNO(tag, command + " failed: wildcards not permitted in username");
                    return CONTINUE_PROCESSING;
                }

                // you cannot access your own mailbox via the /home/username mechanism
                if (owner != null && patternPath.belongsTo(mCredentials)) {
                    continue;
                }
                // make sure we can do a  LIST "" "/home/user1"
                if (owner != null && (ImapPath.NAMESPACE_PREFIX + owner).equalsIgnoreCase(resolvedPath)) {
                    matches.put(patternPath, command + " (\\NoSelect) \"/\" " + patternPath.asUtf7String());
                    continue;
                }

                // if there's no matching account, skip this pattern
                Account acct = patternPath.getOwnerAccount();
                if (acct == null) {
                    continue;
                }
                patterns.add(pattern);

                // get the set of *all* folders; we'll iterate over it below to find matches
                accumulatePaths(patternPath.getOwnerMailbox(), owner, null, paths);

                // get the set of folders matching the selection criteria (either all folders or subscribed folders)
                if (selectSubscribed) {
                    for (ImapPath path : paths.keySet()) {
                        if (isPathSubscribed(path, remoteSubscriptions)) {
                            selected.add(path);
                        }
                    }
                    // handle nonexistent selected folders by adding them to "selected" but not to "paths"
                    if (remoteSubscriptions != null) {
                        for (String sub : remoteSubscriptions) {
                            ImapPath spath = new ImapPath(sub, mCredentials);
                            if (!selected.contains(spath) && (owner == null) == (spath.getOwner() == null)) {
                                selected.add(spath);
                            }
                        }
                    }
                } else {
                    selected.addAll(paths.keySet());
                }
            }

            // return only the selected folders (and perhaps their parents) matching the pattern
            for (ImapPath path : selected) {
                for (Pattern pattern : patterns) {
                    if (pathMatches(path, pattern)) {
                        String hit = command + " (" + getFolderAttrs(path, returnOptions, paths, remoteSubscriptions) +
                            ") \"/\" " + path.asUtf7String();
                        if (status == 0) {
                            matches.put(path, hit);
                        } else {
                            matches.put(path, new String[] { hit, status(tag, path, status) });
                        }
                        break;
                    }
                }
            }

            if (selectRecursive) {
                for (ImapPath path : selected) {
                    // RFC 5258 3.5: "Servers SHOULD ONLY return a non-matching mailbox name along with
                    //                CHILDINFO if at least one matching child is not also being returned."
                    if (matches.containsKey(path)) {
                        continue;
                    }
                    String folderName = path.asZimbraPath();
                    for (int index = folderName.length() + 1; (index = folderName.lastIndexOf('/', index - 1)) != -1; ) {
                        ImapPath parent = new ImapPath(path.getOwner(), folderName.substring(0, index), mCredentials);
                        for (Pattern pattern : patterns) {
                            if (pathMatches(parent, pattern)) {
                                // use the already-resolved version of the parent ImapPath from the "paths" map if possible
                                for (ImapPath cached : paths.keySet()) {
                                    if (cached.equals(parent)) {
                                        parent = cached;  break;
                                    }
                                }
                                matches.put(parent, command + " (" +
                                        getFolderAttrs(parent, returnOptions, paths, remoteSubscriptions) + ") \"/\" " +
                                        parent.asUtf7String() + " (CHILDINFO (\"SUBSCRIBED\"))");
                            }
                        }
                    }
                }
            }
        } catch (ServiceException e) {
            ZimbraLog.imap.warn(command + " failed", e);
            sendNO(tag, command + " failed");
            return canContinue(e);
        }

        if (!matches.isEmpty()) {
            for (Object match : matches.values()) {
                if (match instanceof String[]) {
                    for (String response : (String[]) match) {
                        sendUntagged(response);
                    }
                } else {
                    sendUntagged((String) match);
                }
            }
        }

        sendNotifications(true, false);
        sendOK(tag, command + " completed");
        return CONTINUE_PROCESSING;
    }

    private static final boolean[] REGEXP_ESCAPED = new boolean[128];
    static {
        REGEXP_ESCAPED['('] = REGEXP_ESCAPED[')'] = REGEXP_ESCAPED['.'] = true;
        REGEXP_ESCAPED['['] = REGEXP_ESCAPED[']'] = REGEXP_ESCAPED['|'] = true;
        REGEXP_ESCAPED['^'] = REGEXP_ESCAPED['$'] = REGEXP_ESCAPED['?'] = true;
        REGEXP_ESCAPED['{'] = REGEXP_ESCAPED['}'] = REGEXP_ESCAPED['*'] = true;
        REGEXP_ESCAPED['\\'] = true;
    }

    private static Pair<String, Pattern> resolvePath(String referenceName, String mailboxName) {
        int startWildcards = referenceName.length();
        String resolved = mailboxName;
        if (!mailboxName.startsWith("/") && !referenceName.trim().equals("")) {
            if (referenceName.endsWith("/"))  resolved = referenceName + mailboxName;
            else                              resolved = referenceName + '/' + mailboxName;
        } else {
            startWildcards = 0;
        }

        String unescaped = resolved.toUpperCase();
        StringBuffer escaped = new StringBuffer();
        for (int i = 0; i < unescaped.length(); i++) {
            char c = unescaped.charAt(i);
            // 6.3.8: "The character "*" is a wildcard, and matches zero or more characters at this position.
            //         The character "%" is similar to "*", but it does not match a hierarchy delimiter."
            if (c == '*' && i >= startWildcards)       escaped.append(".*");
            else if (c == '%' && i >= startWildcards)  escaped.append("[^/]*");
            else if (c > 0x7f || !REGEXP_ESCAPED[c])   escaped.append(c);
            else                                       escaped.append('\\').append(c);
        }

        return new Pair<String, Pattern>(resolved, Pattern.compile(escaped.toString()));
    }

    private void accumulatePaths(Object mboxobj, String owner, ImapPath relativeTo, Map<ImapPath, ItemId> paths) throws ServiceException {
        String root = relativeTo == null ? "" : "/" + relativeTo.asResolvedPath();
        if (mboxobj instanceof Mailbox) {
            Mailbox mbox = (Mailbox) mboxobj;
            Collection<Folder> folders = mbox.getVisibleFolders(getContext());
            if (folders == null)
                folders = mbox.getFolderById(getContext(), relativeTo == null ? Mailbox.ID_FOLDER_USER_ROOT : relativeTo.asItemId().getId()).getSubfolderHierarchy();
            for (Folder folder : folders) {
                if (!folder.getPath().startsWith(root) || folder.getPath().equals(root))
                    continue;
                ImapPath path = relativeTo == null ? new ImapPath(owner, folder, mCredentials) : new ImapPath(owner, folder, relativeTo);
                if (path.isVisible()) {
                    if (userAgent != null && userAgent.startsWith(IDInfo.DATASOURCE_IMAP_CLIENT_NAME) 
                        && folder.isTagged(Flag.FlagInfo.SYNCFOLDER)) {
                        //bug 72577 - do not display folders synced with IMAP datasource to downstream IMAP datasource connections
                        continue;
                    }
                    boolean alreadyTraversed = paths.put(path, path.asItemId()) != null;
                    if (folder instanceof Mountpoint && !alreadyTraversed)
                        accumulatePaths(path.getOwnerMailbox(), owner, path, paths);
                }
            }
        } else if (mboxobj instanceof ZMailbox) {
            ZMailbox zmbx = (ZMailbox) mboxobj;
            for (ZFolder zfolder : zmbx.getAllFolders()) {
                if (!zfolder.getPath().startsWith(root) || zfolder.getPath().equals(root))
                    continue;
                ImapPath path = relativeTo == null ? new ImapPath(owner, zfolder, mCredentials) : new ImapPath(owner, zfolder, relativeTo);
                if (path.isVisible())
                    paths.put(path, path.asItemId());
            }
        }
    }

    private static boolean pathMatches(ImapPath path, Pattern pattern) {
        return pattern.matcher(path.asImapPath().toUpperCase()).matches();
    }

    private String getFolderAttrs(ImapPath path, byte returnOptions, Map<ImapPath, ItemId> paths, Set<String> subscriptions)
    throws ServiceException {
        StringBuilder attrs = new StringBuilder();

        ItemId iid = paths.get(path);
        if (iid == null)
            attrs.append(attrs.length() == 0 ? "" : " ").append("\\NonExistent");

        if ((returnOptions & RETURN_SUBSCRIBED) != 0 && isPathSubscribed(path, subscriptions))
            attrs.append(attrs.length() == 0 ? "" : " ").append("\\Subscribed");

        if (iid == null)
            return attrs.toString();

        boolean noinferiors = (iid.getId() == Mailbox.ID_FOLDER_SPAM);
        if (noinferiors)
            attrs.append(attrs.length() == 0 ? "" : " ").append("\\NoInferiors");

        if (!path.isSelectable())
            attrs.append(attrs.length() == 0 ? "" : " ").append("\\NoSelect");

        if (!noinferiors && (returnOptions & RETURN_CHILDREN) != 0) {
            String prefix = path.asZimbraPath().toUpperCase() + '/';
            boolean children = false;
            for (ImapPath other : paths.keySet()) {
                if (other.asZimbraPath().toUpperCase().startsWith(prefix) && other.isVisible()) {
                    children = true;  break;
                }
            }
            attrs.append(attrs.length() == 0 ? "" : " ").append(children ? "\\HasChildren" : "\\HasNoChildren");
        }

        // not exactly the same set as proposed by draft-ietf-morg-list-specialuse-01.txt
        if ((returnOptions & RETURN_XLIST) != 0 && path.belongsTo(mCredentials)) {
            switch (iid.getId()) {
                case Mailbox.ID_FOLDER_INBOX:   attrs.append(attrs.length() == 0 ? "" : " ").append("\\Inbox");   break;
                case Mailbox.ID_FOLDER_DRAFTS:  attrs.append(attrs.length() == 0 ? "" : " ").append("\\Drafts");  break;
                case Mailbox.ID_FOLDER_TRASH:   attrs.append(attrs.length() == 0 ? "" : " ").append("\\Trash");   break;
                case Mailbox.ID_FOLDER_SENT:    attrs.append(attrs.length() == 0 ? "" : " ").append("\\Sent");    break;
                case Mailbox.ID_FOLDER_SPAM:    attrs.append(attrs.length() == 0 ? "" : " ").append("\\Spam");    break;
                default:
                    String query = path.getFolder() instanceof SearchFolder ? ((SearchFolder) path.getFolder()).getQuery() : null;
                    if (query != null) {
                        if (query.equalsIgnoreCase("is:flagged"))
                            attrs.append(attrs.length() == 0 ? "" : " ").append("\\Starred");
                        else if (query.equalsIgnoreCase("is:local"))
                            attrs.append(attrs.length() == 0 ? "" : " ").append("\\AllMail");
                    }
                    break;
            }
        }

        return attrs.toString();
    }

    private boolean isPathSubscribed(ImapPath path, Set<String> subscriptions) throws ServiceException {
        if (path.belongsTo(mCredentials)) {
            Folder folder = (Folder) path.getFolder();
            return folder.isTagged(Flag.ID_FLAG_SUBSCRIBED);
        } else if (subscriptions != null && !subscriptions.isEmpty()) {
            for (String sub : subscriptions) {
                if (sub.equalsIgnoreCase(path.asImapPath()))
                    return true;
            }
        }
        return false;
    }

    boolean doLSUB(String tag, String referenceName, String mailboxName) throws IOException {
        if (!checkState(tag, State.AUTHENTICATED))
            return CONTINUE_PROCESSING;

        Pair<String, Pattern> resolved = resolvePath(referenceName, mailboxName);
        String resolvedPath = resolved.getFirst();
        Pattern pattern = resolved.getSecond();
        Pattern childPattern = Pattern.compile(pattern.pattern() + "/.*");

        ImapPath patternPath = new ImapPath(resolvedPath, mCredentials, ImapPath.Scope.UNPARSED);

        List<String> subscriptions = null;
        try {
            // you cannot access your own mailbox via the /home/username mechanism
            String owner = patternPath.getOwner();
            if (owner == null || owner.indexOf('*') != -1 || owner.indexOf('%') != -1 || !patternPath.belongsTo(mCredentials)) {
                Map<ImapPath, Boolean> hits = new HashMap<ImapPath, Boolean>();

                if (owner == null) {
                    Mailbox mbox = mCredentials.getMailbox();
                    for (Folder folder : mbox.getFolderById(getContext(), Mailbox.ID_FOLDER_USER_ROOT).getSubfolderHierarchy()) {
                        if (folder.isTagged(Flag.ID_FLAG_SUBSCRIBED))
                            checkSubscription(new ImapPath(null, folder, mCredentials), pattern, childPattern, hits);
                    }
                }

                Set<String> remoteSubscriptions = mCredentials.listSubscriptions();
                if (remoteSubscriptions != null && !remoteSubscriptions.isEmpty()) {
                    for (String sub : remoteSubscriptions) {
                        ImapPath subscribed = new ImapPath(sub, mCredentials);
                        if ((owner == null) == (subscribed.getOwner() == null))
                            checkSubscription(subscribed, pattern, childPattern, hits);
                    }
                }

                subscriptions = new ArrayList<String>(hits.size());
                for (Map.Entry<ImapPath, Boolean> hit : hits.entrySet()) {
                    String attrs = hit.getValue() ? "" : "\\NoSelect";
                    subscriptions.add("LSUB (" + attrs + ") \"/\" " + hit.getKey().asUtf7String());
                }
            }
        } catch (ServiceException e) {
            ZimbraLog.imap.warn("LSUB failed", e);
            sendNO(tag, "LSUB failed");
            return canContinue(e);
        }

        if (subscriptions != null) {
            for (String sub : subscriptions)
                sendUntagged(sub);
        }

        sendNotifications(true, false);
        sendOK(tag, "LSUB completed");
        return CONTINUE_PROCESSING;
    }

    private void checkSubscription(ImapPath path, Pattern pattern, Pattern childPattern, Map<ImapPath, Boolean> hits)
            throws ServiceException {
        try {
            if (!path.isVisible()) { // hidden folders are not exposed even if subscribed
                return;
            }
        } catch (NoSuchItemException ignore) {
            // 6.3.9.  LSUB Command
            //   The server MUST NOT unilaterally remove an existing mailbox name
            //   from the subscription list even if a mailbox by that name no
            //   longer exists.
        } catch (AccountServiceException e) { // ignore NO_SUCH_ACCOUNT as well
            if (!AccountServiceException.NO_SUCH_ACCOUNT.equals(e.getCode())) {
                throw e;
            }
        }
        if (pathMatches(path, pattern)) {
            hits.put(path, Boolean.TRUE);
            return;
        } else if (!pathMatches(path, childPattern)) {
            return;
        }

        // 6.3.9: "A special situation occurs when using LSUB with the % wildcard. Consider
        //         what happens if "foo/bar" (with a hierarchy delimiter of "/") is subscribed
        //         but "foo" is not.  A "%" wildcard to LSUB must return foo, not foo/bar, in
        //         the LSUB response, and it MUST be flagged with the \Noselect attribute."

        // figure out the set of unsubscribed mailboxes that match the pattern and are parents of subscribed mailboxes
        int delimiter = path.asImapPath().lastIndexOf('/');
        while (delimiter > 0) {
            path = new ImapPath(path.asImapPath().substring(0, delimiter), mCredentials);
            if (!hits.containsKey(path) && pathMatches(path, pattern)) {
                hits.put(path, Boolean.FALSE);
            }
            delimiter = path.asImapPath().lastIndexOf('/');
        }
    }

    static final int STATUS_MESSAGES      = 0x01;
    static final int STATUS_RECENT        = 0x02;
    static final int STATUS_UIDNEXT       = 0x04;
    static final int STATUS_UIDVALIDITY   = 0x08;
    static final int STATUS_UNSEEN        = 0x10;
    static final int STATUS_HIGHESTMODSEQ = 0x20;

    boolean doSTATUS(String tag, ImapPath path, byte status) throws ImapException, IOException {
        if (!checkState(tag, State.AUTHENTICATED)) {
            return CONTINUE_PROCESSING;
        }
        try {
            path.canonicalize();
            if (!path.isVisible()) {
                ZimbraLog.imap.info("STATUS failed: folder not visible: %s", path);
                sendNO(tag, "STATUS failed");
                return CONTINUE_PROCESSING;
            }

            sendUntagged(status(tag, path, status));
        } catch (ServiceException e) {
            if (e.getCode().equals(MailServiceException.NO_SUCH_FOLDER)) {
                ZimbraLog.imap.info("STATUS failed: no such folder: %s", path);
            } else {
                ZimbraLog.imap.warn("STATUS failed", e);
            }
            sendNO(tag, "STATUS failed");
            return canContinue(e);
        }

        sendNotifications(true, false);
        sendOK(tag, "STATUS completed");
        return CONTINUE_PROCESSING;
    }

    String status(String tag, ImapPath path, byte status) throws ImapException, ServiceException, IOException {
        StringBuilder data = new StringBuilder("STATUS ").append(path.asUtf7String()).append(" (");
        int empty = data.length();

        int messages, recent, uidnext, uvv, unread, modseq;
        Object mboxobj = path.getOwnerMailbox();
        if (mboxobj instanceof Mailbox) {
            Mailbox mbox = (Mailbox) mboxobj;
            Folder folder = (Folder) path.getFolder();
            ImapFolder i4folder = getSelectedFolder();

            messages = (int) folder.getItemCount();
            if ((status & STATUS_RECENT) == 0) {
                recent = -1;
            } else if (messages == 0) {
                recent = 0;
            } else if (i4folder != null && path.isEquivalent(i4folder.getPath())) {
                recent = i4folder.getRecentCount();
            } else {
                recent = mbox.getImapRecent(getContext(), folder.getId());
            }
            uidnext = folder instanceof SearchFolder ? -1 : folder.getImapUIDNEXT();
            uvv = ImapFolder.getUIDValidity(folder);
            unread = folder.getUnreadCount();
            modseq = folder instanceof SearchFolder ? 0 : folder.getImapMODSEQ();
        } else if (mboxobj instanceof ZMailbox) {
            ZFolder zfolder = (ZFolder) path.getFolder();
            if (zfolder == null) {
                throw MailServiceException.NO_SUCH_FOLDER(path.asImapPath());
            }
            messages = zfolder.getImapMessageCount();
            recent = 0;
            uidnext = zfolder.getImapUIDNEXT();
            uvv = ImapFolder.getUIDValidity(zfolder);
            unread = zfolder.getImapUnreadCount();
            modseq = zfolder.getImapMODSEQ();
        } else {
            throw AccountServiceException.NO_SUCH_ACCOUNT(path.getOwner());
        }

        if (messages >= 0 && (status & STATUS_MESSAGES) != 0) {
            data.append(data.length() != empty ? " " : "").append("MESSAGES ").append(messages);
        }
        if (recent >= 0 && (status & STATUS_RECENT) != 0) {
            data.append(data.length() != empty ? " " : "").append("RECENT ").append(recent);
        }
        // note: we're not supporting UIDNEXT for search folders; see the comments in selectFolder()
        if (uidnext > 0 && (status & STATUS_UIDNEXT) != 0) {
            data.append(data.length() != empty ? " " : "").append("UIDNEXT ").append(uidnext);
        }
        if (uvv > 0 && (status & STATUS_UIDVALIDITY) != 0) {
            data.append(data.length() != empty ? " " : "").append("UIDVALIDITY ").append(uvv);
        }
        if (unread >= 0 && (status & STATUS_UNSEEN) != 0) {
            data.append(data.length() != empty ? " " : "").append("UNSEEN ").append(unread);
        }
        if (modseq >= 0 && (status & STATUS_HIGHESTMODSEQ) != 0) {
            data.append(data.length() != empty ? " " : "").append("HIGHESTMODSEQ ").append(modseq);
        }

        return data.append(')').toString();
    }

    boolean doAPPEND(String tag, ImapPath path, List<AppendMessage> appends) throws IOException, ImapException {
        if (!checkState(tag, State.AUTHENTICATED)) {
            return CONTINUE_PROCESSING;
        }
        Object mboxobj = null;
        List<Tag> newTags = new ArrayList<Tag>();
        List<Integer> createdIds = new ArrayList<Integer>(appends.size());
        StringBuilder appendHint = extensionEnabled("UIDPLUS") ? new StringBuilder() : null;
        try {
            if (!path.isVisible()) {
                throw ImapServiceException.FOLDER_NOT_VISIBLE(path.asImapPath());
            } else if (!path.isWritable(ACL.RIGHT_INSERT)) {
                throw ImapServiceException.FOLDER_NOT_WRITABLE(path.asImapPath());
            }
            mboxobj = path.getOwnerMailbox();
            Object folderobj = path.getFolder();

            synchronized (mboxobj) {
                Mailbox mbox = mboxobj instanceof Mailbox ? (Mailbox) mboxobj : mCredentials.getMailbox();
                ImapFlagCache flagset = ImapFlagCache.getSystemFlags(mbox);
                ImapFlagCache tagset = mboxobj instanceof Mailbox ?
                        new ImapFlagCache((Mailbox) mboxobj, getContext()) : new ImapFlagCache();
                for (AppendMessage append : appends) {
                    append.checkFlags(mbox, flagset, tagset, newTags);
                }
            }

            // Append message parts and check message content size
            for (AppendMessage append : appends) {
                append.checkContent();
            }
            for (AppendMessage append : appends) {
                int id = append.storeContent(mboxobj, folderobj);
                if (id > 0) {
                    createdIds.add(id);
                }
            }

            int uvv = folderobj instanceof Folder ?
                    ImapFolder.getUIDValidity((Folder) folderobj) : ImapFolder.getUIDValidity((ZFolder) folderobj);
            if (appendHint != null && uvv > 0) {
                appendHint.append("[APPENDUID ").append(uvv).append(' ')
                    .append(ImapFolder.encodeSubsequence(createdIds)).append("] ");
            }
        } catch (ServiceException e) {
            for (AppendMessage append : appends) {
                append.cleanup();
            }
            deleteTags(newTags);
            deleteMessages(mboxobj, createdIds);

            String msg = "APPEND failed";
            if (e.getCode().equals(MailServiceException.NO_SUCH_FOLDER)) {
                ZimbraLog.imap.info("APPEND failed: no such folder: " + path);
                // 6.3.11: "Unless it is certain that the destination mailbox can not be created,
                //          the server MUST send the response code "[TRYCREATE]" as the prefix
                //          of the text of the tagged NO response."
                if (path.isCreatable())
                    msg = "[TRYCREATE] APPEND failed: no such mailbox";
            } else if (e.getCode().equals(MailServiceException.INVALID_NAME)) {
                ZimbraLog.imap.info("APPEND failed: " + e.getMessage());
            } else if (e.getCode().equals(ImapServiceException.FOLDER_NOT_VISIBLE)) {
                ZimbraLog.imap.info("APPEND failed: folder not visible: " + path);
            } else if (e.getCode().equals(ImapServiceException.FOLDER_NOT_WRITABLE)) {
                ZimbraLog.imap.info("APPEND failed: folder not writable: " + path);
            } else if (e.getCode().equals(MailServiceException.QUOTA_EXCEEDED)) {
                ZimbraLog.imap.info("APPEND failed: quota exceeded");
            } else {
                ZimbraLog.imap.warn("APPEND failed", e);
            }
            sendNO(tag, msg);
            return canContinue(e);
        }

        sendNotifications(true, false);
        sendOK(tag, (appendHint == null ? "" : appendHint.toString()) + "APPEND completed");
        return CONTINUE_PROCESSING;
    }

    private void deleteTags(List<Tag> ltags) {
        if (ltags == null || ltags.isEmpty())
            return;

        for (Tag ltag : ltags) {
            try {
                // notification will update mTags hash
                ltag.getMailbox().delete(getContext(), ltag, null);
            } catch (ServiceException e) {
                ZimbraLog.imap.warn("failed to delete tag: " + ltag.getName(), e);
            }
        }
    }

    public void deleteMessages(Object mboxobj, List<Integer> ids) {
        for (int id : ids) {
            try {
                if (mboxobj instanceof Mailbox) {
                    ((Mailbox) mboxobj).delete(getContext(), id, MailItem.TYPE_MESSAGE);
                } else {
                    ((ZMailbox) mboxobj).deleteMessage(String.valueOf(id));
                }
            } catch (ServiceException e) {
                ZimbraLog.imap.warn("failed to delete message: " + id);
            }
        }
    }

    static final boolean IDLE_START = true;
    static final boolean IDLE_STOP  = false;

    // RFC 2177 3: "The IDLE command is sent from the client to the server when the client is
    //              ready to accept unsolicited mailbox update messages.  The server requests
    //              a response to the IDLE command using the continuation ("+") response.  The
    //              IDLE command remains active until the client responds to the continuation,
    //              and as long as an IDLE command is active, the server is now free to send
    //              untagged EXISTS, EXPUNGE, and other messages at any time."
    boolean doIDLE(String tag, boolean begin, boolean success, ImapRequest req) throws IOException {
        if (!checkState(tag, State.AUTHENTICATED))
            return CONTINUE_PROCESSING;

        if (begin == IDLE_START) {
            mIdleTag = tag;
            if (mProxy != null) {
                mProxy.idle(req, begin);
            } else {
                sendNotifications(true, false);
                sendContinuation("idling");
            }
        } else {
            tag = mIdleTag;
            mIdleTag = null;
            if (mProxy != null) {
                mProxy.idle(req, begin);
            } else {
                if (success)  sendOK(tag, "IDLE completed");
                else          sendBAD(tag, "IDLE stopped without DONE");
            }
        }
        return CONTINUE_PROCESSING;
    }

    boolean doSETQUOTA(String tag, String qroot, Map<String, String> limits) throws IOException {
        if (!checkState(tag, State.AUTHENTICATED))
            return CONTINUE_PROCESSING;

        // cannot set quota from IMAP at present
        sendNO(tag, "SETQUOTA failed");
        return CONTINUE_PROCESSING;
    }

    boolean doGETQUOTA(String tag, ImapPath qroot) throws IOException {
        if (!checkState(tag, State.AUTHENTICATED))
            return CONTINUE_PROCESSING;

        try {
            if (!qroot.belongsTo(mCredentials)) {
                ZimbraLog.imap.info("GETQUOTA failed: cannot get quota for other user's mailbox: " + qroot);
                sendNO(tag, "GETQUOTA failed: permission denied");
                return CONTINUE_PROCESSING;
            }

            long quota = mCredentials.getAccount().getMailQuota();
            if (!qroot.asImapPath().equals("") || quota <= 0) {
                ZimbraLog.imap.info("GETQUOTA failed: unknown quota root: '" + qroot + "'");
                sendNO(tag, "GETQUOTA failed: unknown quota root");
                return CONTINUE_PROCESSING;
            }
            // RFC 2087 3: "STORAGE  Sum of messages' RFC822.SIZE, in units of 1024 octets"
            sendUntagged("QUOTA \"\" (STORAGE " + (mCredentials.getMailbox().getSize() / 1024) + ' ' + (quota / 1024) + ')');
        } catch (ServiceException e) {
            ZimbraLog.imap.warn("GETQUOTA failed", e);
            sendNO(tag, "GETQUOTA failed");
            return canContinue(e);
        }

        sendNotifications(true, false);
        sendOK(tag, "GETQUOTA completed");
        return CONTINUE_PROCESSING;
    }

    boolean doGETQUOTAROOT(String tag, ImapPath qroot) throws IOException {
        if (!checkState(tag, State.AUTHENTICATED))
            return CONTINUE_PROCESSING;

        try {
            if (!qroot.belongsTo(mCredentials)) {
                ZimbraLog.imap.info("GETQUOTAROOT failed: cannot get quota root for other user's mailbox: " + qroot);
                sendNO(tag, "GETQUOTAROOT failed: permission denied");
                return CONTINUE_PROCESSING;
            }

            // make sure the folder exists and is visible
            if (!qroot.isVisible()) {
                ZimbraLog.imap.info("GETQUOTAROOT failed: folder not visible: '" + qroot + "'");
                sendNO(tag, "GETQUOTAROOT failed");
                return CONTINUE_PROCESSING;
            }

            // see if there's any quota on the account
            long quota = mCredentials.getAccount().getMailQuota();
            sendUntagged("QUOTAROOT " + qroot.asUtf7String() + (quota > 0 ? " \"\"" : ""));
            if (quota > 0)
                sendUntagged("QUOTA \"\" (STORAGE " + (mCredentials.getMailbox().getSize() / 1024) + ' ' + (quota / 1024) + ')');
        } catch (ServiceException e) {
            if (e.getCode().equals(MailServiceException.NO_SUCH_FOLDER))
                ZimbraLog.imap.info("GETQUOTAROOT failed: no such folder: " + qroot);
            else
                ZimbraLog.imap.warn("GETQUOTAROOT failed", e);
            sendNO(tag, "GETQUOTAROOT failed");
            return canContinue(e);
        }

        sendNotifications(true, false);
        sendOK(tag, "GETQUOTAROOT completed");
        return CONTINUE_PROCESSING;
    }

    boolean doNAMESPACE(String tag) throws IOException {
        if (!checkState(tag, State.AUTHENTICATED))
            return CONTINUE_PROCESSING;

        sendUntagged("NAMESPACE ((\"\" \"/\")) ((\"" + ImapPath.NAMESPACE_PREFIX + "\" \"/\")) NIL");
        sendNotifications(true, false);
        sendOK(tag, "NAMESPACE completed");
        return CONTINUE_PROCESSING;
    }

    private static final String IMAP_READ_RIGHTS   = "lr";
    private static final String IMAP_WRITE_RIGHTS  = "sw";
    private static final String IMAP_INSERT_RIGHTS = "ick";
    private static final String IMAP_DELETE_RIGHTS = "xted";
    private static final String IMAP_ADMIN_RIGHTS  = "a";

    // Returns whether all of a set of <tt>linked</tt> RFC 4314 rights is contained within a string.
    private boolean allRightsPresent(final String i4rights, final String linked) {
        for (int i = 0; i < linked.length(); i++)
            if (i4rights.indexOf(linked.charAt(i)) == -1)
                return false;
        return true;
    }

    boolean doSETACL(String tag, ImapPath path, String principal, String i4rights, StoreAction action) throws IOException {
        if (!checkState(tag, State.AUTHENTICATED))
            return CONTINUE_PROCESSING;

        // RFC 4314 2: "If rights are tied in an implementation, the implementation must be
        //              conservative in granting rights in response to SETACL commands--unless
        //              all rights in a tied set are specified, none of that set should be
        //              included in the ACL entry for that identifier."
        short rights = 0;
        for (int i = 0; i < i4rights.length(); i++) {
            char c = i4rights.charAt(i);
            if (IMAP_READ_RIGHTS.indexOf(c) != -1) {
                if (allRightsPresent(i4rights, IMAP_READ_RIGHTS))    rights |= ACL.RIGHT_READ;
            } else if (IMAP_WRITE_RIGHTS.indexOf(c) != -1) {
                if (allRightsPresent(i4rights, IMAP_WRITE_RIGHTS))   rights |= ACL.RIGHT_WRITE;
            } else if (IMAP_INSERT_RIGHTS.indexOf(c) != -1) {
                if (allRightsPresent(i4rights, IMAP_INSERT_RIGHTS))  rights |= ACL.RIGHT_INSERT;
            } else if (IMAP_DELETE_RIGHTS.indexOf(c) != -1) {
                if (allRightsPresent(i4rights, IMAP_DELETE_RIGHTS))  rights |= ACL.RIGHT_DELETE;
            } else if (IMAP_ADMIN_RIGHTS.indexOf(c) != -1) {
                if (allRightsPresent(i4rights, IMAP_ADMIN_RIGHTS))   rights |= ACL.RIGHT_ADMIN;
            } else {
                // RFC 4314 3.1: "Note that an unrecognized right MUST cause the command to return
                //                the BAD response.  In particular, the server MUST NOT silently
                //                ignore unrecognized rights."
                ZimbraLog.imap.info("SETACL failed: invalid rights string: " + i4rights);
                sendBAD(tag, "SETACL failed: invalid right");
                return CONTINUE_PROCESSING;
            }
        }

        try {
            // make sure the requester has sufficient permissions to make the request
            if ((path.getFolderRights() & ACL.RIGHT_ADMIN) == 0) {
                ZimbraLog.imap.info("SETACL failed: user does not have admin access: " + path);
                sendNO(tag, "SETACL failed");
                return CONTINUE_PROCESSING;
            }

            // detect a no-op early and short-circuit out here
            if (action != StoreAction.REPLACE && rights == 0) {
                sendNotifications(true, false);
                sendOK(tag, "SETACL completed");
                return CONTINUE_PROCESSING;
            }

            // figure out who's being granted permissions
            String granteeId = null;
            byte granteeType;
            if (principal.equals("anyone")) {
                granteeId = GuestAccount.GUID_AUTHUSER;  granteeType = ACL.GRANTEE_AUTHUSER;
            } else {
                granteeType = ACL.GRANTEE_USER;
                NamedEntry entry = Provisioning.getInstance().get(AccountBy.name, principal);
                if (entry == null) {
                    entry = Provisioning.getInstance().get(DistributionListBy.name, principal);
                    granteeType = ACL.GRANTEE_GROUP;
                }
                if (entry != null)
                    granteeId = entry.getId();
            }
            if (granteeId == null) {
                ZimbraLog.imap.info("SETACL failed: cannot resolve principal: " + principal);
                sendNO(tag, "SETACL failed");
                return CONTINUE_PROCESSING;
            }

            // figure out the rights already granted on the folder
            short oldRights = 0, newRights;
            Object folderobj = path.getFolder();
            if (folderobj instanceof Folder) {
                ACL acl = ((Folder) folderobj).getEffectiveACL();
                if (acl != null) {
                    for (ACL.Grant grant : acl.getGrants()) {
                        if (granteeId.equalsIgnoreCase(grant.getGranteeId()) || (granteeType == ACL.GRANTEE_AUTHUSER && (grant.getGranteeType() == ACL.GRANTEE_AUTHUSER || grant.getGranteeType() == ACL.GRANTEE_PUBLIC)))
                            oldRights |= grant.getGrantedRights();
                    }
                }
            } else {
                for (ZGrant zgrant : ((ZFolder) folderobj).getGrants()) {
                    if (granteeId.equalsIgnoreCase(zgrant.getGranteeId()) || (granteeType == ACL.GRANTEE_AUTHUSER && (zgrant.getGranteeType() == ZGrant.GranteeType.all || zgrant.getGranteeType() == ZGrant.GranteeType.pub)))
                        oldRights |= ACL.stringToRights(zgrant.getPermissions());
                }
            }

            // calculate the new rights we want granted on the folder
            if (action == StoreAction.REMOVE)    newRights = (short) (oldRights & ~rights);
            else if (action == StoreAction.ADD)  newRights = (short) (oldRights | rights);
            else                                 newRights = rights;

            // and update the folder appropriately, if necessary
            if (newRights != oldRights) {
                if (folderobj instanceof Folder) {
                    Mailbox mbox = (Mailbox) path.getOwnerMailbox();
                    mbox.grantAccess(getContext(), ((Folder) folderobj).getId(), granteeId, granteeType, newRights, null);
                } else {
                    ZMailbox zmbx = (ZMailbox) path.getOwnerMailbox();
                    ZGrant.GranteeType type = (granteeType == ACL.GRANTEE_AUTHUSER ? ZGrant.GranteeType.all : ZGrant.GranteeType.usr);
                    zmbx.modifyFolderGrant(((ZFolder) folderobj).getId(), type, principal, ACL.rightsToString(newRights), null);
                }
            }
        } catch (ServiceException e) {
            if (e.getCode().equals(ServiceException.PERM_DENIED))
                ZimbraLog.imap.info("SETACL failed: permission denied on folder: " + path);
            else if (e.getCode().equals(MailServiceException.NO_SUCH_FOLDER))
                ZimbraLog.imap.info("SETACL failed: no such folder: " + path);
            else if (e.getCode().equals(AccountServiceException.NO_SUCH_ACCOUNT))
                ZimbraLog.imap.info("SETACL failed: no such account: " + principal);
            else
                ZimbraLog.imap.warn("SETACL failed", e);
            sendNO(tag, "SETACL failed");
            return CONTINUE_PROCESSING;
        }

        sendNotifications(true, false);
        sendOK(tag, "SETACL completed");
        return CONTINUE_PROCESSING;
    }

    boolean doDELETEACL(String tag, ImapPath path, String principal) throws IOException {
        if (!checkState(tag, State.AUTHENTICATED))
            return CONTINUE_PROCESSING;

        try {
            // make sure the requester has sufficient permissions to make the request
            if ((path.getFolderRights() & ACL.RIGHT_ADMIN) == 0) {
                ZimbraLog.imap.info("DELETEACL failed: user does not have admin access: " + path);
                sendNO(tag, "DELETEACL failed");
                return CONTINUE_PROCESSING;
            }

            // figure out whose permissions are being revoked
            String granteeId = null;
            if (principal.equals("anyone")) {
                granteeId = GuestAccount.GUID_AUTHUSER;
            } else {
                NamedEntry entry = Provisioning.getInstance().get(AccountBy.name, principal);
                if (entry == null)
                    entry = Provisioning.getInstance().get(DistributionListBy.name, principal);
                if (entry != null)
                    granteeId = entry.getId();
            }
            if (granteeId == null) {
                ZimbraLog.imap.info("DELETEACL failed: cannot resolve principal: " + principal);
                sendNO(tag, "DELETEACL failed");
                return CONTINUE_PROCESSING;
            }

            // and revoke the permissions appropriately
            Object mboxobj = path.getOwnerMailbox();
            if (mboxobj instanceof Mailbox) {
                Mailbox mbox = (Mailbox) mboxobj;
                Folder folder = (Folder) path.getFolder();
                if (folder.getEffectiveACL() != null) {
                    mbox.revokeAccess(getContext(), folder.getId(), granteeId);
                    if (granteeId == GuestAccount.GUID_AUTHUSER)
                        mbox.revokeAccess(getContext(), folder.getId(), GuestAccount.GUID_PUBLIC);
                }
            } else {
                ZMailbox zmbx = (ZMailbox) mboxobj;
                ZFolder zfolder = (ZFolder) path.getFolder();
                if (!zfolder.getGrants().isEmpty()) {
                    zmbx.modifyFolderRevokeGrant(zfolder.getId(), granteeId);
                    if (granteeId == GuestAccount.GUID_AUTHUSER)
                        zmbx.modifyFolderRevokeGrant(zfolder.getId(), GuestAccount.GUID_PUBLIC);
                }
            }
        } catch (ServiceException e) {
            if (e.getCode().equals(ServiceException.PERM_DENIED))
                ZimbraLog.imap.info("DELETEACL failed: permission denied on folder: " + path);
            else if (e.getCode().equals(MailServiceException.NO_SUCH_FOLDER))
                ZimbraLog.imap.info("DELETEACL failed: no such folder: " + path);
            else if (e.getCode().equals(AccountServiceException.NO_SUCH_ACCOUNT))
                ZimbraLog.imap.info("DELETEACL failed: no such account: " + principal);
            else
                ZimbraLog.imap.warn("DELETEACL failed", e);
            sendNO(tag, "DELETEACL failed");
            return CONTINUE_PROCESSING;
        }

        sendNotifications(true, false);
        sendOK(tag, "DELETEACL completed");
        return CONTINUE_PROCESSING;
    }

    boolean doGETACL(String tag, ImapPath path) throws IOException {
        if (!checkState(tag, State.AUTHENTICATED))
            return CONTINUE_PROCESSING;

        StringBuilder i4acl = new StringBuilder("ACL ").append(path.asUtf7String());

        try {
            // make sure the requester has sufficient permissions to make the request
            if ((path.getFolderRights() & ACL.RIGHT_ADMIN) == 0) {
                ZimbraLog.imap.info("GETACL failed: user does not have admin access: " + path);
                sendNO(tag, "GETACL failed");
                return CONTINUE_PROCESSING;
            }

            // the target folder's owner always has full rights
            Account owner = path.getOwnerAccount();
            if (owner != null)
                i4acl.append(" \"").append(owner.getName()).append("\" ").append(IMAP_CONCATENATED_RIGHTS);

            // write out the grants to all users and groups
            Short anyoneRights = null;
            Object folderobj = path.getFolder();
            if (folderobj instanceof Folder) {
                ACL acl = ((Folder) folderobj).getEffectiveACL();
                if (acl != null) {
                    for (ACL.Grant grant : acl.getGrants()) {
                        byte type = grant.getGranteeType();
                        short rights = grant.getGrantedRights();
                        if (type == ACL.GRANTEE_AUTHUSER || type == ACL.GRANTEE_PUBLIC) {
                            anyoneRights = (short) ((anyoneRights == null ? 0 : anyoneRights) | rights);
                        } else if (type == ACL.GRANTEE_USER || type == ACL.GRANTEE_GROUP) {
                            NamedEntry entry = FolderAction.lookupGranteeByZimbraId(grant.getGranteeId(), type);
                            if (entry != null)
                                i4acl.append(" \"").append(entry.getName()).append("\" ").append(exportRights(rights));
                        }
                    }
                }
            } else {
                for (ZGrant zgrant : ((ZFolder) folderobj).getGrants()) {
                    ZGrant.GranteeType ztype = zgrant.getGranteeType();
                    short rights = ACL.stringToRights(zgrant.getPermissions());
                    if (ztype == ZGrant.GranteeType.pub || ztype == ZGrant.GranteeType.all) {
                        anyoneRights = (short) ((anyoneRights == null ? 0 : anyoneRights) | rights);
                    } else if (ztype == ZGrant.GranteeType.usr || ztype == ZGrant.GranteeType.grp) {
                        byte granteeType = ztype == ZGrant.GranteeType.usr ? ACL.GRANTEE_USER : ACL.GRANTEE_GROUP;
                        NamedEntry entry = FolderAction.lookupGranteeByZimbraId(zgrant.getGranteeId(), granteeType);
                        if (entry != null)
                            i4acl.append(" \"").append(entry.getName()).append("\" ").append(exportRights(rights));
                    }
                }
            }

            // aggregate all the "public" and "auth user" grants into the "anyone" IMAP ACL
            if (anyoneRights != null)
                i4acl.append(" anyone ").append(exportRights(anyoneRights));
        } catch (ServiceException e) {
            if (e.getCode().equals(ServiceException.PERM_DENIED))
                ZimbraLog.imap.info("GETACL failed: permission denied on folder: " + path);
            else if (e.getCode().equals(MailServiceException.NO_SUCH_FOLDER))
                ZimbraLog.imap.info("GETACL failed: no such folder: " + path);
            else
                ZimbraLog.imap.warn("GETACL failed", e);
            sendNO(tag, "GETACL failed");
            return CONTINUE_PROCESSING;
        }

        sendUntagged(i4acl.toString());
        sendNotifications(true, false);
        sendOK(tag, "GETACL completed");
        return CONTINUE_PROCESSING;
    }

    /* The set of rights required to create a new subfolder in ZCS. */
    private final short SUBFOLDER_RIGHTS = ACL.RIGHT_INSERT | ACL.RIGHT_READ;

    /* Converts a Zimbra rights bitmask to an RFC 4314-compatible rights string */
    private String exportRights(short rights) {
        StringBuilder imapRights = new StringBuilder(12);
        if ((rights & ACL.RIGHT_READ) == ACL.RIGHT_READ)      imapRights.append("lr");
        if ((rights & ACL.RIGHT_WRITE) == ACL.RIGHT_WRITE)    imapRights.append("sw");
        if ((rights & ACL.RIGHT_INSERT) == ACL.RIGHT_INSERT)  imapRights.append("ic");
        if ((rights & SUBFOLDER_RIGHTS) == SUBFOLDER_RIGHTS)  imapRights.append("k");
        if ((rights & ACL.RIGHT_DELETE) == ACL.RIGHT_DELETE)  imapRights.append("xted");
        if ((rights & ACL.RIGHT_ADMIN) == ACL.RIGHT_ADMIN)    imapRights.append("a");
        return imapRights.length() == 0 ? "\"\"" : imapRights.toString();
    }

    /* All the supported IMAP rights, concatenated together into a single string. */
    private static final String IMAP_CONCATENATED_RIGHTS = IMAP_READ_RIGHTS + IMAP_WRITE_RIGHTS + IMAP_INSERT_RIGHTS + IMAP_DELETE_RIGHTS + IMAP_ADMIN_RIGHTS;
    /* All the supported IMAP rights, with <tt>linked</tt> sets of rights
     *  grouped together and the groups delimited by spaces. */
    private static final String IMAP_DELIMITED_RIGHTS = IMAP_READ_RIGHTS + ' ' + IMAP_WRITE_RIGHTS + ' ' + IMAP_INSERT_RIGHTS + ' ' + IMAP_DELETE_RIGHTS + ' ' + IMAP_ADMIN_RIGHTS;

    boolean doLISTRIGHTS(String tag, ImapPath path, String principal) throws IOException {
        if (!checkState(tag, State.AUTHENTICATED))
            return CONTINUE_PROCESSING;

        boolean isOwner = false;
        try {
            if (!principal.equals("anyone")) {
                Account acct = Provisioning.getInstance().get(Provisioning.AccountBy.name, principal);
                if (acct == null)
                    throw AccountServiceException.NO_SUCH_ACCOUNT(principal);
                isOwner = path.belongsTo(acct.getId());
            }
            // as a side effect, path.getFolderRights() checks for the existence of the target folder
            if ((path.getFolderRights() & ACL.RIGHT_ADMIN) == 0)
                throw ServiceException.PERM_DENIED("you must have admin privileges to perform LISTRIGHTS");
        } catch (ServiceException e) {
            if (e.getCode().equals(ServiceException.PERM_DENIED))
                ZimbraLog.imap.info("LISTRIGHTS failed: permission denied on folder: " + path);
            else if (e.getCode().equals(MailServiceException.NO_SUCH_FOLDER))
                ZimbraLog.imap.info("LISTRIGHTS failed: no such folder: " + path);
            else if (e.getCode().equals(AccountServiceException.NO_SUCH_ACCOUNT))
                ZimbraLog.imap.info("LISTRIGHTS failed: no such account: " + principal);
            else
                ZimbraLog.imap.warn("LISTRIGHTS failed", e);
            sendNO(tag, "LISTRIGHTS failed");
            return canContinue(e);
        }

        if (isOwner)
            sendUntagged("LISTRIGHTS " + path.asUtf7String() + " \"" + principal + "\" " + IMAP_CONCATENATED_RIGHTS);
        else
            sendUntagged("LISTRIGHTS " + path.asUtf7String() + " \"" + principal + "\" \"\" " + IMAP_DELIMITED_RIGHTS);
        sendNotifications(true, false);
        sendOK(tag, "LISTRIGHTS completed");
        return CONTINUE_PROCESSING;
    }

    boolean doMYRIGHTS(String tag, ImapPath path) throws IOException {
        if (!checkState(tag, State.AUTHENTICATED))
            return CONTINUE_PROCESSING;

        short rights;
        try {
            if (!path.isVisible())
                throw ServiceException.PERM_DENIED("path not visible");
            rights = path.getFolderRights();
        } catch (ServiceException e) {
            if (e.getCode().equals(ServiceException.PERM_DENIED))
                ZimbraLog.imap.info("MYRIGHTS failed: permission denied on folder: " + path);
            else if (e.getCode().equals(MailServiceException.NO_SUCH_FOLDER))
                ZimbraLog.imap.info("MYRIGHTS failed: no such folder: " + path);
            else if (e.getCode().equals(AccountServiceException.NO_SUCH_ACCOUNT))
                ZimbraLog.imap.info("MYRIGHTS failed: no such account: " + path.getOwner());
            else
                ZimbraLog.imap.warn("MYRIGHTS failed", e);
            sendNO(tag, "MYRIGHTS failed");
            return canContinue(e);
        }

        sendUntagged("MYRIGHTS " + path.asUtf7String() + ' ' + exportRights(rights));
        sendNotifications(true, false);
        sendOK(tag, "MYRIGHTS completed");
        return CONTINUE_PROCESSING;
    }

    boolean doCHECK(String tag) throws IOException {
        if (!checkState(tag, State.SELECTED))
            return CONTINUE_PROCESSING;

        sendNotifications(true, false);
        sendOK(tag, "CHECK completed");
        return CONTINUE_PROCESSING;
    }

    boolean doCLOSE(String tag) throws IOException, ImapException {
        if (!checkState(tag, State.SELECTED)) {
            return CONTINUE_PROCESSING;
        }
        ImapProxy proxy = mProxy;
        if (proxy != null) {
            proxy.proxy(tag, "CLOSE");
            unsetSelectedFolder(false);
            return CONTINUE_PROCESSING;
        }

        ImapFolder i4folder = getSelectedFolder();
        boolean expunged = false;
        try {
            // 6.4.2: "The CLOSE command permanently removes all messages that have the \Deleted
            //         flag set from the currently selected mailbox, and returns to the authenticated
            //         state from the selected state.  No untagged EXPUNGE responses are sent.
            //
            //         No messages are removed, and no error is given, if the mailbox is
            //         selected by an EXAMINE command or is otherwise selected read-only."
            if (i4folder.isWritable() && i4folder.getPath().isWritable(ACL.RIGHT_DELETE)) {
                expunged = expungeMessages(tag, i4folder, null);
            }
        } catch (ServiceException e) {
            // log the error but keep going...
            ZimbraLog.imap.warn("error during CLOSE", e);
        }

        String status = "";
        try {
            if (expunged && !i4folder.isVirtual() && sessionActivated(ImapExtension.QRESYNC)) {
                status = "[HIGHESTMODSEQ " + i4folder.getCurrentMODSEQ() + "] ";
            }
        } catch (ServiceException e) {
            ZimbraLog.imap.info("error while determining HIGHESTMODSEQ of selected folder", e);
        }

        unsetSelectedFolder(true);

        sendOK(tag, status + "CLOSE completed");
        return CONTINUE_PROCESSING;
    }

    // RFC 3691 2: "The UNSELECT command frees server's resources associated with the selected
    //              mailbox and returns the server to the authenticated state.  This command
    //              performs the same actions as CLOSE, except that no messages are permanently
    //              removed from the currently selected mailbox."
    boolean doUNSELECT(String tag) throws IOException {
        if (!checkState(tag, State.SELECTED))
            return CONTINUE_PROCESSING;

        unsetSelectedFolder(true);

        sendOK(tag, "UNSELECT completed");
        return CONTINUE_PROCESSING;
    }

    private final int SUGGESTED_DELETE_BATCH_SIZE = 30;

    boolean doEXPUNGE(String tag, boolean byUID, String sequenceSet) throws IOException, ImapException {
        if (!checkState(tag, State.SELECTED)) {
            return CONTINUE_PROCESSING;
        }

        ImapFolder i4folder = getSelectedFolder();
        if (!i4folder.isWritable()) {
            sendNO(tag, "mailbox selected READ-ONLY");
            return CONTINUE_PROCESSING;
        }

        String command = (byUID ? "UID EXPUNGE" : "EXPUNGE");
        boolean expunged;
        try {
            if (!i4folder.getPath().isWritable(ACL.RIGHT_DELETE)) {
                throw ServiceException.PERM_DENIED("you do not have permission to delete messages from this folder");
            }
            expunged = expungeMessages(tag, i4folder, sequenceSet);
        } catch (ServiceException e) {
            ZimbraLog.imap.warn(command + " failed", e);
            sendNO(tag, command + " failed");
            return canContinue(e);
        }

        String status = "";
        try {
            if (expunged && byUID && !i4folder.isVirtual() && sessionActivated(ImapExtension.QRESYNC)) {
                status = "[HIGHESTMODSEQ " + i4folder.getCurrentMODSEQ() + "] ";
            }
        } catch (ServiceException e) {
            ZimbraLog.imap.info("error while determining HIGHESTMODSEQ of selected folder", e);
        }

        sendNotifications(true, false);
        sendOK(tag, status + command + " completed");
        return CONTINUE_PROCESSING;
    }

    private boolean expungeMessages(String tag, ImapFolder i4folder, String sequenceSet)
            throws ServiceException, IOException, ImapParseException {
        Set<ImapMessage> i4set;
        synchronized (i4folder.getMailbox()) {
            i4set = sequenceSet == null ? null : i4folder.getSubsequence(tag, sequenceSet, true);
        }
        List<Integer> ids = new ArrayList<Integer>(SUGGESTED_DELETE_BATCH_SIZE);

        boolean changed = false;
        long checkpoint = System.currentTimeMillis();
        for (int i = 1, max = i4folder.getSize(); i <= max; i++) {
            ImapMessage i4msg = i4folder.getBySequence(i);
            if (i4msg != null && !i4msg.isExpunged() && (i4msg.flags & Flag.BITMASK_DELETED) > 0) {
                if (i4set == null || i4set.contains(i4msg)) {
                    ids.add(i4msg.msgId);
                    changed = true;
                }
            }

            if (ids.size() >= (i == max ? 1 : SUGGESTED_DELETE_BATCH_SIZE)) {
                try {
                    ZimbraLog.imap.debug("  ** deleting: %s", ids);
                    mSelectedFolder.getMailbox().delete(getContext(), ArrayUtil.toIntArray(ids), MailItem.TYPE_UNKNOWN, null);
                } catch (MailServiceException.NoSuchItemException e) {
                    // FIXME: strongly suspect this is dead code (see Mailbox.delete() implementation)
                    // something went wrong, so delete *this* batch one at a time
                    for (int id : ids) {
                        try {
                            ZimbraLog.imap.debug("  ** fallback deleting: %d", id);
                            i4folder.getMailbox().delete(getContext(), new int[] {id}, MailItem.TYPE_UNKNOWN, null);
                        } catch (MailServiceException.NoSuchItemException nsie) {
                            i4msg = i4folder.getById(id);
                            if (i4msg != null)
                                i4msg.setExpunged(true);
                        }
                    }
                }
                ids.clear();

                // send a gratuitous untagged response to keep pissy clients from closing the socket from inactivity
                long now = System.currentTimeMillis();
                if (now - checkpoint > MAXIMUM_IDLE_PROCESSING_MILLIS) {
                    sendIdleUntagged();
                    checkpoint = now;
                }
            }
        }
        if (changed) {
            mSelectedFolder.getMailbox().resetRecentMessageCount(getContext());
        }
        return changed;
    }

    private static final int RETURN_MIN   = 0x01;
    private static final int RETURN_MAX   = 0x02;
    private static final int RETURN_ALL   = 0x04;
    private static final int RETURN_COUNT = 0x08;
    private static final int RETURN_SAVE  = 0x10;

    private static final int LARGEST_FOLDER_BATCH = 600;
    public static final byte[] ITEM_TYPES = ArrayUtil.toByteArray(ImapMessage.SUPPORTED_TYPES);

    boolean doSEARCH(String tag, ImapSearch i4search, boolean byUID, Integer options)
            throws IOException, ImapException {
        return search(tag, "SEARCH", i4search, byUID, options, null);
    }

    boolean doSORT(String tag, ImapSearch i4search, boolean byUID, Integer options, List<SortBy> order)
            throws IOException, ImapException {
        return search(tag, "SORT", i4search, byUID, options, order);
    }

    boolean search(String tag, String command, ImapSearch i4search, boolean byUID, Integer options, List<SortBy> order)
            throws IOException, ImapException {
        if (!checkState(tag, State.SELECTED)) {
            return CONTINUE_PROCESSING;
        }
        ImapFolder i4folder = getSelectedFolder();

        boolean requiresMODSEQ = i4search.requiresMODSEQ();
        if (requiresMODSEQ) {
            activateExtension(ImapExtension.CONDSTORE);
        }
        // RFC 4551 3.1.2: "A server that returned NOMODSEQ response code for a mailbox,
        //                  which subsequently receives one of the following commands
        //                  while the mailbox is selected:
        //                     -  a FETCH or SEARCH command that includes the MODSEQ
        //                         message data item
        //                  MUST reject any such command with the tagged BAD response."
        if (requiresMODSEQ && !sessionActivated(ImapExtension.CONDSTORE)) {
            throw new ImapParseException(tag, "NOMODSEQ", "cannot SEARCH MODSEQ in this mailbox", true);
        }
        // only supporting one level of sorting sort at this point
        SortBy sort = SortBy.NONE;
        if (order != null && !order.isEmpty()) {
            for (SortBy level : order) {
                if ((sort = level) != SortBy.NONE) {
                    break;
                }
            }
        }

        boolean saveResults = (options != null && (options & RETURN_SAVE) != 0);
        boolean unsorted = sort == SortBy.NONE;
        Collection<ImapMessage> hits;
        int modseq = 0;

        try {
            Mailbox mbox = i4folder.getMailbox();
            if (unsorted && i4search.canBeRunLocally()) {
                synchronized (mbox) {
                    hits = i4search.evaluate(i4folder);
                    hits.remove(null);
                }
            } else {
                ZimbraQueryResults zqr = runSearch(i4search, i4folder, sort,
                        requiresMODSEQ ? Mailbox.SearchResultMode.MODSEQ : Mailbox.SearchResultMode.IDS);
                hits = unsorted ? new ImapMessageSet() : new ArrayList<ImapMessage>();
                try {
                    for (ZimbraHit hit = zqr.getNext(); hit != null; hit = zqr.getNext()) {
                        ImapMessage i4msg = i4folder.getById(hit.getItemId());
                        if (i4msg == null || i4msg.isExpunged()) {
                            continue;
                        }
                        hits.add(i4msg);
                        if (requiresMODSEQ) {
                            modseq = Math.max(modseq,
                                    Math.max(hit.getModifiedSequence(), i4msg.getFlagModseq(i4folder.getTagset())));
                        }
                    }
                } finally {
                    zqr.doneWithSearchResults();
                }
            }
        } catch (ServiceException e) {
            // RFC 5182 2: "A SEARCH command with the SAVE result option that caused the server
            //              to return the NO tagged response sets the value of the search result
            //              variable to the empty sequence."
            if (saveResults) {
                i4folder.saveSearchResults(new ImapMessageSet());
            }
            ZimbraLog.imap.warn(command + " failed", e);
            sendNO(tag, command + " failed");
            return CONTINUE_PROCESSING;
        }

        int size = hits.size();
        ImapMessage first = null, last = null;
        if (size != 0 && options != null && (options & (RETURN_MIN | RETURN_MAX)) != 0) {
            if (unsorted) {
                first = ((ImapMessageSet) hits).first();  last = ((ImapMessageSet) hits).last();
            } else {
                first = ((List<ImapMessage>) hits).get(0);  last = ((List<ImapMessage>) hits).get(size - 1);
            }
        }

        StringBuilder result = null;
        if (options == null) {
            result = new StringBuilder(command);
            for (ImapMessage i4msg : hits) {
                result.append(' ').append(getMessageId(i4msg, byUID));
            }
        } else if (options != RETURN_SAVE) {
            result = new StringBuilder("E" + command + " (TAG \"").append(tag).append("\")");
            if (byUID) {
                result.append(" UID");
            }
            if (first != null && (options & RETURN_MIN) != 0) {
                result.append(" MIN ").append(getMessageId(first, byUID));
            }
            if (last != null && (options & RETURN_MAX) != 0) {
                result.append(" MAX ").append(getMessageId(last, byUID));
            }
            if ((options & RETURN_COUNT) != 0) {
                result.append(" COUNT ").append(size);
            }
            if (size != 0 && (options & RETURN_ALL) != 0) {
                result.append(" ALL ").append(ImapFolder.encodeSubsequence(hits, byUID));
            }
        }

        if (modseq > 0 && result != null) {
            result.append(" (MODSEQ ").append(modseq).append(')');
        }
        if (saveResults) {
            if (size == 0 || options == RETURN_SAVE || (options & (RETURN_COUNT | RETURN_ALL)) != 0) {
                i4folder.saveSearchResults(unsorted ? (ImapMessageSet) hits : new ImapMessageSet(hits));
            } else {
                ImapMessageSet saved = new ImapMessageSet();
                if (first != null && (options & RETURN_MIN) != 0) {
                    saved.add(first);
                }
                if (last != null && (options & RETURN_MAX) != 0) {
                    saved.add(last);
                }
                i4folder.saveSearchResults(saved);
            }
        }

        if (result != null) {
            sendUntagged(result.toString());
        }
        sendNotifications(byUID, false);
        sendOK(tag, (byUID ? "UID " : "") + command + " completed");
        return CONTINUE_PROCESSING;
    }

    private static int getMessageId(ImapMessage i4msg, boolean byUID) {
        return byUID ? i4msg.imapUid : i4msg.sequence;
    }

    private ZimbraQueryResults runSearch(ImapSearch i4search, ImapFolder i4folder, SortBy sort, Mailbox.SearchResultMode resultMode)
    throws ImapParseException, ServiceException {
        Mailbox mbox = i4folder.getMailbox();
        if (mbox == null)
            throw ServiceException.FAILURE("unexpected session close during search", null);

        Account acct = mCredentials == null ? null : mCredentials.getAccount();
        TimeZone tz = acct == null ? null : WellKnownTimeZones.getTimeZoneById(acct.getAttr(Provisioning.A_zimbraPrefTimeZoneId));

        String search;
        synchronized (mbox) {
            search = i4search.toZimbraSearch(i4folder);
            if (!i4folder.isVirtual())
                search = "in:" + i4folder.getQuotedPath() + ' ' + search;
            else if (i4folder.getSize() <= LARGEST_FOLDER_BATCH)
                search = ImapSearch.sequenceAsSearchTerm(i4folder, i4folder.getAllMessages(), false) + ' ' + search;
            else
                search = '(' + i4folder.getQuery() + ") " + search;
            ZimbraLog.imap.info("[ search is: " + search + " ]");
        }

        SearchParams params = new SearchParams();
        params.setIncludeTagDeleted(true);
        params.setQueryStr(search);
        params.setTypes(i4folder.getTypeConstraint());
        params.setSortBy(sort);
        params.setChunkSize(2000);
        params.setPrefetch(false);
        params.setMode(resultMode);
        params.setTimeZone(tz);

        try {
            return mbox.search(SoapProtocol.Soap12, getContext(), params);
        } catch (IOException ioe) {
            throw ServiceException.FAILURE("error during proxied query: " + search, ioe);
        }
    }

    boolean doTHREAD(String tag, ImapSearch i4search, boolean byUID) throws IOException, ImapException {
        if (!checkState(tag, State.SELECTED)) {
            return CONTINUE_PROCESSING;
        }
        ImapFolder i4folder = getSelectedFolder();

        boolean requiresMODSEQ = i4search.requiresMODSEQ();
        if (requiresMODSEQ) {
            activateExtension(ImapExtension.CONDSTORE);
        }
        // RFC 4551 3.1.2: "A server that returned NOMODSEQ response code for a mailbox,
        //                  which subsequently receives one of the following commands
        //                  while the mailbox is selected:
        //                     -  a FETCH or SEARCH command that includes the MODSEQ
        //                         message data item
        //                  MUST reject any such command with the tagged BAD response."
        if (requiresMODSEQ && !sessionActivated(ImapExtension.CONDSTORE)) {
            throw new ImapParseException(tag, "NOMODSEQ", "cannot THREAD MODSEQ in this mailbox", true);
        }
        LinkedHashMap<Integer, List<ImapMessage>> threads = new LinkedHashMap<Integer, List<ImapMessage>>();
        try {
            // RFC 5256 3: "The searched messages are sorted by base subject and then
            //              by the sent date.  The messages are then split into separate
            //              threads, with each thread containing messages with the same
            //              base subject text.  Finally, the threads are sorted by the
            //              sent date of the first message in the thread."
            ZimbraQueryResults zqr = runSearch(i4search, i4folder, SortBy.DATE_ASCENDING, Mailbox.SearchResultMode.PARENT);
            try {
                for (ZimbraHit hit = zqr.getNext(); hit != null; hit = zqr.getNext()) {
                    ImapMessage i4msg = i4folder.getById(hit.getItemId());
                    if (i4msg == null || i4msg.isExpunged()) {
                        continue;
                    }
                    int parentId = hit.getParentId();
                    if (parentId <= 0) {
                        threads.put(-i4msg.msgId, Arrays.asList(i4msg));
                        continue;
                    }

                    List<ImapMessage> contents = threads.get(parentId);
                    if (contents == null) {
                        (contents = new LinkedList<ImapMessage>()).add(i4msg);
                        threads.put(parentId, contents);
                    } else {
                        contents.add(i4msg);
                    }
                }
            } finally {
                zqr.doneWithSearchResults();
            }
        } catch (ServiceException e) {
            ZimbraLog.imap.warn("THREAD failed", e);
            sendNO(tag, "THREAD failed");
            return CONTINUE_PROCESSING;
        }

        StringBuilder result = new StringBuilder("THREAD");
        if (!threads.isEmpty()) {
            result.append(' ');
            for (List<ImapMessage> thread : threads.values()) {
                // ORDEREDSUBJECT: "(A)" for singletons, "(A B)" for pairs, "(A (B)(C)(D)(E))" for larger threads
                Iterator<ImapMessage> it = thread.iterator();
                result.append('(').append(getMessageId(it.next(), byUID));
                if (it.hasNext()) {
                    result.append(' ');
                    if (thread.size() == 2) {
                        result.append(getMessageId(it.next(), byUID));
                    } else {
                        while (it.hasNext()) {
                            result.append('(').append(getMessageId(it.next(), byUID)).append(')');
                        }
                    }
                }
                result.append(')');
            }
        }

        sendUntagged(result.toString());
        sendNotifications(false, false);
        sendOK(tag, (byUID ? "UID " : "") + "THREAD completed");
        return CONTINUE_PROCESSING;
    }

    static final int FETCH_BODY          = 0x0001;
    static final int FETCH_BODYSTRUCTURE = 0x0002;
    static final int FETCH_ENVELOPE      = 0x0004;
    static final int FETCH_FLAGS         = 0x0008;
    static final int FETCH_INTERNALDATE  = 0x0010;
    static final int FETCH_RFC822_SIZE   = 0x0020;
    static final int FETCH_BINARY_SIZE   = 0x0040;
    static final int FETCH_UID           = 0x0080;
    static final int FETCH_MODSEQ        = 0x0100;
    static final int FETCH_VANISHED      = 0x0200;
    static final int FETCH_MARK_READ     = 0x1000;

    private static final int FETCH_FROM_CACHE = FETCH_FLAGS | FETCH_UID;
    private static final int FETCH_FROM_MIME  = FETCH_BODY | FETCH_BODYSTRUCTURE | FETCH_ENVELOPE;

    static final int FETCH_FAST = FETCH_FLAGS | FETCH_INTERNALDATE | FETCH_RFC822_SIZE;
    static final int FETCH_ALL  = FETCH_FAST  | FETCH_ENVELOPE;
    static final int FETCH_FULL = FETCH_ALL   | FETCH_BODY;

    boolean doFETCH(String tag, String sequenceSet, int attributes, List<ImapPartSpecifier> parts, boolean byUID,
            int changedSince) throws IOException, ImapException {
        return fetch(tag, sequenceSet, attributes, parts, byUID, changedSince, true);
    }

    boolean fetch(String tag, String sequenceSet, int attributes, List<ImapPartSpecifier> parts, boolean byUID,
            int changedSince, boolean standalone) throws IOException, ImapException {
        if (!checkState(tag, State.SELECTED)) {
            return CONTINUE_PROCESSING;
        }
        ImapFolder i4folder = getSelectedFolder();

        // 6.4.8: "However, server implementations MUST implicitly include the UID message
        //         data item as part of any FETCH response caused by a UID command, regardless
        //         of whether a UID was specified as a message data item to the FETCH."
        if (byUID) {
            attributes |= FETCH_UID;
        }
        String command = (byUID ? "UID FETCH" : "FETCH");
        boolean markRead = i4folder.isWritable() && (attributes & FETCH_MARK_READ) != 0;

        // RFC 5162 3.2: "The VANISHED UID FETCH modifier MUST only be specified together with
        //                the CHANGEDSINCE UID FETCH modifier."
        if ((attributes & FETCH_VANISHED) != 0 && (!byUID || changedSince < 0)) {
            throw new ImapParseException(tag, "cannot specify VANISHED without CHANGEDSINCE");
        }
        if (changedSince >= 0) {
            attributes |= FETCH_MODSEQ;
        }
        if ((attributes & FETCH_MODSEQ) != 0) {
            activateExtension(ImapExtension.CONDSTORE);
        }
        boolean modseqEnabled = sessionActivated(ImapExtension.CONDSTORE);
        // RFC 4551 3.1.2: "A server that returned NOMODSEQ response code for a mailbox,
        //                  which subsequently receives one of the following commands
        //                  while the mailbox is selected:
        //                     -  a FETCH command with the CHANGEDSINCE modifier,
        //                     -  a FETCH or SEARCH command that includes the MODSEQ
        //                         message data item
        //                  MUST reject any such command with the tagged BAD response."
        if (!modseqEnabled && (attributes & FETCH_MODSEQ) != 0) {
            throw new ImapParseException(tag, "NOMODSEQ", "cannot FETCH MODSEQ in this mailbox", true);
        }
        List<ImapPartSpecifier> fullMessage = new ArrayList<ImapPartSpecifier>();
        if (parts != null && !parts.isEmpty()) {
            for (Iterator<ImapPartSpecifier> it = parts.iterator(); it.hasNext(); ) {
                ImapPartSpecifier pspec = it.next();
                if (pspec.isEntireMessage()) {
                    it.remove();  fullMessage.add(pspec);
                }
            }
        }

        ImapMessageSet i4set;
        Mailbox mbox = i4folder.getMailbox();
        synchronized (mbox) {
            i4set = i4folder.getSubsequence(tag, sequenceSet, byUID, false, true);
            i4set.remove(null);
        }

        // if VANISHED was requested, we need to return the set of UIDs that *don't* exist in the folder
        if (byUID && (attributes & FETCH_VANISHED) != 0) {
            int highwater = Integer.MAX_VALUE;
            try {
                highwater = i4folder.getCurrentMODSEQ();
            } catch (ServiceException e) { }
            if (highwater > changedSince) {
                String vanished = i4folder.invertSubsequence(sequenceSet, true, i4set);
                if (!vanished.isEmpty()) {
                    sendUntagged("VANISHED (EARLIER) " + vanished);
                }
            }
        }

        // if we're using sequence numbers and the requested set isn't an empty "$" SEARCHRES set,
        //   make sure it's not just a set of nothing but expunged messages
        if (!byUID && !i4set.isEmpty()) {
            boolean nonePresent = true;
            for (ImapMessage i4msg : i4set) {
                if (!i4msg.isExpunged()) {
                    nonePresent = false;  break;
                }
            }
            if (nonePresent) {
                // RFC 2180 4.1.3: "If all of the messages in the subsequent FETCH command have been
                //                  expunged, the server SHOULD return only a tagged NO."
                if (standalone) {
                    sendNO(tag, "all of the requested messages have been expunged");
                }
                return CONTINUE_PROCESSING;
            }
        }

        // if a CHANGEDSINCE sequence number was specified, narrow the message set before iterating over the messages
        if (changedSince >= 0) {
            try {
                // get a list of all the messages modified since the checkpoint
                Set<Integer> folderId = new HashSet<Integer>(Arrays.asList(i4folder.getId()));
                ImapMessageSet modified = new ImapMessageSet();
                for (int id : mbox.getModifiedItems(getContext(), changedSince, MailItem.TYPE_UNKNOWN, folderId).getFirst()) {
                    ImapMessage i4msg = i4folder.getById(id);
                    if (i4msg != null) {
                        modified.add(i4msg);
                    }
                }
                // add any messages with tags whose names have been changed since the checkpoint
                ImapFlagCache i4cache = i4folder.getTagset();
                if (i4cache.getMaximumModseq() > changedSince) {
                    for (ImapMessage i4msg : i4set) {
                        if (i4msg.getFlagModseq(i4cache) > changedSince) {
                            modified.add(i4msg);
                        }
                    }
                }
                // and intersect those "modified" messages with the set of requested messages
                i4set.retainAll(modified);
            } catch (ServiceException e) {
                if (standalone) {
                    ZimbraLog.imap.warn(command + " failed", e);
                    sendNO(tag, command + " failed");
                    return canContinue(e);
                }
            }
        }

        synchronized (mbox) {
            if (i4folder.areTagsDirty()) {
                sendUntagged("FLAGS (" + StringUtil.join(" ", i4folder.getFlagList(false)) + ')');
                i4folder.cleanTags();
            }
        }
        if ((attributes & FETCH_FROM_MIME) == 0 && parts != null && parts.size() == 1) {
            if (parts.get(0).isIgnoredExchangeHeader()) {
                ZimbraLog.imap.warn("possible misconfigured client; requested ignored header in part %s",parts.get(0));
                parts = null;
            }
        }
        for (ImapMessage i4msg : i4set) {
            OutputStream os = mOutputStream;
            ByteArrayOutputStream baosDebug = ZimbraLog.imap.isDebugEnabled() ? new ByteArrayOutputStream() : null;
            PrintStream result = new PrintStream(new ByteUtil.TeeOutputStream(os, baosDebug), false, "utf-8");
            try {
                result.print("* " + i4msg.sequence + " FETCH (");

                if (i4msg.isExpunged()) {
                    fetchStub(i4msg, i4folder, attributes, parts, fullMessage, result);
                    continue;
                }

                
                
                boolean markMessage = markRead && (i4msg.flags & Flag.BITMASK_UNREAD) != 0;
                if (!fullMessage.isEmpty() || (parts != null && !parts.isEmpty()) || (attributes & ~FETCH_FROM_CACHE) != 0) {
                    synchronized (mbox) {
                        writeMessage(fullMessage, parts, attributes, i4msg, i4folder, mbox, result, os, markMessage, modseqEnabled);
                    }
                } else {
                    writeMessage(fullMessage, parts, attributes, i4msg, i4folder, mbox, result, os, markMessage, modseqEnabled);
                }                    
            } catch (ImapPartSpecifier.BinaryDecodingException e) {
                // don't write this response line if we're returning NO
                os = baosDebug = null;
                throw new ImapParseException(tag, "UNKNOWN-CTE", command + "failed: unknown content-type-encoding", false);
            } catch (ServiceException e) {
                ZimbraLog.imap.warn("ignoring error during " + command + ": ", e);
                continue;
            } catch (MessagingException e) {
                ZimbraLog.imap.warn("ignoring error during " + command + ": ", e);
                continue;
            } finally {
                if (os != null) {
                    result.write(')');
                    os.write(LINE_SEPARATOR_BYTES, 0, LINE_SEPARATOR_BYTES.length);
                    os.flush();
                }
                if (baosDebug != null) {
                    ZimbraLog.imap.debug("  S: %s", baosDebug);
                }
            }
        }

        if (standalone) {
            sendNotifications(byUID, false);
            sendOK(tag, command + " completed");
        }
        return CONTINUE_PROCESSING;
    }
    
    private void writeMessage(List<ImapPartSpecifier> fullMessage, List<ImapPartSpecifier> parts,  int attributes,
            ImapMessage i4msg, ImapFolder i4folder, Mailbox mbox, PrintStream result, OutputStream os, boolean markMessage,
            boolean modseqEnabled) throws IOException, BinaryDecodingException, ServiceException, MessagingException {
        boolean empty = true;
        MailItem item = null;
        MimeMessage mm;
        if (!fullMessage.isEmpty() || (parts != null && !parts.isEmpty()) || (attributes & ~FETCH_FROM_CACHE) != 0) {
            try {
                item = mbox.getItemById(getContext(), i4msg.msgId, i4msg.getType());
            } catch (NoSuchItemException nsie) {
                // just in case we're out of sync, force this message back into sync
                i4folder.markMessageExpunged(i4msg);
                fetchStub(i4msg, i4folder, attributes, parts, fullMessage, result);
                return;
            }
        }

        if ((attributes & FETCH_UID) != 0) {
            result.print((empty ? "" : " ") + "UID " + i4msg.imapUid);  empty = false;
        }
        if ((attributes & FETCH_INTERNALDATE) != 0) {
            result.print((empty ? "" : " ") + "INTERNALDATE \"" + DateUtil.toImapDateTime(new Date(item.getDate())) + '"');  empty = false;
        }
        if ((attributes & FETCH_RFC822_SIZE) != 0) {
            result.print((empty ? "" : " ") + "RFC822.SIZE " + i4msg.getSize(item));  empty = false;
        }
        if ((attributes & FETCH_BINARY_SIZE) != 0) {
            result.print((empty ? "" : " ") + "BINARY.SIZE[] " + i4msg.getSize(item));  empty = false;
        }

        if (!fullMessage.isEmpty()) {
            for (ImapPartSpecifier pspec : fullMessage) {
                result.print(empty ? "" : " ");
                pspec.write(result, os, item);
                empty = false;
            }
        }

        if ((parts != null && !parts.isEmpty()) || (attributes & FETCH_FROM_MIME) != 0) {
            mm = ImapMessage.getMimeMessage(item);
            if ((attributes & FETCH_BODY) != 0) {
                result.print(empty ? "" : " ");
                result.print("BODY ");
                ImapMessage.serializeStructure(result, mm, false);
                empty = false;
            }
            if ((attributes & FETCH_BODYSTRUCTURE) != 0) {
                result.print(empty ? "" : " ");
                result.print("BODYSTRUCTURE ");
                ImapMessage.serializeStructure(result, mm, true);
                empty = false;
            }
            if ((attributes & FETCH_ENVELOPE) != 0) {
                result.print(empty ? "" : " ");
                result.print("ENVELOPE ");
                ImapMessage.serializeEnvelope(result, mm);
                empty = false;
            }
            if (parts != null) {
                for (ImapPartSpecifier pspec : parts) {
                    result.print(empty ? "" : " ");
                    pspec.write(result, os, mm);
                    empty = false;
                }
            }
        }
        
        // 6.4.5: "The \Seen flag is implicitly set; if this causes the flags to
        //         change, they SHOULD be included as part of the FETCH responses."
        // FIXME: optimize by doing a single mark-read op on multiple messages
        if (markMessage) {
            mbox.alterTag(getContext(), i4msg.msgId, i4msg.getType(), Flag.ID_FLAG_UNREAD, false, null);
        }
        ImapFolder.DirtyMessage unsolicited = i4folder.undirtyMessage(i4msg);
        if ((attributes & FETCH_FLAGS) != 0 || unsolicited != null) {
            result.print(empty ? "" : " ");
            result.print(i4msg.getFlags(i4folder));
            empty = false;
        }

        // RFC 4551 3.2: "Once the client specified the MODSEQ message data item in a
        //                FETCH request, the server MUST include the MODSEQ fetch response
        //                data items in all subsequent unsolicited FETCH responses."
        if ((attributes & FETCH_MODSEQ) != 0 || (modseqEnabled && unsolicited != null)) {
            int modseq = unsolicited == null ? i4msg.getModseq(item, i4folder.getTagset()) : unsolicited.modseq;
            result.print((empty ? "" : " ") + "MODSEQ (" + modseq + ')');  empty = false;
        }
    }
    
    private void fetchStub(ImapMessage i4msg, ImapFolder i4folder, int attributes, List<ImapPartSpecifier> parts, List<ImapPartSpecifier> fullMessage, PrintStream result)
    throws ServiceException {
        // RFC 2180 4.1.3: "The server MAY allow the EXPUNGE of a multi-accessed mailbox, and
        //                  on subsequent FETCH commands return the usual FETCH responses for
        //                  non-expunged messages, "NIL FETCH Responses" for expunged messages,
        //                  and a tagged OK response."

        boolean empty = true;

        if ((attributes & FETCH_UID) != 0) {
            result.print((empty ? "" : " ") + "UID " + i4msg.imapUid);  empty = false;
        }
        if ((attributes & FETCH_INTERNALDATE) != 0) {
            result.print((empty ? "" : " ") + "INTERNALDATE \"01-Jan-1970 00:00:00 +0000\"");  empty = false;
        }
        if ((attributes & FETCH_RFC822_SIZE) != 0) {
            result.print((empty ? "" : " ") + "RFC822.SIZE 0");  empty = false;
        }
        if ((attributes & FETCH_BINARY_SIZE) != 0) {
            result.print((empty ? "" : " ") + "BINARY.SIZE[] 0");  empty = false;
        }

        if (!fullMessage.isEmpty()) {
            for (ImapPartSpecifier pspec : fullMessage) {
                result.print((empty ? "" : " ") + pspec + " \"\"");  empty = false;
            }
        }
        if ((attributes & FETCH_BODY) != 0) {
            result.print((empty ? "" : " ") + "BODY (\"TEXT\" \"PLAIN\" NIL NIL NIL \"7BIT\" 0 0)");  empty = false;
        }
        if ((attributes & FETCH_BODYSTRUCTURE) != 0) {
            result.print((empty ? "" : " ") + "BODYSTRUCTURE (\"TEXT\" \"PLAIN\" NIL NIL NIL \"7BIT\" 0 0)");  empty = false;
        }
        if ((attributes & FETCH_ENVELOPE) != 0) {
            result.print((empty ? "" : " ") + "ENVELOPE (NIL NIL NIL NIL NIL NIL NIL NIL NIL NIL)");  empty = false;
        }
        if (parts != null) {
            for (ImapPartSpecifier pspec : parts) {
                // pretending that all messages have 1 text part means we should return NIL for other FETCHes
                String pnum = pspec.getSectionPart();
                String value = (pnum.equals("") || pnum.equals("1")) ? (pspec.getCommand().equals("BINARY.SIZE") ? "0" : "\"\"") : "NIL";
                result.print((empty ? "" : " ") + pspec + ' ' + value);  empty = false;
            }
        }

        if ((attributes & FETCH_FLAGS) != 0) {
            result.print((empty ? "" : " ") + "FLAGS ()");  empty = false;
        }
        if ((attributes & FETCH_MODSEQ) != 0) {
            result.print((empty ? "" : " ") + "MODSEQ (" + i4folder.getCurrentMODSEQ() + ')');  empty = false;
        }

        // don't send back notifications on deleted messages, especially ones that contradict what we just told 'em
        i4folder.undirtyMessage(i4msg);
    }

    private enum StoreAction { REPLACE, ADD, REMOVE }

    private final int SUGGESTED_BATCH_SIZE = 100;

    boolean doSTORE(String tag, String sequenceSet, List<String> flagNames, StoreAction operation, boolean silent,
            int modseq, boolean byUID) throws IOException, ImapException {
        if (!checkState(tag, State.SELECTED)) {
            return CONTINUE_PROCESSING;
        }

        ImapFolder i4folder = getSelectedFolder();
        if (!i4folder.isWritable()) {
            sendNO(tag, "mailbox selected READ-ONLY");
            return CONTINUE_PROCESSING;
        }

        if (modseq >= 0) {
            activateExtension(ImapExtension.CONDSTORE);
        }
        boolean modseqEnabled = sessionActivated(ImapExtension.CONDSTORE);
        // RFC 4551 3.1.2: "A server that returned NOMODSEQ response code for a mailbox,
        //                  which subsequently receives one of the following commands
        //                  while the mailbox is selected:
        //                     -  a STORE command with the UNCHANGEDSINCE modifier
        //                  MUST reject any such command with the tagged BAD response."
        if (!modseqEnabled && modseq >= 0) {
            throw new ImapParseException(tag, "NOMODSEQ", "cannot STORE UNCHANGEDSINCE in this mailbox", true);
        }
        ImapMessageSet modifyConflicts = modseqEnabled ? new ImapMessageSet() : null;

        String command = (byUID ? "UID STORE" : "STORE");
        List<Tag> newTags = (operation != StoreAction.REMOVE ? new ArrayList<Tag>() : null);
        Mailbox mbox = mSelectedFolder.getMailbox();

        Set<ImapMessage> i4set;
        synchronized (mbox) {
            i4set = i4folder.getSubsequence(tag, sequenceSet, byUID);
        }
        boolean allPresent = byUID || !i4set.contains(null);
        i4set.remove(null);

        try {
<<<<<<< HEAD
            // get set of relevant tags
            Set<ImapFlag> i4flags = new HashSet<ImapFlag>(flagNames.size());
            synchronized (mbox) {
                for (String name : flagNames) {
                    ImapFlag i4flag = i4folder.getFlagByName(name);
                    if ((i4flag == null || !i4flag.mListed) && operation != StoreAction.REMOVE) {
                        i4flag = i4folder.getTagset().createTag(mbox, getContext(), name, newTags);
                    }
                    if (i4flag != null) {
                        i4flags.add(i4flag);
                    }
                }

                if (i4folder.areTagsDirty()) {
                    sendUntagged("FLAGS (" + StringUtil.join(" ", i4folder.getFlagList(false)) + ')');
                    i4folder.cleanTags();
=======
            // list of tag names (not including Flags)
            List<String> tags = Lists.newArrayList();

             //just Flag objects, no need to convert Tag objects to ImapFlag here
            Set<ImapFlag> i4flags = new HashSet<ImapFlag>(flagNames.size());

            for (String name : flagNames) {
                ImapFlag i4flag = i4folder.getFlagByName(name);
                if (i4flag == null) {
                    tags.add(name);
                    continue; //new tag for this folder
                } else if (i4flag.mId > 0) {
                    tags.add(i4flag.mName);
                } else {
                    i4flags.add(i4flag);
>>>>>>> dc351279
                }
            }

            if (operation != StoreAction.REMOVE) {
                for (ImapFlag i4flag : i4flags) {
                    if (i4flag.mId == Flag.ID_FLAG_DELETED) {
                        if (!i4folder.getPath().isWritable(ACL.RIGHT_DELETE)) {
                            throw ServiceException.PERM_DENIED("you do not have permission to set the \\Deleted flag");
                        }
                    } else if (i4flag.mPermanent) {
                        if (!i4folder.getPath().isWritable(ACL.RIGHT_WRITE)) {
                            throw ServiceException.PERM_DENIED("you do not have permission to set the " + i4flag.mName + " flag");
                        }
                    }
                }
            }

            // if we're doing a STORE FLAGS (i.e. replace), precompute the new set of flags for all the affected messages
            long tags = 0;
            int flags = Flag.BITMASK_UNREAD;
            short sflags = 0;
            if (operation == StoreAction.REPLACE) {
                for (ImapFlag i4flag : i4flags) {
                    if (Tag.validateId(i4flag.mId)) {
                        tags = (i4flag.mPositive ? tags | i4flag.mBitmask : tags & ~i4flag.mBitmask);
                    } else if (!i4flag.mPermanent) {
                        sflags = (byte) (i4flag.mPositive ? sflags | i4flag.mBitmask : sflags & ~i4flag.mBitmask);
                    } else {
                        flags = (int) (i4flag.mPositive ? flags | i4flag.mBitmask : flags & ~i4flag.mBitmask);
                    }
                }
            }

            long checkpoint = System.currentTimeMillis();

            int i = 0;
            List<ImapMessage> i4list = new ArrayList<ImapMessage>(SUGGESTED_BATCH_SIZE);
            List<Integer> idlist = new ArrayList<Integer>(SUGGESTED_BATCH_SIZE);
            for (ImapMessage msg : i4set) {
                // we're sending 'em off in batches of 100
                i4list.add(msg);  idlist.add(msg.msgId);
                if (++i % SUGGESTED_BATCH_SIZE != 0 && i != i4set.size()) {
                    continue;
                }
                synchronized (mbox) {
                    if (modseq >= 0) {
                        MailItem[] items = mbox.getItemById(getContext(), idlist, MailItem.TYPE_UNKNOWN);
                        for (int idx = items.length - 1; idx >= 0; idx--) {
                            ImapMessage i4msg = i4list.get(idx);
                            if (i4msg.getModseq(items[idx], i4folder.getTagset()) > modseq) {
                                modifyConflicts.add(i4msg);
                                i4list.remove(idx);  idlist.remove(idx);
                                allPresent = false;
                            }
                        }
                    }

                    try {
                        // if it was a STORE [+-]?FLAGS.SILENT, temporarily disable notifications
                        if (silent && !modseqEnabled) {
                            i4folder.disableNotifications();
                        }
                        if (operation == StoreAction.REPLACE) {
                            // replace real tags and flags on all messages
                            mbox.setTags(getContext(), ArrayUtil.toIntArray(idlist), MailItem.TYPE_UNKNOWN, flags, tags, null);
                            // replace session tags on all messages
                            for (ImapMessage i4msg : i4list) {
                                i4msg.setSessionFlags(sflags, i4folder);
                            }
                        } else {
                            for (ImapFlag i4flag : i4flags) {
                                boolean add = operation == StoreAction.ADD ^ !i4flag.mPositive;
                                if (i4flag.mPermanent) {
                                    // real tag; do a batch update to the DB
                                    mbox.alterTag(getContext(), ArrayUtil.toIntArray(idlist), MailItem.TYPE_UNKNOWN, i4flag.mId, add, null);
                                } else {
                                    // session tag; update one-by-one in memory only
                                    for (ImapMessage i4msg : i4list) {
                                        i4msg.setSessionFlags((short) (add ? i4msg.sflags | i4flag.mBitmask : i4msg.sflags & ~i4flag.mBitmask), i4folder);
                                    }
                                }
                            }
                        }
                    } finally {
                        // if it was a STORE [+-]?FLAGS.SILENT, reenable notifications
                        i4folder.enableNotifications();
                    }
                }

                if (!silent || modseqEnabled) {
                    for (ImapMessage i4msg : i4list) {
                        ImapFolder.DirtyMessage dirty = i4folder.undirtyMessage(i4msg);
                        if (silent && (dirty == null || dirty.modseq <= 0)) {
                            continue;
                        }
                        StringBuilder ntfn = new StringBuilder();
                        boolean empty = true;
                        ntfn.append(i4msg.sequence).append(" FETCH (");
                        if (!silent) {
                            ntfn.append(i4msg.getFlags(i4folder));  empty = false;
                        }
                        // 6.4.8: "However, server implementations MUST implicitly include
                        //         the UID message data item as part of any FETCH response
                        //         caused by a UID command..."
                        if (byUID) {
                            ntfn.append(empty ? "": " ").append("UID ").append(i4msg.imapUid);  empty = false;
                        }
                        if (dirty != null && dirty.modseq > 0 && modseqEnabled) {
                            ntfn.append(empty ? "": " ").append("MODSEQ (").append(dirty.modseq).append(')');  empty = false;
                        }
                        sendUntagged(ntfn.append(')').toString());
                    }
                } else {
                    // send a gratuitous untagged response to keep pissy clients from closing the socket from inactivity
                    long now = System.currentTimeMillis();
                    if (now - checkpoint > MAXIMUM_IDLE_PROCESSING_MILLIS) {
                        sendIdleUntagged();  checkpoint = now;
                    }
                }

                i4list.clear();  idlist.clear();
            }
        } catch (ServiceException e) {
            deleteTags(newTags);
            if (e.getCode().equals(MailServiceException.INVALID_NAME)) {
                ZimbraLog.imap.info("%s failed: %s", command, e.getMessage());
            } else {
                ZimbraLog.imap.warn("%s failed", command, e);
            }
            sendNO(tag, command + " failed");
            return canContinue(e);
        }

        boolean hadConflicts = modifyConflicts != null && !modifyConflicts.isEmpty();
        String conflicts = hadConflicts ? " [MODIFIED " + ImapFolder.encodeSubsequence(modifyConflicts, byUID) + ']' : "";

        sendNotifications(byUID, false);
        // RFC 2180 4.2.1: "If the ".SILENT" suffix is used, and the STORE completed successfully for
        //                  all the non-expunged messages, the server SHOULD return a tagged OK."
        // RFC 2180 4.2.3: "If the ".SILENT" suffix is not used, and a mixture of expunged and non-
        //                  expunged messages are referenced, the server MAY set the flags and return
        //                  a FETCH response for the non-expunged messages along with a tagged NO."
        if (silent || allPresent) {
            sendOK(tag, command + conflicts + " completed");
        } else {
            sendNO(tag, command + conflicts + " completed");
        }
        return CONTINUE_PROCESSING;
    }

    private final int SUGGESTED_COPY_BATCH_SIZE = 50;

    boolean doCOPY(String tag, String sequenceSet, ImapPath path, boolean byUID) throws IOException, ImapException {
        if (!checkState(tag, State.SELECTED)) {
            return CONTINUE_PROCESSING;
        }
        String command = (byUID ? "UID COPY" : "COPY");
        String copyuid = "";
        List<MailItem> copies = new ArrayList<MailItem>();

        ImapFolder i4folder = getSelectedFolder();
        Mailbox mbox = i4folder.getMailbox();

        Set<ImapMessage> i4set;
        synchronized (mbox) {
            i4set = i4folder.getSubsequence(tag, sequenceSet, byUID);
        }
        // RFC 2180 4.4.1: "The server MAY disallow the COPY of messages in a multi-
        //                  accessed mailbox that contains expunged messages."
        if (!byUID && i4set.contains(null)) {
            sendNO(tag, "COPY rejected because some of the requested messages were expunged");
            return CONTINUE_PROCESSING;
        }
        i4set.remove(null);

        try {
            if (!path.isVisible()) {
                throw ImapServiceException.FOLDER_NOT_VISIBLE(path.asImapPath());
            } else if (!path.isWritable(ACL.RIGHT_INSERT)) {
                throw ImapServiceException.FOLDER_NOT_WRITABLE(path.asImapPath());
            }
            Object mboxobj = path.getOwnerMailbox();
            ItemId iidTarget;
            boolean sameMailbox = false;
            int uvv;

            // check target folder permissions before attempting the copy
            if (mboxobj instanceof Mailbox) {
                sameMailbox = mbox.getAccountId().equalsIgnoreCase(((Mailbox) mboxobj).getAccountId());
                Folder folder = (Folder) path.getFolder();
                iidTarget = new ItemId(folder);
                uvv = ImapFolder.getUIDValidity(folder);
            } else if (mboxobj instanceof ZMailbox) {
                ZFolder zfolder = (ZFolder) path.getFolder();
                iidTarget = new ItemId(zfolder.getId(), path.getOwnerAccount().getId());
                uvv = ImapFolder.getUIDValidity(zfolder);
            } else {
                throw AccountServiceException.NO_SUCH_ACCOUNT(path.getOwner());
            }

            long checkpoint = System.currentTimeMillis();
            List<Integer> srcUIDs = extensionEnabled("UIDPLUS") ? new ArrayList<Integer>() : null;
            List<Integer> copyUIDs = extensionEnabled("UIDPLUS") ? new ArrayList<Integer>() : null;

            int i = 0;
            List<ImapMessage> i4list = new ArrayList<ImapMessage>(SUGGESTED_COPY_BATCH_SIZE);
            List<Integer> idlist = new ArrayList<Integer>(SUGGESTED_COPY_BATCH_SIZE);
            List<Integer> createdList = new ArrayList<Integer>(SUGGESTED_COPY_BATCH_SIZE);
            for (ImapMessage i4msg : i4set) {
                // we're sending 'em off in batches of 50
                i4list.add(i4msg);  idlist.add(i4msg.msgId);
                if (++i % SUGGESTED_COPY_BATCH_SIZE != 0 && i != i4set.size()) {
                    continue;
                }
                if (sameMailbox) {
                    List<MailItem> copyMsgs;
                    try {
                        byte type = MailItem.TYPE_UNKNOWN;
                        int[] mItemIds = new int[i4list.size()];
                        int counter  = 0;
                        for (ImapMessage curMsg : i4list) {
                            mItemIds[counter++] = curMsg.msgId;
                            if (counter == 1) {
                                type = curMsg.getType();
                            } else if (curMsg.getType() != type) {
                                type = MailItem.TYPE_UNKNOWN;
                            }
                        }
                        copyMsgs = mbox.imapCopy(getContext(), mItemIds, type, iidTarget.getId());
                    } catch (IOException e) {
                        throw ServiceException.FAILURE("Caught IOException executing " + this, e);
                    }

                    copies.addAll(copyMsgs);
                    for (MailItem target : copyMsgs) {
                        createdList.add(target.getImapUid());
                    }
                } else {
                    ItemActionHelper op = ItemActionHelper.COPY(getContext(), mbox, null, idlist, MailItem.TYPE_UNKNOWN, null, iidTarget);
                    for (String target : op.getCreatedIds()) {
                        createdList.add(new ItemId(target, mSelectedFolder.getAuthenticatedAccountId()).getId());
                    }
                }

                if (createdList.size() != i4list.size()) {
                    throw ServiceException.FAILURE("mismatch between original and target count during IMAP COPY", null);
                }
                if (srcUIDs != null) {
                    for (ImapMessage source : i4list) {
                        srcUIDs.add(source.imapUid);
                    }
                    for (Integer target : createdList) {
                        copyUIDs.add(target);
                    }
                }

                i4list.clear();  idlist.clear();  createdList.clear();

                // send a gratuitous untagged response to keep pissy clients from closing the socket from inactivity
                long now = System.currentTimeMillis();
                if (now - checkpoint > MAXIMUM_IDLE_PROCESSING_MILLIS) {
                    sendIdleUntagged();  checkpoint = now;
                }
            }

            if (uvv > 0 && srcUIDs != null && srcUIDs.size() > 0) {
                copyuid = "[COPYUID " + uvv + ' ' + ImapFolder.encodeSubsequence(srcUIDs) + ' ' +
                    ImapFolder.encodeSubsequence(copyUIDs) + "] ";
            }
        } catch (IOException e) {
            // 6.4.7: "If the COPY command is unsuccessful for any reason, server implementations
            //         MUST restore the destination mailbox to its state before the COPY attempt."
            ZimbraLog.imap.warn("%s failed", command, e);
            sendNO(tag, command + " failed");
            return CONTINUE_PROCESSING;
        } catch (ServiceException e) {
            // 6.4.7: "If the COPY command is unsuccessful for any reason, server implementations
            //         MUST restore the destination mailbox to its state before the COPY attempt."
            String rcode = "";
            if (e.getCode().equals(MailServiceException.NO_SUCH_FOLDER)) {
                ZimbraLog.imap.info("%s failed: no such folder: %s", command, path);
                if (path.isCreatable()) {
                    rcode = "[TRYCREATE] ";
                }
            } else if (e.getCode().equals(ImapServiceException.FOLDER_NOT_VISIBLE)) {
                ZimbraLog.imap.info("%s failed: folder not visible: %s", command, path);
            } else if (e.getCode().equals(ImapServiceException.FOLDER_NOT_WRITABLE)) {
                ZimbraLog.imap.info("%s failed: folder not writable: %s", command, path);
            } else {
                ZimbraLog.imap.warn("%s failed", command, e);
            }
            sendNO(tag, rcode + command + " failed");
            return canContinue(e);
        }

        // RFC 2180 4.4: "COPY is the only IMAP4 sequence number command that is safe to allow
        //                an EXPUNGE response on.  This is because a client is not permitted
        //                to cascade several COPY commands together."
        sendNotifications(true, false);
        sendOK(tag, copyuid + command + " completed");
        return CONTINUE_PROCESSING;
    }

    public void sendNotifications(boolean notifyExpunges, boolean flush) throws IOException {
        ImapProxy proxy = mProxy;
        if (proxy != null) {
            proxy.fetchNotifications();
            return;
        }

        ImapSession i4selected = getCurrentSession();
        if (i4selected == null || !i4selected.hasNotifications()) {
            return;
        }
        Mailbox mbox = i4selected.getMailbox();
        if (mbox == null) {
            return;
        }
        ImapFolder i4folder;
        try {
            i4folder = i4selected.getImapFolder();
        } catch (ImapSessionClosedException e) {
            return;
        }

        List<String> notifications = new ArrayList<String>();
        // XXX: is this the right thing to synchronize on?
        synchronized (mbox) {
            // FIXME: notify untagged NO if close to quota limit

            if (i4folder.areTagsDirty()) {
                notifications.add("FLAGS (" + StringUtil.join(" ", i4folder.getFlagList(false)) + ')');
                i4folder.cleanTags();
            }

            int oldRecent = i4folder.getRecentCount();
            boolean removed = false;
            boolean received = i4folder.checkpointSize();
            if (notifyExpunges) {
                List<Integer> expunged = i4folder.collapseExpunged(sessionActivated(ImapExtension.QRESYNC));
                removed = !expunged.isEmpty();
                if (removed) {
                    if (sessionActivated(ImapExtension.QRESYNC)) {
                        notifications.add("VANISHED " + ImapFolder.encodeSubsequence(expunged));
                    } else {
                        for (Integer index : expunged) {
                            notifications.add(index + " EXPUNGE");
                        }
                    }
                }
            }
            i4folder.checkpointSize();

            // notify of any message flag changes
            boolean sendModseq = sessionActivated(ImapExtension.CONDSTORE);
            for (Iterator<ImapFolder.DirtyMessage> it = i4folder.dirtyIterator(); it.hasNext(); ) {
                ImapFolder.DirtyMessage dirty = it.next();
                if (dirty.i4msg.isAdded()) {
                    dirty.i4msg.setAdded(false);
                } else {
                    notifications.add(dirty.i4msg.sequence + " FETCH (" + dirty.i4msg.getFlags(i4folder) +
                            (sendModseq && dirty.modseq > 0 ? " MODSEQ (" + dirty.modseq + ')' : "") + ')');
                }
            }
            i4folder.clearDirty();

            if (received || removed) {
                notifications.add(i4folder.getSize() + " EXISTS");
            }
            if (received || oldRecent != i4folder.getRecentCount()) {
                notifications.add(i4folder.getRecentCount() + " RECENT");
            }
        }

        // no I/O while the Mailbox is locked...
        for (String ntfn : notifications) {
            sendUntagged(ntfn);
        }
        if (flush) {
            flushOutput();
        }
    }

    @Override
    public void dropConnection() {
        dropConnection(true);
    }

    /**
     * Close the connection.
     *
     * If closing from outside of this IMAP handler, you must use {@link #close()} instead, otherwise concurrency issues
     * arise.
     */
    abstract protected void dropConnection(boolean sendBanner);

    /**
     * Close the connection. It's safe to call from outside of this IMAP handler.
     */
    abstract void close();

    abstract protected void flushOutput() throws IOException;

    abstract protected void enableInactivityTimer() throws IOException;

    abstract protected void completeAuthentication() throws IOException;

    void sendIdleUntagged() throws IOException                   { sendUntagged("NOOP", true); }

    void sendOK(String tag, String response) throws IOException  { sendResponse(tag, "OK " + (response.equals("") ? " " : response), true); }
    void sendNO(String tag, String response) throws IOException  { sendResponse(tag, "NO " + (response.equals("") ? " " : response), true); }
    void sendBAD(String tag, String response) throws IOException { sendResponse(tag, "BAD " + (response.equals("") ? " " : response), true); }
    void sendUntagged(String response) throws IOException        { sendResponse("*", response, false); }
    void sendUntagged(String response, boolean flush) throws IOException { sendResponse("*", response, flush); }
    void sendContinuation(String response) throws IOException    { sendResponse("+", response, true); }

    void sendGreeting() throws IOException {
        sendUntagged("OK " + mConfig.getGreeting(), true);
    }

    void sendBYE() {
        sendBYE(mConfig.getGoodbye());
    }

    void sendBYE(String msg) {
        try {
            sendUntagged("BYE " + msg, true);
        } catch (IOException e) {
        }
        mGoodbyeSent = true;
    }

    void sendResponse(String tag, String msg, boolean flush) throws IOException {
        String response = (tag == null ? "" : tag + ' ') + (msg == null ? "" : msg);
        if (ZimbraLog.imap.isTraceEnabled()) {
            ZimbraLog.imap.trace("S: %s", response);
        } else if (msg != null && msg.startsWith("BAD")) {
            ZimbraLog.imap.info("S: %s", response);
        }
        sendLine(response, flush);
    }

    abstract void sendLine(String line, boolean flush) throws IOException;
}<|MERGE_RESOLUTION|>--- conflicted
+++ resolved
@@ -52,10 +52,7 @@
 import com.zimbra.cs.mailbox.OperationContext;
 import com.zimbra.cs.mailbox.SearchFolder;
 import com.zimbra.cs.mailbox.Tag;
-<<<<<<< HEAD
 import com.zimbra.cs.mailbox.calendar.WellKnownTimeZones;
-=======
->>>>>>> dc351279
 import com.zimbra.cs.mailclient.imap.IDInfo;
 import com.zimbra.cs.security.sasl.Authenticator;
 import com.zimbra.cs.security.sasl.AuthenticatorUser;
@@ -1404,11 +1401,7 @@
         try {
             Object mboxobj = path.getOwnerMailbox();
             if (mboxobj instanceof Mailbox) {
-<<<<<<< HEAD
                 ((Mailbox) mboxobj).createFolder(getContext(), path.asResolvedPath(), (byte) 0, MailItem.TYPE_MESSAGE);
-=======
-                ((Mailbox) mboxobj).createFolder(getContext(), path.asResolvedPath(), new Folder.FolderOptions().setDefaultView(MailItem.Type.MESSAGE));
->>>>>>> dc351279
             } else if (mboxobj instanceof ZMailbox) {
                 ((ZMailbox) mboxobj).createFolder(null, path.asResolvedPath(), ZFolder.View.message, ZFolder.Color.defaultColor, null, null);
             } else {
@@ -1873,7 +1866,7 @@
                 ImapPath path = relativeTo == null ? new ImapPath(owner, folder, mCredentials) : new ImapPath(owner, folder, relativeTo);
                 if (path.isVisible()) {
                     if (userAgent != null && userAgent.startsWith(IDInfo.DATASOURCE_IMAP_CLIENT_NAME) 
-                        && folder.isTagged(Flag.FlagInfo.SYNCFOLDER)) {
+                        && folder.isTagged(Flag.ID_FLAG_SYNCFOLDER)) {
                         //bug 72577 - do not display folders synced with IMAP datasource to downstream IMAP datasource connections
                         continue;
                     }
@@ -2659,7 +2652,7 @@
     }
 
     /* The set of rights required to create a new subfolder in ZCS. */
-    private final short SUBFOLDER_RIGHTS = ACL.RIGHT_INSERT | ACL.RIGHT_READ;
+    private short SUBFOLDER_RIGHTS = ACL.RIGHT_INSERT | ACL.RIGHT_READ;
 
     /* Converts a Zimbra rights bitmask to an RFC 4314-compatible rights string */
     private String exportRights(short rights) {
@@ -3576,7 +3569,6 @@
         i4set.remove(null);
 
         try {
-<<<<<<< HEAD
             // get set of relevant tags
             Set<ImapFlag> i4flags = new HashSet<ImapFlag>(flagNames.size());
             synchronized (mbox) {
@@ -3593,23 +3585,6 @@
                 if (i4folder.areTagsDirty()) {
                     sendUntagged("FLAGS (" + StringUtil.join(" ", i4folder.getFlagList(false)) + ')');
                     i4folder.cleanTags();
-=======
-            // list of tag names (not including Flags)
-            List<String> tags = Lists.newArrayList();
-
-             //just Flag objects, no need to convert Tag objects to ImapFlag here
-            Set<ImapFlag> i4flags = new HashSet<ImapFlag>(flagNames.size());
-
-            for (String name : flagNames) {
-                ImapFlag i4flag = i4folder.getFlagByName(name);
-                if (i4flag == null) {
-                    tags.add(name);
-                    continue; //new tag for this folder
-                } else if (i4flag.mId > 0) {
-                    tags.add(i4flag.mName);
-                } else {
-                    i4flags.add(i4flag);
->>>>>>> dc351279
                 }
             }
 
