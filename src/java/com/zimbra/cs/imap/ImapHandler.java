--- conflicted
+++ resolved
@@ -14,50 +14,6 @@
  */
 package com.zimbra.cs.imap;
 
-<<<<<<< HEAD
-=======
-import java.io.IOException;
-import java.io.OutputStream;
-import java.io.PrintStream;
-import java.net.InetSocketAddress;
-import java.net.URLEncoder;
-import java.nio.charset.Charset;
-import java.util.ArrayList;
-import java.util.Arrays;
-import java.util.Collection;
-import java.util.Collections;
-import java.util.Date;
-import java.util.HashMap;
-import java.util.HashSet;
-import java.util.Iterator;
-import java.util.LinkedHashMap;
-import java.util.LinkedHashSet;
-import java.util.LinkedList;
-import java.util.List;
-import java.util.Map;
-import java.util.Map.Entry;
-import java.util.Set;
-import java.util.TimeZone;
-import java.util.TreeMap;
-import java.util.regex.Pattern;
-
-import javax.mail.MessagingException;
-import javax.mail.internet.MimeMessage;
-
-import com.google.common.base.Charsets;
-import com.google.common.base.Strings;
-import com.google.common.collect.ImmutableSet;
-import com.google.common.collect.Lists;
-import com.google.common.io.Closeables;
-import com.zimbra.client.ZFolder;
-import com.zimbra.client.ZGrant;
-import com.zimbra.client.ZMailbox;
-import com.zimbra.common.account.Key;
-import com.zimbra.common.account.Key.AccountBy;
-import com.zimbra.common.calendar.WellKnownTimeZones;
-import com.zimbra.common.localconfig.DebugConfig;
-import com.zimbra.common.localconfig.LC;
->>>>>>> f726e4ef
 import com.zimbra.common.service.ServiceException;
 import com.zimbra.common.soap.SoapProtocol;
 import com.zimbra.common.util.ArrayUtil;
@@ -133,6 +89,7 @@
 import java.util.LinkedList;
 import java.util.List;
 import java.util.Map;
+import java.util.Map.Entry;
 import java.util.Set;
 import java.util.TimeZone;
 import java.util.TreeMap;
@@ -2031,42 +1988,26 @@
         try {
             // you cannot access your own mailbox via the /home/username mechanism
             String owner = patternPath.getOwner();
-<<<<<<< HEAD
             if (owner == null || owner.indexOf('*') != -1 || owner.indexOf('%') != -1 || !patternPath.belongsTo(mCredentials)) {
-                Map<ImapPath, Boolean> hits = new HashMap<ImapPath, Boolean>();
-=======
-            if (owner == null || owner.indexOf('*') != -1 || owner.indexOf('%') != -1 || !patternPath.belongsTo(credentials)) {
                 Map<SubscribedImapPath, Boolean> hits = new HashMap<SubscribedImapPath, Boolean>();
->>>>>>> f726e4ef
 
                 if (owner == null) {
                     Mailbox mbox = mCredentials.getMailbox();
                     for (Folder folder : mbox.getFolderById(getContext(), Mailbox.ID_FOLDER_USER_ROOT).getSubfolderHierarchy()) {
-<<<<<<< HEAD
-                        if (folder.isTagged(Flag.ID_FLAG_SUBSCRIBED))
-                            checkSubscription(new ImapPath(null, folder, mCredentials), pattern, childPattern, hits);
-=======
-                        if (folder.isTagged(Flag.FlagInfo.SUBSCRIBED)) {
+                        if (folder.isTagged(Flag.ID_FLAG_SUBSCRIBED)) {
                             checkSubscription(new SubscribedImapPath(
-                                    new ImapPath(null, folder, credentials)), pattern, childPattern, hits);
+                                    new ImapPath(null, folder, mCredentials)), pattern, childPattern, hits);
                         }
->>>>>>> f726e4ef
                     }
                 }
 
                 Set<String> remoteSubscriptions = mCredentials.listSubscriptions();
                 if (remoteSubscriptions != null && !remoteSubscriptions.isEmpty()) {
                     for (String sub : remoteSubscriptions) {
-<<<<<<< HEAD
                         ImapPath subscribed = new ImapPath(sub, mCredentials);
-                        if ((owner == null) == (subscribed.getOwner() == null))
-                            checkSubscription(subscribed, pattern, childPattern, hits);
-=======
-                        ImapPath subscribed = new ImapPath(sub, credentials);
                         if ((owner == null) == (subscribed.getOwner() == null)) {
                             checkSubscription(new SubscribedImapPath(subscribed), pattern, childPattern, hits);
                         }
->>>>>>> f726e4ef
                     }
                 }
 
@@ -2118,7 +2059,7 @@
             String pathString = imapPathString;
             ImapPath path;
             while (delimiter > 0) {
-                path = new ImapPath(pathString.substring(0, delimiter), credentials);
+                path = new ImapPath(pathString.substring(0, delimiter), mCredentials);
                 pathString = path.asImapPath();
                 SubscribedImapPath subsPath = new SubscribedImapPath(path);
                 if (!hits.containsKey(subsPath) && pathMatches(path, pattern)) {
@@ -2163,18 +2104,7 @@
         //         the LSUB response, and it MUST be flagged with the \Noselect attribute."
 
         // figure out the set of unsubscribed mailboxes that match the pattern and are parents of subscribed mailboxes
-<<<<<<< HEAD
-        int delimiter = path.asImapPath().lastIndexOf('/');
-        while (delimiter > 0) {
-            path = new ImapPath(path.asImapPath().substring(0, delimiter), mCredentials);
-            if (!hits.containsKey(path) && pathMatches(path, pattern)) {
-                hits.put(path, Boolean.FALSE);
-            }
-            delimiter = path.asImapPath().lastIndexOf('/');
-        }
-=======
         path.addUnsubsribedMatchingParents(pattern, hits);
->>>>>>> f726e4ef
     }
 
     static final int STATUS_MESSAGES      = 0x01;
