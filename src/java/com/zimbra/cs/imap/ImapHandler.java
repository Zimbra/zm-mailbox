--- conflicted
+++ resolved
@@ -1042,11 +1042,7 @@
             String correctHost = account.getAttr(Provisioning.A_zimbraMailHost);
             ZimbraLog.imap.info(type + " failed; should be on host " + correctHost);
             if (correctHost == null || correctHost.trim().equals("") || !extensionEnabled("LOGIN_REFERRALS"))
-<<<<<<< HEAD
-                sendNO(tag, type + " failed [wrong host]");
-=======
-                sendNO(tag, command + " failed (wrong host)");
->>>>>>> 969913e4
+                sendNO(tag, type + " failed (wrong host)");
             else
                 sendNO(tag, "[REFERRAL imap://" + URLEncoder.encode(account.getName(), "utf-8") + '@' + correctHost + "/] " + type + " failed");
             return null;
