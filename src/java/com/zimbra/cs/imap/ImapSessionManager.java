/*
 * ***** BEGIN LICENSE BLOCK *****
 * Zimbra Collaboration Suite Server
 * Copyright (C) 2010, 2011 Zimbra, Inc.
 *
 * The contents of this file are subject to the Zimbra Public License
 * Version 1.3 ("License"); you may not use this file except in
 * compliance with the License.  You may obtain a copy of the License at
 * http://www.zimbra.com/license.
 *
 * Software distributed under the License is distributed on an "AS IS"
 * basis, WITHOUT WARRANTY OF ANY KIND, either express or implied.
 * ***** END LICENSE BLOCK *****
 */
package com.zimbra.cs.imap;

import java.util.ArrayList;
import java.util.Collections;
import java.util.Iterator;
import java.util.LinkedHashMap;
import java.util.List;
import java.util.Set;
import java.util.TimerTask;

<<<<<<< HEAD
import com.zimbra.common.localconfig.DebugConfig;
=======
import com.google.common.base.Function;
import com.zimbra.common.localconfig.LC;
>>>>>>> 1dc660a6
import com.zimbra.common.service.ServiceException;
import com.zimbra.common.soap.SoapProtocol;
import com.zimbra.common.util.Constants;
import com.zimbra.common.util.Pair;
import com.zimbra.common.util.ZimbraLog;
import com.zimbra.cs.imap.ImapHandler.ImapExtension;
import com.zimbra.cs.index.SearchParams;
import com.zimbra.cs.index.SortBy;
import com.zimbra.cs.index.ZimbraHit;
import com.zimbra.cs.index.ZimbraQueryResults;
import com.zimbra.cs.mailbox.Flag;
import com.zimbra.cs.mailbox.Folder;
import com.zimbra.cs.mailbox.MailItem;
import com.zimbra.cs.mailbox.Mailbox;
import com.zimbra.cs.mailbox.MailboxManager;
import com.zimbra.cs.mailbox.OperationContext;
import com.zimbra.cs.mailbox.SearchFolder;
import com.zimbra.cs.memcached.MemcachedConnector;
import com.zimbra.cs.session.Session;
import com.zimbra.cs.util.Zimbra;

final class ImapSessionManager {
    static final long SERIALIZER_INTERVAL_MSEC =
            DebugConfig.imapSessionSerializerFrequency * Constants.MILLIS_PER_SECOND;
    static final long SESSION_INACTIVITY_SERIALIZATION_TIME =
            DebugConfig.imapSessionInactivitySerializationTime * Constants.MILLIS_PER_SECOND;
    static final int TOTAL_SESSION_FOOTPRINT_LIMIT = DebugConfig.imapTotalNonserializedSessionFootprintLimit;
    static final int MAX_NONINTERACTIVE_SESSIONS = DebugConfig.imapNoninteractiveSessionLimit;
    static final boolean CONSISTENCY_CHECK = DebugConfig.imapCacheConsistencyCheck;

    private static final boolean TERMINATE_ON_CLOSE = DebugConfig.imapTerminateSessionOnClose;
    private static final boolean SERIALIZE_ON_CLOSE = DebugConfig.imapSerializeSessionOnClose;

    private final LinkedHashMap<ImapSession, Object> sessions = new LinkedHashMap<ImapSession, Object>(128, 0.75F, true);
    private final MemcachedImapCache memcache; // null if memcached is not available
    private final DiskImapCache diskcache;

    private static final ImapSessionManager SINGLETON = new ImapSessionManager();

    private ImapSessionManager() {
        if (SERIALIZER_INTERVAL_MSEC > 0) {
            Zimbra.sTimer.schedule(new SessionSerializerTask(), SERIALIZER_INTERVAL_MSEC, SERIALIZER_INTERVAL_MSEC);
            ZimbraLog.imap.debug("initializing IMAP session serializer task");
        }

        diskcache = new DiskImapCache();
        if (MemcachedConnector.isConnected()) {
            ZimbraLog.imap.info("Using Memcached");
            memcache = new MemcachedImapCache();
        } else {
            memcache = null;
        }
    }

    static ImapSessionManager getInstance() {
        return SINGLETON;
    }

    void recordAccess(ImapSession session) {
        synchronized (sessions) {
            // LinkedHashMap bumps to beginning of iterator order on access
            sessions.get(session);
        }
    }

    void uncacheSession(ImapSession session) {
        synchronized (sessions) {
            sessions.remove(session);
        }
    }

    /**
     * <ol>
     *  <li>deserialize/reserialize sessions with notification overflow
     *  <li>serialize enough sessions to get under the max memory footprint
     *  <li>prune noninteractive sessions beyond a specified count
     *  <li>maybe checkpoint a few "dirty" sessions if we're not doing anything else?
     * </ol>
     */
    final class SessionSerializerTask extends TimerTask {

        @Override
        public void run() {
            ZimbraLog.imap.debug("running IMAP session serializer task");

            long cutoff = SESSION_INACTIVITY_SERIALIZATION_TIME > 0 ?
                    System.currentTimeMillis() - SESSION_INACTIVITY_SERIALIZATION_TIME : Long.MIN_VALUE;

            List<ImapSession> overflow = new ArrayList<ImapSession>();
            List<ImapSession> pageable = new ArrayList<ImapSession>();
            List<ImapSession> droppable = new ArrayList<ImapSession>();

            synchronized (sessions) {
                // first, figure out the set of sessions that'll need to be brought into memory and reserialized
                int footprint = 0, maxOverflow = 0, noninteractive = 0;
                for (ImapSession session : sessions.keySet()) {
                    if (session.requiresReload()) {
                        overflow.add(session);
                        // note that these will add to the memory footprint temporarily, so need the largest size...
                        maxOverflow = Math.max(maxOverflow, session.getEstimatedSize());
                    }
                }
                footprint += Math.min(maxOverflow, TOTAL_SESSION_FOOTPRINT_LIMIT - 1000);

                // next, get the set of in-memory sessions that need to get serialized out
                for (ImapSession session : sessions.keySet()) {
                    int size = session.getEstimatedSize();
                    // want to serialize enough sessions to get below the memory threshold
                    // also going to serialize anything that's been idle for a while
                    if (!session.isInteractive() && ++noninteractive > MAX_NONINTERACTIVE_SESSIONS) {
                        droppable.add(session);
                    } else if (!session.isSerialized() && session.getLastAccessTime() < cutoff) {
                        pageable.add(session);
                    } else if (footprint + size > TOTAL_SESSION_FOOTPRINT_LIMIT) {
                        pageable.add(session);
                    } else {
                        footprint += size;
                    }
                }
            }

            for (ImapSession session : pageable) {
                try {
                    ZimbraLog.imap.debug("Paging out session due to staleness or total memory footprint: %s (sid %s)",
                            session.getPath(), session.getSessionId());
                    session.unload(false);
                } catch (Exception e) {
                    ZimbraLog.imap.warn("error serializing session; clearing", e);
                    // XXX: make sure this doesn't result in a loop
                    quietRemoveSession(session);
                }
            }

            for (ImapSession session : overflow) {
                try {
                    ZimbraLog.imap.debug("Loading/unloading paged session due to queued notification overflow: %s (sid %s)",
                            session.getPath(), session.getSessionId());
                    session.reload();
                    session.unload(false);
                } catch (Exception e) {
                    ZimbraLog.imap.warn("error deserializing overflowed session; clearing", e);
                    // XXX: make sure this doesn't result in a loop
                    quietRemoveSession(session);
                }
            }

            for (ImapSession session : droppable) {
                ZimbraLog.imap.debug("Removing session due to having too many noninteractive sessions: %s (sid %s)",
                        session.getPath(), session.getSessionId());
                // only noninteractive sessions get added to droppable list, so this next conditional should never be true
                quietRemoveSession(session);
            }
        }

        private void quietRemoveSession(ImapSession session) {
            // XXX: make sure this doesn't result in a loop
            try {
                if (session.isInteractive()) {
                    session.cleanup();
                }
                session.detach();
            } catch (Exception e) {
                ZimbraLog.imap.warn("skipping error while trying to remove session", e);
            }
        }
    }

    static class InitialFolderValues {
        final int uidnext, modseq;
        int firstUnread = -1;

        InitialFolderValues(Folder folder) {
            uidnext = folder.getImapUIDNEXT();
            modseq = folder.getImapMODSEQ();
        }
    }

    Pair<ImapSession, InitialFolderValues> openFolder(ImapPath path, byte params, ImapHandler handler) throws ServiceException {
        ZimbraLog.imap.debug("opening folder: %s", path);

        if (!path.isSelectable()) {
            throw ServiceException.PERM_DENIED("cannot select folder: " + path);
        }
        if ((params & ImapFolder.SELECT_CONDSTORE) != 0) {
            handler.activateExtension(ImapExtension.CONDSTORE);
        }

        Folder folder = (Folder) path.getFolder();
        int folderId = folder.getId();
        Mailbox mbox = folder.getMailbox();
        // don't have a session when the folder is loaded...
        OperationContext octxt = handler.getCredentials().getContext();

        mbox.beginTrackingImap();

        List<ImapMessage> i4list = null;
        // *always* recalculate the contents of search folders
        if (folder instanceof SearchFolder) {
            i4list = loadVirtualFolder(octxt, (SearchFolder) folder);
        }

        mbox.lock.lock();
        try {
            // need mInitialRecent to be set *before* loading the folder so we can determine what's \Recent
            folder = mbox.getFolderById(octxt, folderId);
            int recentCutoff = folder.getImapRECENTCutoff();

            if (i4list == null) {
                List<Session> listeners = mbox.getListeners(Session.Type.IMAP);
                // first option is to duplicate an existing registered session
                //   (could try to just activate an inactive session, but this logic is simpler for now)
                i4list = duplicateExistingSession(folderId, listeners);
                // no matching session means we next check for serialized folder data
                if (i4list == null) {
                    i4list = duplicateSerializedFolder(folder);
                }
                // do the consistency check, if requested
                if (CONSISTENCY_CHECK) {
                    i4list = consistencyCheck(i4list, mbox, octxt, folder);
                }
                // no matching serialized session means we have to go to the DB to get the messages
                if (i4list == null) {
                    i4list = mbox.openImapFolder(octxt, folderId);
                }
            }

            Collections.sort(i4list);
            // check messages for imapUid <= 0 and assign new IMAP IDs if necessary
            renumberMessages(octxt, mbox, i4list);

            ImapFolder i4folder = new ImapFolder(path, params, handler);

            // don't rely on the <code>Folder</code> object being updated in place
            folder = mbox.getFolderById(octxt, folderId);
            // can't set these until *after* loading the folder because UID renumbering affects them
            InitialFolderValues initial = new InitialFolderValues(folder);

            for (ImapMessage i4msg : i4list) {
                i4folder.cache(i4msg, i4msg.imapUid > recentCutoff);
                if (initial.firstUnread == -1 && (i4msg.flags & Flag.BITMASK_UNREAD) != 0) {
                    initial.firstUnread = i4msg.sequence;
                }
            }
            i4folder.setInitialSize();
            ZimbraLog.imap.debug("added %s", i4list);

            ImapSession session = null;
            try {
                session = new ImapSession(i4folder, handler);
                session.register();
                synchronized (sessions) {
                    sessions.put(session, null);
                }
                return new Pair<ImapSession, InitialFolderValues>(session, initial);
            } catch (ServiceException e) {
                if (session != null) {
                    session.unregister();
                }
                throw e;
            }
        } finally {
            mbox.lock.release();
        }
    }

    /** Fetches the messages contained within a search folder.  When a search
     *  folder is IMAP-visible, it appears in folder listings, is SELECTable
     *  READ-ONLY, and appears to have all matching messages as its contents.
     *  If it is not visible, it will be completely hidden from all IMAP
     *  commands.
     * @param octxt   Encapsulation of the authenticated user.
     * @param search  The search folder being exposed. */
    private static List<ImapMessage> loadVirtualFolder(OperationContext octxt, SearchFolder search) throws ServiceException {
        List<ImapMessage> i4list = new ArrayList<ImapMessage>();

        Set<MailItem.Type> types = ImapFolder.getTypeConstraint(search);
        if (types.isEmpty()) {
            return i4list;
        }

        SearchParams params = new SearchParams();
        params.setQueryStr(search.getQuery());
        params.setIncludeTagDeleted(true);
        params.setTypes(types);
        params.setSortBy(SortBy.DATE_ASC);
        params.setChunkSize(1000);
        params.setMode(Mailbox.SearchResultMode.IMAP);

        Mailbox mbox = search.getMailbox();
        try {
            ZimbraQueryResults zqr = mbox.index.search(SoapProtocol.Soap12, octxt, params);
            try {
                for (ZimbraHit hit = zqr.getNext(); hit != null; hit = zqr.getNext()) {
                    i4list.add(hit.getImapMessage());
                }
            } finally {
                zqr.close();
            }
        } catch (ServiceException e) {
            throw e;
        } catch (Exception e) {
            throw ServiceException.FAILURE("failure opening search folder", e);
        }
        return i4list;
    }

    private static List<ImapMessage> duplicateExistingSession(int folderId, List<Session> sessionList) {
        for (Session session : sessionList) {
            ImapSession i4listener = (ImapSession) session;
            if (i4listener.getFolderId() == folderId) {
                //   FIXME: may want to prefer loaded folders over paged-out folders
                synchronized (i4listener) {
<<<<<<< HEAD
                    ImapFolder i4selected = i4listener.getImapFolder();
                    if (i4selected == null) {
                        return null;
                    }
                    // found a matching session, so just copy its contents!
                    ZimbraLog.imap.info("copying message data from existing session: %s", i4listener.getPath());
=======
                    try {
                        // found a matching session, so just copy its contents!
                        ZimbraLog.imap.debug("copying message data from existing session: %s", i4listener.getPath());

                        ImapFolder i4selected = i4listener.getImapFolder();
                        final List<ImapMessage> i4list = new ArrayList<ImapMessage>(i4selected.getSize());
                        i4selected.traverse(new Function<ImapMessage, Void>() {
                            @Override
                            public Void apply(ImapMessage i4msg) {
                                if (!i4msg.isExpunged()) {
                                    i4list.add(new ImapMessage(i4msg));
                                }
                                return null;
                            }
                        });
>>>>>>> 1dc660a6

                    List<ImapMessage> i4list = new ArrayList<ImapMessage>(i4selected.getSize());
                    for (ImapMessage i4msg : i4selected) {
                        if (!i4msg.isExpunged()) {
                            i4list.add(new ImapMessage(i4msg));
                        }
                    }

                    // if we're duplicating an inactive session, nuke that other session
                    // XXX: watch out for deadlock between this and the SessionCache
                    if (!i4listener.isInteractive()) {
                        i4listener.unregister();
                    }
                    return i4list;
                }
            }
        }
        return null;
    }

    private List<ImapMessage> duplicateSerializedFolder(Folder folder) {
        ImapFolder i4folder = getCache(folder);
        if (i4folder == null) { // cache miss
            return null;
        }
        ZimbraLog.imap.info("copying message data from serialized session: %s", folder.getPath());

<<<<<<< HEAD
        List<ImapMessage> i4list = new ArrayList<ImapMessage>(i4folder.getSize());
        for (ImapMessage i4msg : i4folder) {
            if (!i4msg.isExpunged()) {
                i4list.add(i4msg.reset());
            }
=======
            final List<ImapMessage> i4list = new ArrayList<ImapMessage>(i4folder.getSize());
            i4folder.traverse(new Function<ImapMessage, Void>() {
                @Override
                public Void apply(ImapMessage i4msg) {
                    if (!i4msg.isExpunged()) {
                        i4list.add(i4msg.reset());
                    }
                    return null;
                }
            });
            return i4list;
        } catch (IOException ioe) {
            if (!(ioe instanceof FileNotFoundException))
                ZimbraLog.imap.warn("skipping error while trying to deserialize for copy (" + new ItemId(folder) + ")", ioe);
            return null;
>>>>>>> 1dc660a6
        }
        return i4list;
    }

    private List<ImapMessage> consistencyCheck(List<ImapMessage> i4list, Mailbox mbox, OperationContext octxt, Folder folder) {
        if (i4list == null) {
            return i4list;
        }

        String fid = mbox.getAccountId() + ":" + folder.getId();
        try {
            List<ImapMessage> actualContents = mbox.openImapFolder(octxt, folder.getId());
            Collections.sort(actualContents);

            if (i4list.size() != actualContents.size()) {
                ZimbraLog.imap.error("IMAP session cache consistency check failed (%s): inconsistent list lengths", fid);
                clearCache(folder);
                return actualContents;
            }

            for (Iterator<ImapMessage> it1 = i4list.iterator(), it2 = actualContents.iterator(); it1.hasNext() || it2.hasNext(); ) {
                ImapMessage msg1 = it1.next(), msg2 = it2.next();
                if (msg1.msgId != msg2.msgId || msg1.imapUid != msg2.imapUid) {
                    ZimbraLog.imap.error("IMAP session cache consistency check failed (%s): id mismatch (%d/%d vs %d/%d)",
                            fid, msg1.msgId, msg1.imapUid, msg2.msgId, msg2.imapUid);
                    clearCache(folder);
                    return actualContents;
                } else if (msg1.tags != msg2.tags || msg1.flags != msg2.flags || msg1.sflags != msg2.sflags) {
                    ZimbraLog.imap.error("IMAP session cache consistency check failed (%s): flag/tag/sflag mismatch (%X/%X/%X vs %X/%X/%X)",
                            fid, msg1.flags, msg1.tags, msg1.sflags, msg2.flags, msg2.tags, msg2.sflags);
                    clearCache(folder);
                    return actualContents;
                }
            }
            return i4list;
        } catch (ServiceException e) {
            ZimbraLog.imap.info("  ** error caught during IMAP session cache consistency check; falling back to reload", e);
            clearCache(folder);
            return null;
        }
    }

    private static void renumberMessages(OperationContext octxt, Mailbox mbox, List<ImapMessage> i4sorted)
    throws ServiceException {
        List<ImapMessage> unnumbered = new ArrayList<ImapMessage>();
        List<Integer> renumber = new ArrayList<Integer>();
        while (!i4sorted.isEmpty() && i4sorted.get(0).imapUid <= 0) {
            ImapMessage i4msg = i4sorted.remove(0);
            unnumbered.add(i4msg);  renumber.add(i4msg.msgId);
        }
        if (!renumber.isEmpty()) {
            List<Integer> newIds = mbox.resetImapUid(octxt, renumber);
            for (int i = 0; i < newIds.size(); i++) {
                unnumbered.get(i).imapUid = newIds.get(i);
            }
            i4sorted.addAll(unnumbered);
        }
    }

    void closeFolder(ImapSession session, boolean isUnregistering) {
        // XXX: does this require synchronization?

        // detach session from handler and jettison session state from folder
        if (session.isInteractive()) {
            session.inactivate();
        }

        // no fancy stuff for search folders since they're always recalculated on load
        if (session.isVirtual()) {
            session.detach();
            return;
        }

        // checkpoint the folder data if desired
        if (SERIALIZE_ON_CLOSE) {
            try {
                // could use session.serialize() if we want to leave it in memory...
                ZimbraLog.imap.debug("Paging session during close: %s", session.getPath());
                session.unload(true);
            } catch (Exception e) {
                ZimbraLog.imap.warn("Skipping error while trying to serialize during close (%s)", session.getPath(), e);
            }
        }

        if (isUnregistering) {
            return;
        }

        // recognize if we're not configured to allow sessions to hang around after end of SELECT
        if (TERMINATE_ON_CLOSE) {
            session.detach();
            return;
        }

        // if there are still other listeners on this folder, this session is unnecessary
        Mailbox mbox = session.getMailbox();
        if (mbox != null) {
            mbox.lock.lock();
            try {
                for (Session listener : mbox.getListeners(Session.Type.IMAP)) {
                    ImapSession i4listener = (ImapSession) listener;
                    if (i4listener != session && i4listener.getFolderId() == session.getFolderId()) {
                        session.detach();
                        recordAccess(i4listener);
                        return;
                    }
                }
            } finally {
                mbox.lock.release();
            }
        }
    }

    /**
     * Try to retrieve from memcache if available, then fall back to disk cache.
     */
    private ImapFolder getCache(Folder folder) {
        if (memcache != null) {
            ImapFolder i4folder = memcache.get(cacheKey(folder, true));
            if (i4folder != null) {
                return i4folder;
            }
        }
        return diskcache.get(cacheKey(folder, false));
    }

    /**
     * Remove cached values from both memcache and disk cache.
     */
    private void clearCache(Folder folder) {
        if (memcache != null) {
            memcache.remove(cacheKey(folder, true));
        }
        diskcache.remove(cacheKey(folder, false));
    }

    /**
     * Generates a cache key for the {@link ImapSession}.
     *
     * @param session IMAP session
     * @param mem true to use memcache if available, otherwise false. Note that memcache can get LRUed.
     * @return cache key
     */
    String cacheKey(ImapSession session, boolean mem) throws ServiceException {
        Mailbox mbox = session.getMailbox();
        if (mbox == null) {
            mbox = MailboxManager.getInstance().getMailboxByAccountId(session.getTargetAccountId());
        }

        String cachekey = cacheKey(mbox.getFolderById(null, session.getFolderId()), mem);
        // if there are unnotified expunges, *don't* use the default cache key
        //   ('+' is a good separator because it alpha-sorts before the '.' of the filename extension)
        return session.hasExpunges() ? cachekey + "+" + session.getQualifiedSessionId() : cachekey;
    }

    private String cacheKey(Folder folder, boolean mem) {
        Mailbox mbox = folder.getMailbox();
        int modseq = folder instanceof SearchFolder ? mbox.getLastChangeID() : folder.getImapMODSEQ();
        int uvv = folder instanceof SearchFolder ? mbox.getLastChangeID() : ImapFolder.getUIDValidity(folder);
        if (mem && memcache != null) {
            // use ':' as a separator; produce a shorter key
            return String.format("%s:%d:%d:%d", mbox.getAccountId(), folder.getId(), modseq, uvv);
        } else {
            // 0-pad the MODSEQ and UVV so alpha ordering sorts properly; use '_' as separator
            return String.format("%s_%d_%010d_%010d", mbox.getAccountId(), folder.getId(), modseq, uvv);
        }
    }

    void serialize(String key, ImapFolder folder) {
        if (key.contains(":")) {
            memcache.put(key, folder);
        } else {
            diskcache.put(key, folder);
        }
    }

    ImapFolder deserialize(String key) {
        if (key.contains(":")) {
            return memcache.get(key);
        } else {
            return diskcache.get(key);
        }
    }

<<<<<<< HEAD
=======
        @Override
        public void serialize(String cachekey, ImapFolder i4folder) throws IOException {
            File pagefile = new File(sCacheDir, cachekey + IMAP_CACHEFILE_SUFFIX);
            if (pagefile.exists())
                return;

            FileOutputStream fos = null;
            ObjectOutputStream oos = null;
            try {
                oos = new ObjectOutputStream(fos = new FileOutputStream(pagefile));
                synchronized (i4folder) {
                    oos.writeObject(i4folder);
                }
            } catch (IOException ioe) {
                ByteUtil.closeStream(oos);  oos = null;
                ByteUtil.closeStream(fos);  fos = null;
                pagefile.delete();
                throw ioe;
            } finally {
                ByteUtil.closeStream(oos);
                ByteUtil.closeStream(fos);
            }
        }
>>>>>>> 1dc660a6

    static interface Cache {
        /** Stores the folder into cache, or does nothing if failed to do so. */
        void put(String key, ImapFolder folder);

        /** Retrieves the folder from cache, or returns null if it's not cached or an error occurred. */
        ImapFolder get(String key);

        /** Removes the folder from the cache. */
        void remove(String key);
    }

}<|MERGE_RESOLUTION|>--- conflicted
+++ resolved
@@ -22,12 +22,8 @@
 import java.util.Set;
 import java.util.TimerTask;
 
-<<<<<<< HEAD
+import com.google.common.base.Function;
 import com.zimbra.common.localconfig.DebugConfig;
-=======
-import com.google.common.base.Function;
-import com.zimbra.common.localconfig.LC;
->>>>>>> 1dc660a6
 import com.zimbra.common.service.ServiceException;
 import com.zimbra.common.soap.SoapProtocol;
 import com.zimbra.common.util.Constants;
@@ -340,37 +336,23 @@
             if (i4listener.getFolderId() == folderId) {
                 //   FIXME: may want to prefer loaded folders over paged-out folders
                 synchronized (i4listener) {
-<<<<<<< HEAD
                     ImapFolder i4selected = i4listener.getImapFolder();
                     if (i4selected == null) {
                         return null;
                     }
                     // found a matching session, so just copy its contents!
                     ZimbraLog.imap.info("copying message data from existing session: %s", i4listener.getPath());
-=======
-                    try {
-                        // found a matching session, so just copy its contents!
-                        ZimbraLog.imap.debug("copying message data from existing session: %s", i4listener.getPath());
-
-                        ImapFolder i4selected = i4listener.getImapFolder();
-                        final List<ImapMessage> i4list = new ArrayList<ImapMessage>(i4selected.getSize());
-                        i4selected.traverse(new Function<ImapMessage, Void>() {
-                            @Override
-                            public Void apply(ImapMessage i4msg) {
-                                if (!i4msg.isExpunged()) {
-                                    i4list.add(new ImapMessage(i4msg));
-                                }
-                                return null;
+
+                    final List<ImapMessage> i4list = new ArrayList<ImapMessage>(i4selected.getSize());
+                    i4selected.traverse(new Function<ImapMessage, Void>() {
+                        @Override
+                        public Void apply(ImapMessage i4msg) {
+                            if (!i4msg.isExpunged()) {
+                                i4list.add(new ImapMessage(i4msg));
                             }
-                        });
->>>>>>> 1dc660a6
-
-                    List<ImapMessage> i4list = new ArrayList<ImapMessage>(i4selected.getSize());
-                    for (ImapMessage i4msg : i4selected) {
-                        if (!i4msg.isExpunged()) {
-                            i4list.add(new ImapMessage(i4msg));
+                            return null;
                         }
-                    }
+                    });
 
                     // if we're duplicating an inactive session, nuke that other session
                     // XXX: watch out for deadlock between this and the SessionCache
@@ -391,30 +373,17 @@
         }
         ZimbraLog.imap.info("copying message data from serialized session: %s", folder.getPath());
 
-<<<<<<< HEAD
-        List<ImapMessage> i4list = new ArrayList<ImapMessage>(i4folder.getSize());
-        for (ImapMessage i4msg : i4folder) {
-            if (!i4msg.isExpunged()) {
-                i4list.add(i4msg.reset());
-            }
-=======
-            final List<ImapMessage> i4list = new ArrayList<ImapMessage>(i4folder.getSize());
-            i4folder.traverse(new Function<ImapMessage, Void>() {
-                @Override
-                public Void apply(ImapMessage i4msg) {
-                    if (!i4msg.isExpunged()) {
-                        i4list.add(i4msg.reset());
-                    }
-                    return null;
-                }
-            });
-            return i4list;
-        } catch (IOException ioe) {
-            if (!(ioe instanceof FileNotFoundException))
-                ZimbraLog.imap.warn("skipping error while trying to deserialize for copy (" + new ItemId(folder) + ")", ioe);
-            return null;
->>>>>>> 1dc660a6
-        }
+        final List<ImapMessage> i4list = new ArrayList<ImapMessage>(i4folder.getSize());
+        i4folder.traverse(new Function<ImapMessage, Void>() {
+            @Override
+            public Void apply(ImapMessage i4msg) {
+                if (!i4msg.isExpunged()) {
+                    i4list.add(i4msg.reset());
+                }
+                return null;
+            }
+
+        });
         return i4list;
     }
 
@@ -598,32 +567,6 @@
         }
     }
 
-<<<<<<< HEAD
-=======
-        @Override
-        public void serialize(String cachekey, ImapFolder i4folder) throws IOException {
-            File pagefile = new File(sCacheDir, cachekey + IMAP_CACHEFILE_SUFFIX);
-            if (pagefile.exists())
-                return;
-
-            FileOutputStream fos = null;
-            ObjectOutputStream oos = null;
-            try {
-                oos = new ObjectOutputStream(fos = new FileOutputStream(pagefile));
-                synchronized (i4folder) {
-                    oos.writeObject(i4folder);
-                }
-            } catch (IOException ioe) {
-                ByteUtil.closeStream(oos);  oos = null;
-                ByteUtil.closeStream(fos);  fos = null;
-                pagefile.delete();
-                throw ioe;
-            } finally {
-                ByteUtil.closeStream(oos);
-                ByteUtil.closeStream(fos);
-            }
-        }
->>>>>>> 1dc660a6
 
     static interface Cache {
         /** Stores the folder into cache, or does nothing if failed to do so. */
