--- conflicted
+++ resolved
@@ -1,13 +1,13 @@
 /*
  * ***** BEGIN LICENSE BLOCK *****
  * Zimbra Collaboration Suite Server
- * Copyright (C) 2008, 2009, 2010 Zimbra, Inc.
- * 
+ * Copyright (C) 2008, 2009, 2010, 2011 Zimbra, Inc.
+ *
  * The contents of this file are subject to the Zimbra Public License
  * Version 1.3 ("License"); you may not use this file except in
  * compliance with the License.  You may obtain a copy of the License at
  * http://www.zimbra.com/license.
- * 
+ *
  * Software distributed under the License is distributed on an "AS IS"
  * basis, WITHOUT WARRANTY OF ANY KIND, either express or implied.
  * ***** END LICENSE BLOCK *****
@@ -167,11 +167,7 @@
                     boolean success = false;
                     try {
                         // the standard aggressive read timeout is inappropriate for IDLE
-<<<<<<< HEAD
-                        conn.setReadTimeout(ImapFolder.IMAP_IDLE_TIMEOUT_SEC);
-=======
                         conn.setReadTimeout(mHandler.getConfig().getAuthenticatedMaxIdleSeconds());
->>>>>>> 9a0926e3
                         // send the IDLE command; this call waits until the subsequent DONE is acknowledged
                         boolean ok = proxyCommand(req.getTag(), payload, true, true);
                         // restore the old read timeout
