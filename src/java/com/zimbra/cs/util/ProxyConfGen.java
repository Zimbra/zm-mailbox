--- conflicted
+++ resolved
@@ -1362,16 +1362,10 @@
  *
  */
 class TimeoutVar extends ProxyConfVar {
-<<<<<<< HEAD
     private final int offset;
 
     public TimeoutVar(String keyword, String attribute, Object defaultValue,
             ProxyConfOverride overrideType, int offset,
-=======
-    private final Number offset;
-    public TimeoutVar(String keyword, String attribute, Object defaultValue, ProxyConfValueType type,
-            ProxyConfOverride overrideType, Number offset,
->>>>>>> 2b923a17
             String description) {
         super(keyword, attribute, defaultValue, ProxyConfValueType.INTEGER,
                 overrideType, description);
