--- conflicted
+++ resolved
@@ -1171,16 +1171,7 @@
             if (!confDir.exists()) {
                 throw new ProxyConfException ("Configuration directory " + confDir.getAbsolutePath() + " does not exist");
             }
-<<<<<<< HEAD
-            File wDir = new File(mConfIncludesDir, "");
-            if(!wDir.exists()) {
-                mLog.error("Includes Dir " + mConfIncludesDir + " doesn't exist");
-                exitCode = 1;
-                return (exitCode);
-            }
-=======
             
->>>>>>> 70b36767
             expandTemplate(new File(mTemplateDir, getCoreConfTemplate()), new File(mConfDir,getCoreConf())); /* Only core nginx conf goes to mConfDir, rest to mConfIncludesDir */
             expandTemplate(new File(mTemplateDir, getConfTemplateFileName("main")), new File(mConfIncludesDir, getConfFileName("main")));
             expandTemplate(new File(mTemplateDir, getConfTemplateFileName("memcache")), new File(mConfIncludesDir,getConfFileName("memcache")));
