/*
 * ***** BEGIN LICENSE BLOCK *****
 * Zimbra Collaboration Suite Server
 * Copyright (C) 2008, 2009, 2010, 2011, 2012, 2013, 2014 Zimbra, Inc.
 *
 * This program is free software: you can redistribute it and/or modify it under
 * the terms of the GNU General Public License as published by the Free Software Foundation,
 * version 2 of the License.
 *
 * This program is distributed in the hope that it will be useful, but WITHOUT ANY WARRANTY;
 * without even the implied warranty of MERCHANTABILITY or FITNESS FOR A PARTICULAR PURPOSE.
 * See the GNU General Public License for more details.
 * You should have received a copy of the GNU General Public License along with this program.
 * If not, see <http://www.gnu.org/licenses/>.
 * ***** END LICENSE BLOCK *****
 */
package com.zimbra.cs.util;

import java.io.BufferedReader;
import java.io.BufferedWriter;
import java.io.File;
import java.io.FileReader;
import java.io.FileWriter;
import java.io.IOException;
import java.io.PrintStream;
import java.net.Inet4Address;
import java.net.Inet6Address;
import java.net.InetAddress;
import java.net.UnknownHostException;
import java.util.ArrayList;
import java.util.Collections;
import java.util.Formatter;
import java.util.HashMap;
import java.util.HashSet;
import java.util.Iterator;
import java.util.List;
import java.util.Map;
import java.util.Set;
import java.util.SortedSet;
import java.util.TreeSet;
import java.util.regex.Matcher;
import java.util.regex.Pattern;

import org.apache.commons.cli.CommandLine;
import org.apache.commons.cli.CommandLineParser;
import org.apache.commons.cli.GnuParser;
import org.apache.commons.cli.HelpFormatter;
import org.apache.commons.cli.Option;
import org.apache.commons.cli.Options;
import org.apache.commons.cli.ParseException;

import com.zimbra.common.account.Key;
import com.zimbra.common.localconfig.LC;
import com.zimbra.common.service.ServiceException;
import com.zimbra.common.servicelocator.ServiceLocator;
import com.zimbra.common.servicelocator.ZimbraServiceNames;
import com.zimbra.common.util.CliUtil;
import com.zimbra.common.util.DateUtil;
import com.zimbra.common.util.Log;
import com.zimbra.common.util.LogFactory;
import com.zimbra.common.util.StringUtil;
import com.zimbra.cs.account.Entry;
import com.zimbra.cs.account.NamedEntry;
import com.zimbra.cs.account.Provisioning;
import com.zimbra.cs.account.Server;
import com.zimbra.cs.account.ldap.LdapProv;
import com.zimbra.cs.extension.ExtensionDispatcherServlet;

enum ProxyConfOverride {
    NONE,
    CONFIG,
    SERVER,
    LOCALCONFIG,
    CUSTOM;
};

enum ProxyConfValueType {
    INTEGER,
    LONG,
    STRING,
    BOOLEAN,
    ENABLER,
    TIME,
    CUSTOM;
};

@SuppressWarnings("serial")
class ProxyConfException extends Exception {
    public ProxyConfException (String msg) {
        super(msg);
    }

    public ProxyConfException (String msg, Throwable cause) {
        super(msg,cause);
    }
}

class ProxyConfVar
{
    public String                   mKeyword;
    public String                   mAttribute;
    public ProxyConfValueType       mValueType;
    public Object                   mDefault;
    public Object                   mValue;
    public ProxyConfOverride        mOverride;
    public String                   mDescription;

    protected static Log              mLog = LogFactory.getLog (ProxyConfGen.class);
    protected static Provisioning     mProv = Provisioning.getInstance();
    public static Entry             configSource = null;
    public static Entry             serverSource = null;
    public static final String UNKNOWN_HEADER_NAME = "X-Zimbra-Unknown-Header";
    public static final Pattern RE_HEADER = Pattern.compile("^([^:]+):\\s+(.*)$");

    public ProxyConfVar(String keyword, String attribute, Object defaultValue,
            ProxyConfValueType valueType, ProxyConfOverride overrideType,
            String description) {
        mKeyword = keyword;
        mAttribute = attribute;
        mValueType = valueType;
        mDefault = defaultValue;
        mOverride = overrideType;
        mValue = mDefault;
        mDescription = description;
    }

    public String confValue () throws ProxyConfException
    {
        return format(mValue);
    }

    public Object rawValue ()
    {
        return mValue;
    }

    public void write (PrintStream ps) throws ProxyConfException
    {
        ps.println ("  NGINX Keyword:         " + mKeyword);
        ps.println ("  Description:           " + mDescription);
        ps.println ("  Value Type:            " + mValueType.toString());
        ps.println ("  Controlling Attribute: " + ((mAttribute == null) ? "(none)" : mAttribute));
        ps.println ("  Default Value:         " + ((mDefault == null) ? "(none)" : mDefault.toString()));
        ps.println ("  Current Value:         " + ((mValue == null) ? "(none)" : mValue.toString()));
        ps.println ("  Config Text:           " + ((mValue == null) ? "(none)" : format(mValue)));
        ps.println ("");
    }

    /* Update internal value depending upon config source and data type */
    public void update () throws ServiceException, ProxyConfException
    {
        if (mOverride == ProxyConfOverride.NONE) {
            return;
        }

        if (mValueType == ProxyConfValueType.INTEGER) {
            updateInteger();
        } else if (mValueType == ProxyConfValueType.LONG) {
            updateLong();
        } else if (mValueType == ProxyConfValueType.STRING) {
            updateString();
        } else if (mValueType == ProxyConfValueType.BOOLEAN) {
            updateBoolean();
        } else if (mValueType == ProxyConfValueType.ENABLER) {
            updateEnabler();
        } else if (mValueType == ProxyConfValueType.TIME) {
            updateTime();
        } else if (mValueType == ProxyConfValueType.CUSTOM) {

            /* should always use override to define the custom update method */
            throw new ProxyConfException(
                    "the custom update of ProxyConfVar with key " + mKeyword
                            + " has to be implementated by override");
        }
    }

    public String format (Object o) throws ProxyConfException
    {
        if (mValueType == ProxyConfValueType.INTEGER) {
            return formatInteger(o);
        } else if (mValueType == ProxyConfValueType.LONG) {
            return formatLong(o);
        } else if (mValueType == ProxyConfValueType.STRING) {
            return formatString(o);
        } else if (mValueType == ProxyConfValueType.BOOLEAN) {
            return formatBoolean(o);
        } else if (mValueType == ProxyConfValueType.ENABLER) {
            return formatEnabler(o);
        } else if (mValueType == ProxyConfValueType.TIME) {
            return formatTime(o);
        } else /* if (mValueType == ProxyConfValueType.CUSTOM) */ {
            throw new ProxyConfException(
                    "the custom format of ProxyConfVar with key " + mKeyword
                            + " has to be implementated by override");
        }
    }

    public void updateString() {
        if (mOverride == ProxyConfOverride.CONFIG) {
            mValue = configSource.getAttr(mAttribute, (String) mDefault);
        } else if (mOverride == ProxyConfOverride.LOCALCONFIG) {
            mValue = lcValue(mAttribute, (String) mDefault);
        } else if (mOverride == ProxyConfOverride.SERVER) {
            mValue = serverSource.getAttr(mAttribute, (String) mDefault);
        }
    }

    public String formatString(Object o) {
        Formatter f = new Formatter();
        f.format("%s", o);
        return f.toString();
    }

    public void updateBoolean() {
        if (mOverride == ProxyConfOverride.CONFIG) {
            mValue = configSource
                    .getBooleanAttr(mAttribute, (Boolean) mDefault);
        } else if (mOverride == ProxyConfOverride.LOCALCONFIG) {
            mValue = Boolean.valueOf(lcValue(mAttribute, mDefault.toString()));
        } else if (mOverride == ProxyConfOverride.SERVER) {
            mValue = serverSource
                    .getBooleanAttr(mAttribute, (Boolean) mDefault);
        }
    }

    public String formatBoolean(Object o) {
        if ((Boolean) o)
            return "on";
        return "off";
    }

    public void updateEnabler() {
        updateBoolean();
    }

    public String formatEnabler(Object o) {
        if ((Boolean) o)
            return "";
        return "#";
    }

    public void updateTime() {
        if (mOverride == ProxyConfOverride.CONFIG) {
            mValue = new Long(configSource.getTimeInterval(mAttribute,
                    (Long) mDefault));
        } else if (mOverride == ProxyConfOverride.LOCALCONFIG) {
            mValue = new Long(DateUtil.getTimeInterval(
                    lcValue(mAttribute, mDefault.toString()),
                    ((Long) mDefault).longValue()));
        } else if (mOverride == ProxyConfOverride.SERVER) {
            mValue = new Long(serverSource.getTimeInterval(mAttribute,
                    (Long) mDefault));
        }
    }

    public String formatTime(Object o) {
        Formatter f = new Formatter();
        f.format("%dms", (Long) o);
        return f.toString();
    }

    public void updateInteger() {
        if (mOverride == ProxyConfOverride.CONFIG) {
            mValue = new Integer(configSource.getIntAttr(mAttribute,
                    (Integer) mDefault));
        } else if (mOverride == ProxyConfOverride.LOCALCONFIG) {
            mValue = Integer.valueOf(lcValue(mAttribute, mDefault.toString()));
        } else if (mOverride == ProxyConfOverride.SERVER) {
            mValue = new Integer(serverSource.getIntAttr(mAttribute,
                    (Integer) mDefault));
        }
    }

    public String formatInteger(Object o) {
        Formatter f = new Formatter();
        f.format("%d", (Integer) o);
        return f.toString();
    }

    public void updateLong() {
        if (mOverride == ProxyConfOverride.CONFIG) {
            mValue = new Long(configSource.getLongAttr(mAttribute,
                    (Long) mDefault));
        } else if (mOverride == ProxyConfOverride.LOCALCONFIG) {
            mValue = Long.valueOf(lcValue(mAttribute, mDefault.toString()));
        } else if (mOverride == ProxyConfOverride.SERVER) {
            mValue = new Long(serverSource.getLongAttr(mAttribute,
                    (Long) mDefault));
        }
    }

    public String formatLong(Object o) {
        Formatter f = new Formatter();
        Long l = (Long) o;

        if (l % (1024 * 1024) == 0)
            f.format("%dm", l / (1024 * 1024));
        else if (l % 1024 == 0)
            f.format("%dk", l / 1024);
        else
            f.format("%d", l);
        return f.toString();
    }

    private String lcValue(String key, String def) {
        String val = LC.get(key);

        return val == null || val.length() == 0 ? def : val;
    }

    boolean isValidUpstream(Server server, String serverName) {
        boolean isTarget = server.getBooleanAttr(
                Provisioning.A_zimbraReverseProxyLookupTarget, false);
        if(!isTarget) {
            return false;
        }

        String mode = server.getAttr(Provisioning.A_zimbraMailMode, "");
        if (mode.equalsIgnoreCase(Provisioning.MailMode.http.toString())
                || mode.equalsIgnoreCase(Provisioning.MailMode.mixed
                        .toString())
                || mode.equalsIgnoreCase(Provisioning.MailMode.both
                        .toString())
                || mode.equalsIgnoreCase(Provisioning.MailMode.redirect
                        .toString())
                || mode.equalsIgnoreCase(Provisioning.MailMode.https
                        .toString())) {
            return true;
        } else {
            mLog.warn("Upstream: Ignoring server: " + serverName
                    + " ,because its mail mode is: " + (mode.equals("")?"EMPTY":mode));
            return false;
        }
    }

    String generateServerDirective(Server server, String serverName, String portName) {
        int serverPort = server.getIntAttr(portName, 0);
        int timeout = server.getIntAttr(
                Provisioning.A_zimbraMailProxyReconnectTimeout, 60);
        String version = server.getAttr(Provisioning.A_zimbraServerVersion, "");
        int maxFails = server.getIntAttr("zimbraMailProxyMaxFails", 1);
        if (maxFails != 1 && version != "") {
            return String.format("%s:%d fail_timeout=%ds max_fails=%d version=%s", serverName, serverPort,
                    timeout, maxFails, version);
        } else if (maxFails != 1) {
        	return String.format("%s:%d fail_timeout=%ds max_fails=%d", serverName, serverPort,
                    timeout, maxFails);
        } else if (version != "") {
        	return String.format("%s:%d fail_timeout=%ds version=%s", serverName, serverPort,
                    timeout, version);
        } else {
            return String.format("%s:%d fail_timeout=%ds", serverName, serverPort,
                    timeout);
        }
    }

    public static final class KeyValue {
        public final String key;
        public final String value;

        public KeyValue(String value) {
            this(ProxyConfVar.UNKNOWN_HEADER_NAME, value);
        }

        public KeyValue(String key, String value) {
            this.key = key;
            this.value = value;
        }
    }
}

abstract class WebEnablerVar extends ProxyConfVar {

    public WebEnablerVar(String keyword, Object defaultValue,
            String description) {
        super(keyword, null, defaultValue,
                ProxyConfValueType.ENABLER, ProxyConfOverride.CUSTOM, description);
    }

    static String getZimbraReverseProxyMailMode() {
        return serverSource.getAttr(Provisioning.A_zimbraReverseProxyMailMode, "both");
    }
}

class HttpEnablerVar extends WebEnablerVar {

    public HttpEnablerVar() {
        super("web.http.enabled", true,
                "Indicates whether HTTP Proxy will accept connections on HTTP " +
                "(true unless zimbraReverseProxyMailMode is 'https')");
    }

    @Override
    public void update() {
        String mailmode = getZimbraReverseProxyMailMode();
        if ("https".equalsIgnoreCase(mailmode)) {
             mValue = false;
        } else {
             mValue = true;
        }
    }
}

class HttpsEnablerVar extends WebEnablerVar {
    public HttpsEnablerVar() {
        super("web.https.enabled", true,
                "Indicates whether HTTP Proxy will accept connections on HTTPS " +
                "(true unless zimbraReverseProxyMailMode is 'http')");
    }
    @Override
    public void update() {
        String mailmode = getZimbraReverseProxyMailMode();
        if ("http".equalsIgnoreCase(mailmode)) {
            mValue = false;
        } else {
            mValue = true;
        }
    }
}

abstract class IPModeEnablerVar extends ProxyConfVar {
    public IPModeEnablerVar(String keyword,
            Object defaultValue,
             String description) {
        super(keyword, null, defaultValue, ProxyConfValueType.ENABLER,
                ProxyConfOverride.CUSTOM, description);
    }
    private static IPMode currentIPMode = IPMode.UNKNOWN;

    static enum IPMode {
        UNKNOWN,
        BOTH,
        IPV4_ONLY,
        IPV6_ONLY
    }

    static IPMode getZimbraIPMode()
    {
        if (currentIPMode == IPMode.UNKNOWN) {
            String res = ProxyConfVar.serverSource.getAttr(Provisioning.A_zimbraIPMode, "both");
            if (res.equalsIgnoreCase("both")) {
                currentIPMode = IPMode.BOTH;
            } else if (res.equalsIgnoreCase("ipv4")) {
                currentIPMode = IPMode.IPV4_ONLY;
            } else {
                currentIPMode = IPMode.IPV6_ONLY;
            }
        }

        return currentIPMode;
    }
}

class IPBothEnablerVar extends IPModeEnablerVar {

    public IPBothEnablerVar() {
        super("core.ipboth.enabled", true, "Both IPv4 and IPv6");
    }

    @Override
    public void update() {
        IPMode ipmode = getZimbraIPMode();
        mValue=(ipmode == IPMode.BOTH)?true:false;
    }
}

class IPv4OnlyEnablerVar extends IPModeEnablerVar {

    public IPv4OnlyEnablerVar() {
        super("core.ipv4only.enabled", false, "IPv4 Only");
    }

    @Override
    public void update() {
        IPMode ipmode = getZimbraIPMode();
        mValue=(ipmode == IPMode.IPV4_ONLY)?true:false;
    }
}

class IPv6OnlyEnablerVar extends IPModeEnablerVar {

    public IPv6OnlyEnablerVar() {
        super("core.ipv6only.enabled", false, "IPv6 Only");
    }

    @Override
    public void update() {
        IPMode ipmode = getZimbraIPMode();
        mValue=(ipmode == IPMode.IPV6_ONLY)?true:false;
    }
}

class Pop3GreetingVar extends ProxyConfVar {

    public Pop3GreetingVar() {
        super("mail.pop3.greeting", "zimbraReverseProxyPop3ExposeVersionOnBanner", "",
                ProxyConfValueType.STRING, ProxyConfOverride.CONFIG,
                "Proxy IMAP banner message (contains build version if " +
                "zimbraReverseProxyImapExposeVersionOnBanner is true)");
    }

    @Override
    public void update() {
        if (serverSource.getBooleanAttr("zimbraReverseProxyPop3ExposeVersionOnBanner", false)) {
            mValue = "+OK " + "Zimbra " + BuildInfo.VERSION + " POP3 ready";
        } else {
            mValue = "";
        }
    }
}

class ImapGreetingVar extends ProxyConfVar {

    public ImapGreetingVar() {
        super("mail.imap.greeting", "zimbraReverseProxyImapExposeVersionOnBanner", "",
                ProxyConfValueType.STRING, ProxyConfOverride.CONFIG,
                "Proxy IMAP banner message (contains build version if " +
                "zimbraReverseProxyImapExposeVersionOnBanner is true)");
    }

    @Override
    public void update() {
        if (serverSource.getBooleanAttr("zimbraReverseProxyImapExposeVersionOnBanner",false)) {
            mValue = "* OK " + "Zimbra " + BuildInfo.VERSION + " IMAP4 ready";
        } else {
            mValue = "";
        }
    }
}

class SaslHostFromIPVar extends ProxyConfVar {

    public SaslHostFromIPVar() {
        super("mail.sasl_host_from_ip", "krb5_service_principal_from_interface_address",
                false, ProxyConfValueType.BOOLEAN, ProxyConfOverride.LOCALCONFIG,
                "Whether to use incoming interface IP address to determine service " +
                "principal name (if true, IP address is reverse mapped to DNS name, " +
                "else host name of proxy is used)");
    }

    @Override
    public void update() {
        if (LC.krb5_service_principal_from_interface_address.booleanValue()) {
            mValue = true;
        }
        else {
            mValue = false;
        }
    }
}

class WebUpstreamClientServersVar extends ProxyConfVar {

    public WebUpstreamClientServersVar() {
        super("web.upstream.webclient.:servers", null, null, ProxyConfValueType.CUSTOM,
                ProxyConfOverride.CUSTOM,
                "List of upstream HTTP webclient servers used by Web Proxy");
    }

    @Override
    public void update() throws ServiceException, ProxyConfException {
        ArrayList<String> directives = new ArrayList<String>();
        String portName = configSource.getAttr(Provisioning.A_zimbraReverseProxyHttpPortAttribute, "");

        List<Server> webclientservers = mProv.getAllWebClientServers();
        for (Server server : webclientservers) {
            String serverName = server.getAttr(
                    Provisioning.A_zimbraServiceHostname, "");

            if (isValidUpstream(server, serverName)) {
                directives.add(generateServerDirective(server, serverName, portName));
                mLog.debug("Added server to HTTP webclient upstream: " + serverName);
            }
        }
        mValue = directives;
    }

    @Override
    public String format(Object o) {
        @SuppressWarnings("unchecked")
        ArrayList<String> servers = (ArrayList<String>) o;
        StringBuilder sb = new StringBuilder();
        for (int i = 0; i < servers.size(); i++) {
            String s = servers.get(i);
            if (i == 0) {
                sb.append(String.format("server    %s;\n", s));
            } else {
                sb.append(String.format("        server    %s;\n", s));
            }
        }
        return sb.toString();
    }
}

class WebSSLUpstreamClientServersVar extends ProxyConfVar {

    public WebSSLUpstreamClientServersVar() {
        super("web.ssl.upstream.webclient.:servers", null, null, ProxyConfValueType.CUSTOM,
                ProxyConfOverride.CUSTOM,
                "List of upstream HTTPS webclient servers used by Web Proxy");
    }

    @Override
    public void update() throws ServiceException, ProxyConfException {
        ArrayList<String> directives = new ArrayList<String>();
        String portName = configSource.getAttr(Provisioning.A_zimbraReverseProxyHttpSSLPortAttribute, "");

        List<Server> webclientservers = mProv.getAllWebClientServers();
        for (Server server : webclientservers) {
            String serverName = server.getAttr(
                    Provisioning.A_zimbraServiceHostname, "");

            if (isValidUpstream(server, serverName)) {
                directives.add(generateServerDirective(server, serverName, portName));
                mLog.debug("Added server to HTTPS webclient upstream: " + serverName);
            }
        }
        mValue = directives;
    }

    @Override
    public String format(Object o) {
        @SuppressWarnings("unchecked")
        ArrayList<String> servers = (ArrayList<String>) o;
        StringBuilder sb = new StringBuilder();
        for (int i = 0; i < servers.size(); i++) {
            String s = servers.get(i);
            if (i == 0) {
                sb.append(String.format("server    %s;\n", s));
            } else {
                sb.append(String.format("        server    %s;\n", s));
            }
        }
        return sb.toString();
    }
}

class WebAdminUpstreamAdminClientServersVar extends ProxyConfVar {

    public WebAdminUpstreamAdminClientServersVar() {
        super("web.admin.upstream.:servers", null, null, ProxyConfValueType.CUSTOM,
                ProxyConfOverride.CUSTOM,
                "List of upstream HTTPS Admin client servers used by Web Proxy");
    }

    @Override
    public void update() throws ServiceException, ProxyConfException {
        ArrayList<String> directives = new ArrayList<String>();
        String portName = configSource.getAttr(Provisioning.A_zimbraReverseProxyAdminPortAttribute, "");

        List<Server> adminclientservers = mProv.getAllAdminClientServers();
        for (Server server : adminclientservers) {
            String serverName = server.getAttr(
                    Provisioning.A_zimbraServiceHostname, "");

            if (isValidUpstream(server, serverName)) {
                directives.add(generateServerDirective(server, serverName, portName));
                mLog.debug("Added server to HTTPS Admin client upstream: " + serverName);
            }
        }
        mValue = directives;
    }

    @Override
    public String format(Object o) {
        @SuppressWarnings("unchecked")
        ArrayList<String> servers = (ArrayList<String>) o;
        StringBuilder sb = new StringBuilder();
        for (int i = 0; i < servers.size(); i++) {
            String s = servers.get(i);
            if (i == 0) {
                sb.append(String.format("server    %s;\n", s));
            } else {
                sb.append(String.format("        server    %s;\n", s));
            }
        }
        return sb.toString();
    }
}

class MemcacheServersVar extends ProxyConfVar {

    public MemcacheServersVar() {
        super("memcache.:servers", null, null, ProxyConfValueType.CUSTOM,
                ProxyConfOverride.CUSTOM,
                "List of known memcache servers (i.e. servers having memcached service enabled)");
    }


    @Override
    public void update() throws ServiceException, ProxyConfException {
        ArrayList<String> servers = new ArrayList<String>();

        /* $(zmprov gamcs) */
        List<Server> mcs = mProv.getAllServers(Provisioning.SERVICE_MEMCACHED);
        for (Server mc : mcs) {
            String serverName = mc.getAttr(
                    Provisioning.A_zimbraServiceHostname, "");
            int serverPort = mc.getIntAttr(
                    Provisioning.A_zimbraMemcachedBindPort, 11211);
            InetAddress ip = ProxyConfUtil.getLookupTargetIPbyIPMode(serverName);

            Formatter f = new Formatter();
            if (ip instanceof Inet4Address) {
                f.format("%s:%d", ip.getHostAddress(), serverPort);
            } else {
                f.format("[%s]:%d", ip.getHostAddress(), serverPort);
            }

            servers.add(f.toString());
        }

        mValue = servers;
    }

    @Override
    public String format(Object o) {
        @SuppressWarnings("unchecked")
        ArrayList<String> servers = (ArrayList<String>) o;
        StringBuilder conf = new StringBuilder();
        for (String s : servers) {
            conf.append("  servers   ");
            conf.append(s);
            conf.append(";\n");
        }
        return conf.toString();
    }
}

/**
 * The variable for nginx "upstream" servers block
 * @author jiankuan
 *
 */
abstract class ServersVar extends ProxyConfVar {
    /**
     * The port attribute name
     */
    private final String mPortAttrName;

    public ServersVar(String key, String portAttrName, String description) {
        super(key, null, null, ProxyConfValueType.CUSTOM, ProxyConfOverride.CUSTOM, description);
        this.mPortAttrName = portAttrName;
    }

    @Override
<<<<<<< HEAD
    public void update() throws ServiceException {
        ArrayList<String> directives = new ArrayList<String>();
        String portName = configSource.getAttr(mPortAttrName, "");

        String[] upstreams = serverSource.getMultiAttr("zimbraReverseProxyUpstreamServers");
        if (upstreams.length > 0) {
            for (String serverName: upstreams) {
                Server server = mProv.getServerByName(serverName);
                if (isValidUpstream(server, serverName)) {
                    directives.add(generateServerDirective(server, serverName, portName));
                    mLog.debug("Added server to HTTP upstream: " + serverName);
                }
            }
        } else {
            /* $(zmprov garpb) */
            List<Server> servers = mProv.getAllServers();

            for (Server server: servers) {
               String serverName = server.getAttr(
                        Provisioning.A_zimbraServiceHostname, "");
                if (isValidUpstream(server, serverName)) {
                    directives.add(generateServerDirective(server, serverName, portName));
                    mLog.debug("Added server to HTTP upstream: " + serverName);
                }
            }
        }

        mValue = directives;
    }
=======
    public abstract void update() throws ServiceException;
>>>>>>> ec8276d8

    @Override
    public String format(Object o) {
        @SuppressWarnings("unchecked")
        ArrayList<String> servers = (ArrayList<String>) o;
        StringBuilder sb = new StringBuilder();
        for (int i = 0; i < servers.size(); i++) {
            String s = servers.get(i);
            if (i == 0) {
                sb.append(String.format("server    %s;\n", s));
            } else {
                sb.append(String.format("        server    %s;\n", s));
            }
        }
        return sb.toString();
    }
}

class WebUpstreamServersVar extends ServersVar {

	public WebUpstreamServersVar() {
		super("web.upstream.:servers", Provisioning.A_zimbraReverseProxyHttpPortAttribute,
    			"List of upstream HTTP servers used by Web Proxy (i.e. servers " +
    			"for which zimbraReverseProxyLookupTarget is true, and whose " +
    			"mail mode is http|mixed|both)");
    }

    @Override
    public void update() throws ServiceException {
    	ArrayList<String> directives = new ArrayList<String>();
    	String portName = configSource.getAttr(Provisioning.A_zimbraReverseProxyHttpPortAttribute, "");

    	List<Server> mailclientservers = mProv.getAllMailClientServers();
    	for (Server server : mailclientservers) {
    		String serverName = server.getAttr(
    				Provisioning.A_zimbraServiceHostname, "");

    		if (isValidUpstream(server, serverName)) {
    			directives.add(generateServerDirective(server, serverName, portName));
    			mLog.debug("Added server to HTTP mailstore upstream: " + serverName);
    		}
    	}
    	mValue = directives;
    }
}

class WebSSLUpstreamServersVar extends ServersVar {

    public WebSSLUpstreamServersVar() {
    	super("web.ssl.upstream.:servers", Provisioning.A_zimbraReverseProxyHttpSSLPortAttribute,
    			"List of upstream HTTPS servers used by Web Proxy (i.e. servers " +
    			"for which zimbraReverseProxyLookupTarget is true, and whose " +
    			"mail mode is https|mixed|both)");
    }

    @Override
    public void update() throws ServiceException {
    	ArrayList<String> directives = new ArrayList<String>();
    	String portName = configSource.getAttr(Provisioning.A_zimbraReverseProxyHttpSSLPortAttribute, "");

    	List<Server> mailclientservers = mProv.getAllMailClientServers();
    	for (Server server : mailclientservers) {
    		String serverName = server.getAttr(
    				Provisioning.A_zimbraServiceHostname, "");

    		if (isValidUpstream(server, serverName)) {
    			directives.add(generateServerDirective(server, serverName, portName));
    			mLog.debug("Added server to HTTPS mailstore upstream: " + serverName);
    		}
    	}
    	mValue = directives;
    }
}

class WebAdminUpstreamServersVar extends ServersVar {
	public WebAdminUpstreamServersVar() {
		super("web.admin.upstream.:servers", Provisioning.A_zimbraReverseProxyAdminPortAttribute,
				"List of upstream admin console servers used by Web Proxy (i.e. servers " +
				"for which zimbraReverseProxyLookupTarget is true");
	}

	@Override
	public void update() throws ServiceException {
		ArrayList<String> directives = new ArrayList<String>();
		String portName = configSource.getAttr(Provisioning.A_zimbraReverseProxyAdminPortAttribute, "");

		List<Server> mailclientservers = mProv.getAllMailClientServers();
		for (Server server : mailclientservers) {
			String serverName = server.getAttr(
					Provisioning.A_zimbraServiceHostname, "");

			if (isValidUpstream(server, serverName)) {
				directives.add(generateServerDirective(server, serverName, portName));
				mLog.debug("Added server to HTTPS Admin mailstore upstream: " + serverName);
			}
		}
		mValue = directives;
	}
}

class WebEwsUpstreamServersVar extends ServersVar {

	public WebEwsUpstreamServersVar() {
		super("web.upstream.ewsserver.:servers", Provisioning.A_zimbraReverseProxyUpstreamEwsServers,
				"List of upstream EWS servers used by Web Proxy");
	}

    @Override
    public void update() throws ServiceException {
        ArrayList<String> directives = new ArrayList<String>();
        String portName = configSource.getAttr(Provisioning.A_zimbraReverseProxyHttpPortAttribute, "");
        String[] upstreams = serverSource.getMultiAttr(Provisioning.A_zimbraReverseProxyUpstreamEwsServers);

        if (upstreams.length > 0) {
            for (String serverName: upstreams) {
                Server server = mProv.getServerByName(serverName);
                if (isValidUpstream(server, serverName)) {
                    directives.add(generateServerDirective(server, serverName, portName));
                    mLog.debug("Added EWS server to HTTP upstream: " + serverName);
                }
            }
        }
        mValue = directives;
    }
}

class WebEwsSSLUpstreamServersVar extends ServersVar {

    public WebEwsSSLUpstreamServersVar() {
    	super("web.ssl.upstream.ewsserver.:servers",Provisioning.A_zimbraReverseProxyUpstreamEwsServers,
				"List of upstream EWS servers used by Web Proxy");
    }

    @Override
    public void update() throws ServiceException {
        ArrayList<String> directives = new ArrayList<String>();
        String portName = configSource.getAttr(Provisioning.A_zimbraReverseProxyHttpSSLPortAttribute, "");
        String[] upstreams = serverSource.getMultiAttr(Provisioning.A_zimbraReverseProxyUpstreamEwsServers);

        if (upstreams.length > 0) {
            for (String serverName: upstreams) {
                Server server = mProv.getServerByName(serverName);
                if (isValidUpstream(server, serverName)) {
                    directives.add(generateServerDirective(server, serverName, portName));
                    mLog.debug("Added EWS server to HTTPS upstream: " + serverName);
                }
            }
        }
        mValue = directives;
    }
}

class WebLoginUpstreamServersVar extends ServersVar {

	public WebLoginUpstreamServersVar() {
		super("web.upstream.loginserver.:servers", Provisioning.A_zimbraReverseProxyUpstreamLoginServers,
				"List of upstream Login servers used by Web Proxy");
	}

    @Override
    public void update() throws ServiceException {
        ArrayList<String> directives = new ArrayList<String>();
        String portName = configSource.getAttr(Provisioning.A_zimbraReverseProxyHttpPortAttribute, "");
        String[] upstreams = serverSource.getMultiAttr(Provisioning.A_zimbraReverseProxyUpstreamLoginServers);

        if (upstreams.length > 0) {
            for (String serverName: upstreams) {
                Server server = mProv.getServerByName(serverName);
                if (isValidUpstream(server, serverName)) {
                    directives.add(generateServerDirective(server, serverName, portName));
                    mLog.debug("Added Login server to HTTP upstream: " + serverName);
                }
            }
        }
        mValue = directives;
    }
}

class WebLoginSSLUpstreamServersVar extends ServersVar {

    public WebLoginSSLUpstreamServersVar() {
    	super("web.ssl.upstream.loginserver.:servers",Provisioning.A_zimbraReverseProxyUpstreamLoginServers,
				"List of upstream Login servers used by Web Proxy");
    }

    @Override
    public void update() throws ServiceException {
        ArrayList<String> directives = new ArrayList<String>();
        String portName = configSource.getAttr(Provisioning.A_zimbraReverseProxyHttpSSLPortAttribute, "");
        String[] upstreams = serverSource.getMultiAttr(Provisioning.A_zimbraReverseProxyUpstreamLoginServers);

        if (upstreams.length > 0) {
            for (String serverName: upstreams) {
                Server server = mProv.getServerByName(serverName);
                if (isValidUpstream(server, serverName)) {
                    directives.add(generateServerDirective(server, serverName, portName));
                    mLog.debug("Added Login server to HTTPS upstream: " + serverName);
                }
            }
        }
        mValue = directives;
    }
}

class AddHeadersVar extends ProxyConfVar {
    private final ArrayList<String> rhdr;
    private final String key;
    private KeyValue[] headers;
    private int i;

    public AddHeadersVar(String key, ArrayList<String> rhdr, String description) {
        super(key, null, null, ProxyConfValueType.CUSTOM, ProxyConfOverride.CUSTOM, description);
        this.rhdr = rhdr;
        this.key = key;
    }

    @Override
    public void update() throws ServiceException {
        ArrayList<KeyValue> directives = new ArrayList<KeyValue>();
        headers = new KeyValue[rhdr.size()];
        i = 0;

        for (String hdr: rhdr) {
            Matcher matcher = RE_HEADER.matcher(hdr);
            if (matcher.matches()) {
                headers[i] = new KeyValue(matcher.group(1), matcher.group(2));
            } else {
                headers[i] = new KeyValue(hdr);
            }
            directives.add(headers[i]);
            i++;
        }
        mValue = directives;
    }

    @Override
    public String format(Object o) {
        @SuppressWarnings("unchecked")
        ArrayList<KeyValue> rsphdr = (ArrayList<KeyValue>) o;
        StringBuilder sb = new StringBuilder();
        for (i = 0; i < rsphdr.size(); i++) {
            KeyValue header = rsphdr.get(i);
            mLog.debug("Adding directive add_header " + header.key + " " + header.value);
            if (i == 0) {
                sb.append(String.format("add_header %s %s;", header.key, header.value));
            } else {
                sb.append(String.format("\n    add_header %s %s;", header.key, header.value));
            }
        }
        return sb.toString();
    }
}

class ImapCapaVar extends ProxyConfVar {

    public ImapCapaVar() {
        super("mail.imapcapa", null, getDefaultImapCapabilities(),
                ProxyConfValueType.CUSTOM, ProxyConfOverride.CUSTOM,
                "IMAP Capability List");
    }

    static ArrayList<String> getDefaultImapCapabilities () {
        ArrayList<String> imapCapabilities = new ArrayList<String> ();
        imapCapabilities.add("IMAP4rev1");
        imapCapabilities.add("ID");
        imapCapabilities.add("LITERAL+");
        imapCapabilities.add("SASL-IR");
        imapCapabilities.add("IDLE");
        imapCapabilities.add("NAMESPACE");
        return imapCapabilities;
    }

    @Override
    public void update() {

        ArrayList<String> capabilities = new ArrayList<String>();
        String[] capabilityNames =
            serverSource.getMultiAttr("zimbraReverseProxyImapEnabledCapability");
        for (String c:capabilityNames)
        {
            capabilities.add(c);
        }
        if (capabilities.size() > 0) {
            mValue = capabilities;
        } else {
            mValue = mDefault;
        }
    }

    @Override
    public String format(Object o) {

        @SuppressWarnings("unchecked")
        ArrayList<String> capabilities = (ArrayList<String>) o;
        StringBuilder capa = new StringBuilder();
        for (String c : capabilities) {
            capa.append(" \"");
            capa.append(c);
            capa.append("\"");
        }
        return capa.toString();
    }
}

class Pop3CapaVar extends ProxyConfVar {

    public Pop3CapaVar() {
        super("mail.pop3capa", null, getDefaultPop3Capabilities(),
                ProxyConfValueType.CUSTOM, ProxyConfOverride.CUSTOM,
                "POP3 Capability List");
    }

    public static ArrayList<String> getDefaultPop3Capabilities() {
        ArrayList<String> pop3Capabilities = new ArrayList<String>();
        pop3Capabilities.add("TOP");
        pop3Capabilities.add("USER");
        pop3Capabilities.add("UIDL");
        pop3Capabilities.add("EXPIRE 31 USER");
        return pop3Capabilities;
    }

    @Override
    public void update() {

        ArrayList<String> capabilities = new ArrayList<String>();
        String[] capabilityNames = serverSource
                .getMultiAttr("zimbraReverseProxyPop3EnabledCapability");
        for (String c : capabilityNames) {
            capabilities.add(c);
        }
        if (capabilities.size() > 0) {
            mValue = capabilities;
        } else {
            mValue = mDefault;
        }
    }

    @Override
    public String format(Object o) {

        @SuppressWarnings("unchecked")
        ArrayList<String> capabilities = (ArrayList<String>) o;
        StringBuilder capa = new StringBuilder();
        for (String c : capabilities) {
            capa.append(" \"");
            capa.append(c);
            capa.append("\"");
        }
        return capa.toString();
    }
}

class ZMLookupHandlerVar extends ProxyConfVar{
    public ZMLookupHandlerVar() {
        super("zmlookup.:handlers",
              "zimbraReverseProxyLookupTarget",
              new ArrayList<String>(),
              ProxyConfValueType.CUSTOM,
              ProxyConfOverride.CUSTOM,
              "List of nginx lookup handlers (i.e. servers for which" +
              " zimbraReverseProxyLookupTarget is true)");
    }

    @Override
    public void update() throws ServiceException, ProxyConfException {
        ArrayList<String> servers = new ArrayList<String>();

        String[] handlerNames = serverSource.getMultiAttr("zimbraReverseProxyAvailableLookupTargets");
        if (handlerNames.length > 0) {
            for (String handlerName: handlerNames) {
                Server s = mProv.getServerByName(handlerName);
                String sn = s.getAttr(Provisioning.A_zimbraServiceHostname, "");
                int port = s.getIntAttr(Provisioning.A_zimbraExtensionBindPort, 7072);
                String proto = "http://";
                int major = s.getIntAttr(Provisioning.A_zimbraServerVersionMajor, 0);
                int minor = s.getIntAttr(Provisioning.A_zimbraServerVersionMinor, 0);
                if ((major == 8 && minor >= 7) || (major > 8)) {
                    proto = "https://";
                }
                boolean isTarget = s.getBooleanAttr(Provisioning.A_zimbraReverseProxyLookupTarget, false);
                if (isTarget) {
                    InetAddress ip = ProxyConfUtil.getLookupTargetIPbyIPMode(sn);
                    Formatter f = new Formatter();
                    if (ip instanceof Inet4Address) {
                        f.format("%s%s:%d", proto, ip.getHostAddress(), port);
                    } else {
                        f.format("%s[%s]:%d", proto, ip.getHostAddress(), port);
                    }
                    servers.add(f.toString());
                    mLog.debug("Route Lookup: Added server " + ip);
                }
            }
        } else {
            List<Server> allServers = mProv.getAllServers();

            for (Server s : allServers)
            {
                String sn = s.getAttr(Provisioning.A_zimbraServiceHostname, "");
                int port = s.getIntAttr(Provisioning.A_zimbraExtensionBindPort, 7072);
                String proto = "http://";
                int major = s.getIntAttr(Provisioning.A_zimbraServerVersionMajor, 0);
                int minor = s.getIntAttr(Provisioning.A_zimbraServerVersionMinor, 0);
                if ((major == 8 && minor >= 7) || (major > 8)) {
                    proto = "https://";
                }
                boolean isTarget = s.getBooleanAttr(Provisioning.A_zimbraReverseProxyLookupTarget, false);
                if (isTarget) {
                    InetAddress ip = ProxyConfUtil.getLookupTargetIPbyIPMode(sn);
                    Formatter f = new Formatter();
                    if (ip instanceof Inet4Address) {
                        f.format("%s%s:%d", proto, ip.getHostAddress(), port);
                    } else {
                        f.format("%s[%s]:%d", proto, ip.getHostAddress(), port);
                    }
                    servers.add(f.toString());
                    mLog.debug("Route Lookup: Added server " + ip);
                }
            }
        }

        mValue = servers;
    }

    @Override
    public String format(Object o) throws ProxyConfException {
        String REVERSE_PROXY_PATH = ExtensionDispatcherServlet.EXTENSION_PATH + "/nginx-lookup";
        @SuppressWarnings("unchecked")
        ArrayList<String> servers = (ArrayList<String>) o;
        if (servers.size() == 0) {
            return "";
        }
        StringBuilder sb = new StringBuilder();
        for (String s: servers) {
            sb.append(s + REVERSE_PROXY_PATH);
            sb.append(' ');
        }
        sb.setLength(sb.length() - 1); //trim the last space
        return sb.toString();
    }
}

class ZMSSOCertAuthDefaultEnablerVar extends ProxyConfVar {
    public ZMSSOCertAuthDefaultEnablerVar() {
        super("web.sso.certauth.default.enabled",
              null,
              null,
              ProxyConfValueType.ENABLER,
              ProxyConfOverride.CUSTOM,
              "whether to turn on certauth in global/server level");
    }

    @Override
    public void update() throws ServiceException {
        String certMode =
            serverSource.getAttr(Provisioning.A_zimbraReverseProxyClientCertMode, "off");
       if (certMode.equals("on") || certMode.equals("optional")) {
           mValue = true;
       } else {
           // ... we may add more condition if more sso auth method is introduced
           mValue = false;
       }
    }
}

class ClientCertAuthDefaultCAVar extends ProxyConfVar {
    public ClientCertAuthDefaultCAVar() {
        super("ssl.clientcertca.default",
              "zimbraReverseProxyClientCertCA",
              ProxyConfGen.getDefaultClientCertCaPath(),
              ProxyConfValueType.STRING,
              ProxyConfOverride.CUSTOM,
              "CA certificate for authenticating client certificates in nginx proxy (https only)");
    }

    @Override
    public void update() throws ServiceException {

        mValue = mDefault; //must be the value of getDefaultClientCertCaPath
    }
}

class SSORedirectEnablerVar extends ProxyConfVar {
    public SSORedirectEnablerVar() {
        super("web.sso.redirect.enabled.default",
              "zimbraWebClientLoginURL",
              false,
              ProxyConfValueType.ENABLER,
              ProxyConfOverride.CUSTOM,
              "whether to redirect from common http & https to https sso");
    }

    @Override
    public void update() throws ServiceException {
        String webClientLoginURL = serverSource.getAttr(mAttribute, true);
        if (webClientLoginURL == null ||
            ProxyConfUtil.isEmptyString(webClientLoginURL)) {
            mValue = false;
        } else {
            mValue = true;
        }
    }
}

class ZMSSOEnablerVar extends ProxyConfVar {
    public ZMSSOEnablerVar() {
        super("web.sso.enabled",
              "zimbraReverseProxyClientCertMode",
              false,
              ProxyConfValueType.ENABLER,
              ProxyConfOverride.CUSTOM,
              "whether enable sso for domain level");
    }

    @Override
    public void update() throws ServiceException {
        if (ProxyConfGen.isDomainClientCertVerifyEnabled()) {
            mValue = true;
        } else {
            mValue = false;
        }
    }
}

class ZMSSODefaultEnablerVar extends ProxyConfVar {
    public ZMSSODefaultEnablerVar() {
        super("web.sso.enabled",
              "zimbraReverseProxyClientCertMode",
              false,
              ProxyConfValueType.ENABLER,
              ProxyConfOverride.CUSTOM,
              "whether enable sso for global/server level");
    }

    @Override
    public void update() throws ServiceException {
        if (ProxyConfGen.isClientCertVerifyEnabled()) {
            mValue = true;
        } else {
            mValue = false;
        }
    }
}

class ErrorPagesVar extends ProxyConfVar {

    static final String[] ERRORS = {"502", "504"};

    public ErrorPagesVar() {
        super("web.:errorPages",
              "zimbraReverseProxyErrorHandlerURL",
              "",
              ProxyConfValueType.STRING,
              ProxyConfOverride.SERVER,
              "the error page statements");
    }

    @Override
    public String format(Object o) throws ProxyConfException {

        String errURL = (String)o;
        StringBuilder sb = new StringBuilder();
        if(errURL.length() == 0) {
            for(String err: ErrorPagesVar.ERRORS) {
                sb.append("error_page " + err + " /zmerror_upstream_" + err + ".html;\n");
            }
        } else {
            for(String err: ErrorPagesVar.ERRORS) {
                sb.append("error_page " + err + " " + errURL + "?err=" + err + "&up=$upstream_addr;\n");
            }
        }
        return sb.toString();
    }
}

/**
 * Provide the timeout value which accepts an offset
 * @author jiankuan
 *
 */
class TimeoutVar extends ProxyConfVar {
    private final int offset;

    public TimeoutVar(String keyword, String attribute, Object defaultValue,
            ProxyConfOverride overrideType, int offset,
            String description) {
        super(keyword, attribute, defaultValue, ProxyConfValueType.INTEGER,
                overrideType, description);
        this.offset = offset;
    }

    @Override
    public void update() throws ServiceException, ProxyConfException {
        super.update();
        mValue = new Integer(((Integer)mValue).intValue() + offset);
    }
}

/**
 * a wrapper class that convert a ProxyConfVar which
 * contains the time in milliseconds to seconds. This
 * is useful when the default timeout unit used by
 * Provisioning API is "ms" but nginx uses "s".
 * @author jiankuan
 *
 */
class TimeInSecVarWrapper extends ProxyConfVar {
    protected ProxyConfVar mVar;

    public TimeInSecVarWrapper (ProxyConfVar var) {
        super(null, null, null, null, null, null);

        if (var.mValueType != ProxyConfValueType.TIME) {
            throw new RuntimeException("Only Proxy Conf Var with TIME" +
                    " type can be used in this wrapper");
        }

        mVar = var;
    }

    @Override
    public void update() throws ServiceException, ProxyConfException {
        mVar.update();
        mVar.mValue = ((Long)mVar.mValue).longValue() / 1000;
    }

    @Override
    public String format(Object o) throws ProxyConfException {
        return mVar.mValue.toString();
    }
}

/**
 * Provide the value of "proxy_pass" for web proxy.
 * @author jiankuan
 *
 */
class WebProxyUpstreamTargetVar extends ProxyConfVar {
    public WebProxyUpstreamTargetVar() {
        super("web.upstream.schema", "zimbraReverseProxySSLToUpstreamEnabled", true, ProxyConfValueType.BOOLEAN,
                ProxyConfOverride.SERVER, "The target of proxy_pass for web proxy");
    }

    @Override
    public String format(Object o) throws ProxyConfException {
        Boolean value = (Boolean)o;
        if(value == false) {
            return "http://" + ProxyConfGen.ZIMBRA_UPSTREAM_NAME;
        } else {
            return "https://" + ProxyConfGen.ZIMBRA_SSL_UPSTREAM_NAME;
        }
    }
}

/**
 * Provide the value of "proxy_pass" for web proxy.
 * @author jiankuan
 *
 */
class WebProxyUpstreamClientTargetVar extends ProxyConfVar {
    public WebProxyUpstreamClientTargetVar() {
        super("web.upstream.schema", "zimbraReverseProxySSLToUpstreamEnabled", true, ProxyConfValueType.BOOLEAN,
                ProxyConfOverride.SERVER, "The target of proxy_pass for web client proxy");
    }

    @Override
    public String format(Object o) throws ProxyConfException {
        Boolean value = (Boolean)o;
        if(value == false) {
            return "http://" + ProxyConfGen.ZIMBRA_UPSTREAM_WEBCLIENT_NAME;
        } else {
            return "https://" + ProxyConfGen.ZIMBRA_SSL_UPSTREAM_WEBCLIENT_NAME;
        }
    }
}

class WebProxyUpstreamLoginTargetVar extends ProxyConfVar {
    public WebProxyUpstreamLoginTargetVar() {
        super("web.upstream.schema", "zimbraReverseProxySSLToUpstreamEnabled", true, ProxyConfValueType.BOOLEAN,
                ProxyConfOverride.SERVER, "The login target of proxy_pass for web proxy");
    }

    @Override
    public String format(Object o) throws ProxyConfException {
        Boolean value = (Boolean)o;
        if(value == false) {
            return "http://" + ProxyConfGen.ZIMBRA_UPSTREAM_LOGIN_NAME;
        } else {
            return "https://" + ProxyConfGen.ZIMBRA_SSL_UPSTREAM_LOGIN_NAME;
        }
    }
}

class WebProxyUpstreamEwsTargetVar extends ProxyConfVar {
    public WebProxyUpstreamEwsTargetVar() {
        super("web.upstream.schema", "zimbraReverseProxySSLToUpstreamEnabled", true, ProxyConfValueType.BOOLEAN,
                ProxyConfOverride.SERVER, "The ews target of proxy_pass for web proxy");
    }

    @Override
    public String format(Object o) throws ProxyConfException {
        Boolean value = (Boolean)o;
        if(value == false) {
            return "http://" + ProxyConfGen.ZIMBRA_UPSTREAM_EWS_NAME;
        } else {
            return "https://" + ProxyConfGen.ZIMBRA_SSL_UPSTREAM_EWS_NAME;
        }
    }
}

class WebSSLSessionCacheSizeVar extends ProxyConfVar {

    public WebSSLSessionCacheSizeVar() {
        super("ssl.session.cachesize", "zimbraReverseProxySSLSessionCacheSize", "10m",
                ProxyConfValueType.STRING, ProxyConfOverride.SERVER,
                "SSL session cache size for the proxy");
    }

    @Override
    public String format(Object o) {
        @SuppressWarnings("unchecked")
        String sslSessionCacheSize = (String)o;
        StringBuilder sslsessioncache = new StringBuilder();
        sslsessioncache.append("shared:SSL:");
        sslsessioncache.append(sslSessionCacheSize);

        return sslsessioncache.toString();
    }
}

/**
 *
 * @author zimbra
 *
 */
class EwsEnablerVar extends WebEnablerVar {

    public EwsEnablerVar() {
        super("web.ews.upstream.disable", "#",
                "Indicates whether EWS upstream servers blob in nginx.conf.web should be populated " +
                "(false unless zimbraReverseProxyUpstreamEwsServers is populated)");
    }


    @Override
    public String format(Object o)  {
    	String[] upstreams = serverSource.getMultiAttr(Provisioning.A_zimbraReverseProxyUpstreamEwsServers);
        if (upstreams.length  == 0) {
            return "#";
        } else {
            return "";
        }
    }
}

/**
 *
 * @author zimbra
 *
 */
class LoginEnablerVar extends WebEnablerVar {

    public LoginEnablerVar() {
        super("web.login.upstream.disable", "#",
                "Indicates whether upstream Login servers blob in nginx.conf.web should be populated " +
                "(false unless zimbraReverseProxyUpstreamLoginServers is populated)");
    }


    @Override
    public String format(Object o)  {
    	String[] upstreams = serverSource.getMultiAttr(Provisioning.A_zimbraReverseProxyUpstreamLoginServers);
        if (upstreams.length  == 0) {
            return "#";
        } else {
            return "";
        }
    }
}

class WebXmppBoshEnablerVar extends ProxyConfVar {

    public WebXmppBoshEnablerVar() {
        super("web.xmpp.bosh.upstream.disable",
              "",
              false,
              ProxyConfValueType.ENABLER,
              ProxyConfOverride.CUSTOM,
              "whether to populate the location block for XMPP over BOSH requests to /http-bind path");
    }

    @Override
    public void update() throws ServiceException {
        String XmppBoshLocalBindURL = serverSource.getAttr("zimbraReverseProxyXmppBoshLocalHttpBindURL", true);
        String XmppBoshHostname = serverSource.getAttr("zimbraReverseProxyXmppBoshHostname", true);
        int XmppBoshPort = serverSource.getIntAttr("zimbraReverseProxyXmppBoshPort", 0);

        if (XmppBoshLocalBindURL == null || ProxyConfUtil.isEmptyString(XmppBoshLocalBindURL) ||
            XmppBoshHostname == null || ProxyConfUtil.isEmptyString(XmppBoshHostname) ||
            XmppBoshPort == 0) {
            mLog.debug("web.xmpp.bosh.upstream.disable is false because one of the required attrs is unset");
            mValue = false;
        } else {
            mValue = true;
        }
    }
}

/**
 * A simple class of Triple<VirtualHostName, VirtualIPAddress, DomainName>. Uses
 * this only for convenient and HashMap can't guarantee order
 * @author jiankuan
 */
class DomainAttrItem {
    public String domainName;
    public String virtualHostname;
    public String virtualIPAddress;
    public String sslCertificate;
    public String sslPrivateKey;
    public Boolean useDomainServerCert;
    public Boolean useDomainClientCert;
    public String clientCertMode;
    public String clientCertCa;
    public String[] rspHeaders;

    public DomainAttrItem(String dn, String vhn, String vip, String scrt, String spk,
            String ccm, String cca, String[] rhdr) {
        this.domainName = dn;
        this.virtualHostname = vhn;
        this.virtualIPAddress = vip;
        this.sslCertificate = scrt;
        this.sslPrivateKey = spk;
        this.clientCertMode = ccm;
        this.clientCertCa = cca;
        this.rspHeaders = rhdr;
    }
}

/** The visit of LdapProvisioning can't throw the exception out.
 *  Therefore uses this special item to indicate exception.
 * @author jiankuan
 *
 */
class DomainAttrExceptionItem extends DomainAttrItem {
    public DomainAttrExceptionItem(ProxyConfException e) {
        super(null, null, null, null, null, null, null, null);
        this.exception = e;
    }

    public ProxyConfException exception;
}

/**
 * Provide the value of "ssl_protocols" for web proxy.
 */
class WebSSLProtocolsVar extends ProxyConfVar {

    public WebSSLProtocolsVar() {
        super("web.ssl.protocols", null, getEnabledSSLProtocols(),
                ProxyConfValueType.CUSTOM, ProxyConfOverride.CUSTOM,
                "SSL Protocols enabled for the web proxy");
    }

    static ArrayList<String> getEnabledSSLProtocols () {
        ArrayList<String> sslProtocols = new ArrayList<String> ();
        sslProtocols.add("TLSv1");
        sslProtocols.add("TLSv1.1");
        sslProtocols.add("TLSv1.2");
        return sslProtocols;
    }

    @Override
    public void update() {

        ArrayList<String> sslProtocols = new ArrayList<String>();
        String[] sslProtocolsEnabled =
            serverSource.getMultiAttr("zimbraReverseProxySSLProtocols");
        for (String c:sslProtocolsEnabled)
        {
            sslProtocols.add(c);
        }
        if (sslProtocols.size() > 0) {
            mValue = sslProtocols;
        } else {
            mValue = mDefault;
        }
    }

    @Override
    public String format(Object o) {

        @SuppressWarnings("unchecked")
        ArrayList<String> sslProtocols = (ArrayList<String>) o;
        StringBuilder sslproto = new StringBuilder();
        for (String c : sslProtocols) {
            sslproto.append(" ");
            sslproto.append(c);
        }
        return sslproto.toString();
    }
}

/**
 * Provide the value of "ssl_protocols" for mail proxy.
 */
class MailSSLProtocolsVar extends ProxyConfVar {

    public MailSSLProtocolsVar() {
        super("web.ssl.protocols", null, getEnabledSSLProtocols(),
                ProxyConfValueType.CUSTOM, ProxyConfOverride.CUSTOM,
                "SSL Protocols enabled for the mail proxy");
    }

    static ArrayList<String> getEnabledSSLProtocols () {
        ArrayList<String> sslProtocols = new ArrayList<String> ();
        sslProtocols.add("TLSv1");
        sslProtocols.add("TLSv1.1");
        sslProtocols.add("TLSv1.2");
        return sslProtocols;
    }

    @Override
    public void update() {

        ArrayList<String> sslProtocols = new ArrayList<String>();
        String[] sslProtocolsEnabled =
            serverSource.getMultiAttr("zimbraReverseProxySSLProtocols");
        for (String c:sslProtocolsEnabled)
        {
            sslProtocols.add(c);
        }
        if (sslProtocols.size() > 0) {
            mValue = sslProtocols;
        } else {
            mValue = mDefault;
        }
    }

    @Override
    public String format(Object o) {

        @SuppressWarnings("unchecked")
        ArrayList<String> sslProtocols = (ArrayList<String>) o;
        StringBuilder sslproto = new StringBuilder();
        for (String c : sslProtocols) {
            sslproto.append(" ");
            sslproto.append(c);
        }
        return sslproto.toString();
    }
}

class WebZSSUpstreamEnablerVar extends WebEnablerVar {

    public WebZSSUpstreamEnablerVar() {
        super("web.zss.upstream.disable", "#",
                "Indicates whether zss location block should be populated " +
                "(false unless zimbraReverseProxyZSSHostname is set)");
    }


    @Override
    public String format(Object o)  {
        String hostname = serverSource.getAttr("zimbraReverseProxyZSSHostname");
        if (hostname == null || ProxyConfUtil.isEmptyString(hostname)) {
            return "#";
        } else {
            return "";
        }
    }
}

class WebSSLDhparamEnablerVar extends WebEnablerVar {

    public WebSSLDhparamEnablerVar() {
        super("web.ssl.dhparam.enabled", false,
                "Indicates whether ssl_dhparam directive should be added or not");
    }

    @Override
    public void update() {
        String dhparam = serverSource.getAttr("zimbraReverseProxySSLDHParam");
        if (dhparam == null || ProxyConfUtil.isEmptyString(dhparam)) {
            mValue = false;
        } else {
            mValue = true;
        }
    }
}

public class ProxyConfGen
{
    private static final int DEFAULT_SERVERS_NAME_HASH_MAX_SIZE = 512;
    private static final int DEFAULT_SERVERS_NAME_HASH_BUCKET_SIZE = 64;
    private static Log mLog = LogFactory.getLog (ProxyConfGen.class);
    private static Options mOptions = new Options();
    private static boolean mDryRun = false;
    private static String mWorkingDir = "/opt/zimbra";
    private static String mTemplateDir = mWorkingDir + "/conf/nginx/templates";
    private static String mConfDir = mWorkingDir + "/conf";
    private static String mResolverfile = mConfDir + "/nginx/resolvers.conf";
    private static String mIncDir = "nginx/includes";
    private static String mDomainSSLDir = mConfDir + File.separator + "domaincerts";
    private static String mSSLCrtExt = ".crt";
    private static String mSSLKeyExt = ".key";
    private static String mSSLClientCertCaExt = ".client.ca.crt";
    private static String mDefaultSSLCrt = mConfDir + File.separator + "nginx.crt";
    private static String mDefaultSSLKey = mConfDir + File.separator + "nginx.key";
    private static String mDefaultSSLClientCertCa = mConfDir + File.separator + "nginx.client.ca.crt";
    private static String mConfIncludesDir = mConfDir + File.separator + mIncDir;
    private static String mConfPrefix = "nginx.conf";
    private static String mTemplatePrefix = mConfPrefix;
    private static String mTemplateSuffix = ".template";
    private static Provisioning mProv = null;
    private static String mHost = null;
    private static Server mServer = null;
    private static boolean mGenConfPerVhn = false;
    private static Map<String, ProxyConfVar> mConfVars = new HashMap<String, ProxyConfVar>();
    private static Map<String, String> mVars = new HashMap<String, String>();
    private static Map<String, ProxyConfVar> mDomainConfVars = new HashMap<String, ProxyConfVar>();
    static List<DomainAttrItem> mDomainReverseProxyAttrs;

    static final String ZIMBRA_UPSTREAM_NAME = "zimbra";
    static final String ZIMBRA_UPSTREAM_WEBCLIENT_NAME = "zimbra_webclient";
    static final String ZIMBRA_SSL_UPSTREAM_NAME = "zimbra_ssl";
    static final String ZIMBRA_SSL_UPSTREAM_WEBCLIENT_NAME = "zimbra_ssl_webclient";
    static final String ZIMBRA_ADMIN_CONSOLE_UPSTREAM_NAME = "zimbra_admin";
    static final String ZIMBRA_ADMIN_CONSOLE_CLIENT_UPSTREAM_NAME = "zimbra_adminclient";
    static final String ZIMBRA_UPSTREAM_EWS_NAME = "zimbra_ews";
    static final String ZIMBRA_SSL_UPSTREAM_EWS_NAME = "zimbra_ews_ssl";
    static final String ZIMBRA_UPSTREAM_LOGIN_NAME = "zimbra_login";
    static final String ZIMBRA_SSL_UPSTREAM_LOGIN_NAME = "zimbra_login_ssl";


    /** the pattern for custom header cmd, such as "!{explode domain} */
    private static Pattern cmdPattern = Pattern.compile("(.*)\\!\\{([^\\}]+)\\}(.*)", Pattern.DOTALL);

    static
    {
        mOptions.addOption("h", "help", false, "show this usage text");
        mOptions.addOption("v", "verbose", false, "be verbose");

        mOptions.addOption("w", "workdir", true, "Proxy Working Directory (defaults to /opt/zimbra)");
        mOptions.addOption("t", "templatedir", true, "Proxy Template Directory (defaults to $workdir/conf/nginx/templates)");
        mOptions.addOption("n", "dry-run", false, "Do not write any configuration, just show which files would be written");
        mOptions.addOption("d", "defaults", false, "Print default variable map");
        mOptions.addOption("D", "definitions", false, "Print variable map Definitions after loading LDAP configuration (and processing overrides). -D requires -s upstream server. If \"-s upstream server\" is not specified, it just dumps the default varaible map");
        mOptions.addOption("p", "prefix", true, "Config File prefix (defaults to nginx.conf)");
        mOptions.addOption("P", "template-prefix", true, "Template File prefix (defaults to $prefix)");
        mOptions.addOption("i", "include-dir", true, "Directory Path (relative to $workdir/conf), where included configuration files will be written. Defaults to nginx/includes");
        mOptions.addOption("s", "server", true, "If provided, this should be the name of a valid server object. Configuration will be generated based on server attributes. Otherwise, if not provided, Configuration will be generated based on Global configuration values");

        Option cOpt = new Option("c","config",true,"Override a config variable. Argument format must be name=value. For list of names, run with -d or -D");
        cOpt.setArgs(Option.UNLIMITED_VALUES);
        mOptions.addOption(cOpt);
    }

    private static void usage(String errmsg)
    {
        if (errmsg != null) {
            System.out.println(errmsg);
        }
        HelpFormatter formatter = new HelpFormatter();
        formatter.printHelp("ProxyConfGen [options] ",
            "where [options] are one of:", mOptions,
            "ProxyConfGen generates the NGINX Proxy configuration files");
    }

    private static CommandLine parseArgs(String args[])
    {
        CommandLineParser parser = new GnuParser();
        CommandLine cl = null;
        try {
            cl = parser.parse(mOptions, args, false);
        } catch (ParseException pe) {
            usage(pe.getMessage());
            return cl;
        }

        return cl;
    }

    /**
     * Retrieve all the necessary domain level reverse proxy attrs, like
     * virtualHostname, ssl certificate, ...
     *
     * @return a list of <code>DomainAttrItem</code>
     * @throws ServiceException
     *             this method can work only when LDAP is available
     * @author Jiankuan
     */
    private static List<DomainAttrItem> loadDomainReverseProxyAttrs()
            throws ServiceException {

        if (!mGenConfPerVhn) {
            return Collections.emptyList();
        }
        if (!(mProv instanceof LdapProv))
            throw ServiceException.INVALID_REQUEST(
                "The method can work only when LDAP is available", null);

        final Set<String> attrsNeeded = new HashSet<String>();
        attrsNeeded.add(Provisioning.A_zimbraVirtualHostname);
        attrsNeeded.add(Provisioning.A_zimbraVirtualIPAddress);
        attrsNeeded.add(Provisioning.A_zimbraSSLCertificate);
        attrsNeeded.add(Provisioning.A_zimbraSSLPrivateKey);
        attrsNeeded.add(Provisioning.A_zimbraReverseProxyClientCertMode);
        attrsNeeded.add(Provisioning.A_zimbraReverseProxyClientCertCA);
        attrsNeeded.add(Provisioning.A_zimbraWebClientLoginURL);
        attrsNeeded.add(Provisioning.A_zimbraReverseProxyResponseHeaders);

        final List<DomainAttrItem> result = new ArrayList<DomainAttrItem>();


        // visit domains
        NamedEntry.Visitor visitor = new NamedEntry.Visitor() {
            @Override
            public void visit(NamedEntry entry) throws ServiceException {
                String domainName = entry
                    .getAttr(Provisioning.A_zimbraDomainName);
                String[] virtualHostnames = entry
                    .getMultiAttr(Provisioning.A_zimbraVirtualHostname);
                String[] virtualIPAddresses = entry
                    .getMultiAttr(Provisioning.A_zimbraVirtualIPAddress);
                String certificate = entry
                    .getAttr(Provisioning.A_zimbraSSLCertificate);
                String privateKey = entry
                    .getAttr(Provisioning.A_zimbraSSLPrivateKey);
                String clientCertMode = entry
                    .getAttr(Provisioning.A_zimbraReverseProxyClientCertMode);
                String clientCertCA = entry
                    .getAttr(Provisioning.A_zimbraReverseProxyClientCertCA);
                String[] rspHeaders = entry
                    .getMultiAttr(Provisioning.A_zimbraReverseProxyResponseHeaders);

                // no need to check whether clientCertMode or clientCertCA == null,

                if (virtualHostnames.length == 0 || ( certificate == null &&
                                privateKey == null && clientCertMode == null && clientCertCA == null ) ) {

                    return; // ignore the items that don't have virtual host
                            // name, cert or key. Those domains will use the
                            // config
                }
                boolean lookupVIP = true; // lookup virutal IP from DNS or /etc/hosts
                if (virtualIPAddresses.length > 0) {
                    if (virtualIPAddresses.length != virtualHostnames.length) {
                        result.add(new DomainAttrExceptionItem(
                                new ProxyConfException("The configurations of zimbraVirtualHostname and " +
                                                       "zimbraVirtualIPAddress are mismatched", null)));
                        return;
                    }
                    lookupVIP = false;
                }

                //Here assume virtualHostnames and virtualIPAddresses are
                //same in number
                int i = 0;

                for( ; i < virtualHostnames.length; i++) {
                    //bug 66892, only lookup IP when zimbraVirtualIPAddress is unset
                    String vip = null;
                    if (lookupVIP) {
                        vip = null;
                    } else {
                        vip = virtualIPAddresses[i];
                    }

                    if (!ProxyConfUtil.isEmptyString(clientCertCA)){
                        createDomainSSLDirIfNotExists();
                    }
                    result.add(new DomainAttrItem(domainName,
                            virtualHostnames[i], vip, certificate, privateKey,
                            clientCertMode, clientCertCA, rspHeaders));
                }
            }
        };

        mProv.getAllDomains(visitor,
            attrsNeeded.toArray(new String[attrsNeeded.size()]));

        return result;
    }

    /**
     * Load all the client cert ca content
     * @return
     */
    private static String loadAllClientCertCA() {
        // to avoid redundancy CA if some domains share the same CA
        HashSet<String> caSet = new HashSet<String>();
        String globalCA = ProxyConfVar.serverSource.getAttr(Provisioning.A_zimbraReverseProxyClientCertCA, "");
        if (!ProxyConfUtil.isEmptyString(globalCA)) {
            caSet.add(globalCA);
        }

        for (DomainAttrItem item : mDomainReverseProxyAttrs) {
            if (!ProxyConfUtil.isEmptyString(item.clientCertCa)) {
                caSet.add(item.clientCertCa);
            }
        }

        StringBuilder sb = new StringBuilder();
        String separator = System.getProperty("line.separator");
        for (String ca: caSet) {
            sb.append(ca);
            sb.append(separator);
        }
        if (sb.length() > separator.length()) {
            sb.setLength(sb.length() - separator.length()); // trim the last separator
        }
        return sb.toString();
    }

    public static void createDomainSSLDirIfNotExists( ){
        File domainSSLDir = new File( mDomainSSLDir );
        if( !domainSSLDir.exists() ){
          domainSSLDir.mkdirs();
        }
    }

    /* Guess how to find a server object -- taken from ProvUtil::guessServerBy */
    public static Key.ServerBy guessServerBy(String value) {
        if (Provisioning.isUUID(value))
            return Key.ServerBy.id;
        return Key.ServerBy.name;
    }

    public static Server getServer (String key)
        throws ProxyConfException
    {
        Server s = null;

        try {
            s = mProv.get(guessServerBy(key),key);
            if (s == null) {
                throw new ProxyConfException ("Cannot find server: " + key);
            }
        } catch (ServiceException se) {
            throw new ProxyConfException ("Error getting server: " + se.getMessage());
        }

        return s;
    }

    private static String getCoreConf () {
        return mConfPrefix;
    }

    private static String getCoreConfTemplate () {
        return mTemplatePrefix + mTemplateSuffix;
    }

    private static String getConfFileName(String name) {
        return mConfPrefix + "." + name;
    }

    private static String getConfTemplateFileName(String name) {
        return mTemplatePrefix + "." + name + mTemplateSuffix;
    }

    private static String getWebHttpModeConf (String mode) {
        return mConfPrefix + ".web.http.mode-" + mode;
    }

    private static String getWebHttpModeConfTemplate (String mode) {
        return mTemplatePrefix + ".web.http.mode-" + mode + mTemplateSuffix;
    }

    private static String getWebHttpSModeConf (String mode) {
        return mConfPrefix + ".web.https.mode-" + mode;
    }

    public static String getWebHttpSModeConfTemplate (String mode) {
        return mTemplatePrefix + ".web.https.mode-" + mode + mTemplateSuffix;
    }

    public static String getClientCertCaPathByDomain(String domainName ){

        return mDomainSSLDir + File.separator + domainName + mSSLClientCertCaExt;
    }

    public static String getDefaultClientCertCaPath() {
        return mDefaultSSLClientCertCa;
    }

    public static void expandTemplate (File tFile, File wFile)
        throws ProxyConfException
    {
        BufferedReader r = null;
        BufferedWriter w = null;
        try {
            String tf = tFile.getAbsolutePath();
            String wf = wFile.getAbsolutePath();

            if (mDryRun) {
                mLog.info("Would expand template:" + tf + " to file:" + wf);
                return;
            }

            mLog.info("Expanding template:" + tf + " to file:" + wf);

            if (!tFile.exists()) {
                throw new ProxyConfException("Template file " + tf + " does not exist");
            }
            r = new BufferedReader(new FileReader(tf));
            w = new BufferedWriter(new FileWriter(wf));

            String line;

            //for the first line of template, check the custom header command
            r.mark(100); //assume the first line won't beyond 100
            line = r.readLine();

            //only for back compability
            if(line.equalsIgnoreCase("!{explode vhn_vip_ssl}")) {
                expandTemplateExplodeSSLConfigsForAllVhnsAndVIPs(r, w);
                return;
            }
            Matcher cmdMatcher = cmdPattern.matcher(line);
            if(cmdMatcher.matches()) {
                //the command is found
                String[] cmd_arg = cmdMatcher.group(2).split("[ \t]+", 2);
                //command selection can be extracted if more commands are introduced
                if(cmd_arg.length == 2 &&
                   cmd_arg[0].compareTo("explode") == 0) {

                    if(!mGenConfPerVhn) { // explode only when GenConfPerVhn is enabled
                        return;
                    }

                    if(cmd_arg[1].startsWith("domain(") &&cmd_arg[1].endsWith(")")) {
                        //extract the args in "domain(arg1, arg2, ...)
                        String arglist = cmd_arg[1].substring("domain(".length(), cmd_arg[1].length() - 1);
                        String[] args;
                        if(arglist.equals("")) {
                            args = new String[0];
                        } else {
                            args = arglist.split(",( |\t)*");
                        }
                        expandTemplateByExplodeDomain(r, w, args);
                    } else {
                        throw new ProxyConfException("Illegal custom header command: " + cmdMatcher.group(2));
                    }
                } else {
                    throw new ProxyConfException("Illegal custom header command: " + cmdMatcher.group(2));
                }
            } else {
                r.reset(); //reset to read the first line
                expandTemplateSimple(r, w);
            }

        } catch (IOException ie) {
                throw new ProxyConfException("Cannot expand template file: "
                    + ie.getMessage());

        } catch (SecurityException se) {
            throw new ProxyConfException("Cannot expand template: "
                + se.getMessage());
        }finally {
            try {
                if (w != null)
                    w.close();
                if (r != null)
                    r.close();
            } catch (IOException e) {
                throw new ProxyConfException("Cannot expand template file: " +
                    e.getMessage());
            }
        }
    }

    /**
     * Enumerate all domains, if the required attrs are valid, generate the
     * "server" block according to the template.
     * @author Jiankuan
     * @throws ProxyConfException
     * @deprecated use expandTemplateByExplodeDomain instead
     */
    @Deprecated
    private static void expandTemplateExplodeSSLConfigsForAllVhnsAndVIPs(
        BufferedReader temp, BufferedWriter conf) throws IOException, ProxyConfException {
        int size = mDomainReverseProxyAttrs.size();
        List<String> cache = null;

        if (size > 0) {
            Iterator<DomainAttrItem> it = mDomainReverseProxyAttrs.iterator();
            DomainAttrItem item = it.next();
            fillVarsWithDomainAttrs(item);
            cache = expandTemplateAndCache(temp, conf);
            conf.newLine();

            while (it.hasNext()) {
                item = it.next();
                fillVarsWithDomainAttrs(item);
                expandTempateFromCache(cache, conf);
                conf.newLine();
            }
        }
    }

    /**
     * Enumerate all virtual host names and virtual ip addresses and
     * apply them into the var replacement.<br/>
     * explode domain command has this format:<br/>
     * <code>!{explode domain(arg1, arg2, ...)}</code><br/>
     * The args indicate the required attrs to generate a server block
     * , which now supports:
     * <ul>
     * <li>vhn: zimbraVirtualHostname must not be empty</li>
     * <li>sso: zimbraClientCertMode must not be empty or "off"</li>
     * </ul>
     * @author Jiankuan
     * @throws ProxyConfException
     */
    private static void expandTemplateByExplodeDomain(
        BufferedReader temp, BufferedWriter conf, String[] requiredAttrs) throws IOException, ProxyConfException {
        int size = mDomainReverseProxyAttrs.size();
        List<String> cache = null;

        if (size > 0) {
            Iterator<DomainAttrItem> it = mDomainReverseProxyAttrs.iterator();
            DomainAttrItem item;
            while(cache == null && it.hasNext()) {
                item = it.next();
                if (item instanceof DomainAttrExceptionItem) {
                    throw ((DomainAttrExceptionItem)item).exception;
                }

                if (!isRequiredAttrsValid(item, requiredAttrs)) {
                    continue;
                }
                fillVarsWithDomainAttrs(item);
                cache = expandTemplateAndCache(temp, conf);
                conf.newLine();
            }

            while (it.hasNext()) {
                item = it.next();
                if (item instanceof DomainAttrExceptionItem) {
                    throw ((DomainAttrExceptionItem)item).exception;
                }

                if (!isRequiredAttrsValid(item, requiredAttrs)) {
                    continue;
                }
                fillVarsWithDomainAttrs(item);
                expandTempateFromCache(cache, conf);
                conf.newLine();
            }
        }
    }

    private static boolean isRequiredAttrsValid(DomainAttrItem item, String[] requiredAttrs) {
        for(String attr: requiredAttrs) {
            if (attr.equals("vhn")) {
                //check virtual hostname
                if (item.virtualHostname == null || item.virtualHostname.equals("")) {
                    return false;
                }
            } else if (attr.equals("sso")) {
                if (item.clientCertMode == null ||
                    item.clientCertMode.equals("") ||
                    item.clientCertMode.equals("off")) {
                    return false;
                }
            } else {
                //... check other attrs
            }
        }
        return true;
    }

    private static void fillVarsWithDomainAttrs(DomainAttrItem item)
            throws UnknownHostException, ProxyConfException {

        String defaultVal = null;
        mVars.put("vhn", item.virtualHostname);
        int i = 0;

        //resolve the virtual host name
        InetAddress vip = null;
        try {
            if (item.virtualIPAddress == null) {
                vip = InetAddress.getByName(item.virtualHostname);
            } else {
                vip = InetAddress.getByName(item.virtualIPAddress);
            }
        } catch (UnknownHostException e) {
            throw new ProxyConfException("virtual host name \"" + item.virtualHostname + "\" is not resolvable", e);
        }

        if (IPModeEnablerVar.getZimbraIPMode() != IPModeEnablerVar.IPMode.BOTH) {
            if (IPModeEnablerVar.getZimbraIPMode() == IPModeEnablerVar.IPMode.IPV4_ONLY &&
                    vip instanceof Inet6Address) {
                String msg = vip.getHostAddress() +
                        " is an IPv6 address but zimbraIPMode is 'ipv4'";
                mLog.error(msg);
                throw new ProxyConfException(msg);
            }

            if (IPModeEnablerVar.getZimbraIPMode() == IPModeEnablerVar.IPMode.IPV6_ONLY &&
                    vip instanceof Inet4Address) {
                String msg = vip.getHostAddress() +
                        " is an IPv4 address but zimbraIPMode is 'ipv6'";
                mLog.error(msg);
                throw new ProxyConfException(msg);
            }
        }

        if (vip instanceof Inet6Address) {
            //ipv6 address has to be enclosed with [ ]
            mVars.put("vip", "[" + vip.getHostAddress() + "]");
        } else {
            mVars.put("vip", vip.getHostAddress());
        }

        //Get the response headers list for this domain
        ArrayList<String> rhdr = new ArrayList<String>();
        for(i = 0; i < item.rspHeaders.length; i++) {
            rhdr.add(item.rspHeaders[i]);
        }
        mDomainConfVars.put("web.add.headers.vhost", new AddHeadersVar("web.add.headers.vhost", rhdr,
                "add_header directive for vhost web proxy"));

        mLog.debug("Updating Default Domain Variable Map");
        try {
            updateDefaultDomainVars();
        } catch (ProxyConfException pe) {
            handleException(pe);
        } catch (ServiceException se) {
            handleException(se);
        }

        if ( item.sslCertificate != null ){
            mVars.put("ssl.crt", mDomainSSLDir + File.separator +
            item.domainName + mSSLCrtExt);
        }
        else{
            defaultVal = mVars.get("ssl.crt.default");
            mVars.put("ssl.crt", defaultVal);
        }

        if ( item.sslPrivateKey != null ){
            mVars.put("ssl.key", mDomainSSLDir + File.separator +
                    item.domainName + mSSLKeyExt);
        }
        else{
            defaultVal = mVars.get("ssl.key.default");
            mVars.put("ssl.key", defaultVal);
        }

        if ( item.clientCertMode != null ){
            mVars.put("ssl.clientcertmode", item.clientCertMode );
            if ( item.clientCertMode.equals("on") || item.clientCertMode.equals("optional")) {
                mVars.put("web.sso.certauth.enabled", "");
            } else {
                mVars.put("web.sso.certauth.enabled", "#");
            }
        }
        else {
            defaultVal = mVars.get("ssl.clientcertmode.default");
            mVars.put("ssl.clientcertmode", defaultVal );
        }

        if ( item.clientCertCa != null ){
            String clientCertCaPath = getClientCertCaPathByDomain(item.domainName);
            mVars.put("ssl.clientcertca", clientCertCaPath);
            //DnVhnVIPItem.clientCertCa stores the CA cert's content, other than path
            //if it is not null or "", loadReverseProxyVhnAndVIP() will save its content .
            //into clientCertCaPath before coming here
        }
        else{
            defaultVal = mVars.get("ssl.clientcertca.default");
            mVars.put("ssl.clientcertca", defaultVal);
        }
    }

    /**
     * Read from template file and translate the contents to conf.
     * The template will be cached and returned
     */
    private static List<String> expandTemplateAndCache(BufferedReader temp,
        BufferedWriter conf) throws IOException {
        String line;
        ArrayList<String> cache = new ArrayList<String>(50);
        while ((line = temp.readLine()) != null) {
            if (!line.startsWith("#"))
                cache.add(line); // cache only non-comment lines
            line = StringUtil.fillTemplate(line, mVars);
            conf.write(line);
            conf.newLine();
        }
        return cache;
    }

    /**
     * Read from template file and translate the contents to conf
     */
    private static void expandTemplateSimple(BufferedReader temp,
        BufferedWriter conf) throws IOException {
        String line;
        while ((line = temp.readLine()) != null) {
            line = StringUtil.fillTemplate(line, mVars);
            conf.write(line);
            conf.newLine();
        }
    }

    /**
     * Read from cache that holding template file's content and translate to
     * conf
     */
    private static void expandTempateFromCache(List<String> cache,
        BufferedWriter conf) throws IOException {
        for (String line : cache) {
            line = StringUtil.fillTemplate(line, mVars);
            conf.write(line);
            conf.newLine();
        }
    }

    /* Print the default variable map */
    public static void displayDefaultVariables () throws ProxyConfException
    {
        for (ProxyConfVar var : mConfVars.values()) {
            if (var instanceof TimeInSecVarWrapper) {
                var = ((TimeInSecVarWrapper) var).mVar;
            }
            var.write(System.out);
        }
    }

    /* Print the variable map */
    public static void displayVariables () throws ProxyConfException
    {
        SortedSet <String> sk = new TreeSet <String> (mVars.keySet());

        for (String k : sk) {
            ProxyConfVar var = mConfVars.get(k);
            if (var instanceof TimeInSecVarWrapper)
                var = ((TimeInSecVarWrapper) var).mVar;
            var.write(System.out);
        }
    }

    public static void buildDefaultVars ()
    {
        mConfVars.put("core.workdir", new ProxyConfVar("core.workdir", null, mWorkingDir, ProxyConfValueType.STRING, ProxyConfOverride.NONE, "Working Directory for NGINX worker processes"));
        mConfVars.put("core.includes", new ProxyConfVar("core.includes", null, mConfIncludesDir, ProxyConfValueType.STRING, ProxyConfOverride.NONE, "Include directory (relative to ${core.workdir}/conf)"));
        mConfVars.put("core.cprefix", new ProxyConfVar("core.cprefix", null, mConfPrefix, ProxyConfValueType.STRING, ProxyConfOverride.NONE, "Common config file prefix"));
        mConfVars.put("core.tprefix", new ProxyConfVar("core.tprefix", null, mTemplatePrefix, ProxyConfValueType.STRING, ProxyConfOverride.NONE, "Common template file prefix"));
        mConfVars.put("core.ipv4only.enabled", new IPv4OnlyEnablerVar());
        mConfVars.put("core.ipv6only.enabled", new IPv6OnlyEnablerVar());
        mConfVars.put("core.ipboth.enabled", new IPBothEnablerVar());
        mConfVars.put("ssl.crt.default", new ProxyConfVar("ssl.crt.default", null, mDefaultSSLCrt, ProxyConfValueType.STRING, ProxyConfOverride.NONE, "default nginx certificate file path"));
        mConfVars.put("ssl.key.default", new ProxyConfVar("ssl.key.default", null, mDefaultSSLKey, ProxyConfValueType.STRING, ProxyConfOverride.NONE, "default nginx private key file path"));
        mConfVars.put("ssl.clientcertmode.default", new ProxyConfVar("ssl.clientcertmode.default", "zimbraReverseProxyClientCertMode", "off", ProxyConfValueType.STRING, ProxyConfOverride.SERVER,"enable authentication via X.509 Client Certificate in nginx proxy (https only)"));
        mConfVars.put("ssl.clientcertca.default", new ClientCertAuthDefaultCAVar());
        mConfVars.put("ssl.clientcertdepth.default", new ProxyConfVar("ssl.clientcertdepth.default", "zimbraReverseProxyClientCertDepth", new Integer(10), ProxyConfValueType.INTEGER, ProxyConfOverride.NONE,"indicate how depth the verification will load the ca chain. This is useful when client crt is signed by multiple intermediate ca"));
        mConfVars.put("main.user", new ProxyConfVar("main.user", null, ZIMBRA_UPSTREAM_NAME, ProxyConfValueType.STRING, ProxyConfOverride.NONE, "The user as which the worker processes will run"));
        mConfVars.put("main.group", new ProxyConfVar("main.group", null, ZIMBRA_UPSTREAM_NAME, ProxyConfValueType.STRING, ProxyConfOverride.NONE, "The group as which the worker processes will run"));
        mConfVars.put("main.workers", new ProxyConfVar("main.workers", "zimbraReverseProxyWorkerProcesses", new Integer(4), ProxyConfValueType.INTEGER, ProxyConfOverride.SERVER, "Number of worker processes"));
        mConfVars.put("main.pidfile", new ProxyConfVar("main.pidfile", null, mWorkingDir + "/log/nginx.pid", ProxyConfValueType.STRING, ProxyConfOverride.NONE, "PID file path (relative to ${core.workdir})"));
        mConfVars.put("main.logfile", new ProxyConfVar("main.logfile", null, mWorkingDir + "/log/nginx.log", ProxyConfValueType.STRING, ProxyConfOverride.NONE, "Log file path (relative to ${core.workdir})"));
        mConfVars.put("main.loglevel", new ProxyConfVar("main.loglevel", "zimbraReverseProxyLogLevel", "info", ProxyConfValueType.STRING, ProxyConfOverride.SERVER, "Log level - can be debug|info|notice|warn|error|crit"));
        mConfVars.put("main.connections", new ProxyConfVar("main.connections", "zimbraReverseProxyWorkerConnections", new Integer(10240), ProxyConfValueType.INTEGER, ProxyConfOverride.SERVER, "Maximum number of simultaneous connections per worker process"));
        mConfVars.put("main.krb5keytab", new ProxyConfVar("main.krb5keytab", "krb5_keytab", "/opt/zimbra/conf/krb5.keytab", ProxyConfValueType.STRING, ProxyConfOverride.LOCALCONFIG, "Path to kerberos keytab file used for GSSAPI authentication"));
        mConfVars.put("memcache.:servers", new MemcacheServersVar());
        mConfVars.put("memcache.timeout", new ProxyConfVar("memcache.timeout", "zimbraReverseProxyCacheFetchTimeout", new Long(3000), ProxyConfValueType.TIME, ProxyConfOverride.CONFIG, "Time (ms) given to a cache-fetch operation to complete"));
        mConfVars.put("memcache.reconnect", new ProxyConfVar("memcache.reconnect", "zimbraReverseProxyCacheReconnectInterval", new Long(60000), ProxyConfValueType.TIME, ProxyConfOverride.CONFIG, "Time (ms) after which NGINX will attempt to re-establish a broken connection to a memcache server"));
        mConfVars.put("memcache.ttl", new ProxyConfVar("memcache.ttl", "zimbraReverseProxyCacheEntryTTL", new Long(3600000), ProxyConfValueType.TIME, ProxyConfOverride.CONFIG, "Time interval (ms) for which cached entries remain in memcache"));
        mConfVars.put("mail.ctimeout", new ProxyConfVar("mail.ctimeout", "zimbraReverseProxyConnectTimeout", new Long(120000), ProxyConfValueType.TIME, ProxyConfOverride.SERVER, "Time interval (ms) after which a POP/IMAP proxy connection to a remote host will give up"));
        mConfVars.put("mail.pop3.timeout", new ProxyConfVar("mail.pop3.timeout", "pop3_max_idle_time", 60, ProxyConfValueType.INTEGER, ProxyConfOverride.LOCALCONFIG, "pop3 network timeout before authentication"));
        mConfVars.put("mail.pop3.proxytimeout", new ProxyConfVar("mail.pop3.proxytimeout", "pop3_max_idle_time", 60, ProxyConfValueType.INTEGER, ProxyConfOverride.LOCALCONFIG, "pop3 network timeout after authentication"));
        mConfVars.put("mail.imap.timeout", new ProxyConfVar("mail.imap.timeout", "imap_max_idle_time", 60, ProxyConfValueType.INTEGER, ProxyConfOverride.LOCALCONFIG, "imap network timeout before authentication"));
        mConfVars.put("mail.imap.proxytimeout", new TimeoutVar("mail.imap.proxytimeout", "imap_authenticated_max_idle_time", 1800, ProxyConfOverride.LOCALCONFIG, 300, "imap network timeout after authentication"));
        mConfVars.put("mail.passerrors", new ProxyConfVar("mail.passerrors", "zimbraReverseProxyPassErrors", true, ProxyConfValueType.BOOLEAN, ProxyConfOverride.SERVER, "Indicates whether mail proxy will pass any protocol specific errors from the upstream server back to the downstream client"));
        mConfVars.put("mail.auth_http_timeout", new ProxyConfVar("mail.auth_http_timeout", "zimbraReverseProxyRouteLookupTimeout", new Long(15000), ProxyConfValueType.TIME, ProxyConfOverride.SERVER,"Time interval (ms) given to mail route lookup handler to respond to route lookup request (after this time elapses, Proxy fails over to next handler, or fails the request if there are no more lookup handlers)"));
        mConfVars.put("mail.authwait", new ProxyConfVar("mail.authwait", "zimbraReverseProxyAuthWaitInterval", new Long(10000), ProxyConfValueType.TIME, ProxyConfOverride.CONFIG, "Time delay (ms) after which an incorrect POP/IMAP login attempt will be rejected"));
        mConfVars.put("mail.pop3capa", new Pop3CapaVar());
        mConfVars.put("mail.imapcapa", new ImapCapaVar());
        mConfVars.put("mail.imapid", new ProxyConfVar("mail.imapid", null, "\"NAME\" \"Zimbra\" \"VERSION\" \"" + BuildInfo.VERSION + "\" \"RELEASE\" \"" + BuildInfo.RELEASE + "\"", ProxyConfValueType.STRING, ProxyConfOverride.CONFIG, "NGINX response to IMAP ID command"));
        mConfVars.put("mail.defaultrealm", new ProxyConfVar("mail.defaultrealm", "zimbraReverseProxyDefaultRealm", "", ProxyConfValueType.STRING, ProxyConfOverride.SERVER, "Default SASL realm used in case Kerberos principal does not contain realm information"));
        mConfVars.put("mail.sasl_host_from_ip", new SaslHostFromIPVar());
        mConfVars.put("mail.saslapp", new ProxyConfVar("mail.saslapp", null, "nginx", ProxyConfValueType.STRING, ProxyConfOverride.CONFIG, "Application name used by NGINX to initialize SASL authentication"));
        mConfVars.put("mail.ipmax", new ProxyConfVar("mail.ipmax", "zimbraReverseProxyIPLoginLimit", new Integer(0), ProxyConfValueType.INTEGER, ProxyConfOverride.CONFIG,"IP Login Limit (Throttle) - 0 means infinity"));
        mConfVars.put("mail.ipttl", new ProxyConfVar("mail.ipttl", "zimbraReverseProxyIPLoginLimitTime", new Long(3600000), ProxyConfValueType.TIME, ProxyConfOverride.CONFIG,"Time interval (ms) after which IP Login Counter is reset"));
        mConfVars.put("mail.iprej", new ProxyConfVar("mail.iprej", "zimbraReverseProxyIpThrottleMsg", "Login rejected from this IP", ProxyConfValueType.STRING, ProxyConfOverride.CONFIG,"Rejection message for IP throttle"));
        mConfVars.put("mail.usermax", new ProxyConfVar("mail.usermax", "zimbraReverseProxyUserLoginLimit", new Integer(0), ProxyConfValueType.INTEGER, ProxyConfOverride.CONFIG,"User Login Limit (Throttle) - 0 means infinity"));
        mConfVars.put("mail.userttl", new ProxyConfVar("mail.userttl", "zimbraReverseProxyUserLoginLimitTime", new Long(3600000), ProxyConfValueType.TIME, ProxyConfOverride.CONFIG,"Time interval (ms) after which User Login Counter is reset"));
        mConfVars.put("mail.userrej", new ProxyConfVar("mail.userrej", "zimbraReverseProxyUserThrottleMsg", "Login rejected for this user", ProxyConfValueType.STRING, ProxyConfOverride.CONFIG,"Rejection message for User throttle"));
        mConfVars.put("mail.upstream.pop3xoip", new ProxyConfVar("mail.upstream.pop3xoip", "zimbraReverseProxySendPop3Xoip", true, ProxyConfValueType.BOOLEAN, ProxyConfOverride.CONFIG,"Whether NGINX issues the POP3 XOIP command to the upstream server prior to logging in (audit purpose)"));
        mConfVars.put("mail.upstream.imapid", new ProxyConfVar("mail.upstream.imapid", "zimbraReverseProxySendImapId", true, ProxyConfValueType.BOOLEAN, ProxyConfOverride.CONFIG,"Whether NGINX issues the IMAP ID command to the upstream server prior to logging in (audit purpose)"));
        mConfVars.put("mail.ssl.protocols", new MailSSLProtocolsVar());
        mConfVars.put("mail.ssl.preferserverciphers", new ProxyConfVar("mail.ssl.preferserverciphers", null, true, ProxyConfValueType.BOOLEAN, ProxyConfOverride.CONFIG,"Requires TLS protocol server ciphers be preferred over the client's ciphers"));
        mConfVars.put("mail.ssl.ciphers", new ProxyConfVar("mail.ssl.ciphers", "zimbraReverseProxySSLCiphers", "ECDHE-RSA-AES128-GCM-SHA256:ECDHE-ECDSA-AES128-GCM-SHA256:ECDHE-RSA-AES256-GCM-SHA384:ECDHE-ECDSA-AES256-GCM-SHA384:DHE-RSA-AES128-GCM-SHA256:DHE-DSS-AES128-GCM-SHA256:kEDH+AESGCM:ECDHE-RSA-AES128-SHA256:ECDHE-ECDSA-AES128-SHA256:"
                + "ECDHE-RSA-AES128-SHA:ECDHE-ECDSA-AES128-SHA:ECDHE-RSA-AES256-SHA384:ECDHE-ECDSA-AES256-SHA384:ECDHE-RSA-AES256-SHA:ECDHE-ECDSA-AES256-SHA:DHE-RSA-AES128-SHA256:DHE-RSA-AES128-SHA:DHE-DSS-AES128-SHA256:DHE-RSA-AES256-SHA256:DHE-DSS-AES256-SHA:"
                + "DHE-RSA-AES256-SHA:AES128-GCM-SHA256:AES256-GCM-SHA384:AES128:AES256:HIGH:!aNULL:!eNULL:!EXPORT:!DES:!MD5:!PSK:!RC4", ProxyConfValueType.STRING, ProxyConfOverride.CONFIG,"Permitted ciphers for mail proxy"));
        mConfVars.put("mail.ssl.ecdh.curve", new ProxyConfVar("mail.ssl.ecdh.curve", "zimbraReverseProxySSLECDHCurve", "prime256v1", ProxyConfValueType.STRING, ProxyConfOverride.CONFIG,"SSL ECDH cipher curve for mail proxy"));
        mConfVars.put("mail.imap.authplain.enabled", new ProxyConfVar("mail.imap.authplain.enabled", "zimbraReverseProxyImapSaslPlainEnabled", true, ProxyConfValueType.ENABLER, ProxyConfOverride.SERVER,"Whether SASL PLAIN is enabled for IMAP"));
        mConfVars.put("mail.imap.authgssapi.enabled", new ProxyConfVar("mail.imap.authgssapi.enabled", "zimbraReverseProxyImapSaslGssapiEnabled", false, ProxyConfValueType.ENABLER, ProxyConfOverride.SERVER,"Whether SASL GSSAPI is enabled for IMAP"));
        mConfVars.put("mail.pop3.authplain.enabled", new ProxyConfVar("mail.pop3.authplain.enabled", "zimbraReverseProxyPop3SaslPlainEnabled", true, ProxyConfValueType.ENABLER, ProxyConfOverride.SERVER,"Whether SASL PLAIN is enabled for POP3"));
        mConfVars.put("mail.pop3.authgssapi.enabled", new ProxyConfVar("mail.pop3.authgssapi.enabled", "zimbraReverseProxyPop3SaslGssapiEnabled", false, ProxyConfValueType.ENABLER, ProxyConfOverride.SERVER,"Whether SASL GSSAPI is enabled for POP3"));
        mConfVars.put("mail.imap.literalauth", new ProxyConfVar("mail.imap.literalauth", null, true, ProxyConfValueType.BOOLEAN, ProxyConfOverride.CONFIG,"Whether NGINX uses literal strings for user name/password when logging in to upstream IMAP server - if false, NGINX uses quoted strings"));
        mConfVars.put("mail.imap.port", new ProxyConfVar("mail.imap.port", Provisioning.A_zimbraImapProxyBindPort, new Integer(143), ProxyConfValueType.INTEGER, ProxyConfOverride.SERVER,"Mail Proxy IMAP Port"));
        mConfVars.put("mail.imap.tls", new ProxyConfVar("mail.imap.tls", "zimbraReverseProxyImapStartTlsMode", "only", ProxyConfValueType.STRING, ProxyConfOverride.SERVER,"TLS support for IMAP - can be on|off|only - on indicates TLS support present, off indicates TLS support absent, only indicates TLS is enforced on unsecure channel"));
        mConfVars.put("mail.imaps.port", new ProxyConfVar("mail.imaps.port", Provisioning.A_zimbraImapSSLProxyBindPort, new Integer(993), ProxyConfValueType.INTEGER, ProxyConfOverride.SERVER,"Mail Proxy IMAPS Port"));
        mConfVars.put("mail.pop3.port", new ProxyConfVar("mail.pop3.port", Provisioning.A_zimbraPop3ProxyBindPort, new Integer(110), ProxyConfValueType.INTEGER, ProxyConfOverride.SERVER,"Mail Proxy POP3 Port"));
        mConfVars.put("mail.pop3.tls", new ProxyConfVar("mail.pop3.tls", "zimbraReverseProxyPop3StartTlsMode", "only", ProxyConfValueType.STRING, ProxyConfOverride.SERVER,"TLS support for POP3 - can be on|off|only - on indicates TLS support present, off indicates TLS support absent, only indicates TLS is enforced on unsecure channel"));
        mConfVars.put("mail.pop3s.port", new ProxyConfVar("mail.pop3s.port", Provisioning.A_zimbraPop3SSLProxyBindPort, new Integer(995), ProxyConfValueType.INTEGER, ProxyConfOverride.SERVER,"Mail Proxy POP3S Port"));
        mConfVars.put("mail.imap.greeting", new ImapGreetingVar());
        mConfVars.put("mail.pop3.greeting", new Pop3GreetingVar());
        mConfVars.put("mail.enabled", new ProxyConfVar("mail.enabled", "zimbraReverseProxyMailEnabled", true, ProxyConfValueType.ENABLER, ProxyConfOverride.SERVER,"Indicates whether Mail Proxy is enabled"));
        mConfVars.put("mail.imap.enabled", new ProxyConfVar("mail.imap.enabled", "zimbraReverseProxyMailImapEnabled", true, ProxyConfValueType.ENABLER, ProxyConfOverride.SERVER,"Indicates whether Imap Mail Proxy is enabled"));
        mConfVars.put("mail.imaps.enabled", new ProxyConfVar("mail.imaps.enabled", "zimbraReverseProxyMailImapsEnabled", true, ProxyConfValueType.ENABLER, ProxyConfOverride.SERVER,"Indicates whether Imaps Mail Proxy is enabled"));
        mConfVars.put("mail.pop3.enabled", new ProxyConfVar("mail.pop3.enabled", "zimbraReverseProxyMailPop3Enabled", true, ProxyConfValueType.ENABLER, ProxyConfOverride.SERVER,"Indicates whether Pop Mail Proxy is enabled"));
        mConfVars.put("mail.pop3s.enabled", new ProxyConfVar("mail.pop3s.enabled", "zimbraReverseProxyMailPop3sEnabled", true, ProxyConfValueType.ENABLER, ProxyConfOverride.SERVER,"Indicates whether Pops Mail Proxy is enabled"));
        mConfVars.put("mail.proxy.ssl", new ProxyConfVar("mail.proxy.ssl", "zimbraReverseProxySSLToUpstreamEnabled", true, ProxyConfValueType.BOOLEAN, ProxyConfOverride.SERVER, "Indicates whether using SSL to connect to upstream mail server"));
        mConfVars.put("web.logfile", new ProxyConfVar("web.logfile", null, mWorkingDir + "/log/nginx.access.log", ProxyConfValueType.STRING, ProxyConfOverride.NONE, "Access log file path (relative to ${core.workdir})"));
        mConfVars.put("web.mailmode", new ProxyConfVar("web.mailmode", Provisioning.A_zimbraReverseProxyMailMode, "both", ProxyConfValueType.STRING, ProxyConfOverride.SERVER,"Reverse Proxy Mail Mode - can be http|https|both|redirect|mixed"));
        mConfVars.put("web.server_name.default", new ProxyConfVar("web.server_name.default", "zimbra_server_hostname", "localhost", ProxyConfValueType.STRING, ProxyConfOverride.LOCALCONFIG, "The server name for default server config"));
        mConfVars.put("web.upstream.name", new ProxyConfVar("web.upstream.name", null, ZIMBRA_UPSTREAM_NAME, ProxyConfValueType.STRING, ProxyConfOverride.CONFIG,"Symbolic name for HTTP upstream cluster"));
        mConfVars.put("web.upstream.webclient.name", new ProxyConfVar("web.upstream.webclient.name", null, ZIMBRA_UPSTREAM_WEBCLIENT_NAME, ProxyConfValueType.STRING, ProxyConfOverride.CONFIG,"Symbolic name for HTTP upstream webclient cluster"));
        mConfVars.put("web.ssl.upstream.name", new ProxyConfVar("web.ssl.upstream.name", null, ZIMBRA_SSL_UPSTREAM_NAME, ProxyConfValueType.STRING, ProxyConfOverride.CONFIG,"Symbolic name for HTTPS upstream cluster"));
        mConfVars.put("web.ssl.upstream.webclient.name", new ProxyConfVar("web.ssl.upstream.webclient.name", null, ZIMBRA_SSL_UPSTREAM_WEBCLIENT_NAME, ProxyConfValueType.STRING, ProxyConfOverride.CONFIG,"Symbolic name for HTTPS upstream webclient cluster"));
        mConfVars.put("web.upstream.:servers", new WebUpstreamServersVar());
        mConfVars.put("web.upstream.webclient.:servers", new WebUpstreamClientServersVar());
        mConfVars.put("web.server_names.max_size", new ProxyConfVar("web.server_names.max_size", "proxy_server_names_hash_max_size", DEFAULT_SERVERS_NAME_HASH_MAX_SIZE, ProxyConfValueType.INTEGER, ProxyConfOverride.LOCALCONFIG, "the server names hash max size, needed to be increased if too many virtual host names are added"));
        mConfVars.put("web.server_names.bucket_size", new ProxyConfVar("web.server_names.bucket_size", "proxy_server_names_hash_bucket_size", DEFAULT_SERVERS_NAME_HASH_BUCKET_SIZE, ProxyConfValueType.INTEGER, ProxyConfOverride.LOCALCONFIG, "the server names hash bucket size, needed to be increased if too many virtual host names are added"));
        mConfVars.put("web.ssl.upstream.:servers", new WebSSLUpstreamServersVar());
        mConfVars.put("web.ssl.upstream.webclient.:servers", new WebSSLUpstreamClientServersVar());
        mConfVars.put("web.uploadmax", new ProxyConfVar("web.uploadmax", "zimbraFileUploadMaxSize", new Long(10485760), ProxyConfValueType.LONG, ProxyConfOverride.SERVER,"Maximum accepted client request body size (indicated by Content-Length) - if content length exceeds this limit, then request fails with HTTP 413"));
        mConfVars.put("web.:error_pages", new ErrorPagesVar());
        mConfVars.put("web.http.port", new ProxyConfVar("web.http.port", Provisioning.A_zimbraMailProxyPort, new Integer(0), ProxyConfValueType.INTEGER, ProxyConfOverride.SERVER,"Web Proxy HTTP Port"));
        mConfVars.put("web.http.maxbody", new ProxyConfVar("web.http.maxbody", "zimbraFileUploadMaxSize", new Long(10485760), ProxyConfValueType.LONG, ProxyConfOverride.SERVER,"Maximum accepted client request body size (indicated by Content-Length) - if content length exceeds this limit, then request fails with HTTP 413"));
        mConfVars.put("web.https.port", new ProxyConfVar("web.https.port", Provisioning.A_zimbraMailSSLProxyPort, new Integer(0), ProxyConfValueType.INTEGER, ProxyConfOverride.SERVER,"Web Proxy HTTPS Port"));
        mConfVars.put("web.https.maxbody", new ProxyConfVar("web.https.maxbody", "zimbraFileUploadMaxSize", new Long(10485760), ProxyConfValueType.LONG, ProxyConfOverride.SERVER,"Maximum accepted client request body size (indicated by Content-Length) - if content length exceeds this limit, then request fails with HTTP 413"));
        mConfVars.put("web.ssl.protocols", new WebSSLProtocolsVar());
        mConfVars.put("web.ssl.preferserverciphers", new ProxyConfVar("web.ssl.preferserverciphers", null, true, ProxyConfValueType.BOOLEAN, ProxyConfOverride.CONFIG,"Requires TLS protocol server ciphers be preferred over the client's ciphers"));
        mConfVars.put("web.ssl.ciphers", new ProxyConfVar("web.ssl.ciphers", "zimbraReverseProxySSLCiphers", "ECDHE-RSA-AES128-GCM-SHA256:ECDHE-ECDSA-AES128-GCM-SHA256:ECDHE-RSA-AES256-GCM-SHA384:ECDHE-ECDSA-AES256-GCM-SHA384:DHE-RSA-AES128-GCM-SHA256:DHE-DSS-AES128-GCM-SHA256:kEDH+AESGCM:ECDHE-RSA-AES128-SHA256:ECDHE-ECDSA-AES128-SHA256:"
                + "ECDHE-RSA-AES128-SHA:ECDHE-ECDSA-AES128-SHA:ECDHE-RSA-AES256-SHA384:ECDHE-ECDSA-AES256-SHA384:ECDHE-RSA-AES256-SHA:ECDHE-ECDSA-AES256-SHA:DHE-RSA-AES128-SHA256:DHE-RSA-AES128-SHA:DHE-DSS-AES128-SHA256:DHE-RSA-AES256-SHA256:DHE-DSS-AES256-SHA:"
                + "DHE-RSA-AES256-SHA:AES128-GCM-SHA256:AES256-GCM-SHA384:AES128:AES256:HIGH:!aNULL:!eNULL:!EXPORT:!DES:!MD5:!PSK:!RC4", ProxyConfValueType.STRING, ProxyConfOverride.CONFIG,"Permitted ciphers for web proxy"));
        mConfVars.put("web.ssl.ecdh.curve", new ProxyConfVar("web.ssl.ecdh.curve", "zimbraReverseProxySSLECDHCurve", "prime256v1", ProxyConfValueType.STRING, ProxyConfOverride.CONFIG,"SSL ECDH cipher curve for web proxy"));
        mConfVars.put("web.http.uport", new ProxyConfVar("web.http.uport", Provisioning.A_zimbraMailPort, new Integer(80), ProxyConfValueType.INTEGER, ProxyConfOverride.SERVER,"Web upstream server port"));
        mConfVars.put("web.upstream.connect.timeout", new ProxyConfVar("web.upstream.connect.timeout", "zimbraReverseProxyUpstreamConnectTimeout", new Integer(25), ProxyConfValueType.INTEGER, ProxyConfOverride.SERVER, "upstream connect timeout"));
        mConfVars.put("web.upstream.read.timeout", new TimeInSecVarWrapper(new ProxyConfVar("web.upstream.read.timeout", "zimbraReverseProxyUpstreamReadTimeout", new Long(60), ProxyConfValueType.TIME, ProxyConfOverride.SERVER, "upstream read timeout")));
        mConfVars.put("web.upstream.send.timeout", new TimeInSecVarWrapper(new ProxyConfVar("web.upstream.send.timeout", "zimbraReverseProxyUpstreamSendTimeout", new Long(60), ProxyConfValueType.TIME, ProxyConfOverride.SERVER, "upstream send timeout")));
        mConfVars.put("web.upstream.polling.timeout", new TimeInSecVarWrapper(new ProxyConfVar("web.upstream.polling.timeout", "zimbraReverseProxyUpstreamPollingTimeout", new Long(3600), ProxyConfValueType.TIME, ProxyConfOverride.SERVER, "the response timeout for Microsoft Active Sync polling")));
        mConfVars.put("web.enabled", new ProxyConfVar("web.enabled", "zimbraReverseProxyHttpEnabled", false, ProxyConfValueType.ENABLER, ProxyConfOverride.SERVER, "Indicates whether HTTP proxying is enabled"));
        mConfVars.put("web.upstream.exactversioncheck", new ProxyConfVar("web.upstream.exactversioncheck", "zimbraReverseProxyExactServerVersionCheck", "on", ProxyConfValueType.STRING, ProxyConfOverride.SERVER, "Indicates whether nginx will match exact server version against the version received in the client request"));
        mConfVars.put("web.http.enabled", new HttpEnablerVar());
        mConfVars.put("web.https.enabled", new HttpsEnablerVar());
        mConfVars.put("web.upstream.target", new WebProxyUpstreamTargetVar());
        mConfVars.put("web.upstream.webclient.target", new WebProxyUpstreamClientTargetVar());
        mConfVars.put("zmlookup.:handlers", new ZMLookupHandlerVar());
        mConfVars.put("zmlookup.timeout", new ProxyConfVar("zmlookup.timeout", "zimbraReverseProxyRouteLookupTimeout", new Long(15000), ProxyConfValueType.TIME, ProxyConfOverride.SERVER, "Time interval (ms) given to lookup handler to respond to route lookup request (after this time elapses, Proxy fails over to next handler, or fails the request if there are no more lookup handlers)"));
        mConfVars.put("zmlookup.retryinterval", new ProxyConfVar("zmlookup.retryinterval", "zimbraReverseProxyRouteLookupTimeoutCache", new Long(60000), ProxyConfValueType.TIME, ProxyConfOverride.SERVER,"Time interval (ms) given to lookup handler to cache a failed response to route a previous lookup request (after this time elapses, Proxy retries this host)"));
        mConfVars.put("zmlookup.dpasswd", new ProxyConfVar("zmlookup.dpasswd", "ldap_nginx_password", "zmnginx", ProxyConfValueType.STRING, ProxyConfOverride.LOCALCONFIG, "Password for master credentials used by NGINX to log in to upstream for GSSAPI authentication"));
        mConfVars.put("zmlookup.caching", new ProxyConfVar("zmlookup.caching", "zimbraReverseProxyZmlookupCachingEnabled", true, ProxyConfValueType.BOOLEAN, ProxyConfOverride.SERVER, "Whether to turn on nginx lookup caching"));
        mConfVars.put("zmprefix.url", new ProxyConfVar("zmprefix.url", "zimbraMailURL", "/", ProxyConfValueType.STRING, ProxyConfOverride.CONFIG, "http URL prefix for where the zimbra app resides on upstream server"));
        mConfVars.put("web.sso.certauth.port", new ProxyConfVar("web.sso.certauth.port", Provisioning.A_zimbraMailSSLProxyClientCertPort, new Integer(0), ProxyConfValueType.INTEGER, ProxyConfOverride.SERVER,"reverse proxy client cert auth port"));
        mConfVars.put("web.sso.certauth.default.enabled", new ZMSSOCertAuthDefaultEnablerVar());
        mConfVars.put("web.sso.enabled", new ZMSSOEnablerVar());
        mConfVars.put("web.sso.default.enabled", new ZMSSODefaultEnablerVar());
        mConfVars.put("web.admin.default.enabled", new ProxyConfVar("web.amdin.default.enabled", "zimbraReverseProxyAdminEnabled", new Boolean(false), ProxyConfValueType.ENABLER, ProxyConfOverride.SERVER, "Inidicate whether admin console proxy is enabled"));
        mConfVars.put("web.admin.port", new ProxyConfVar("web.admin.port", "zimbraAdminProxyPort", new Integer(9071), ProxyConfValueType.INTEGER, ProxyConfOverride.SERVER, "Admin console proxy port"));
        mConfVars.put("web.admin.uport", new ProxyConfVar("web.admin.uport", "zimbraAdminPort", new Integer(7071), ProxyConfValueType.INTEGER, ProxyConfOverride.SERVER, "Admin console upstream port"));
        mConfVars.put("web.admin.upstream.name", new ProxyConfVar("web.admin.upstream.name", null, ZIMBRA_ADMIN_CONSOLE_UPSTREAM_NAME, ProxyConfValueType.STRING, ProxyConfOverride.CONFIG, "Symbolic name for admin console upstream cluster"));
        mConfVars.put("web.admin.upstream.adminclient.name", new ProxyConfVar("web.admin.upstream.adminclient.name", null, ZIMBRA_ADMIN_CONSOLE_CLIENT_UPSTREAM_NAME, ProxyConfValueType.STRING, ProxyConfOverride.CONFIG, "Symbolic name for admin client console upstream cluster"));
        mConfVars.put("web.admin.upstream.:servers", new WebAdminUpstreamServersVar());
        mConfVars.put("web.admin.upstream.adminclient.:servers", new WebAdminUpstreamAdminClientServersVar());
        mConfVars.put("web.upstream.noop.timeout", new TimeoutVar("web.upstream.noop.timeout", "zimbra_noop_max_timeout", 1200, ProxyConfOverride.LOCALCONFIG, 20, "the response timeout for NoOpRequest"));
        mConfVars.put("web.upstream.waitset.timeout", new TimeoutVar("web.upstream.waitset.timeout", "zimbra_waitset_max_request_timeout", 1200, ProxyConfOverride.LOCALCONFIG, 20, "the response timeout for WaitSetRequest"));
	    mConfVars.put("main.accept_mutex", new ProxyConfVar("main.accept_mutex", "zimbraReverseProxyAcceptMutex", "on", ProxyConfValueType.STRING, ProxyConfOverride.SERVER, "accept_mutex flag for NGINX - can be on|off - on indicates regular distribution, off gets better distribution of client connections between workers"));
	    mConfVars.put("web.ews.upstream.disable", new EwsEnablerVar());
	    mConfVars.put("web.upstream.ewsserver.:servers", new WebEwsUpstreamServersVar());
	    mConfVars.put("web.ssl.upstream.ewsserver.:servers", new WebEwsSSLUpstreamServersVar());
	    mConfVars.put("web.ews.upstream.name", new ProxyConfVar("web.ews.upstream.name", null, ZIMBRA_UPSTREAM_EWS_NAME, ProxyConfValueType.STRING, ProxyConfOverride.CONFIG, "Symbolic name for ews upstream server cluster"));
	    mConfVars.put("web.ssl.ews.upstream.name", new ProxyConfVar("web.ssl.ews.upstream.name", null, ZIMBRA_SSL_UPSTREAM_EWS_NAME, ProxyConfValueType.STRING, ProxyConfOverride.CONFIG, "Symbolic name for https ews upstream server cluster"));
	    mConfVars.put("web.login.upstream.disable", new LoginEnablerVar());
	    mConfVars.put("web.upstream.loginserver.:servers", new WebLoginUpstreamServersVar());
	    mConfVars.put("web.ssl.upstream.loginserver.:servers", new WebLoginSSLUpstreamServersVar());
	    mConfVars.put("web.login.upstream.name", new ProxyConfVar("web.login.upstream.name", null, ZIMBRA_UPSTREAM_LOGIN_NAME, ProxyConfValueType.STRING, ProxyConfOverride.CONFIG, "Symbolic name for upstream login server cluster"));
	    mConfVars.put("web.ssl.login.upstream.name", new ProxyConfVar("web.ssl.login.upstream.name", null, ZIMBRA_SSL_UPSTREAM_LOGIN_NAME, ProxyConfValueType.STRING, ProxyConfOverride.CONFIG, "Symbolic name for https upstream login server cluster"));
	    mConfVars.put("web.login.upstream.url", new ProxyConfVar("web.login.upstream.url", "zimbraMailURL", "/", ProxyConfValueType.STRING, ProxyConfOverride.SERVER, "Zimbra Login URL"));
	    mConfVars.put("web.upstream.login.target", new WebProxyUpstreamLoginTargetVar());
	    mConfVars.put("web.upstream.ews.target", new WebProxyUpstreamEwsTargetVar());
	    mConfVars.put("ssl.session.timeout", new TimeInSecVarWrapper(new ProxyConfVar("ssl.session.timeout", "zimbraReverseProxySSLSessionTimeout", new Long(600), ProxyConfValueType.TIME, ProxyConfOverride.SERVER, "SSL session timeout value for the proxy in secs")));
	    mConfVars.put("web.zss.upstream.disable", new WebZSSUpstreamEnablerVar());
        mConfVars.put("ssl.session.cachesize", new WebSSLSessionCacheSizeVar());
	    mConfVars.put("web.zss.upstream.hostname", new ProxyConfVar("web.zss.upstream.hostname", "zimbraReverseProxyZSSHostname", "", ProxyConfValueType.STRING, ProxyConfOverride.SERVER, "Hostname of the upstream ZSS server being reverse-proxied"));
	    mConfVars.put("web.zss.resolver.file", new ProxyConfVar("web.zss.resolver.file", null, mResolverfile, ProxyConfValueType.STRING, ProxyConfOverride.CONFIG, "File containing resolver directive with the nameservers from /etc/resolv.conf"));
	    mConfVars.put("web.xmpp.bosh.upstream.disable", new WebXmppBoshEnablerVar());
        mConfVars.put("web.xmpp.local.bind.url", new ProxyConfVar("web.xmpp.local.bind.url", "zimbraReverseProxyXmppBoshLocalHttpBindURL", "/http-bind", ProxyConfValueType.STRING, ProxyConfOverride.SERVER, "Local HTTP-BIND URL prefix where ZWC sends XMPP over BOSH requests"));
        mConfVars.put("web.xmpp.remote.bind.url", new ProxyConfVar("web.xmpp.remote.bind.url", "zimbraReverseProxyXmppBoshRemoteHttpBindURL", "", ProxyConfValueType.STRING, ProxyConfOverride.SERVER, "Remote HTTP-BIND URL prefix for an external XMPP server where XMPP over BOSH requests need to be proxied"));
        mConfVars.put("web.xmpp.bosh.hostname", new ProxyConfVar("web.xmpp.bosh.hostname", "zimbraReverseProxyXmppBoshHostname", "", ProxyConfValueType.STRING, ProxyConfOverride.SERVER, "Hostname of the external XMPP server where XMPP over BOSH requests need to be proxied"));
        mConfVars.put("web.xmpp.bosh.port", new ProxyConfVar("web.xmpp.bosh.port", "zimbraReverseProxyXmppBoshPort", new Integer(0), ProxyConfValueType.INTEGER, ProxyConfOverride.SERVER, "Port number of the external XMPP server where XMPP over BOSH requests need to be proxied"));
        mConfVars.put("web.ssl.dhparam.enabled", new WebSSLDhparamEnablerVar());
        mConfVars.put("web.ssl.dhparam.file", new ProxyConfVar("web.ssl.dhparam.file", "zimbraReverseProxySSLDHParam", "", ProxyConfValueType.STRING, ProxyConfOverride.SERVER, "Filename with DH parameters for EDH ciphers to be used by the proxy"));
        //Get the response headers list from globalconfig
        String[] rspHeaders = ProxyConfVar.configSource.getMultiAttr(Provisioning.A_zimbraReverseProxyResponseHeaders);
        ArrayList<String> rhdr = new ArrayList<String>();
        for(int i = 0; i < rspHeaders.length; i++) {
            rhdr.add(rspHeaders[i]);
        }
        mConfVars.put("web.add.headers.default", new AddHeadersVar("web.add.headers.default", rhdr,
                "add_header directive for default web proxy"));
    }

    /* update the default variable map from the active configuration */
    public static void updateDefaultVars ()
        throws ServiceException, ProxyConfException
    {
        Set<String> keys = mConfVars.keySet();
        for (String key: keys) {
            mConfVars.get(key).update();
            mVars.put(key,mConfVars.get(key).confValue());
        }
    }

    /* update the default domain variable map from the active configuration */
    public static void updateDefaultDomainVars ()
        throws ServiceException, ProxyConfException
    {
        Set<String> keys = mDomainConfVars.keySet();
        for (String key: keys) {
            mDomainConfVars.get(key).update();
            mVars.put(key,mDomainConfVars.get(key).confValue());
        }
    }

    public static void overrideDefaultVars (CommandLine cl)
    {
        String[] overrides = cl.getOptionValues('c');

        if (overrides != null) {
            for (String o : overrides) {
                mLog.debug("Processing config override " + o);
                int e = o.indexOf ("=");
                if (e <= 0) {
                    mLog.info("Ignoring config override " + o + " because it is not of the form name=value");
                } else {
                    String k = o.substring(0,e);
                    String v = o.substring(e+1);

                    if (mVars.containsKey(k)) {
                        mLog.info("Overriding config variable " + k + " with " + v);
                        mVars.put(k,v);
                    } else {
                        mLog.info("Ignoring non-existent config variable " + k);
                    }
                }
            }
        }
    }

    /* Indicate whether configuration is valid, taking into consideration "essential" configuration values */
    @SuppressWarnings("unchecked")
    public static boolean isWorkableConf ()
    {
        boolean webEnabled, mailEnabled, validConf = true;
        ArrayList<String> webUpstreamServers, webUpstreamClientServers, zmLookupHandlers;
        ArrayList<String> webSSLUpstreamServers, webSSLUpstreamClientServers;

        webEnabled = (Boolean)mConfVars.get("web.enabled").rawValue();
        mailEnabled = (Boolean)mConfVars.get("mail.enabled").rawValue();

        webUpstreamServers = (ArrayList<String>) mConfVars.get("web.upstream.:servers").rawValue();
        webUpstreamClientServers = (ArrayList<String>) mConfVars.get("web.upstream.webclient.:servers").rawValue();
        webSSLUpstreamServers = (ArrayList<String>) mConfVars.get("web.ssl.upstream.:servers").rawValue();
        webSSLUpstreamClientServers = (ArrayList<String>) mConfVars.get("web.ssl.upstream.webclient.:servers").rawValue();
        zmLookupHandlers = (ArrayList<String>) mConfVars.get("zmlookup.:handlers").rawValue();

        if (webEnabled && (webUpstreamServers.size() == 0 || webUpstreamClientServers.size() == 0)) {
            mLog.info("Web is enabled but there are no HTTP upstream webclient/mailclient servers (Config will not be written)");
            validConf = false;
        }

        if (webEnabled && (webSSLUpstreamServers.size() == 0 || webSSLUpstreamClientServers.size() == 0)) {
            mLog.info("Web is enabled but there are no HTTPS upstream webclient/mailclient servers (Config will not be written)");
            validConf = false;
        }

        if ((webEnabled || mailEnabled) && (zmLookupHandlers.size() == 0)) {
            mLog.info("Proxy is enabled but there are no lookup handlers (Config will not be written)");
            validConf = false;
        }

        return validConf;
    }

    public static int createConf(String[] args) throws ServiceException,
        ProxyConfException {
        int exitCode = 0;
        CommandLine cl = parseArgs(args);

        if (cl == null) {
            exitCode = 1;
            return(exitCode);
        }

        if (cl.hasOption('v')) { //BUG 51624, must initialize log4j first
            CliUtil.toolSetup("DEBUG");
        } else {
            CliUtil.toolSetup("INFO");
        }

        mProv = Provisioning.getInstance();
        ProxyConfVar.configSource = mProv.getConfig();
        ProxyConfVar.serverSource = mProv.getLocalServer();

        if (cl.hasOption('h')) {
            usage(null);
            exitCode = 0;
            return(exitCode);
        }

        if (cl.hasOption('n')) {
            mDryRun = true;
        }

        if (cl.hasOption('w')) {
            mWorkingDir = cl.getOptionValue('w');
            mConfDir = mWorkingDir + "/conf";
            mTemplateDir = mWorkingDir + "/conf/nginx/templates";
            mConfIncludesDir = mConfDir + "/" + mIncDir;
        }

        if (cl.hasOption('i')) {
            mIncDir = cl.getOptionValue('i');
            mConfIncludesDir = mConfDir + "/" + mIncDir;
        }

        if (cl.hasOption('t')) {
            mTemplateDir = cl.getOptionValue('t');
        }

        mLog.debug("Working Directory: " + mWorkingDir);
        mLog.debug("Template Directory: " + mTemplateDir);
        mLog.debug("Config Includes Directory: " + mConfIncludesDir);

        if (cl.hasOption('p')) {
            mConfPrefix = cl.getOptionValue('p');
            mTemplatePrefix = mConfPrefix;
        }

        if (cl.hasOption('P')) {
            mTemplatePrefix = cl.getOptionValue('P');
        }

        mLog.debug("Config File Prefix: " + mConfPrefix);
        mLog.debug("Template File Prefix: " + mTemplatePrefix);

        /* set up the default variable map */
        mLog.debug("Building Default Variable Map");
        buildDefaultVars();

        if (cl.hasOption('d')) {
            displayDefaultVariables();
            exitCode = 0;
            return(exitCode);
        }

        /* If a server object has been provided, then use that */
        if (cl.hasOption('s')) {
            mHost = cl.getOptionValue('s');
            mLog.info("Loading server object: " + mHost);
            try {
                mServer = getServer (mHost);
                ProxyConfVar.serverSource = mServer;
            } catch (ProxyConfException pe) {
                mLog.error("Cannot load server object. Make sure the server specified with -s exists");
                exitCode = 1;
                return(exitCode);
            }
        }

        mGenConfPerVhn = ProxyConfVar.serverSource.getBooleanAttr("zimbraReverseProxyGenConfigPerVirtualHostname", false);

        try {
        /* upgrade the variable map from the config in force */
            mLog.debug("Loading Attrs in Domain Level");
            mDomainReverseProxyAttrs = loadDomainReverseProxyAttrs();

            mLog.debug("Updating Default Variable Map");
            updateDefaultVars();

            mLog.debug("Processing Config Overrides");
            overrideDefaultVars(cl);

            String clientCA = loadAllClientCertCA();
            writeClientCAtoFile(clientCA);
        } catch (ProxyConfException pe) {
            handleException(pe);
            exitCode = 1;
        } catch (ServiceException se) {
            handleException(se);
            exitCode = 1;
        }

        if (exitCode > 0) {
            mLog.info("Proxy configuration files generation is interrupted by errors");
            return exitCode;
        }
        if (cl.hasOption('D')) {
            displayVariables();
            exitCode = 0;
            return(exitCode);
        }

        if (cl.getArgs().length > 0) {
            usage(null);
            exitCode = 0;
            return(exitCode);
        }

        if (!isWorkableConf()) {
            mLog.error("Configuration is not valid because no route lookup handlers exist, or because no HTTP/HTTPS upstream servers were found");
            mLog.error("Please ensure that the output of 'zmprov garpu/garpb' returns at least one entry");
            exitCode = 1;
            return(exitCode);
        }

        exitCode = 0;

        try {
            File confDir = new File(mConfDir,"");
            String confPath = confDir.getAbsolutePath();
            if (!confDir.canRead()) {
                throw new ProxyConfException ("Cannot read configuration directory " + confPath);
            }
            if (!confDir.canWrite()) {
                throw new ProxyConfException ("Cannot write to configuration directory " + confPath);
            }
            if (!confDir.exists()) {
                throw new ProxyConfException ("Configuration directory " + confDir.getAbsolutePath() + " does not exist");
            }

            expandTemplate(new File(mTemplateDir, getCoreConfTemplate()), new File(mConfDir,getCoreConf())); /* Only core nginx conf goes to mConfDir, rest to mConfIncludesDir */
            expandTemplate(new File(mTemplateDir, getConfTemplateFileName("main")), new File(mConfIncludesDir, getConfFileName("main")));
            expandTemplate(new File(mTemplateDir, getConfTemplateFileName("memcache")), new File(mConfIncludesDir, getConfFileName("memcache")));
            expandTemplate(new File(mTemplateDir, getConfTemplateFileName("zmlookup")), new File(mConfIncludesDir, getConfFileName("zmlookup")));
            expandTemplate(new File(mTemplateDir, getConfTemplateFileName("mail")), new File(mConfIncludesDir, getConfFileName("mail")));
            expandTemplate(new File(mTemplateDir, getConfTemplateFileName("mail.imap")), new File(mConfIncludesDir, getConfFileName("mail.imap")));
            expandTemplate(new File(mTemplateDir, getConfTemplateFileName("mail.imap.default")), new File(mConfIncludesDir, getConfFileName("mail.imap.default")));
            expandTemplate(new File(mTemplateDir, getConfTemplateFileName("mail.imaps")), new File(mConfIncludesDir, getConfFileName("mail.imaps")));
            expandTemplate(new File(mTemplateDir, getConfTemplateFileName("mail.imaps.default")), new File(mConfIncludesDir, getConfFileName("mail.imaps.default")));
            expandTemplate(new File(mTemplateDir, getConfTemplateFileName("mail.pop3")), new File(mConfIncludesDir, getConfFileName("mail.pop3")));
            expandTemplate(new File(mTemplateDir, getConfTemplateFileName("mail.pop3.default")), new File(mConfIncludesDir, getConfFileName("mail.pop3.default")));
            expandTemplate(new File(mTemplateDir, getConfTemplateFileName("mail.pop3s")), new File(mConfIncludesDir, getConfFileName("mail.pop3s")));
            expandTemplate(new File(mTemplateDir, getConfTemplateFileName("mail.pop3s.default")), new File(mConfIncludesDir, getConfFileName("mail.pop3s.default")));
            expandTemplate(new File(mTemplateDir, getConfTemplateFileName("web")), new File(mConfIncludesDir,getConfFileName("web")));
            expandTemplate(new File(mTemplateDir, getConfTemplateFileName("web.http")), new File(mConfIncludesDir, getConfFileName("web.http")));
            expandTemplate(new File(mTemplateDir, getConfTemplateFileName("web.http.default")), new File(mConfIncludesDir, getConfFileName("web.http.default")));
            expandTemplate(new File(mTemplateDir, getConfTemplateFileName("web.https")), new File(mConfIncludesDir, getConfFileName("web.https")));
            expandTemplate(new File(mTemplateDir, getConfTemplateFileName("web.https.default")), new File(mConfIncludesDir, getConfFileName("web.https.default")));
            expandTemplate(new File(mTemplateDir, getConfTemplateFileName("web.sso")), new File(mConfIncludesDir, getConfFileName("web.sso")));
            expandTemplate(new File(mTemplateDir, getConfTemplateFileName("web.sso.default")), new File(mConfIncludesDir, getConfFileName("web.sso.default")));
            expandTemplate(new File(mTemplateDir, getConfTemplateFileName("web.admin")), new File(mConfIncludesDir, getConfFileName("web.admin")));
            expandTemplate(new File(mTemplateDir, getConfTemplateFileName("web.admin.default")), new File(mConfIncludesDir, getConfFileName("web.admin.default")));
            expandTemplate(new File(mTemplateDir, getWebHttpModeConfTemplate("http")), new File(mConfIncludesDir, getWebHttpModeConf("http")));
            expandTemplate(new File(mTemplateDir, getWebHttpModeConfTemplate("https")), new File(mConfIncludesDir, getWebHttpModeConf("https")));
            expandTemplate(new File(mTemplateDir, getWebHttpModeConfTemplate("both")), new File(mConfIncludesDir, getWebHttpModeConf("both")));
            expandTemplate(new File(mTemplateDir, getWebHttpModeConfTemplate("redirect")), new File(mConfIncludesDir, getWebHttpModeConf("redirect")));
            expandTemplate(new File(mTemplateDir, getWebHttpModeConfTemplate("mixed")), new File(mConfIncludesDir, getWebHttpModeConf("mixed")));
            expandTemplate(new File(mTemplateDir, getWebHttpSModeConfTemplate("http")), new File(mConfIncludesDir, getWebHttpSModeConf("http")));
            expandTemplate(new File(mTemplateDir, getWebHttpSModeConfTemplate("https")), new File(mConfIncludesDir, getWebHttpSModeConf("https")));
            expandTemplate(new File(mTemplateDir, getWebHttpSModeConfTemplate("both")), new File(mConfIncludesDir, getWebHttpSModeConf("both")));
            expandTemplate(new File(mTemplateDir, getWebHttpSModeConfTemplate("redirect")), new File(mConfIncludesDir, getWebHttpSModeConf("redirect")));
            expandTemplate(new File(mTemplateDir, getWebHttpSModeConfTemplate("mixed")), new File(mConfIncludesDir, getWebHttpSModeConf("mixed")));
        } catch (ProxyConfException pe) {
            handleException(pe);
            exitCode = 1;
        } catch (SecurityException se) {
            handleException(se);
            exitCode = 1;
        }
        if (!mDryRun) {
            if (exitCode == 0) {
                mLog.info("Proxy configuration files are generated successfully");
                appendConfGenResultToConf("__SUCCESS__");
            } else {
                mLog.info("Proxy configuration files generation is interrupted by errors");
            }
        }
        return (exitCode);
    }

    private static void handleException(Exception e) {
         mLog.error("Error while expanding templates: " + e.getMessage());
         appendConfGenResultToConf("__CONF_GEN_ERROR__:" + e.getMessage());
    }

    /**
     * bug 66072#c3, always append the conf generation result
     * to <zimbr home>/conf/nginx.conf. In this way, zmnginxctl
     * restart can detect the problem.
     * @param text
     */
    private static void appendConfGenResultToConf(String text) {
        File conf = new File(mConfDir, getCoreConf());
        if (!conf.exists()) {
            return;
        }

        FileWriter writer;
        try {
            writer = new FileWriter(conf, true);
            writer.write("\n#" + text + "\n");
            writer.close();
        } catch (IOException e) {
            //do nothing
        }
    }

    private static void writeClientCAtoFile(String clientCA)
            throws ServiceException {
        int exitCode;
        ProxyConfVar clientCAEnabledVar = null;

        if (ProxyConfUtil.isEmptyString(clientCA)) {
            clientCAEnabledVar = new ProxyConfVar(
                    "ssl.clientcertca.enabled", null, false,
                    ProxyConfValueType.ENABLER,
                    ProxyConfOverride.CUSTOM, "is there valid client ca cert");

            if(isClientCertVerifyEnabled() || isDomainClientCertVerifyEnabled()) {
                mLog.error("Client certificate verification is enabled but no client cert ca is provided");
                exitCode = 1;
                System.exit(exitCode);
            }

        } else {
            clientCAEnabledVar = new ProxyConfVar(
                    "ssl.clientcertca.enabled", null, true,
                    ProxyConfValueType.ENABLER,
                    ProxyConfOverride.CUSTOM, "is there valid client ca cert");
             mLog.debug("Write Client CA file");
             ProxyConfUtil.writeContentToFile(clientCA, getDefaultClientCertCaPath());
        }
        mConfVars.put("ssl.clientcertca.enabled", clientCAEnabledVar);
        try {
            mVars.put("ssl.clientcertca.enabled", clientCAEnabledVar.confValue());
        } catch (ProxyConfException e) {
            mLog.error("ProxyConfException during format ssl.clientcertca.enabled", e);
            System.exit(1);
        }
    }

    /**
     * check whether client cert verify is enabled in server level
     * @return
     */
    static boolean isClientCertVerifyEnabled() {
        String globalMode = ProxyConfVar.serverSource.getAttr(
                Provisioning.A_zimbraReverseProxyClientCertMode, "off");

        if (globalMode.equals("on") ||
            globalMode.equals("optional")) {
            return true;
        }

        return false;
    }

    /**
     * check whether client cert verify is enabled in domain level
     * @return
     */
    static boolean isDomainClientCertVerifyEnabled() {
        for (DomainAttrItem item: mDomainReverseProxyAttrs) {
            if (item.clientCertMode != null &&
                (item.clientCertMode.equals("on") ||
                 item.clientCertMode.equals("optional"))) {
                return true;
            }
        }

        return false;
    }

    public static void main(String[] args) throws ServiceException, ProxyConfException {
        int exitCode = createConf(args);
        System.exit(exitCode);
    }
}


class ProxyConfUtil{

    public static void writeContentToFile( String content, String filePath )
        throws ServiceException {

        try{
            BufferedWriter bw = new BufferedWriter(new FileWriter(filePath));

            bw.write(content);
            bw.flush();
            bw.close();

        }catch( IOException e ){
            throw ServiceException.FAILURE("Cannot write the content (" + content + ") to " + filePath, e);
        }
    }

    public static boolean isEmptyString( String target ){
        return (target == null) || (target.trim().equalsIgnoreCase(""));
    }

    public static InetAddress getLookupTargetIPbyIPMode(String hostname) throws ProxyConfException {

        InetAddress[] ips;
        try {
            ips = InetAddress.getAllByName(hostname);
        } catch (UnknownHostException e) {
            throw new ProxyConfException("the lookup target " + hostname
                    + " can't be resolved");
        }
        IPModeEnablerVar.IPMode mode = IPModeEnablerVar.getZimbraIPMode();

        if (mode == IPModeEnablerVar.IPMode.IPV4_ONLY) {
            for (InetAddress ip : ips) {
                if (ip instanceof Inet4Address) {
                    return ip;
                }
            }
            throw new ProxyConfException(
                    "Can't find valid lookup target IPv4 address when zimbra IP mode is IPv4 only");
        } else if (mode == IPModeEnablerVar.IPMode.IPV6_ONLY) {
            for (InetAddress ip : ips) {
                if (ip instanceof Inet6Address) {
                    return ip;
                }
            }
            throw new ProxyConfException(
                    "Can't find valid lookup target IPv6 address when zimbra IP mode is IPv6 only");
        } else {
            for (InetAddress ip : ips) {
                if (ip instanceof Inet4Address) {
                    return ip;
                }
            }
            return ips[0]; // try to return an IPv4, but if there is none,
                           // simply return the first IPv6
        }
    }
}<|MERGE_RESOLUTION|>--- conflicted
+++ resolved
@@ -52,8 +52,6 @@
 import com.zimbra.common.account.Key;
 import com.zimbra.common.localconfig.LC;
 import com.zimbra.common.service.ServiceException;
-import com.zimbra.common.servicelocator.ServiceLocator;
-import com.zimbra.common.servicelocator.ZimbraServiceNames;
 import com.zimbra.common.util.CliUtil;
 import com.zimbra.common.util.DateUtil;
 import com.zimbra.common.util.Log;
@@ -744,39 +742,7 @@
     }
 
     @Override
-<<<<<<< HEAD
-    public void update() throws ServiceException {
-        ArrayList<String> directives = new ArrayList<String>();
-        String portName = configSource.getAttr(mPortAttrName, "");
-
-        String[] upstreams = serverSource.getMultiAttr("zimbraReverseProxyUpstreamServers");
-        if (upstreams.length > 0) {
-            for (String serverName: upstreams) {
-                Server server = mProv.getServerByName(serverName);
-                if (isValidUpstream(server, serverName)) {
-                    directives.add(generateServerDirective(server, serverName, portName));
-                    mLog.debug("Added server to HTTP upstream: " + serverName);
-                }
-            }
-        } else {
-            /* $(zmprov garpb) */
-            List<Server> servers = mProv.getAllServers();
-
-            for (Server server: servers) {
-               String serverName = server.getAttr(
-                        Provisioning.A_zimbraServiceHostname, "");
-                if (isValidUpstream(server, serverName)) {
-                    directives.add(generateServerDirective(server, serverName, portName));
-                    mLog.debug("Added server to HTTP upstream: " + serverName);
-                }
-            }
-        }
-
-        mValue = directives;
-    }
-=======
     public abstract void update() throws ServiceException;
->>>>>>> ec8276d8
 
     @Override
     public String format(Object o) {
