--- conflicted
+++ resolved
@@ -1311,11 +1311,7 @@
     @Override
     public void update() throws ServiceException, ProxyConfException {
         ArrayList<String> servers = new ArrayList<String>();
-<<<<<<< HEAD
         String extName = ZimbraServiceNames.getNameForMailstoreExtension("nginx-lookup");
-=======
-        int numFailedHandlers = 0;
->>>>>>> da7f77c1
 
         try {
             List<ServiceLocator.Entry> entries = serviceLocator.find(extName, "ssl", true);
@@ -1374,18 +1370,11 @@
                             servers.add(f.toString());
                             mLog.debug("Route Lookup: Added server " + ip);
                         }
-<<<<<<< HEAD
                     }
                     else {
                         mLog.warn("Invalid value found in 'zimbraReverseProxyAvailableLookupTargets': " +
                                   handlerName +
                                   "\nPlease correct and run zmproxyconfgen again");
-=======
-                        catch (ProxyConfException pce) {
-                            numFailedHandlers++;
-                            mLog.error("Error resolving service host name: '" + sn + "'", pce);
-                        }
->>>>>>> da7f77c1
                     }
                 }
             } else {
@@ -1412,7 +1401,6 @@
                         servers.add(f.toString());
                         mLog.debug("Route Lookup: Added server " + ip);
                     }
-<<<<<<< HEAD
                 }
             }
 
@@ -1434,21 +1422,6 @@
                 }
                 servers.add(f.toString());
                 mLog.debug("Route Lookup: Added dummy server localhost");
-=======
-                    catch (ProxyConfException pce) {
-                        numFailedHandlers++;
-                        mLog.error("Error resolving service host name: '" + sn + "'", pce);
-                    }
-                }
-            }
-        }
-        if (servers.isEmpty()) {
-            if (numFailedHandlers > 0) {
-                throw new ProxyConfException ("No available nginx lookup handlers could be contacted");
-            }
-            else {
-                mLog.warn("No available nginx lookup handlers could be found");
->>>>>>> da7f77c1
             }
         }
         mValue = servers;
@@ -3179,14 +3152,6 @@
             validConf = false;
         }
 
-<<<<<<< HEAD
-=======
-        if ((webEnabled || mailEnabled) && (zmLookupHandlers.size() == 0)) {
-            mLog.info("Proxy is enabled but there are no lookup handlers");
-            validConf = false;
-        }
-
->>>>>>> da7f77c1
         return validConf;
     }
 
