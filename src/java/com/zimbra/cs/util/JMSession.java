/*
 * ***** BEGIN LICENSE BLOCK *****
 * Zimbra Collaboration Suite Server
 * Copyright (C) 2004, 2005, 2006, 2007, 2008, 2009, 2010, 2011 VMware, Inc.
 * 
 * The contents of this file are subject to the Zimbra Public License
 * Version 1.3 ("License"); you may not use this file except in
 * compliance with the License.  You may obtain a copy of the License at
 * http://www.zimbra.com/license.
 * 
 * Software distributed under the License is distributed on an "AS IS"
 * basis, WITHOUT WARRANTY OF ANY KIND, either express or implied.
 * ***** END LICENSE BLOCK *****
 */

package com.zimbra.cs.util;

import java.util.Arrays;
import java.util.Collections;
import java.util.HashSet;
import java.util.List;
import java.util.Map;
import java.util.Properties;
import java.util.Set;

import javax.mail.MessagingException;
import javax.mail.NoSuchProviderException;
import javax.mail.Session;

import com.zimbra.common.localconfig.LC;
import com.zimbra.common.service.ServiceException;
import com.zimbra.common.util.Constants;
import com.zimbra.common.util.StringUtil;
import com.zimbra.common.util.TimeoutMap;
import com.zimbra.common.util.ZimbraLog;
import com.zimbra.cs.account.Account;
import com.zimbra.cs.account.Domain;
import com.zimbra.cs.account.Provisioning;
import com.zimbra.cs.account.Server;
import com.zimbra.cs.mailclient.smtp.SmtpTransport;
import com.zimbra.cs.mailclient.smtp.SmtpsTransport;

/**
 * Factory for JavaMail {@link Session}.
 *
 * @author schemers
 */
public final class JMSession {

    public static final String SMTP_SEND_PARTIAL_PROPERTY = "mail.smtp.sendpartial";
    public static final String SMTPS_SEND_PARTIAL_PROPERTY = "mail.smtps.sendpartial";

    private static final Session sSession;
    static {
        // Assume that most malformed base64 errors occur due to incorrect delimiters,
        // as opposed to errors in the data itself.  See bug 11213 for more details.
        System.setProperty("mail.mime.base64.ignoreerrors", "true");

        Properties props = new Properties();
        props.setProperty("mail.mime.address.strict", "false");
        sSession = Session.getInstance(props);
        setProviders(sSession);
    }

    /**
     * Registers custom JavaMail providers to the {@link Session}.
     *
     * @param session JavaMail {@link Session}
     */
    public static void setProviders(Session session) {
        if (LC.javamail_zsmtp.booleanValue()) {
            try {
                session.setProvider(SmtpTransport.PROVIDER);
                session.setProvider(SmtpsTransport.PROVIDER);
            } catch (NoSuchProviderException e) {
                assert(false);
            }
        }
    }

    /**
     * Returns the shared JavaMail {@link Session} that has the latest SMTP
     * settings from LDAP.
     */
    public static Session getSession() {
        return sSession;
    }

    /**
     * Returns a new JavaMail {@link Session} that has the latest SMTP settings
     * from the local server.
     */
    public static Session getSmtpSession() throws MessagingException {
        return getSmtpSession((Domain) null);
    }

    /**
<<<<<<< HEAD
=======
     * Returns the JavaMail SMTP {@link Session} with settings from the given
     * account and its domain.
     */
    public static Session getSmtpSession(Account account) throws MessagingException {
        Domain domain = null;
        if (account != null) {
            try {
                domain = Provisioning.getInstance().getDomain(account);
            } catch (ServiceException e) {
                ZimbraLog.smtp.warn("Unable to look up domain for account %s.", account.getName(), e);
            }
        }

        Session session = getSmtpSession(domain);
        if (account != null && account.isSmtpEnableTrace()) {
            session.setDebug(true);
        }
        return session;
    }

    /**
>>>>>>> cb464174
     * Returns a new JavaMail {@link Session} that has the latest SMTP settings
     * from LDAP. Settings are retrieved from the local server and overridden by
     * the domain.
     *
     * @param domain the domain, or {@code null} to use server settings
     */
    private static Session getSmtpSession(Domain domain) throws MessagingException {
        Server server;
<<<<<<< HEAD
=======
        try {
            server = Provisioning.getInstance().getLocalServer();
        } catch (ServiceException e) {
            throw new MessagingException("Unable to initialize JavaMail session", e);
        }

        Properties props = getJavaMailSessionProperties(server, domain);
        Session session = Session.getInstance(props);
        setProviders(session);
        if (LC.javamail_smtp_debug.booleanValue()) {
            session.setDebug(true);
        }
        return session;
    }


    /**
     * Returns a new JavaMail {@link Session} that is configured to connect to
     * relay MTA.
     */
    public static Session getRelaySession() throws MessagingException {
        Provisioning prov = Provisioning.getInstance();
        Server server;
        String relayHost = null;
        int relayPort;
        boolean useSmtpAuth;
        boolean useTls;

        try {
            server = prov.getLocalServer();
            relayHost = server.getShareNotificationMtaHostname();
            relayPort = server.getShareNotificationMtaPort();
            useSmtpAuth = server.isShareNotificationMtaAuthRequired();
            useTls = server.getShareNotificationMtaConnectionType() == ShareNotificationMtaConnectionType.STARTTLS;
        } catch (ServiceException e) {
            throw new MessagingException("Unable to identify local server", e);
        }
        if (relayHost == null || relayPort == 0) {
            return getSmtpSession();
        }

        Properties props = getJavaMailSessionProperties(server, null);
        props.setProperty("mail.smtp.host", relayHost);
        props.setProperty("mail.smtp.port", "" + relayPort);
        Authenticator auth = null;

        if (useSmtpAuth) {
            String account = server.getShareNotificationMtaAuthAccount();
            String password = server.getShareNotificationMtaAuthPassword();
            if (account == null || password == null) {
                ZimbraLog.smtp.warn(Provisioning.A_zimbraShareNotificationMtaAuthRequired + " is enabled but account or password is unset");
            } else {
                props.setProperty("mail.smtp.auth", "" + useSmtpAuth);
                props.setProperty("mail.smtp.sasl.enable", "" + useSmtpAuth);
                auth = new SmtpAuthenticator(account, password);
            }
        }

        if (useTls) {
            props.setProperty("mail.smtp.starttls.enable", "" + useTls);
        }

        Session session = (auth == null) ? Session.getInstance(props) : Session.getInstance(props, auth);
        setProviders(session);
        if (LC.javamail_smtp_debug.booleanValue()) {
            session.setDebug(true);
        }
        return session;
    }

    private static class SmtpAuthenticator extends Authenticator {
        private final String username;
        private final String password;
        public SmtpAuthenticator(String username, String password) {
            this.username = username;  this.password = password;
        }
        @Override
        protected PasswordAuthentication getPasswordAuthentication() {
            return new PasswordAuthentication(username, password);
        }
    }

    private static Properties getJavaMailSessionProperties(Server server, Domain domain) throws MessagingException {
>>>>>>> cb464174
        String smtpHost = null;

        try {
            server = Provisioning.getInstance().getLocalServer();
            smtpHost = getRandomSmtpHost(domain);
        } catch (ServiceException e) {
            throw new MessagingException("Unable to initialize JavaMail session", e);
        }
        if (smtpHost == null) {
            String msg = "No SMTP hosts available";
            if (domain != null) {
                msg += " for domain " + domain.getName();
            }
            throw new MessagingException(msg);
        }

        Properties props = new Properties(sSession.getProperties());
        props.setProperty("mail.smtp.host", smtpHost);
        props.setProperty("mail.smtp.port", getValue(server, domain, Provisioning.A_zimbraSmtpPort));
        props.setProperty("mail.smtp.localhost", LC.zimbra_server_hostname.value());

        // Get timeout value in seconds from LDAP, convert to millis, and set on the session.
        String sTimeout = getValue(server, domain, Provisioning.A_zimbraSmtpTimeout);
        long timeout = (sTimeout == null ? 60 : Long.parseLong(sTimeout));
        sTimeout = Long.toString(timeout * Constants.MILLIS_PER_SECOND);
        props.setProperty("mail.smtp.connectiontimeout", sTimeout);
        props.setProperty("mail.smtp.timeout", sTimeout);

        Boolean sendPartial = Boolean.parseBoolean(getValue(server, domain, Provisioning.A_zimbraSmtpSendPartial));
        props.setProperty(SMTP_SEND_PARTIAL_PROPERTY, sendPartial.toString());
        props.setProperty(SMTPS_SEND_PARTIAL_PROPERTY, sendPartial.toString());

<<<<<<< HEAD
        Session session = Session.getInstance(props);
        setProviders(session);
        if (LC.javamail_smtp_debug.booleanValue()) {
            session.setDebug(true);
        }
        return session;
    }

    /**
     * Returns the JavaMail SMTP {@link Session} with settings from the given
     * account and its domain.
     */
    public static Session getSmtpSession(Account account) throws MessagingException {
        Domain domain = null;
        if (account != null) {
            try {
                domain = Provisioning.getInstance().getDomain(account);
            } catch (ServiceException e) {
                ZimbraLog.smtp.warn("Unable to look up domain for account %s.", account.getName(), e);
            }
        }
        Session session = getSmtpSession(domain);
        if (account != null && account.isSmtpEnableTrace()) {
            session.setDebug(true);
        }
        return session;
=======
        // indirectly hack up the Message-ID value
        if (domain != null) {
            props.setProperty("mail.host", domain.getName());
        }

        return props;
>>>>>>> cb464174
    }

    /**
     * Returns the attr value from the server or domain.
     */
    private static String getValue(Server server, Domain domain, String attrName) {
        String value = null;
        if (domain != null) {
            value = domain.getAttr(attrName);
        }
        if (StringUtil.isNullOrEmpty(value)) {
            return server.getAttr(attrName);
        }
        return value;
    }

    /**
     * Caches the set of SMTP hosts that we've failed to connect to.  Only
     * the key is used.  The value is ignored.
     */
    private static Map<String, Object> sBadSmtpHosts =
        Collections.synchronizedMap(new TimeoutMap<String, Object>(LC.smtp_host_retry_millis.intValue()));

    public static void resetSmtpHosts() {
        ZimbraLog.smtp.debug("Resetting bad SMTP hosts.");
        sBadSmtpHosts.clear();
    }

    /**
     * Returns a random value specified for <tt>zimbraSmtpHostname</tt> on the
     * server or domain, or <tt>null</tt> if the host name cannot be determined.
     *
     * @param server the server
     * @param domain the domain, or <tt>null</tt> to use server settings
     */
    private static String getRandomSmtpHost(Domain domain) throws ServiceException {
        String[] hosts = getSmtpHostsFromLdap(domain);
        if (hosts.length == 0) {
            return null;
        }

        if (hosts.length == 1) {
            if (isHostBad(hosts[0])) {
                return null;
            } else {
                return hosts[0];
            }
        }


        List<String> hostList = Arrays.asList(hosts);
        Collections.shuffle(hostList);
        for (String currentHost : hostList) {
            if (!isHostBad(currentHost)) {
                return currentHost;
            }
        }
        return null;
    }

    private static boolean isHostBad(String hostname) {
        if (hostname != null) {
            hostname = hostname.toLowerCase();
        }
        return sBadSmtpHosts.containsKey(hostname);
    }

    /**
     * Returns a new set that contains all SMTP hosts, not including
     * hosts that were marked as bad with {@link #markSmtpHostBad}.
     */
<<<<<<< HEAD
    public static Set<String> getSmtpHosts(Domain domain) throws ServiceException {
        Set<String> hosts = new HashSet<String>();
        for (String host : getSmtpHostsFromLdap(domain)) {
=======
    public static List<String> getSmtpHosts(Domain domain) throws ServiceException {
        List<String> hosts = new ArrayList<String>();
        for (String host : lookupSmtpHosts(domain)) {
>>>>>>> cb464174
            if (!isHostBad(host)) {
                hosts.add(host);
            }
        }
        return hosts;
    }

    /**
     * Mark the given SMTP host as bad.  We will not attempt to
     * connect to this host for the
     * interval specified by {@link LC#smtp_host_retry_millis}.
     *
     * @param hostName the SMTP server hostname
     */
    public static void markSmtpHostBad(String hostName) {
        if (hostName == null) {
            return;
        }
        ZimbraLog.smtp.info(
            "Disallowing connections to %s for %d milliseconds.", hostName, LC.smtp_host_retry_millis.intValue());
        sBadSmtpHosts.put(hostName.toLowerCase(), null);
    }

    private static final String[] NO_HOSTS = new String[0];

    /**
     * Returns the value of <tt>zimbraSmtpHostname</tt>.  If the value
     * is not set on the domain, returns the value for the local server.
     *
     * @param domain, or <tt>null</tt> to use the local server
     * @return the SMTP hosts, or an empty array
     */
    private static String[] lookupSmtpHosts(Domain domain) throws ServiceException {
        String[] hosts = NO_HOSTS;
        if (domain != null) {
            hosts = domain.getSmtpHostname();
        }
        if (hosts.length == 0) {
            Server server = Provisioning.getInstance().getLocalServer();
            hosts = server.getSmtpHostname();
        }
        return hosts;
    }
}<|MERGE_RESOLUTION|>--- conflicted
+++ resolved
@@ -2,12 +2,12 @@
  * ***** BEGIN LICENSE BLOCK *****
  * Zimbra Collaboration Suite Server
  * Copyright (C) 2004, 2005, 2006, 2007, 2008, 2009, 2010, 2011 VMware, Inc.
- * 
+ *
  * The contents of this file are subject to the Zimbra Public License
  * Version 1.3 ("License"); you may not use this file except in
  * compliance with the License.  You may obtain a copy of the License at
  * http://www.zimbra.com/license.
- * 
+ *
  * Software distributed under the License is distributed on an "AS IS"
  * basis, WITHOUT WARRANTY OF ANY KIND, either express or implied.
  * ***** END LICENSE BLOCK *****
@@ -95,8 +95,60 @@
     }
 
     /**
-<<<<<<< HEAD
-=======
+     * Returns a new JavaMail {@link Session} that has the latest SMTP settings
+     * from LDAP. Settings are retrieved from the local server and overridden by
+     * the domain.
+     *
+     * @param domain the domain, or {@code null} to use server settings
+     */
+    private static Session getSmtpSession(Domain domain) throws MessagingException {
+        Server server;
+        String smtpHost = null;
+        try {
+            server = Provisioning.getInstance().getLocalServer();
+            smtpHost = getRandomSmtpHost(domain);
+        } catch (ServiceException e) {
+            throw new MessagingException("Unable to initialize JavaMail session", e);
+        }
+        if (smtpHost == null) {
+            String msg = "No SMTP hosts available";
+            if (domain != null) {
+                msg += " for domain " + domain.getName();
+            }
+            throw new MessagingException(msg);
+        }
+
+        Properties props = new Properties(sSession.getProperties());
+        props.setProperty("mail.smtp.host", smtpHost);
+        props.setProperty("mail.smtp.port", getValue(server, domain, Provisioning.A_zimbraSmtpPort));
+        props.setProperty("mail.smtp.localhost", LC.zimbra_server_hostname.value());
+
+        // Get timeout value in seconds from LDAP, convert to millis, and set on the session.
+        String sTimeout = getValue(server, domain, Provisioning.A_zimbraSmtpTimeout);
+        long timeout = (sTimeout == null ? 60 : Long.parseLong(sTimeout));
+        sTimeout = Long.toString(timeout * Constants.MILLIS_PER_SECOND);
+        props.setProperty("mail.smtp.connectiontimeout", sTimeout);
+        props.setProperty("mail.smtp.timeout", sTimeout);
+
+        Boolean sendPartial = Boolean.parseBoolean(getValue(server, domain, Provisioning.A_zimbraSmtpSendPartial));
+        props.setProperty(SMTP_SEND_PARTIAL_PROPERTY, sendPartial.toString());
+        props.setProperty(SMTPS_SEND_PARTIAL_PROPERTY, sendPartial.toString());
+
+        // indirectly hack up the Message-ID value
+        if (domain != null) {
+            props.setProperty("mail.host", domain.getName());
+        }
+
+        Session session = Session.getInstance(props);
+        setProviders(session);
+        if (LC.javamail_smtp_debug.booleanValue()) {
+            session.setDebug(true);
+        }
+
+        return session;
+    }
+
+    /**
      * Returns the JavaMail SMTP {@link Session} with settings from the given
      * account and its domain.
      */
@@ -109,177 +161,11 @@
                 ZimbraLog.smtp.warn("Unable to look up domain for account %s.", account.getName(), e);
             }
         }
-
         Session session = getSmtpSession(domain);
         if (account != null && account.isSmtpEnableTrace()) {
             session.setDebug(true);
         }
         return session;
-    }
-
-    /**
->>>>>>> cb464174
-     * Returns a new JavaMail {@link Session} that has the latest SMTP settings
-     * from LDAP. Settings are retrieved from the local server and overridden by
-     * the domain.
-     *
-     * @param domain the domain, or {@code null} to use server settings
-     */
-    private static Session getSmtpSession(Domain domain) throws MessagingException {
-        Server server;
-<<<<<<< HEAD
-=======
-        try {
-            server = Provisioning.getInstance().getLocalServer();
-        } catch (ServiceException e) {
-            throw new MessagingException("Unable to initialize JavaMail session", e);
-        }
-
-        Properties props = getJavaMailSessionProperties(server, domain);
-        Session session = Session.getInstance(props);
-        setProviders(session);
-        if (LC.javamail_smtp_debug.booleanValue()) {
-            session.setDebug(true);
-        }
-        return session;
-    }
-
-
-    /**
-     * Returns a new JavaMail {@link Session} that is configured to connect to
-     * relay MTA.
-     */
-    public static Session getRelaySession() throws MessagingException {
-        Provisioning prov = Provisioning.getInstance();
-        Server server;
-        String relayHost = null;
-        int relayPort;
-        boolean useSmtpAuth;
-        boolean useTls;
-
-        try {
-            server = prov.getLocalServer();
-            relayHost = server.getShareNotificationMtaHostname();
-            relayPort = server.getShareNotificationMtaPort();
-            useSmtpAuth = server.isShareNotificationMtaAuthRequired();
-            useTls = server.getShareNotificationMtaConnectionType() == ShareNotificationMtaConnectionType.STARTTLS;
-        } catch (ServiceException e) {
-            throw new MessagingException("Unable to identify local server", e);
-        }
-        if (relayHost == null || relayPort == 0) {
-            return getSmtpSession();
-        }
-
-        Properties props = getJavaMailSessionProperties(server, null);
-        props.setProperty("mail.smtp.host", relayHost);
-        props.setProperty("mail.smtp.port", "" + relayPort);
-        Authenticator auth = null;
-
-        if (useSmtpAuth) {
-            String account = server.getShareNotificationMtaAuthAccount();
-            String password = server.getShareNotificationMtaAuthPassword();
-            if (account == null || password == null) {
-                ZimbraLog.smtp.warn(Provisioning.A_zimbraShareNotificationMtaAuthRequired + " is enabled but account or password is unset");
-            } else {
-                props.setProperty("mail.smtp.auth", "" + useSmtpAuth);
-                props.setProperty("mail.smtp.sasl.enable", "" + useSmtpAuth);
-                auth = new SmtpAuthenticator(account, password);
-            }
-        }
-
-        if (useTls) {
-            props.setProperty("mail.smtp.starttls.enable", "" + useTls);
-        }
-
-        Session session = (auth == null) ? Session.getInstance(props) : Session.getInstance(props, auth);
-        setProviders(session);
-        if (LC.javamail_smtp_debug.booleanValue()) {
-            session.setDebug(true);
-        }
-        return session;
-    }
-
-    private static class SmtpAuthenticator extends Authenticator {
-        private final String username;
-        private final String password;
-        public SmtpAuthenticator(String username, String password) {
-            this.username = username;  this.password = password;
-        }
-        @Override
-        protected PasswordAuthentication getPasswordAuthentication() {
-            return new PasswordAuthentication(username, password);
-        }
-    }
-
-    private static Properties getJavaMailSessionProperties(Server server, Domain domain) throws MessagingException {
->>>>>>> cb464174
-        String smtpHost = null;
-
-        try {
-            server = Provisioning.getInstance().getLocalServer();
-            smtpHost = getRandomSmtpHost(domain);
-        } catch (ServiceException e) {
-            throw new MessagingException("Unable to initialize JavaMail session", e);
-        }
-        if (smtpHost == null) {
-            String msg = "No SMTP hosts available";
-            if (domain != null) {
-                msg += " for domain " + domain.getName();
-            }
-            throw new MessagingException(msg);
-        }
-
-        Properties props = new Properties(sSession.getProperties());
-        props.setProperty("mail.smtp.host", smtpHost);
-        props.setProperty("mail.smtp.port", getValue(server, domain, Provisioning.A_zimbraSmtpPort));
-        props.setProperty("mail.smtp.localhost", LC.zimbra_server_hostname.value());
-
-        // Get timeout value in seconds from LDAP, convert to millis, and set on the session.
-        String sTimeout = getValue(server, domain, Provisioning.A_zimbraSmtpTimeout);
-        long timeout = (sTimeout == null ? 60 : Long.parseLong(sTimeout));
-        sTimeout = Long.toString(timeout * Constants.MILLIS_PER_SECOND);
-        props.setProperty("mail.smtp.connectiontimeout", sTimeout);
-        props.setProperty("mail.smtp.timeout", sTimeout);
-
-        Boolean sendPartial = Boolean.parseBoolean(getValue(server, domain, Provisioning.A_zimbraSmtpSendPartial));
-        props.setProperty(SMTP_SEND_PARTIAL_PROPERTY, sendPartial.toString());
-        props.setProperty(SMTPS_SEND_PARTIAL_PROPERTY, sendPartial.toString());
-
-<<<<<<< HEAD
-        Session session = Session.getInstance(props);
-        setProviders(session);
-        if (LC.javamail_smtp_debug.booleanValue()) {
-            session.setDebug(true);
-        }
-        return session;
-    }
-
-    /**
-     * Returns the JavaMail SMTP {@link Session} with settings from the given
-     * account and its domain.
-     */
-    public static Session getSmtpSession(Account account) throws MessagingException {
-        Domain domain = null;
-        if (account != null) {
-            try {
-                domain = Provisioning.getInstance().getDomain(account);
-            } catch (ServiceException e) {
-                ZimbraLog.smtp.warn("Unable to look up domain for account %s.", account.getName(), e);
-            }
-        }
-        Session session = getSmtpSession(domain);
-        if (account != null && account.isSmtpEnableTrace()) {
-            session.setDebug(true);
-        }
-        return session;
-=======
-        // indirectly hack up the Message-ID value
-        if (domain != null) {
-            props.setProperty("mail.host", domain.getName());
-        }
-
-        return props;
->>>>>>> cb464174
     }
 
     /**
@@ -316,7 +202,7 @@
      * @param domain the domain, or <tt>null</tt> to use server settings
      */
     private static String getRandomSmtpHost(Domain domain) throws ServiceException {
-        String[] hosts = getSmtpHostsFromLdap(domain);
+        String[] hosts = lookupSmtpHosts(domain);
         if (hosts.length == 0) {
             return null;
         }
@@ -351,15 +237,9 @@
      * Returns a new set that contains all SMTP hosts, not including
      * hosts that were marked as bad with {@link #markSmtpHostBad}.
      */
-<<<<<<< HEAD
     public static Set<String> getSmtpHosts(Domain domain) throws ServiceException {
         Set<String> hosts = new HashSet<String>();
-        for (String host : getSmtpHostsFromLdap(domain)) {
-=======
-    public static List<String> getSmtpHosts(Domain domain) throws ServiceException {
-        List<String> hosts = new ArrayList<String>();
         for (String host : lookupSmtpHosts(domain)) {
->>>>>>> cb464174
             if (!isHostBad(host)) {
                 hosts.add(host);
             }
