/*
 * ***** BEGIN LICENSE BLOCK *****
 * Zimbra Collaboration Suite Server
<<<<<<< HEAD
 * Copyright (C) 2005, 2006, 2007, 2008, 2009, 2010, 2011 VMware, Inc.
 * 
=======
 * Copyright (C) 2005, 2006, 2007, 2008, 2009, 2010, 2012 Zimbra, Inc.
 *
>>>>>>> 5edb548d
 * The contents of this file are subject to the Zimbra Public License
 * Version 1.3 ("License"); you may not use this file except in
 * compliance with the License.  You may obtain a copy of the License at
 * http://www.zimbra.com/license.
 * 
 * Software distributed under the License is distributed on an "AS IS"
 * basis, WITHOUT WARRANTY OF ANY KIND, either express or implied.
 * ***** END LICENSE BLOCK *****
 */

package com.zimbra.cs.util;

import java.io.UnsupportedEncodingException;
import java.util.HashSet;
import java.util.Set;

import javax.mail.Address;
import javax.mail.MessagingException;
import javax.mail.internet.InternetAddress;
import javax.mail.internet.MimeMessage;

import com.zimbra.common.account.Key;
import com.zimbra.common.account.Key.DomainBy;
import com.zimbra.common.localconfig.LC;
import com.zimbra.common.mime.MimeConstants;
import com.zimbra.common.mime.shim.JavaMailInternetAddress;
import com.zimbra.common.service.ServiceException;
import com.zimbra.common.soap.AccountConstants;
import com.zimbra.common.util.EmailUtil;
import com.zimbra.common.util.StringUtil;
import com.zimbra.common.util.SystemUtil;
import com.zimbra.common.util.ZimbraLog;
<<<<<<< HEAD
import com.zimbra.common.localconfig.LC;
import com.zimbra.common.mime.MimeConstants;
import com.zimbra.common.mime.shim.JavaMailInternetAddress;
import com.zimbra.cs.account.Account;
=======
import com.zimbra.cs.account.AccessManager;
import com.zimbra.cs.account.Account;
import com.zimbra.cs.account.AuthToken;
import com.zimbra.cs.account.DataSource;
>>>>>>> 5edb548d
import com.zimbra.cs.account.Domain;
import com.zimbra.cs.account.Provisioning;
<<<<<<< HEAD
import com.zimbra.cs.account.Provisioning.AccountBy;
import com.zimbra.cs.account.Server;
import com.zimbra.cs.account.AuthToken;
import com.zimbra.cs.account.Provisioning.DomainBy;

public class AccountUtil {

=======
import com.zimbra.cs.account.Server;
import com.zimbra.cs.mailbox.MailItem;
import com.zimbra.cs.mailbox.MailServiceException;
import com.zimbra.cs.mailbox.Mailbox;
import com.zimbra.soap.admin.type.DataSourceType;

public class AccountUtil {

    /**
     * Returns effective quota for an account which is calculated as the minimum of account level quota and domain
     * max mailbox quota. Returns zero for unlimited effective quota.
     *
     * @param acct
     * @return
     * @throws ServiceException
     */
    public static long getEffectiveQuota(Account acct) throws ServiceException {
        long acctQuota = acct.getLongAttr(Provisioning.A_zimbraMailQuota, 0);
        Domain domain = Provisioning.getInstance().getDomain(acct);
        long domainQuota = 0;
        if (domain != null) {
            domainQuota = domain.getLongAttr(Provisioning.A_zimbraMailDomainQuota, 0);
        }
        if (acctQuota == 0) {
            return domainQuota;
        } else if (domainQuota == 0) {
            return acctQuota;
        } else {
            return Math.min(acctQuota, domainQuota);
        }
    }

    public static boolean isOverAggregateQuota(Domain domain) {
        long quota = domain.getDomainAggregateQuota();
        return quota != 0 && domain.getLongAttr(Provisioning.A_zimbraAggregateQuotaLastUsage, 0) > quota;
    }

    public static boolean isSendAllowedOverAggregateQuota(Domain domain) {
        return domain.getDomainAggregateQuotaPolicy().isALLOWSENDRECEIVE();
    }

    public static boolean isReceiveAllowedOverAggregateQuota(Domain domain) {
        return !domain.getDomainAggregateQuotaPolicy().isBLOCKSENDRECEIVE();
    }

    /**
     * Check mailbox/domain quota
     * @param mbox mailbox to check
     * @throws ServiceException when exceeds quota
     */
    public static void checkQuotaWhenSendMail(Mailbox mbox) throws ServiceException {
        Account account = mbox.getAccount();
        long acctQuota = AccountUtil.getEffectiveQuota(account);
        if (account.isMailAllowReceiveButNotSendWhenOverQuota() && acctQuota != 0 && mbox.getSize() > acctQuota) {
            throw MailServiceException.QUOTA_EXCEEDED(acctQuota);
        }
        Domain domain = Provisioning.getInstance().getDomain(account);
        if (domain != null &&
                AccountUtil.isOverAggregateQuota(domain) && !AccountUtil.isSendAllowedOverAggregateQuota(domain)) {
            throw MailServiceException.DOMAIN_QUOTA_EXCEEDED(domain.getDomainAggregateQuota());
        }
    }

>>>>>>> 5edb548d
    public static InternetAddress getFriendlyEmailAddress(Account acct) {
        // check "displayName" for personal part, and fall back to "cn" if not present
        String personalPart = acct.getAttr(Provisioning.A_displayName);
        if (personalPart == null)
            personalPart = acct.getAttr(Provisioning.A_cn);
        // catch the case where no real name was present and so cn was defaulted to the username
        if (personalPart == null || personalPart.trim().equals("") || personalPart.equals(acct.getAttr("uid")))
            personalPart = null;

        String address;
        try {
            address = getCanonicalAddress(acct);
        } catch (ServiceException se) {
            ZimbraLog.misc.warn("unexpected exception canonicalizing address, will use account name", se);
            address = acct.getName();
        }

        try {
            return new JavaMailInternetAddress(address, personalPart, MimeConstants.P_CHARSET_UTF8);
        } catch (UnsupportedEncodingException e) { }

        // UTF-8 should *always* be supported (i.e. this is actually unreachable)
        try {
            // fall back to using the system's default charset (also pretty much guaranteed not to be "unsupported")
            return new JavaMailInternetAddress(address, personalPart);
        } catch (UnsupportedEncodingException e) { }

        // if we ever reached this point (which we won't), just return an address with no personal part
        InternetAddress ia = new JavaMailInternetAddress();
        ia.setAddress(address);
        return ia;
    }
    
    /**
     * Returns the <tt>From</tt> address used for an outgoing message from the given account.
     * Takes all account attributes into consideration, including user preferences.  
     */
    public static InternetAddress getFromAddress(Account acct) {
        if (acct == null) {
            return null;
        }
        String address = SystemUtil.coalesce(acct.getPrefFromAddress(), acct.getName());
        String personal = SystemUtil.coalesce(acct.getPrefFromDisplay(), acct.getDisplayName(), acct.getCn());
        try {
            return new JavaMailInternetAddress(address, personal, MimeConstants.P_CHARSET_UTF8);
        } catch (UnsupportedEncodingException e) {
            ZimbraLog.system.error("Unable to encode address %s <%s>", personal, address);
            InternetAddress ia = new JavaMailInternetAddress();
            ia.setAddress(address);
            return ia;
        }
    }
    
    /**
     * Returns the <tt>Reply-To</tt> address used for an outgoing message from the given
     * account, based on user preferences, or <tt>null</tt> if <tt>zimbraPrefReplyToEnabled</tt>
     * is <tt>FALSE</tt>.
     */
    public static InternetAddress getReplyToAddress(Account acct) {
        if (acct == null) {
            return null;
        }
        if (!acct.isPrefReplyToEnabled()) {
            return null;
        }
        String address = acct.getPrefReplyToAddress();
        if (address == null) {
            return null;
        }
        String personal = acct.getPrefReplyToDisplay();
        try {
            return new JavaMailInternetAddress(address, personal, MimeConstants.P_CHARSET_UTF8);
        } catch (UnsupportedEncodingException e) {
            ZimbraLog.system.error("Unable to encode address %s <%s>", personal, address);
            InternetAddress ia = new JavaMailInternetAddress();
            ia.setAddress(address);
            return ia;
        }
    }
    
    public static boolean isDirectRecipient(Account acct, MimeMessage mm) throws ServiceException, MessagingException {
        return isDirectRecipient(acct, null, mm, -1);
    }
    
    public static boolean isDirectRecipient(Account acct, String[] otherAccountAddrs, MimeMessage mm, int maxToCheck) throws ServiceException, MessagingException {
        Address[] recipients = mm.getAllRecipients();
        if (recipients == null) {
            return false;
        }

        AccountAddressMatcher acctMatcher = new AccountAddressMatcher(acct);
        int numRecipientsToCheck = (maxToCheck <= 0 ? recipients.length : Math.min(recipients.length, maxToCheck));
        for (int i = 0; i < numRecipientsToCheck; i++) {
            String msgAddress = ((InternetAddress) recipients[i]).getAddress();
            if (acctMatcher.matches(msgAddress))
                return true;
            
            if (otherAccountAddrs != null) {
                for (String otherAddr: otherAccountAddrs) {
                    if (otherAddr.equalsIgnoreCase(msgAddress)) {
                        return true;
                    }
                }
            }
        }
        
        return false;
    }

    /* We do a more lightweight canonicalization that postfix, because
     * we except to set the LDAP attributes only in certain ways.  For
     * instance we do not canonicalize the local part by itself.
     */
    public static String getCanonicalAddress(Account account) throws ServiceException {
        // If account has a canonical address, let's use that.
        String ca = account.getAttr(Provisioning.A_zimbraMailCanonicalAddress);
        
        // But we still have to canonicalize domain names, so do that with account address
        if (ca == null)
            ca = account.getName();

        String[] parts = EmailUtil.getLocalPartAndDomain(ca);
        if (parts == null)
            return ca;

        Domain domain = Provisioning.getInstance().getDomain(DomainBy.name, parts[1], true);
        if (domain == null)
            return ca;

        String domainCatchAll = domain.getAttr(Provisioning.A_zimbraMailCatchAllCanonicalAddress);
        if (domainCatchAll != null)
            return parts[0] + domainCatchAll;

        return ca;
    }

    /**
     * Check if given account is allowed to set given from header.
     */
    public static boolean allowFromAddress(Account acct, String fromAddr) throws ServiceException {
        if (fromAddr == null)
            return false;
        return addressMatchesAccountOrSendAs(acct, fromAddr)
            || acct.getBooleanAttr(Provisioning.A_zimbraAllowAnyFromAddress, false);
    }

    /**
     * True if this address matches some address for this account (aliases, domain re-writes, etc) or address of
     * another account that this account may send as.
     */
    public static boolean addressMatchesAccountOrSendAs(Account acct, String givenAddress) throws ServiceException {
        return (new AccountAddressMatcher(acct, true)).matches(givenAddress);
    }

    /**
     * True if this address matches some address for this account (aliases, domain re-writes, etc).  Send-as addresses
     * are not considered a match.  A send-as address is an allow-from address that corresponds to an account different
     * from this account.
     */
    public static boolean addressMatchesAccount(Account acct, String givenAddress) throws ServiceException {
        return (new AccountAddressMatcher(acct)).matches(givenAddress);
    }
    
    /**
     * Returns all account email addresses in lower case in a hash set.
     * @param acct user's account
     * @return Set containing all account email addresses in lower case or, empty if no email address is found
     * @throws ServiceException
     */
    public static Set<String> getEmailAddresses(Account acct) throws ServiceException {
        Set<String> addrs = new HashSet<String> ();
        
        addrs.add(acct.getName().toLowerCase());
        addrs.add(AccountUtil.getCanonicalAddress(acct).toLowerCase());

        String[] accountAliases = acct.getMailAlias();
        for (String addr : accountAliases)
            addrs.add(addr.toLowerCase());
        
        String[] allowedFromAddrs = acct.getMultiAttr(Provisioning.A_zimbraAllowFromAddress);
        for (String addr : allowedFromAddrs)
            addrs.add(addr.toLowerCase());
        
        return addrs;
    }

    public static class AccountAddressMatcher {
        private Set<String> addresses;

        public AccountAddressMatcher(Account account) throws ServiceException {
            this(account, false);
        }

        public AccountAddressMatcher(Account account, boolean matchSendAs) throws ServiceException {
            addresses = new HashSet<String>();
            String mainAddr = account.getName();
            if (!StringUtil.isNullOrEmpty(mainAddr)) {
                addresses.add(mainAddr.toLowerCase());
            }
            String canonAddr = getCanonicalAddress(account);
            if (!StringUtil.isNullOrEmpty(canonAddr)) {
                addresses.add(canonAddr.toLowerCase());
            }
            String[] aliases = account.getMailAlias();
            if (aliases != null) {
                for (String alias : aliases) {
                    if (!StringUtil.isNullOrEmpty(alias)) {
                        addresses.add(alias.toLowerCase());
                    }
                }
            }
            String[] addrs = account.getMultiAttr(Provisioning.A_zimbraAllowFromAddress);
            if (addrs != null) {
                for (String addr : addrs) {
                    if (StringUtil.isNullOrEmpty(addr)) {
                        continue;
                    }
                    
                    if (addresses.contains(addr.toLowerCase())) {
                        continue;
                    }
                    
                    if (!matchSendAs) {
                        // Find addresses that point to a different account.  We want to distinguish between sending
                        // as another user and sending as an external address controlled/owned by this user.
                        // This check can be removed when we stop adding sendAs addresses in zimbraAllowFromAddress.
                        try {
                            // Don't lookup account if email domain is not internal.  This will avoid unnecessary ldap searches
                            // that will have returned no match anyway.
                            String domain = EmailUtil.getValidDomainPart(addr);
                            if (domain != null) {
                                Domain internalDomain = Provisioning.getInstance().getDomain(DomainBy.name, domain, true);
                                if (internalDomain != null) {
                                    Account allowFromAccount;
                                    if (Provisioning.getInstance().isDistributionList(addr)) {
                                        // Avoid ldap search of DL address as an account.  This will have returned no match anyway.
                                        allowFromAccount = null;
                                    } else {
                                        allowFromAccount = Provisioning.getInstance().get(AccountBy.name, addr);
                                    }
                                    if (allowFromAccount != null && !account.getId().equalsIgnoreCase(allowFromAccount.getId())) {
                                        // The allow-from address refers to another account, and therefore it is not a match
                                        // for this account.
                                        continue;
                                    }
                                }
                            }
                        } catch (ServiceException e) {}                
                    }
                    addresses.add(addr.toLowerCase());
                }
            }
        }

        public boolean matches(String address) throws ServiceException {
            return matches(address, true);
        }

        private boolean matches(String address, boolean checkDomainAlias) throws ServiceException {
            if (StringUtil.isNullOrEmpty(address)) {
                return false;
            }
            if (addresses.contains(address.toLowerCase())) {
                return true;
            }
            if (checkDomainAlias) {
                try {
                    String addrByDomainAlias = Provisioning.getInstance().getEmailAddrByDomainAlias(address);
                    if (addrByDomainAlias != null) {
                        return matches(addrByDomainAlias, false);  // Assume domain aliases are never chained.
                    }
                } catch (ServiceException e) {
                    ZimbraLog.account.warn("unable to get addr by alias domain" + e);
                }
            }
            return false;
        }
    }

    public static String getSoapUri(Account account) {
        String base = getBaseUri(account);
        return (base == null ? null : base + AccountConstants.USER_SERVICE_URI);
    }

    public static String getBaseUri(Account account) {
        if (account == null)
            return null;

        try {
            Server server = Provisioning.getInstance().getServer(account);
            if (server == null) {
                ZimbraLog.account.warn("no server associated with acccount " + account.getName());
                return null;
            }
            return getBaseUri(server);
        } catch (ServiceException e) {
            ZimbraLog.account.warn("error fetching SOAP URI for account " + account.getName(), e);
            return null;
        }
    }

    public static String getBaseUri(Server server) {
        if (server == null)
            return null;

        String host = server.getAttr(Provisioning.A_zimbraServiceHostname);
        String mode = server.getAttr(Provisioning.A_zimbraMailMode, "http");
        int port = server.getIntAttr(Provisioning.A_zimbraMailPort, 0);
        if (port > 0 && !mode.equalsIgnoreCase("https") && !mode.equalsIgnoreCase("redirect")) {
            return "http://" + host + ':' + port;
        } else if (!mode.equalsIgnoreCase("http")) {
            port = server.getIntAttr(Provisioning.A_zimbraMailSSLPort, 0);
            if (port > 0)
                return "https://" + host + ':' + port;
        }
        ZimbraLog.account.warn("no service port available on host " + host);
        return null;
    }

//    /**
//     * True if this mime message has at least one recipient that is NOT the same as the specified account
//     * 
//     * @param acct
//     * @param mm
//     * @return
//     * @throws ServiceException
//     */
//    public static boolean hasExternalRecipient(Account acct, MimeMessage mm) throws ServiceException, MessagingException
//    {
//        int maxToCheck = -1;
//        String accountAddress = acct.getName();
//        String canonicalAddress = getCanonicalAddress(acct);
//        String[] accountAliases = acct.getMailAlias();
//        Address[] recipients = mm.getAllRecipients();
//        
//        if (recipients != null) {
//            int numRecipientsToCheck = (maxToCheck <= 0 ? recipients.length : Math.min(recipients.length, maxToCheck));
//            for (int i = 0; i < numRecipientsToCheck; i++) {
//                String msgAddress = ((InternetAddress) recipients[i]).getAddress();
//                if (!addressMatchesAccount(accountAddress, canonicalAddress, accountAliases, msgAddress)) 
//                    return true;
//            }
//        }
//        return false;
//    }

    /**
     *
     * @param id account id to lookup
     * @param nameKey name key to add to context if account lookup is ok
     * @param idOnlyKey id key to add to context if account lookup fails
     */
    public static void addAccountToLogContext(Provisioning prov, String id, String nameKey, String idOnlyKey, AuthToken authToken) {
        Account acct = null;
        try {
            acct = prov.get(Provisioning.AccountBy.id, id, authToken);
        } catch (ServiceException se) {
            ZimbraLog.misc.warn("unable to lookup account for log, id: " + id, se);
        }
        if (acct == null) {
            ZimbraLog.addToContext(idOnlyKey, id);
        } else {
            ZimbraLog.addToContext(nameKey, acct.getName());
        }
    }
    
    /**
     * Check if given account is a galsync account
     * @param account to lookup
     * @return true if account is galsync account, false otherwise.
     */
    
    public static boolean isGalSyncAccount(Account account) {
        boolean isGalSync = false;    	
        try {
            Domain domain = Provisioning.getInstance().getDomain(account);
            if (domain != null) {
                for (String galAcctId : domain.getGalAccountId()) {
                    if (galAcctId.equals(account.getId())) {
                        isGalSync = true;
                        break;
                    }
                }
            }
        } catch (ServiceException e) {
            ZimbraLog.misc.warn("unable to lookup domain for account, id: " + account.getId());
        }
        return isGalSync;
    }

    /**
     * True if accountId is the "local@host.local" special account of ZDesktop.
     * @param accountId
     * @return
     */
    public static boolean isZDesktopLocalAccount(String accountId) {
        String zdLocalAcctId = LC.zdesktop_local_account_id.value();
        return zdLocalAcctId != null && zdLocalAcctId.equalsIgnoreCase(accountId);
    }
}<|MERGE_RESOLUTION|>--- conflicted
+++ resolved
@@ -1,13 +1,8 @@
 /*
  * ***** BEGIN LICENSE BLOCK *****
  * Zimbra Collaboration Suite Server
-<<<<<<< HEAD
- * Copyright (C) 2005, 2006, 2007, 2008, 2009, 2010, 2011 VMware, Inc.
+ * Copyright (C) 2005, 2006, 2007, 2008, 2009, 2010, 2011, 2012 VMware, Inc.
  * 
-=======
- * Copyright (C) 2005, 2006, 2007, 2008, 2009, 2010, 2012 Zimbra, Inc.
- *
->>>>>>> 5edb548d
  * The contents of this file are subject to the Zimbra Public License
  * Version 1.3 ("License"); you may not use this file except in
  * compliance with the License.  You may obtain a copy of the License at
@@ -29,8 +24,6 @@
 import javax.mail.internet.InternetAddress;
 import javax.mail.internet.MimeMessage;
 
-import com.zimbra.common.account.Key;
-import com.zimbra.common.account.Key.DomainBy;
 import com.zimbra.common.localconfig.LC;
 import com.zimbra.common.mime.MimeConstants;
 import com.zimbra.common.mime.shim.JavaMailInternetAddress;
@@ -40,72 +33,17 @@
 import com.zimbra.common.util.StringUtil;
 import com.zimbra.common.util.SystemUtil;
 import com.zimbra.common.util.ZimbraLog;
-<<<<<<< HEAD
-import com.zimbra.common.localconfig.LC;
-import com.zimbra.common.mime.MimeConstants;
-import com.zimbra.common.mime.shim.JavaMailInternetAddress;
-import com.zimbra.cs.account.Account;
-=======
-import com.zimbra.cs.account.AccessManager;
 import com.zimbra.cs.account.Account;
 import com.zimbra.cs.account.AuthToken;
-import com.zimbra.cs.account.DataSource;
->>>>>>> 5edb548d
 import com.zimbra.cs.account.Domain;
 import com.zimbra.cs.account.Provisioning;
-<<<<<<< HEAD
 import com.zimbra.cs.account.Provisioning.AccountBy;
+import com.zimbra.cs.account.Provisioning.DomainBy;
 import com.zimbra.cs.account.Server;
-import com.zimbra.cs.account.AuthToken;
-import com.zimbra.cs.account.Provisioning.DomainBy;
-
-public class AccountUtil {
-
-=======
-import com.zimbra.cs.account.Server;
-import com.zimbra.cs.mailbox.MailItem;
 import com.zimbra.cs.mailbox.MailServiceException;
 import com.zimbra.cs.mailbox.Mailbox;
-import com.zimbra.soap.admin.type.DataSourceType;
 
 public class AccountUtil {
-
-    /**
-     * Returns effective quota for an account which is calculated as the minimum of account level quota and domain
-     * max mailbox quota. Returns zero for unlimited effective quota.
-     *
-     * @param acct
-     * @return
-     * @throws ServiceException
-     */
-    public static long getEffectiveQuota(Account acct) throws ServiceException {
-        long acctQuota = acct.getLongAttr(Provisioning.A_zimbraMailQuota, 0);
-        Domain domain = Provisioning.getInstance().getDomain(acct);
-        long domainQuota = 0;
-        if (domain != null) {
-            domainQuota = domain.getLongAttr(Provisioning.A_zimbraMailDomainQuota, 0);
-        }
-        if (acctQuota == 0) {
-            return domainQuota;
-        } else if (domainQuota == 0) {
-            return acctQuota;
-        } else {
-            return Math.min(acctQuota, domainQuota);
-        }
-    }
-
-    public static boolean isOverAggregateQuota(Domain domain) {
-        long quota = domain.getDomainAggregateQuota();
-        return quota != 0 && domain.getLongAttr(Provisioning.A_zimbraAggregateQuotaLastUsage, 0) > quota;
-    }
-
-    public static boolean isSendAllowedOverAggregateQuota(Domain domain) {
-        return domain.getDomainAggregateQuotaPolicy().isALLOWSENDRECEIVE();
-    }
-
-    public static boolean isReceiveAllowedOverAggregateQuota(Domain domain) {
-        return !domain.getDomainAggregateQuotaPolicy().isBLOCKSENDRECEIVE();
-    }
 
     /**
      * Check mailbox/domain quota
@@ -114,18 +52,12 @@
      */
     public static void checkQuotaWhenSendMail(Mailbox mbox) throws ServiceException {
         Account account = mbox.getAccount();
-        long acctQuota = AccountUtil.getEffectiveQuota(account);
+        long acctQuota = account.getMailQuota();
         if (account.isMailAllowReceiveButNotSendWhenOverQuota() && acctQuota != 0 && mbox.getSize() > acctQuota) {
             throw MailServiceException.QUOTA_EXCEEDED(acctQuota);
         }
-        Domain domain = Provisioning.getInstance().getDomain(account);
-        if (domain != null &&
-                AccountUtil.isOverAggregateQuota(domain) && !AccountUtil.isSendAllowedOverAggregateQuota(domain)) {
-            throw MailServiceException.DOMAIN_QUOTA_EXCEEDED(domain.getDomainAggregateQuota());
-        }
-    }
-
->>>>>>> 5edb548d
+    }
+
     public static InternetAddress getFriendlyEmailAddress(Account acct) {
         // check "displayName" for personal part, and fall back to "cn" if not present
         String personalPart = acct.getAttr(Provisioning.A_displayName);
