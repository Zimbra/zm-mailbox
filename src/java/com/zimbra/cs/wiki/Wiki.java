/*
 * ***** BEGIN LICENSE BLOCK *****
 * Version: MPL 1.1
 * 
 * The contents of this file are subject to the Mozilla Public License
 * Version 1.1 ("License"); you may not use this file except in
 * compliance with the License. You may obtain a copy of the License at
 * http://www.zimbra.com/license
 * 
 * Software distributed under the License is distributed on an "AS IS"
 * basis, WITHOUT WARRANTY OF ANY KIND, either express or implied. See
 * the License for the specific language governing rights and limitations
 * under the License.
 * 
 * The Original Code is: Zimbra Collaboration Suite Server.
 * 
 * The Initial Developer of the Original Code is Zimbra, Inc.
 * Portions created by Zimbra are Copyright (C) 2005, 2006 Zimbra, Inc.
 * All Rights Reserved.
 * 
 * Contributor(s): 
 * 
 * ***** END LICENSE BLOCK *****
 */
package com.zimbra.cs.wiki;

import java.io.IOException;
import java.util.ArrayList;
import java.util.HashMap;
import java.util.List;
import java.util.Map;
import java.util.Set;
import java.util.StringTokenizer;

import org.apache.commons.collections.map.LRUMap;

import com.zimbra.cs.account.Account;
import com.zimbra.cs.account.AuthToken;
import com.zimbra.cs.account.Config;
import com.zimbra.cs.account.Domain;
import com.zimbra.cs.account.Provisioning;
import com.zimbra.cs.account.Server;
import com.zimbra.cs.account.Provisioning.AccountBy;
import com.zimbra.cs.client.LmcDocument;
import com.zimbra.cs.client.LmcSession;
import com.zimbra.cs.client.soap.LmcSearchRequest;
import com.zimbra.cs.client.soap.LmcSearchResponse;
import com.zimbra.cs.httpclient.URLUtil;
import com.zimbra.cs.mailbox.Document;
import com.zimbra.cs.mailbox.Folder;
import com.zimbra.cs.mailbox.MailServiceException;
import com.zimbra.cs.mailbox.Mailbox;
import com.zimbra.cs.mailbox.Mailbox.OperationContext;
import com.zimbra.cs.mailbox.MailItem;
import com.zimbra.cs.mailbox.WikiItem;
import com.zimbra.cs.service.ServiceException;
import com.zimbra.cs.service.UserServlet;
import com.zimbra.cs.service.ServiceException.Argument;
import com.zimbra.cs.service.mail.MailService;
import com.zimbra.cs.service.util.ItemId;
import com.zimbra.cs.service.wiki.WikiServiceException;
import com.zimbra.cs.servlet.ZimbraServlet;
import com.zimbra.cs.session.WikiSession;
import com.zimbra.cs.util.ByteUtil;
import com.zimbra.cs.util.Pair;
import com.zimbra.cs.util.ZimbraLog;

/**
 * This class represents a Wiki notebook.  A notebook corresponds to a folder
 * where the Wiki pages and other uploaded documents are stored.  The name
 * (wiki word for a Wiki page, or filename for uploaded documents) is enforced
 * to be unique within the notebook.
 * 
 * A Wiki can be constructed with the Id of the account holder, and the path
 * to the folder / notebook.  When target mailbox resides on a remote machine,
 * then the path in REST url to the folder is used as the key.  For local
 * mailboxes, folderId is used for the path.
 * 
 * There is a cache of each Wik instances to help speed up a page lookup
 * by name / subject.  The maximum cache size is set by the attribute
 * <code>zimbraNotebookFolderCacheSize</code>.  The cache is connected to
 * each mailbox via <code>WikiSession</code> which sends notification for
 * changes in the Wiki pages and documents in the cache.
 * 
 * @author jylee
 *
 */
public abstract class Wiki {
	protected String mWikiAccount;
	
	protected Map<String,WikiPage> mWikiWords;
	
	private static final int DEFAULT_CACHE_SIZE = 1024;
	protected static LRUMap sWikiNotebookCache;

	protected static final String WIKI_FOLDER_NAME     = "notebook";
	protected static final String TEMPLATE_FOLDER_NAME = "/template/";
	protected static final int    WIKI_FOLDER_ID  = 12;
	
	static {
		Provisioning prov = Provisioning.getInstance();
		int cacheSize;
		try {
			Server localServer = prov.getLocalServer();
			cacheSize = localServer.getIntAttr(Provisioning.A_zimbraNotebookFolderCacheSize, DEFAULT_CACHE_SIZE);
		} catch (ServiceException se) {
			cacheSize = DEFAULT_CACHE_SIZE;
		}
		sWikiNotebookCache = new LRUMap(cacheSize);
	}
	
	public static class WikiContext {
		OperationContext octxt;
		String           auth;
		String           view;
		
		public WikiContext(OperationContext o, String a) {
			octxt = o; auth = a; view = null;
		}
		public WikiContext(OperationContext o, String a, String v) {
			octxt = o; auth = a; view = v;
		}
	}
	
	static class WikiUrl {
		public WikiUrl(String url) {
			// url must be in absolute form
			this(url, -1);
		}
		public WikiUrl(String url, int currentPos) {
			// url can be in absolute or relative form.
			mUrl = url;
			mId = currentPos;
			parse();
		}
		private int mId;
		private String mUrl;
		private String mFilename;
		private List<String> mTokens;
		
		private void parse() {
			mTokens = new ArrayList<String>();
			int begin = 0, end = 0;
			if (mUrl.startsWith("//")) {
				begin = 2;
				end = mUrl.indexOf('/', begin);
				mTokens.add("//");
				mTokens.add(mUrl.substring(begin, end));
				begin = end;
			} else if (mUrl.startsWith("/")) {
				mTokens.add("/");
			} else {
				if (mId == -1)
					throw new IllegalArgumentException("not absolute url: " + mUrl);
				mTokens.add(Integer.toString(mId));
			}
			mTokens.add(mUrl.substring(begin));
			begin = mUrl.lastIndexOf("/");
			if (begin > 0)
				mFilename = mUrl.substring(begin+1);
			else
				mFilename = mUrl;
		}
		public Wiki findWiki(WikiContext ctxt, String referenceAccount) throws ServiceException {
			Account ownerAccount = getOwnerAccount(referenceAccount);
			return Wiki.getInstance(ctxt, ownerAccount.getId(), getFolderPath(ctxt, referenceAccount));
		}
		public String getFullUrl(WikiContext ctxt, String referenceAccount) throws ServiceException {
			Account ownerAccount = getOwnerAccount(referenceAccount);
			return UserServlet.getRestUrl(ownerAccount)
							+ getPath(ctxt, ownerAccount);
		}
		public Account getOwnerAccount(String referenceAccount) throws ServiceException {
			return (inAnotherMailbox()) ? 
					Provisioning.getInstance().get(AccountBy.name, mTokens.get(1))
					: (referenceAccount == null) ? null : Provisioning.getInstance().get(AccountBy.id, referenceAccount);
		}
		public String getPath(WikiContext ctxt, Account acct) throws ServiceException {
			// sanity check
			if (!isAbsolute() && mId < 1) {
				throw WikiServiceException.INVALID_PATH(mUrl);
			}
			
			StringBuilder p = new StringBuilder();
			if (inAnotherMailbox() || acct == null) {
				// take the absolute url in the path.
				p.append(mTokens.get(2));
			} else if (isAbsolute()) {
				// take the path as is.
				p.append(mUrl);
			} else if (Provisioning.onLocalServer(acct)) {
				// calculate absolute path based on current location
				Mailbox mbox = Mailbox.getMailboxByAccount(acct);
				Folder f = mbox.getFolderById(ctxt.octxt, mId);
				p.append(f.getPath());
				if (p.charAt(p.length() - 1) != '/')
					p.append("/");
				p.append(mUrl);
			} else {
				// we know the account, and remote folder id, and relative path
				// from the remote folder.  we can do something like getFolder
				// and then calculate REST from the result.  for now treat
				// this case as unreachable.
				throw WikiServiceException.INVALID_PATH(mUrl);
			}
			return normalizePath(p.toString());
		}
		public String getFolderPath(WikiContext ctxt, String referenceAccount) throws ServiceException {
			Account acct = getOwnerAccount(referenceAccount);
			String url = getPath(ctxt, acct);
			int index = url.lastIndexOf('/');
			if (index > 0) {
				return url.substring(0, index);
			}
			return "/";
		}
		/*
		 * get rid of /./ and /../ in the path.
		 */
		private String normalizePath(String path) throws ServiceException {
			List<String> tokens = new ArrayList<String>();
			StringTokenizer tok = new StringTokenizer(path, "/");
			while (tok.hasMoreElements()) {
				String token = tok.nextToken();
				if (token.equals("."))
					continue;
				else if (token.equals("..")) {
					if (tokens.isEmpty()) {
						throw WikiServiceException.INVALID_PATH(path);
					}
					tokens.remove(tokens.size() - 1);
				} else
					tokens.add(token);
			}
			if (tokens.isEmpty()) {
				return "/";
			}
			if (path.endsWith("/"))
				tokens.add("");
			StringBuilder newPath = new StringBuilder();
			for (String token : tokens) {
				newPath.append("/").append(token);
			}
			return newPath.toString();
		}
		public boolean isAbsolute() {
			return (mTokens != null &&
					mTokens.get(0).startsWith("/"));
		}
		public boolean inAnotherMailbox() {
			return (mTokens != null &&
					mTokens.get(0).equals("//"));
		}
		public boolean onLocalMachine() throws ServiceException {
			if (inAnotherMailbox()) {
				Account account = Provisioning.getInstance().get(AccountBy.name, mTokens.get(1));
				return Provisioning.onLocalServer(account);
			}
			return true;
		}
		public String getToken(int pos) {
			return mTokens.get(pos);
		}
		public String getFilename() {
			return mFilename;
		}
		public String getUrl() {
			return mUrl;
		}
		public String toString() {
			return "wikiUrl: " + mUrl + " in folderId" + mId;
		}
	}
	
	/*
	 * Mainly used for local accounts.  It's easier to
	 * manage and navigate folders with folder ID.
	 */
	public static class WikiById extends Wiki {
		protected int mFolderId;
		protected int mParentFolderId;
		
		WikiById(WikiContext ctxt, Account acct, int fid) throws ServiceException {
			if (!acct.getBooleanAttr("zimbraFeatureNotebookEnabled", false))
				throw WikiServiceException.NOT_ENABLED();
			
			mWikiWords = new HashMap<String,WikiPage>();
			mWikiAccount = acct.getId();
			mFolderId = fid;
			
			if (Provisioning.onLocalServer(acct)) {
				Mailbox mbox = Mailbox.getMailboxByAccount(acct);
				if (mbox == null)
					throw WikiServiceException.ERROR("wiki account mailbox not found");
				Folder f = mbox.getFolderById(ctxt.octxt, mFolderId);
				mParentFolderId = f.getFolderId();
				loadWiki(ctxt, mbox);
				mbox.addListener(WikiSession.getInstance());
			} else {
				// for some reason if the account is not local, but we have folder id.
				throw WikiServiceException.ERROR("cannot access remote account "+acct.getName());
			}
		}
		
<<<<<<< HEAD
		public WikiPage lookupWiki(String wikiWord) {
			return mWikiWords.get(wikiWord);
=======
		private String createQueryString(String wikiWord) {
			StringBuilder buf = new StringBuilder();
			buf.append("inid:");
			buf.append(mFolderId);
			buf.append(" subject:");
			buf.append(wikiWord);
			return buf.toString();
>>>>>>> 8ec1781d
		}
		
		public String getKey() {
			return Integer.toString(mFolderId);
		}
		
		public String getParentKey() {
			if (mParentFolderId == Mailbox.ID_FOLDER_ROOT) {
				return null;
			}
			return Integer.toString(mParentFolderId);
		}

		/*
		 * populate the wiki list from the MailItem's in the Mailbox.
		 */
		private synchronized void loadWiki(WikiContext ctxt, Mailbox mbox) throws ServiceException {
		    List<Document> wikiList = mbox.getWikiList(ctxt.octxt, mFolderId);
		    for (Document item : wikiList) {
		    	addDoc(item);
		    }
		}

		public synchronized void renameDocument(WikiContext ctxt, int id, String newName, String author) throws ServiceException {
			WikiPage page = lookupWiki(newName);
			if (page != null)
				throw MailServiceException.MODIFY_CONFLICT(
						new Argument(MailService.A_NAME, newName, Argument.Type.STR));
			Mailbox mbox = Mailbox.getMailboxByAccountId(mWikiAccount);
			MailItem item = mbox.getItemById(ctxt.octxt, id, MailItem.TYPE_UNKNOWN);
			if (item.getType() != MailItem.TYPE_DOCUMENT && item.getType() != MailItem.TYPE_WIKI)
				throw WikiServiceException.NOT_WIKI_ITEM("MailItem id " +id+ " is not a wiki item or a document");
			Document doc = (Document) item;
			doc.rename(newName);
			byte[] contents;
        	try {
        		contents = ByteUtil.getContent(doc.getRawDocument(), 0);
        	} catch (IOException ioe) {
        		ZimbraLog.wiki.error("cannot read the item body", ioe);
        		throw WikiServiceException.CANNOT_READ(doc.getSubject());
        	}
        	mbox.addDocumentRevision(ctxt.octxt, doc, contents, author);
        	Wiki.remove(mWikiAccount, Integer.toString(mFolderId));
		}
		
		public int getWikiFolderId() {
			return mFolderId;
		}
		
	}
	
	/*
	 * This is for remote accounts.  Since folder ID is not readily available,
	 * key off the path of the item.
	 */
	public static class WikiByPath extends Wiki {
		private String mPath;
		private String mRestUrl;
		
		WikiByPath(Account acct, String path) throws ServiceException {
			if (!acct.getBooleanAttr("zimbraFeatureNotebookEnabled", false))
				throw WikiServiceException.NOT_ENABLED();
			
			mWikiWords = new HashMap<String,WikiPage>();
			mWikiAccount = acct.getId();
			mPath = path;
			StringBuilder buf = new StringBuilder();
			buf.append(UserServlet.getRestUrl(acct));
			if (!path.startsWith("/"))
				buf.append("/");
			buf.append(path);
			if (!path.endsWith("/"))
				buf.append("/");
			mRestUrl = buf.toString();
			loadRemoteWiki(acct, Provisioning.getInstance().getServer(acct));
		}

<<<<<<< HEAD
		public String getKey() {
			return mPath;
		}
		
		public String getParentKey() {
			int pos = mPath.lastIndexOf('/');
			if (pos < 1)
				return null;
			return mPath.substring(0, pos);
=======
		private String createQueryString(String wikiWord) {
			StringBuilder buf = new StringBuilder();
			buf.append("in:");
			buf.append(mPath);
			buf.append(" subject:");
			buf.append(wikiWord);
			return buf.toString();
>>>>>>> 8ec1781d
		}
		
		/*
		 * populate the wiki list from the remote machine.
		 */
		private synchronized void loadRemoteWiki(Account acct, Server remoteServer) throws ServiceException {
			try {
				String auth = AuthToken.getZimbraAdminAuthToken().getEncoded();

				String url = URLUtil.getMailURL(remoteServer, ZimbraServlet.USER_SERVICE_URI, false);

				LmcSession session = new LmcSession(auth, null);

				LmcSearchRequest sreq = new LmcSearchRequest();
				sreq.setRequestedAccountId(acct.getId());
				sreq.setSession(session);
				sreq.setTypes("wiki,document");
				sreq.setLimit("100");  // XXX revisit the limit of items in a folder.
				sreq.setOffset("0");
				sreq.setQuery("in:" + mPath);

				LmcSearchResponse sresp = (LmcSearchResponse)sreq.invoke(url);

				@SuppressWarnings("unchecked")
				List<Object> ls = (List<Object>)sresp.getResults();
				for (Object obj : ls) {
					if (obj instanceof LmcDocument) {
						WikiPage wp = WikiPage.create(mWikiAccount, (LmcDocument)obj);
						mWikiWords.put(wp.getWikiWord(), wp);
					} else {
						// unhandled item
					}
				}
			} catch (Exception e) {
				throw WikiServiceException.ERROR("can't load remote wiki", e);
			}
		}
		
		public synchronized WikiPage lookupWiki(String wikiWord) {
			WikiPage page = mWikiWords.get(wikiWord);
			if (page == null) {
				// if we have a cache of Wiki pages whose mailbox is on another machine,
				// the cache may not be complete.  create an instance of WikiPage and
				// set the REST url for retrieval.
				page = WikiPage.create(mWikiAccount, wikiWord, mRestUrl);
				try {
					page.getContents(null);
				} catch (ServiceException se) {
					return null;
				}
				mWikiWords.put(page.getWikiWord(), page);
			}			
			return page;
		}
		
		public void renameDocument(WikiContext ctxt, int id, String newName, String author) throws ServiceException {
			throw WikiServiceException.ERROR("createDocument on a remote wiki: not implemented");
		}
		public int getWikiFolderId() throws ServiceException {
			throw WikiServiceException.ERROR("getWikiFolderId on a remote wiki: not implemented");
		}
	}
	
	public static Account getDefaultWikiAccount() throws ServiceException {
		Provisioning prov = Provisioning.getInstance();
		Config globalConfig = prov.getConfig();
		String defaultAcct = globalConfig.getAttr(Provisioning.A_zimbraNotebookAccount);
		if (defaultAcct == null)
			throw WikiServiceException.ERROR("empty config variable " + Provisioning.A_zimbraNotebookAccount);
		Account acct = prov.get(AccountBy.name, defaultAcct);
		if (acct == null)
			throw WikiServiceException.ERROR("no such account " + defaultAcct);
		
		return acct;
	}
	
	public static Wiki getDefaultStore(WikiContext ctxt, String accountId) throws ServiceException {
		return getByUrl(ctxt, getDefaultStoreUrl(accountId));
	}
	public static WikiUrl getDefaultStoreUrl(String accountId) throws ServiceException {
		Provisioning prov = Provisioning.getInstance();
		Account acct = prov.get(Provisioning.AccountBy.id, accountId);
		Domain dom = prov.getDomain(acct);
		Config globalConfig = prov.getConfig();
		
		String domainWiki = dom.getAttr(Provisioning.A_zimbraNotebookAccount, null);
		String defaultWiki = globalConfig.getAttr(Provisioning.A_zimbraNotebookAccount, null);

		//ZimbraLog.wiki.debug("template store for " + accountId);
		Account target = null;
		if (domainWiki != null) {
			//ZimbraLog.wiki.debug("domainWiki " + domainWiki);
			target = prov.get(Provisioning.AccountBy.name, domainWiki);
			if (target.getId().equals(accountId))
				target = null;
		}
		if (defaultWiki != null) {
			//ZimbraLog.wiki.debug("defaultWiki " + defaultWiki);
			Account defaultAccount = prov.get(Provisioning.AccountBy.name, defaultWiki);
			if (target == null)
				target = defaultAccount;
		}
		if (target == null)
			throw WikiServiceException.ERROR("global and domain wiki accounts not found");
		
		WikiUrl wurl = new WikiUrl("//" + target.getName() + TEMPLATE_FOLDER_NAME);
		//ZimbraLog.wiki.debug("wikiUrl for template: " + wurl.getFullUrl(ctxt, accountId));

		return wurl;
	}
	
	public static Wiki findWikiByPath(WikiContext ctxt, String accountId, int fid, String path, boolean traverse) throws ServiceException {
		WikiUrl url = new WikiUrl(path, fid);
		return findWikiByPath(ctxt, accountId, url, traverse);
	}
	public static Wiki findWikiByPath(WikiContext ctxt, String accountId, WikiUrl url, boolean traverse) throws ServiceException {
		Wiki wiki = url.findWiki(ctxt, accountId);
		String pageName = url.getFilename();
		WikiPage page = wiki.lookupWiki(pageName);
		
		if (page != null)
			return wiki;

		if (!traverse)
			throw new WikiServiceException.NoSuchWikiException(url.getUrl());

		Provisioning prov = Provisioning.getInstance();
		String defaultWiki = prov.getConfig().getAttr(Provisioning.A_zimbraNotebookAccount, null);
		if (defaultWiki == null) {
			Account acct = prov.get(Provisioning.AccountBy.id, accountId);
			defaultWiki = prov.getDomain(acct).getAttr(Provisioning.A_zimbraNotebookAccount, null);
		}
		if (defaultWiki != null) {
			Account acct = prov.get(Provisioning.AccountBy.name, defaultWiki);
			defaultWiki = acct.getId();
		}
		
		boolean topLevelTemplateFolderReached = false;
		String actualAccount = wiki.getWikiAccount();
		String key = wiki.getParentKey();
		while (wiki != null) {
			actualAccount = wiki.getWikiAccount();
			key = wiki.getKey();
			while (wiki != null && actualAccount != null && key != null) {
				try {
					wiki = Wiki.getInstance(ctxt, actualAccount, key);
				} catch (ServiceException se) {
					wiki = null;
				}
				if (wiki != null) {
					page = wiki.lookupWiki(pageName);
					if (page != null) {
						return wiki;
					}
					key = wiki.getParentKey();
				}
			}
			if (topLevelTemplateFolderReached)
				break;
			try {
				wiki = getDefaultStore(ctxt, actualAccount);
				if (wiki.getWikiAccount().equals(defaultWiki)) {
					// this is the Template folder of the same account.
					topLevelTemplateFolderReached = true;
				}
			} catch (ServiceException se) {
				wiki = null;
			}
		}
		throw new WikiServiceException.NoSuchWikiException(url.getUrl());
	}
	public static WikiPage findWikiPageByPath(WikiContext ctxt, String accountId, int fid, String path, boolean traverse) throws ServiceException {
		WikiUrl url = new WikiUrl(path, fid);
		Wiki wiki = findWikiByPath(ctxt, accountId, url, traverse);
		String pageName = url.getFilename();
		return wiki.lookupWiki(pageName);
	}
	public static Wiki getInstance(WikiContext ctxt, String acct) throws ServiceException {
		return getInstance(ctxt, acct, WIKI_FOLDER_ID);
	}

	public static Wiki getInstance(WikiContext ctxt, String acctId, int folderId) throws ServiceException {
		Account acct = Provisioning.getInstance().get(AccountBy.id, acctId);
		if (acct == null || folderId < 1)
			throw new WikiServiceException.NoSuchWikiException("no such account");
		
		// check the folder for access
		Mailbox mbox = Mailbox.getMailboxByAccount(acct);
		if (mbox == null)
			throw WikiServiceException.ERROR("wiki account mailbox not found");
		mbox.getFolderById(ctxt.octxt, folderId);

		Pair<String,String> key = new Pair<String,String>(acctId, Integer.toString(folderId));
		Wiki wiki = (Wiki)sWikiNotebookCache.get(key);
		if (wiki == null) {
			wiki = Wiki.add(new WikiById(ctxt, acct, folderId), key);
		}
		return wiki;
	}

	public static Wiki getInstance(WikiContext ctxt, String acct, String key) throws ServiceException {
		int fid;
		try {
			fid = Integer.parseInt(key);
			return getInstance(ctxt, acct, fid);
		} catch (NumberFormatException e) {
			Account account = Provisioning.getInstance().get(Provisioning.AccountBy.id, acct);
			if (Provisioning.onLocalServer(account)) {
				Mailbox mbox = Mailbox.getMailboxByAccount(account);
				if (key.equals("/"))
					fid = Mailbox.ID_FOLDER_USER_ROOT;
				else {
					MailItem item = mbox.getItemByPath(ctxt.octxt, key, 0, true);
					if (item instanceof Folder)
						fid = item.getId();
					else
						fid = item.getFolderId();
				}
				return getInstance(ctxt, acct, fid);
			}
			Pair<String,String> k = new Pair<String,String>(account.getId(), key);
			Wiki wiki = (Wiki)sWikiNotebookCache.get(k);
			if (wiki == null) {
				wiki = Wiki.add(new WikiByPath(account, key), k);
			}
			return wiki;
		}
	}
	
	public static Wiki getByUrl(WikiContext ctxt, WikiUrl url) throws ServiceException {
		if (url == null) {
			throw WikiServiceException.ERROR("empty url");
		}
		if (!url.inAnotherMailbox()) {
			throw WikiServiceException.ERROR("no account name in the path");
		}
		Account account = url.getOwnerAccount(null);
		if (account == null) {
			throw WikiServiceException.INVALID_PATH("no account in : " + url.getFullUrl(ctxt, null));
		}
		return getInstance(ctxt, account.getId(), url.getFolderPath(ctxt, null));
	}
	
	public static Wiki add(Wiki wiki, Pair<String,String> key) {
		synchronized (sWikiNotebookCache) {
			Wiki w = (Wiki)sWikiNotebookCache.get(key);
			if (w == null) {
				sWikiNotebookCache.put(key, wiki);
			}
		}
		return wiki;
	}
	
	public static void remove(String acctId, String k) {
		synchronized (sWikiNotebookCache) {
			Pair<String,String> key = new Pair<String,String>(acctId, k);
			sWikiNotebookCache.remove(key);
		}
	}

	public String getWikiAccount() {
		return mWikiAccount;
	}
	
	public abstract String getKey();
	public abstract String getParentKey() throws ServiceException;
	public abstract int getWikiFolderId() throws ServiceException;
	
	public Set<String> listWiki() {
		return mWikiWords.keySet();
	}
	public abstract WikiPage lookupWiki(String wikiWord);
	
	public synchronized void addDoc(Document doc) throws ServiceException {
		String wikiWord;
		if (doc instanceof WikiItem) 
			wikiWord = ((WikiItem)doc).getWikiWord();
		else
			wikiWord = doc.getFilename();
		WikiPage w = mWikiWords.get(wikiWord);
		if (w == null) {
			w = WikiPage.create(wikiWord);
			mWikiWords.put(wikiWord, w);
		}
		w.addWikiItem(doc);
	}
	
	public static WikiPage findPage(WikiContext ctxt, String accountId, int id) throws ServiceException {
		Account account = Provisioning.getInstance().get(Provisioning.AccountBy.id, accountId);
		if (!Provisioning.onLocalServer(account)) {
			throw new WikiServiceException.NoSuchWikiException("not on local host");
		}
		Mailbox mbox = Mailbox.getMailboxByAccount(account);
		MailItem item = mbox.getItemById(ctxt.octxt, id, MailItem.TYPE_UNKNOWN);
		String subject = item.getSubject();
		int folderId = item.getFolderId();
		Wiki w = Wiki.getInstance(ctxt, accountId, folderId);
		return w.lookupWiki(subject);
	}
	
	public static void addPage(WikiContext ctxt, WikiPage page, int id, int ver, ItemId folder) throws ServiceException {
		String wikiWord = page.getWikiWord();
		String account;
		int fid;
		if (folder == null) {
			fid = WIKI_FOLDER_ID;
			Account acct = Provisioning.getInstance().get(AccountBy.name, page.getCreator());
			account = acct.getId();
		} else {
			fid = folder.getId();
			account = folder.getAccountId();
		}
		
		if (id == 0) {
			// absent id means new document.
			// make sure another page with the same name does not exist.
			Wiki w = Wiki.getInstance(ctxt, account, fid);
			synchronized (w) {
				WikiPage pg = w.lookupWiki(wikiWord);
				if (pg != null)
					throw MailServiceException.ALREADY_EXISTS("wiki word "+wikiWord+" in folder "+fid,
							new Argument(MailService.A_NAME, wikiWord, Argument.Type.STR),
							new Argument(MailService.A_ID, pg.getId(), Argument.Type.IID),
							new Argument(MailService.A_VERSION, pg.getLastRevision(), Argument.Type.NUM));

				// create a new page
				page.create(ctxt, w);
				w.mWikiWords.put(page.getWikiWord(), page);
			}
		} else {
			// add a new revision
			WikiPage oldPage = findPage(ctxt, account, id);
			if (oldPage == null)
				throw new WikiServiceException.NoSuchWikiException("page id="+id+" not found");
			if (oldPage.getLastRevision() != ver) {
				throw MailServiceException.MODIFY_CONFLICT(
						new Argument(MailService.A_NAME, wikiWord, Argument.Type.STR),
						new Argument(MailService.A_ID, oldPage.getId(), Argument.Type.IID),
						new Argument(MailService.A_VERSION, oldPage.getLastRevision(), Argument.Type.NUM));
			}
			oldPage.add(ctxt, page);
		}
	}
	
	public abstract void renameDocument(WikiContext ctxt, int id, String newName, String author) throws ServiceException;
	
	public synchronized void deleteWiki(WikiContext ctxt, String wikiWord) throws ServiceException {
		WikiPage w = mWikiWords.remove(wikiWord);
		if (w != null) {
			w.deleteAllRevisions(ctxt);
		}
	}
}<|MERGE_RESOLUTION|>--- conflicted
+++ resolved
@@ -26,10 +26,7 @@
 
 import java.io.IOException;
 import java.util.ArrayList;
-import java.util.HashMap;
 import java.util.List;
-import java.util.Map;
-import java.util.Set;
 import java.util.StringTokenizer;
 
 import org.apache.commons.collections.map.LRUMap;
@@ -37,7 +34,6 @@
 import com.zimbra.cs.account.Account;
 import com.zimbra.cs.account.AuthToken;
 import com.zimbra.cs.account.Config;
-import com.zimbra.cs.account.Domain;
 import com.zimbra.cs.account.Provisioning;
 import com.zimbra.cs.account.Server;
 import com.zimbra.cs.account.Provisioning.AccountBy;
@@ -46,13 +42,15 @@
 import com.zimbra.cs.client.soap.LmcSearchRequest;
 import com.zimbra.cs.client.soap.LmcSearchResponse;
 import com.zimbra.cs.httpclient.URLUtil;
+import com.zimbra.cs.index.MailboxIndex.SortBy;
+import com.zimbra.cs.index.queryparser.ParseException;
+import com.zimbra.cs.index.ZimbraQueryResults;
 import com.zimbra.cs.mailbox.Document;
 import com.zimbra.cs.mailbox.Folder;
 import com.zimbra.cs.mailbox.MailServiceException;
 import com.zimbra.cs.mailbox.Mailbox;
 import com.zimbra.cs.mailbox.Mailbox.OperationContext;
 import com.zimbra.cs.mailbox.MailItem;
-import com.zimbra.cs.mailbox.WikiItem;
 import com.zimbra.cs.service.ServiceException;
 import com.zimbra.cs.service.UserServlet;
 import com.zimbra.cs.service.ServiceException.Argument;
@@ -76,11 +74,16 @@
  * then the path in REST url to the folder is used as the key.  For local
  * mailboxes, folderId is used for the path.
  * 
- * There is a cache of each Wik instances to help speed up a page lookup
+ * There is a cache of each Wiki instances to help speed up a page lookup
  * by name / subject.  The maximum cache size is set by the attribute
  * <code>zimbraNotebookFolderCacheSize</code>.  The cache is connected to
  * each mailbox via <code>WikiSession</code> which sends notification for
  * changes in the Wiki pages and documents in the cache.
+ * 
+ * Each Wiki instances have a cache of Wiki pages, in order to minimize
+ * the search in the mailbox after each page lookup.  The size of
+ * Wiki page cache is set by the attribute 
+ * <code>zimbraNotebookMaxCachedTemplatesPerFolder</code>.
  * 
  * @author jylee
  *
@@ -88,14 +91,16 @@
 public abstract class Wiki {
 	protected String mWikiAccount;
 	
-	protected Map<String,WikiPage> mWikiWords;
-	
-	private static final int DEFAULT_CACHE_SIZE = 1024;
+	private static final long TEMPLATE_TTL = 10 * 60 * 1000;  // 10 minutes
+	private static final int  DEFAULT_CACHE_SIZE = 1024;
 	protected static LRUMap sWikiNotebookCache;
 
-	protected static final String WIKI_FOLDER_NAME     = "notebook";
-	protected static final String TEMPLATE_FOLDER_NAME = "/template/";
+	protected static final String TEMPLATE_FOLDER_NAME = "/template";
 	protected static final int    WIKI_FOLDER_ID  = 12;
+	protected static final int    TEMPLATE_CACHE_SIZE = 256;
+	
+	protected long   mExpiration;
+	protected LRUMap mWikiPages;
 	
 	static {
 		Provisioning prov = Provisioning.getInstance();
@@ -123,6 +128,11 @@
 	}
 	
 	static class WikiUrl {
+		public WikiUrl(MailItem item) {
+			this(item.getSubject(), item.getFolderId());
+			if (item instanceof Folder)
+				mIsFolder = true;
+		}
 		public WikiUrl(String url) {
 			// url must be in absolute form
 			this(url, -1);
@@ -137,6 +147,7 @@
 		private String mUrl;
 		private String mFilename;
 		private List<String> mTokens;
+		private boolean mIsFolder;
 		
 		private void parse() {
 			mTokens = new ArrayList<String>();
@@ -241,6 +252,8 @@
 			for (String token : tokens) {
 				newPath.append("/").append(token);
 			}
+			if (mIsFolder)
+				newPath.append("/");
 			return newPath.toString();
 		}
 		public boolean isAbsolute() {
@@ -250,13 +263,6 @@
 		public boolean inAnotherMailbox() {
 			return (mTokens != null &&
 					mTokens.get(0).equals("//"));
-		}
-		public boolean onLocalMachine() throws ServiceException {
-			if (inAnotherMailbox()) {
-				Account account = Provisioning.getInstance().get(AccountBy.name, mTokens.get(1));
-				return Provisioning.onLocalServer(account);
-			}
-			return true;
 		}
 		public String getToken(int pos) {
 			return mTokens.get(pos);
@@ -278,13 +284,11 @@
 	 */
 	public static class WikiById extends Wiki {
 		protected int mFolderId;
-		protected int mParentFolderId;
 		
 		WikiById(WikiContext ctxt, Account acct, int fid) throws ServiceException {
 			if (!acct.getBooleanAttr("zimbraFeatureNotebookEnabled", false))
 				throw WikiServiceException.NOT_ENABLED();
 			
-			mWikiWords = new HashMap<String,WikiPage>();
 			mWikiAccount = acct.getId();
 			mFolderId = fid;
 			
@@ -292,9 +296,6 @@
 				Mailbox mbox = Mailbox.getMailboxByAccount(acct);
 				if (mbox == null)
 					throw WikiServiceException.ERROR("wiki account mailbox not found");
-				Folder f = mbox.getFolderById(ctxt.octxt, mFolderId);
-				mParentFolderId = f.getFolderId();
-				loadWiki(ctxt, mbox);
 				mbox.addListener(WikiSession.getInstance());
 			} else {
 				// for some reason if the account is not local, but we have folder id.
@@ -302,10 +303,6 @@
 			}
 		}
 		
-<<<<<<< HEAD
-		public WikiPage lookupWiki(String wikiWord) {
-			return mWikiWords.get(wikiWord);
-=======
 		private String createQueryString(String wikiWord) {
 			StringBuilder buf = new StringBuilder();
 			buf.append("inid:");
@@ -313,33 +310,46 @@
 			buf.append(" subject:");
 			buf.append(wikiWord);
 			return buf.toString();
->>>>>>> 8ec1781d
-		}
-		
-		public String getKey() {
-			return Integer.toString(mFolderId);
-		}
-		
-		public String getParentKey() {
-			if (mParentFolderId == Mailbox.ID_FOLDER_ROOT) {
+		}
+		
+		private static byte[] sQueryTypes = { MailItem.TYPE_WIKI, MailItem.TYPE_DOCUMENT };
+		
+		public WikiPage lookupWiki(WikiContext ctxt, String wikiWord) throws ServiceException {
+			wikiWord = wikiWord.toLowerCase();
+			WikiPage page = (WikiPage)mWikiPages.get(wikiWord);
+			if (page != null)
+				return page;
+			Mailbox mbox = Mailbox.getMailboxByAccountId(mWikiAccount);
+			ZimbraQueryResults results = null;
+			try {
+				results = mbox.search(ctxt.octxt, createQueryString(wikiWord), sQueryTypes, SortBy.SUBJ_ASCENDING, 10);
+				while (results.hasNext()) {
+					MailItem item = results.getNext().getMailItem();
+					if (item.getFolderId() == mFolderId &&
+							(item.getType() == MailItem.TYPE_DOCUMENT ||
+							 item.getType() == MailItem.TYPE_WIKI)) {
+						page = WikiPage.create((Document) item);
+						synchronized (mWikiPages) {
+							if (!mWikiPages.containsKey(wikiWord))
+								mWikiPages.put(wikiWord, page);
+						}
+						return page;
+					}
+				}
 				return null;
-			}
-			return Integer.toString(mParentFolderId);
-		}
-
-		/*
-		 * populate the wiki list from the MailItem's in the Mailbox.
-		 */
-		private synchronized void loadWiki(WikiContext ctxt, Mailbox mbox) throws ServiceException {
-		    List<Document> wikiList = mbox.getWikiList(ctxt.octxt, mFolderId);
-		    for (Document item : wikiList) {
-		    	addDoc(item);
-		    }
-		}
-
+			} catch (ParseException pe) {
+				throw WikiServiceException.ERROR("error searching for "+wikiWord, pe);
+			} catch (IOException ioe) {
+				throw WikiServiceException.ERROR("error searching for "+wikiWord, ioe);
+			} finally {
+				if (results != null)
+					results.doneWithSearchResults();
+			}
+		}
+		
 		public synchronized void renameDocument(WikiContext ctxt, int id, String newName, String author) throws ServiceException {
-			WikiPage page = lookupWiki(newName);
-			if (page != null)
+			WikiPage p = lookupWiki(ctxt, newName);
+			if (p != null)
 				throw MailServiceException.MODIFY_CONFLICT(
 						new Argument(MailService.A_NAME, newName, Argument.Type.STR));
 			Mailbox mbox = Mailbox.getMailboxByAccountId(mWikiAccount);
@@ -362,7 +372,6 @@
 		public int getWikiFolderId() {
 			return mFolderId;
 		}
-		
 	}
 	
 	/*
@@ -371,37 +380,15 @@
 	 */
 	public static class WikiByPath extends Wiki {
 		private String mPath;
-		private String mRestUrl;
 		
 		WikiByPath(Account acct, String path) throws ServiceException {
 			if (!acct.getBooleanAttr("zimbraFeatureNotebookEnabled", false))
 				throw WikiServiceException.NOT_ENABLED();
 			
-			mWikiWords = new HashMap<String,WikiPage>();
 			mWikiAccount = acct.getId();
 			mPath = path;
-			StringBuilder buf = new StringBuilder();
-			buf.append(UserServlet.getRestUrl(acct));
-			if (!path.startsWith("/"))
-				buf.append("/");
-			buf.append(path);
-			if (!path.endsWith("/"))
-				buf.append("/");
-			mRestUrl = buf.toString();
-			loadRemoteWiki(acct, Provisioning.getInstance().getServer(acct));
-		}
-
-<<<<<<< HEAD
-		public String getKey() {
-			return mPath;
-		}
-		
-		public String getParentKey() {
-			int pos = mPath.lastIndexOf('/');
-			if (pos < 1)
-				return null;
-			return mPath.substring(0, pos);
-=======
+		}
+
 		private String createQueryString(String wikiWord) {
 			StringBuilder buf = new StringBuilder();
 			buf.append("in:");
@@ -409,14 +396,13 @@
 			buf.append(" subject:");
 			buf.append(wikiWord);
 			return buf.toString();
->>>>>>> 8ec1781d
-		}
-		
-		/*
-		 * populate the wiki list from the remote machine.
-		 */
-		private synchronized void loadRemoteWiki(Account acct, Server remoteServer) throws ServiceException {
+		}
+		
+		private synchronized WikiPage loadRemotePage(String page) throws ServiceException {
 			try {
+				Provisioning prov = Provisioning.getInstance();
+				Account acct = prov.get(AccountBy.id, mWikiAccount);
+				Server remoteServer = prov.getServer(acct);
 				String auth = AuthToken.getZimbraAdminAuthToken().getEncoded();
 
 				String url = URLUtil.getMailURL(remoteServer, ZimbraServlet.USER_SERVICE_URI, false);
@@ -427,9 +413,9 @@
 				sreq.setRequestedAccountId(acct.getId());
 				sreq.setSession(session);
 				sreq.setTypes("wiki,document");
-				sreq.setLimit("100");  // XXX revisit the limit of items in a folder.
+				sreq.setLimit("1");
 				sreq.setOffset("0");
-				sreq.setQuery("in:" + mPath);
+				sreq.setQuery(createQueryString(page));
 
 				LmcSearchResponse sresp = (LmcSearchResponse)sreq.invoke(url);
 
@@ -437,8 +423,8 @@
 				List<Object> ls = (List<Object>)sresp.getResults();
 				for (Object obj : ls) {
 					if (obj instanceof LmcDocument) {
-						WikiPage wp = WikiPage.create(mWikiAccount, (LmcDocument)obj);
-						mWikiWords.put(wp.getWikiWord(), wp);
+						WikiPage wp = WikiPage.create(mWikiAccount, mPath, (LmcDocument)obj);
+						return wp;
 					} else {
 						// unhandled item
 					}
@@ -446,22 +432,22 @@
 			} catch (Exception e) {
 				throw WikiServiceException.ERROR("can't load remote wiki", e);
 			}
-		}
-		
-		public synchronized WikiPage lookupWiki(String wikiWord) {
-			WikiPage page = mWikiWords.get(wikiWord);
-			if (page == null) {
-				// if we have a cache of Wiki pages whose mailbox is on another machine,
-				// the cache may not be complete.  create an instance of WikiPage and
-				// set the REST url for retrieval.
-				page = WikiPage.create(mWikiAccount, wikiWord, mRestUrl);
-				try {
-					page.getContents(null);
-				} catch (ServiceException se) {
-					return null;
+			return null;
+		}
+		
+		public synchronized WikiPage lookupWiki(WikiContext ctxt, String wikiWord) throws ServiceException{
+			wikiWord = wikiWord.toLowerCase();
+			WikiPage page = (WikiPage)mWikiPages.get(wikiWord);
+			if (page != null)
+				return page;
+			synchronized (mWikiPages) {
+				page = (WikiPage)mWikiPages.get(wikiWord);
+				if (page == null) {
+					page = loadRemotePage(wikiWord);
+					if (page != null)
+						mWikiPages.put(wikiWord, page);
 				}
-				mWikiWords.put(page.getWikiWord(), page);
-			}			
+			}
 			return page;
 		}
 		
@@ -471,6 +457,20 @@
 		public int getWikiFolderId() throws ServiceException {
 			throw WikiServiceException.ERROR("getWikiFolderId on a remote wiki: not implemented");
 		}
+	}
+	
+	protected Wiki() {
+		Provisioning prov = Provisioning.getInstance();
+		int cacheSize;
+		try {
+			Server localServer = prov.getLocalServer();
+			cacheSize = localServer.getIntAttr(Provisioning.A_zimbraNotebookMaxCachedTemplatesPerFolder, TEMPLATE_CACHE_SIZE);
+		} catch (ServiceException se) {
+			cacheSize = TEMPLATE_CACHE_SIZE;
+		}
+		
+		mWikiPages = new LRUMap(cacheSize);
+		mExpiration = System.currentTimeMillis() + TEMPLATE_TTL;
 	}
 	
 	public static Account getDefaultWikiAccount() throws ServiceException {
@@ -486,107 +486,54 @@
 		return acct;
 	}
 	
-	public static Wiki getDefaultStore(WikiContext ctxt, String accountId) throws ServiceException {
-		return getByUrl(ctxt, getDefaultStoreUrl(accountId));
-	}
-	public static WikiUrl getDefaultStoreUrl(String accountId) throws ServiceException {
+	public static WikiPage findWikiPageByPath(WikiContext ctxt, String accountId, int fid, String path, boolean traverse) throws ServiceException {
+		return findWikiPageByPath(ctxt, accountId, new WikiUrl(path, fid), traverse);
+	}
+	
+	public static WikiPage getChrome(WikiContext ctxt, String pageName, String accountId) throws ServiceException {
+		Wiki wiki;
+		WikiPage page;
 		Provisioning prov = Provisioning.getInstance();
 		Account acct = prov.get(Provisioning.AccountBy.id, accountId);
-		Domain dom = prov.getDomain(acct);
-		Config globalConfig = prov.getConfig();
-		
-		String domainWiki = dom.getAttr(Provisioning.A_zimbraNotebookAccount, null);
-		String defaultWiki = globalConfig.getAttr(Provisioning.A_zimbraNotebookAccount, null);
-
-		//ZimbraLog.wiki.debug("template store for " + accountId);
-		Account target = null;
+		String domainWiki = prov.getDomain(acct).getAttr(Provisioning.A_zimbraNotebookAccount, null);
+		
 		if (domainWiki != null) {
-			//ZimbraLog.wiki.debug("domainWiki " + domainWiki);
-			target = prov.get(Provisioning.AccountBy.name, domainWiki);
-			if (target.getId().equals(accountId))
-				target = null;
-		}
+			acct = prov.get(Provisioning.AccountBy.name, domainWiki);
+			wiki = getInstance(ctxt, acct.getId(), TEMPLATE_FOLDER_NAME);
+			page = wiki.lookupWiki(ctxt, pageName);
+			if (page != null)
+				return page;
+		}
+		String defaultWiki = prov.getConfig().getAttr(Provisioning.A_zimbraNotebookAccount, null);
 		if (defaultWiki != null) {
-			//ZimbraLog.wiki.debug("defaultWiki " + defaultWiki);
-			Account defaultAccount = prov.get(Provisioning.AccountBy.name, defaultWiki);
-			if (target == null)
-				target = defaultAccount;
-		}
-		if (target == null)
-			throw WikiServiceException.ERROR("global and domain wiki accounts not found");
-		
-		WikiUrl wurl = new WikiUrl("//" + target.getName() + TEMPLATE_FOLDER_NAME);
-		//ZimbraLog.wiki.debug("wikiUrl for template: " + wurl.getFullUrl(ctxt, accountId));
-
-		return wurl;
-	}
-	
-	public static Wiki findWikiByPath(WikiContext ctxt, String accountId, int fid, String path, boolean traverse) throws ServiceException {
-		WikiUrl url = new WikiUrl(path, fid);
-		return findWikiByPath(ctxt, accountId, url, traverse);
-	}
-	public static Wiki findWikiByPath(WikiContext ctxt, String accountId, WikiUrl url, boolean traverse) throws ServiceException {
+			acct = prov.get(Provisioning.AccountBy.name, defaultWiki);
+			wiki = getInstance(ctxt, acct.getId(), TEMPLATE_FOLDER_NAME);
+			page = wiki.lookupWiki(ctxt, pageName);
+			if (page != null)
+				return page;
+		}
+		throw new WikiServiceException.NoSuchWikiException(pageName);
+	}
+	
+	public static WikiPage findWikiPageByPath(WikiContext ctxt, String accountId, WikiUrl url, boolean traverse) throws ServiceException {
 		Wiki wiki = url.findWiki(ctxt, accountId);
 		String pageName = url.getFilename();
-		WikiPage page = wiki.lookupWiki(pageName);
+		WikiPage page = wiki.lookupWiki(ctxt, pageName);
 		
 		if (page != null)
-			return wiki;
+			return page;
 
 		if (!traverse)
 			throw new WikiServiceException.NoSuchWikiException(url.getUrl());
 
-		Provisioning prov = Provisioning.getInstance();
-		String defaultWiki = prov.getConfig().getAttr(Provisioning.A_zimbraNotebookAccount, null);
-		if (defaultWiki == null) {
-			Account acct = prov.get(Provisioning.AccountBy.id, accountId);
-			defaultWiki = prov.getDomain(acct).getAttr(Provisioning.A_zimbraNotebookAccount, null);
-		}
-		if (defaultWiki != null) {
-			Account acct = prov.get(Provisioning.AccountBy.name, defaultWiki);
-			defaultWiki = acct.getId();
-		}
-		
-		boolean topLevelTemplateFolderReached = false;
-		String actualAccount = wiki.getWikiAccount();
-		String key = wiki.getParentKey();
-		while (wiki != null) {
-			actualAccount = wiki.getWikiAccount();
-			key = wiki.getKey();
-			while (wiki != null && actualAccount != null && key != null) {
-				try {
-					wiki = Wiki.getInstance(ctxt, actualAccount, key);
-				} catch (ServiceException se) {
-					wiki = null;
-				}
-				if (wiki != null) {
-					page = wiki.lookupWiki(pageName);
-					if (page != null) {
-						return wiki;
-					}
-					key = wiki.getParentKey();
-				}
-			}
-			if (topLevelTemplateFolderReached)
-				break;
-			try {
-				wiki = getDefaultStore(ctxt, actualAccount);
-				if (wiki.getWikiAccount().equals(defaultWiki)) {
-					// this is the Template folder of the same account.
-					topLevelTemplateFolderReached = true;
-				}
-			} catch (ServiceException se) {
-				wiki = null;
-			}
-		}
-		throw new WikiServiceException.NoSuchWikiException(url.getUrl());
-	}
-	public static WikiPage findWikiPageByPath(WikiContext ctxt, String accountId, int fid, String path, boolean traverse) throws ServiceException {
-		WikiUrl url = new WikiUrl(path, fid);
-		Wiki wiki = findWikiByPath(ctxt, accountId, url, traverse);
-		String pageName = url.getFilename();
-		return wiki.lookupWiki(pageName);
-	}
+		return getChrome(ctxt, pageName, accountId);
+	}
+	
+	public static Wiki getInstance(WikiContext ctxt, MailItem item) throws ServiceException {
+		int folderId = (item instanceof Folder) ? item.getId() : item.getFolderId();
+		return getInstance(ctxt, item.getAccount().getId(), folderId);
+	}
+	
 	public static Wiki getInstance(WikiContext ctxt, String acct) throws ServiceException {
 		return getInstance(ctxt, acct, WIKI_FOLDER_ID);
 	}
@@ -603,9 +550,13 @@
 		mbox.getFolderById(ctxt.octxt, folderId);
 
 		Pair<String,String> key = new Pair<String,String>(acctId, Integer.toString(folderId));
-		Wiki wiki = (Wiki)sWikiNotebookCache.get(key);
-		if (wiki == null) {
-			wiki = Wiki.add(new WikiById(ctxt, acct, folderId), key);
+		Wiki wiki;
+		synchronized (sWikiNotebookCache) {
+			wiki = get(key);
+			if (wiki == null) {
+				wiki = new WikiById(ctxt, acct, folderId);
+				sWikiNotebookCache.put(key, wiki);
+			}
 		}
 		return wiki;
 	}
@@ -631,33 +582,32 @@
 				return getInstance(ctxt, acct, fid);
 			}
 			Pair<String,String> k = new Pair<String,String>(account.getId(), key);
-			Wiki wiki = (Wiki)sWikiNotebookCache.get(k);
-			if (wiki == null) {
-				wiki = Wiki.add(new WikiByPath(account, key), k);
+			Wiki wiki;
+			synchronized (sWikiNotebookCache) {
+				wiki = get(k);
+				if (wiki == null) {
+					wiki = new WikiByPath(account, key);
+					sWikiNotebookCache.put(k, wiki);
+				}
 			}
 			return wiki;
 		}
 	}
 	
-	public static Wiki getByUrl(WikiContext ctxt, WikiUrl url) throws ServiceException {
-		if (url == null) {
-			throw WikiServiceException.ERROR("empty url");
-		}
-		if (!url.inAnotherMailbox()) {
-			throw WikiServiceException.ERROR("no account name in the path");
-		}
-		Account account = url.getOwnerAccount(null);
-		if (account == null) {
-			throw WikiServiceException.INVALID_PATH("no account in : " + url.getFullUrl(ctxt, null));
-		}
-		return getInstance(ctxt, account.getId(), url.getFolderPath(ctxt, null));
-	}
-	
-	public static Wiki add(Wiki wiki, Pair<String,String> key) {
+	public static Wiki get(String acctId, String k) {
+		return get(new Pair<String,String>(acctId, k));
+	}
+
+	private static Wiki get(Pair<String,String> key) {
+		Wiki wiki;
 		synchronized (sWikiNotebookCache) {
-			Wiki w = (Wiki)sWikiNotebookCache.get(key);
-			if (w == null) {
-				sWikiNotebookCache.put(key, wiki);
+			wiki = (Wiki)sWikiNotebookCache.get(key);
+			if (wiki != null) {
+				long now = System.currentTimeMillis();
+				if (wiki.mExpiration < now) {
+					sWikiNotebookCache.remove(key);
+					wiki = null;
+				}
 			}
 		}
 		return wiki;
@@ -670,32 +620,9 @@
 		}
 	}
 
-	public String getWikiAccount() {
-		return mWikiAccount;
-	}
-	
-	public abstract String getKey();
-	public abstract String getParentKey() throws ServiceException;
 	public abstract int getWikiFolderId() throws ServiceException;
 	
-	public Set<String> listWiki() {
-		return mWikiWords.keySet();
-	}
-	public abstract WikiPage lookupWiki(String wikiWord);
-	
-	public synchronized void addDoc(Document doc) throws ServiceException {
-		String wikiWord;
-		if (doc instanceof WikiItem) 
-			wikiWord = ((WikiItem)doc).getWikiWord();
-		else
-			wikiWord = doc.getFilename();
-		WikiPage w = mWikiWords.get(wikiWord);
-		if (w == null) {
-			w = WikiPage.create(wikiWord);
-			mWikiWords.put(wikiWord, w);
-		}
-		w.addWikiItem(doc);
-	}
+	public abstract WikiPage lookupWiki(WikiContext ctxt, String wikiWord) throws ServiceException;
 	
 	public static WikiPage findPage(WikiContext ctxt, String accountId, int id) throws ServiceException {
 		Account account = Provisioning.getInstance().get(Provisioning.AccountBy.id, accountId);
@@ -704,10 +631,10 @@
 		}
 		Mailbox mbox = Mailbox.getMailboxByAccount(account);
 		MailItem item = mbox.getItemById(ctxt.octxt, id, MailItem.TYPE_UNKNOWN);
-		String subject = item.getSubject();
-		int folderId = item.getFolderId();
-		Wiki w = Wiki.getInstance(ctxt, accountId, folderId);
-		return w.lookupWiki(subject);
+		if (item.getType() != MailItem.TYPE_DOCUMENT &&
+				item.getType() != MailItem.TYPE_WIKI)
+			throw WikiServiceException.NOT_WIKI_ITEM("not a wiki item");
+		return WikiPage.create((Document)item);
 	}
 	
 	public static void addPage(WikiContext ctxt, WikiPage page, int id, int ver, ItemId folder) throws ServiceException {
@@ -726,9 +653,9 @@
 		if (id == 0) {
 			// absent id means new document.
 			// make sure another page with the same name does not exist.
-			Wiki w = Wiki.getInstance(ctxt, account, fid);
+			Wiki w = getInstance(ctxt, account, fid);
 			synchronized (w) {
-				WikiPage pg = w.lookupWiki(wikiWord);
+				WikiPage pg = w.lookupWiki(ctxt, wikiWord);
 				if (pg != null)
 					throw MailServiceException.ALREADY_EXISTS("wiki word "+wikiWord+" in folder "+fid,
 							new Argument(MailService.A_NAME, wikiWord, Argument.Type.STR),
@@ -737,7 +664,6 @@
 
 				// create a new page
 				page.create(ctxt, w);
-				w.mWikiWords.put(page.getWikiWord(), page);
 			}
 		} else {
 			// add a new revision
@@ -756,10 +682,43 @@
 	
 	public abstract void renameDocument(WikiContext ctxt, int id, String newName, String author) throws ServiceException;
 	
-	public synchronized void deleteWiki(WikiContext ctxt, String wikiWord) throws ServiceException {
-		WikiPage w = mWikiWords.remove(wikiWord);
-		if (w != null) {
-			w.deleteAllRevisions(ctxt);
+	public WikiTemplate getTemplate(WikiContext ctxt, String name) throws ServiceException, IOException {
+		// check if the request is for the chrome.
+		WikiPage page;
+		if (name.startsWith("_")) {
+			try {
+				page = getChrome(ctxt, name, mWikiAccount);
+				if (page != null)
+					return page.getTemplate(ctxt);
+			} catch (ServiceException se) {
+				return new WikiTemplate("<!-- missing template "+name+" -->");
+			}
+		}
+
+		// check if the request is local to the same folder.
+		page = lookupWiki(ctxt, name);
+
+		if (page != null)
+			return page.getTemplate(ctxt);
+
+		// find the page by its full path.
+		page = findWikiPageByPath(ctxt, mWikiAccount, new WikiUrl(name, getWikiFolderId()), false);
+		if (page != null)
+			return page.getTemplate(ctxt);
+
+		// the page hasn't been found.
+		return new WikiTemplate("<!-- missing template "+name+" -->");
+	}
+	
+	public static void expireTemplate(Document item) {
+		Pair<String,String> key = new Pair<String,String>(item.getMailbox().getAccountId(), 
+															Integer.toString(item.getFolderId()));
+		Wiki wiki = (Wiki)sWikiNotebookCache.get(key);
+		if (wiki != null) {
+			String wikiWord = item.getSubject().toLowerCase();
+			synchronized (wiki.mWikiPages) {
+				wiki.mWikiPages.remove(wikiWord);
+			}
 		}
 	}
 }