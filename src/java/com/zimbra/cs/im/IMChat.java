/*
 * ***** BEGIN LICENSE BLOCK *****
 * Zimbra Collaboration Suite Server
 * Copyright (C) 2005, 2006 Zimbra, Inc.
 * 
 * The contents of this file are subject to the Yahoo! Public License
 * Version 1.0 ("License"); you may not use this file except in
 * compliance with the License.  You may obtain a copy of the License at
 * http://www.zimbra.com/license.
 * 
 * Software distributed under the License is distributed on an "AS IS"
 * basis, WITHOUT WARRANTY OF ANY KIND, either express or implied.
 * ***** END LICENSE BLOCK *****
 */
package com.zimbra.cs.im;

import java.io.ByteArrayInputStream;
import java.io.ByteArrayOutputStream;
import java.io.IOException;
import java.io.InputStream;
import java.io.OutputStream;
import java.io.OutputStreamWriter;
import java.text.DateFormat;
import java.text.SimpleDateFormat;
import java.util.ArrayList;
import java.util.Collection;
import java.util.Collections;
import java.util.Date;
import java.util.Formatter;
import java.util.HashMap;
import java.util.List;
import java.util.Map;
import java.util.TimerTask;

import javax.activation.DataHandler;
import javax.activation.DataSource;
import javax.mail.Address;
import javax.mail.MessagingException;
import javax.mail.internet.InternetAddress;
import javax.mail.internet.MimeBodyPart;
import javax.mail.internet.MimeMessage;
import javax.mail.internet.MimeMultipart;

import com.zimbra.common.service.ServiceException;
import com.zimbra.common.util.ZimbraLog;
import com.zimbra.cs.mailbox.Mailbox;
import com.zimbra.cs.mailbox.Message;
import com.zimbra.cs.mailbox.MailServiceException.NoSuchItemException;
import com.zimbra.cs.mime.Mime;
import com.zimbra.cs.mime.ParsedMessage;
import com.zimbra.cs.service.im.IMGetChat;
import com.zimbra.cs.util.JMSession;
import com.zimbra.cs.util.Zimbra;
import com.zimbra.soap.Element;

/**
 * @author tim
 *
 */
/**
 * @author tim
 *
 */
public class IMChat {
    
    public static class Participant {
        private IMAddr mAddress;
        private String mName;
        private String mResource;
        
        private void init(IMAddr address, String resource, String name)
        {
            mAddress = address;
            mName = name;
            mResource = resource;
        }
        
        public IMAddr getAddress() { return mAddress; }
        public String getName()    { return mName; }
        public String mResource()  { return mResource; }
        
        public Participant(IMAddr address) {
            init(address, null, null);
        }
        public Participant(IMAddr address, String resource, String name) {
            init(address, resource, name);
        }
    }
    
    /**
     * Sequence # of the first message on the list...this is here so that we can (if we want to, we don't currently) 
     * truncate mMessages when it gets large (to save memory)
     */
    private int mFirstSeqNo = 0;
    
    /**
     * The highest seq ID when we last flushed
     */
    private int mLastFlushSeqNo = -1;
    
    /**
     * @return the sequence no of the first message in mMessages
     */
    public int getFirstSeqNo() { return mFirstSeqNo; }
    
    /**
     * @return the sequence no of the last message in mMessages
     */
    public int getHighestSeqNo() { return mFirstSeqNo + mMessages.size(); }
    
    private List<IMMessage> mMessages = Collections.synchronizedList(new ArrayList<IMMessage>());
    private String mThreadId;
    private boolean mIsClosed = false;
    private Map<IMAddr, Participant> mParticipants = Collections.synchronizedMap(new HashMap<IMAddr, Participant>());
    private Mailbox mMailbox;
    private IMPersona mPersona;
    private int mDraftId = -1;
    
    static enum TIMER_STATE {
        WAITING_TO_CLOSE,
        WAITING_TO_SAVE,
        NONE;
    }
    
    private TIMER_STATE mTimerState = TIMER_STATE.NONE;
    private FlushTask mTimer = null;
    static final int sSaveTimerMs =  5  * 1000; // 5 sec
    static final int sCloseTimerMs = 30 * 1000; // 30 sec
    

    IMChat(Mailbox mbox, IMPersona persona, String threadId, Participant initialPart)
    {
        mMailbox = mbox;
        mPersona = persona;
        mThreadId = threadId;
        mParticipants.put(initialPart.getAddress(), initialPart);
    }
    
    void closeChat() {
        enableTimer(TIMER_STATE.NONE);
        if (!mIsClosed) {
            flush();
            mIsClosed = true;
        }
    }
    
    private void enableTimer(TIMER_STATE requestedState) {
        ZimbraLog.im.info("Chat + " +this.getThreadId() + " setting timer to " +requestedState);
        //                   requested
        // current:                        CLOSE           SAVE          NONE 
        //                     CLOSE         nop              nop           start-close
        //                     SAVE          start-save    nop           start-save  
        //                     NONE          cancel          cancel       none
        //
        switch (requestedState) {
            case WAITING_TO_CLOSE:
                switch (mTimerState) {
                    case WAITING_TO_CLOSE:
                        break;
                    case WAITING_TO_SAVE:
                        break;
                    case NONE:
                        startCloseTimer();
                        break;
                }
                break;
            case WAITING_TO_SAVE:
                switch (mTimerState) {
                    case WAITING_TO_CLOSE:
                        startSaveTimer();
                        break;
                    case WAITING_TO_SAVE:
                        break;
                    case NONE:
                        startSaveTimer();
                        break;
                }
                break;
            case NONE:
                switch (mTimerState) {
                    case WAITING_TO_CLOSE:
                    case WAITING_TO_SAVE:
                        if (mTimer != null) {
                            mTimer.cancel();
                            mTimer = null;
                        }
                        mTimerState = TIMER_STATE.NONE;
                        break;
                    case NONE:
                        break;
                }
                break;
        }
    }
    
    private void timerExecute() {
        synchronized(mMailbox ) {
            
            ZimbraLog.im.info("ImChat.TimerExecute "+mTimerState);
            mTimer = null; // it is firing!  don't cancel it!
            switch (mTimerState) {
                case WAITING_TO_CLOSE:
                    mPersona.closeChat(null, this);
                    break;
                case WAITING_TO_SAVE:
                    startCloseTimer();
                    flush();
                    break;
                case NONE:
                    // nop
                    break;
            }
        }
    }
    
    private void startSaveTimer() {
        mTimerState = TIMER_STATE.WAITING_TO_SAVE;
        if (mTimer != null) {
            mTimer.cancel();
        }
        mTimer = new FlushTask();
        Zimbra.sTimer.schedule(mTimer, sSaveTimerMs);
    }
    
    private void startCloseTimer() {
        mTimerState = TIMER_STATE.WAITING_TO_CLOSE;
        if (mTimer != null) {
            mTimer.cancel();
        }
        mTimer = new FlushTask();
        Zimbra.sTimer.schedule(mTimer, sCloseTimerMs);
    }
    
    
    private class FlushTask extends TimerTask {
        public void run() {
                timerExecute();
<<<<<<< HEAD
        }
    }
    
    private static class ImXmlPartDataSource implements DataSource {
        
        ImXmlPartDataSource(Element elt)  {
            mElt = elt;
        }

        public String getContentType() {
            return "application/zimbra-im-xml";
        }
        
        private Element mElt;
        private byte[] mBuf = null;

        public InputStream getInputStream() throws IOException {
            synchronized(this) {
                if (mBuf == null) {
                    ByteArrayOutputStream buf = new ByteArrayOutputStream();
                    OutputStreamWriter wout =
                        new OutputStreamWriter(buf, Mime.P_CHARSET_UTF8);
                    String text = mElt.toXML().asXML(); 
                    wout.write(text);
                    wout.flush();
                    mBuf = buf.toByteArray();
                }
=======
            } catch (Throwable e) {
                //don't let exceptions kill the timer
                if (e instanceof OutOfMemoryError)
                    Zimbra.halt("Caught out of memory error", e);
                ZimbraLog.im.warn("Caught exception in IMChat timer", e);                
>>>>>>> 65e99eec
            }
            ByteArrayInputStream in = new ByteArrayInputStream(mBuf);
            return in;
        }

        public String getName() {
            return "ImXmlPartDataSource";
        }

        public OutputStream getOutputStream() throws IOException {
            throw new UnsupportedOperationException();
        }
        
    }
    
    private static class HtmlPartDataSource implements DataSource {
        
        HtmlPartDataSource(String text)  {
            mText = text;
        }

        public String getContentType() {
            return "text/html";
        }
        
        private String mText;
        private byte[] mBuf = null;

        public InputStream getInputStream() throws IOException {
            synchronized(this) {
                if (mBuf == null) {
                    ByteArrayOutputStream buf = new ByteArrayOutputStream();
                    OutputStreamWriter wout =
                        new OutputStreamWriter(buf, Mime.P_CHARSET_UTF8);
                    String text = mText;
                    wout.write(text);
                    wout.flush();
                    mBuf = buf.toByteArray();
                }
            }
            ByteArrayInputStream in = new ByteArrayInputStream(mBuf);
            return in;
        }

        public String getName() {
            return "HtmlPartDataSource";
        }

        public OutputStream getOutputStream() throws IOException {
            throw new UnsupportedOperationException();
        }
        
    }
    
    private static final String sColors[] = new String[] {
        "#0000FF",
        "#FF0000",
        "#00FF00",
        "#FF00FF",
    };
    
    /**
     * Write this chat as a MimeMessage into the user's IMs folder
     */
    private void flush() {
        if (mLastFlushSeqNo >= getHighestSeqNo())
            return;
        
        try {
            
            MimeMessage mm = new MimeMessage(JMSession.getSession());
            MimeMultipart mmp = new MimeMultipart("alternative");
            mm.setContent(mmp);
            
            StringBuilder subject = new StringBuilder();
            StringBuilder plainText = new StringBuilder();
            List<Address> addrs = new ArrayList<Address>();
            DateFormat df = new SimpleDateFormat("h:mm a");
            Date highestDate = new Date(0);
            StringBuilder html = new StringBuilder("<html>");
            Integer colorOff = 0; // an index of the # unique users we've seen so far in this im chat
            HashMap<String /*addr*/, String /*colorId*/> colorMap = new HashMap<String, String>();
            
            for (IMMessage msg : mMessages) {
                InternetAddress ia = new InternetAddress(msg.getFrom().getAddr());
                if (!addrs.contains(ia))
                    addrs.add(ia);
                
                String from = msg.getFrom() != null ? msg.getFrom().toString() : "";

                String msgBody = msg.getBody() !=  null ? msg.getBody().getPlainText() : "";
                
                // strip off a trailing newline, for presentation's sake
                if (msgBody.length() > 0 && msgBody.charAt(msgBody.length()-1) == '\n')
                    msgBody = msgBody.substring(0, msgBody.length()-1);
                
                // append the first few messages into the Subject of the transcript
                if (subject.length() < 40)
                    subject.append(msgBody).append("   ");
                
                plainText.append(new Formatter().format("%s[%s]: %s\n", from, df.format(msg.getDate()), msgBody));
                
                // date tracking: find the date of the latest message in the conv
                if (msg.getDate().after(highestDate))
                    highestDate = msg.getDate();
                
                String msgBodyHtml = msg.getBody() != null ? msg.getBody().getHtmlText() : "";
                
                // find the color for this user
                if (!colorMap.containsKey(from)) {
                    if (colorOff == -1)
                        colorMap.put(from, "#000000");
                    else
                        colorMap.put(from, sColors[colorOff++]);
                    
                    if (colorOff >= sColors.length)
                        colorOff = -1;
                }
                String colorId = colorMap.get(from);
                
                html.append(new Formatter().format("<font color=\"%s\"><b>%s</b><i>[%s]</i>: %s</font><br>\n", 
                            colorId, msg.getFrom().toString(), df.format(msg.getDate()), msgBodyHtml));
            }
            html.append("</html>");
            
            // subject
            int subjLen = Math.min(40, subject.length());
            mm.setSubject(subject.substring(0, subjLen));
            
            // sender list
            Address[] addrArray  = new Address[addrs.size()];
            addrs.toArray(addrArray);
            mm.addFrom(addrArray);
            
            // date
            mm.setSentDate(highestDate);
            
            // plain text part
            MimeBodyPart textPart = new MimeBodyPart();
            mmp.addBodyPart(textPart);
            textPart.setText(plainText.toString(), Mime.P_CHARSET_UTF8);
            
            // xml part
            Element root = new Element.XMLElement("im");
            IMGetChat.chatToXml(this, root);
            MimeBodyPart xmlPart = new MimeBodyPart();
            mmp.addBodyPart(xmlPart);
            xmlPart.setDataHandler(new DataHandler(new ImXmlPartDataSource(root)));
            
            // html
            MimeBodyPart htmlPart = new MimeBodyPart();
            htmlPart.setDataHandler(new DataHandler(new HtmlPartDataSource(html.toString())));
            mmp.addBodyPart(htmlPart);
            
            mm.saveChanges(); // don't forget to call this, or bad things will happen!
            
            ParsedMessage pm  = new ParsedMessage(mm, true);
            
            Message msg;
            
            try {
                msg = mMailbox.saveIM(null, pm, mDraftId, 0, null);
            } catch(NoSuchItemException e) {
                // they deleted the chat from their mailbox.  Bad user.
                msg = mMailbox.saveIM(null, pm, -1, 0, null);
            }
            mDraftId = msg.getId();
        } catch (ServiceException e) {
            System.out.println("Caught ServiceException " + e);
            e.printStackTrace();
        } catch (IOException e) {
            System.out.println("Caught IO exception " + e);
            e.printStackTrace();
        } catch (MessagingException e) {
            System.out.println("Caught messaging exception " + e);
            e.printStackTrace();
        }
        
        mLastFlushSeqNo = getHighestSeqNo();
    }
    
    void addParticipant(Participant part) {
        mParticipants.put(part.getAddress(), part);
    }
    
    public String toString() {
        return "CHAT:"+mThreadId+"("+mParticipants.size()+" parts)";
    }
    
    public String getThreadId() { return mThreadId; }
    
    Participant lookupParticipant(IMAddr addrFrom) {
        return mParticipants.get(addrFrom);
    }
    
    private Participant findAddParticipant(IMAddr addrFrom,String resourceFrom, String nameFrom)
    {
        Participant part = mParticipants.get(addrFrom);
        if (part == null) {
            part = new Participant(addrFrom, resourceFrom,  nameFrom);
            mParticipants.put(addrFrom, part);
            return part;
        }
        
        return mParticipants.get(addrFrom);
    }
    
    public Collection<Participant> participants() {
        return Collections.unmodifiableCollection(mParticipants.values());
    }

    public List<IMMessage> messages() {
        return Collections.unmodifiableList(mMessages);
    }
    
    int addMessage(IMAddr addrFrom, String resourceFrom, String nameFrom, IMMessage msg)
    {
        // will trigger the add
        findAddParticipant(addrFrom, resourceFrom, nameFrom);
        
        mMessages.add(msg);
        
        enableTimer(TIMER_STATE.WAITING_TO_SAVE);
        
        return mMessages.size()+mFirstSeqNo;
    }
    
    /**
     * Message from us
     * 
     * @param msg
     */
    int addMessage(IMMessage msg)
    {
        mMessages.add(msg);
        
        enableTimer(TIMER_STATE.WAITING_TO_SAVE);
        
        return mMessages.size()+mFirstSeqNo;
    }
}<|MERGE_RESOLUTION|>--- conflicted
+++ resolved
@@ -234,8 +234,14 @@
     
     private class FlushTask extends TimerTask {
         public void run() {
+            try {
                 timerExecute();
-<<<<<<< HEAD
+            } catch (Throwable e) {
+                //don't let exceptions kill the timer
+                if (e instanceof OutOfMemoryError)
+                    Zimbra.halt("Caught out of memory error", e);
+                ZimbraLog.im.warn("Caught exception in IMChat timer", e);                
+            }
         }
     }
     
@@ -263,13 +269,6 @@
                     wout.flush();
                     mBuf = buf.toByteArray();
                 }
-=======
-            } catch (Throwable e) {
-                //don't let exceptions kill the timer
-                if (e instanceof OutOfMemoryError)
-                    Zimbra.halt("Caught out of memory error", e);
-                ZimbraLog.im.warn("Caught exception in IMChat timer", e);                
->>>>>>> 65e99eec
             }
             ByteArrayInputStream in = new ByteArrayInputStream(mBuf);
             return in;
