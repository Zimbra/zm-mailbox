--- conflicted
+++ resolved
@@ -89,7 +89,7 @@
     private int mPacketBufferSize;
     private int mApplicationBufferSize;
     
-    public OzTLSFilter(OzConnection connection, Log log) {
+    public OzTLSFilter(OzConnection connection, boolean logBuffers, Log log) {
         mSSLEngine = mSSLContext.createSSLEngine();
         mSSLEngine.setUseClientMode(false);
         mHandshakeStatus = HandshakeStatus.NEED_UNWRAP;
@@ -101,17 +101,17 @@
 
         mLog = log;
         mDebug = mLog.isDebugEnabled();
-        mTrace = mLog.isTraceEnabled();
+        mTrace = logBuffers;
         
         mUnwrapped = ByteBuffer.allocate(mApplicationBufferSize);
         
-        if (mDebug) debug("appsize=" + mApplicationBufferSize + " pktsize=" + mPacketBufferSize);
+        if (mTrace) trace("appsize=" + mApplicationBufferSize + " pktsize=" + mPacketBufferSize);
 
         if (false) {
-            debug("EnabledCipherSuites=" + Arrays.deepToString(mSSLEngine.getEnabledCipherSuites()));
-            debug("SupportedCipherSuites=" + Arrays.deepToString(mSSLEngine.getSupportedCipherSuites()));
-            debug("EnabledProtocols=" + Arrays.deepToString(mSSLEngine.getEnabledProtocols()));
-            debug("SupportedProtocols=" + Arrays.deepToString(mSSLEngine.getSupportedProtocols()));
+            trace("EnabledCipherSuites=" + Arrays.deepToString(mSSLEngine.getEnabledCipherSuites()));
+            trace("SupportedCipherSuites=" + Arrays.deepToString(mSSLEngine.getSupportedCipherSuites()));
+            trace("EnabledProtocols=" + Arrays.deepToString(mSSLEngine.getEnabledProtocols()));
+            trace("SupportedProtocols=" + Arrays.deepToString(mSSLEngine.getSupportedProtocols()));
         }
 
     }
@@ -125,7 +125,7 @@
     
     private boolean handshake(ByteBuffer rbb) throws IOException {
         if (mHandshakeComplete) {
-            if (mDebug) debug("handshake deferred: already complete");
+            if (mTrace) trace("handshake deferred: already complete");
             return mHandshakeComplete;
         }
         
@@ -183,7 +183,7 @@
                 if (mDebug) debug("handshake: wrap result " + result);
                 switch (result.getStatus()) {
                 case OK:
-                    if (mDebug) debug("handshake: writing bytes");
+                    if (mDebug) debug("handshake: writing wrapped bytes");
                     getNextFilter().write(dest);
                     if (mHandshakeStatus == HandshakeStatus.NEED_TASK) {
                         mHandshakeStatus = runTasks();
@@ -219,7 +219,7 @@
     private HandshakeStatus runTasks() {
         Runnable runnable;
         while ((runnable = mSSLEngine.getDelegatedTask()) != null) {
-            if (mDebug) debug("run task " + runnable);
+            if (mTrace) trace("run task " + runnable);
             runnable.run();
         }
         
@@ -239,7 +239,7 @@
     }
     
     public void read(ByteBuffer rbb) throws IOException {
-        if (mDebug) debug("read: readBB: " + rbb);
+        if (mTrace) trace("read: readBB: " + rbb);
 
         if (!handshake(rbb)) {
             return; 
@@ -253,18 +253,12 @@
 
             if (mTrace) trace(OzUtil.byteBufferDebugDump("read: before unwrap unwrapped", mUnwrapped, true));
             if (mTrace) trace(OzUtil.byteBufferDebugDump("read: before unwrap rbb", rbb, false));
-            if (mDebug) debug("read: invoking unwrap");
             result = mSSLEngine.unwrap(rbb, mUnwrapped);
             if (mTrace) trace(OzUtil.byteBufferDebugDump("read: after unwrap unwrapped", mUnwrapped, true));
             if (mTrace) trace(OzUtil.byteBufferDebugDump("read: after unwrap rbb", rbb, false));
-<<<<<<< HEAD
-=======
             if (mDebug) debug("read: unwrap result " + toString(result));
->>>>>>> 2c37c383
             
             rbb.compact();
-            
-            if (mDebug) debug("read: unwrap result " + result);
             
             switch (result.getStatus()) {
             case BUFFER_UNDERFLOW:
@@ -303,32 +297,10 @@
     
     public void processPendingWrites() throws IOException {
         synchronized (mPendingWriteBuffers) {
-            if (mDebug) debug("write: pending buffers size " + mPendingWriteBuffers.size());
+            if (mTrace) trace("write: pending buffers size " + mPendingWriteBuffers.size());
 
             for (Iterator<ByteBuffer> iter = mPendingWriteBuffers.iterator(); iter.hasNext();) {
                 ByteBuffer srcbb = iter.next();
-<<<<<<< HEAD
-                ByteBuffer dest = ByteBuffer.allocate(mPacketBufferSize);
-                if (mTrace) trace(OzUtil.byteBufferDebugDump("application buffer before wrap", srcbb, false));
-                SSLEngineResult result = mSSLEngine.wrap(srcbb, dest);
-                if (mTrace) trace(OzUtil.byteBufferDebugDump("network buffer after wrap", dest, true));
-                if (mDebug) debug("write wrap result " + result);
-                switch (result.getStatus()) {
-                case OK:
-                    if (result.getHandshakeStatus() == HandshakeStatus.NEED_TASK) {
-                        runTasks();
-                    }
-                    dest.flip();
-                    getNextFilter().write(dest);
-                    iter.remove();
-                    break;
-                case CLOSED:
-                	mLog.info("TLS - closed while processing writes, aborting write");
-                	break;
-                case BUFFER_OVERFLOW:
-                case BUFFER_UNDERFLOW:
-                    throw new IOException("TLS: invalid status during write: " + result.getStatus());
-=======
                 while (srcbb.hasRemaining()) {
                 	ByteBuffer dest = ByteBuffer.allocate(mPacketBufferSize);
                 	if (mTrace) trace(OzUtil.byteBufferDebugDump("application buffer before wrap", srcbb, false));
@@ -347,7 +319,6 @@
                 	default: // CLOSED BUFFER_OVERFLOW BUFFER_UNDERFLOW:
                 		throw new IOException("TLS: invalid status during write: " + result.getStatus());
                 	}
->>>>>>> 2c37c383
                 }
                 iter.remove();
             }
@@ -355,7 +326,7 @@
     }
     
     public void write(ByteBuffer src) throws IOException {
-        if (mDebug) debug("write called");
+        if (mTrace) trace("write: called");
         synchronized (mPendingWriteBuffers) {
             if (!mHandshakeComplete) {
                 mPendingWriteBuffers.add(src);
@@ -363,7 +334,7 @@
                 return;
             }
             mPendingWriteBuffers.add(src);
-            if (mDebug) debug("write: processing pending writes");
+            if (mTrace) trace("write: processing pending writes");
             processPendingWrites();
         }
     }
@@ -390,11 +361,7 @@
         SSLEngineResult result = null;
         int i = 1;
         do {
-<<<<<<< HEAD
-            if (mDebug) debug("close - wrap iter=" + i++);
-=======
             if (mTrace) trace("close wrap iteration " + i++);
->>>>>>> 2c37c383
             ByteBuffer dest = ByteBuffer.allocate(mPacketBufferSize);
             result = mSSLEngine.wrap(mHandshakeBB, dest);
             if (mTrace) trace("close wrap result " + toString(result));
