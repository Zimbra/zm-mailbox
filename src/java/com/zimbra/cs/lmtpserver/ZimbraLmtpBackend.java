/*
 * ***** BEGIN LICENSE BLOCK *****
 * Zimbra Collaboration Suite Server
 * Copyright (C) 2004, 2005, 2006, 2007, 2008, 2009, 2010 Zimbra, Inc.
 * 
 * The contents of this file are subject to the Zimbra Public License
 * Version 1.3 ("License"); you may not use this file except in
 * compliance with the License.  You may obtain a copy of the License at
 * http://www.zimbra.com/license.
 * 
 * Software distributed under the License is distributed on an "AS IS"
 * basis, WITHOUT WARRANTY OF ANY KIND, either express or implied.
 * ***** END LICENSE BLOCK *****
 */

package com.zimbra.cs.lmtpserver;

import java.io.IOException;
import java.io.InputStream;
import java.util.ArrayList;
import java.util.HashMap;
import java.util.HashSet;
import java.util.List;
import java.util.Map;
import java.util.Set;
import java.util.concurrent.CopyOnWriteArrayList;

import org.apache.commons.collections.map.LRUMap;

import com.zimbra.common.localconfig.LC;
import com.zimbra.common.mime.Rfc822ValidationInputStream;
import com.zimbra.common.service.ServiceException;
import com.zimbra.common.util.BufferStream;
import com.zimbra.common.util.CopyInputStream;
import com.zimbra.common.util.ZimbraLog;
import com.zimbra.cs.account.Account;
import com.zimbra.cs.account.Provisioning;
import com.zimbra.cs.account.Provisioning.AccountBy;
import com.zimbra.cs.filter.RuleManager;
import com.zimbra.cs.localconfig.DebugConfig;
import com.zimbra.cs.mailbox.DeliveryContext;
import com.zimbra.cs.mailbox.Flag;
import com.zimbra.cs.mailbox.Folder;
import com.zimbra.cs.mailbox.MailItem;
import com.zimbra.cs.mailbox.MailServiceException;
import com.zimbra.cs.mailbox.Mailbox;
import com.zimbra.cs.mailbox.MailboxManager;
import com.zimbra.cs.mailbox.Message;
import com.zimbra.cs.mailbox.MessageCache;
import com.zimbra.cs.mailbox.Notification;
import com.zimbra.cs.mailbox.QuotaWarning;
import com.zimbra.cs.mime.ParsedMessage;
import com.zimbra.cs.mime.ParsedMessageOptions;
import com.zimbra.cs.service.util.ItemId;
import com.zimbra.cs.store.Blob;
import com.zimbra.cs.store.BlobInputStream;
import com.zimbra.cs.store.MailboxBlob;
import com.zimbra.cs.store.StoreManager;
import com.zimbra.cs.util.Zimbra;

public class ZimbraLmtpBackend implements LmtpBackend {

    private static List<LmtpCallback> sCallbacks = new CopyOnWriteArrayList<LmtpCallback>(); 
    private static LRUMap sReceivedMessageIDs = null;

    private LmtpConfig mConfig;

    public ZimbraLmtpBackend(LmtpConfig lmtpConfig) {
        mConfig = lmtpConfig;
    }

    /**
     * Adds an instance of an LMTP callback class that will be triggered
     * before and after a message is added to a user mailbox. 
     */
    public static void addCallback(LmtpCallback callback) {
        if (callback == null) {
            ZimbraLog.lmtp.error("", new IllegalStateException("LmtpCallback cannot be null"));
            return;
        }
        ZimbraLog.lmtp.info("Adding LMTP callback: %s", callback.getClass().getName());
        sCallbacks.add(callback);
    }

    static {
        try {
            int cacheSize = Provisioning.getInstance().getConfig().getIntAttr(Provisioning.A_zimbraMessageIdDedupeCacheSize, 0);
            if (cacheSize > 0)
                sReceivedMessageIDs = new LRUMap(cacheSize);
        } catch (ServiceException e) {
            ZimbraLog.lmtp.error("could not read zimbraMessageIdDedupeCacheSize; no deduping will be performed", e);
        }
        addCallback(Notification.getInstance());
        addCallback(QuotaWarning.getInstance());
    }

    public LmtpReply getAddressStatus(LmtpAddress address) {
        String addr = address.getEmailAddress();

        try {
            Provisioning prov = Provisioning.getInstance();
            Account acct = prov.get(AccountBy.name, addr);
            if (acct == null) {
                ZimbraLog.lmtp.info("rejecting address " + addr + ": no account");
                return LmtpReply.NO_SUCH_USER;
            }

            String acctStatus = acct.getAccountStatus(prov);
            if (acctStatus == null) {
                ZimbraLog.lmtp.warn("rejecting address " + addr + ": no account status");
                return LmtpReply.NO_SUCH_USER;
            }

            if (acctStatus.equals(Provisioning.ACCOUNT_STATUS_MAINTENANCE)) {
                ZimbraLog.lmtp.info("try again for address " + addr + ": account status maintenance");
                return LmtpReply.MAILBOX_DISABLED;
            }
            
            if (!Provisioning.onLocalServer(acct)) {
                ZimbraLog.lmtp.warn("try again for address " + addr + ": mailbox is not on this server");
                return LmtpReply.MAILBOX_NOT_ON_THIS_SERVER;
            }

            if (acctStatus.equals(Provisioning.ACCOUNT_STATUS_PENDING)) {
                ZimbraLog.lmtp.info("rejecting address " + addr + ": account status pending");
                return LmtpReply.NO_SUCH_USER;
            }

            if (acctStatus.equals(Provisioning.ACCOUNT_STATUS_CLOSED)) {
                ZimbraLog.lmtp.info("rejecting address " + addr + ": account status closed");
                return LmtpReply.NO_SUCH_USER;
            }

            if (acctStatus.equals(Provisioning.ACCOUNT_STATUS_ACTIVE) ||
                acctStatus.equals(Provisioning.ACCOUNT_STATUS_LOCKOUT) ||
                acctStatus.equals(Provisioning.ACCOUNT_STATUS_LOCKED)) 
            {
                return LmtpReply.RECIPIENT_OK;
            }

            ZimbraLog.lmtp.info("rejecting address " + addr + ": unknown account status " + acctStatus);
            return LmtpReply.NO_SUCH_USER;

        } catch (ServiceException e) {
            if (e.isReceiversFault()) {
                ZimbraLog.lmtp.warn("try again for address " + addr + ": exception occurred", e);
                return LmtpReply.MAILBOX_DISABLED;
            } else {
                ZimbraLog.lmtp.warn("rejecting address " + addr + ": exception occurred", e);
                return LmtpReply.NO_SUCH_USER;
            }
        }
    }

    public void deliver(LmtpEnvelope env, Blob blob) {
        try {
            deliverMessageToLocalMailboxes(blob, null, env);
        } catch (ServiceException e) {
            ZimbraLog.lmtp.warn("Exception delivering mail (temporary failure)", e);
            setDeliveryStatuses(env.getRecipients(), LmtpReply.TEMPORARY_FAILURE);
        } catch (IOException e) {
            ZimbraLog.lmtp.warn("Exception delivering mail (temporary failure)", e);
            setDeliveryStatuses(env.getRecipients(), LmtpReply.TEMPORARY_FAILURE);
        }
    }
    
    public void deliver(LmtpEnvelope env, InputStream in, int sizeHint) {
        try {
            deliverMessageToLocalMailboxes(in, env, sizeHint);
        } catch (ServiceException e) {
            ZimbraLog.lmtp.warn("Exception delivering mail (temporary failure)", e);
            setDeliveryStatuses(env.getRecipients(), LmtpReply.TEMPORARY_FAILURE);
        } catch (IOException e) {
            ZimbraLog.lmtp.warn("Exception delivering mail (temporary failure)", e);
            setDeliveryStatuses(env.getRecipients(), LmtpReply.TEMPORARY_FAILURE);
        }
    }

    @SuppressWarnings("unchecked")
    private boolean dedupe(ParsedMessage pm, Mailbox mbox) {
        if (sReceivedMessageIDs == null || pm == null || mbox == null)
            return false;
        String msgid = pm.getMessageID();
        if (msgid == null || msgid.equals(""))
            return false;

        synchronized (sReceivedMessageIDs) {
            Set<Long> mboxIds = (Set<Long>) sReceivedMessageIDs.get(msgid);
            if (mboxIds == null) {
                mboxIds = new HashSet<Long>();
                sReceivedMessageIDs.put(msgid, mboxIds);
            } else {
                if (mboxIds.contains(mbox.getId())) {
                    return true;
                }
            }
            mboxIds.add(mbox.getId());
        }
        return false;
    }

    @SuppressWarnings("unchecked")
    private void removeFromDedupeCache(String msgid, Mailbox mbox) {
        if (sReceivedMessageIDs == null || msgid == null || mbox == null)
            return;
        if (msgid == null || msgid.equals(""))
            return;

        synchronized (sReceivedMessageIDs) {
            Set<Long> mboxIds = (Set<Long>) sReceivedMessageIDs.get(msgid);
            if (mboxIds != null) {
                mboxIds.remove(mbox.getId());
            }
        }
    }

    private enum DeliveryAction {
        discard, // local delivery is disabled
        defer,   // can not deliver to mailbox right now - backup maybe in progress
        deliver  // OK to deliver
    }

    private static class RecipientDetail {
        public Account account;
        public Mailbox mbox;
        public ParsedMessage pm;
        public boolean esd; // whether endSharedDelivery should be called
        public DeliveryAction action;

        public RecipientDetail(Account a, Mailbox m, ParsedMessage p, boolean endSharedDelivery, DeliveryAction da) {
            account = a;
            mbox = m;
            pm = p;
            esd = endSharedDelivery;
            action = da;
        }
    }

<<<<<<< HEAD
    private void logEnvelope(LmtpEnvelope env, String msgId) {

        // Log envelope information
        if (ZimbraLog.lmtp.isInfoEnabled()) {
            String size = (env.getSize() == 0 ?
                "unspecified" : Integer.toString(env.getSize()) + " bytes");

            ZimbraLog.lmtp.info("Delivering message: size=%s, nrcpts=%d, sender=%s, msgid=%s",
                size, 
                env.getRecipients().size(), 
                env.getSender(),
                msgId==null?"":msgId);
=======
    public void deliver(LmtpEnvelope env, InputStream in, int sizeHint) throws UnrecoverableLmtpException {
        CopyInputStream cis;
        Blob blob;
        try {
            int bufLen = Provisioning.getInstance().getLocalServer().getMailDiskStreamingThreshold();
            cis = new CopyInputStream(in, sizeHint, bufLen, bufLen);
            in = cis;

            Rfc822ValidationInputStream validator = null;
            if (LC.zimbra_lmtp_validate_messages.booleanValue()) {
                validator = new Rfc822ValidationInputStream(cis, LC.zimbra_lmtp_max_line_length.longValue());
                in = validator;
            }

            try {
                blob = StoreManager.getInstance().storeIncoming(in, null);
            } catch (IOException e) {
                throw new UnrecoverableLmtpException("Error is storing incoming message", e);
            }

            if (validator != null && !validator.isValid()) {
                try {
                    StoreManager.getInstance().delete(blob);
                } catch (IOException e) {
                    ZimbraLog.lmtp.warn("Error in deleting blob %s", blob, e);
                }
                setDeliveryStatuses(env.getRecipients(), LmtpReply.INVALID_BODY_PARAMETER);
                return;
            }
        } catch (ServiceException e) {
            ZimbraLog.lmtp.warn("Exception delivering mail (temporary failure)", e);
            setDeliveryStatuses(env.getRecipients(), LmtpReply.TEMPORARY_FAILURE);
            return;
>>>>>>> 1d53dfd1
        }
    }

    private void deliverMessageToLocalMailboxes(InputStream in,
                                                LmtpEnvelope env, 
                                                int sizeHint)
        throws ServiceException, IOException {
        int bufLen = Provisioning.getInstance().getLocalServer().getMailDiskStreamingThreshold();
        CopyInputStream cis = new CopyInputStream(in, sizeHint, bufLen, bufLen);
        in = cis;
        
        Rfc822ValidationInputStream validator = null;
        if (LC.zimbra_lmtp_validate_messages.booleanValue()) {
            validator = new Rfc822ValidationInputStream(cis, LC.zimbra_lmtp_max_line_length.longValue());
            in = validator;
        }
        
        Blob blob = StoreManager.getInstance().storeIncoming(in, sizeHint, null);
        
        if (validator != null && !validator.isValid()) {
            StoreManager.getInstance().delete(blob);
            setDeliveryStatuses(env.getRecipients(), LmtpReply.INVALID_BODY_PARAMETER);
            return;
        }
        
        BufferStream bs = cis.getBufferStream();

        try {
            deliverMessageToLocalMailboxes(blob, bs.isPartial() ? null :
                bs.getBuffer(), env);
        } finally {
            cis.release();
            StoreManager.getInstance().delete(blob);
        }
    }

    private void deliverMessageToLocalMailboxes(Blob blob, byte[] data, LmtpEnvelope env)
        throws ServiceException, IOException {

        List<LmtpAddress> recipients = env.getRecipients();
        String envSender = env.getSender().getEmailAddress();

        boolean shared = recipients.size() > 1;
        List<Long> targetMailboxIds = new ArrayList<Long>(recipients.size());

        Map<LmtpAddress, RecipientDetail> rcptMap = new HashMap<LmtpAddress, RecipientDetail>(recipients.size());
        try {
            // Examine attachments indexing option for all recipients and
            // prepare ParsedMessage versions needed.  Parsing is done before
            // attempting delivery to any recipient.  Therefore, parse error
            // will result in non-delivery to all recipients.

            // ParsedMessage for users with attachments indexing
            ParsedMessage pmAttachIndex = null;
            // ParsedMessage for users without attachments indexing
            ParsedMessage pmNoAttachIndex = null;

            // message id for logging
            String msgId = null;

            for (LmtpAddress recipient : recipients) {
                String rcptEmail = recipient.getEmailAddress();

                Account account = null;
                Mailbox mbox = null;
                boolean attachmentsIndexingEnabled = true;
                try {
                    account = Provisioning.getInstance().get(AccountBy.name, rcptEmail);
                    if (account == null) {
                        ZimbraLog.mailbox.warn("No account found delivering mail to " + rcptEmail);
                        continue;
                    }
                    if (account.getBooleanAttr(Provisioning.A_zimbraPrefMailLocalDeliveryDisabled, false)) {
                        ZimbraLog.lmtp.debug("Local delivery disabled for account %s", rcptEmail);
                        rcptMap.put(recipient, new RecipientDetail(null, null, null, false, DeliveryAction.discard));
                        continue;
                    }
                    mbox = MailboxManager.getInstance().getMailboxByAccount(account);
                    if (mbox == null) {
                        ZimbraLog.mailbox.warn("No mailbox found delivering mail to " + rcptEmail);
                        continue;
                    }
                    attachmentsIndexingEnabled = mbox.attachmentsIndexingEnabled();
                } catch (ServiceException se) {
                    if (se.isReceiversFault()) {
                        ZimbraLog.mailbox.info("Recoverable exception getting mailbox for " + rcptEmail, se);
                        rcptMap.put(recipient, new RecipientDetail(null, null, null, false, DeliveryAction.defer));
                    } else {
                        ZimbraLog.mailbox.warn("Unrecoverable exception getting mailbox for " + rcptEmail, se);
                    }
                    continue;
                }

                if (account != null && mbox != null) {
                    ParsedMessage pm;
                    ParsedMessageOptions pmo = new ParsedMessageOptions(blob, data);

                    if (attachmentsIndexingEnabled) {
                        if (pmAttachIndex == null) {
                            pmo.setAttachmentIndexing(true);
                            ZimbraLog.lmtp.debug("Creating ParsedMessage from " +
                                (data == null ? "file" : "memory") + " with attachment indexing enabled");
                            pmAttachIndex = new ParsedMessage(pmo);
                        }
                        pm = pmAttachIndex;
                    } else {
                        if (pmNoAttachIndex == null) {
                            pmo.setAttachmentIndexing(false);
                            ZimbraLog.lmtp.debug("Creating ParsedMessage from " +
                                (data == null ? "file" : "memory") + " with attachment indexing disabled");
                            pmNoAttachIndex = new ParsedMessage(pmo);
                        }
                        pm = pmNoAttachIndex;
                    }

                    msgId = pm.getMessageID();

                    // For non-shared delivery (i.e. only one recipient),
                    // always deliver regardless of backup mode.
                    DeliveryAction da = DeliveryAction.deliver;
                    boolean endSharedDelivery = false;
                    if (shared) {
                        if (mbox.beginSharedDelivery()) {
                            endSharedDelivery = true;
                        } else {
                            // Skip delivery to mailboxes in backup mode.
                            da = DeliveryAction.defer;
                        }
                    }
                    rcptMap.put(recipient, new RecipientDetail(account, mbox, pm, endSharedDelivery, da));
                    if (da == DeliveryAction.deliver)
                        targetMailboxIds.add(mbox.getId());
                }
            }

            ZimbraLog.removeAccountFromContext();
            logEnvelope(env, msgId);

            DeliveryContext sharedDeliveryCtxt =
                new DeliveryContext(shared, targetMailboxIds);
            sharedDeliveryCtxt.setIncomingBlob(blob);

            // We now know which addresses are valid and which ParsedMessage
            // version each recipient needs.  Deliver!
            for (LmtpAddress recipient : recipients) {
                String rcptEmail = recipient.getEmailAddress();
                LmtpReply reply = LmtpReply.TEMPORARY_FAILURE;
                RecipientDetail rd = rcptMap.get(recipient);
                if (rd.account != null)
                    ZimbraLog.addAccountNameToContext(rd.account.getName());
                if (rd.mbox != null)
                    ZimbraLog.addMboxToContext(rd.mbox.getId());

                boolean success = false;
                try {
                    if (rd != null) {
                        switch (rd.action) {
                        case discard:
                            ZimbraLog.lmtp.info("accepted and discarded message for " + rcptEmail + ": local delivery is disabled");
                            reply = LmtpReply.DELIVERY_OK;
                            break;
                        case deliver:
                            Account account = rd.account;
                            Mailbox mbox = rd.mbox;
                            ParsedMessage pm = rd.pm;
                            List<ItemId> addedMessageIds = null; 
                            if (dedupe(pm, mbox)) {
                                // message was already delivered to this mailbox
                                ZimbraLog.lmtp.info("Not delivering message with duplicate Message-ID %s", pm.getMessageID());
                            } else if (recipient.getSkipFilters()) {
                                msgId = pm.getMessageID();
                                int folderId = Mailbox.ID_FOLDER_INBOX;
                                if (recipient.getFolder() != null) {
                                    try {
                                        Folder folder = mbox.getFolderByPath(null, recipient.getFolder());
                                        folderId = folder.getId();
                                    } catch (ServiceException se) {
                                        if (se.getCode().equals(MailServiceException.NO_SUCH_FOLDER)) {
                                            Folder folder = mbox.createFolder(null, recipient.getFolder(), (byte) 0, MailItem.TYPE_MESSAGE);
                                            folderId = folder.getId();
                                        } else {
                                            throw se;
                                        }
                                    }
                                }
                                int flags = Flag.BITMASK_UNREAD;
                                if (recipient.getFlags() != null) {
                                    flags = Flag.flagsToBitmask(recipient.getFlags());
                                }
                                Message msg = mbox.addMessage(null, pm, folderId, false, flags, recipient.getTags(), rcptEmail, sharedDeliveryCtxt);
                                addedMessageIds = new ArrayList<ItemId>(1);
                                addedMessageIds.add(new ItemId(msg));
                            } else if (!DebugConfig.disableFilter) {
                                // Get msgid first, to avoid having to reopen and reparse the blob
                                // file if Mailbox.addMessageInternal() closes it.
                                pm.getMessageID();
                                addedMessageIds = RuleManager.applyRulesToIncomingMessage(mbox, pm,
                                    rcptEmail, sharedDeliveryCtxt, Mailbox.ID_FOLDER_INBOX);
                            } else {
                                pm.getMessageID();
                                Message msg = mbox.addMessage(null, pm, Mailbox.ID_FOLDER_INBOX, false, Flag.BITMASK_UNREAD, null,
                                    rcptEmail, sharedDeliveryCtxt);
                                addedMessageIds = new ArrayList<ItemId>(1);
                                addedMessageIds.add(new ItemId(msg));
                            }
                            success = true;
                            
                            if (addedMessageIds != null && addedMessageIds.size() > 0) {
                                // Execute callbacks
                                for (LmtpCallback callback : sCallbacks) {
                                    for (ItemId id : addedMessageIds) {
                                        if (id.belongsTo(mbox)) {
                                            // Message was added to the local mailbox, as opposed to a mountpoint.
                                            ZimbraLog.lmtp.debug("Executing callback %s", callback.getClass().getName());
                                            try {
                                                Message msg = mbox.getMessageById(null, id.getId());
                                                callback.afterDelivery(account, mbox, envSender, rcptEmail, msg);
                                            } catch (Throwable t) {
                                                if (t instanceof OutOfMemoryError) {
                                                    Zimbra.halt("LMTP callback failed", t);
                                                } else {
                                                    ZimbraLog.lmtp.warn("LMTP callback threw an exception", t);
                                                }
                                            }
                                        }
                                    }
                                }
                            }
                            reply = LmtpReply.DELIVERY_OK;
                            break;
                        case defer:
                            // Delivery to mailbox skipped.  Let MTA retry again later.
                            // This case happens for shared delivery to a mailbox in
                            // backup mode.
                            ZimbraLog.lmtp.info("try again for message " + rcptEmail + ": mailbox skipped");
                            reply = LmtpReply.TEMPORARY_FAILURE;
                            break;
                        }
                    } else {
                        // Account or mailbox not found.
                        ZimbraLog.lmtp.info("rejecting message " + rcptEmail + ": account or mailbox not found");
                        reply = LmtpReply.PERMANENT_FAILURE;
                    }
                } catch (ServiceException se) {
                    if (se.getCode().equals(MailServiceException.QUOTA_EXCEEDED)) {
                        ZimbraLog.lmtp.info("rejecting message " + rcptEmail + ": overquota");
                        if (mConfig.isPermanentFailureWhenOverQuota()) {
                            reply = LmtpReply.PERMANENT_FAILURE_OVER_QUOTA;
                        } else {
                            reply = LmtpReply.TEMPORARY_FAILURE_OVER_QUOTA;
                        }
                    } else if (se.isReceiversFault()) {
                        ZimbraLog.lmtp.info("try again for message " + rcptEmail + ": exception occurred", se);
                        reply = LmtpReply.TEMPORARY_FAILURE;
                    } else {
                        ZimbraLog.lmtp.info("rejecting message " + rcptEmail + ": exception occurred", se);
                        reply = LmtpReply.PERMANENT_FAILURE;
                    }
                } catch (Exception e) {
                    reply = LmtpReply.TEMPORARY_FAILURE;
                    ZimbraLog.lmtp.warn("try again for message " + rcptEmail + ": exception occurred", e);
                } finally {
                    if (rd.action == DeliveryAction.deliver && !success) {
                        // Message was not delivered.  Remove it from the dedupe
                        // cache so we don't dedupe it on LMTP retry.
                        removeFromDedupeCache(msgId, rd.mbox);
                    }
                    recipient.setDeliveryStatus(reply);
                    if (shared && rd != null && rd.esd) {
                        rd.mbox.endSharedDelivery();
                        rd.esd = false;
                    }
                }
            }

            // If this message is being streamed from disk, cache it
            ParsedMessage mimeSource = pmAttachIndex;
            if (mimeSource == null)
                mimeSource = pmNoAttachIndex;
            MailboxBlob mblob = sharedDeliveryCtxt.getMailboxBlob();
            if (mblob != null && mimeSource != null && mimeSource.isStreamedFromDisk()) {
                try {
                    // Update the MimeMessage with the blob that's stored inside the mailbox,
                    // since the incoming blob will be deleted.
                    BlobInputStream bis = mimeSource.getBlobInputStream();
                    Blob storedBlob = mblob.getLocalBlob();
                    bis.fileMoved(storedBlob.getFile());
                    MessageCache.cacheMessage(mblob.getDigest(), mimeSource.getOriginalMessage(), mimeSource.getMimeMessage());
                } catch (IOException e) {
                    ZimbraLog.lmtp.warn("Unable to cache message for " + mblob, e);
                }
            }
        } finally {
            // If there were any stray exceptions after the call to
            // beginSharedDelivery that caused endSharedDelivery to be not
            // called, we check and fix those here.
            if (shared) {
                for (RecipientDetail rd : rcptMap.values()) {
                    if (rd.esd && rd.mbox != null)
                        rd.mbox.endSharedDelivery();
                }
            }
            if (blob != null) {
                // Clean up the incoming blob.
                StoreManager.getInstance().delete(blob);
            }
        }
    }

    private void setDeliveryStatuses(List<LmtpAddress> recipients, LmtpReply reply) {
        for (LmtpAddress recipient : recipients)
            recipient.setDeliveryStatus(reply);
    }
}<|MERGE_RESOLUTION|>--- conflicted
+++ resolved
@@ -164,7 +164,7 @@
         }
     }
     
-    public void deliver(LmtpEnvelope env, InputStream in, int sizeHint) {
+    public void deliver(LmtpEnvelope env, InputStream in, int sizeHint) throws UnrecoverableLmtpException {
         try {
             deliverMessageToLocalMailboxes(in, env, sizeHint);
         } catch (ServiceException e) {
@@ -236,7 +236,6 @@
         }
     }
 
-<<<<<<< HEAD
     private void logEnvelope(LmtpEnvelope env, String msgId) {
 
         // Log envelope information
@@ -249,48 +248,13 @@
                 env.getRecipients().size(), 
                 env.getSender(),
                 msgId==null?"":msgId);
-=======
-    public void deliver(LmtpEnvelope env, InputStream in, int sizeHint) throws UnrecoverableLmtpException {
-        CopyInputStream cis;
-        Blob blob;
-        try {
-            int bufLen = Provisioning.getInstance().getLocalServer().getMailDiskStreamingThreshold();
-            cis = new CopyInputStream(in, sizeHint, bufLen, bufLen);
-            in = cis;
-
-            Rfc822ValidationInputStream validator = null;
-            if (LC.zimbra_lmtp_validate_messages.booleanValue()) {
-                validator = new Rfc822ValidationInputStream(cis, LC.zimbra_lmtp_max_line_length.longValue());
-                in = validator;
-            }
-
-            try {
-                blob = StoreManager.getInstance().storeIncoming(in, null);
-            } catch (IOException e) {
-                throw new UnrecoverableLmtpException("Error is storing incoming message", e);
-            }
-
-            if (validator != null && !validator.isValid()) {
-                try {
-                    StoreManager.getInstance().delete(blob);
-                } catch (IOException e) {
-                    ZimbraLog.lmtp.warn("Error in deleting blob %s", blob, e);
-                }
-                setDeliveryStatuses(env.getRecipients(), LmtpReply.INVALID_BODY_PARAMETER);
-                return;
-            }
-        } catch (ServiceException e) {
-            ZimbraLog.lmtp.warn("Exception delivering mail (temporary failure)", e);
-            setDeliveryStatuses(env.getRecipients(), LmtpReply.TEMPORARY_FAILURE);
-            return;
->>>>>>> 1d53dfd1
         }
     }
 
     private void deliverMessageToLocalMailboxes(InputStream in,
                                                 LmtpEnvelope env, 
                                                 int sizeHint)
-        throws ServiceException, IOException {
+            throws ServiceException, IOException, UnrecoverableLmtpException {
         int bufLen = Provisioning.getInstance().getLocalServer().getMailDiskStreamingThreshold();
         CopyInputStream cis = new CopyInputStream(in, sizeHint, bufLen, bufLen);
         in = cis;
@@ -300,9 +264,14 @@
             validator = new Rfc822ValidationInputStream(cis, LC.zimbra_lmtp_max_line_length.longValue());
             in = validator;
         }
-        
-        Blob blob = StoreManager.getInstance().storeIncoming(in, sizeHint, null);
-        
+
+        Blob blob;
+        try {
+            blob = StoreManager.getInstance().storeIncoming(in, sizeHint, null);
+        } catch (IOException e) {
+            throw new UnrecoverableLmtpException("Error is storing incoming message", e);
+        }
+
         if (validator != null && !validator.isValid()) {
             StoreManager.getInstance().delete(blob);
             setDeliveryStatuses(env.getRecipients(), LmtpReply.INVALID_BODY_PARAMETER);
@@ -527,6 +496,9 @@
                         ZimbraLog.lmtp.info("rejecting message " + rcptEmail + ": account or mailbox not found");
                         reply = LmtpReply.PERMANENT_FAILURE;
                     }
+                } catch (IOException ioe) {
+                    reply = LmtpReply.TEMPORARY_FAILURE;
+                    ZimbraLog.lmtp.warn("try again for " + rcptEmail + ": exception occurred", ioe);
                 } catch (ServiceException se) {
                     if (se.getCode().equals(MailServiceException.QUOTA_EXCEEDED)) {
                         ZimbraLog.lmtp.info("rejecting message " + rcptEmail + ": overquota");
