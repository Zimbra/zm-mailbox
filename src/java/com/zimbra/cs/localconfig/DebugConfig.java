--- conflicted
+++ resolved
@@ -176,14 +176,10 @@
     
 	// For QA only. bug 57279
     public static boolean allowModifyingDeprecatedAttributes;
-<<<<<<< HEAD
-	
-=======
 
     public static boolean enableRdate;
     public static boolean enableThisAndFuture;
 
->>>>>>> 8309b943
     static {
         calendarAllowProcedureAlarms = booleanValue("debug_calendar_allow_procedure_alarms", false);
         calendarConvertNonDisplayAlarm = booleanValue("debug_calendar_convert_non_display_alarms", true);
@@ -251,12 +247,6 @@
         imapNoninteractiveSessionLimit = intValue("debug_imap_noninteractive_session_limit", Integer.MAX_VALUE);
         imapTerminateSessionOnClose = booleanValue("imap_terminate_session_on_close", false);
         imapSerializeSessionOnClose = booleanValue("imap_serialize_session_on_close", true);
-<<<<<<< HEAD
-        
-        disableCalendarReminderEmail = booleanValue("debug_disable_calendar_reminder_email", false);  
-		
-		allowModifyingDeprecatedAttributes = booleanValue("allow_modifying_deprecated_attributes", true);
-=======
 
         disableCalendarReminderEmail = booleanValue("debug_disable_calendar_reminder_email", false);
 
@@ -264,7 +254,6 @@
 
         enableRdate = booleanValue("debug_enable_calendar_rdate", false);
         enableThisAndFuture = booleanValue("debug_enable_calendar_thisandfuture", false);
->>>>>>> 8309b943
     }
 
     protected static boolean booleanValue(String key, boolean defaultValue) {
