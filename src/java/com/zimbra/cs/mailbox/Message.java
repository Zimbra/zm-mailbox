/*
 * ***** BEGIN LICENSE BLOCK *****
 * Version: MPL 1.1
 * 
 * The contents of this file are subject to the Mozilla Public License
 * Version 1.1 ("License"); you may not use this file except in
 * compliance with the License. You may obtain a copy of the License at
 * http://www.zimbra.com/license
 * 
 * Software distributed under the License is distributed on an "AS IS"
 * basis, WITHOUT WARRANTY OF ANY KIND, either express or implied. See
 * the License for the specific language governing rights and limitations
 * under the License.
 * 
 * The Original Code is: Zimbra Collaboration Suite Server.
 * 
 * The Initial Developer of the Original Code is Zimbra, Inc.
 * Portions created by Zimbra are Copyright (C) 2004, 2005, 2006 Zimbra, Inc.
 * All Rights Reserved.
 * 
 * Contributor(s): 
 * 
 * ***** END LICENSE BLOCK *****
 */

/*
 * Created on Jun 13, 2004
 */
package com.zimbra.cs.mailbox;

import java.io.IOException;
import java.io.InputStream;
import java.util.ArrayList;
import java.util.Iterator;
import java.util.List;

import javax.mail.internet.AddressException;
import javax.mail.internet.InternetAddress;
import javax.mail.internet.MimeMessage;

import com.zimbra.cs.account.Account;
import com.zimbra.cs.db.DbMailItem;
import com.zimbra.cs.index.MailboxIndex;
import com.zimbra.cs.mailbox.calendar.*;
import com.zimbra.cs.mailbox.calendar.ZCalendar.ICalTok;
import com.zimbra.cs.mailbox.calendar.ZCalendar.ZVCalendar;
import com.zimbra.cs.mime.ParsedMessage;
import com.zimbra.cs.mime.TnefConverter;
import com.zimbra.cs.redolog.op.IndexItem;
import com.zimbra.cs.session.PendingModifications.Change;
import com.zimbra.cs.util.AccountUtil;
import com.zimbra.common.service.ServiceException;
import com.zimbra.common.util.ZimbraLog;

import com.zimbra.common.util.Log;
import com.zimbra.common.util.LogFactory;


/**
 * @author schemers
 */
public class Message extends MailItem {

    static class DraftInfo {
        String identityId;
        String replyType;
        int    origId = -1;

        public DraftInfo()  { }
        public DraftInfo(String ident)                     { identityId = ident; }
        public DraftInfo(String rt, int id)                { replyType = rt;  origId = id; }
        public DraftInfo(String rt, int id, String ident)  { replyType = rt;  origId = id;  identityId = ident; }
        public DraftInfo(Metadata meta) throws ServiceException {
            identityId = meta.get(Metadata.FN_IDENTITY_ID, null);
            replyType = meta.get(Metadata.FN_REPLY_TYPE, null);
            origId = (int) meta.getLong(Metadata.FN_REPLY_ORIG, -1);
        }
    }

    public static class CalendarItemInfo {
        private int mCalendarItemId;
        private int mComponentNo;

        public CalendarItemInfo(int calItemId, int componentNo) {
            mCalendarItemId = calItemId;
            mComponentNo = componentNo;
        }
        public int getCalendarItemId()  { return mCalendarItemId; }
        public int getComponentNo()    { return mComponentNo; }

        private static final String FN_CALITEMID = "a";
        private static final String FN_COMPNO = "c";

        Metadata encodeMetadata() {
            Metadata md = new Metadata();
            md.put(FN_CALITEMID, mCalendarItemId);
            md.put(FN_COMPNO, mComponentNo);
            return md; 
        }

        static CalendarItemInfo decodeMetadata(Metadata md) throws ServiceException {
            int calItemId = (int) md.getLong(FN_CALITEMID);
            int componentNo = (int) md.getLong(FN_COMPNO);
            return new CalendarItemInfo(calItemId, componentNo);
        }
    }

    /** Class logger for Message class */
    static Log sLog = LogFactory.getLog(Message.class);

    private String mSender;
    private String mRecipients;
    private String mFragment;
    private String mRawSubject;

    private DraftInfo mDraftInfo;
    private ArrayList<CalendarItemInfo> mCalendarItemInfos;


    /**
     * this one will call back into decodeMetadata() to do our initialization
     * 
     * @param mbox
     * @param ud
     * @throws ServiceException
     */
    Message(Mailbox mbox, UnderlyingData ud) throws ServiceException {
        super(mbox, ud);
        if (mData.type != TYPE_MESSAGE)
            throw new IllegalArgumentException();
        if (mData.parentId < 0)
            mData.parentId = -mId;
    }

    /** Returns whether the Message was created as a draft.  Note that this
     *  can only be set when the Message is created; it cannot be altered
     *  thereafter. */
    public boolean isDraft() {
        return isTagged(mMailbox.mDraftFlag);
    }

    /**
     * Returns <code>From:</code> address if available; if not, returns
     * <code>Sender:</code> address.
     * @return
     */
    public String getSender() {
        return (mSender == null ? "" : mSender);
    }

    /** Returns the <code>To:</code> header of the message, if the message
     *  was sent by the user.  Retuns <code>""</code> otherwise. */
    public String getRecipients() {
        return (mRecipients == null ? "" : mRecipients);
    }

    /** Returns the first 100 characters of the message's content.  The system
     *  does its best to remove quoted text, etc. before calculating the
     *  fragment.
     *
     * @see com.zimbra.cs.index.Fragment */
    public String getFragment() {
        return (mFragment == null ? "" : mFragment);
    }

    /** Returns the normalized subject of the message.  This is done by
     *  taking the <code>Subject:</code> header and removing prefixes (e.g.
     *  <code>"Re:"</code>) and suffixes (e.g. <code>"(fwd)"</code>) and
     *  the like.
     * 
     * @see ParsedMessage#normalizeSubject */
    public String getNormalizedSubject() {
        return super.getSubject();
    }

    /** Returns the raw subject of the message.  This is taken directly from
     *  the <code>Subject:</code> header with no processing. */
    @Override
    public String getSubject() {
        return (mRawSubject == null ? "" : mRawSubject);
    }

    /** Returns whether the Message was sent by the owner of this mailbox.
     *  Note that this can only be set when the Message is created; it cannot
     *  be altered thereafter.*/
    public boolean isFromMe() {
        return (mData.flags & Flag.BITMASK_FROM_ME) != 0;
    }

    /** Returns the ID of the {@link Conversation} the Message belongs to.
     *  If the ID is negative, it refers to a single-message
     *  {@link VirtualConversation}.*/
    public int getConversationId() {
        return mData.parentId;
    }

    /** Returns the ID of the Message that this draft message is in reply to.
     * 
     * @return The ID of the Message that this draft message is in reply to,
     *         or -1 for Messages that are not drafts or not replies/forwards.
     * @see #getDraftReplyType */
    public int getDraftOrigId() {
        return (mDraftInfo == null ? -1 : mDraftInfo.origId);
    }

    /** Returns the "reply type" for a draft message.
     * 
     * @return <code>"f"</code> if this draft message is a forward,
     *         <code>"r"</code> if this draft message is a reply, or
     *         <code>""</code> for Messages that are not drafts or not
     *         replies/forwards.
     * @see #getDraftOrigId
     * @see com.zimbra.cs.service.mail.SendMsg#TYPE_FORWARD
     * @see com.zimbra.cs.service.mail.SendMsg#TYPE_REPLY */
    public String getDraftReplyType() {
        return (mDraftInfo == null || mDraftInfo.replyType == null ? "" : mDraftInfo.replyType);
    }

    /** Returns the ID of the {@link com.zimbra.cs.account.Identity} that was
     *  used to compose this draft message.
     * 
     * @return The ID of the Identity used to compose this draft message, or ""
     *         for Messages that are not drafts or did not specify an identity.
     * @see #getDraftReplyType
     * @see #getDraftOrigId() */
    public String getDraftIdentityId() {
        return (mDraftInfo == null || mDraftInfo.identityId == null ? "" : mDraftInfo.identityId);
    }

    /** Returns whether the Message has a vCal attachment. */
    public boolean isInvite() {
        return mCalendarItemInfos != null;
    }

    public Iterator<CalendarItemInfo> getCalendarItemInfoIterator() {
        return mCalendarItemInfos.iterator();
    }

    public CalendarItemInfo getCalendarItemInfo(int componentId) {
        if (mCalendarItemInfos != null &&
            (componentId < 0 || componentId < mCalendarItemInfos.size()))
            return mCalendarItemInfos.get(componentId);
        else
            return null;
    }

    /** Returns an {@link InputStream} of the raw, uncompressed content of
     *  the message.  This is the message body as received via SMTP; no
     *  postprocessing has been performed to make opaque attachments (e.g.
     *  TNEF) visible.
     * 
     * @return The InputStream fetched from the {@link MessageCache}.
     * @throws ServiceException when the message file does not exist.
     * @see #getMimeMessage()
     * @see #getMessageContent() */
    public InputStream getRawMessage() throws ServiceException {
        return MessageCache.getRawContent(this);
    }

    /** Returns the raw, uncompressed content of the message as a byte array.
     *  This is the message body as received via SMTP; no postprocessing has
     *  been performed to make opaque attachments (e.g. TNEF) visible.
     * 
     * @return The InputStream returned by the {@link MessageCache}.
     * @throws ServiceException when the message file does not exist.
     * @see #getMimeMessage()
     * @see #getRawMessage() */
    public byte[] getMessageContent() throws ServiceException {
        return MessageCache.getItemContent(this);
    }

    /** Returns a JavaMail {@link javax.mail.internet.MimeMessage}
     *  encapsulating the message content.  If possible, TNEF and uuencoded
     *  attachments are expanded and their components are presented as
     *  standard MIME attachments.  If TNEF or uuencode decoding fails, the
     *  MimeMessage wraps the raw message content.
     * 
     * @return A MimeMessage wrapping the RFC822 content of the Message.
     * @throws ServiceException when errors occur opening, reading,
     *                          uncompressing, or parsing the message file,
     *                          or when the file does not exist.
     * @see #getRawMessage()
     * @see #getMessageContent()
     * @see TnefConverter
     * @see UUEncodeConverter */
    public MimeMessage getMimeMessage() throws ServiceException {
        return getMimeMessage(true);
    }

    /** Returns a JavaMail {@link javax.mail.internet.MimeMessage}
     *  encapsulating the message content.  If <tt>runConverters</tt> is
     *  <tt>true</tt>, TNEF and uuencoded attachments are expanded and their
     *  components are presented as standard MIME attachments.  If
     *  <tt>runConverters</tt> is <tt>false</tt> or if TNEF or uuencode
     *  decoding fails, the MimeMessage wraps the raw message content.
     * 
     * @return A MimeMessage wrapping the RFC822 content of the Message.
     * @throws ServiceException when errors occur opening, reading,
     *                          uncompressing, or parsing the message file,
     *                          or when the file does not exist.
     * @see #getRawMessage()
     * @see #getMessageContent()
     * @see TnefConverter
     * @see UUEncodeConverter */
    public MimeMessage getMimeMessage(boolean runConverters) throws ServiceException {
        return MessageCache.getMimeMessage(this, runConverters);
    }

    boolean isTaggable()      { return true; }
    boolean isCopyable()      { return true; }
    boolean isMovable()       { return true; }
    boolean isMutable()       { return isTagged(mMailbox.mDraftFlag); }
    boolean isIndexed()       { return true; }
    boolean canHaveChildren() { return false; }

    boolean canParent(MailItem item)  { return false; }


    static Message create(int id, Folder folder, Conversation conv, ParsedMessage pm,
                          int msgSize, String digest, short volumeId, boolean unread,
                          int flags, long tags, DraftInfo dinfo, boolean noICal, ZVCalendar cal)  
    throws ServiceException {
        if (folder == null || !folder.canContain(TYPE_MESSAGE))
            throw MailServiceException.CANNOT_CONTAIN();
        if (!folder.canAccess(ACL.RIGHT_INSERT))
            throw ServiceException.PERM_DENIED("you do not have the required rights on the folder");
        
        Mailbox mbox = folder.getMailbox();

        List<Invite> components = null;
        String methodStr = null;
        if (cal != null) {
            Account acct = mbox.getAccount();

            // XXX: shouldn't we just be checking flags for Flag.FLAG_FROM_ME?
            //   boolean sentByMe = (flags & Flag.FLAG_FROM_ME) != 0;
            boolean sentByMe = false;
            try {
                String pmSender = pm.getSender();
                if (pmSender != null && pmSender.length() > 0) {
                    String sender = new InternetAddress(pmSender).getAddress();
                    sentByMe = AccountUtil.addressMatchesAccount(acct, sender);
                }
            } catch (AddressException e) {
                throw ServiceException.INVALID_REQUEST("unable to parse invite sender: " + pm.getSender(), e);
            }

            try {
                components = Invite.createFromCalendar(acct, pm.getFragment(), cal, sentByMe, mbox, id);
                methodStr = cal.getPropVal(ICalTok.METHOD, ICalTok.PUBLISH.toString());
            } catch (Exception e) {
                ZimbraLog.calendar.warn("Unable to process iCalendar attachment", e);
            }
        }

        UnderlyingData data = new UnderlyingData();
        data.id          = id;
        data.type        = TYPE_MESSAGE;
        if (conv != null)
            data.parentId = conv.getId();
        data.folderId    = folder.getId();
        data.indexId     = id;
        data.imapId      = id;
        data.volumeId    = volumeId;
        data.date        = (int) (pm.getReceivedDate() / 1000);
        data.size        = msgSize;
        data.blobDigest  = digest;
        data.flags       = flags;
        data.tags        = tags;
        data.sender      = pm.getParsedSender().getSortString();
        data.subject     = pm.getNormalizedSubject();
        data.metadata    = encodeMetadata(DEFAULT_COLOR, pm, flags, dinfo, null);
        data.unreadCount = unread ? 1 : 0; 
        data.contentChanged(mbox);
        DbMailItem.create(mbox, data);
        Message msg = new Message(mbox, data);

        // process the components in this invite (must do this last so blob is created, etc)
        if (components != null) {
            try {
                msg.processInvitesAfterCreate(methodStr, folder.getId(), volumeId, !noICal, pm, components);
            } catch (Exception e) {
                ZimbraLog.calendar.warn("Unable to process iCalendar attachment", e);
            }
        }

        msg.finishCreation(conv);
        return msg;
    }

    /** This has to be done as a separate step, after the MailItem has been
     *  added, because of foreign key constraints on the CalendarItems table
     * @param invites */
    private void processInvitesAfterCreate(String method, int folderId, short volumeId, boolean createCalItem, ParsedMessage pm, List<Invite> invites) 
    throws ServiceException {
        // since this is the first time we've seen this Invite Message, we need to process it
        // and see if it updates an existing CalendarItem in the database table, or whatever...
        boolean updatedMetadata = false;

        for (Invite cur : invites) {
<<<<<<< HEAD
            CalendarItem calItem = mMailbox.getCalendarItemByUid(cur.getUid());
            if (createCalItem) {
                if (calItem == null) { 
                    // ONLY create a calendar item if this is a REQUEST method...otherwise don't.
                    if (method.equals(ICalTok.REQUEST.toString())) {
                        calItem = mMailbox.createCalendarItem(Mailbox.ID_FOLDER_CALENDAR, volumeId, "", cur.getUid(), pm, cur);
                    } else {
                        sLog.info("Mailbox " + getMailboxId()+" Message "+getId()+" SKIPPING Invite "+method+" b/c no CalendarItem could be found");
                        return; // for now, just ignore this Invitation
                    }
                } else {
                    // When updating an existing calendar item, ignore the
                    // passed-in folderId which will usually be Inbox.  Leave
                    // the calendar item in the folder it's currently in.
                    calItem.processNewInvite(pm, cur, false, calItem.getFolderId(), volumeId);
                }
            }

            if (calItem != null) {
                CalendarItemInfo info = new CalendarItemInfo(calItem.getId(), cur.getComponentNum());
                if (mCalendarItemInfos == null) {
                    mCalendarItemInfos = new ArrayList<CalendarItemInfo>();
                }
                mCalendarItemInfos.add(info);
                updatedMetadata = true;
=======
            boolean calItemIsNew = false;
            boolean modifiedCalItem = false;
            CalendarItem calItem = null;
            boolean success = false;
            try {
                calItem = mMailbox.getCalendarItemByUid(cur.getUid());
                if (createCalItem) {
                    if (calItem == null) { 
                        // ONLY create a calendar item if this is a REQUEST method...otherwise don't.
                        if (method.equals(ICalTok.REQUEST.toString())) {
                            calItem = mMailbox.createCalendarItem(Mailbox.ID_FOLDER_CALENDAR, volumeId, 0, 0, cur.getUid(), pm, cur);
                            calItemIsNew = true;
                        } else {
                            sLog.info("Mailbox " + getMailboxId()+" Message "+getId()+" SKIPPING Invite "+method+" b/c no CalendarItem could be found");
                            success = true;
                            continue; // for now, just ignore this Invitation
                        }
                    } else {
                        // When updating an existing calendar item, ignore the
                        // passed-in folderId which will usually be Inbox.  Leave
                        // the calendar item in the folder it's currently in.
                        modifiedCalItem = calItem.processNewInvite(pm, cur, false, calItem.getFolderId(), volumeId);
                    }
                }
                
                if (calItem != null) {
                    CalendarItemInfo info = new CalendarItemInfo(calItem.getId(), cur.getComponentNum());
                    if (mCalendarItemInfos == null) {
                        mCalendarItemInfos = new ArrayList<CalendarItemInfo>();
                    }
                    mCalendarItemInfos.add(info);
                    updatedMetadata = true;
                    
                    if (calItemIsNew || modifiedCalItem) {
                        mMailbox.queueForIndexing(calItem, !calItemIsNew, null);
                    }
                    
                }
                success = true;
            } finally {
                if (!success && calItem != null) {
                    // Error occurred and the calItem in memory may be out of sync with
                    // the database.  Uncache it here, because the error will be ignore
                    // by this method's caller.
                    getMailbox().uncache(calItem);
                }
>>>>>>> 842fb48f
            }
        }
        
        if (updatedMetadata)
            saveMetadata();
    }

    /** Updates the in-memory unread counts for the item.  Also updates the
     *  item's folder, its tag, and its parent.  Note that the parent is not
     *  fetched from the database, so notifications may be off in the case of
     *  uncached {@link Conversation}s when a {@link Message} changes state.
     * 
     * @param delta  The change in unread count for this item. */
    @Override
    protected void updateUnread(int delta) throws ServiceException {
        if (delta == 0 || !trackUnread())
            return;
        markItemModified(Change.MODIFIED_UNREAD);

        // update our unread count (should we check that we don't have too many unread?)
        mData.unreadCount += delta;
        if (mData.unreadCount < 0)
            throw ServiceException.FAILURE("inconsistent state: unread < 0 for " + getClass().getName() + " " + mId, null);

        // update the folder's unread count
        getFolder().updateUnread(delta);

        // update the parent's unread count
        MailItem parent = getCachedParent();
        if (parent != null)
            parent.updateUnread(delta);

        // tell the tags about the new unread item
        updateTagUnread(delta);
    }

    /** @perms {@link ACL#RIGHT_INSERT} on the target folder,
     *         {@link ACL#RIGHT_READ} on the original item */
    @Override
    MailItem copy(Folder folder, int id, short destVolumeId) throws IOException, ServiceException {
        Message copy = (Message) super.copy(folder, id, destVolumeId);

        Conversation parent = (Conversation) getParent();
        if (parent instanceof VirtualConversation && !isDraft() && inSpam() == folder.inSpam()) {
            Conversation conv = mMailbox.createConversation(new Message[] { this, copy }, Mailbox.ID_AUTO_INCREMENT);
            DbMailItem.changeOpenTarget(Mailbox.getHash(getNormalizedSubject()), this, conv.getId());
            parent.removeChild(this);
        }
        return copy;
    }

    @Override
    public void reindex(IndexItem redo, boolean deleteFirst, Object indexData) throws ServiceException {
        MailboxIndex mi = mMailbox.getMailboxIndex();
        if (mi == null)
            return;
        
        ParsedMessage pm = (ParsedMessage) indexData;
        if (pm == null) {
            // force the pm's received-date to be the correct one
            pm = new ParsedMessage(getMimeMessage(), getDate(),getMailbox().attachmentsIndexingEnabled());
            
            // because of bug 8263, we sometimes have fragments that are incorrect:
            // check them here and correct them if necessary
            if (pm.getFragment().compareTo(getFragment()) != 0) {
                getMailbox().reanalyze(getId(), getType(),  pm);
            }
            
            pm = new ParsedMessage(getMimeMessage(), getDate(), getMailbox().attachmentsIndexingEnabled());
        }

        mi.indexMessage(mMailbox, redo, deleteFirst, pm, this);
    }


    public void reanalyze() throws ServiceException {
        ParsedMessage pm = new ParsedMessage(getMimeMessage(), getDate(), getMailbox().attachmentsIndexingEnabled());
        reanalyze(pm);
    }

    @Override
    void reanalyze(Object data) throws ServiceException {
        if (!(data instanceof ParsedMessage))
            throw ServiceException.FAILURE("cannot reanalyze non-ParsedMessage object", null);

        ParsedMessage pm = (ParsedMessage) data;
        int size;
        try {
            size = pm.getRawSize();
        } catch (Exception e) {
            throw MailServiceException.MESSAGE_PARSE_ERROR(e);
        }

        // make sure the "attachments" FLAG is correct
        mData.flags &= ~Flag.BITMASK_ATTACHED;
        if (pm.hasAttachments())
            mData.flags |= Flag.BITMASK_ATTACHED;

        // make sure the SUBJECT is correct
        boolean subjectChanged = !getSubject().equals(pm.getSubject());
        mRawSubject = pm.getSubject();
        mData.subject = pm.getNormalizedSubject();

        // handle the message's PARENT
        MailItem parent = getParent();
        if (subjectChanged)
            mData.parentId = -mId;

        // update the METADATA and SIZE
        if (mData.size != size) {
            mMailbox.updateSize(size - mData.size, false);
            mData.size = size;
        }
        String metadata = encodeMetadata(mColor, pm, mData.flags, mDraftInfo, mCalendarItemInfos);

        // rewrite the DB row to reflect our new view
        saveData(pm.getParsedSender().getSortString(), metadata);

        // and, finally, uncache this item since it may be dirty
        mMailbox.uncache(this);

        // if the message is part of a real conversation, need to break it out
        if (subjectChanged)
            parent.removeChild(this);
        mMailbox.uncache(parent);
    }

    @Override
    void detach() throws ServiceException {
        MailItem parent = getParent();
        if (!(parent instanceof Conversation))
            return;
        if (parent.getSize() <= 1)
            mMailbox.closeConversation((Conversation) parent, null);
        else {
            // remove this message from its (real) conversation
            markItemModified(Change.MODIFIED_PARENT);
            parent.removeChild(this);
            // and place it in a new, non-"opened", virtual conversation
            VirtualConversation vconv = new VirtualConversation(mMailbox, this);
            mData.parentId = vconv.getId();
            DbMailItem.setParent(this, vconv);
        }
    }


    @Override
    void delete(boolean childrenOnly, boolean writeTombstones) throws ServiceException {
        MailItem parent = getParent();
        if (parent instanceof Conversation && ((Conversation) parent).getMessageCount() == 1)
            parent.delete(DELETE_ITEM, writeTombstones);
        else
            super.delete(childrenOnly, writeTombstones);
    }


    @Override
    void decodeMetadata(Metadata meta) throws ServiceException {
        super.decodeMetadata(meta);

        mSender = meta.get(Metadata.FN_SENDER, null);
        mRecipients = meta.get(Metadata.FN_RECIPIENTS, null);
        mFragment = meta.get(Metadata.FN_FRAGMENT, null);

        if (meta.containsKey(Metadata.FN_CALITEM_IDS)) {
            mCalendarItemInfos = new ArrayList<CalendarItemInfo>();
            MetadataList mdList = meta.getList(Metadata.FN_CALITEM_IDS);
            for (int i = 0; i < mdList.size(); i++) {
                Metadata md = mdList.getMap(i);
                mCalendarItemInfos.add(CalendarItemInfo.decodeMetadata(md));
            }
        }

        Metadata draftMeta = meta.getMap(Metadata.FN_DRAFT, true);
        if (draftMeta != null)
            mDraftInfo = new DraftInfo(draftMeta);

        mRawSubject = mData.subject;
        String prefix = meta.get(Metadata.FN_PREFIX, null);
        if (prefix != null)
            mRawSubject = (mData.subject == null ? prefix : prefix + mData.subject);
        String rawSubject = meta.get(Metadata.FN_RAW_SUBJ, null);
        if (rawSubject != null)
            mRawSubject = rawSubject;
    }

    Metadata encodeMetadata(Metadata meta) {
        return encodeMetadata(meta, mColor, mSender, mRecipients, mFragment, mData.subject, mRawSubject, mDraftInfo, mCalendarItemInfos);
    }
    private static String encodeMetadata(byte color, ParsedMessage pm, int flags, DraftInfo dinfo, List<CalendarItemInfo> calItemInfos) {
        // cache the "To" header only for messages sent by the user
        String recipients = ((flags & Flag.BITMASK_FROM_ME) == 0 ? null : pm.getRecipients());
        return encodeMetadata(new Metadata(), color, pm.getSender(), recipients, pm.getFragment(), pm.getNormalizedSubject(), pm.getSubject(), dinfo, calItemInfos).toString();
    }
    static Metadata encodeMetadata(Metadata meta, byte color, String sender, String recipients, String fragment, String subject, String rawSubject, DraftInfo dinfo, List<CalendarItemInfo> calItemInfos) {
        // try to figure out a simple way to make the raw subject from the normalized one
        String prefix = null;
        if (rawSubject == null || rawSubject.equals(subject))
            rawSubject = null;
        else if (rawSubject.endsWith(subject)) {
            prefix = rawSubject.substring(0, rawSubject.length() - subject.length());
            rawSubject = null;
        }

        meta.put(Metadata.FN_SENDER,     sender);
        meta.put(Metadata.FN_RECIPIENTS, recipients);
        meta.put(Metadata.FN_FRAGMENT,   fragment);
        meta.put(Metadata.FN_PREFIX,     prefix);
        meta.put(Metadata.FN_RAW_SUBJ,   rawSubject);
        
        if (calItemInfos != null) {
            MetadataList mdList = new MetadataList();
            for (CalendarItemInfo info : calItemInfos)
                mdList.add(info.encodeMetadata());
            meta.put(Metadata.FN_CALITEM_IDS, mdList); 
        }

        if (dinfo != null) {
            Metadata dmeta = new Metadata();
            dmeta.put(Metadata.FN_REPLY_ORIG, dinfo.origId);
            dmeta.put(Metadata.FN_REPLY_TYPE, dinfo.replyType);
            dmeta.put(Metadata.FN_IDENTITY_ID, dinfo.identityId);
            meta.put(Metadata.FN_DRAFT, dmeta);
        }

        return MailItem.encodeMetadata(meta, color);
    }


    private static final String CN_SENDER     = "sender";
    private static final String CN_RECIPIENTS = "to";
    private static final String CN_FRAGMENT   = "fragment";

    public String toString() {
        StringBuffer sb = new StringBuffer();
        sb.append("message: {");
        appendCommonMembers(sb);
        sb.append(CN_SENDER).append(": ").append(mSender).append(", ");
        if (mRecipients != null)
            sb.append(CN_RECIPIENTS).append(": ").append(mRecipients).append(", ");
        sb.append(CN_FRAGMENT).append(": ").append(mFragment);
        sb.append("}");
        return sb.toString();
    }
}<|MERGE_RESOLUTION|>--- conflicted
+++ resolved
@@ -398,35 +398,6 @@
         boolean updatedMetadata = false;
 
         for (Invite cur : invites) {
-<<<<<<< HEAD
-            CalendarItem calItem = mMailbox.getCalendarItemByUid(cur.getUid());
-            if (createCalItem) {
-                if (calItem == null) { 
-                    // ONLY create a calendar item if this is a REQUEST method...otherwise don't.
-                    if (method.equals(ICalTok.REQUEST.toString())) {
-                        calItem = mMailbox.createCalendarItem(Mailbox.ID_FOLDER_CALENDAR, volumeId, "", cur.getUid(), pm, cur);
-                    } else {
-                        sLog.info("Mailbox " + getMailboxId()+" Message "+getId()+" SKIPPING Invite "+method+" b/c no CalendarItem could be found");
-                        return; // for now, just ignore this Invitation
-                    }
-                } else {
-                    // When updating an existing calendar item, ignore the
-                    // passed-in folderId which will usually be Inbox.  Leave
-                    // the calendar item in the folder it's currently in.
-                    calItem.processNewInvite(pm, cur, false, calItem.getFolderId(), volumeId);
-                }
-            }
-
-            if (calItem != null) {
-                CalendarItemInfo info = new CalendarItemInfo(calItem.getId(), cur.getComponentNum());
-                if (mCalendarItemInfos == null) {
-                    mCalendarItemInfos = new ArrayList<CalendarItemInfo>();
-                }
-                mCalendarItemInfos.add(info);
-                updatedMetadata = true;
-=======
-            boolean calItemIsNew = false;
-            boolean modifiedCalItem = false;
             CalendarItem calItem = null;
             boolean success = false;
             try {
@@ -435,8 +406,7 @@
                     if (calItem == null) { 
                         // ONLY create a calendar item if this is a REQUEST method...otherwise don't.
                         if (method.equals(ICalTok.REQUEST.toString())) {
-                            calItem = mMailbox.createCalendarItem(Mailbox.ID_FOLDER_CALENDAR, volumeId, 0, 0, cur.getUid(), pm, cur);
-                            calItemIsNew = true;
+                            calItem = mMailbox.createCalendarItem(Mailbox.ID_FOLDER_CALENDAR, volumeId, "", cur.getUid(), pm, cur);
                         } else {
                             sLog.info("Mailbox " + getMailboxId()+" Message "+getId()+" SKIPPING Invite "+method+" b/c no CalendarItem could be found");
                             success = true;
@@ -446,7 +416,7 @@
                         // When updating an existing calendar item, ignore the
                         // passed-in folderId which will usually be Inbox.  Leave
                         // the calendar item in the folder it's currently in.
-                        modifiedCalItem = calItem.processNewInvite(pm, cur, false, calItem.getFolderId(), volumeId);
+                        calItem.processNewInvite(pm, cur, false, calItem.getFolderId(), volumeId);
                     }
                 }
                 
@@ -457,11 +427,6 @@
                     }
                     mCalendarItemInfos.add(info);
                     updatedMetadata = true;
-                    
-                    if (calItemIsNew || modifiedCalItem) {
-                        mMailbox.queueForIndexing(calItem, !calItemIsNew, null);
-                    }
-                    
                 }
                 success = true;
             } finally {
@@ -471,7 +436,6 @@
                     // by this method's caller.
                     getMailbox().uncache(calItem);
                 }
->>>>>>> 842fb48f
             }
         }
         
