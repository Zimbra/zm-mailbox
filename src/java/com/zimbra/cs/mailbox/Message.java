--- conflicted
+++ resolved
@@ -1188,17 +1188,7 @@
                             || (ICalTok.PUBLISH.equals(methodTok) && getAccount().getBooleanAttr(
                                     Provisioning.A_zimbraPrefCalendarAllowPublishMethodInvite, false))) {
                         if (status.autoAddNew) {
-<<<<<<< HEAD
-                            int flags = 0;
-                            // int flags = Flag.BITMASK_INDEXING_DEFERRED;
-                            // getMailbox().incrementIndexDeferredCount(1);
-                            int defaultFolder = cur.isTodo() ? Mailbox.ID_FOLDER_TASKS : Mailbox.ID_FOLDER_CALENDAR;
-                            status.calItem = getMailbox().createCalendarItem(defaultFolder, flags, null, cur.getUid(), pm,
-                                    cur, null);
-                            calItemIsNew = true;
-                            status.calItemFolderId = status.calItem.getFolderId();
-=======
-                            if (mMailbox.getAccount().sameAccount(cur.getOrganizerAccount())) {
+                            if (getMailbox().getAccount().sameAccount(cur.getOrganizerAccount())) {
                                 // Bug 100456 ZCO sends out invites before adding a calendar entry.  If server adds
                                 // Calendar entry and ZCO sees that before creating its entry, ZCO gets confused.
                                 LOG.info("Mailbox %d Msg %d Don't create ORGANIZER calendar item for Invite %s",
@@ -1206,14 +1196,13 @@
                             } else {
                                 int flags = 0;
                                 // int flags = Flag.BITMASK_INDEXING_DEFERRED;
-                                // mMailbox.incrementIndexDeferredCount(1);
+                                // getMailbox().incrementIndexDeferredCount(1);
                                 int defaultFolder = cur.isTodo() ? Mailbox.ID_FOLDER_TASKS : Mailbox.ID_FOLDER_CALENDAR;
-                                status.calItem = mMailbox.createCalendarItem(
+                                status.calItem = getMailbox().createCalendarItem(
                                         defaultFolder, flags, null, cur.getUid(), pm, cur, null);
                                 calItemIsNew = true;
                                 status.calItemFolderId = status.calItem.getFolderId();
                             }
->>>>>>> 988bbc6e
                         }
                     } else {
                         LOG.info("Mailbox %d Message %d SKIPPING Invite %s b/c no CalendarItem could be found",
