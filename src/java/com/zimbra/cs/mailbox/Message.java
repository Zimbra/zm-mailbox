--- conflicted
+++ resolved
@@ -33,12 +33,8 @@
 import com.zimbra.cs.account.AccessManager;
 import com.zimbra.cs.account.Account;
 import com.zimbra.cs.account.Provisioning;
-<<<<<<< HEAD
+import com.zimbra.cs.account.Provisioning.AccountBy;
 import com.zimbra.cs.account.accesscontrol.UserRight;
-=======
-import com.zimbra.cs.account.Provisioning.AccountBy;
-import com.zimbra.cs.account.accesscontrol.Right;
->>>>>>> 8cd69799
 import com.zimbra.cs.db.DbMailItem;
 import com.zimbra.cs.localconfig.DebugConfig;
 import com.zimbra.cs.mailbox.Mailbox.OperationContext;
@@ -442,24 +438,15 @@
                 AccessManager accessMgr = AccessManager.getInstance();
                 OperationContext octxt = getMailbox().getOperationContext();
                 if (octxt != null && octxt.getAuthenticatedUser() != null) {
-<<<<<<< HEAD
-                    Account authAcct = octxt.getAuthenticatedUser();
-                    senderEmail = authAcct.getName();
-                    canInvite = accessMgr.canDo(authAcct, getAccount(), UserRight.R_invite, octxt.isUsingAdminPrivileges(), allowInviteIfNoAceDefined);
-                } else {
-                    senderEmail = pm != null ? pm.getSenderEmail(false) : null;
-                    canInvite = accessMgr.canDo(senderEmail, getAccount(), UserRight.R_invite, false, allowInviteIfNoAceDefined);
-=======
                     onBehalfOf = octxt.isDelegatedRequest(getMailbox());
                     senderAcct = octxt.getAuthenticatedUser();
                     senderEmail = senderAcct.getName();
-                    canInvite = accessMgr.canPerform(senderAcct, acct, Right.RT_invite, octxt.isUsingAdminPrivileges(), allowInviteIfNoAceDefined);
+                    canInvite = accessMgr.canDo(senderAcct, acct, UserRight.R_invite, octxt.isUsingAdminPrivileges(), allowInviteIfNoAceDefined);
                 } else {
                     senderEmail = pm != null ? pm.getSenderEmail(false) : null;
                     if (senderEmail != null)
                         senderAcct = Provisioning.getInstance().get(AccountBy.name, senderEmail);
-                    canInvite = accessMgr.canPerform(senderEmail, acct, Right.RT_invite, false, allowInviteIfNoAceDefined);
->>>>>>> 8cd69799
+                    canInvite = accessMgr.canDo(senderEmail, acct, UserRight.R_invite, false, allowInviteIfNoAceDefined);
                 }
                 if (!canInvite) {
                     Invite invite = invites.get(0);
