package com.zimbra.cs.mailbox;

import java.util.HashMap;
import java.util.HashSet;
import java.util.List;
import java.util.Map;
import java.util.Set;

import com.zimbra.common.service.ServiceException;
import com.zimbra.common.util.SetUtil;
import com.zimbra.common.util.ZimbraLog;
import com.zimbra.cs.account.Provisioning;
import com.zimbra.cs.db.DbSearch;
import com.zimbra.cs.mailbox.Mailbox.FolderNode;
import com.zimbra.cs.mailbox.Mailbox.OperationContext;

public abstract class OperationContextData {
    
    /**
     * 
     * bug 35079: avoid potential excessive LDAP searches while XML
     *            encoding folder ACLs 
     * 
     * - collect grantee ids on all folder user shares of the mailbox
     * - resolve all ids into names (LDAP search if necessary)
     * - set the ids-to-names map in the OperationContext
     *     
     * 
     * @param octxt
     * @param mbox
     */
    public static void setGranteeNames(OperationContext octxt, Mailbox mbox) {
        if (mbox == null)
            return;
        
        GranteeNames data = new GranteeNames(octxt, mbox);
        octxt.SetCtxtData(GranteeNames.getKey(), data);
    }
    
    public static void addGranteeNames(OperationContext octxt, Mailbox.FolderNode node) {
        if (node == null)
            return;
        
        GranteeNames data = getGranteeNames(octxt);
        if (data == null) {
            data = new GranteeNames(node);
            octxt.SetCtxtData(GranteeNames.getKey(), data);
        } else {
            // the octxt already has some resolved name, just add to it
            data.add(node);
        }
    }
    
    public static GranteeNames getGranteeNames(OperationContext octxt) {
        if (octxt == null)
            return null;
        else
            return (GranteeNames)octxt.getCtxtData(GranteeNames.getKey());
    }
    
    
    /**
     * 
     * GranteeNames
     *
     */
    public static class GranteeNames extends OperationContextData {
        private static String getKey() {
            return "GranteeNames";
        }
        
        private static final int USR_GRANTEES = 0;
        private static final int GRP_GRANTEES = 1;
        private static final int COS_GRANTEES = 2;
        private static final int DOM_GRANTEES = 3;
        private static final int NUM_GRANTEE_TYPES = 4;
        
        // id-to-name map
        private Map<String, String>[] mIdsToNamesMap = new Map[NUM_GRANTEE_TYPES];
        
        private GranteeNames(OperationContext octxt, Mailbox mbox) {
            Set[] idHolders = new Set[NUM_GRANTEE_TYPES];
            try {
                getAllUserAndGrpGranteeIds(octxt, mbox, idHolders);
            } catch (ServiceException e) {
                // log a warning, return an empty map, and let the flow continue
                ZimbraLog.mailbox.warn("cannot collect grantee ids", e);
            }
            populateMaps(idHolders);
        }
        
        private GranteeNames(Mailbox.FolderNode node) {
            Set[] idHolders = new Set[NUM_GRANTEE_TYPES];
            getAllUserAndGrpGranteeIds(node, idHolders);
            populateMaps(idHolders);
        }
        
        private void add(Mailbox.FolderNode node) {
            // get all grantees of this folder and all sub-folders
            Set[] idHolders = new Set[NUM_GRANTEE_TYPES];
            getAllUserAndGrpGranteeIds(node, idHolders);
                
            // minus the ids already in our map
            for (int bucket = 0; bucket < NUM_GRANTEE_TYPES; bucket++) {
                if (idHolders[bucket] != null && mIdsToNamesMap[bucket] != null) {
                    idHolders[bucket] = SetUtil.subtract(idHolders[bucket], mIdsToNamesMap[bucket].keySet());
                }
            }
            populateMaps(idHolders);
        }
        
        private void populateMaps(Set<String>[] idHolders) {
            Map<String, String> result = null;
            
<<<<<<< HEAD
            List<Folder> folders = mbox.getFolderList(octxt, DbSearch.SORT_NONE);
            for (Folder folder : folders) {
                ACL acl = folder.getACL();  // no need to getEffectiveACL, since we are going through all folders of the mailbox 
                addUserGranteeIds(acl, granteeIds);
=======
            for (int bucket = 0; bucket < NUM_GRANTEE_TYPES; bucket++) {
                if (idHolders[bucket] == null)
                    continue;
                
                try {
                    Provisioning.EntryType entryType = null;
                    if (bucket == USR_GRANTEES)
                        entryType = Provisioning.EntryType.account;
                    else if (bucket == GRP_GRANTEES)
                        entryType = Provisioning.EntryType.group;
                    else if (bucket == COS_GRANTEES)
                        entryType = Provisioning.EntryType.cos;
                    else if (bucket == DOM_GRANTEES)
                        entryType = Provisioning.EntryType.domain;
                    
                    if (entryType != null)  // should not
                        result = Provisioning.getInstance().getNamesForIds(idHolders[bucket], entryType);
                } catch (ServiceException e) {
                    // log a warning, return an empty map, and let the flow continue
                    ZimbraLog.mailbox.warn("cannot lookup user grantee names", e);
                }
                
                if (result != null) {
                    if (mIdsToNamesMap[bucket] == null)
                        mIdsToNamesMap[bucket] = result;
                    else
                        mIdsToNamesMap[bucket].putAll(result);
                }
>>>>>>> 8ebe2db3
            }
        }
        
        private void getAllUserAndGrpGranteeIds(OperationContext octxt, Mailbox mbox, Set<String>[] idHolders) throws ServiceException {
            List<Folder> folders = mbox.getFolderList(octxt, SortBy.NONE);
            for (Folder folder : folders) {
                // no need to getEffectiveACL, since we are going through all folders of the mailbox 
                ACL acl = folder.getACL();  
                collectGranteeIds(acl, idHolders);
            }
        }
        
        private void getAllUserAndGrpGranteeIds(FolderNode node, Set<String>[] idHolders) {
            if (node.mFolder != null) {
                ACL acl = node.mFolder.getEffectiveACL();
                collectGranteeIds(acl, idHolders);
            }
            
            for (FolderNode subNode : node.mSubfolders)
                getAllUserAndGrpGranteeIds(subNode, idHolders);
        }
        
        int getGranteeBucket(byte granteeType) {
            switch (granteeType) {
            case ACL.GRANTEE_USER:
                return USR_GRANTEES;
            case ACL.GRANTEE_GROUP:
                return GRP_GRANTEES;
            case ACL.GRANTEE_COS:
                return COS_GRANTEES;
            case ACL.GRANTEE_DOMAIN:
                return DOM_GRANTEES;
            default:
                return -1;
            }
        }
        
        private void collectGranteeIds(ACL acl, Set<String>[] idHolders) {
            if (acl != null) {
                for (ACL.Grant grant : acl.getGrants()) {
                    int idx = getGranteeBucket(grant.getGranteeType());
                    if (idx != -1) {
                        if (idHolders[idx] == null)
                            idHolders[idx] = new HashSet<String>();
                        idHolders[idx].add(grant.getGranteeId());    
                    }
                }
            }
        }
        
        public String getNameById(String id, byte granteeType) {
            int idx = getGranteeBucket(granteeType);
            if (idx != -1) {
                // it's one of the grantee types we are responsible for (usr, grp, cos, dom)
                // mIdsToNamesMap[idx] should not be null, but if is for whatever reason 
                // (some callsite missed calling us to populate?),
                // return null and let caller to look it up.
                if (mIdsToNamesMap[idx] == null)
                    return null;
                else {
                    String name = mIdsToNamesMap[idx].get(id);
                    // We've searched but didn't find the id, the grantee might have been deleted,
                    // return empty string so caller won't try to search for it again (bug 39804).
                    if (name == null)
                        return "";
                    else
                        return name;
                }
            } else
                return null;
        }

    }
}<|MERGE_RESOLUTION|>--- conflicted
+++ resolved
@@ -112,12 +112,6 @@
         private void populateMaps(Set<String>[] idHolders) {
             Map<String, String> result = null;
             
-<<<<<<< HEAD
-            List<Folder> folders = mbox.getFolderList(octxt, DbSearch.SORT_NONE);
-            for (Folder folder : folders) {
-                ACL acl = folder.getACL();  // no need to getEffectiveACL, since we are going through all folders of the mailbox 
-                addUserGranteeIds(acl, granteeIds);
-=======
             for (int bucket = 0; bucket < NUM_GRANTEE_TYPES; bucket++) {
                 if (idHolders[bucket] == null)
                     continue;
@@ -146,12 +140,11 @@
                     else
                         mIdsToNamesMap[bucket].putAll(result);
                 }
->>>>>>> 8ebe2db3
             }
         }
         
         private void getAllUserAndGrpGranteeIds(OperationContext octxt, Mailbox mbox, Set<String>[] idHolders) throws ServiceException {
-            List<Folder> folders = mbox.getFolderList(octxt, SortBy.NONE);
+            List<Folder> folders = mbox.getFolderList(octxt,  DbSearch.SORT_NONE);
             for (Folder folder : folders) {
                 // no need to getEffectiveACL, since we are going through all folders of the mailbox 
                 ACL acl = folder.getACL();  
