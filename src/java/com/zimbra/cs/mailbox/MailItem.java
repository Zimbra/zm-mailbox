--- conflicted
+++ resolved
@@ -2713,24 +2713,13 @@
         // 1) deleting a regular item and dumpster is not in use, OR
         // 2) permantently deleting an item from dumpster
         // In other words, skip the blob/index deletes when soft-deleting item to dumpster.
-<<<<<<< HEAD
-        if (!getMailbox().dumpsterEnabled() || inDumpster() || (inSpam() && !getMailbox().useDumpsterForSpam())) {
+        if (!getMailbox().dumpsterEnabled() || inDumpster() ||
+            mData.folderId == Mailbox.ID_FOLDER_DRAFTS || (inSpam() && !getMailbox().useDumpsterForSpam())) {
             if (mData.indexId != -1) {
                 if (!isTagged(Flag.ID_FLAG_COPIED))
                     info.indexIds.add(mData.indexId);
                 else
                     (info.sharedIndex = new HashSet<Integer>()).add(mData.indexId);
-=======
-        if (!getMailbox().dumpsterEnabled() || inDumpster() ||
-            mData.folderId == Mailbox.ID_FOLDER_DRAFTS || (inSpam() && !getMailbox().useDumpsterForSpam())) {
-            if (getIndexStatus() != IndexStatus.NO) {
-                int indexId = getIndexStatus() == IndexStatus.DONE ? mData.indexId : mData.id;
-                if (isTagged(Flag.ID_FLAG_COPIED)) {
-                    info.sharedIndex = Sets.newHashSet(indexId);
-                } else {
-                    info.indexIds.add(indexId);
-                }
->>>>>>> 0f3b01c8
             }
 
             List<MailItem> items = new ArrayList<MailItem>(3);
