--- conflicted
+++ resolved
@@ -149,11 +149,8 @@
 import com.zimbra.cs.redolog.op.CreateFolder;
 import com.zimbra.cs.redolog.op.CreateFolderPath;
 import com.zimbra.cs.redolog.op.CreateInvite;
-<<<<<<< HEAD
+import com.zimbra.cs.redolog.op.CreateMailbox;
 import com.zimbra.cs.redolog.op.CreateLink;
-=======
-import com.zimbra.cs.redolog.op.CreateMailbox;
->>>>>>> 0d56f0b8
 import com.zimbra.cs.redolog.op.CreateMessage;
 import com.zimbra.cs.redolog.op.CreateMountpoint;
 import com.zimbra.cs.redolog.op.CreateNote;
@@ -1978,29 +1975,7 @@
 
     public enum DeleteBlobs { ALWAYS, NEVER, UNLESS_CENTRALIZED };
 
-<<<<<<< HEAD
     public void deleteMailbox(DeleteBlobs deleteBlobs) throws ServiceException {
-=======
-    public synchronized void deleteMailbox(DeleteBlobs deleteBlobs) throws ServiceException {
-        // first, throw the mailbox into maintenance mode
-        //   (so anyone else with a cached reference to the Mailbox can't use it)
-        MailboxLock lock = null;
-        try {
-            lock = MailboxManager.getInstance().beginMaintenance(mData.accountId, mId);
-        } catch (MailServiceException e) {
-            // Ignore wrong mailbox exception.  It may be thrown if we're
-            // redoing a DeleteMailbox that was interrupted when server
-            // crashed in the middle of the operation.  Database says the
-            // mailbox has been deleted, but there may be other files that
-            // still need to be cleaned up.
-            if (!MailServiceException.WRONG_MAILBOX.equals(e.getCode()))
-                throw e;
-        }
-
-        DeleteMailbox redoRecorder = new DeleteMailbox(mId);
-        boolean needRedo = needRedo(null, redoRecorder);
-
->>>>>>> 0d56f0b8
         StoreManager sm = StoreManager.getInstance();
         boolean deleteStore = deleteBlobs == DeleteBlobs.ALWAYS || (deleteBlobs == DeleteBlobs.UNLESS_CENTRALIZED && !sm.supports(StoreFeature.CENTRALIZED));
         SpoolingCache<MailboxBlob> blobs = null;
@@ -2021,8 +1996,8 @@
                 }
             }
 
-            boolean needRedo = needRedo(null);
             DeleteMailbox redoRecorder = new DeleteMailbox(mId);
+            boolean needRedo = needRedo(null, redoRecorder);
             boolean success = false;
             try {
                 beginTransaction("deleteMailbox", null, redoRecorder);
@@ -8382,20 +8357,8 @@
             ZimbraLog.mailbox.warn("transaction canceled because of lock failure");
             return;
         }
-<<<<<<< HEAD
         PendingDelete deletes = null; // blob and index to delete
         List<Object> rollbackDeletes = null; // blob to delete for failure cases
-=======
-
-        RedoableOp redoRecorder = mCurrentChange.recorder;
-        boolean needRedo = needRedo(mCurrentChange.octxt, mCurrentChange.recorder);
-        // 1. Log the change redo record for main transaction.
-        if (redoRecorder != null && needRedo)
-            redoRecorder.log(true);
-
-        List<IndexItemEntry> itemsToIndex = mCurrentChange.indexItems;
-        boolean allGood = false;
->>>>>>> 0d56f0b8
         try {
             if (!currentChange.isActive()) {
                 // would like to throw here, but it might cover another exception...
@@ -8439,8 +8402,8 @@
                 return;
             }
 
-            boolean needRedo = needRedo(currentChange.octxt);
             RedoableOp redoRecorder = currentChange.recorder;
+            boolean needRedo = needRedo(currentChange.octxt, redoRecorder);
             // Log the change redo record for main transaction.
             if (redoRecorder != null && needRedo) {
                 redoRecorder.log(true);
