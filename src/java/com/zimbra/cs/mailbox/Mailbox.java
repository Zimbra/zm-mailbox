--- conflicted
+++ resolved
@@ -1963,7 +1963,9 @@
         return copies;
     }
 
-    private static Set<MailItem.Type> FOLDER_TYPES = EnumSet.of(MailItem.Type.FOLDER, MailItem.Type.SEARCHFOLDER, MailItem.Type.MOUNTPOINT);
+    private static final int FOLDER_TYPES = MailItem.typeToBitmask(MailItem.TYPE_FOLDER) |
+                                            MailItem.typeToBitmask(MailItem.TYPE_SEARCHFOLDER) |
+                                            MailItem.typeToBitmask(MailItem.TYPE_MOUNTPOINT);
 
     /** Makes a deep copy of the {@code PendingModifications} object with                                                                                                                                                      
      *  {@link Flag#BITMASK_UNCACHED} set on each {@code MailItem} present in                                                                                                                                                  
@@ -1981,7 +1983,7 @@
         assert(mCurrentChange.depth == 0);
 
         Map<Integer, MailItem> cache = mItemCache.get();
-        Map<Integer, Folder> folders = Collections.disjoint(pms.changedTypes, FOLDER_TYPES) ? mFolderCache : snapshotFolders();
+        Map<Integer, Folder> folders = (pms.changedTypes & FOLDER_TYPES) == 0 ? mFolderCache : snapshotFolders();
 
         PendingModifications snapshot = new PendingModifications();
 
@@ -7681,7 +7683,7 @@
         if (change == null)
             return;
 
-        // save for notifications (below)                                                                                                                                                                       
+        // save for notifications (below)
         PendingModifications dirty = null;
         if (change.mDirty != null && change.mDirty.hasNotifications()) {
             dirty = change.mDirty;
@@ -7729,23 +7731,22 @@
                     mData.configKeys.add(change.config.getFirst());
                 }
             }
-<<<<<<< HEAD
-            if (change.idxDeferred != MailboxChange.NO_CHANGE)
+            if (change.idxDeferred != MailboxChange.NO_CHANGE) {
                 mData.idxDeferredCount = change.idxDeferred;
-            if (change.highestModContentIndexed != null)
+            }
+            if (change.highestModContentIndexed != null) {
                 mData.highestModContentIndexed = change.highestModContentIndexed;
+            }
 
             // delete any index entries associated with items deleted from db
-=======
-
->>>>>>> acfec23f
             PendingDelete deletes = mCurrentChange.deletes;
             if (deletes != null && deletes.indexIds != null && !deletes.indexIds.isEmpty()) {
                 try {
                     List<Integer> idxDeleted = mIndexHelper.deleteDocuments(deletes.indexIds);
                     if (idxDeleted.size() != deletes.indexIds.size()) {
-                        if (ZimbraLog.index_add.isInfoEnabled())
+                        if (ZimbraLog.index_add.isInfoEnabled()) {
                             ZimbraLog.index_add.info("could not delete all index entries for items: " + deletes.itemIds.getAll());
+                        }
                     }
                 } catch (IOException e) {
                     ZimbraLog.index_add.info("ignoring error while deleting index entries for items: " + deletes.itemIds.getAll(), e);
@@ -7754,15 +7755,17 @@
 
             // remove cached messages
             if (deletes != null && deletes.blobs != null) {
-                for (String digest : deletes.blobDigests)
+                for (String digest : deletes.blobDigests) {
                     MessageCache.purge(digest);
+                }
             }
 
             // delete any blobs associated with items deleted from db/index
             StoreManager sm = StoreManager.getInstance();
             if (deletes != null && deletes.blobs != null) {
-                for (MailboxBlob mblob : deletes.blobs)
+                for (MailboxBlob mblob : deletes.blobs) {
                     sm.quietDelete(mblob);
+                }
             }
         } catch (RuntimeException e) {
             ZimbraLog.mailbox.error("ignoring error during cache commit", e);
