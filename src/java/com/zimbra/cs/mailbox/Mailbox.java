/*
 * ***** BEGIN LICENSE BLOCK *****
 * Zimbra Collaboration Suite Server
 * Copyright (C) 2004, 2005, 2006, 2007, 2008, 2009, 2010 Zimbra, Inc.
 * 
 * The contents of this file are subject to the Zimbra Public License
 * Version 1.3 ("License"); you may not use this file except in
 * compliance with the License.  You may obtain a copy of the License at
 * http://www.zimbra.com/license.
 * 
 * Software distributed under the License is distributed on an "AS IS"
 * basis, WITHOUT WARRANTY OF ANY KIND, either express or implied.
 * ***** END LICENSE BLOCK *****
 */

/*
 * Created on Jun 13, 2004
 */
package com.zimbra.cs.mailbox;

import java.io.IOException;
import java.io.InputStream;
import java.io.StringWriter;
import java.io.UnsupportedEncodingException;
import java.io.Writer;
import java.lang.ref.SoftReference;
import java.util.ArrayList;
import java.util.Arrays;
import java.util.Collection;
import java.util.Collections;
import java.util.Comparator;
import java.util.Date;
import java.util.HashMap;
import java.util.HashSet;
import java.util.Iterator;
import java.util.LinkedHashMap;
import java.util.LinkedList;
import java.util.List;
import java.util.Map;
import java.util.Set;
import java.util.UUID;
import java.util.concurrent.CopyOnWriteArrayList;

import javax.mail.MessagingException;
import javax.mail.internet.MimeMessage;

import com.zimbra.cs.upgrade.MailboxUpgrade;
import org.apache.commons.collections.map.LRUMap;

import com.zimbra.common.localconfig.LC;
import com.zimbra.common.mime.Rfc822ValidationInputStream;
import com.zimbra.common.service.ServiceException;
import com.zimbra.common.soap.SoapProtocol;
import com.zimbra.common.util.ArrayUtil;
import com.zimbra.common.util.BufferStream;
import com.zimbra.common.util.ByteUtil;
import com.zimbra.common.util.Constants;
import com.zimbra.common.util.CopyInputStream;
import com.zimbra.common.util.Pair;
import com.zimbra.common.util.SetUtil;
import com.zimbra.common.util.StringUtil;
import com.zimbra.common.util.ZimbraLog;
import com.zimbra.cs.account.AccessManager;
import com.zimbra.cs.account.Account;
import com.zimbra.cs.account.AccountServiceException;
import com.zimbra.cs.account.AuthToken;
import com.zimbra.cs.account.DataSource;
import com.zimbra.cs.account.Domain;
import com.zimbra.cs.account.Provisioning;
import com.zimbra.cs.account.Provisioning.AccountBy;
import com.zimbra.cs.account.ldap.LdapUtil;
import com.zimbra.cs.datasource.DataSourceManager;
import com.zimbra.cs.db.DbMailItem;
import com.zimbra.cs.db.DbMailbox;
import com.zimbra.cs.db.DbPool;
import com.zimbra.cs.db.DbMailItem.QueryParams;
import com.zimbra.cs.db.DbPool.Connection;
import com.zimbra.cs.fb.FreeBusy;
import com.zimbra.cs.fb.FreeBusyProvider;
import com.zimbra.cs.fb.FreeBusyQuery;
import com.zimbra.cs.filter.RuleManager;
import com.zimbra.cs.im.IMNotification;
import com.zimbra.cs.im.IMPersona;
import com.zimbra.cs.imap.ImapMessage;
import com.zimbra.cs.index.BrowseTerm;
import com.zimbra.cs.index.IndexDocument;
import com.zimbra.cs.index.LuceneFields;
import com.zimbra.cs.index.MailboxIndex;
import com.zimbra.cs.index.SearchParams;
import com.zimbra.cs.index.SortBy;
import com.zimbra.cs.index.ZimbraQuery;
import com.zimbra.cs.index.ZimbraQueryResults;
import com.zimbra.cs.index.queryparser.ParseException;
import com.zimbra.cs.localconfig.DebugConfig;
import com.zimbra.cs.mailbox.BrowseResult.DomainItem;
import com.zimbra.cs.mailbox.CalendarItem.AlarmData;
import com.zimbra.cs.mailbox.CalendarItem.Callback;
import com.zimbra.cs.mailbox.CalendarItem.ReplyInfo;
import com.zimbra.cs.mailbox.FoldersTagsCache.FoldersTags;
import com.zimbra.cs.mailbox.MailItem.CustomMetadata;
import com.zimbra.cs.mailbox.MailItem.PendingDelete;
import com.zimbra.cs.mailbox.MailItem.TargetConstraint;
import com.zimbra.cs.mailbox.MailItem.UnderlyingData;
import com.zimbra.cs.mailbox.MailServiceException.NoSuchItemException;
import com.zimbra.cs.mailbox.MailboxManager.MailboxLock;
import com.zimbra.cs.mailbox.Note.Rectangle;
import com.zimbra.cs.mailbox.calendar.CalendarMailSender;
import com.zimbra.cs.mailbox.calendar.ICalTimeZone;
import com.zimbra.cs.mailbox.calendar.IcalXmlStrMap;
import com.zimbra.cs.mailbox.calendar.Invite;
import com.zimbra.cs.mailbox.calendar.RecurId;
import com.zimbra.cs.mailbox.calendar.TimeZoneMap;
import com.zimbra.cs.mailbox.calendar.ZCalendar;
import com.zimbra.cs.mailbox.calendar.ZOrganizer;
import com.zimbra.cs.mailbox.calendar.ZCalendar.ICalTok;
import com.zimbra.cs.mailbox.calendar.ZCalendar.ZComponent;
import com.zimbra.cs.mailbox.calendar.ZCalendar.ZProperty;
import com.zimbra.cs.mailbox.calendar.ZCalendar.ZVCalendar;
import com.zimbra.cs.mailbox.calendar.cache.CalendarCacheManager;
import com.zimbra.cs.mailbox.calendar.cache.CalSummaryCache.CalendarDataResult;
import com.zimbra.cs.mailbox.calendar.tzfixup.TimeZoneFixupRules;
import com.zimbra.cs.mailbox.util.TypedIdList;
import com.zimbra.cs.mime.Mime;
import com.zimbra.cs.mime.ParsedContact;
import com.zimbra.cs.mime.ParsedDocument;
import com.zimbra.cs.mime.ParsedMessage;
import com.zimbra.cs.mime.ParsedMessageDataSource;
import com.zimbra.cs.mime.ParsedMessageOptions;
import com.zimbra.cs.mime.ParsedMessage.CalendarPartInfo;
import com.zimbra.cs.pop3.Pop3Message;
import com.zimbra.cs.redolog.op.*;
import com.zimbra.cs.service.AuthProvider;
import com.zimbra.cs.service.FeedManager;
import com.zimbra.cs.service.util.ItemId;
import com.zimbra.cs.service.util.SpamHandler;
import com.zimbra.cs.service.util.SyncToken;
import com.zimbra.cs.session.AllAccountsRedoCommitCallback;
import com.zimbra.cs.session.PendingModifications;
import com.zimbra.cs.session.Session;
import com.zimbra.cs.session.SessionCache;
import com.zimbra.cs.session.SoapSession;
import com.zimbra.cs.session.PendingModifications.Change;
import com.zimbra.cs.stats.ZimbraPerf;
import com.zimbra.cs.store.Blob;
import com.zimbra.cs.store.MailboxBlob;
import com.zimbra.cs.store.MailboxBlobDataSource;
import com.zimbra.cs.store.StagedBlob;
import com.zimbra.cs.store.StoreManager;
import com.zimbra.cs.util.AccountUtil;
import com.zimbra.cs.util.JMSession;
import com.zimbra.cs.util.Zimbra;
import com.zimbra.cs.zclient.ZMailbox;
import com.zimbra.cs.zclient.ZMailbox.Options;

public class Mailbox {

    /* these probably should be ints... */
    public static final String BROWSE_BY_DOMAINS     = "domains";
    public static final String BROWSE_BY_OBJECTS     = "objects";
    public static final String BROWSE_BY_ATTACHMENTS = "attachments";

    public static final int ID_AUTO_INCREMENT   = -1;
    public static final int ID_FOLDER_USER_ROOT = 1;
    public static final int ID_FOLDER_INBOX     = 2;
    public static final int ID_FOLDER_TRASH     = 3;
    public static final int ID_FOLDER_SPAM      = 4;
    public static final int ID_FOLDER_SENT      = 5;
    public static final int ID_FOLDER_DRAFTS    = 6;
    public static final int ID_FOLDER_CONTACTS  = 7;
    public static final int ID_FOLDER_TAGS      = 8;
    public static final int ID_FOLDER_CONVERSATIONS = 9;
    public static final int ID_FOLDER_CALENDAR  = 10;
    public static final int ID_FOLDER_ROOT      = 11;
    public static final int ID_FOLDER_NOTEBOOK  = 12;
    public static final int ID_FOLDER_AUTO_CONTACTS = 13;
    public static final int ID_FOLDER_IM_LOGS   = 14;
    public static final int ID_FOLDER_TASKS     = 15;
    public static final int ID_FOLDER_BRIEFCASE = 16;

    public static final int HIGHEST_SYSTEM_ID = 16;
    public static final int FIRST_USER_ID     = 256;

    static final String MD_CONFIG_VERSION = "ver";


    public static final class MailboxData implements Cloneable {
        public long    id;
        public long    schemaGroupId;
        public String  accountId;
        public long    size;
        public int     contacts;
        public short   indexVolumeId;
        public int     lastBackupDate;
        public int     lastItemId;
        public int     lastChangeId;
        public long    lastChangeDate;
        public int     lastWriteDate;
        public int     recentMessages;
        public int     trackSync;
        public boolean trackImap;
        public int     idxDeferredCount;
        public SyncToken highestModContentIndexed = new SyncToken(0);
        public Set<String> configKeys;
        
        @Override protected MailboxData clone() {
            MailboxData mbd = new MailboxData();
            mbd.id             = id;
            mbd.schemaGroupId  = schemaGroupId;
            mbd.accountId      = accountId;
            mbd.size           = size;
            mbd.contacts       = contacts;
            mbd.indexVolumeId  = indexVolumeId;
            mbd.lastItemId     = lastItemId;
            mbd.lastChangeId   = lastChangeId;
            mbd.lastChangeDate = lastChangeDate;
            mbd.lastWriteDate  = lastWriteDate;
            mbd.recentMessages = recentMessages;
            mbd.trackSync      = trackSync;
            mbd.trackImap      = trackImap;
            mbd.idxDeferredCount = idxDeferredCount;
            mbd.highestModContentIndexed = highestModContentIndexed.clone();
            if (configKeys != null)
                mbd.configKeys = new HashSet<String>(configKeys);
            return mbd;
        }
    }
    
    static final class IndexItemEntry {
        final boolean mDeleteFirst;
        final List<IndexDocument> mDocuments;
        final MailItem mMailItem;
        int mModContent;   // where to set the Mailbox's mod_content when this item has completed.  Can be NO_CHANGE

        IndexItemEntry(boolean deleteFirst, MailItem mi, int modContent, List<IndexDocument> docList) {
            mMailItem = mi;
            mDeleteFirst = deleteFirst;
            mDocuments = docList;
            mModContent = modContent;
        }
        
        @Override public String toString() {
            return "IndexItemEntry(" + (mDeleteFirst ? "TRUE" : "FALSE")
                + "," + mMailItem.getId() + "-" + mModContent + ")";
        }
    }

    private final class MailboxChange {
        private static final int NO_CHANGE = -1;

        long       timestamp = System.currentTimeMillis();
        int        depth     = 0;
        boolean    active;
        Connection conn      = null;
        RedoableOp recorder  = null;
        List<IndexItemEntry> indexItems = new ArrayList<IndexItemEntry>();
        List<String> indexItemsToDelete = new ArrayList<String>();
        Map<Integer, MailItem> itemCache = null;
        OperationContext octxt = null;
        TargetConstraint tcon  = null;

        Integer sync     = null;
        Boolean imap     = null;
        long    size     = NO_CHANGE;
        int     itemId   = NO_CHANGE;
        int     changeId = NO_CHANGE;
        int     contacts = NO_CHANGE;
        int     accessed = NO_CHANGE;
        int     recent   = NO_CHANGE;
        int     idxDeferred = NO_CHANGE;
        SyncToken highestModContentIndexed = null;
        Pair<String, Metadata> config = null;
        
        PendingModifications mDirty = new PendingModifications();
        List<Object> mOtherDirtyStuff = new LinkedList<Object>();
        PendingDelete deletes = null;

        MailboxChange()  { }

        void setTimestamp(long millis) {
            if (depth == 1)
                timestamp = millis;
        }

        void startChange(String caller, OperationContext ctxt, RedoableOp op) {
            active = true;
            if (depth++ == 0) {
                octxt = ctxt;
                recorder = op;
                if (ZimbraLog.mailbox.isDebugEnabled())
                    ZimbraLog.mailbox.debug("beginning operation: " + caller);
            } else {
                if (ZimbraLog.mailbox.isDebugEnabled())
                    ZimbraLog.mailbox.debug("  increasing stack depth to " + depth + " (" + caller + ')');
            }
        }
        boolean endChange() {
            if (ZimbraLog.mailbox.isDebugEnabled()) {
                if (depth <= 1) {
                    if (ZimbraLog.mailbox.isDebugEnabled())                    
                        ZimbraLog.mailbox.debug("ending operation" + (recorder == null ? "" : ": " + StringUtil.getSimpleClassName(recorder)));
                } else {
                    if (ZimbraLog.mailbox.isDebugEnabled())
                        ZimbraLog.mailbox.debug("  decreasing stack depth to " + (depth - 1));
                }
            }
            return (--depth == 0);
        }
        boolean isActive()  { return active; }

        Connection getConnection() throws ServiceException {
            if (conn == null) {
                conn = DbPool.getConnection(Mailbox.this);
                if (ZimbraLog.mailbox.isDebugEnabled())
                    ZimbraLog.mailbox.debug("  fetching new DB connection");
            }
            return conn;
        }

        RedoableOp getRedoPlayer()   { return (octxt == null ? null : octxt.getPlayer()); }
        RedoableOp getRedoRecorder() { return recorder; }
        
        /**
         * Add an item to the list of things to be indexed at the end of the current transaction
         */
        void addIndexItem(IndexItemEntry item) {
            indexItems.add(item);
        }
        
        /**
         * Add an item to the list of things to be deleted at the end of the current transaction
         */
        void addIndexDelete(String id) {
            indexItemsToDelete.add(id);
        }

        void addPendingDelete(PendingDelete info) {
            if (deletes == null)
                deletes = info;
            else
                deletes.add(info);
        }

        boolean isMailboxRowDirty(MailboxData data) {
            if (recent != NO_CHANGE || size != NO_CHANGE || contacts != NO_CHANGE || idxDeferred != NO_CHANGE || highestModContentIndexed != null)
                return true;
            if (itemId != NO_CHANGE && itemId / DbMailbox.ITEM_CHECKPOINT_INCREMENT > data.lastItemId / DbMailbox.ITEM_CHECKPOINT_INCREMENT)
                return true;
            if (changeId != NO_CHANGE && changeId / DbMailbox.CHANGE_CHECKPOINT_INCREMENT > data.lastChangeId / DbMailbox.CHANGE_CHECKPOINT_INCREMENT)
                return true;
            return false;
        }
        void reset() {
            if (conn != null)
                DbPool.quietClose(conn);
            active = false;
            conn = null;  octxt = null;  tcon = null;
            depth = 0;
            size = changeId = itemId = contacts = accessed = recent = idxDeferred = NO_CHANGE;
            sync = null;  config = null;  deletes = null;
            itemCache = null;  indexItems.clear(); indexItemsToDelete.clear();
            mDirty.clear();  mOtherDirtyStuff.clear();
            highestModContentIndexed = null;
            if (ZimbraLog.mailbox.isDebugEnabled())
                ZimbraLog.mailbox.debug("clearing change");
        }
    }

    // This class handles all the indexing internals for the Mailbox
    protected IndexHelper mIndexHelper = new IndexHelper(this);

    /**
     * Upcall from the indexing subsystem when indexing has completed for the specified items.
     * 
     * Each call to this API results in one SQL transaction on the mailbox.
     * 
     * The indexing subsystem should attempt to batch the completion callbacks if possible, to
     * lessen the number of SQL transactions.
     *  
     * @param ids
     */
    public void indexingCompleted(int count, SyncToken highestModContent, boolean succeeded) {
        mIndexHelper.indexingCompleted(count, highestModContent, succeeded);
    }

    // TODO: figure out correct caching strategy
    private static final int MAX_ITEM_CACHE_WITH_LISTENERS    = LC.zimbra_mailbox_active_cache.intValue();
    private static final int MAX_ITEM_CACHE_WITHOUT_LISTENERS = LC.zimbra_mailbox_inactive_cache.intValue();
    private static final int MAX_MSGID_CACHE = 10;

    private long          mId;
    private MailboxData   mData;
    private MailboxChange mCurrentChange = new MailboxChange();
    private List<Session> mListeners = new CopyOnWriteArrayList<Session>();

    private Map<Integer, Folder> mFolderCache;
    private Map<Object, Tag>     mTagCache;
    private SoftReference<Map<Integer, MailItem>> mItemCache = new SoftReference<Map<Integer, MailItem>>(null);
    private LRUMap       mConvHashes     = new LRUMap(MAX_MSGID_CACHE);
    private LRUMap       mSentMessageIDs = new LRUMap(MAX_MSGID_CACHE);

    private MailboxLock    mMaintenance = null;
    private IMPersona      mPersona = null;
    private MailboxVersion mVersion = null;

    /** used by finishInitialization() to make sure the init steps happen only once */
    private boolean mInitializationComplete = false;

    protected Mailbox(MailboxData data) {
        mId   = data.id;
        mData = data;
        mData.lastChangeDate = System.currentTimeMillis();
        // version init done in finishInitialization()
        // index init done in finishInitialization()
    }

    /**
     * Called by the MailboxManager before returning the mailbox, this
     * function makes sure the Mailbox is fully initialized (index initialized,
     * version check, etc etc).  
     * 
     * Any mailbox-initialization steps that require I/O should be done in this 
     * API and not in the Mailbox constructor since the Mailbox constructor can
     * conceivably be run twice in a race (even though the MailboxMgr makes sure 
     * only one instance of a particular mailbox "wins")
     * 
     * @return TRUE if we did some work (this was the mailbox's first init) or
     *         FALSE if mailbox was already initialized
     * @throws ServiceException
     */
    synchronized boolean finishInitialization() throws ServiceException {
        if (!mInitializationComplete) {
            // init the index
            if (!DebugConfig.disableIndexing) 
                mIndexHelper.instantiateMailboxIndex();

            if (mVersion == null) { 
                // if we've just initialized() the mailbox, then the version will
                // be set in the config, but it won't be comitted yet -- and unfortunately 
                // getConfig() won't return us the proper value in this case....so just
                // use the local mVersion value if it is already set (that's the case
                // if we are initializing a new mailbox) and otherwise we'll read the 
                // mailbox version from config
                Metadata md = getConfig(null, MD_CONFIG_VERSION);
                mVersion = MailboxVersion.fromMetadata(md);
            }

            // check for mailbox upgrade
            if (!getVersion().atLeast(1, 2)) {
                mIndexHelper.upgradeMailboxTo1_2();
            }

            // same prescription for both the 1.2 -> 1.3 and 1.3 -> 1.4 migrations
            if (!getVersion().atLeast(1, 4)) {
                recalculateFolderAndTagCounts();
                updateVersion(new MailboxVersion((short) 1, (short) 4));
            }

            if (!getVersion().atLeast(1, 5)) {
                mIndexHelper.indexAllDeferredFlagItems();            
            }

            // bug 41893: revert folder colors back to mapped value
            if (!getVersion().atLeast(1, 7)) {
                MailboxUpgrade.upgradeTo1_7(this);
                updateVersion(new MailboxVersion((short) 1, (short) 7));
            }

            // bug 41850: revert tag colors back to mapped value
            if (!getVersion().atLeast(1, 8)) {
                MailboxUpgrade.upgradeTo1_8(this);
                updateVersion(new MailboxVersion((short) 1, (short) 8));
            }

            // bug 20620: track \Deleted counts separately
            if (!getVersion().atLeast(1, 9)) {
                purgeImapDeleted(null);
                updateVersion(new MailboxVersion((short) 1, (short) 9));
            }

            // done!
            mInitializationComplete = true;
            return true;
        }
        return false;
    }

    /** Returns the server-local numeric ID for this mailbox.  To get a
     *  system-wide, persistent unique identifier for the mailbox, use
     *  {@link #getAccountId()}. */
    public long getId() {
        return mId;
    }

    /** Returns which MBOXGROUP<N> database this mailbox is homed in. */
    public long getSchemaGroupId() {
        return mData.schemaGroupId;
    }

    /** Returns the ID of this mailbox's Account.
     * 
     * @see #getAccount() */
    public String getAccountId() {
        return mData.accountId;
    }

    /** Returns the {@link Account} object for this mailbox's owner.  At
     *  present, each account can have at most one <tt>Mailbox</tt>.
     *  
     * @throws AccountServiceException if no account exists */
    public Account getAccount() throws ServiceException {
        Account acct = Provisioning.getInstance().get(AccountBy.id, getAccountId());
        if (acct != null)
            return acct;
        ZimbraLog.mailbox.warn("no account found in directory for mailbox " + mId +
                    " (was expecting " + getAccountId() + ')');
        throw AccountServiceException.NO_SUCH_ACCOUNT(mData.accountId);
    }

    public synchronized IMPersona getPersona() throws ServiceException {
        if (mPersona == null)
            mPersona = IMPersona.loadPersona(this);
        return mPersona;
    }

    /** Returns the Mailbox's Lucene index. */
    public MailboxIndex getMailboxIndex() {
        return mIndexHelper.getMailboxIndex();
    }

    /** Retuns the ID of the volume this <tt>Mailbox</tt>'s index lives on. */
    public short getIndexVolume() {
        return mData.indexVolumeId;
    }

    public MailboxLock getMailboxLock() {
        return mMaintenance;
    }

    /** Returns a {@link MailSender} object that can be used to send mail,
     *  save a copy to the Sent folder, etc. */
    public MailSender getMailSender() throws ServiceException {
        MailSender sender = new MailSender();
        sender.setTrackBadHosts(true);
        Account account = getAccount();
        Domain domain = Provisioning.getInstance().getDomain(account);

        // Get the SMTP host list in random order.
        List<String> hosts = new ArrayList<String>();
        hosts.addAll(JMSession.getSmtpHosts(domain));
        if (hosts.size() > 1) {
            Collections.shuffle(hosts);
        }
        
        try {
            // Set the SMTP session properties on MailSender, so
            // that we don't require the caller to set them on
            // the message.
            sender.setSession(JMSession.getSmtpSession(account), hosts);
        } catch (MessagingException e) {
            throw ServiceException.FAILURE("Unable to get SMTP session for " + account, e);
        }
        
        return sender;
    }


    /** Returns the list of all <code>Mailbox</code> listeners of a given type.
     *  Returns all listeners when the passed-in type is <tt>null</tt>. */
    public List<Session> getListeners(Session.Type stype) {
        if (mListeners.isEmpty())
            return Collections.emptyList();
        else if (stype == null)
            return new ArrayList<Session>(mListeners);

        List<Session> sessions = new ArrayList<Session>(mListeners.size());
        for (Session s : mListeners)
            if (s.getType() == stype)
                sessions.add(s);
        return sessions;
    }

    boolean hasListeners(Session.Type stype) {
        if (mListeners.isEmpty())
            return false;
        else if (stype == null)
            return true;

        for (Session s : mListeners) {
            if (s.getType() == stype)
                return true;
        }
        return false;
    }

    /** Loookup a {@link Session} in the set of listeners on this mailbox. */
    public Session getListener(String sessionId) {
        if (sessionId != null) {
            for (Session session : mListeners) {
                if (sessionId.equals(session.getSessionId()))
                    return session;
            }
        }
        return null;
    }
    
    /** Adds a {@link Session} to the set of listeners notified on Mailbox
     *  changes.
     * 
     * @param session  The Session registering for notifications.
     * @throws ServiceException  If the mailbox is in maintenance mode. */
    public synchronized void addListener(Session session) throws ServiceException {
        if (session == null)
            return;
        assert(session.getSessionId() != null);
        if (mMaintenance != null)
            throw MailServiceException.MAINTENANCE(mId);
        if (!mListeners.contains(session))
            mListeners.add(session);

        if (ZimbraLog.mailbox.isDebugEnabled())
            ZimbraLog.mailbox.debug("adding listener: " + session);
    }

    /** Removes a {@link Session} from the set of listeners notified on
     *  Mailbox changes.
     * 
     * @param session  The listener to deregister for notifications. */
    public void removeListener(Session session) {
        mListeners.remove(session);

        if (ZimbraLog.mailbox.isDebugEnabled())
            ZimbraLog.mailbox.debug("clearing listener: " + session);
    }

    /** Cleans up and disconnects all {@link Session}s listening for
     *  notifications on this Mailbox.
     * 
     * @see SessionCache#clearSession(Session) */
    private void purgeListeners() {
        if (ZimbraLog.mailbox.isDebugEnabled())
            ZimbraLog.mailbox.debug("purging listeners");
        
        if (mPersona != null) 
            mPersona.purgeListeners(); // do this BEFORE purgeListeners
        
        for (Session session : mListeners) 
            SessionCache.clearSession(session);
        // this may be redundant, as Session.doCleanup should dequeue
        //   the listener, but empty the list here just to be sure
        mListeners.clear();
    }

    /** Posts an IM-related notification to all the Mailbox's sessions. */
    public void postIMNotification(IMNotification imn) {
        for (Session session : mListeners)
            session.notifyIM(imn);
    }

    /** Returns whether the server is keeping track of message deletes
     *  (etc.) for sync clients.  By default, sync tracking is off.
     * 
     * @see #beginTrackingSync */
    boolean isTrackingSync() {
        return (mCurrentChange.sync == null ? mData.trackSync : mCurrentChange.sync) > 0;
    }

    /** Returns whether the server is keeping track of message moves
     *  for imap clients.  By default, imap tracking is off.
     * 
     * @see #beginTrackingImap */
    public boolean isTrackingImap() {
        return (mCurrentChange.imap == null ? mData.trackImap : mCurrentChange.imap);
    }

    /** Returns the operation timestamp as a UNIX int with 1-second
     *  resolution.  This time is set at the start of the Mailbox
     *  transaction and should match the <tt>long</tt> returned
     *  by {@link #getOperationTimestampMillis}. */
    public int getOperationTimestamp() {
        return (int) (mCurrentChange.timestamp / 1000L);
    }

    /** Returns the operation timestamp as a Java long with full
     *  millisecond resolution.  This time is set at the start of
     *  the Mailbox transaction and should match the <tt>int</tt>
     *  returned by {@link #getOperationTimestamp}. */
    public long getOperationTimestampMillis() {
        return mCurrentChange.timestamp;
    }

    /** Returns the timestamp of the last committed mailbox change.
     *  Note that this time is not persisted across server restart. */
    public long getLastChangeDate() {
        return mData.lastChangeDate;
    }

    /** Returns the current count of index items not yet flushed to the index.  Items in-flight
     * (submitted but not flushed) are included in this count.
     * 
     * @return
     */
    public int getIndexDeferredCount() {
        int toRet = (mCurrentChange.idxDeferred == MailboxChange.NO_CHANGE ? mData.idxDeferredCount : mCurrentChange.idxDeferred);
        return Math.max(toRet, 0);
    }
    
    /**
     * 
     * @return the highest mod_content that's been FLUSHED to the index.  Note that
     *         some items may have been submitted but not yet flushed
     */
    public SyncToken getHighestFlushedToIndex() {
        return ((mCurrentChange.highestModContentIndexed == null) 
                        ? mData.highestModContentIndexed : mCurrentChange.highestModContentIndexed); 
    }
    
    /** Returns the change sequence number for the most recent
     *  transaction.  This will be either the change number for the
     *  current transaction or, if no database changes have yet been
     *  made in this transaction, the sequence number for the last
     *  committed change.
     * 
     * @see #getOperationChangeID */
    public int getLastChangeID() {
        return (mCurrentChange.changeId == MailboxChange.NO_CHANGE ? mData.lastChangeId : Math.max(mData.lastChangeId, mCurrentChange.changeId));
    }

    private void setOperationChangeID(int changeFromRedo) throws ServiceException {
        if (mCurrentChange.changeId != MailboxChange.NO_CHANGE) {
            if (mCurrentChange.changeId == changeFromRedo)
                return;
            throw ServiceException.FAILURE("cannot specify change ID after change is in progress", null);
        }

        int lastId = getLastChangeID();
        int nextId = (changeFromRedo == ID_AUTO_INCREMENT ? lastId + 1 : changeFromRedo);

        // need to keep the current change ID regardless of whether it's a highwater mark
        mCurrentChange.changeId = nextId;
    }

    /** Returns the change sequence number for the current transaction.
     *  If a change number has not yet been assigned to the transaction,
     *  assigns one.<p>
     * 
     *  Every write to the database is assigned a monotonically-increasing
     *  (though not necessarily gap-free) change number.  All writes in
     *  a single transaction receive the same change number.  This change
     *  number is persisted as <tt>MAIL_ITEM.MOD_METADATA</tt> in all
     *  non-delete cases, as <tt>MAIL_ITEM.MOD_CONTENT</tt> for any 
     *  items that were created or had their "content" modified, and as
     *  <tt>TOMBSTONE.SEQUENCE</tt> for hard deletes. */
    public int getOperationChangeID() throws ServiceException {
        if (mCurrentChange.changeId == MailboxChange.NO_CHANGE)
            setOperationChangeID(ID_AUTO_INCREMENT);
        return mCurrentChange.changeId;
    }

    /** @return whether the object has changed more recently than the client knows about */
    boolean checkItemChangeID(MailItem item) throws ServiceException {
        if (item == null)
            return true;
        return checkItemChangeID(item.getModifiedSequence(), item.getSavedSequence());
    }
    public boolean checkItemChangeID(int modMetadata, int modContent) throws ServiceException {
        if (mCurrentChange.octxt == null || mCurrentChange.octxt.change < 0)
            return true;
        OperationContext octxt = mCurrentChange.octxt;
        if (octxt.changetype == OperationContext.CHECK_CREATED && modContent > octxt.change)
            return false;
        else if (octxt.changetype == OperationContext.CHECK_MODIFIED && modMetadata > octxt.change)
            throw MailServiceException.MODIFY_CONFLICT();
        return true;
    }

    /** Returns the last id assigned to an item successfully created in the
     *  mailbox.  On startup, this value will be rounded up to the nearest
     *  100, so there may be gaps in the set of IDs actually assigned.
     * 
     * @see MailItem#getId()
     * @see DbMailbox#ITEM_CHECKPOINT_INCREMENT */
    public int getLastItemId() {
        return (mCurrentChange.itemId == MailboxChange.NO_CHANGE ? mData.lastItemId : mCurrentChange.itemId);
    }

    // Don't make this method package-visible.  Keep it private.
    //   idFromRedo: specific ID value to use during redo execution, or ID_AUTO_INCREMENT
    private int getNextItemId(int idFromRedo) {
        int lastId = getLastItemId();
        int nextId = (idFromRedo == ID_AUTO_INCREMENT ? lastId + 1 : idFromRedo);

        if (nextId > lastId)
            mCurrentChange.itemId = nextId;
        return nextId;
    }


    TargetConstraint getOperationTargetConstraint() {
        return mCurrentChange.tcon;
    }

    void setOperationTargetConstraint(TargetConstraint tcon) {
        mCurrentChange.tcon = tcon;
    }

    public OperationContext getOperationContext() {
        return (mCurrentChange.active ? mCurrentChange.octxt : null);
    }

    RedoableOp getRedoPlayer() {
        return mCurrentChange.getRedoPlayer();
    }

    RedoableOp getRedoRecorder() {
        return mCurrentChange.recorder;
    }

    PendingModifications getPendingModifications() {
        return mCurrentChange.mDirty;
    }


    /** Returns the {@link Account} for the authenticated user for the
     *  transaction.  Returns <tt>null</tt> if none was supplied in the
     *  transaction's {@link OperationContext} or if the authenticated
     *  user is the same as the <tt>Mailbox</tt>'s owner. */
    Account getAuthenticatedAccount() {
        Account authuser = null;
        if (mCurrentChange.active && mCurrentChange.octxt != null)
            authuser = mCurrentChange.octxt.getAuthenticatedUser();
        // XXX if the current authenticated user is the owner, it will return null.
        // later on in Folder.checkRights(), the same assumption is used to validate
        // the access.
        if (authuser != null && authuser.getId().equals(getAccountId()))
            authuser = null;
        return authuser;
    }

    /** Returns whether the authenticated user for the transaction is using
     *  any admin privileges they might have.  Admin users not using privileges
     *  are exactly like any other user and cannot access any folder they have
     *  not explicitly been granted access to.
     * 
     * @see #getAuthenticatedAccount() */
    boolean isUsingAdminPrivileges() {
        return mCurrentChange.active && mCurrentChange.octxt != null && mCurrentChange.octxt.isUsingAdminPrivileges();
    }

    /** Returns whether the authenticated user has full access to this
     *  <tt>Mailbox</tt>.   The following users have full access:<ul>
     *    <li>the mailbox's owner
     *    <li>all global admin accounts (if using admin privileges)
     *    <li>appropriate domain admins (if using admin privileges)</ul>
     * 
     * @see #getAuthenticatedAccount()
     * @see #isUsingAdminPrivileges() */
    boolean hasFullAccess() throws ServiceException {
        Account authuser = getAuthenticatedAccount();
        // XXX: in Mailbox, authuser is set to null if authuser == owner.
        if (authuser == null || getAccountId().equals(authuser.getId()))
            return true;
        if (mCurrentChange.active && mCurrentChange.octxt != null)
            return AccessManager.getInstance().canAccessAccount(authuser, getAccount(), isUsingAdminPrivileges());
        return false;
    }

    /** Returns whether the authenticated user in the given op context has full access to this
     *  <tt>Mailbox</tt>.   The following users have full access:<ul>
     *    <li>the mailbox's owner
     *    <li>all global admin accounts (if using admin privileges)
     *    <li>appropriate domain admins (if using admin privileges)</ul> */
    public boolean hasFullAccess(OperationContext octxt) throws ServiceException {
        Account authuser = octxt != null ? octxt.getAuthenticatedUser() : null;
        // XXX: in Mailbox, authuser is set to null if authuser == owner.
        if (authuser == null || getAccountId().equals(authuser.getId()))
            return true;
        return AccessManager.getInstance().canAccessAccount(authuser, getAccount(), octxt.isUsingAdminPrivileges());
    }

    /** Returns the total (uncompressed) size of the mailbox's contents. */
    public long getSize() {
        return (mCurrentChange.size == MailboxChange.NO_CHANGE ? mData.size : mCurrentChange.size);
    }

    /** change the current size of the mailbox */
    void updateSize(long delta) throws ServiceException {
        updateSize(delta, true);
    }

    void updateSize(long delta, boolean checkQuota) throws ServiceException {
        if (delta == 0)
            return;

        // if we go negative, that's OK!  just pretend we're at 0.
        long size = Math.max(0, (mCurrentChange.size == MailboxChange.NO_CHANGE ? mData.size : mCurrentChange.size) + delta);
        if (delta > 0 && checkQuota)
            checkSizeChange(size);

        mCurrentChange.mDirty.recordModified(this, Change.MODIFIED_SIZE);
        mCurrentChange.size = size;
    }

    void checkSizeChange(long newSize) throws ServiceException {
        long quota = getAccount().getLongAttr(Provisioning.A_zimbraMailQuota, 0);
        if (quota != 0 && newSize > quota)
            throw MailServiceException.QUOTA_EXCEEDED(quota);
    }

    /** Returns the last time that the mailbox had a write op caused by a SOAP
     *  session.  This value is written both right after the session's first
     *  write op as well as right after the session expires.
     * 
     * @see #recordLastSoapAccessTime(long) */
    public synchronized long getLastSoapAccessTime() {
        long lastAccess = (mCurrentChange.accessed == MailboxChange.NO_CHANGE ? mData.lastWriteDate : mCurrentChange.accessed) * 1000L;
        for (Session s : mListeners) {
            if (s instanceof SoapSession)
                lastAccess = Math.max(lastAccess, ((SoapSession) s).getLastWriteAccessTime());
        }
        return lastAccess;
    }

    /** Records the last time that the mailbox had a write op caused by a SOAP
     *  session.  This value is written both right after the session's first
     *  write op as well as right after the session expires.
     * 
     * @see #getLastSoapAccessTime() */
    public synchronized void recordLastSoapAccessTime(long time) throws ServiceException {
        boolean success = false;
        try {
            beginTransaction("recordLastSoapAccessTime", null);
            if (time > mData.lastWriteDate) {
                mCurrentChange.accessed = (int) (time / 1000);
                DbMailbox.recordLastSoapAccess(this);
            }
            success = true;
        } finally {
            endTransaction(success);
        }
    }

    /** Returns the number of "recent" messages in the mailbox.  A message is
     *  considered "recent" if (a) it's not a draft or a sent message, and
     *  (b) it was added since the last write operation associated with any
     *  SOAP session. */
    public int getRecentMessageCount() {
        return (mCurrentChange.recent == MailboxChange.NO_CHANGE ? mData.recentMessages : mCurrentChange.recent);
    }

    /** Resets the mailbox's "recent message count" to 0.  A message is
     *  considered "recent" if (a) it's not a draft or a sent message, and
     *  (b) it was added since the last write operation associated with any
     *  SOAP session. */
    public synchronized void resetRecentMessageCount(OperationContext octxt) throws ServiceException {
        boolean success = false;
        try {
            beginTransaction("resetRecentMessageCount", octxt);
            if (getRecentMessageCount() != 0)
                mCurrentChange.recent = 0;
            success = true;
        } finally {
            endTransaction(success);
        }
    }

    /** Returns the number of contacts currently in the mailbox.
     * 
     * @see #updateContactCount(int) */
    public int getContactCount() {
        return (mCurrentChange.contacts == MailboxChange.NO_CHANGE ? mData.contacts : mCurrentChange.contacts);
    }

    /** Updates the count of contacts currently in the mailbox.  The
     *  administrator can place a limit on a user's contact count by setting
     *  the <tt>zimbraContactMaxNumEntries</tt> COS attribute.  Contacts
     *  in the Trash still count against this quota.
     * 
     * @param delta  The change in contact count, negative to decrease.
     * @throws ServiceException  The following error codes are possible:<ul>
     *    <li><tt>mail.TOO_MANY_CONTACTS</tt> - if the user's contact
     *        quota would be exceeded</ul> */
    void updateContactCount(int delta) throws ServiceException {
        if (delta == 0)
            return;
        // if we go negative, that's OK!  just pretend we're at 0.
        mCurrentChange.contacts = Math.max(0, (mCurrentChange.contacts == MailboxChange.NO_CHANGE ? mData.contacts : mCurrentChange.contacts) + delta);

        if (delta < 0)
            return;
        int quota = getAccount().getIntAttr(Provisioning.A_zimbraContactMaxNumEntries, 0);
        if (quota != 0 && mCurrentChange.contacts > quota)
            throw MailServiceException.TOO_MANY_CONTACTS(quota);
    }


    /** Adds the item to the current change's list of items created during
     *  the transaction.
     * @param item  The created item. */
    void markItemCreated(MailItem item) {
        mCurrentChange.mDirty.recordCreated(item);
    }

    /** Adds the item to the current change's list of items deleted during
     *  the transaction.
     * @param item  The deleted item. */
    void markItemDeleted(MailItem item) {
        mCurrentChange.mDirty.recordDeleted(item);
    }

    /** Adds the item id to the current change's list of items deleted during
     *  the transaction.
     * @param itemId  The deleted item's id. */
    void markItemDeleted(byte type, int itemId) {
        mCurrentChange.mDirty.recordDeleted(mData.accountId, itemId, type);
    }

    /** Adds the item ids to the current change's list of items deleted during
     *  the transaction.
     * @param typesMask Mask of all MailItem types listed in itemIds.  see {@link MailItem#typeToBitmask}a
     * @param itemIds  The list of deleted items' ids. */
    void markItemDeleted(int typesMask, List<Integer> itemIds) {
        mCurrentChange.mDirty.recordDeleted(mData.accountId, itemIds, typesMask);
    }

    /** Adds the item to the current change's list of items modified during
     *  the transaction.
     * @param item    The modified item.
     * @param reason  The bitmask describing the modified item properties.
     * @see com.zimbra.cs.session.PendingModifications.Change */
    void markItemModified(MailItem item, int reason) {
        mCurrentChange.mDirty.recordModified(item, reason);
    }

    /** Adds the object to the current change's list of non-{@link MailItem}
     *  objects affected during the transaction.  Among these "dirty" items
     *  can be:<ul>
     *    <li>The {@link Blob} or {@link MailboxBlob} for a newly-created file.
     *    <li>The {@link PendingDelete} holding blobs and index
     *        entries to be cleaned up after a {@link MailItem#deletes}.
     *    <li>The SHA1 hash of a conversation's subject stored in
     *        {@link #mConvHashes}.</ul>
     * 
     * @param obj  The relevant object.
     * @see #commitCache(Mailbox.MailboxChange)
     * @see #rollbackCache(Mailbox.MailboxChange) */
    void markOtherItemDirty(Object obj) {
        if (obj instanceof PendingDelete)
            mCurrentChange.addPendingDelete((PendingDelete) obj);
        else
            mCurrentChange.mOtherDirtyStuff.add(obj);
    }
    
    /**
     * IndexIDs are generated differently based on the particular type of index you have instantiated,
     * this call makes that happen.
     * 
     * @param itemId
     * @return
     */
    String generateIndexId(int itemId) {
        return mIndexHelper.generateIndexId(itemId);
    }

    /** Adds the MailItem to the current change's list of things that need
     *  to be added to the Lucene index once the current transaction has
     *  committed.
     * 
     * @param item  The MailItem to be indexed.
     * @param deleteFirst True if we need to delete this item from the index before indexing it again
     * @param data  The list of documents to be added.  If this is NULL then indexing will be deferred for this item.
     * @see #commitCache(Mailbox.MailboxChange) */
    void queueForIndexing(MailItem item, boolean deleteFirst, List<IndexDocument> data) {
        assert(Thread.holdsLock(this));
        
        if (item.getIndexId() == null) {
            // this item shouldn't be indexed
            return;
        }

        // currently we cannot defer index deletion
        if (deleteFirst)
            mCurrentChange.addIndexDelete(item.getIndexId());
        
        if (data != null && this.mIndexHelper.getNumNotSubmittedToIndex() > 0) {
            // can't submit immediately -- index is behind..
            if (ZimbraLog.index_add.isDebugEnabled()) {
                ZimbraLog.index_add.debug("Deferring indexing for item "+item.getId()+" b/c index is " +
                        "not up-to-date (not-submitted = "+this.mIndexHelper.getNumNotSubmittedToIndex()+")");
            }
            data = null; // continue down below so that we update the index deferred count
        }

        // if no data is provided then we ALWAYS batch
        if (data != null && indexImmediately()) {
            if (item.getIndexId() != null)
                mCurrentChange.addIndexItem(new IndexItemEntry(deleteFirst, item, item.getSavedSequence(), data));
        } else {
            // increment index deferred count
            int oldCount = mCurrentChange.idxDeferred == MailboxChange.NO_CHANGE ? mData.idxDeferredCount : mCurrentChange.idxDeferred;
            mCurrentChange.idxDeferred = Math.max(0, oldCount + 1);
        }
    }
    
    /**
     * Put this mailbox into a temporary (until cleared, or until mailbox reload) 
     * "index immediately" mode.  This is useful for message import performance where we are
     * adding a large number of items sequentially to a mailbox.
     * 
     * This setting is intentionally stored only in memory -- if the server restarts or the mailbox
     * is somehow reloaded, we revert to the LDAP-set batch index value
     */
    public void setIndexImmediatelyMode() {
        mIndexHelper.setIndexImmediatelyMode();
    }
    public void clearIndexImmediatelyMode() {
        mIndexHelper.clearIndexImmediatelyMode();
    }
    
    /**
     * @return TRUE if we are indexing items immediately, FALSE otherwise
     */
    private boolean indexImmediately() {
        return mIndexHelper.getBatchedIndexingCount() == 0;
    }
    
    public synchronized Connection getOperationConnection() throws ServiceException {
        if (!mCurrentChange.isActive())
            throw ServiceException.FAILURE("cannot fetch Connection outside transaction", new Exception());
        return mCurrentChange.getConnection();
    }
    private synchronized void setOperationConnection(Connection conn) throws ServiceException {
        if (!mCurrentChange.isActive())
            throw ServiceException.FAILURE("cannot set Connection outside transaction", new Exception());
        else if (conn == null)
            return;
        else if (mCurrentChange.conn != null)
            throw ServiceException.FAILURE("cannot set Connection for in-progress transaction", new Exception());
        mCurrentChange.conn = conn;
    }

    /** Puts the Mailbox into maintenance mode.  As a side effect, disconnects
     *  any {@link Session}s listening on this Mailbox and flushes all changes
     *  to the search index of this Mailbox.
     * 
     * @return A new MailboxLock token for use in a subsequent call to
     *         {@link MailboxManager#endMaintenance(Mailbox.MailboxLock, boolean, boolean)}.
     * @throws ServiceException MailServiceException.MAINTENANCE if the
     *         <tt>Mailbox</tt> is already in maintenance mode. */
    synchronized MailboxLock beginMaintenance() throws ServiceException {
        if (mMaintenance != null)
            throw MailServiceException.MAINTENANCE(mId);
        ZimbraLog.mailbox.info("Locking mailbox %d for maintenance.", getId());

        purgeListeners();
        mIndexHelper.flush();
        
        mMaintenance = new MailboxLock(mData.accountId, mId, this);
        return mMaintenance;
    }

    synchronized void endMaintenance(boolean success) throws ServiceException {
        if (mMaintenance == null)
            throw ServiceException.FAILURE("mainbox not in maintenance mode", null);
        
        if (success) {
            ZimbraLog.mailbox.info("Ending maintenance on mailbox %d.", getId());
            mMaintenance = null;
        } else {
            ZimbraLog.mailbox.info("Ending maintenance and marking mailbox %d as unavailable.", getId());
            mMaintenance.markUnavailable();
        }
    }

    protected void beginTransaction(String caller, OperationContext octxt) throws ServiceException {
        beginTransaction(caller, System.currentTimeMillis(), octxt, null, null);
    }
    protected void beginTransaction(String caller, OperationContext octxt, RedoableOp recorder) throws ServiceException {
        long timestamp = octxt == null ? System.currentTimeMillis() : octxt.getTimestamp();
        beginTransaction(caller, timestamp, octxt, recorder, null);
    }
    void beginTransaction(String caller, OperationContext octxt, RedoableOp recorder, Connection conn) throws ServiceException {
        long timestamp = octxt == null ? System.currentTimeMillis() : octxt.getTimestamp();
        beginTransaction(caller, timestamp, octxt, recorder, conn);
    }
    private void beginTransaction(String caller, long time, OperationContext octxt, RedoableOp recorder, Connection conn) throws ServiceException {
        assert(Thread.holdsLock(this));
        mCurrentChange.startChange(caller, octxt, recorder);

        // if a Connection object was provided, use it
        if (conn != null)
            setOperationConnection(conn);

        boolean needRedo = octxt == null || octxt.needRedo();
        // have a single, consistent timestamp for anything affected by this operation
        mCurrentChange.setTimestamp(time);
        if (recorder != null && needRedo)
            recorder.start(time);

        // if the caller has specified a constraint on the range of affected items, store it
        if (recorder != null && needRedo && octxt != null && octxt.change > 0)
            recorder.setChangeConstraint(octxt.changetype, octxt.change);

        // if we're redoing an op, preserve the old change ID
        if (octxt != null && octxt.getChangeId() > 0)
            setOperationChangeID(octxt.getChangeId());
        if (recorder != null && needRedo)
            recorder.setChangeId(getOperationChangeID());

        // keep a hard reference to the item cache to avoid having it GCed during the op 
        Map<Integer, MailItem> cache = mItemCache.get();
        if (cache == null) {
            cache = new LinkedHashMap<Integer, MailItem>(MAX_ITEM_CACHE_WITH_LISTENERS, (float) 0.75, true);
            mItemCache = new SoftReference<Map<Integer, MailItem>>(cache);
            ZimbraLog.cache.debug("created a new MailItem cache for mailbox " + getId());
        }
        mCurrentChange.itemCache = cache;

        // don't permit mailbox access during maintenance
        if (mMaintenance != null && !mMaintenance.canAccess())
            throw MailServiceException.MAINTENANCE(mId);

        // we can only start a redoable operation as the transaction's base change
        if (recorder != null && needRedo && mCurrentChange.depth > 1)
            throw ServiceException.FAILURE("cannot start a logged transaction from within another transaction " +
                    "(current recorder="+mCurrentChange.recorder+")", null);

        // we'll need folders and tags loaded in order to handle ACLs
        loadFoldersAndTags();
    }


    /** Returns the set of configuration info for the given section.
     *  We segment the mailbox-level configuration data into "sections" to
     *  allow server applications to store their config separate from all
     *  other apps.  (So the IMAP server could store and retrieve the
     *  <tt>"imap"</tt> config section, etc.)
     * 
     * @param octxt    The context for this request (e.g. auth user id).
     * @param section  The config section to fetch.
     * @perms full access to the mailbox (see {@link #hasFullAccess()})
     * @return The {@link Metadata} representing the appropriate section's
     *         configuration information, or <tt>null</tt> if none is
     *         found or if the caller does not have sufficient privileges
     *         to read the mailbox's config. */
    public synchronized Metadata getConfig(OperationContext octxt, String section) throws ServiceException {
        if (section == null || section.equals(""))
            return null;

        // note: defaulting to true, not false...
        boolean success = true;
        try {
            beginTransaction("getConfig", octxt, null);

            // make sure they have sufficient rights to view the config
            if (!hasFullAccess())
                return null;
            if (mData.configKeys == null || !mData.configKeys.contains(section))
                return null;

            String config = DbMailbox.getConfig(this, section);
            if (config == null)
                return null;
            try {
                return new Metadata(config);
            } catch (ServiceException e) {
                success = false;
                ZimbraLog.mailbox.warn("could not decode config metadata for section:" + section);
                return null;
            }
        } finally {
            endTransaction(success);
        }
    }

    /** Sets the configuration info for the given section.  We segment the
     *  mailbox-level configuration data into "sections" to allow server
     *  applications to store their config separate from all other apps.
     * 
     * @param octxt    The context for this request (e.g. auth user id).
     * @param section  The config section to store.
     * @param config   The new config data for the section.
     * @perms full access to the mailbox (see {@link #hasFullAccess()})
     * @throws ServiceException  The following error codes are possible:<ul>
     *    <li><tt>service.FAILURE</tt> - if there's a database failure
     *    <li><tt>service.PERM_DENIED</tt> - if you don't have
     *        sufficient permissions</ul>
     * @see #getConfig(OperationContext, String) */
    public synchronized void setConfig(OperationContext octxt, String section, Metadata config) throws ServiceException {
        if (section == null)
            throw new IllegalArgumentException();

        SetConfig redoPlayer = new SetConfig(mId, section, config);
        boolean success = false;
        try {
            beginTransaction("setConfig", octxt, redoPlayer);

            // make sure they have sufficient rights to view the config
            if (!hasFullAccess())
                throw ServiceException.PERM_DENIED("you do not have sufficient permissions");

            mCurrentChange.mDirty.recordModified(this, Change.MODIFIED_CONFIG);
            mCurrentChange.config = new Pair<String,Metadata>(section, config);
            DbMailbox.updateConfig(this, section, config);
            success = true;
        } finally {
            endTransaction(success);
        }
    }


    private Map<Integer, MailItem> getItemCache() throws ServiceException {
        if (!mCurrentChange.isActive())
            throw ServiceException.FAILURE("cannot access item cache outside a transaction", null);
        return mCurrentChange.itemCache;
    }

    private void clearItemCache() {
        if (mCurrentChange.isActive())
            mCurrentChange.itemCache.clear();
        else
            mItemCache.clear();
    }

    void cache(MailItem item) throws ServiceException {
        if (item == null || item.isTagged(Flag.ID_FLAG_UNCACHED))
            return;

        if (item instanceof Tag) {
            if (mTagCache != null) {
                mTagCache.put(item.getId(), (Tag) item);
                mTagCache.put(item.getName().toLowerCase(), (Tag) item);
            }
        } else if (item instanceof Folder) {
            if (mFolderCache != null)
                mFolderCache.put(item.getId(), (Folder) item);
        } else {
            getItemCache().put(item.getId(), item);
        }

        if (ZimbraLog.cache.isDebugEnabled())
            ZimbraLog.cache.debug("cached " + MailItem.getNameForType(item) + " " + item.getId() + " in mailbox " + getId());
    }

    protected void uncache(MailItem item) throws ServiceException {
        if (item == null)
            return;

        if (item instanceof Tag) {
            if (mTagCache == null)
                return;
            mTagCache.remove(item.getId());
            mTagCache.remove(item.getName().toLowerCase());
        } else if (item instanceof Folder) {
            if (mFolderCache == null)
                return;
            mFolderCache.remove(item.getId());
        } else {
            getItemCache().remove(item.getId());
            MessageCache.purge(item);
        }

        if (ZimbraLog.cache.isDebugEnabled())
            ZimbraLog.cache.debug("uncached " + MailItem.getNameForType(item) + " " + item.getId() + " in mailbox " + getId());

        uncacheChildren(item);
    }

    /** Removes an item from the <code>Mailbox</code>'s item cache.  If the
     *  item has any children, they are also uncached.  <i>Note: This function
     *  cannot be used to uncache {@link Tag}s and {@link Folder}s.  You must
     *  call {@link #uncache(MailItem)} to remove those items from their
     *  respective caches.</i>
     * 
     * @param itemId  The id of the item to uncache */
    void uncacheItem(Integer itemId) throws ServiceException {
        MailItem item = getItemCache().remove(itemId);
        if (ZimbraLog.cache.isDebugEnabled())
            ZimbraLog.cache.debug("uncached item " + itemId + " in mailbox " + getId());
        if (item != null) {
            MessageCache.purge(item);
            uncacheChildren(item);
        } else {
            MessageCache.purge(this, itemId);
        }
    }

    /** Removes all this item's children from the <code>Mailbox</code>'s cache.
     *  Does not uncache the item itself. */
    void uncacheChildren(MailItem parent) throws ServiceException {
        if (parent == null || !parent.canHaveChildren())
            return;

        Collection<? extends MailItem> cached;
        if (!(parent instanceof Folder))
            cached = getItemCache().values();
        else if (mFolderCache != null)
            cached = mFolderCache.values();
        else
            return;

        int parentId = parent.getId();
        List<MailItem> children = new ArrayList<MailItem>();
        for (MailItem item : cached)
            if (item.getParentId() == parentId)
                children.add(item);

        if (!children.isEmpty())
            for (MailItem child : children)
                uncache(child);
    }

    /** Removes all items of a specified type from the <tt>Mailbox</tt>'s
     *  caches.  There may be some collateral damage: purging non-tag,
     *  non-folder types will drop the entire item cache.
     * 
     * @param type  The type of item to completely uncache.  {@link MailItem#TYPE_UNKNOWN}
     * uncaches all items. */
    public synchronized void purge(byte type) {
        switch (type) {
            case MailItem.TYPE_FOLDER:
            case MailItem.TYPE_MOUNTPOINT:
            case MailItem.TYPE_SEARCHFOLDER:  mFolderCache = null;  break;
            case MailItem.TYPE_FLAG:
            case MailItem.TYPE_TAG:           mTagCache = null;     break;
            default:                          clearItemCache();     break;
            case MailItem.TYPE_UNKNOWN:       mFolderCache = null;  mTagCache = null;  clearItemCache();  break;
        }

        if (ZimbraLog.cache.isDebugEnabled())
            ZimbraLog.cache.debug("purged " + MailItem.getNameForType(type) + " cache in mailbox " + getId());
    }


    /** Creates the default set of immutable system folders in a new mailbox.
     *  These system folders have fixed ids (e.g. {@link #ID_FOLDER_INBOX})
     *  and are hardcoded in the server:<pre>
     *     MAILBOX_ROOT
     *       +--Tags
     *       +--Conversations
     *       +--&lt;other hidden system folders>
     *       +--USER_ROOT
     *            +--INBOX
     *            +--Trash
     *            +--Sent
     *            +--&lt;other immutable folders>
     *            +--&lt;user-created folders></pre>
     *  This method does <u>not</u> have hooks for inserting arbitrary folders,
     *  tags, or messages into a new mailbox.
     * 
     * @see Folder#create(int, Mailbox, Folder, String, byte, byte, int, byte, String) */
    protected synchronized void initialize() throws ServiceException {
        // the new mailbox's caches are created and the default set of tags are
        // loaded by the earlier call to loadFoldersAndTags in beginTransaction

        byte hidden = Folder.FOLDER_IS_IMMUTABLE | Folder.FOLDER_DONT_TRACK_COUNTS;
        Folder root = Folder.create(ID_FOLDER_ROOT, this, null, "ROOT",     hidden, MailItem.TYPE_UNKNOWN,      0, MailItem.DEFAULT_COLOR_RGB, null, null);
        Folder.create(ID_FOLDER_TAGS,          this, root, "Tags",          hidden, MailItem.TYPE_TAG,          0, MailItem.DEFAULT_COLOR_RGB, null, null);
        Folder.create(ID_FOLDER_CONVERSATIONS, this, root, "Conversations", hidden, MailItem.TYPE_CONVERSATION, 0, MailItem.DEFAULT_COLOR_RGB, null, null);

        byte system = Folder.FOLDER_IS_IMMUTABLE;
        Folder userRoot = Folder.create(ID_FOLDER_USER_ROOT, this, root, "USER_ROOT", system, MailItem.TYPE_UNKNOWN, 0, MailItem.DEFAULT_COLOR_RGB, null, null);
        Folder.create(ID_FOLDER_INBOX,    this, userRoot, "Inbox",    system, MailItem.TYPE_MESSAGE, 0, MailItem.DEFAULT_COLOR_RGB, null, null);
        Folder.create(ID_FOLDER_TRASH,    this, userRoot, "Trash",    system, MailItem.TYPE_UNKNOWN, 0, MailItem.DEFAULT_COLOR_RGB, null, null);
        Folder.create(ID_FOLDER_SPAM,     this, userRoot, "Junk",     system, MailItem.TYPE_MESSAGE, 0, MailItem.DEFAULT_COLOR_RGB, null, null);
        Folder.create(ID_FOLDER_SENT,     this, userRoot, "Sent",     system, MailItem.TYPE_MESSAGE, 0, MailItem.DEFAULT_COLOR_RGB, null, null);
        Folder.create(ID_FOLDER_DRAFTS,   this, userRoot, "Drafts",   system, MailItem.TYPE_MESSAGE, 0, MailItem.DEFAULT_COLOR_RGB, null, null);
        Folder.create(ID_FOLDER_CONTACTS, this, userRoot, "Contacts", system, MailItem.TYPE_CONTACT, 0, MailItem.DEFAULT_COLOR_RGB, null, null);
        Folder.create(ID_FOLDER_NOTEBOOK, this, userRoot, "Notebook", system, MailItem.TYPE_WIKI,    0, MailItem.DEFAULT_COLOR_RGB, null, null);
        Folder.create(ID_FOLDER_CALENDAR, this, userRoot, "Calendar", system, MailItem.TYPE_APPOINTMENT, Flag.BITMASK_CHECKED, MailItem.DEFAULT_COLOR_RGB, null, null);
        Folder.create(ID_FOLDER_TASKS,    this, userRoot, "Tasks",    system, MailItem.TYPE_TASK,        Flag.BITMASK_CHECKED, MailItem.DEFAULT_COLOR_RGB, null, null);
        Folder.create(ID_FOLDER_AUTO_CONTACTS, this, userRoot, "Emailed Contacts", system, MailItem.TYPE_CONTACT, 0, MailItem.DEFAULT_COLOR_RGB, null, null);
        Folder.create(ID_FOLDER_IM_LOGS,  this, userRoot, "Chats",    system, MailItem.TYPE_MESSAGE, 0, MailItem.DEFAULT_COLOR_RGB, null, null);
        Folder.create(ID_FOLDER_BRIEFCASE, this, userRoot, "Briefcase", system, MailItem.TYPE_DOCUMENT, 0, MailItem.DEFAULT_COLOR_RGB, null, null);
        

        mCurrentChange.itemId = getInitialItemId();
        DbMailbox.updateMailboxStats(this);
        
        // set the version to CURRENT
        Metadata md = new Metadata();
        mVersion = new MailboxVersion(MailboxVersion.CURRENT());
        mVersion.writeToMetadata(md);
        DbMailbox.updateConfig(this, MD_CONFIG_VERSION, md);
    }

    int getInitialItemId() { return FIRST_USER_ID; }

    private void loadFoldersAndTags() throws ServiceException {
        // if the persisted mailbox sizes aren't available, we *must* recalculate
        boolean initial = mData.contacts < 0 || mData.size < 0;

        if (mFolderCache != null && mTagCache != null && !initial)
            return;
        ZimbraLog.cache.info("initializing folder and tag caches for mailbox " + getId());

        try {
            DbMailItem.FolderTagMap folderData = new DbMailItem.FolderTagMap();
            DbMailItem.FolderTagMap tagData    = new DbMailItem.FolderTagMap();
            MailboxData stats = null;

            // Load folders and tags from memcached if we can.
            boolean loadedFromMemcached = false;
            if (!initial && !DebugConfig.disableFoldersTagsCache) {
                FoldersTagsCache ftCache = FoldersTagsCache.getInstance();
                FoldersTags ftData = ftCache.get(this);
                if (ftData != null) {
                    List<Metadata> foldersMeta = ftData.getFolders();
                    for (Metadata meta : foldersMeta) {
                        UnderlyingData ud = new UnderlyingData();
                        ud.deserialize(meta);
                        folderData.put(ud, null);
                    }
                    List<Metadata> tagsMeta = ftData.getTags();
                    for (Metadata meta : tagsMeta) {
                        UnderlyingData ud = new UnderlyingData();
                        ud.deserialize(meta);
                        tagData.put(ud, null);
                    }
                    loadedFromMemcached = true;
                }
            }

            if (!loadedFromMemcached)
                stats = DbMailItem.getFoldersAndTags(this, folderData, tagData, initial);

            boolean persist = stats != null;
            if (stats != null) {
                if (mData.size != stats.size) {
                    mCurrentChange.mDirty.recordModified(this, Change.MODIFIED_SIZE);
                    ZimbraLog.mailbox.debug("setting mailbox size to " + stats.size + " (was " + mData.size + ") for mailbox " + mId);
                    mData.size = stats.size;
                }
                if (mData.contacts != stats.contacts) {
                    ZimbraLog.mailbox.debug("setting contact count to " + stats.contacts + " (was " + mData.contacts + ") for mailbox " + mId);
                    mData.contacts = stats.contacts;
                }
                DbMailbox.updateMailboxStats(this);
            }

            mFolderCache = new HashMap<Integer, Folder>();
            // create the folder objects and, as a side-effect, populate the new cache
            for (Map.Entry<MailItem.UnderlyingData, DbMailItem.FolderTagCounts> entry : folderData.entrySet()) {
                Folder folder = (Folder) MailItem.constructItem(this, entry.getKey());
                DbMailItem.FolderTagCounts fcounts = entry.getValue();
                if (fcounts != null)
                    folder.setSize(folder.getItemCount(), fcounts.deletedCount, fcounts.totalSize, fcounts.deletedUnreadCount);
            }
            // establish the folder hierarchy
            for (Folder folder : mFolderCache.values()) {
                Folder parent = mFolderCache.get(folder.getFolderId());
                // FIXME: side effect of this is that parent is marked as dirty...
                if (parent != null)
                    parent.addChild(folder);
                // some broken upgrades ended up with CHANGE_DATE = NULL; patch it here
                boolean badChangeDate = folder.getChangeDate() <= 0;
                if (badChangeDate) {
                    markItemModified(folder, Change.INTERNAL_ONLY);
                    folder.mData.metadataChanged(this);
                }
                // if we recalculated folder counts or had to fix CHANGE_DATE, persist those values now
                if (persist || badChangeDate)
                    folder.saveFolderCounts(initial);
            }

            mTagCache = new HashMap<Object, Tag>(tagData.size() * 3);
            // create the tag objects and, as a side-effect, populate the new cache
            for (Map.Entry<MailItem.UnderlyingData, DbMailItem.FolderTagCounts> entry : tagData.entrySet()) {
                Tag tag = new Tag(this, entry.getKey());
                DbMailItem.FolderTagCounts tcounts = entry.getValue();
                if (tcounts != null)
                    tag.setSize(tcounts.deletedUnreadCount);

                if (persist)
                    tag.saveTagCounts();
            }

            if (!loadedFromMemcached && !DebugConfig.disableFoldersTagsCache)
                cacheFoldersTagsToMemcached();
        } catch (ServiceException e) {
            mTagCache = null;
            mFolderCache = null;
            throw e;
        }
    }

    synchronized void cacheFoldersTagsToMemcached() throws ServiceException {
        List<Folder> folderList = new ArrayList<Folder>(mFolderCache.values());
        List<Tag> tagList = new ArrayList<Tag>();
        for (Map.Entry<Object, Tag> entry : mTagCache.entrySet()) {
            // A tag is cached twice, once by its id and once by name.  Dedupe.
            if (entry.getKey() instanceof String) {
                tagList.add(entry.getValue());
            }
        }
        FoldersTags ftData = new FoldersTags(folderList, tagList);
        FoldersTagsCache ftCache = FoldersTagsCache.getInstance();
        ftCache.put(this, ftData);
    }

    public synchronized void recalculateFolderAndTagCounts() throws ServiceException {
        boolean success = false;
        try {
            beginTransaction("recalculateFolderAndTagCounts", null);

            // force the recalculation of all folder/tag/mailbox counts and sizes
            mTagCache = null;
            mFolderCache = null;
            mData.contacts = -1;
            loadFoldersAndTags();

            success = true;
        } finally {
            endTransaction(success);
        }
    }

    public synchronized void deleteMailbox() throws ServiceException {
        deleteMailbox(null);
    }

    public synchronized void deleteMailbox(OperationContext octxt) throws ServiceException {
        // first, throw the mailbox into maintenance mode
        //   (so anyone else with a cached reference to the Mailbox can't use it)
        MailboxLock lock = null;
        try {
            lock = MailboxManager.getInstance().beginMaintenance(mData.accountId, mId);
        } catch (MailServiceException e) {
            // Ignore wrong mailbox exception.  It may be thrown if we're
            // redoing a DeleteMailbox that was interrupted when server
            // crashed in the middle of the operation.  Database says the
            // mailbox has been deleted, but there may be other files that
            // still need to be cleaned up.
            if (!MailServiceException.WRONG_MAILBOX.equals(e.getCode()))
                throw e;
        }

        boolean needRedo = octxt == null || octxt.needRedo();
        DeleteMailbox redoRecorder = new DeleteMailbox(mId);
        boolean success = false;
        try {
            beginTransaction("deleteMailbox", octxt, redoRecorder);
            if (needRedo)
                redoRecorder.log();

            try {
                // remove all the relevant entries from the database
                Connection conn = getOperationConnection();
                DbMailbox.clearMailboxContent(this);
                synchronized (DbMailbox.getSynchronizer()) {
                    DbMailbox.deleteMailbox(conn, this);
                }

                // Remove all data related to this mailbox from memcached, so the data doesn't
                // get used by another user later by mistake if/when mailbox id gets reused.
                MemcachedCacheManager.purgeMailbox(this);

                success = true;
            } finally {
                // commit the DB transaction before touching the store!  (also ends the operation)
                endTransaction(success);
            }

            if (success) {
                // remove all traces of the mailbox from the Mailbox cache
                //   (so anyone asking for the Mailbox gets NO_SUCH_MBOX or creates a fresh new empty one with a different id)
                MailboxManager.getInstance().markMailboxDeleted(this);

                // attempt to nuke the store and index
                // FIXME: we're assuming a lot about the store and index here; should use their functions
                try {
                    mIndexHelper.deleteIndex();
                } catch (IOException iox) {
                    ZimbraLog.store.warn("Unable to delete index data.", iox);
                }
                try {
                    StoreManager.getInstance().deleteStore(this);
                } catch (IOException iox) {
                    ZimbraLog.store.warn("Unable to delete message data.", iox);
                }

                // twiddle the mailbox lock [must be the last command of this function!]
                //   (so even *we* can't access this Mailbox going forward)
                if (lock != null)
                    lock.markUnavailable();
            }
        } finally {
            if (needRedo) {
                if (success)
                    redoRecorder.commit();
                else
                    redoRecorder.abort();
            }
        }
    }

    public synchronized void renameMailbox(String oldName, String newName) throws ServiceException {
        renameMailbox(null, oldName, newName);
    }

    public synchronized void renameMailbox(OperationContext octxt, String oldName, String newName) throws ServiceException {
        if (newName == null || newName.length() < 1)
            throw ServiceException.INVALID_REQUEST("Cannot rename mailbox to empty name", null);
        
        RenameMailbox redoRecorder = new RenameMailbox(mId, oldName, newName);
        boolean success = false;
        try {
            beginTransaction("renameMailbox", octxt, redoRecorder);

            DbMailbox.renameMailbox(this, newName);

            Account acct = getAccount();
            boolean imEnabledThisAcct = acct.getBooleanAttr(Provisioning.A_zimbraFeatureIMEnabled, false);
            boolean xmppEnabled = Provisioning.getInstance().getServer(acct).
                                     getBooleanAttr(Provisioning.A_zimbraXMPPEnabled, false);

            if (mPersona != null || (xmppEnabled && imEnabledThisAcct)) {
                getPersona().renamePersona(newName);
//              if we're currently connected to IM, we'll need to update our IM Persona
//                if (mPersona != null) {
//                    mPersona.renamePersona(newName);
//                } else {
//                    IMPersona.offlineRenameIMPersona(oldName, newName);
//                }
            }
            success = true;
        } finally {
            endTransaction(success);
        }
    }

    public synchronized MailboxVersion getVersion()  { return mVersion; }
    
    synchronized void updateVersion(MailboxVersion vers) throws ServiceException {
        mVersion = new MailboxVersion(vers);
        Metadata md = getConfig(null, Mailbox.MD_CONFIG_VERSION);
        
        if (md == null)
            md = new Metadata();
        
        mVersion.writeToMetadata(md);
        setConfig(null, Mailbox.MD_CONFIG_VERSION, md);
    }
    
    /** Status of current batched indexing operation. */
    public static class BatchedIndexStatus {
        public int mNumProcessed = 0;
        public int mNumToProcess = 0;
        public int mNumFailed = 0;
        public boolean mCancel = false;

        @Override public String toString() {
            String status = "Completed " + mNumProcessed + " out of " + mNumToProcess + " (" + mNumFailed + " failures)";
            return (mCancel ? "--CANCELLING--  " : "") + status;
        }

        @Override public Object clone() {
            BatchedIndexStatus toRet = new BatchedIndexStatus();
            toRet.mNumProcessed = mNumProcessed;
            toRet.mNumToProcess = mNumToProcess;
            toRet.mNumFailed = mNumFailed;
            return toRet;
        }
    }
    
    public synchronized boolean isReIndexInProgress() {
        return getReIndexStatus() != null;
    }

    public synchronized BatchedIndexStatus getReIndexStatus() {
        return mIndexHelper.getReIndexStatus();
    }
    
    /**
     * Kick off the requested reindexing in a background thread.  The reindexing is run on a best-effort basis, if it fails a WARN 
     * message is logged but it is not retried.
     * 
     * @param octxt
     * @param types
     * @param itemIds
     */
    public void reIndex(OperationContext octxt, Set<Byte> types, Set<Integer> itemIds, boolean skipDelete) throws ServiceException {
        mIndexHelper.reIndexInBackgroundThread(octxt, types, itemIds, skipDelete);
    }
                        
    /** Recalculates the size, metadata, etc. for an existing MailItem and
     *  persists that information to the database.  Maintains any existing
     *  mutable metadata.  Updates mailbox and folder sizes appropriately.
     * 
     * @param id    The item ID of the MailItem to reanalyze.
     * @param type  The item's type (e.g. {@link MailItem#TYPE_MESSAGE}).
     * @param data  The (optional) extra item data for indexing (e.g.
     *              a Message's {@link ParsedMessage}. */
    synchronized void reanalyze(int id, byte type, Object data) throws ServiceException {
        boolean success = false;
        try {
            beginTransaction("reanalyze", null);
            MailItem item = getItemById(null, id, type);
            item.reanalyze(data);
            success = true;
        } finally {
            endTransaction(success);
        }
    }


    /** Returns the access rights that the user has been granted on this
     *  item.  The owner of the {@link Mailbox} has all rights on all items
     *  in the Mailbox, as do all admin accounts.  All other users must be
     *  explicitly granted access.  <i>(Tag sharing and negative rights not
     *  yet implemented.)</i>  This operation will succeed even if the
     *  authenticated user from the {@link OperationContext} does
     *  not have {@link ACL#RIGHT_READ} on the requested item.<p>
     * 
     *  If you want to know if an account has {@link ACL#RIGHT_WRITE} on an
     *  item, call<pre>
     *    (mbox.getEffectivePermissions(new OperationContext(acct), itemId) &
     *         ACL.RIGHT_WRITE) != 0</pre>
     * 
     * @param octxt    The context (authenticated user, redo player, other
     *                 constraints) under which this operation is executed.
     *                 Note, if the callstack is currently in a transaction,
     *                 this octxt will be ignored for right checking purpose; 
     *                 the OperationContext object associated with the 
     *                 top-most transaction will be used for right checking 
     *                 purpose instead.
     *                 
     * @param itemId   The item whose permissions we need to query.
     * @param type     The item's type, or {@link MailItem#TYPE_UNKNOWN}.
     * @return An OR'ed-together set of rights, e.g. {@link ACL#RIGHT_READ}
     *         and {@link ACL#RIGHT_INSERT}.
     * @throws ServiceException   The following error codes are possible:<ul>
     *    <li><tt>mail.NO_SUCH_ITEM</tt> - the specified item does not
     *        exist
     *    <li><tt>service.FAILURE</tt> - if there's a database failure,
     *        LDAP error, or other internal error</ul>
     * @see ACL
     * @see MailItem#checkRights(short, Account, boolean) */
    public synchronized short getEffectivePermissions(OperationContext octxt, int itemId, byte type) throws ServiceException {
        boolean success = false;
        try {
            beginTransaction("getEffectivePermissions", octxt);
            
            // fetch the item without perm check so we get it even if the
            // authenticated user doesn't have read permissions on it
            MailItem item = getItemById(itemId, type);
            
            // use ~0 to query *all* rights; may need to change this when we do negative rights
            short rights = item.checkRights((short) ~0, getAuthenticatedAccount(), isUsingAdminPrivileges());
            success = true;
            return rights;
        } finally {
            endTransaction(success);
        }
    }
    
    /**
     * See Mailbox.getEffectivePermissions(OperationContext octxt, int itemId, byte type)
     * 
     * This API uses the credentials in authedAcct/asAdmin parameters.
     * 
     * @param authedAcct
     * @param asAdmin
     * @param itemId
     * @param type
     * @return
     * @throws ServiceException
     */
    public synchronized short getEffectivePermissions(Account authedAcct, boolean asAdmin, int itemId, byte type) throws ServiceException {

        boolean success = false;
        try {
            beginTransaction("getEffectivePermissions", new OperationContext(authedAcct, asAdmin));
            
            // fetch the item without perm check so we get it even if the
            // authenticated user doesn't have read permissions on it
            MailItem item = getItemById(itemId, type);
            
            // use ~0 to query *all* rights; may need to change this when we do negative rights
            short rights = item.checkRights((short) ~0, authedAcct, asAdmin);
            success = true;
            return rights;
        } finally {
            endTransaction(success);
        }
    }
    

    /** Returns whether this type of {@link MailItem} is definitely preloaded
     *  in one of the <tt>Mailbox</tt>'s caches.
     * 
     * @param type  The type of <tt>MailItem</tt>.
     * @return <tt>true</tt> if the item is a {@link Folder} or {@link Tag}
     *         or one of their subclasses.
     * @see #mTagCache
     * @see #mFolderCache */
    public static boolean isCachedType(byte type) {
        return type == MailItem.TYPE_FOLDER || type == MailItem.TYPE_SEARCHFOLDER ||
               type == MailItem.TYPE_TAG    || type == MailItem.TYPE_FLAG ||
               type == MailItem.TYPE_MOUNTPOINT;
    }

    protected <T extends MailItem> T checkAccess(T item) throws ServiceException {
        if (item == null || item.canAccess(ACL.RIGHT_READ))
            return item;
        throw ServiceException.PERM_DENIED("you do not have sufficient permissions");
    }

    /**
     * Returns the <tt>MailItem</tt> with the specified id. 
     * @throws NoSuchItemException if the item does not exist
     */
    public synchronized MailItem getItemById(OperationContext octxt, int id, byte type) throws ServiceException {
        boolean success = false;
        try {
            // tag/folder caches are populated in beginTransaction...
            beginTransaction("getItemById", octxt);
            MailItem item = checkAccess(getItemById(id, type));
            success = true;
            return item;
        } finally {
            endTransaction(success);
        }
    }

    MailItem getItemById(int id, byte type) throws ServiceException {
        // try the cache first
        MailItem item = getCachedItem(new Integer(id), type);
        if (item != null)
            return item;

        // the tag and folder caches contain ALL tags and folders, so cache miss == doesn't exist
        if (isCachedType(type))
            throw MailItem.noSuchItem(id, type);

        if (id <= -FIRST_USER_ID) {
            // special-case virtual conversations
            if (type != MailItem.TYPE_CONVERSATION && type != MailItem.TYPE_UNKNOWN)
                throw MailItem.noSuchItem(id, type);
            Message msg = getCachedMessage(new Integer(-id));
            if (msg == null)
                msg = getMessageById(-id);
            if (msg.getConversationId() != id)
                return msg.getParent();
            else
                item = new VirtualConversation(this, msg);
        } else {
            // cache miss, so fetch from the database
            item = MailItem.getById(this, id, type);
        }
        return item;
    }

    /**
     * Returns <tt>MailItem</tt>s with the specified ids. 
     * @throws NoSuchItemException any item does not exist
     */
    public synchronized MailItem[] getItemById(OperationContext octxt, Collection<Integer> ids, byte type) throws ServiceException {
        return getItemById(octxt, ArrayUtil.toIntArray(ids), type);
    }

    /**
     * Returns <tt>MailItem</tt>s with the specified ids. 
     * @throws NoSuchItemException any item does not exist
     */
    public synchronized MailItem[] getItemById(OperationContext octxt, int[] ids, byte type) throws ServiceException {
        boolean success = false;
        try {
            // tag/folder caches are populated in beginTransaction...
            beginTransaction("getItemById[]", octxt);
            MailItem[] items = getItemById(ids, type);
            // make sure all those items are visible...
            for (int i = 0; i < items.length; i++)
                checkAccess(items[i]);
            success = true;
            return items;
        } finally {
            endTransaction(success);
        }
    }

    MailItem[] getItemById(Collection<Integer> ids, byte type) throws ServiceException {
        return getItemById(ArrayUtil.toIntArray(ids), type);
    }

    MailItem[] getItemById(int[] ids, byte type) throws ServiceException {
        if (!mCurrentChange.active)
            throw ServiceException.FAILURE("must be in transaction", null);
        if (ids == null)
            return null;

        MailItem items[] = new MailItem[ids.length];
        Set<Integer> uncached = new HashSet<Integer>();

        // try the cache first
        Integer miss = null;
        boolean relaxType = false;
        for (int i = 0; i < ids.length; i++) {
            // special-case -1 as a signal to return null...
            if (ids[i] == ID_AUTO_INCREMENT) {
                items[i] = null;
            } else {
                Integer key = ids[i];
                MailItem item = getCachedItem(key, type);
                // special-case virtual conversations
                if (item == null && ids[i] <= -FIRST_USER_ID) {
                    if (!MailItem.isAcceptableType(type, MailItem.TYPE_CONVERSATION))
                        throw MailItem.noSuchItem(ids[i], type);
                    Message msg = getCachedMessage(-ids[i]);
                    if (msg != null) {
                        if (msg.getConversationId() == ids[i])
                            item = new VirtualConversation(this, msg);
                        else
                            item = getCachedConversation(key = msg.getConversationId());
                    } else {
                        // need to fetch the message in order to get its conv...
                        key = -ids[i];
                        relaxType = true;
                    }
                }
                items[i] = item;
                if (item == null)
                    uncached.add(miss = key);
            }
        }
        if (uncached.isEmpty())
            return items;

        // the tag and folder caches contain ALL tags and folders, so cache miss == doesn't exist
        if (isCachedType(type))
            throw MailItem.noSuchItem(miss.intValue(), type);

        // cache miss, so fetch from the database
        MailItem.getById(this, uncached, relaxType ? MailItem.TYPE_UNKNOWN : type);

        uncached.clear();
        for (int i = 0; i < ids.length; i++) {
            if (ids[i] != ID_AUTO_INCREMENT && items[i] == null) {
                if (ids[i] <= -FIRST_USER_ID) {
                    // special-case virtual conversations
                    MailItem item = getCachedItem(-ids[i]);
                    if (!(item instanceof Message)) {
                        throw MailItem.noSuchItem(ids[i], type);
                    } else if (item.getParentId() == ids[i]) {
                        items[i] = new VirtualConversation(this, (Message) item);
                    } else {
                        items[i] = getCachedItem(item.getParentId());
                        if (items[i] == null)
                            uncached.add(item.getParentId());
                    }
                } else {
                    if ((items[i] = getCachedItem(ids[i])) == null)
                        throw MailItem.noSuchItem(ids[i], type);
                }
            }
        }

        // special case asking for VirtualConversation but having it be a real Conversation
        if (!uncached.isEmpty()) {
            MailItem.getById(this, uncached, MailItem.TYPE_CONVERSATION);
            for (int i = 0; i < ids.length; i++) {
                if (ids[i] <= -FIRST_USER_ID && items[i] == null) {
                    MailItem item = getCachedItem(-ids[i]);
                    if (!(item instanceof Message) || item.getParentId() == ids[i])
                        throw ServiceException.FAILURE("item should be cached but is not: " + -ids[i], null);
                    items[i] = getCachedItem(item.getParentId());
                    if (items[i] == null)
                        throw MailItem.noSuchItem(ids[i], type);
                }
            }
        }

        return items;
    }

    /** retrieve an item from the Mailbox's caches; return null if no item found */
    MailItem getCachedItem(Integer key) throws ServiceException {
        MailItem item = null;
        if (key < 0)
            item = Flag.getFlag(this, key);
        if (item == null && mTagCache != null)
            item = mTagCache.get(key);
        if (item == null && mFolderCache != null)
            item = mFolderCache.get(key);
        if (item == null)
            item = getItemCache().get(key);

        logCacheActivity(key, item == null ? MailItem.TYPE_UNKNOWN : item.getType(), item);
        return item;
    }

    MailItem getCachedItem(Integer key, byte type) throws ServiceException {
        MailItem item = null;
        switch (type) {
            case MailItem.TYPE_UNKNOWN:
                return getCachedItem(key);
            case MailItem.TYPE_FLAG:
            case MailItem.TYPE_TAG:
                if (key < 0)
                    item = Flag.getFlag(this, key);
                else if (mTagCache != null)
                    item = mTagCache.get(key);
                break;
            case MailItem.TYPE_MOUNTPOINT:
            case MailItem.TYPE_SEARCHFOLDER:
            case MailItem.TYPE_FOLDER:
                if (mFolderCache != null)
                    item = mFolderCache.get(key);
                break;
            default:
                item = getItemCache().get(key);
            break;
        }

        if (item != null && !MailItem.isAcceptableType(type, item.mData.type))
            item = null;

        logCacheActivity(key, type, item);
        return item;
    }

    public synchronized MailItem getItemFromUnderlyingData(MailItem.UnderlyingData data) throws ServiceException {
//        data.flags |= Flag.BITMASK_UNCACHED;
        boolean success = false;
        try {
            beginTransaction("getItemFromUnderlyingData", null);
            MailItem item = getItem(data);
            success = true;
            return item;
        } finally {
            endTransaction(success);
        }
    }

    /** translate from the DB representation of an item to its Mailbox abstraction */
    MailItem getItem(MailItem.UnderlyingData data) throws ServiceException {
        if (data == null)
            return null;
        MailItem item = getCachedItem(data.id, data.type);
        // XXX: should we sanity-check the cached version to make sure all the data matches?
        if (item != null)
            return item;
        return MailItem.constructItem(this, data);
    }

    /** Returns a current or past revision of an item.  Item version numbers
     *  are 1-based and incremented each time the "content" of the item changes
     *  (e.g. editing a draft, modifying a contact's fields).  If the requested
     *  revision does not exist, either because the version number is out of
     *  range or because the requested revision has not been retained, returns
     *  <tt>null</tt>. */
    public synchronized MailItem getItemRevision(OperationContext octxt, int id, byte type, int version) throws ServiceException {
        boolean success = false;
        try {
            beginTransaction("getItemRevision", octxt);
            MailItem revision = checkAccess(getItemById(id, type)).getRevision(version);

            success = true;
            return revision;
        } finally {
            endTransaction(success);
        }
    }

    /** Returns a {@link List} containing all available revisions of an item,
     *  both current and past.  These revisions are returned in increasing
     *  order of their 1-based "version", with the current revision always
     *  present and listed last. */
    @SuppressWarnings("unchecked")
    public synchronized <T extends MailItem> List<T> getAllRevisions(OperationContext octxt, int id, byte type) throws ServiceException {
        boolean success = false;
        try {
            beginTransaction("getAllRevisions", octxt);
            T item = (T) checkAccess(getItemById(id, type));
            List<MailItem> previousRevisions = item.loadRevisions();
            List<T> result = new ArrayList<T>(previousRevisions.size());
            for (MailItem rev : previousRevisions) {
                result.add((T) rev);
            }
            result.add(item);

            success = true;
            return result;
        } finally {
            endTransaction(success);
        }
    }

    /**
     * Fetches a <tt>MailItem</tt> by its IMAP id.
     * @throws MailServiceException if there is no <tt>MailItem</tt> with the given id.
     * @see MailServiceException#NO_SUCH_ITEM
     */
    public synchronized MailItem getItemByImapId(OperationContext octxt, int imapId, int folderId) throws ServiceException {
        boolean success = false;
        try {
            // tag/folder caches are populated in beginTransaction...
            beginTransaction("getItemByImapId", octxt);

            MailItem item = checkAccess(getCachedItem(imapId));
            // in general, the item will not have been moved and its id will be the same as its IMAP id.
            if (item == null) {
                try {
                    item = checkAccess(MailItem.getById(this, imapId));
                    if (item.getImapUid() != imapId)
                        item = null;
                } catch (NoSuchItemException nsie) { }
            }
            // if it's not found, we have to search on the non-indexed IMAP_ID column...
            if (item == null)
                item = checkAccess(MailItem.getByImapId(this, imapId, folderId));

            if (isCachedType(item.getType()) || item.getImapUid() != imapId || item.getFolderId() != folderId)
                throw MailServiceException.NO_SUCH_ITEM(imapId);
            success = true;
            return item;
        } finally {
            endTransaction(success);
        }
    }

    /** Fetches an item by path relative to {@link #ID_FOLDER_USER_ROOT}.
     * @see #getItemByPath(OperationContext, String, int) */
    public synchronized MailItem getItemByPath(OperationContext octxt, String path) throws ServiceException {
        return getItemByPath(octxt, path, ID_FOLDER_USER_ROOT);
    }

    /** Fetches an item by path.  If the path begins with <tt>/</tt>, it's
     *  considered an absolute path relative to {@link #ID_FOLDER_USER_ROOT}.
     *  If it doesn't, it's computed relative to the passed-in folder ID.<p>
     *  
     *  This can return anything with a name; at present, that is limited to
     *  {@link Folder}s, {@link Tag}s, and {@link Document}s. */
    public synchronized MailItem getItemByPath(OperationContext octxt, String name, int folderId) throws ServiceException {
        if (name != null) {
            while (name.startsWith("/")) {
                folderId = ID_FOLDER_USER_ROOT;
                name = name.substring(1);
            }
            while (name.endsWith("/"))
                name = name.substring(0, name.length() - 1);
        }        
        if (name == null || name.equals(""))
            return getFolderById(octxt, folderId);

        boolean success = false;
        try {
            // tag/folder caches are populated in beginTransaction...
            beginTransaction("getItemByPath", octxt);

            Folder parent = (Folder) getItemById(folderId, MailItem.TYPE_FOLDER);

            int slash = name.lastIndexOf('/');
            if (slash != -1) {
                for (String segment : name.substring(0, slash).split("/")) {
                    if ((parent = parent.findSubfolder(segment)) == null)
                        throw MailServiceException.NO_SUCH_FOLDER(name);
                }
                name = name.substring(slash + 1);
            }

            MailItem item = null;
            if (folderId == ID_FOLDER_TAGS) {
                item = getTagByName(name);
            } else {
                // check for the specified item -- folder first, then document
                item = parent.findSubfolder(name);
                if (item == null)
                    item = getItem(DbMailItem.getByName(this, parent.getId(), name, MailItem.TYPE_DOCUMENT));
            }
            // make sure the item is visible to the requester
            if (checkAccess(item) == null)
                throw MailServiceException.NO_SUCH_ITEM(name);
            success = true;
            return item;
        } finally {
            endTransaction(success);
        }
    }

    /** Returns all the MailItems of a given type, optionally in a specified folder */
    public synchronized <T extends MailItem> List<T> getItemList(OperationContext octxt, byte type) throws ServiceException {
        return getItemList(octxt, type, -1);
    }

    public synchronized <T extends MailItem> List<T> getItemList(OperationContext octxt, byte type, int folderId) throws ServiceException {
        return getItemList(octxt, type, folderId, SortBy.NONE);
    }

    public synchronized <T extends MailItem> List<T> getItemList(OperationContext octxt, byte type, int folderId, SortBy sort) throws ServiceException {
        List<T> result;
        boolean success = false;
        
        if (type == MailItem.TYPE_UNKNOWN)
            return Collections.emptyList();
        try {
            // tag/folder caches are populated in beginTransaction...
            beginTransaction("getItemList", octxt);

            Folder folder = folderId == -1 ? null : getFolderById(folderId);
            if (folder == null) {
                if (!hasFullAccess())
                    throw ServiceException.PERM_DENIED("you do not have sufficient permissions");
            } else {
                if (!folder.canAccess(ACL.RIGHT_READ, getAuthenticatedAccount(), isUsingAdminPrivileges()))
                    throw ServiceException.PERM_DENIED("you do not have sufficient permissions");
            }

            if (type == MailItem.TYPE_FOLDER || type == MailItem.TYPE_SEARCHFOLDER || type == MailItem.TYPE_MOUNTPOINT) {
                result = new ArrayList<T>(mFolderCache.size());
                for (Folder subfolder : mFolderCache.values()) {
                    if (subfolder.getType() == type || type == MailItem.TYPE_FOLDER)
                        if (folder == null || subfolder.getFolderId() == folderId)
                            result.add((T) subfolder);
                }
                success = true;
            } else if (type == MailItem.TYPE_TAG) {
                if (folderId != -1 && folderId != ID_FOLDER_TAGS)
                    return Collections.emptyList();
                result = new ArrayList<T>(mTagCache.size() / 2);
                for (Map.Entry<Object, Tag> entry : mTagCache.entrySet())
                    if (entry.getKey() instanceof String)
                        result.add((T) entry.getValue());
                success = true;
            } else if (type == MailItem.TYPE_FLAG) {
                if (folderId != -1 && folderId != ID_FOLDER_TAGS)
                    return Collections.emptyList();
                List<Flag> allFlags = Flag.getAllFlags(this);
                result = new ArrayList<T>(allFlags.size());
                for (Flag flag : allFlags) {
                    result.add((T) flag);
                }
                success = true;
            } else {
                List<MailItem.UnderlyingData> dataList;
                
                if (folder != null)
                    dataList = DbMailItem.getByFolder(folder, type, sort);
                else
                    dataList = DbMailItem.getByType(this, type, sort);
                if (dataList == null)
                    return Collections.emptyList();
                result = new ArrayList<T>(dataList.size());
                for (MailItem.UnderlyingData data : dataList)
                    if (data != null)
                        result.add((T) getItem(data));
                // DbMailItem call handles all sorts except SORT_BY_NAME_NAT
                if (sort.getCriterion() == SortBy.SortCriterion.NAME_NATURAL_ORDER)
                    sort = SortBy.NONE;
                success = true;
            }
        } finally {
            endTransaction(success);
        }
        
        Comparator<MailItem> comp = MailItem.getComparator(sort);
        if (comp != null)
            Collections.sort(result, comp);
        return result;
    }

    /** returns the list of IDs of items of the given type in the given folder 
     * @param octxt TODO*/
    public synchronized List<Integer> listItemIds(OperationContext octxt, byte type, int folderId) throws ServiceException {
        boolean success = false;
        try {
            beginTransaction("listItemIds", octxt);

            Folder folder = getFolderById(folderId);
            List<Integer> ids = DbMailItem.listByFolder(folder, type, true);
            success = true;
            return ids;
        } finally {
            endTransaction(success);
        }
    }

    public synchronized TypedIdList getItemIds(OperationContext octxt, int folderId) throws ServiceException {
        boolean success = false;
        try {
            beginTransaction("listAllItemIds", octxt);

            Folder folder = getFolderById(folderId);
            TypedIdList ids = DbMailItem.listByFolder(folder, true);
            success = true;
            return ids;
        } finally {
            endTransaction(success);
        }
    }


    public synchronized List<ImapMessage> openImapFolder(OperationContext octxt, int folderId) throws ServiceException {
        boolean success = false;
        try {
            beginTransaction("openImapFolder", octxt);

            Folder folder = getFolderById(folderId);
            List<ImapMessage> i4list = DbMailItem.loadImapFolder(folder);
            success = true;
            return i4list;
        } finally {
            endTransaction(success);
        }
    }

    public synchronized List<Pop3Message> openPop3Folder(OperationContext octxt, int folderId, Date popSince) throws ServiceException {
        boolean success = false;
        try {
            beginTransaction("openPop3Folder", octxt);

            Folder folder = getFolderById(folderId);
            List<Pop3Message> p3list = DbMailItem.loadPop3Folder(folder, popSince);
            success = true;
            return p3list;
        } finally {
            endTransaction(success);
        }
    }

    public synchronized int getImapRecent(OperationContext octxt, int folderId) throws ServiceException {
        boolean success = false;
        try {
            beginTransaction("openImapFolder", octxt);

            Folder folder = checkAccess(getFolderById(folderId));
            int recent = folder.getImapRECENT();
            success = true;
            return recent;
        } finally {
            endTransaction(success);
        }
    }


    public synchronized void beginTrackingImap() throws ServiceException {
        if (isTrackingImap())
            return;

        TrackImap redoRecorder = new TrackImap(mId);
        boolean success = false;
        try {
            beginTransaction("beginTrackingImap", null, redoRecorder);

            DbMailbox.startTrackingImap(this);
            mCurrentChange.imap = Boolean.TRUE;

            success = true;
        } finally {
            endTransaction(success);
        }
    }

    public synchronized void beginTrackingSync() throws ServiceException {
        if (isTrackingSync())
            return;

        TrackSync redoRecorder = new TrackSync(mId);
        boolean success = false;
        try {
            beginTransaction("beginTrackingSync", null, redoRecorder);

            DbMailbox.startTrackingSync(this);
            mCurrentChange.sync = getLastChangeID();

            success = true;
        } finally {
            endTransaction(success);
        }
    }

    public synchronized void recordImapSession(int folderId) throws ServiceException {
        boolean success = false;
        try {
            beginTransaction("recordImapSession", null);
            getFolderById(folderId).checkpointRECENT();
            success = true;
        } finally {
            endTransaction(success);
        }
    }


    public synchronized List<Integer> listTombstones(int lastSync) throws ServiceException {
        return getTombstones(lastSync).getAll();
    }

    public synchronized TypedIdList getTombstones(int lastSync) throws ServiceException {
        if (!isTrackingSync())
            throw ServiceException.FAILURE("not tracking sync", null);

        boolean success = false;
        try {
            beginTransaction("getTombstones", null);
            TypedIdList tombstones = DbMailItem.readTombstones(this, lastSync);
            success = true;
            return tombstones;
        } finally {
            endTransaction(success);
        }
    }

    public synchronized List<Folder> getModifiedFolders(final int lastSync) throws ServiceException {
        return getModifiedFolders(lastSync, MailItem.TYPE_UNKNOWN);
    }

    public synchronized List<Folder> getModifiedFolders(final int lastSync, final byte type) throws ServiceException {
        if (lastSync >= getLastChangeID())
            return Collections.emptyList();

        List<Folder> modified = new ArrayList<Folder>();
        boolean success = false;
        try {
            beginTransaction("getModifiedFolders", null);
            for (Folder subfolder : getFolderById(ID_FOLDER_ROOT).getSubfolderHierarchy()) {
                if (type == MailItem.TYPE_UNKNOWN || subfolder.getType() == type)
                    if (subfolder.getModifiedSequence() > lastSync)
                        modified.add(subfolder);
            }
            success = true;
            return modified;
        } finally {
            endTransaction(success);
        }
    }

    public synchronized List<Tag> getModifiedTags(OperationContext octxt, int lastSync) throws ServiceException {
        if (lastSync >= getLastChangeID())
            return Collections.emptyList();

        List<Tag> modified = new ArrayList<Tag>();
        boolean success = false;
        try {
            beginTransaction("getModifiedTags", octxt);
            if (hasFullAccess()) {
                for (Map.Entry<Object, Tag> entry : mTagCache.entrySet()) {
                    if (entry.getKey() instanceof String) {
                        Tag tag = entry.getValue();
                        if (tag.getModifiedSequence() > lastSync)
                            modified.add(tag);
                    }
                }
            }
            success = true;
            return modified;
        } finally {
            endTransaction(success);
        }
    }

    /** Returns the IDs of all items modified since a given change number.
     *  Will not return modified folders or tags; for these you need to call
     *  {@link #getModifiedFolders(long, byte)} or
     *  {@link #getModifiedTags(OperationContext, long)}.  Modified items not
     *  visible to the caller (i.e. the caller lacks {@link ACL#RIGHT_READ})
     *  are returned in a separate Integer List in the returned Pair.
     *  
     * @param octxt     The context for this request (e.g. auth user id).
     * @param lastSync  We return items with change ID larger than this value.
     * @return A {@link Pair} containing:<ul>
     *         <li>a List of the IDs of all caller-visible MailItems of the
     *             given type modified since the checkpoint, and
     *         <li>a List of the IDs of all items modified since the checkpoint
     *             but not currently visible to the caller</ul> */
    public synchronized Pair<List<Integer>,TypedIdList> getModifiedItems(OperationContext octxt, int lastSync) throws ServiceException {
        return getModifiedItems(octxt, lastSync, MailItem.TYPE_UNKNOWN, null);
    }

    /** Returns the IDs of all items of the given type modified since a given
     *  change number.  Will not return modified folders or tags; for these
     *  you need to call {@link #getModifiedFolders(long, byte)} or
     *  {@link #getModifiedTags(OperationContext, long)}.  Modified items not
     *  visible to the caller (i.e. the caller lacks {@link ACL#RIGHT_READ})
     *  are returned in a separate Integer List in the returned Pair.  When
     *  <tt>type</tt> is {@link MailItem#TYPE_UNKNOWN}, all modified non-
     *  tag, non-folders are returned.
     *  
     * @param octxt     The context for this request (e.g. auth user id).
     * @param lastSync  We return items with change ID larger than this value.
     * @param type      The type of MailItems to return.
     * @return A {@link Pair} containing:<ul>
     *         <li>a List of the IDs of all caller-visible MailItems of the
     *             given type modified since the checkpoint, and
     *         <li>a List of the IDs of all items of the given type modified
     *             since the checkpoint but not currently visible to the
     *             caller</ul> */
    public synchronized Pair<List<Integer>,TypedIdList> getModifiedItems(OperationContext octxt, int lastSync, byte type) throws ServiceException {
        return getModifiedItems(octxt, lastSync, type, null);
    }

    private static final List<Integer> EMPTY_ITEMS = Collections.emptyList();

    public synchronized Pair<List<Integer>,TypedIdList> getModifiedItems(OperationContext octxt, int lastSync, byte type, Set<Integer> folderIds) throws ServiceException {
        if (lastSync >= getLastChangeID())
            return new Pair<List<Integer>,TypedIdList>(EMPTY_ITEMS, new TypedIdList());

        boolean success = false;
        try {
            beginTransaction("getModifiedItems", octxt);

            Set<Integer> visible = getVisibleFolderIds();
            if (folderIds == null)
                folderIds = visible;
            else if (visible != null)
                folderIds = SetUtil.intersect(folderIds, visible);

            Pair<List<Integer>,TypedIdList> dataList = DbMailItem.getModifiedItems(this, type, lastSync, folderIds);
            if (dataList == null)
                return null;
            success = true;
            return dataList;
        } finally {
            endTransaction(success);
        }
    }

    /** Returns a list of all <code>Folder</code>s the authenticated user has
     *  {@link ACL#RIGHT_READ} access to.  Returns <tt>null</tt> if the
     *  authenticated user has read access to the entire Mailbox. */
    public synchronized Set<Folder> getVisibleFolders(OperationContext octxt) throws ServiceException {
        boolean success = false;
        try {
            beginTransaction("getVisibleFolders", octxt);
            Set<Folder> visible = getVisibleFolders();
            success = true;
            return visible;
        } finally {
            endTransaction(success);
        }
    }

    /** Returns a list of all <code>Folder</code>s that the authenticated user
     *  from the current transaction has {@link ACL#RIGHT_READ} access to.
     *  Returns <tt>null</tt> if the authenticated user has read access to
     *  the entire Mailbox. */
    Set<Folder> getVisibleFolders() throws ServiceException {
        return getAccessibleFolders(ACL.RIGHT_READ);
    }

    /** Returns a list of all <code>Folder</code>s that the authenticated user
     *  from the current transaction has a certain set of rights on.  Returns
     *  <tt>null</tt> if the authenticated user has the required access on the
     *  entire Mailbox.
     * @param rights  The bitmask representing the required permissions. */
    Set<Folder> getAccessibleFolders(short rights) throws ServiceException {
        if (!mCurrentChange.isActive())
            throw ServiceException.FAILURE("cannot get visible hierarchy outside transaction", null);
        if (hasFullAccess())
            return null;

        boolean incomplete = false;
        Set<Folder> visible = new HashSet<Folder>();
        for (Folder folder : mFolderCache.values())
            if (folder.canAccess(rights))
                visible.add(folder);
            else
                incomplete = true;
        return incomplete ? visible : null;
    }

    /** Returns a list of the IDs of all <code>Folder</code>s that the
     *  current transaction's authenticated user has {@link ACL#RIGHT_READ}
     *  access on.  Returns <tt>null</tt> if the authenticated user has read
     *  access on the entire Mailbox. */
    Set<Integer> getVisibleFolderIds() throws ServiceException {
        Set<Folder> folders = getVisibleFolders();
        if (folders == null)
            return null;
        Set<Integer> visible = new HashSet<Integer>(folders.size());
        for (Folder folder : folders)
            visible.add(folder.getId());
        return visible;
    }


    public Flag getFlagById(int flagId) throws ServiceException {
        Flag flag = Flag.getFlag(this, flagId);
        if (flag == null)
            throw MailServiceException.NO_SUCH_TAG(flagId);
        return flag;
    }

    public List<Flag> getFlagList() throws ServiceException {
        return Flag.getAllFlags(this);
    }

    public synchronized Tag getTagById(OperationContext octxt, int id) throws ServiceException {
        return (Tag) getItemById(octxt, id, MailItem.TYPE_TAG);
    }

    Tag getTagById(int id) throws ServiceException {
        return (Tag) getItemById(id, MailItem.TYPE_TAG);
    }

    public synchronized List<Tag> getTagList(OperationContext octxt) throws ServiceException {
        List<Tag> tags = new ArrayList<Tag>();
        for (MailItem item : getItemList(octxt, MailItem.TYPE_TAG))
            tags.add((Tag) item);
        return tags;
    }

    /**
     * Returns the tag with the given name.
     * @throws ServiceException {@link MailServiceException#NO_SUCH_TAG} if the tag does not exist
     */
    public synchronized Tag getTagByName(String name) throws ServiceException {
        boolean success = false;
        try {
            beginTransaction("getTagByName", null);

            if (name == null || name.equals(""))
                throw ServiceException.INVALID_REQUEST("tag name may not be null", null);
            Tag tag = name.charAt(0) == '\\' ? Flag.getFlag(this, name) : mTagCache.get(name.toLowerCase());
            if (tag == null)
                throw MailServiceException.NO_SUCH_TAG(name);
            checkAccess(tag);
            success = true;
            return tag;
        } finally {
            endTransaction(success);
        }
    }


    /** Returns the folder with the specified id.
     * @throws NoSuchItemException if the folder does not exist */
    public synchronized Folder getFolderById(OperationContext octxt, int id) throws ServiceException {
        return (Folder) getItemById(octxt, id, MailItem.TYPE_FOLDER);
    }
    
    /** Returns the folder with the specified id.
     * @throws NoSuchItemException if the folder does not exist */
    public Folder getFolderById(int id) throws ServiceException {
        return (Folder) getItemById(id, MailItem.TYPE_FOLDER);
    }
    
    /** Returns the folder with the specified parent and name.
     * @throws NoSuchItemException if the folder does not exist */
    public synchronized Folder getFolderByName(OperationContext octxt, int parentId, String name) throws ServiceException {
        boolean success = false;
        try {
            beginTransaction("getFolderByName", octxt);
            Folder folder = getFolderById(parentId).findSubfolder(name);
            if (folder == null)
                throw MailServiceException.NO_SUCH_FOLDER(name);
            if (!folder.canAccess(ACL.RIGHT_READ))
                throw ServiceException.PERM_DENIED("you do not have sufficient permissions on folder " + name);
            success = true;
            return folder;
        } finally {
            endTransaction(success);
        }
    }

    /** Returns the folder with the specified path, delimited by slashes (<tt>/</tt>).
     * @throws {@link NoSuchItemException} if the folder does not exist */
    public synchronized Folder getFolderByPath(OperationContext octxt, String path) throws ServiceException {
        if (path == null)
            throw MailServiceException.NO_SUCH_FOLDER(path);
        while (path.startsWith("/"))
            path = path.substring(1);                         // strip off the optional leading "/"
        while (path.endsWith("/"))
            path = path.substring(0, path.length() - 1);      // strip off the optional trailing "/"

        Folder folder = getFolderById(null, ID_FOLDER_USER_ROOT);

        boolean success = false;
        try {
            beginTransaction("getFolderByPath", octxt);
            if (!path.equals("")) {
                for (String segment : path.split("/"))
                    if ((folder = folder.findSubfolder(segment)) == null)
                        break;
            }

            if (folder == null)
                throw MailServiceException.NO_SUCH_FOLDER("/" + path);
            if (!folder.canAccess(ACL.RIGHT_READ))
                throw ServiceException.PERM_DENIED("you do not have sufficient permissions on folder /" + path);
            success = true;
            return folder;
        } finally {
            endTransaction(success);
        }
    }
    
    /**
     * Given a path, resolves as much of the path as possible and returns the folder and the unmatched part.
     * 
     * E.G. if the path is "/foo/bar/baz/gub" and this mailbox has a Folder at "/foo/bar" -- this API returns
     * a Pair containing that Folder and the unmatched part "baz/gub".  
     * 
     * If the returned folder is a Mountpoint, then it can be assumed that the remaining part is a subfolder in
     * the remote mailbox.
     * 
     * @param octxt
     * @param startingFolderId Folder to start from (pass Mailbox.ID_FOLDER_ROOT to start from the root)
     * @param path 
     * @return
     * @throws ServiceException if the folder with <tt>startingFolderId</tt> does not exist
     * or <tt>path</tt> is <tt>null</tt> or empty.
     */
    public synchronized Pair<Folder, String> getFolderByPathLongestMatch(OperationContext octxt, int startingFolderId, String path) throws ServiceException {
        if (path == null)
            throw MailServiceException.NO_SUCH_FOLDER(path);
        while (path.startsWith("/"))
            path = path.substring(1);                         // strip off the optional leading "/"
        while (path.endsWith("/"))
            path = path.substring(0, path.length() - 1);      // strip off the optional trailing "/"

        if (path.length() == 0)
            throw MailServiceException.NO_SUCH_FOLDER("/" + path);

        Folder folder = getFolderById(null, startingFolderId); 
        assert(folder != null);

        boolean success = false;
        try {
            beginTransaction("getFolderByPathLongestMatch", octxt);

            String unmatched = null, segments[] = path.split("/");
            for (int i = 0; i < segments.length; i++) {
                Folder subfolder = folder.findSubfolder(segments[i]);
                if (subfolder == null) {
                    unmatched = StringUtil.join("/", segments, i, segments.length - i);
                    break;
                }
                folder = subfolder;
            }
            // apply the "read access" check to the returned folder...
            return new Pair<Folder, String>(checkAccess(folder), unmatched);
        } finally {
            endTransaction(success);
        }
    }

    public synchronized List<Folder> getFolderList(OperationContext octxt, SortBy sort) throws ServiceException {
        List<Folder> folders = new ArrayList<Folder>();
        for (MailItem item : getItemList(octxt, MailItem.TYPE_FOLDER, -1, sort))
            folders.add((Folder) item);
        return folders;
    }

    List<Folder> listAllFolders() {
        return new ArrayList<Folder>(mFolderCache.values());
    }
    
    public static class FolderNode {
        public int mId;
        public String mName;
        public Folder mFolder;
        public List<FolderNode> mSubfolders = new ArrayList<FolderNode>();
    }
    
    public synchronized FolderNode getFolderTree(OperationContext octxt, ItemId iid, boolean returnAllVisibleFolders) throws ServiceException {
        // get the root node...
        int folderId = iid != null ? iid.getId() : Mailbox.ID_FOLDER_USER_ROOT;
        Folder folder = getFolderById(returnAllVisibleFolders ? null : octxt, folderId);

        // for each subNode...
        Set<Folder> visibleFolders = getVisibleFolders(octxt);
        return handleFolder(folder, visibleFolders, returnAllVisibleFolders);
    }
    
    private FolderNode handleFolder(Folder folder, Set<Folder> visible, boolean returnAllVisibleFolders) throws ServiceException {
        boolean isVisible = visible == null || visible.remove(folder);
        if (!isVisible && !returnAllVisibleFolders)
            return null;

        // short-circuit if we know that this won't be in the output
        List<Folder> subfolders = folder.getSubfolders(null);
        if (!isVisible && subfolders.isEmpty())
            return null;

        FolderNode node = new FolderNode();
        node.mId = folder.getId();
        node.mName = node.mId == Mailbox.ID_FOLDER_ROOT ? null : folder.getName();
        node.mFolder = isVisible ? folder : null;

        // if this was the last visible folder overall, no need to look at children
        if (isVisible && visible != null && visible.isEmpty())
            return node;

        // write the subfolders' data to the response
        for (Folder subfolder : subfolders) {
            FolderNode child = handleFolder(subfolder, visible, returnAllVisibleFolders);
            if (child != null) {
                node.mSubfolders.add(child);
                isVisible = true;
            }
        }

        return isVisible ? node : null;
    }
    
    public synchronized List<Folder> getCalendarFolders(OperationContext octxt, SortBy sort) throws ServiceException {
        ArrayList<Folder> calFolders = new ArrayList<Folder>();
        for (MailItem item : getItemList(octxt, MailItem.TYPE_FOLDER, -1, sort)) {
            Folder f = (Folder) item;
            byte view = f.getDefaultView();
            if (view == MailItem.TYPE_APPOINTMENT || view == MailItem.TYPE_TASK)
                calFolders.add((Folder) item);
        }
        for (MailItem item : getItemList(octxt, MailItem.TYPE_MOUNTPOINT, -1, sort)) {
            Folder f = (Folder) item;
            byte view = f.getDefaultView();
            if (view == MailItem.TYPE_APPOINTMENT || view == MailItem.TYPE_TASK)
                calFolders.add((Folder) item);
        }
        return calFolders;
    }

    public synchronized SearchFolder getSearchFolderById(OperationContext octxt, int searchId) throws ServiceException {
        return (SearchFolder) getItemById(octxt, searchId, MailItem.TYPE_SEARCHFOLDER);
    }

    SearchFolder getSearchFolderById(int searchId) throws ServiceException {
        return (SearchFolder) getItemById(searchId, MailItem.TYPE_SEARCHFOLDER);
    }


    public synchronized Mountpoint getMountpointById(OperationContext octxt, int mptId) throws ServiceException {
        return (Mountpoint) getItemById(octxt, mptId, MailItem.TYPE_MOUNTPOINT);
    }


    public synchronized Note getNoteById(OperationContext octxt, int noteId) throws ServiceException {
        return (Note) getItemById(octxt, noteId, MailItem.TYPE_NOTE);
    }

    Note getNoteById(int noteId) throws ServiceException {
        return (Note) getItemById(noteId, MailItem.TYPE_NOTE);
    }

    public synchronized List<Note> getNoteList(OperationContext octxt, int folderId) throws ServiceException {
        return getNoteList(octxt, folderId, SortBy.NONE);
    }

    public synchronized List<Note> getNoteList(OperationContext octxt, int folderId, SortBy sort) throws ServiceException {
        List<Note> notes = new ArrayList<Note>();
        for (MailItem item : getItemList(octxt, MailItem.TYPE_NOTE, folderId, sort))
            notes.add((Note) item);
        return notes;
    }

    public synchronized Chat getChatById(OperationContext octxt, int id) throws ServiceException {
        return (Chat) getItemById(octxt, id, MailItem.TYPE_CHAT);
    }

    Chat getChatById(int id) throws ServiceException {
        return (Chat) getItemById(id, MailItem.TYPE_CHAT);
    }

    public synchronized List<Chat> getChatList(OperationContext octxt, int folderId) throws ServiceException {
        return getChatList(octxt, folderId, SortBy.NONE);
    }

    public synchronized List<Chat> getChatList(OperationContext octxt, int folderId, SortBy sort) throws ServiceException {
        List<Chat> chats = new ArrayList<Chat>();
        for (MailItem item : getItemList(octxt, MailItem.TYPE_CHAT, folderId, sort))
            chats.add((Chat) item);
        return chats;
    }

    public synchronized Contact getContactById(OperationContext octxt, int id) throws ServiceException {
        return (Contact) getItemById(octxt, id, MailItem.TYPE_CONTACT);
    }

    Contact getContactById(int id) throws ServiceException {
        return (Contact) getItemById(id, MailItem.TYPE_CONTACT);
    }

    public synchronized List<Contact> getContactList(OperationContext octxt, int folderId) throws ServiceException {
        return getContactList(octxt, folderId, SortBy.NONE);
    }

    public synchronized List<Contact> getContactList(OperationContext octxt, int folderId, SortBy sort) throws ServiceException {
        List<Contact> contacts = new ArrayList<Contact>();
        for (MailItem item : getItemList(octxt, MailItem.TYPE_CONTACT, folderId, sort))
            contacts.add((Contact) item);
        return contacts;
    }

    /**
     * Returns the <tt>Message</tt> with the specified id. 
     * @throws NoSuchItemException if the item does not exist
     */
    public synchronized Message getMessageById(OperationContext octxt, int id) throws ServiceException {
        return (Message) getItemById(octxt, id, MailItem.TYPE_MESSAGE);
    }

    Message getMessageById(int id) throws ServiceException {
        return (Message) getItemById(id, MailItem.TYPE_MESSAGE);
    }
    
    Message getMessage(MailItem.UnderlyingData data) throws ServiceException { 
        return (Message) getItem(data);
    }

    Message getCachedMessage(Integer id) throws ServiceException {
        return (Message) getCachedItem(id, MailItem.TYPE_MESSAGE);
    }

    public synchronized List<Message> getMessagesByConversation(OperationContext octxt, int convId) throws ServiceException {
        return getMessagesByConversation(octxt, convId, SortBy.DATE_ASCENDING);
    }

    public synchronized List<Message> getMessagesByConversation(OperationContext octxt, int convId, SortBy sort) throws ServiceException {
        boolean success = false;
        try {
            beginTransaction("getMessagesByConversation", octxt);
            List<Message> msgs = getConversationById(convId).getMessages(sort);
            if (!hasFullAccess()) {
                List<Message> visible = new ArrayList<Message>(msgs.size());
                for (Message msg : msgs) {
                    if (msg.canAccess(ACL.RIGHT_READ))
                        visible.add(msg);
                }
                msgs = visible;
            }
            success = true;
            return msgs;
        } finally {
            endTransaction(success);
        }
    }


    public synchronized Conversation getConversationById(OperationContext octxt, int id) throws ServiceException {
        return (Conversation) getItemById(octxt, id, MailItem.TYPE_CONVERSATION);
    }

    Conversation getConversationById(int id) throws ServiceException {
        return (Conversation) getItemById(id, MailItem.TYPE_CONVERSATION);
    }

    Conversation getConversation(MailItem.UnderlyingData data) throws ServiceException {
        return (Conversation) getItem(data);
    }

    Conversation getCachedConversation(Integer id) throws ServiceException {
        return (Conversation) getCachedItem(id, MailItem.TYPE_CONVERSATION);
    }

    public synchronized Conversation getConversationByHash(OperationContext octxt, String hash) throws ServiceException {
        boolean success = false;
        try {
            beginTransaction("getConversationByHash", octxt);
            Conversation item = checkAccess(getConversationByHash(hash));
            success = true;
            return item;
        } finally {
            endTransaction(success);
        }
    }

    Conversation getConversationByHash(String hash) throws ServiceException {
        Conversation conv = null;

        Integer convId = (Integer) mConvHashes.get(hash);
        if (convId != null)
            conv = getCachedConversation(convId);
        if (conv != null)
            return conv;

        // XXX: why not just do a "getConversationById()" if convId != null?
        MailItem.UnderlyingData data = DbMailItem.getByHash(this, hash);
        if (data == null || data.type == MailItem.TYPE_CONVERSATION)
            return getConversation(data);
        return (Conversation) getMessage(data).getParent();
    }

    public synchronized SenderList getConversationSenderList(int convId) throws ServiceException {
        boolean success = false;
        try {
            beginTransaction("getSenderList", null);
            Conversation conv = getConversationById(convId);
            SenderList sl = conv.getSenderList();
            success = true;
            return sl;
        } finally {
            endTransaction(success);
        }
    }

    
    public WikiItem getWikiById(OperationContext octxt, int id) throws ServiceException {
        return (WikiItem) getItemById(octxt, id, MailItem.TYPE_WIKI);
    }


    public Document getDocumentById(OperationContext octxt, int id) throws ServiceException {
        return (Document) getItemById(octxt, id, MailItem.TYPE_DOCUMENT);
    }

    Document getDocumentById(int id) throws ServiceException {
        return (Document) getItemById(id, MailItem.TYPE_DOCUMENT);
    }

    public synchronized List<Document> getDocumentList(OperationContext octxt, int folderId) throws ServiceException {
        return getDocumentList(octxt, folderId, SortBy.NONE);
    }

    public synchronized List<Document> getDocumentList(OperationContext octxt, int folderId, SortBy sort) throws ServiceException {
        List<Document> docs = new ArrayList<Document>();
        for (MailItem item : getItemList(octxt, MailItem.TYPE_DOCUMENT, folderId, sort))
            docs.add((Document) item);
        return docs;
    }

    public synchronized Collection<CalendarItem.CalendarMetadata> getCalendarItemMetadata(OperationContext octxt, int folderId, long start, long end) throws ServiceException {
        boolean success = false;
        try {
            beginTransaction("getCalendarItemMetadata", null);
            Folder f = getFolderById(folderId);
            if (!f.canAccess(ACL.RIGHT_READ))
                throw ServiceException.PERM_DENIED("you do not have sufficient permissions");
            success = true;
            return DbMailItem.getCalendarItemMetadata(f, start, end);
        } finally {
            endTransaction(success);
        }
    }

    private void checkCalendarType(MailItem item) throws ServiceException {
        byte type = item.getType();
        if (type != MailItem.TYPE_APPOINTMENT && type != MailItem.TYPE_TASK)
            throw MailServiceException.NO_SUCH_CALITEM(item.getId());
    }

    public synchronized CalendarItem getCalendarItemById(OperationContext octxt, int id) throws ServiceException {
        MailItem item = getItemById(octxt, id, MailItem.TYPE_UNKNOWN);
        checkCalendarType(item);
        return (CalendarItem) item;
    }

    CalendarItem getCalendarItemById(int id) throws ServiceException {
        MailItem item = getItemById(id, MailItem.TYPE_UNKNOWN);
        checkCalendarType(item);
        return (CalendarItem) item;
    }

    CalendarItem getCalendarItem(MailItem.UnderlyingData data) throws ServiceException {
        return (CalendarItem) getItem(data);
    }

    public synchronized List getCalendarItemList(OperationContext octxt, int folderId) throws ServiceException {
        return getItemList(octxt, MailItem.TYPE_UNKNOWN, folderId);
    }
    

    public synchronized Appointment getAppointmentById(OperationContext octxt, int id) throws ServiceException {
        return (Appointment) getItemById(octxt, id, MailItem.TYPE_APPOINTMENT);
    }

    Appointment getAppointmentById(int id) throws ServiceException {
        return (Appointment) getItemById(id, MailItem.TYPE_APPOINTMENT);
    }

    public synchronized List getAppointmentList(OperationContext octxt, int folderId) throws ServiceException {
        return getItemList(octxt, MailItem.TYPE_APPOINTMENT, folderId);
    }


    public synchronized Task getTaskById(OperationContext octxt, int id) throws ServiceException {
        return (Task) getItemById(octxt, id, MailItem.TYPE_TASK);
    }

    Task getTaskById(int id) throws ServiceException {
        return (Task) getItemById(id, MailItem.TYPE_TASK);
    }

    public synchronized List getTaskList(OperationContext octxt, int folderId) throws ServiceException {
        return getItemList(octxt, MailItem.TYPE_TASK, folderId);
    }


    public synchronized TypedIdList listCalendarItemsForRange(OperationContext octxt, byte type, long start, long end, int folderId)
    throws ServiceException {
        if (folderId == ID_AUTO_INCREMENT)
            return new TypedIdList();

        boolean success = false;
        try {
            beginTransaction("listCalendarItemsForRange", octxt);

            // if they specified a folder, make sure it actually exists
            getFolderById(folderId);

            // get the list of all visible calendar items in the specified folder
            TypedIdList ids = DbMailItem.listCalendarItems(this, type, start, end, folderId, null);
            success = true;
            return ids;
        } finally {
            endTransaction(success);
        }
    }

    public synchronized List<CalendarItem> getCalendarItems(OperationContext octxt, byte type, int folderId)
    throws ServiceException {
        return getCalendarItemsForRange(octxt, type, -1, -1, folderId, null);
    }

    public synchronized List<CalendarItem> getCalendarItemsForRange(OperationContext octxt, long start, long end, int folderId, int[] excludeFolders)
    throws ServiceException {
        return getCalendarItemsForRange(octxt, MailItem.TYPE_UNKNOWN, start, end, folderId, excludeFolders);
    }
    
    /** Returns a <tt>Collection</tt> of all {@link CalendarItem}s which
     *  overlap the specified time period.  There is no guarantee that the
     *  returned calendar items actually contain a recurrence within the range;
     *  all that is required is that there is some intersection between the
     *  (<tt>start</tt>, <tt>end</tt>) range and the period from the
     *  start time of the calendar item's first recurrence to the end time of
     *  its last recurrence.<p>
     * 
     *  If a <tt>folderId</tt> is specified, only calendar items
     *  in that folder are returned.  If {@link #ID_AUTO_INCREMENT} is passed
     *  in as the <tt>folderId</tt>, all calendar items not in
     *  <tt>Spam</tt> or <tt>Trash</tt> are returned.
     * @param octxt     The {@link OperationContext}.
     * @param type      If MailItem.TYPE_APPOINTMENT, return only appointments.
     *                  If MailItem.TYPE_TASK, return only tasks.
     *                  If MailItem.TYPE_UNKNOWN, return both.
     * @param start     The start time of the range, in milliseconds.
     *                  <tt>-1</tt> means to leave the start time unconstrained.
     * @param end       The end time of the range, in milliseconds.
     *                  <tt>-1</tt> means to leave the end time unconstrained.
     * @param folderId  The folder to search for matching calendar items, or
     *                  {@link #ID_AUTO_INCREMENT} to search all non-Spam and
     *                  Trash folders in the mailbox.
     * 
     * @perms {@link ACL#RIGHT_READ} on all returned calendar items.
     * @throws ServiceException */
    public synchronized List<CalendarItem> getCalendarItemsForRange(OperationContext octxt, byte type,
            long start, long end, int folderId, int[] excludeFolders)
    throws ServiceException {
        boolean success = false;
        try {
            beginTransaction("getCalendarItemsForRange", octxt);

            // if they specified a folder, make sure it actually exists
            if (folderId != ID_AUTO_INCREMENT)
                getFolderById(folderId);

            // get the list of all visible calendar items in the specified folder
            List<CalendarItem> calItems = new ArrayList<CalendarItem>();
            List<UnderlyingData> invData = DbMailItem.getCalendarItems(this, type, start, end, folderId, excludeFolders);
            for (MailItem.UnderlyingData data : invData) {
                try {
                    CalendarItem calItem = getCalendarItem(data);
                    if (folderId == calItem.getFolderId() || (folderId == ID_AUTO_INCREMENT && calItem.inMailbox())) {
                        if (calItem.canAccess(ACL.RIGHT_READ))
                            calItems.add(calItem);
                    }
                } catch (ServiceException e) {
                    ZimbraLog.calendar.warn("Error while retrieving calendar item " + data.id + " in mailbox " + mId + "; skipping item", e);
                }
            }
            success = true;
            return calItems;
        } finally {
            endTransaction(success);
        }
    }

    public synchronized List<Integer> getItemListByDates(OperationContext octxt, byte type, long start, long end, int folderId, boolean descending) throws ServiceException {
        boolean success = false;
        try {
            beginTransaction("getItemListByDates", octxt);

            List<Integer> msgIds = DbMailItem.getItemListByDates(this, type, start, end, folderId, descending);
            success = true;
            return msgIds;
        } finally {
            endTransaction(success);
        }
    }

    public synchronized ZVCalendar getZCalendarForCalendarItems(Collection<CalendarItem> calItems,
            boolean useOutlookCompatMode, boolean ignoreErrors, boolean allowPrivateAccess)
    throws ServiceException {
        ZVCalendar cal = new ZVCalendar();

        // REPLY
        cal.addProperty(new ZProperty(ICalTok.METHOD, ICalTok.PUBLISH.toString()));

        // timezones
        {
            ICalTimeZone localTz = ICalTimeZone.getAccountTimeZone(getAccount()); 
            TimeZoneMap tzmap = new TimeZoneMap(localTz);

            for (CalendarItem calItem : calItems)
                tzmap.add(calItem.getTimeZoneMap());

            // iterate the tzmap and add all the VTimeZone's 
            // (TODO: should this code live in TimeZoneMap???) 
            for (Iterator<ICalTimeZone> iter = tzmap.tzIterator(); iter.hasNext(); ) {
                ICalTimeZone cur = iter.next();
                cal.addComponent(cur.newToVTimeZone());
            }
        }

        // build all the event components and add them to the Calendar
        for (CalendarItem calItem : calItems)
            calItem.appendRawCalendarData(cal, useOutlookCompatMode, ignoreErrors, allowPrivateAccess);
        return cal;
    }

    public synchronized void writeICalendarForCalendarItems(
        Writer writer, OperationContext octxt, Collection<CalendarItem> calItems,
        boolean useOutlookCompatMode, boolean ignoreErrors, boolean needAppleICalHacks,
        boolean trimCalItemsList)
    throws ServiceException {
            writeICalendarForCalendarItems(writer, octxt, calItems, useOutlookCompatMode, ignoreErrors, needAppleICalHacks, trimCalItemsList, false);
    }

    public synchronized void writeICalendarForCalendarItems(
            Writer writer, OperationContext octxt, Collection<CalendarItem> calItems,
            boolean useOutlookCompatMode, boolean ignoreErrors, boolean needAppleICalHacks,
            boolean trimCalItemsList, boolean escapeHtmlTags)
    throws ServiceException {
        try {
            writer.write("BEGIN:VCALENDAR\r\n");

            ZProperty prop;
            prop = new ZProperty(ICalTok.PRODID, ZCalendar.sZimbraProdID);
            prop.toICalendar(writer, needAppleICalHacks);
            prop = new ZProperty(ICalTok.VERSION, ZCalendar.sIcalVersion);
            prop.toICalendar(writer, needAppleICalHacks);
            prop = new ZProperty(ICalTok.METHOD, ICalTok.PUBLISH.toString());
            prop.toICalendar(writer, needAppleICalHacks);

            // timezones
            ICalTimeZone localTz = ICalTimeZone.getAccountTimeZone(getAccount()); 
            TimeZoneMap tzmap = new TimeZoneMap(localTz);
            for (CalendarItem calItem : calItems)
                tzmap.add(calItem.getTimeZoneMap());
            // iterate the tzmap and add all the VTimeZone's 
            for (Iterator<ICalTimeZone> iter = tzmap.tzIterator(); iter.hasNext(); ) {
                ICalTimeZone tz = iter.next();
                tz.newToVTimeZone().toICalendar(writer, needAppleICalHacks);
            }
            tzmap = null;  // help keep memory consumption low

            // build all the event components and add them to the Calendar
            for (Iterator<CalendarItem> iter = calItems.iterator(); iter.hasNext(); ) {
                CalendarItem calItem = iter.next();
                boolean allowPrivateAccess =
                    calItem.isPublic() ||
                    calItem.allowPrivateAccess(octxt.getAuthenticatedUser(), octxt.isUsingAdminPrivileges());
                if (trimCalItemsList)
                    iter.remove();  // help keep memory consumption low
                Invite[] invites = calItem.getInvites();
                if (invites != null && invites.length > 0) {
                    boolean appleICalExdateHack = LC.calendar_apple_ical_compatible_canceled_instances.booleanValue();
                    ZComponent[] comps = null;
                    try {
                        comps = Invite.toVComponents(invites, allowPrivateAccess,
                                                     useOutlookCompatMode, appleICalExdateHack);
                    } catch (ServiceException e) {
                        if (ignoreErrors) {
                            ZimbraLog.calendar.warn("Error retrieving iCalendar data for item " +
                                                    calItem.getId() + ": " + e.getMessage(), e);
                        } else
                            throw e;
                    }
                    if (comps != null) {
                        for (ZComponent comp : comps) {
                            comp.toICalendar(writer, needAppleICalHacks, escapeHtmlTags);
                        }
                    }
                }
            }

            writer.write("END:VCALENDAR\r\n");
        } catch (IOException e) {
            throw ServiceException.FAILURE("Error writing iCalendar", e);
        }
    }

    public synchronized void writeICalendarForRange(
        Writer writer, OperationContext octxt, long start, long end, int folderId,
        boolean useOutlookCompatMode, boolean ignoreErrors, boolean needAppleICalHacks)
    throws ServiceException {
        writeICalendarForRange(writer, octxt, start, end, folderId, useOutlookCompatMode, ignoreErrors, needAppleICalHacks, false);
    }

    public synchronized void writeICalendarForRange(
            Writer writer, OperationContext octxt, long start, long end, int folderId,
            boolean useOutlookCompatMode, boolean ignoreErrors, boolean needAppleICalHacks, boolean escapeHtmlTags)
    throws ServiceException {
        boolean success = false;
        try {
            beginTransaction("writeICalendarForRange", octxt);
            Collection<CalendarItem> calItems = getCalendarItemsForRange(octxt, start, end, folderId, null);
            writeICalendarForCalendarItems(
                    writer, octxt, calItems, useOutlookCompatMode, ignoreErrors, needAppleICalHacks, true, escapeHtmlTags);
        } finally {
            endTransaction(success);
        }
    }


    public synchronized CalendarDataResult getCalendarSummaryForRange(OperationContext octxt, int folderId, byte itemType, long start, long end)
    throws ServiceException {
        Folder folder = getFolderById(folderId);
        if (!folder.canAccess(ACL.RIGHT_READ))
            throw ServiceException.PERM_DENIED("you do not have sufficient permissions on folder " + folder.getName());
        return CalendarCacheManager.getInstance().getSummaryCache().
            getCalendarSummary(octxt, getAccountId(), folderId, itemType, start, end, true);
    }

    public synchronized List<CalendarDataResult> getAllCalendarsSummaryForRange(OperationContext octxt, byte itemType, long start, long end)
    throws ServiceException {
        boolean success = false;
        try {
            // folder cache is populated in beginTransaction...
            beginTransaction("getAllCalendarsSummaryForRange", octxt);
            success = true;
            List<CalendarDataResult> list = new ArrayList<CalendarDataResult>();
            for (Folder folder : listAllFolders()) {
                if (folder.inTrash() || folder.inSpam())
                    continue;
                // Only look at folders of right view type.  We might have to relax this to allow appointments/tasks
                // in any folder, but that requires scanning too many folders each time, most of which don't contain
                // any calendar items.
                if (folder.getDefaultView() != itemType)
                    continue;
                if (!folder.canAccess(ACL.RIGHT_READ))
                    continue;
                CalendarDataResult result = CalendarCacheManager.getInstance().getSummaryCache().
                    getCalendarSummary(octxt, getAccountId(), folder.getId(), itemType, start, end, true);
                if (result != null)
                    list.add(result);
            }
            return list;
        } finally {
            endTransaction(success);
        }
    }

    /**
     * Specifies the type of result we want from the call to search()
     */
    public static enum SearchResultMode {
        NORMAL,        // everything
        IMAP,          // only IMAP data
        MODSEQ,        // only the metadata modification sequence number
        PARENT,        // only the ID of the item's parent (-1 if no parent)
        IDS;           // only IDs
        
        public static SearchResultMode get(String value) throws ServiceException {
            if (value == null)
                return NORMAL;
            try {
                return valueOf(value.toUpperCase());
            } catch (IllegalArgumentException e) {
                throw ServiceException.INVALID_REQUEST("Unknown resultMode value: "  +value, null);
            }
        }
    }
    
    /**
     * 
     * In order to avoid deadlock, callers MUST NOT be holding the Mailbox lock when calling this API.
     *
     * You MUST call {@link ZimbraQueryResults#doneWithSearchResults()} when you are done with the search results, otherwise
     * resources will be leaked.
     * 
     * @param octxt
     * @param queryString
     * @param types
     * @param sortBy
     * @param chunkSize A hint to the search engine telling it the size of the result set you are expecting
     * @return
     * @throws IOException
     * @throws ParseException
     * @throws ServiceException
     */
    public ZimbraQueryResults search(OperationContext octxt, String queryString, byte[] types, SortBy sortBy, int chunkSize) 
    throws IOException, ParseException, ServiceException {
        SearchParams params = new SearchParams();
        params.setQueryStr(queryString);
        params.setTimeZone(null);
        params.setLocale(null);
        params.setTypes(types);
        params.setSortBy(sortBy);
        params.setChunkSize(chunkSize);
        params.setPrefetch(true);
        params.setMode(SearchResultMode.NORMAL);
        return search(SoapProtocol.Soap12, octxt, params);
    }

    
    
    /**
     * Entry point for Redo-logging system only.  Everybody else should use queueItemForIndexing inside a transaction
     * 
     * @throws ServiceException
     */
    synchronized public void redoIndexItem(MailItem item, boolean deleteFirst, int itemId, byte itemType, long timestamp, 
                              boolean noRedo, List<IndexDocument> docList)
    {
        mIndexHelper.redoIndexItem(item, deleteFirst, itemId, itemType, timestamp, noRedo, docList);
    }
            
    /**
     * This is the preferred form of the API call.
     * 
     * In order to avoid deadlock, callers MUST NOT be holding the Mailbox lock when calling this API.  
     * 
     * You MUST call {@link ZimbraQueryResults#doneWithSearchResults()} when you are done with the search results, otherwise
     * resources will be leaked.
     * 
     * @param proto  The soap protocol the request is coming from.  Determines the type of Element we create for proxied results.
     * @param octxt  Operation Context
     * @param params Search Parameters
     * @return
     * @throws IOException
     * @throws ParseException
     * @throws ServiceException
     */
    public ZimbraQueryResults search(SoapProtocol proto, OperationContext octxt, SearchParams params) throws IOException, ParseException, ServiceException {
        return mIndexHelper.search(proto, octxt, params);
    }
    
    /**
     * @param octxt
     * @param params
     * @return A "mailbox neutral" representation of the query string: ie one that is re-written so that all Folder names (and other by-name
     *         search parts) are re-written using ID's.  This is useful in some situations where you want to proxy the search
     *         request (since you cannot directly proxy a search request with local folder names in it)
     * @throws IOException
     * @throws ParseException
     * @throws ServiceException
     */
    public String getRewrittenQueryString(OperationContext octxt, SearchParams params) throws ParseException, ServiceException {
        if (octxt == null)
            throw ServiceException.INVALID_REQUEST("The OperationContext must not be null", null);
        
        // okay, lets run the search through the query parser -- this has the side-effect of
        // re-writing the query in a format that is OK to proxy to the other server
        ZimbraQuery zq = new ZimbraQuery(octxt, SoapProtocol.Soap12, this, params);
        return zq.toQueryString();
    }

    public synchronized FreeBusy getFreeBusy(OperationContext octxt, long start, long end, int folder)
    throws ServiceException {
        return getFreeBusy(octxt, getAccount().getName(), start, end, folder, null);
    }

    public synchronized FreeBusy getFreeBusy(OperationContext octxt, long start, long end, Appointment exAppt)
    throws ServiceException {
        return getFreeBusy(octxt, getAccount().getName(), start, end, FreeBusyQuery.CALENDAR_FOLDER_ALL, exAppt);
    }

    public synchronized FreeBusy getFreeBusy(OperationContext octxt, String name, long start, long end, int folder)
    throws ServiceException {
        return getFreeBusy(octxt, name, start, end, folder, null);
    }

    public synchronized FreeBusy getFreeBusy(OperationContext octxt, String name, long start, long end, int folder, Appointment exAppt)
    throws ServiceException {
        Account authAcct;
        boolean asAdmin;
        if (octxt != null) {
            authAcct = octxt.getAuthenticatedUser();
            asAdmin = octxt.isUsingAdminPrivileges();
        } else {
            authAcct = null;
            asAdmin = false;
        }
        return com.zimbra.cs.fb.LocalFreeBusyProvider.getFreeBusyList(authAcct, asAdmin, this, name, start, end, folder, exAppt);
    }

    private void addDomains(HashMap<String, DomainItem> domainItems, HashSet<BrowseTerm> newDomains, int flag) {
        for (BrowseTerm domain : newDomains) {
            DomainItem di = domainItems.get(domain.term);
            if (di == null)
                domainItems.put(domain.term, di = new DomainItem(domain));
            di.addFlag(flag);
        }
    }
    
    public static enum BrowseBy {
        attachments, domains, objects;
    }

    /**
     * Return a list of all the {attachments} or {doamins} or {objects} in this Mailbox, optionally with a prefix string 
     * or limited by maximum number.  
     *  
     * @param octxt
     * @param browseBy
     * @param regex
     * @param max Maximum number of results to return.  0 means "return all results"  If more than max entries exist, only the first max are returned, sorted by frequency.  
     * @return
     * @throws IOException
     * @throws ServiceException
     */
    public synchronized BrowseResult browse(OperationContext octxt, BrowseBy browseBy, String regex, int max) throws IOException, ServiceException {
        boolean success = false;
        try {
            beginTransaction("browse", octxt);
            if (!hasFullAccess())
                throw ServiceException.PERM_DENIED("you do not have sufficient permissions on this mailbox");
            
            BrowseResult browseResult = new BrowseResult();

            MailboxIndex idx = getMailboxIndex();
            if (idx != null) {
                switch(browseBy) {
                    case attachments:
                        idx.getAttachments(regex, browseResult.getResult());
                        break;
                    case domains:
                        HashMap<String, DomainItem> domainItems = new HashMap<String, DomainItem>();
                        HashSet<BrowseTerm> set = new HashSet<BrowseTerm>();
        
                        idx.getDomainsForField(LuceneFields.L_H_CC, regex, set);
                        addDomains(domainItems, set, DomainItem.F_CC);
        
                        set.clear();
                        idx.getDomainsForField(LuceneFields.L_H_FROM, regex, set);
                        addDomains(domainItems, set, DomainItem.F_FROM);
        
                        set.clear();             
                        idx.getDomainsForField(LuceneFields.L_H_TO, regex, set);
                        addDomains(domainItems, set, DomainItem.F_TO);
                        
                        browseResult.getResult().addAll(domainItems.values());
                        break;
                    case objects:
                        idx.getObjects(regex, browseResult.getResult());
                        break;
                    default:
                        throw new IllegalArgumentException("Unknown browseBy: "+browseBy);
                }
            }
            
            if (max > 0) {
                if (browseResult.getResult().size() > max) {
                    Comparator<BrowseTerm> reverseComp= new Comparator<BrowseTerm>() {
                        public int compare(BrowseTerm o1, BrowseTerm o2) {
                            int retVal = o2.freq - o1.freq;
                            if (retVal == 0) {
                                retVal = o1.term.compareTo(o2.term);
                            }
                            return retVal;
                        }
                    };
                    Collections.sort(browseResult.getResult(), reverseComp);
                    
                    int num = 0;
                    for (Iterator<BrowseTerm> iter = browseResult.getResult().iterator(); iter.hasNext(); ) {
                        iter.next();
                        if (++num > max)
                            iter.remove();
                    }
                }
            }
                    
            success = true;
            return browseResult;
        } finally {
            endTransaction(success);
        }
    }

    public synchronized void dismissCalendarItemAlarm(OperationContext octxt, int calItemId, long dismissedAt)
    throws ServiceException {
        DismissCalendarItemAlarm redoRecorder = new DismissCalendarItemAlarm(getId(), calItemId, dismissedAt);
        boolean success = false;
        try {
            beginTransaction("setLastAlarm", octxt, redoRecorder);
            CalendarItem calItem = getCalendarItemById(octxt, calItemId);
            if (calItem == null)
                throw MailServiceException.NO_SUCH_CALITEM(calItemId);
            calItem.snapshotRevision();
            calItem.updateNextAlarm(dismissedAt + 1);
            markItemModified(calItem, Change.MODIFIED_INVITE);
            success = true;
        } finally {
            endTransaction(success);
        }
    }

    public static class SetCalendarItemData {
        public Invite mInv;
        public ParsedMessage mPm;

        @Override public String toString() {
            StringBuilder toRet = new StringBuilder();
            toRet.append("inv:").append(mInv.toString());
            toRet.append(", hasBody:").append(mPm != null).append("\n");
            return toRet.toString();
        }
    }

    /**
     * @param octxt
     * @param exceptions can be NULL
     * @return calendar item ID 
     * @throws ServiceException
     */
    public synchronized CalendarItem setCalendarItem(OperationContext octxt, int folderId, int flags, long tags,
                                                     SetCalendarItemData defaultInv,
                                                     SetCalendarItemData exceptions[],
                                                     List<ReplyInfo> replies, long nextAlarm)
    throws ServiceException {
        flags = (flags & ~Flag.FLAG_SYSTEM);
        SetCalendarItem redoRecorder = new SetCalendarItem(getId(), attachmentsIndexingEnabled(), flags, tags);
        
        boolean success = false;
        try {
            beginTransaction("setCalendarItem", octxt, redoRecorder);
            SetCalendarItem redoPlayer = (octxt == null ? null : (SetCalendarItem) octxt.getPlayer());

            // Make a single list containing default and exceptions.
            int scidLen = (defaultInv != null ? 1 : 0) + (exceptions != null ? exceptions.length : 0);
            List<SetCalendarItemData> scidList = new ArrayList<SetCalendarItemData>(scidLen);
            if (defaultInv != null)
                scidList.add(defaultInv);
            if (exceptions != null) {
                for (SetCalendarItemData scid : exceptions)
                    scidList.add(scid);
            }

            CalendarItem calItem = null;

            // bug 19868: Preserve invId of existing Invites.  We have to do this before making any
            // calls to processNewInvite() because it'll delete all existing Invites and we'll lose
            // old invId information.
            if (!scidList.isEmpty()) {
                calItem = getCalendarItemByUid(scidList.get(0).mInv.getUid());
                for (SetCalendarItemData scid : scidList) {
                    int idBeingSet = scid.mInv.getMailItemId();
                    if (idBeingSet <= 0) {
                        if (calItem != null) {
                            Invite currInv = calItem.getInvite(scid.mInv.getRecurId());
                            if (currInv != null) {
                                scid.mInv.setInviteId(currInv.getMailItemId());
                                // Carry over local-only setting.
                                boolean currLO = currInv.isLocalOnly();
                                boolean newLO = scid.mInv.isLocalOnly();
                                scid.mInv.setLocalOnly(currLO && newLO);
                            } else {
                                scid.mInv.setInviteId(getNextItemId(Mailbox.ID_AUTO_INCREMENT));
                            }
                        } else {
                            scid.mInv.setInviteId(getNextItemId(Mailbox.ID_AUTO_INCREMENT));
                        }
                    }
                }

                // If modifying an existing calendar item, inherit intended f/b from old version
                // if new version doesn't specify it.  (bug 41002)
                if (calItem != null && calItem.getFolderId() != Mailbox.ID_FOLDER_TRASH) {
                    Invite currSeries = calItem.getDefaultInviteOrNull();
                    for (SetCalendarItemData scid : scidList) {
                        if (!scid.mInv.hasFreeBusy()) {
                            Invite currInv = calItem.getInvite(scid.mInv.getRecurId());
                            if (currInv == null)  // Inherit from series as fallback.
                                currInv = currSeries;
                            if (currInv != null && currInv.hasFreeBusy())
                                scid.mInv.setFreeBusy(currInv.getFreeBusy());
                        }
                    }
                }
            }

            // trace logging
            if (!scidList.isEmpty()) {
                Invite invLog = scidList.get(0).mInv;
                String idStr = calItem != null ? Integer.toString(calItem.getId()) : "(new)";
                ZimbraLog.calendar.info("setCalendarItem: id=%s, folderId=%d, subject=\"%s\", UID=%s",
                        idStr, folderId,
                        invLog != null && invLog.isPublic() ? invLog.getName() : "(private)", invLog.getUid());
            }

            redoRecorder.setData(defaultInv, exceptions, replies, nextAlarm);

            boolean first = true;
            boolean calItemIsNew = true;
            long oldNextAlarm = 0;
            for (SetCalendarItemData scid : scidList) {
                if (scid.mPm == null) {
                    scid.mInv.setDontIndexMimeMessage(true); // the MimeMessage is fake, so we don't need to index it
                    String desc = scid.mInv.getDescription();
                    if (desc != null && desc.length() > Invite.getMaxDescInMeta()) {
                        MimeMessage mm = CalendarMailSender.createCalendarMessage(scid.mInv);
                        scid.mPm = new ParsedMessage(mm, octxt == null ? System.currentTimeMillis() : octxt.getTimestamp(), true);
                    }
                }

                if (first) {
                    // usually the default invite
                    first = false;
                    calItemIsNew = calItem == null;
                    if (calItemIsNew) {
                        
                        // ONLY create an calendar item if this is a REQUEST method...otherwise don't.
                        String method = scid.mInv.getMethod();
                        if ("REQUEST".equals(method) || "PUBLISH".equals(method)) {
                            try {
                                calItem = createCalendarItem(folderId, flags, tags, scid.mInv.getUid(), scid.mPm, scid.mInv, null);
                            } catch (MailServiceException mse) {
                                if (mse.getCode() == MailServiceException.ALREADY_EXISTS) {
                                    //bug 49106 - did not find the appointment above in getCalendarItemByUid(), but the mail_item exists
                                    ZimbraLog.calendar.error("failed to create calendar item; already exists. cause: "+(scidList.isEmpty()?"no items in uuid list.":"uuid not found in appointment: "+scidList.get(0).mInv.getUid()+" or bad mail_item type"));
                                }
                                throw mse;
                            }
                        } else {
                            return null; // for now, just ignore this Invitation
                        }
                    } else {
                        calItem.snapshotRevision();

                        // Preserve alarm time before any modification is made to the item.
                        AlarmData alarmData = calItem.getAlarmData();
                        if (alarmData != null)
                            oldNextAlarm = alarmData.getNextAt();

                        calItem.setTags(flags, tags);
                        calItem.processNewInvite(scid.mPm, scid.mInv, folderId, nextAlarm, false, true);
                    }
                    redoRecorder.setCalendarItemAttrs(calItem.getId(), calItem.getFolderId());
                } else {
                    // exceptions
                    calItem.processNewInvite(scid.mPm, scid.mInv, folderId, nextAlarm, false, false);
                }
            }

            // Recompute alarm time after processing all Invites.
            if (nextAlarm == CalendarItem.NEXT_ALARM_KEEP_CURRENT)
                nextAlarm = oldNextAlarm;
            calItem.updateNextAlarm(nextAlarm);

            // Override replies list if one is provided.
            // Null list means keep existing replies.  Empty list means to clear existing replies.
            // List with one or more replies means replacing existing replies.
            if (replies != null)
                calItem.setReplies(replies);
            
            queueForIndexing(calItem, !calItemIsNew, null);
            
            success = true;
            return calItem;
        } finally {
            endTransaction(success);
        }
    }

    /**
     * Fix up timezone definitions in all appointments/tasks in the mailbox.
     * @param octxt
     * @param after only fix calendar items that have instances after this time
     * @param fixupRules
     * @return
     * @throws ServiceException
     */
    public int fixAllCalendarItemTZ(OperationContext octxt, long after, TimeZoneFixupRules fixupRules)
    throws ServiceException {
        int numFixedCalItems = 0;
        int numFixedTZs = 0;
        ZimbraLog.calendar.info("Started: timezone fixup in calendar of mailbox " + getId());
        List[] lists = new List[2];
        lists[0] = getItemList(octxt, MailItem.TYPE_APPOINTMENT);
        lists[1] = getItemList(octxt, MailItem.TYPE_TASK);
        for (List items : lists) {
            for (Iterator iter = items.iterator(); iter.hasNext(); ) {
                Object obj = iter.next();
                if (!(obj instanceof CalendarItem))
                    continue;
                CalendarItem calItem = (CalendarItem) obj;
                long end = calItem.getEndTime();
                if (end <= after)
                    continue;
                try {
                    int num = fixCalendarItemTZ(octxt, calItem.getId(), fixupRules);
                    numFixedTZs += num;
                    if (num > 0)
                        numFixedCalItems++;
                } catch (ServiceException e) {
                    ZimbraLog.calendar.error(
                            "Error fixing calendar item " + calItem.getId() +
                            " in mailbox " + getId() + ": " + e.getMessage(), e);
                }
            }
        }
        ZimbraLog.calendar.info(
                "Finished: timezone fixup in calendar of mailbox " +
                getId() + "; fixed " + numFixedTZs + " timezone entries in " +
                numFixedCalItems + " calendar items");
        return numFixedCalItems;
    }

    /**
     * Fix up timezone definitions in an appointment/task.  Fixup is
     * required when governments change the daylight savings policy.
     * @param octxt
     * @param calItemId
     * @param fixupRules rules specifying which timezones to fix and how
     * @return number of timezone objects that were modified
     * @throws ServiceException
     */
    public synchronized int fixCalendarItemTZ(
            OperationContext octxt, int calItemId, TimeZoneFixupRules fixupRules)
    throws ServiceException {
        FixCalendarItemTZ redoRecorder = new FixCalendarItemTZ(getId(), calItemId);
        boolean success = false;
        try {
            beginTransaction("fixCalendarItemTimeZone2", octxt, redoRecorder);
            CalendarItem calItem = getCalendarItemById(octxt, calItemId);
            Map<String, ICalTimeZone> replaced = new HashMap<String, ICalTimeZone>();
            int numFixed = fixupRules.fixCalendarItem(calItem, replaced);
            if (numFixed > 0) {
                ZimbraLog.calendar.info("Fixed " + numFixed + " timezone entries in calendar item " + calItem.getId());
                redoRecorder.setReplacementMap(replaced);
                calItem.snapshotRevision();
                calItem.saveMetadata();
                // Need to uncache and refetch the item because there are fields
                // in the appointment/task that reference the old, pre-fix version
                // of the timezones.  We can either visit them all and update them,
                // or simply invalidate the calendar item and refetch it.
                uncacheItem(calItemId);
                calItem = getCalendarItemById(octxt, calItemId);
                markItemModified(calItem, Change.MODIFIED_CONTENT | Change.MODIFIED_INVITE);
                success = true;

                @SuppressWarnings("static-access")
                Callback cb = calItem.getCallback();
                if (cb != null)
                    cb.modified(calItem);
            }
            return numFixed;
        } finally {
            endTransaction(success);
        }
    }

    public int fixAllCalendarItemEndTime(OperationContext octxt) throws ServiceException {
        int numFixed = 0;
        ZimbraLog.calendar.info("Started: end time fixup in calendar of mailbox " + getId());
        @SuppressWarnings("unchecked")
        List<MailItem>[] lists = new List[2];
        lists[0] = getItemList(octxt, MailItem.TYPE_APPOINTMENT);
        lists[1] = getItemList(octxt, MailItem.TYPE_TASK);
        for (List<MailItem> items : lists) {
            for (Iterator<MailItem> iter = items.iterator(); iter.hasNext(); ) {
                Object obj = iter.next();
                if (!(obj instanceof CalendarItem))
                    continue;
                CalendarItem calItem = (CalendarItem) obj;
                try {
                    numFixed += fixCalendarItemEndTime(octxt, calItem);
                } catch (ServiceException e) {
                    ZimbraLog.calendar.error(
                            "Error fixing calendar item " + calItem.getId() +
                            " in mailbox " + getId() + ": " + e.getMessage(), e);
                }
            }
        }
        ZimbraLog.calendar.info(
                "Finished: end time fixup in calendar of mailbox " +
                getId() + "; fixed " + numFixed + " timezone entries");
        return numFixed;
    }

    public synchronized int fixCalendarItemEndTime(OperationContext octxt, CalendarItem calItem)
    throws ServiceException {
        FixCalendarItemEndTime redoRecorder = new FixCalendarItemEndTime(getId(), calItem.getId());
        boolean success = false;
        try {
            beginTransaction("fixupCalendarItemEndTime", octxt, redoRecorder);
            int numFixed = calItem.fixRecurrenceEndTime();
            if (numFixed > 0) {
                ZimbraLog.calendar.info("Fixed calendar item " + calItem.getId());
                calItem.snapshotRevision();
                calItem.saveMetadata();
                markItemModified(calItem, Change.MODIFIED_CONTENT | Change.MODIFIED_INVITE);
                success = true;
            }
            return numFixed;
        } finally {
            endTransaction(success);
        }
    }

    public int[] addInvite(OperationContext octxt, Invite inv, int folderId)
    throws ServiceException {
        mIndexHelper.maybeIndexDeferredItems();
        boolean addRevision = true;  // Always rev the calendar item.
        return addInvite(octxt, inv, folderId, null, false, false, addRevision);
    }

    public int[] addInvite(OperationContext octxt, Invite inv, int folderId, ParsedMessage pm)
    throws ServiceException {
        mIndexHelper.maybeIndexDeferredItems();
        boolean addRevision = true;  // Always rev the calendar item.
        return addInvite(octxt, inv, folderId, pm, false, false, addRevision);
    }

    public int[] addInvite(OperationContext octxt, Invite inv, int folderId, boolean preserveExistingAlarms,
                           boolean addRevision)
    throws ServiceException {
        mIndexHelper.maybeIndexDeferredItems();
        return addInvite(octxt, inv, folderId, null, preserveExistingAlarms, false, addRevision);
    }

    /**
     * Directly add an Invite into the system...this process also gets triggered when we add a Message
     * that has a text/calendar Mime part: but this API is useful when you don't want to add a corresponding
     * message.
     * @param octxt
     * @param inv
     * @param pm NULL is OK here
     * @param preserveExistingAlarms
     * @param discardExistingInvites
     * @param addRevision if true and revisioning is enabled and calendar item exists already, add a revision
     *                    with current snapshot of the calendar item
     * 
     * @return int[2] = { calendar-item-id, invite-mail-item-id }  Note that even though the invite has a mail-item-id,
     *         that mail-item does not really exist, it can ONLY be referenced through the calendar item "calItemId-invMailItemId"
     * @throws ServiceException
     */
    public int[] addInvite(OperationContext octxt, Invite inv, int folderId, ParsedMessage pm,
                           boolean preserveExistingAlarms, boolean discardExistingInvites, boolean addRevision)
    throws ServiceException {
        if (pm == null) {
            inv.setDontIndexMimeMessage(true); // the MimeMessage is fake, so we don't need to index it            
            String desc = inv.getDescription();
            if (desc != null && desc.length() > Invite.getMaxDescInMeta()) {
                MimeMessage mm = CalendarMailSender.createCalendarMessage(inv);
                pm = new ParsedMessage(mm, octxt == null ? System.currentTimeMillis() : octxt.getTimestamp(), true);
            }
        }

        byte[] data = null;
        try {
            if (pm != null)
                data = pm.getRawData();
        } catch (IOException ioe) {
            throw ServiceException.FAILURE("Caught IOException", ioe);
        }

        CreateInvite redoRecorder =
            new CreateInvite(mId, inv, folderId, data, preserveExistingAlarms, discardExistingInvites, addRevision);

        synchronized(this) {
            boolean success = false;
            try {
                beginTransaction("addInvite", octxt, redoRecorder);
                CreateInvite redoPlayer = (octxt == null ? null : (CreateInvite) octxt.getPlayer());

                if (redoPlayer == null || redoPlayer.getCalendarItemId() == 0) {
                    int currId = inv.getMailItemId();
                    if (currId <= 0)
                        currId = Mailbox.ID_AUTO_INCREMENT;
                    inv.setInviteId(getNextItemId(currId));
                }

                boolean calItemIsNew = false;
                CalendarItem calItem = getCalendarItemByUid(inv.getUid());
                boolean processed = true;
                if (calItem == null) { 
                    // ONLY create an calendar item if this is a REQUEST method...otherwise don't.
                    if (inv.getMethod().equals("REQUEST") || inv.getMethod().equals("PUBLISH")) {
                        calItem = createCalendarItem(folderId, 0, 0, inv.getUid(), pm, inv, null);
                        calItemIsNew = true;
                    } else {
                        return null; // for now, just ignore this Invitation
                    }
                } else {
                    if (!checkItemChangeID(calItem))
                        throw MailServiceException.MODIFY_CONFLICT();
                    if (inv.getMethod().equals("REQUEST") || inv.getMethod().equals("PUBLISH")) {
                        // Preserve invId.  (bug 19868)
                        Invite currInv = calItem.getInvite(inv.getRecurId());
                        if (currInv != null)
                            inv.setInviteId(currInv.getMailItemId());
                    }
                    if (addRevision)
                        calItem.snapshotRevision();
                    processed = calItem.processNewInvite(pm, inv, folderId, CalendarItem.NEXT_ALARM_KEEP_CURRENT,
                                                         preserveExistingAlarms, discardExistingInvites);
                }
<<<<<<< HEAD
                
                queueForIndexing(calItem, !calItemIsNew, null);
=======

                if (Invite.isOrganizerMethod(inv.getMethod()))  // Don't update the index for replies. (bug 55317)
                    queueForIndexing(calItem, !calItemIsNew, null);

>>>>>>> 5f334f2a
                redoRecorder.setCalendarItemAttrs(calItem.getId(), calItem.getFolderId());
                
                success = true;
                if (processed)
                    return new int[] { calItem.getId(), inv.getMailItemId() };
                else
                    return null;
            } finally {
                endTransaction(success);
            }
        }
    }

    public synchronized CalendarItem getCalendarItemByUid(String uid) throws ServiceException {
        return getCalendarItemByUid(null, uid);
    }
    public synchronized CalendarItem getCalendarItemByUid(OperationContext octxt, String uid) throws ServiceException {
        boolean success = false;
        try {
            beginTransaction("getCalendarItemByUid", octxt);
            MailItem.UnderlyingData data = DbMailItem.getCalendarItem(this, uid);
            CalendarItem calItem = (CalendarItem) getItem(data);
            success = true;
            return calItem;
        } finally {
            endTransaction(success);
        }
    }

    public synchronized Map<String,CalendarItem> getCalendarItemsByUid(OperationContext octxt, List<String> uids)
    throws ServiceException {
        boolean success = false;
        try {
            beginTransaction("getCalendarItemsByUid", octxt);
            ArrayList<String> uidList = new ArrayList<String>(uids);
            Map<String,CalendarItem> calItems = new HashMap<String,CalendarItem>();
            List<UnderlyingData> invData = DbMailItem.getCalendarItems(this, uids);
            for (MailItem.UnderlyingData data : invData) {
                try {
                    CalendarItem calItem = getCalendarItem(data);
                    calItems.put(calItem.getUid(), calItem);
                    uidList.remove(calItem.getUid());
                } catch (ServiceException e) {
                    ZimbraLog.calendar.warn("Error while retrieving calendar item " + data.id + " in mailbox " + mId + "; skipping item", e);
                }
            }
            success = true;
            for (String missingUid : uidList)
                calItems.put(missingUid, null);
            return calItems;
        } finally {
            endTransaction(success);
        }
    }

    private static final String DEDUPE_ALL    = "dedupeAll";
    private static final String DEDUPE_INBOX  = "moveSentMessageToInbox";
    private static final String DEDUPE_SECOND = "secondCopyifOnToOrCC";

    private boolean dedupe(MimeMessage mm, Integer sentMsgId) throws ServiceException {
        Account acct = getAccount();
        String pref = acct.getAttr(Provisioning.A_zimbraPrefDedupeMessagesSentToSelf, null);
        if (pref == null) {                                 // default to no deduping
            return false;
        } else if (pref.equalsIgnoreCase(DEDUPE_ALL)) {     // remove all duplicates
            return true;
        } else if (pref.equalsIgnoreCase(DEDUPE_SECOND)) {  // receive if we're not a direct recipient (to, cc, bcc)
            try {
                return !AccountUtil.isDirectRecipient(acct, mm);
            } catch (Exception e) {
                return false;
            }
        } else if (pref.equalsIgnoreCase(DEDUPE_INBOX)) {   // move the existing mail from sent to inbox
            // XXX: not implemented
            return false;
        } else {
            return false;
        }
    }

    public int getConversationIdFromReferent(MimeMessage newMsg, int parentID) {
        try {
            // file into same conversation as parent message as long as subject hasn't really changed
            Message parentMsg = getMessageById(null, parentID);
            if (parentMsg.getNormalizedSubject().equals(ParsedMessage.normalize(Mime.getSubject(newMsg))))
                return parentMsg.getConversationId();
        } catch (Exception e) {
            if (!(e instanceof MailServiceException.NoSuchItemException))
                ZimbraLog.mailbox.warn("ignoring error while checking conversation: " + parentID, e);
        }
        return ID_AUTO_INCREMENT;
    }

    /**
     * Process an iCalendar REPLY containing a single VEVENT or VTODO.
     * @param octxt
     * @param inv REPLY iCalendar object
     * @throws ServiceException
     */
    public synchronized void processICalReply(OperationContext octxt, Invite inv)
    throws ServiceException {
        ICalReply redoRecorder = new ICalReply(getId(), inv);
        boolean success = false;
        try {
            beginTransaction("iCalReply", octxt, redoRecorder);
            String uid = inv.getUid();
            CalendarItem calItem = getCalendarItemByUid(uid);
            if (calItem == null) {
                ZimbraLog.calendar.warn(
                        "Unknown calendar item UID " + uid + " in mailbox " + getId());
                return;
            }
            calItem.snapshotRevision();
            /*boolean added = */calItem.processNewInviteReply(inv);
// Do we _really_ need to reindex the CalendarItem when we receive a reply?  Not sure we do -tim  
//            if (added) 
//                queueForIndexing(calItem, true, null);
            success = true;
        } finally {
            endTransaction(success);
        }
    }

    private AuthToken getAuthToken(OperationContext octxt) throws ServiceException {
        AuthToken authToken = octxt == null ? null : octxt.getAuthToken();
        
        if (authToken == null) {
            Account authuser = octxt == null ? getAccount() : octxt.getAuthenticatedUser();
            boolean isAdminRequest = octxt == null ? false : octxt.isUsingAdminPrivileges();
            authToken = AuthProvider.getAuthToken(authuser, isAdminRequest);
        }
        return authToken;
    }
    
    private void processICalReplies(OperationContext octxt, ZVCalendar cal)
    throws ServiceException {
        List<Invite> components = Invite.createFromCalendar(getAccount(), null, cal, false);
        for (Invite inv : components) {
            String orgAddress;
            if (inv.hasOrganizer()) {
                ZOrganizer org = inv.getOrganizer();
                orgAddress = org.getAddress();
            } else {
                ZimbraLog.calendar.warn("No ORGANIZER found in REPLY.  Assuming current mailbox.");
                orgAddress = getAccount().getName();
            }
            if (AccountUtil.addressMatchesAccount(getAccount(), orgAddress)) {
                processICalReply(octxt, inv);
            } else {
                Account orgAccount = inv.getOrganizerAccount();
                // Unknown organizer
                if (orgAccount == null) {
                    ZimbraLog.calendar.warn("Unknown organizer " + orgAddress + " in REPLY");
                    continue;
                }
                if (Provisioning.onLocalServer(orgAccount)) {
                    // Run in the context of organizer's mailbox.
                    Mailbox mbox = MailboxManager.getInstance().getMailboxByAccount(orgAccount);
                    OperationContext orgOctxt = new OperationContext(mbox);
                    mbox.processICalReply(orgOctxt, inv);
                } else {
                    // Organizer's mailbox is on a remote server.
                    String uri = AccountUtil.getSoapUri(orgAccount);
                    if (uri == null) {
                        ZimbraLog.calendar.warn("Unable to determine URI for organizer account " + orgAddress);
                        continue;
                    }
                    try {
                        // TODO: Get the iCalendar data from the
                        // MIME part since we already have it.
                        String ical;
                        StringWriter sr = null;
                        try {
                            sr = new StringWriter();
                            inv.newToICalendar(true).toICalendar(sr);
                            ical = sr.toString();
                        } finally {
                            if (sr != null)
                                sr.close();
                        }
                        Options options = new Options();
                        options.setAuthToken(getAuthToken(octxt).toZAuthToken());
                        options.setTargetAccount(orgAccount.getName());
                        options.setTargetAccountBy(AccountBy.name);
                        options.setUri(uri);
                        options.setNoSession(true);
                        ZMailbox zmbox = ZMailbox.getMailbox(options);
                        zmbox.iCalReply(ical);
                    } catch (IOException e) {
                        throw ServiceException.FAILURE("Error while posting REPLY to organizer mailbox host", e);
                    }
                }
            }
        }
    }

    public Message addMessage(OperationContext octxt, ParsedMessage pm, DeliveryOptions dopt)
    throws IOException, ServiceException {
        return addMessage(octxt, pm, dopt.getFolderId(), dopt.getNoICal(), dopt.getFlags(), dopt.getTagString(),
                          dopt.getConversationId(), dopt.getRecipientEmail(), dopt.getCustomMetadata(), null);
    }
    
    public Message addMessage(OperationContext octxt, InputStream in, int sizeHint, Long receivedDate, DeliveryOptions dopt)
    throws IOException, ServiceException {
        return addMessage(octxt, in, sizeHint, receivedDate, dopt.getFolderId(), dopt.getNoICal(),
                          dopt.getFlags(), dopt.getTagString(), dopt.getConversationId(), dopt.getRecipientEmail(),
                          dopt.getCustomMetadata(), null);
    }
    
    public Message addMessage(OperationContext octxt, ParsedMessage pm, int folderId, boolean noICal, int flags, String tags, int conversationId)
    throws IOException, ServiceException {
        return addMessage(octxt, pm, folderId, noICal, flags, tags, conversationId, ":API:", null, new DeliveryContext());
    }

    public Message addMessage(OperationContext octxt, ParsedMessage pm, int folderId, boolean noICal, int flags, String tags)
    throws IOException, ServiceException {
        return addMessage(octxt, pm, folderId, noICal, flags, tags, ID_AUTO_INCREMENT, ":API:", null, new DeliveryContext());
    }

    public Message addMessage(OperationContext octxt, ParsedMessage pm, int folderId, boolean noICal, int flags, String tags,
                              String rcptEmail, DeliveryContext dctxt)
    throws IOException, ServiceException {
        return addMessage(octxt, pm, folderId, noICal, flags, tags, ID_AUTO_INCREMENT, rcptEmail, null, dctxt);
    }

    public Message addMessage(OperationContext octxt, ParsedMessage pm, int folderId, boolean noICal, int flags, String tags,
                              String rcptEmail, CustomMetadata customData, DeliveryContext dctxt)
    throws IOException, ServiceException {
        return addMessage(octxt, pm, folderId, noICal, flags, tags, ID_AUTO_INCREMENT, rcptEmail, customData, dctxt);
    }
    
    public Message addMessage(OperationContext octxt, InputStream in, int sizeHint, Long receivedDate, int folderId, boolean noIcal,
                              int flags, String tagStr, int conversationId, String rcptEmail,
                              CustomMetadata customData, DeliveryContext dctxt)
    throws IOException, ServiceException {
        int bufLen = Provisioning.getInstance().getLocalServer().getMailDiskStreamingThreshold();
        CopyInputStream cs = new CopyInputStream(in, sizeHint, bufLen, bufLen);
        in = cs;
        Blob blob = null;
        
        try {
            BufferStream bs = cs.getBufferStream();
            ParsedMessage pm = null;
            
            Rfc822ValidationInputStream validator = null;
            if (LC.zimbra_lmtp_validate_messages.booleanValue()) {
                validator = new Rfc822ValidationInputStream(cs, LC.zimbra_lmtp_max_line_length.longValue());
                in = validator;
            }
            
            blob = StoreManager.getInstance().storeIncoming(in, sizeHint, null);
            
            if (validator != null && !validator.isValid()) {
                StoreManager.getInstance().delete(blob);
                throw ServiceException.INVALID_REQUEST("Message content is invalid.", null);
            }
                
            pm = new ParsedMessage(new ParsedMessageOptions(blob, bs.isPartial() ? null : bs.getBuffer(), receivedDate, attachmentsIndexingEnabled()));
            cs.release();
            if (dctxt == null)
                dctxt = new DeliveryContext();
            dctxt.setIncomingBlob(blob);
            return addMessage(octxt, pm, folderId, noIcal, flags, tagStr, conversationId, rcptEmail,
                              customData, dctxt);
        } finally {
            cs.release();
            StoreManager.getInstance().quietDelete(blob);
        }
    }

    public Message addMessage(OperationContext octxt, ParsedMessage pm, int folderId, boolean noICal,
                              int flags, String tagStr, int conversationId, String rcptEmail,
                              CustomMetadata customData, DeliveryContext dctxt)
    throws IOException, ServiceException {
        return addMessage(octxt, pm, folderId, noICal, flags, tagStr, conversationId, rcptEmail, null, customData, dctxt);
    }

    private Message addMessage(OperationContext octxt, ParsedMessage pm, int folderId, boolean noICal,
                              int flags, String tagStr, int conversationId, String rcptEmail,
                              Message.DraftInfo dinfo, CustomMetadata customData, DeliveryContext dctxt)
    throws IOException, ServiceException {
        mIndexHelper.maybeIndexDeferredItems();
        // make sure the message has been analyzed before taking the Mailbox lock
        if (indexImmediately())
            pm.analyzeFully();

        // and then actually add the message
        long start = ZimbraPerf.STOPWATCH_MBOX_ADD_MSG.start();

        // We process calendar replies here, where no transaction has yet
        // been started on the current mailbox.  This is because some replies
        // may require starting a transaction on another mailbox.  We thus avoid
        // starting a nested transaction, which doesn't work.
        //
        // In addition, the current mailbox is not locked/synchronized at this
        // point.  If we were synchronized and a reply processing enters a
        // synchronized method on another mailbox, we're locking two mailboxes
        // and that can easily lead to deadlocks.
        //
        // TODO: Generalize this technique for all calendar operations, not
        // just REPLY's.
        //
        if (!noICal) {
            try {
                CalendarPartInfo cpi = pm.getCalendarPartInfo();
                if (cpi != null && CalendarItem.isAcceptableInvite(getAccount(), cpi)) {
                    if (ICalTok.REPLY.equals(cpi.method)) {
                        processICalReplies(octxt, cpi.cal);
                    }
                }
            } catch (Exception e) {
                ZimbraLog.calendar.warn("Error during calendar processing.  Continuing with message add", e);
            }
        }

        // Store the incoming blob if necessary.
        if (dctxt == null)
            dctxt = new DeliveryContext();

        StoreManager sm = StoreManager.getInstance();
        Blob blob = dctxt.getIncomingBlob();
        boolean deleteIncoming = false;

        if (blob == null) {
            InputStream in = null;
            try {
                int size = pm.getRawSize();
                in = pm.getRawInputStream();
                blob = sm.storeIncoming(in, size, null);
            } finally {
                ByteUtil.closeStream(in);
            }
            dctxt.setIncomingBlob(blob);
            deleteIncoming = true;
        }

        StagedBlob staged = sm.stage(blob, this);

        Message msg = null;
        try {
            msg = addMessageInternal(octxt, pm, folderId, noICal, flags, tagStr, conversationId,
                                     rcptEmail, dinfo, customData, dctxt, staged);
        } finally {
            if (deleteIncoming)
                sm.quietDelete(dctxt.getIncomingBlob());
            sm.quietDelete(staged);
        }
        ZimbraPerf.STOPWATCH_MBOX_ADD_MSG.stop(start);
        return msg;
    }

    /** The number of milliseconds of inactivity (i.e. time since last message
     *  receipt) after which a conversation is considered "closed". */
    private static final long CONVERSATION_REPLY_WINDOW = Constants.MILLIS_PER_MONTH;
    /** The number of milliseconds of inactivity (i.e. time since last message
     *  receipt) after which a non-reply is not grouped with an existing
     *  conversation with the same subject. */
    private static final long CONVERSATION_NONREPLY_WINDOW = 2 * Constants.MILLIS_PER_DAY;
    /** The maximum size for a conversation beyond which non-reply messages
     *  are not grouped with it, even if their delivery time is within
     *  {@link #CONVERSATION_NONREPLY_WINDOW}. */
    private static final int  CONVERSATION_NONREPLY_SIZE_LIMIT = 50;

    private synchronized Message addMessageInternal(OperationContext octxt, ParsedMessage pm, int folderId, boolean noICal,
                                                    int flags, String tagStr, int conversationId, String rcptEmail,
                                                    Message.DraftInfo dinfo, CustomMetadata customData,
                                                    DeliveryContext dctxt, StagedBlob staged)
    throws IOException, ServiceException {
        if (pm == null)
            throw ServiceException.INVALID_REQUEST("null ParsedMessage when adding message to mailbox " + mId, null);

        boolean debug = ZimbraLog.mailbox.isDebugEnabled();

        if (conversationId <= HIGHEST_SYSTEM_ID)
            conversationId = ID_AUTO_INCREMENT;

        boolean needRedo = octxt == null || octxt.needRedo();
        CreateMessage redoPlayer = (octxt == null ? null : (CreateMessage) octxt.getPlayer());
        boolean isRedo = redoPlayer != null;
        
        Blob blob = dctxt.getIncomingBlob();
        if (blob == null)
            throw ServiceException.FAILURE("Incoming blob not found.", null);

        // quick check to make sure we don't deliver 5 copies of the same message
        String msgidHeader = pm.getMessageID();
        boolean isSent = ((flags & Flag.BITMASK_FROM_ME) != 0);
        boolean checkDuplicates = (!isRedo && msgidHeader != null);
        if (checkDuplicates && !isSent && mSentMessageIDs.containsKey(msgidHeader)) {
            Integer sentMsgID = (Integer) mSentMessageIDs.get(msgidHeader);
            // if the deduping rules say to drop this duplicated incoming message, return null now...
            //   ... but only dedupe messages not carrying a calendar part
            CalendarPartInfo cpi = pm.getCalendarPartInfo();
            if (cpi == null || !CalendarItem.isAcceptableInvite(getAccount(), cpi)) {
                if (dedupe(pm.getMimeMessage(), sentMsgID)) {
                    ZimbraLog.mailbox.info(
                        "Not delivering message with Message-ID %s because it is a duplicate of sent message %d.",
                        msgidHeader, sentMsgID);
                    return null;
                }
            }
            // if we're not dropping the new message, see if it goes in the same conversation as the old sent message
            if (conversationId == ID_AUTO_INCREMENT) {
                conversationId = getConversationIdFromReferent(pm.getMimeMessage(), sentMsgID.intValue());
                if (debug)  ZimbraLog.mailbox.debug("  duplicate detected but not deduped (" + msgidHeader + "); " +
                                                    "will try to slot into conversation " + conversationId);
            }
        }

        // caller can't set system flags other than \Draft and \Sent
        flags &= ~Flag.FLAG_SYSTEM | Flag.BITMASK_DRAFT | Flag.BITMASK_FROM_ME;
        // caller can't specify non-message flags
        flags &= Flag.FLAGS_GENERIC | Flag.FLAGS_MESSAGE;

        String digest;
        int msgSize;
        try {
            digest = pm.getRawDigest();
            msgSize = pm.getRawSize();
        } catch (IOException e) {
            throw ServiceException.FAILURE("Unable to get message properties.", e);
        }

        CreateMessage redoRecorder = new CreateMessage(mId, rcptEmail, pm.getReceivedDate(), dctxt.getShared(),
                                                       digest, msgSize, folderId, noICal, flags, tagStr, customData);
        StoreIncomingBlob storeRedoRecorder = null;

        // strip out unread flag for internal storage (don't do this before redoRecorder initialization)
        boolean unread = (flags & Flag.BITMASK_UNREAD) > 0;
        flags &= ~Flag.BITMASK_UNREAD;

        // "having attachments" is currently tracked via flags
        if (pm.hasAttachments())
            flags |= Flag.BITMASK_ATTACHED;
        else
            flags &= ~Flag.BITMASK_ATTACHED;

        // priority is calculated from headers
        flags &= ~(Flag.BITMASK_HIGH_PRIORITY | Flag.BITMASK_LOW_PRIORITY);
        flags |= pm.getPriorityBitmask();

        boolean isSpam = folderId == ID_FOLDER_SPAM;
        boolean isDraft = (flags & Flag.BITMASK_DRAFT) != 0;

        Message msg = null;
        boolean success = false;
        boolean deferIndexing = (!indexImmediately() || pm.hasTemporaryAnalysisFailure());

        CustomMetadata.CustomMetadataList extended = MetadataCallback.preDelivery(pm);
        if (customData != null) {
            if (extended == null)
                extended = customData.asList();
            else
                extended.addSection(customData);
        }

        try {
            beginTransaction("addMessage", octxt, redoRecorder);
            if (isRedo)
                rcptEmail = redoPlayer.getRcptEmail();

            Folder folder = getFolderById(folderId);
            String subject = pm.getNormalizedSubject();
            String hash = getHash(subject);
            long tags = Tag.tagsToBitmask(tagStr);

            // step 0: preemptively check for quota issues (actual update is done in Message.create)
            checkSizeChange(getSize() + staged.getStagedSize());

            // step 1: get an ID assigned for the new message
            int messageId = getNextItemId(!isRedo ? ID_AUTO_INCREMENT : redoPlayer.getMessageId());
            if (isRedo)
                conversationId = redoPlayer.getConvId();

            // step 2: figure out where the message belongs
            Conversation conv = null;
            if (!DebugConfig.disableConversation) {
                boolean isReply = pm.isReply();
                if (conversationId != ID_AUTO_INCREMENT) {
                    try {
                        // fetch the requested conversation...
                        conv = getConversationById(conversationId);
                        // ... and ensure that it's receiving new mail
                        //   (note: don't do this for virtual convs, since they get promoted to real convs in step 4)
                        if (!(conv instanceof VirtualConversation))
                            openConversation(conv, hash);
                        if (debug)  ZimbraLog.mailbox.debug("  fetched explicitly-specified conversation " + conv.getId());
                    } catch (ServiceException e) {
                        if (e.getCode() != MailServiceException.NO_SUCH_CONV)
                            throw e;
                        if (debug)  ZimbraLog.mailbox.debug("  could not find explicitly-specified conversation " + conversationId);
                    }
                } else if (!isRedo && !isSpam && !isDraft && (isReply || (!isSent && !subject.equals("")))) {
                    conv = getConversationByHash(hash);
                    if (debug && conv != null)  ZimbraLog.mailbox.debug("  found conversation " + conv.getId() + " for hash: " + hash);
                    // the caller can specify the received date via ParsedMessge constructor or X-Zimbra-Received header
                    if (conv != null && pm.getReceivedDate() > conv.getDate() + (isReply ? CONVERSATION_REPLY_WINDOW : CONVERSATION_NONREPLY_WINDOW)) {
                        // if the last message in the conv was more than 1 month ago, it's probably not related...
                        conv = null;
                        if (debug)  ZimbraLog.mailbox.debug("  but rejected it because it's too old");
                    }
                    if (conv != null && !isReply && conv.getSize() > CONVERSATION_NONREPLY_SIZE_LIMIT) {
                        // put a cap on the number of non-reply messages accumulating in a conversation
                        conv = null;
                        if (debug)  ZimbraLog.mailbox.debug("  but rejected it because it's too big to add a non-reply");
                    }
                }
            }

            // step 3: create the message and update the cache
            //         and if the message is also an invite, deal with the calendar item
            Conversation convTarget = (conv instanceof VirtualConversation ? null : conv);
            if (convTarget != null && debug)
                ZimbraLog.mailbox.debug("  placing message in existing conversation " + convTarget.getId());

            CalendarPartInfo cpi = pm.getCalendarPartInfo();
            ZVCalendar iCal = null;
            if (cpi != null && CalendarItem.isAcceptableInvite(getAccount(), cpi))
                iCal = cpi.cal;
            msg = Message.create(messageId, folder, convTarget, pm, staged, unread, flags, tags, dinfo, noICal, iCal, extended);

            redoRecorder.setMessageId(msg.getId());

            // step 4: create a conversation for the message, if necessary
            if (!DebugConfig.disableConversation && convTarget == null) {
                if (conv == null && conversationId == ID_AUTO_INCREMENT) {
                    conv = VirtualConversation.create(this, msg);
                    if (debug)  ZimbraLog.mailbox.debug("  placed message " + msg.getId() + " in vconv " + conv.getId());
                    redoRecorder.setConvFirstMsgId(-1);
                } else {
                    Message[] contents = null;
                    VirtualConversation vconv = null;
                    if (!isRedo) {
                        vconv = (VirtualConversation) conv;
                        contents = (conv == null ? new Message[] { msg } : new Message[] { vconv.getMessage(), msg });
                    } else {
                        // Executing redo.
                        int convFirstMsgId = redoPlayer.getConvFirstMsgId();
                        Message convFirstMsg = null;
                        // If there was a virtual conversation, then...
                        if (convFirstMsgId > 0) {
                            try {
                                convFirstMsg = getMessageById(octxt, redoPlayer.getConvFirstMsgId());
                            } catch (MailServiceException e) {
                                if (!MailServiceException.NO_SUCH_MSG.equals(e.getCode()))
                                    throw e;
                                // The first message of conversation may have been deleted
                                // by user between the time of original operation and redo.
                                // Handle the case by skipping the updating of its
                                // conversation ID.
                            }
                            // The message may have become part of a real conversation
                            // between the original operation and redo.  Leave it alone
                            // in that case, and only join it to this message's conversation
                            // if it is still a standalone message.
                            if (convFirstMsg != null && convFirstMsg.getConversationId() < 0) {
                                contents = new Message[] { convFirstMsg, msg };
                                vconv = new VirtualConversation(this, convFirstMsg);
                            }
                        }
                        if (contents == null)
                            contents = new Message[] { msg };
                    }
                    redoRecorder.setConvFirstMsgId(vconv != null ? vconv.getMessageId() : -1);
                    conv = createConversation(contents, conversationId);
                    if (vconv != null) {
                        if (debug)  ZimbraLog.mailbox.debug("  removed vconv " + vconv.getId());
                        vconv.removeChild(vconv.getMessage());
                    }
                }
                if (!isSpam && !isDraft)
                    openConversation(conv, hash);
            } else {
                // conversation feature turned off
                redoRecorder.setConvFirstMsgId(-1);
            }
            redoRecorder.setConvId(conv != null && !(conv instanceof VirtualConversation) ? conv.getId() : -1);

            // step 5: write the redolog entries
            if (dctxt.getShared()) {
                if (dctxt.isFirst() && needRedo) {
                    // Log entry in redolog for blob save.  Blob bytes are logged in the StoreIncoming entry.
                    // Subsequent CreateMessage ops will reference this blob.  
                    storeRedoRecorder = new StoreIncomingBlob(digest, msgSize, dctxt.getMailboxIdList());
                    storeRedoRecorder.start(getOperationTimestampMillis());
                    storeRedoRecorder.setBlobBodyInfo(blob.getFile());
                    storeRedoRecorder.log();
                }
                // Link to the file created by StoreIncomingBlob.
                redoRecorder.setMessageLinkInfo(blob.getPath());
            } else {
                // Store the blob data inside the CreateMessage op.
                redoRecorder.setMessageBodyInfo(blob.getFile());
            }

            // step 6: link to existing blob
            MailboxBlob mblob = StoreManager.getInstance().link(staged, this, messageId, getOperationChangeID());
            markOtherItemDirty(mblob);
            // when we created the Message, we used the staged locator/size/digest;
            //   make sure that data actually matches the final blob in the store
            msg.updateBlobData(mblob);

            if (dctxt.getMailboxBlob() == null) {
                // Set mailbox blob for in case we want to add the message to the
                // message cache after delivery.
                dctxt.setMailboxBlob(mblob);
            }

            // step 7: queue new message for inline indexing
            //        (don't call pm.generateLuceneDocuments() if we're deferring indexing -- don't want to force message analysis!)
            queueForIndexing(msg, false, deferIndexing ? null : pm.getLuceneDocuments());
            success = true;

            // step 8: send lawful intercept message
            try {
                Notification.getInstance().interceptIfNecessary(this, pm.getMimeMessage(), "add message", folder);
            } catch (ServiceException e) {
                ZimbraLog.mailbox.error("Unable to send legal intercept message.", e);
            }
        } finally {
            if (storeRedoRecorder != null) {
                if (success)  storeRedoRecorder.commit();
                else          storeRedoRecorder.abort();
            }

            endTransaction(success);

            if (success) {
                // Everything worked.  Update the blob field in ParsedMessage
                // so the next recipient in the multi-recipient case will link
                // to this blob as opposed to saving its own copy.
                dctxt.setFirst(false);
            }
        }
        
        // step 8: remember the Message-ID header so that we can avoid receiving duplicates
        if (isSent && checkDuplicates)
            mSentMessageIDs.put(msgidHeader, new Integer(msg.getId()));

        return msg;
    }
    
    public static String getHash(String subject) {
        if (subject == null)
            subject = "";
        try {
            return ByteUtil.getSHA1Digest(subject.getBytes("utf-8"), true);
        } catch (UnsupportedEncodingException uee) {
            return ByteUtil.getSHA1Digest(subject.getBytes(), true);
        }
    }

    // please keep this package-visible but not public
    void openConversation(Conversation conv, String hash) throws ServiceException {
        if (hash == null)
            hash = getHash(conv.getNormalizedSubject());
        conv.open(hash);
        markOtherItemDirty(hash);
        mConvHashes.put(hash, new Integer(conv.getId()));
    }

    // please keep this package-visible but not public
    void closeConversation(Conversation conv, String hash) throws ServiceException {
        if (hash == null)
            hash = getHash(conv.getSubject());
        conv.close(hash);
        mConvHashes.remove(hash);
    }

    // please keep this package-visible but not public
    Conversation createConversation(Message[] contents, int id) throws ServiceException {
        id = Math.max(id, ID_AUTO_INCREMENT);
        Conversation conv = Conversation.create(this, getNextItemId(id), contents);
        if (ZimbraLog.mailbox.isDebugEnabled()) {
            StringBuilder sb = new StringBuilder();
            for (int i = 0; i < contents.length; i++)
                sb.append(i == 0 ? "" : ",").append(contents[i].getId());
            ZimbraLog.mailbox.debug("  created conv " + conv.getId() + " holding msg(s): " + sb);
        }
        return conv;
    }
    
    public Message saveDraft(OperationContext octxt, ParsedMessage pm, int id) throws IOException, ServiceException {
        return saveDraft(octxt, pm, id, null, null, null, null);
    }

    public Message saveDraft(OperationContext octxt, ParsedMessage pm, int id,
        String origId, String replyType, String identityId, String accountId)
    throws IOException, ServiceException {
        if (id == ID_AUTO_INCREMENT) {
            // special-case saving a new draft
            Message.DraftInfo dinfo = null;
            if ((replyType != null && origId != null) || (identityId != null && !identityId.equals("")) ||
                (accountId != null && !accountId.equals("")))
                dinfo = new Message.DraftInfo(replyType, origId, identityId, accountId);
            
            return addMessage(octxt, pm, ID_FOLDER_DRAFTS, true, Flag.BITMASK_DRAFT | Flag.BITMASK_FROM_ME,
                              null, ID_AUTO_INCREMENT, ":API:", dinfo, null, null);
        }

        mIndexHelper.maybeIndexDeferredItems();

        // make sure the message has been analyzed before taking the Mailbox lock
        if (indexImmediately())
            pm.analyzeFully();

        String digest = pm.getRawDigest();
        int size = pm.getRawSize();

        boolean deferIndexing = !indexImmediately() || pm.hasTemporaryAnalysisFailure();

        // write the draft content directly to the mailbox's blob staging area
        StoreManager sm = StoreManager.getInstance();
        StagedBlob staged;
        InputStream is = pm.getRawInputStream();
        try {
            staged = sm.stage(is, size, null, this);
        } finally {
            ByteUtil.closeStream(is);
        }

        synchronized (this) {
            SaveDraft redoRecorder = new SaveDraft(mId, id, digest, size);
            InputStream redoStream = null;

            boolean success = false;
            try {
                beginTransaction("saveDraft", octxt, redoRecorder);
                SaveDraft redoPlayer = (SaveDraft) mCurrentChange.getRedoPlayer();

                Message msg = getMessageById(id);
                if (!msg.isTagged(Flag.ID_FLAG_DRAFT))
                    throw MailServiceException.IMMUTABLE_OBJECT(id);
                if (!checkItemChangeID(msg))
                    throw MailServiceException.MODIFY_CONFLICT();

                // content changed, so we're obliged to change the IMAP uid
                int imapID = getNextItemId(redoPlayer == null ? ID_AUTO_INCREMENT : redoPlayer.getImapId());
                redoRecorder.setImapId(imapID);
                redoRecorder.setMessageBodyInfo(new ParsedMessageDataSource(pm), size);

                // update the content and increment the revision number
                msg.setContent(staged, pm);

                queueForIndexing(msg, true, deferIndexing ? null : pm.getLuceneDocuments());

                success = true;

                try {
                    Notification.getInstance().interceptIfNecessary(this, pm.getMimeMessage(), "save draft", msg.getFolder());
                } catch (ServiceException e) {
                    ZimbraLog.mailbox.error("Unable to send lawful intercept message.", e);
                }

                return msg;
            } finally {
                endTransaction(success);

                ByteUtil.closeStream(redoStream);
                sm.quietDelete(staged);
            }
        }
    }

    /**
     * Modify the Participant-Status of your LOCAL data part of an calendar item -- this is used when you Reply to
     * an Invite so that you can track the fact that you've replied to it.
     * 
     * @param octxt
     * @param calItemId
     * @param recurId
     * @param cnStr
     * @param addressStr
     * @param cutypeStr
     * @param roleStr
     * @param partStatStr
     * @param rsvp
     * @param seqNo
     * @param dtStamp
     * @throws ServiceException
     */
    public synchronized void modifyPartStat(OperationContext octxt, int calItemId, RecurId recurId,
                String cnStr, String addressStr, String cutypeStr, String roleStr, String partStatStr, Boolean rsvp, int seqNo, long dtStamp) 
    throws ServiceException {

        ModifyInvitePartStat redoRecorder = new ModifyInvitePartStat(mId, calItemId, recurId, cnStr, addressStr, cutypeStr, roleStr, partStatStr, rsvp, seqNo, dtStamp);

        boolean success = false;
        try {
            beginTransaction("updateInvitePartStat", octxt, redoRecorder);

            CalendarItem calItem = getCalendarItemById(calItemId);

            Account acct = getAccount();

            calItem.modifyPartStat(acct, recurId, cnStr, addressStr, cutypeStr, roleStr, partStatStr, rsvp, seqNo, dtStamp);
            markItemModified(calItem, Change.MODIFIED_INVITE);

            success = true;
        } finally {
            endTransaction(success);
        }
    }

    public synchronized List<Integer> resetImapUid(OperationContext octxt, List<Integer> itemIds) throws ServiceException {
        SetImapUid redoRecorder = new SetImapUid(mId, itemIds);

        List<Integer> newIds = new ArrayList<Integer>();
        boolean success = false;
        try {
            beginTransaction("resetImapUid", octxt, redoRecorder);
            SetImapUid redoPlayer = (SetImapUid) mCurrentChange.getRedoPlayer();

            for (int id : itemIds) {
                MailItem item = getItemById(id, MailItem.TYPE_UNKNOWN);
                int imapId = redoPlayer == null ? ID_AUTO_INCREMENT : redoPlayer.getImapUid(id);
                item.setImapUid(getNextItemId(imapId));
                redoRecorder.setImapUid(item.getId(), item.getImapUid());
                newIds.add(item.getImapUid());
            }
            success = true;
            return newIds;
        } finally {
            endTransaction(success);
        }
    }

    public synchronized void setColor(OperationContext octxt, int itemId, byte type, byte color) throws ServiceException {
        setColor(octxt, new int[] { itemId }, type, color);
    }
    public synchronized void setColor(OperationContext octxt, int[] itemIds, byte type, byte color) throws ServiceException {
        setColor(octxt, itemIds, type, new MailItem.Color(color));
    }

    public synchronized void setColor(OperationContext octxt, int[] itemIds, byte type, MailItem.Color color) throws ServiceException {
        ColorItem redoRecorder = new ColorItem(mId, itemIds, type, color);

        boolean success = false;
        try {
            beginTransaction("setColor", octxt, redoRecorder);

            MailItem[] items = getItemById(itemIds, type);
            for (MailItem item : items)
                if (!checkItemChangeID(item))
                    throw MailServiceException.MODIFY_CONFLICT();

            for (MailItem item : items)
                item.setColor(color);
            success = true;
        } finally {
            endTransaction(success);
        }
    }

    public synchronized void setCustomData(OperationContext octxt, int itemId, byte type, CustomMetadata custom) throws ServiceException {
        String key = custom.getSectionKey();
        if (MetadataCallback.isSectionRegistered(key))
            throw ServiceException.PERM_DENIED("custom metadata section '" + key + "' may only be calculated, not set");

        SetCustomData redoRecorder = new SetCustomData(mId, itemId, type, custom);

        boolean success = false;
        try {
            beginTransaction("setCustomData", octxt, redoRecorder);

            MailItem item = checkAccess(getItemById(itemId, type));
            if (!checkItemChangeID(item))
                throw MailServiceException.MODIFY_CONFLICT();

            item.setCustomData(custom);
            success = true;
        } finally {
            endTransaction(success);
        }
    }

    public synchronized void setDate(OperationContext octxt, int itemId, byte type, long date) throws ServiceException {
        DateItem redoRecorder = new DateItem(mId, itemId, type, date);

        boolean success = false;
        try {
            beginTransaction("setDate", octxt, redoRecorder);

            MailItem item = getItemById(itemId, type);
            if (!checkItemChangeID(item))
                throw MailServiceException.MODIFY_CONFLICT();

            item.setDate(date);
            success = true;
        } finally {
            endTransaction(success);
        }
    }

    public synchronized void alterTag(OperationContext octxt, int itemId, byte type, int tagId, boolean addTag) throws ServiceException {
        alterTag(octxt, new int[] { itemId }, type, tagId, addTag, null);
    }
    public synchronized void alterTag(OperationContext octxt, int itemId, byte type, int tagId, boolean addTag, TargetConstraint tcon)
    throws ServiceException {
        alterTag(octxt, new int[] { itemId }, type, tagId, addTag, tcon);
    }
    public synchronized void alterTag(OperationContext octxt, int[] itemIds, byte type, int tagId, boolean addTag, TargetConstraint tcon)
    throws ServiceException {
        AlterItemTag redoRecorder = new AlterItemTag(mId, itemIds, type, tagId, addTag, tcon);

        boolean success = false;
        try {
            beginTransaction("alterTag", octxt, redoRecorder);
            setOperationTargetConstraint(tcon);

            Tag tag = (tagId < 0 ? getFlagById(tagId) : getTagById(tagId));

            MailItem[] items = getItemById(itemIds, type);
            for (MailItem item : items) {
                if (!(item instanceof Conversation)) {
                    if (!checkItemChangeID(item) && item instanceof Tag)
                        throw MailServiceException.MODIFY_CONFLICT();
                }
            }

            for (MailItem item : items) {
                if (item == null)
                    continue;

                if (tagId == Flag.ID_FLAG_UNREAD)
                    item.alterUnread(addTag);
                else
                    item.alterTag(tag, addTag);
            }
            success = true;
        } finally {
            endTransaction(success);
        }
    }

    public synchronized void setTags(OperationContext octxt, int itemId, byte type, int flags, long tags) throws ServiceException {
        setTags(octxt, itemId, type, flags, tags, null);
    }
    public synchronized void setTags(OperationContext octxt, int itemId, byte type, String flagStr, String tagIDs, TargetConstraint tcon)
    throws ServiceException {
        int flags = (flagStr == null ? MailItem.FLAG_UNCHANGED : Flag.flagsToBitmask(flagStr));
        long tags = (tagIDs == null ? MailItem.TAG_UNCHANGED : Tag.tagsToBitmask(tagIDs));
        setTags(octxt, itemId, type, flags, tags, tcon);
    }
    public synchronized void setTags(OperationContext octxt, int[] itemIds, byte type, String flagStr, String tagIDs, TargetConstraint tcon)
    throws ServiceException {
        int flags = (flagStr == null ? MailItem.FLAG_UNCHANGED : Flag.flagsToBitmask(flagStr));
        long tags = (tagIDs == null ? MailItem.TAG_UNCHANGED : Tag.tagsToBitmask(tagIDs));
        setTags(octxt, itemIds, type, flags, tags, tcon);
    }
    public synchronized void setTags(OperationContext octxt, int itemId, byte type, int flags, long tags, TargetConstraint tcon)
    throws ServiceException {
        setTags(octxt, new int[] { itemId }, type, flags, tags, tcon);
    }
    public synchronized void setTags(OperationContext octxt, int[] itemIds, byte type, int flags, long tags, TargetConstraint tcon)
    throws ServiceException {
        if (flags == MailItem.FLAG_UNCHANGED && tags == MailItem.TAG_UNCHANGED)
            return;

        SetItemTags redoRecorder = new SetItemTags(mId, itemIds, type, flags, tags, tcon);

        boolean success = false;
        try {
            beginTransaction("setTags", octxt, redoRecorder);
            setOperationTargetConstraint(tcon);

            MailItem[] items = getItemById(itemIds, type);
            for (MailItem item : items)
                checkItemChangeID(item);

            Flag unreadFlag = getFlagById(Flag.ID_FLAG_UNREAD);

            for (MailItem item : items) {
                if (item == null)
                    continue;

                int iflags = flags;  long itags = tags;
                if ((iflags & MailItem.FLAG_UNCHANGED) != 0)
                    iflags = item.getFlagBitmask();
                if ((itags & MailItem.TAG_UNCHANGED) != 0)
                    itags = item.getTagBitmask();
                // special-case "unread" -- it's passed in with the flags, but the server process it separately
                boolean iunread = (iflags & Flag.BITMASK_UNREAD) > 0;
                iflags &= ~Flag.BITMASK_UNREAD;

                item.setTags(iflags, itags);
                if (unreadFlag.canTag(item))
                    item.alterUnread(iunread);
            }

            success = true;
        } finally {
            endTransaction(success);
        }
    }

    public synchronized MailItem copy(OperationContext octxt, int itemId, byte type, int folderId) throws ServiceException {
        return copy(octxt, new int[] { itemId }, type, folderId).get(0);
    }
    public synchronized List<MailItem> copy(OperationContext octxt, int[] itemIds, byte type, int folderId) throws ServiceException {
        CopyItem redoRecorder = new CopyItem(mId, type, folderId);

        boolean success = false;
        try {
            beginTransaction("copy", octxt, redoRecorder);
            CopyItem redoPlayer = (CopyItem) mCurrentChange.getRedoPlayer();

            List<MailItem> result = new ArrayList<MailItem>();

            Folder folder = getFolderById(folderId);

            MailItem[] items = getItemById(itemIds, type);
            for (MailItem item : items)
                checkItemChangeID(item);

            for (MailItem item : items) {
                MailItem copy;

                if (item instanceof Conversation) {
                    // this should be done in Conversation.copy(), but redolog issues make that impossible
                    Conversation conv = (Conversation) item;
                    List<Message> msgs = new ArrayList<Message>((int) conv.getSize());
                    for (Message original : conv.getMessages()) {
                        if (!original.canAccess(ACL.RIGHT_READ))
                            continue;
                        int newId = getNextItemId(redoPlayer == null ? ID_AUTO_INCREMENT : redoPlayer.getDestId(original.getId()));
                        Message msg = (Message) original.copy(folder, newId, ID_AUTO_INCREMENT);
                        msgs.add(msg);
                        redoRecorder.setDestId(original.getId(), newId);
                    }
                    if (msgs.isEmpty()) {
                        throw ServiceException.PERM_DENIED("you do not have sufficient permissions");
                    } else if (msgs.size() == 1) {
                        copy = msgs.get(0).getParent();
                    } else {
                        int newId = getNextItemId(redoPlayer == null ? ID_AUTO_INCREMENT : redoPlayer.getDestId(conv.getId()));
                        copy = Conversation.create(this, newId, msgs.toArray(new Message[msgs.size()]));
                        redoRecorder.setDestId(conv.getId(), newId);
                    }
                } else {
                    int newId = getNextItemId(redoPlayer == null ? ID_AUTO_INCREMENT : redoPlayer.getDestId(item.getId()));
                    copy = item.copy(folder, newId, item.getParentId());
                    redoRecorder.setDestId(item.getId(), newId);
                }

                result.add(copy);
            }

            success = true;
            return result;
        } catch (IOException e) {
            throw ServiceException.FAILURE("IOException while copying items", e);
        } finally {
            endTransaction(success);
        }
    }

    public synchronized List<MailItem> imapCopy(OperationContext octxt, int[] itemIds, byte type, int folderId) throws IOException, ServiceException {
        // this is an IMAP command, so we'd better be tracking IMAP changes by now...
        beginTrackingImap();

        for (int id : itemIds) {
            if (id <= 0)
                throw MailItem.noSuchItem(id, type);
        }

        ImapCopyItem redoRecorder = new ImapCopyItem(mId, type, folderId);

        boolean success = false;
        try {
            beginTransaction("icopy", octxt, redoRecorder);
            ImapCopyItem redoPlayer = (ImapCopyItem) mCurrentChange.getRedoPlayer();

            Folder target = getFolderById(folderId);

            // fetch the items to copy and make sure the caller is up-to-date on change IDs
            MailItem[] items = getItemById(itemIds, type);
            for (MailItem item : items)
                checkItemChangeID(item);

            List<MailItem> result = new ArrayList<MailItem>();

            for (MailItem item : items) {
                int srcId = item.getId();
                int newId = getNextItemId(redoPlayer == null ? ID_AUTO_INCREMENT : redoPlayer.getDestId(srcId));
                
                trainSpamFilter(octxt, item, target);

                MailItem copy = item.icopy(target, newId);
                result.add(copy);
                redoRecorder.setDestId(srcId, newId);
            }

            success = true;
            return result;
        } finally {
            endTransaction(success);
        }
    }

    private <T extends MailItem> T trainSpamFilter(OperationContext octxt, T item, Folder target) {
        // don't re-train filter on replayed operation
        if (mCurrentChange.getRedoPlayer() != null)
            return item;

        TargetConstraint tcon = getOperationTargetConstraint();

        try {
            List<? extends MailItem> items;
            if (item instanceof Conversation)
                items = ((Conversation) item).getMessages();
            else
                items = Arrays.asList((MailItem) item);

            for (MailItem candidate : items) {
                // if it's not a move into or out of Spam, no training is necessary
                //   (moves from Spam to Trash also do not train the filter)
                boolean fromSpam = candidate.inSpam();
                boolean toSpam = target.inSpam();
                if (!fromSpam && !toSpam)
                    continue;
                if (fromSpam && (toSpam || target.inTrash()))
                    continue;

                if (!TargetConstraint.checkItem(tcon, item) || !item.canAccess(ACL.RIGHT_READ))
                    continue;

                try {
                    SpamHandler.getInstance().handle(octxt, this, candidate.getId(), candidate.getType(), toSpam);
                    ZimbraLog.mailop.info(MailItem.getMailopContext(candidate) + " sent to spam filter for training (marked as " + (toSpam ? "" : "not ") + "spam)");
                } catch (Exception e) {
                    ZimbraLog.mailop.info("could not train spam filter: " + MailItem.getMailopContext(candidate), e);
                }
            }
        } catch (ServiceException e) {
            ZimbraLog.mailop.info("could not train spam filter: " + MailItem.getMailopContext(item), e);
        }

        return item;
    }

    /** Moves an item from one folder into another in the same Mailbox.  The
     *  target folder may not be a {@link Mountpoint} or {@link SearchFolder}.
     *  To move an item between Mailboxes, you must do the copy by hand, then
     *  remove the original.
     *  
     * @perms {@link ACL#RIGHT_INSERT} on the target folder,
     *        {@link ACL#RIGHT_DELETE} on the source folder
     * @param octxt     The context for this request (e.g. auth user id).
     * @param itemId    The ID of the item to move.
     * @param type      The type of the item or {@link MailItem#TYPE_UNKNOWN}.
     * @param targetId  The ID of the target folder for the move. */
    public synchronized void move(OperationContext octxt, int itemId, byte type, int targetId) throws ServiceException {
        move(octxt, new int[] { itemId }, type, targetId, null);
    }

    /** Moves an item from one folder into another in the same Mailbox.  The
     *  target folder may not be a {@link Mountpoint} or {@link SearchFolder}.
     *  To move an item between Mailboxes, you must do the copy by hand, then
     *  remove the original.
     *  
     * @perms {@link ACL#RIGHT_INSERT} on the target folder,
     *        {@link ACL#RIGHT_DELETE} on the source folder
     * @param octxt     The context for this request (e.g. auth user id).
     * @param itemId    The ID of the item to move.
     * @param type      The type of the item or {@link MailItem#TYPE_UNKNOWN}.
     * @param targetId  The ID of the target folder for the move.
     * @param tcon      An optional constraint on the item being moved. */
    public synchronized void move(OperationContext octxt, int itemId, byte type, int targetId, TargetConstraint tcon) throws ServiceException {
        move(octxt, new int[] { itemId }, type, targetId, tcon);
    }

    /** Moves a set of items into a given folder in the same Mailbox.  The
     *  target folder may not be a {@link Mountpoint} or {@link SearchFolder}.
     *  To move items between Mailboxes, you must do the copy by hand, then
     *  remove the originals.
     *  
     * @perms {@link ACL#RIGHT_INSERT} on the target folder,
     *        {@link ACL#RIGHT_DELETE} on all the the source folders
     * @param octxt     The context for this request (e.g. auth user id).
     * @param itemId    A list of the IDs of the items to move.
     * @param type      The type of the items or {@link MailItem#TYPE_UNKNOWN}.
     * @param targetId  The ID of the target folder for the move.
     * @param tcon      An optional constraint on the items being moved. */
    public synchronized void move(OperationContext octxt, int[] itemIds, byte type, int targetId, TargetConstraint tcon) throws ServiceException {
        try {
            moveInternal(octxt, itemIds, type, targetId, tcon);
            return;
        } catch (ServiceException e) {
            // make sure that move-to-Trash never fails with a naming conflict
            if (!e.getCode().equals(MailServiceException.ALREADY_EXISTS) || targetId != ID_FOLDER_TRASH)
                throw e;
        }

        // if we're here, we hit a naming conflict during move-to-Trash
        if (itemIds.length == 1) {
            // rename the item being moved instead of the one already there...
            rename(octxt, itemIds[0], type, generateAlternativeItemName(octxt, itemIds[0], type), targetId);
        } else {
            // iterate one-by-one and move the items individually
            for (int id : itemIds) {
                // FIXME: non-transactional
                try {
                    // still more likely than not to succeed...
                    moveInternal(octxt, new int[] { id }, type, targetId, tcon);
                } catch (ServiceException e) {
                    // rename the item being moved instead of the one already there...
                    rename(octxt, id, type, generateAlternativeItemName(octxt, id, type), targetId);
                }
            }
        }
    }

    private String generateAlternativeItemName(OperationContext octxt, int id, byte type) throws ServiceException {
        String name = getItemById(octxt, id, type).getName();
        String uuid = '{' + UUID.randomUUID().toString() + '}';
        if (name.length() + uuid.length() > MailItem.MAX_NAME_LENGTH)
            return name.substring(0, MailItem.MAX_NAME_LENGTH - uuid.length()) + uuid;
        else
            return name + uuid;
    }

    private synchronized void moveInternal(OperationContext octxt, int[] itemIds, byte type, int targetId, TargetConstraint tcon) throws ServiceException {
        MoveItem redoRecorder = new MoveItem(mId, itemIds, type, targetId, tcon);
        Map<Integer, String> oldFolderPaths = new HashMap<Integer, String>(); 

        boolean success = false;
        try {
            beginTransaction("move", octxt, redoRecorder);
            setOperationTargetConstraint(tcon);

            Folder target = getFolderById(targetId);

            MailItem[] items = getItemById(itemIds, type);
            for (MailItem item : items)
                checkItemChangeID(item);

            int oldUIDNEXT = target.getImapUIDNEXT();
            boolean resetUIDNEXT = false;

            for (MailItem item : items) {
                if (item instanceof Folder && !oldFolderPaths.containsKey(item.getId()))
                    oldFolderPaths.put(item.getId(), ((Folder) item).getPath());

                // train the spam filter if necessary...
                trainSpamFilter(octxt, item, target);
                
                // ...do the move...
                boolean moved = item.move(target);

                // ...and determine whether the move needs to cause an UIDNEXT change
                if (moved && !resetUIDNEXT && isTrackingImap() && (item instanceof Conversation || item instanceof Message || item instanceof Contact))
                    resetUIDNEXT = true;
            }

            // if this operation should cause the target folder's UIDNEXT value to change but it hasn't yet, do it here
            if (resetUIDNEXT && oldUIDNEXT == target.getImapUIDNEXT()) {
                MoveItem redoPlayer = (MoveItem) mCurrentChange.getRedoPlayer();
                redoRecorder.setUIDNEXT(getNextItemId(redoPlayer == null ? ID_AUTO_INCREMENT : redoPlayer.getUIDNEXT()));
                target.updateUIDNEXT();
            }
            success = true;
        } finally {
            endTransaction(success);
        }
        
        if (success) {
            for (int id : oldFolderPaths.keySet())
                updateFilterRules(id, oldFolderPaths.get(id));
        }
    }

    public synchronized void rename(OperationContext octxt, int id, byte type, String name, int folderId) throws ServiceException {
        if (name != null && name.startsWith("/")) {
            rename(octxt, id, type, name);
            return;
        }

        name = StringUtil.stripControlCharacters(name);
        if (name == null || name.equals(""))
            throw ServiceException.INVALID_REQUEST("cannot set name to empty string", null);

        RenameItem redoRecorder = new RenameItem(mId, id, type, name, folderId);

        boolean success = false;
        String oldFolderPath = null;
        try {
            beginTransaction("rename", octxt, redoRecorder);

            MailItem item = getItemById(id, type);
            if (item instanceof Folder) {
                oldFolderPath = ((Folder) item).getPath();
            }
            checkItemChangeID(item);
            if (folderId <= 0)
                folderId = item.getFolderId();
            
            Folder target = getFolderById(folderId);
            trainSpamFilter(octxt, item, target);

            String oldName = item.getName();
            item.rename(name, target);

            if (item instanceof Tag) {
                mTagCache.remove(oldName.toLowerCase());
                mTagCache.put(name.toLowerCase(), (Tag) item);
            }
            success = true;
        } finally {
            endTransaction(success);
        }
        
        if (success && oldFolderPath != null) {
            updateFilterRules(id, oldFolderPath);
        }
    }

    public synchronized void rename(OperationContext octxt, int id, byte type, String path) throws ServiceException {
        if (path == null || !path.startsWith("/")) {
            rename(octxt, id, type, path, ID_AUTO_INCREMENT);
            return;
        }

        RenameItemPath redoRecorder = new RenameItemPath(mId, id, type, path);

        boolean success = false;
        Map<Integer, String> oldFolderPaths = new HashMap<Integer, String>();
        try {
            beginTransaction("renameFolderPath", octxt, redoRecorder);
            RenameItemPath redoPlayer = (RenameItemPath) mCurrentChange.getRedoPlayer();

            MailItem item = getItemById(id, type);
            Folder parent;
            checkItemChangeID(item);

            String[] parts = path.substring(1).split("/");
            if (parts.length == 0)
                throw MailServiceException.ALREADY_EXISTS(path);
            int[] recorderParentIds = new int[parts.length - 1];
            int[] playerParentIds = redoPlayer == null ? null : redoPlayer.getParentIds();
            if (playerParentIds != null && playerParentIds.length != recorderParentIds.length)
                throw ServiceException.FAILURE("incorrect number of path segments in redo player", null);

            parent = getFolderById(ID_FOLDER_USER_ROOT);
            for (int i = 0; i < parts.length - 1; i++) {
                String name = MailItem.validateItemName(parts[i]);
                int subfolderId = playerParentIds == null ? ID_AUTO_INCREMENT : playerParentIds[i];
                Folder subfolder = parent.findSubfolder(name);
                if (subfolder == null)
                    subfolder = Folder.create(getNextItemId(subfolderId), this, parent, name);
                else if (subfolderId != ID_AUTO_INCREMENT && subfolderId != subfolder.getId())
                    throw ServiceException.FAILURE("parent folder id changed since operation was recorded", null);
                else if (!subfolder.getName().equals(name) && subfolder.isMutable()) {
                    // Same folder name, different case.
                    if (!oldFolderPaths.containsKey(subfolder.getId())) {
                        oldFolderPaths.put(subfolder.getId(), subfolder.getPath());
                    }
                    subfolder.rename(name, parent);
                }
                recorderParentIds[i] = subfolder.getId();
                parent = subfolder;
            }
            redoRecorder.setParentIds(recorderParentIds);
            
            trainSpamFilter(octxt, item, parent);
            
            String name = parts[parts.length - 1];
            if (item instanceof Folder && !oldFolderPaths.containsKey(item.getId())) {
                oldFolderPaths.put(item.getId(), ((Folder) item).getPath());
            }
            item.rename(name, parent);

            success = true;
        } finally {
            endTransaction(success);
        }
        
        if (success) {
            for (int folderId : oldFolderPaths.keySet()) {
                updateFilterRules(folderId, oldFolderPaths.get(folderId));
            }
        }
    }
    
    protected void updateFilterRules(int folderId, String oldPath) {
        try {
            Folder folder = null;
            try {
                folder = getFolderById(folderId);
            } catch (NoSuchItemException e) {
            }
            if (folder == null || folder.inTrash() || folder.isHidden()) {
                ZimbraLog.filter.info("Disabling filter rules that reference %s.", oldPath);
                RuleManager.folderDeleted(getAccount(), oldPath);
            } else if (!folder.getPath().equals(oldPath)) {
                ZimbraLog.filter.info("Updating filter rules that reference %s.", oldPath);
                RuleManager.folderRenamed(getAccount(), oldPath, folder.getPath());
            }
        } catch (ServiceException e) {
            ZimbraLog.filter.warn("Unable to update filter rules with new folder path.", e);
        }
    }

    /**
     * Deletes the <tt>MailItem</tt> with the given id.  Does nothing
     * if the <tt>MailItem</tt> doesn't exist.
     */
    public synchronized void delete(OperationContext octxt, int itemId, byte type) throws ServiceException {
        delete(octxt, new int[] { itemId }, type, null);
    }

    /** Deletes the given item.
     * 
     * @param octxt operation context or <tt>null</tt>
     * @param item the item
     * @param tcon target constraint or <tt>null</tt> */
    public synchronized void delete(OperationContext octxt, MailItem item, TargetConstraint tcon) throws ServiceException {
        delete(octxt, new int[] { item.getId() }, item.getType(), tcon);
    }

    /** Deletes the <tt>MailItem</tt> with the given id.  If there is no such
     *  <tt>MailItem</tt>, nothing happens and no error is generated.  If the
     *  id maps to an existing <tt>MailItem</tt> of an incompatible type,
     *  however, an error is thrown.
     *  
     *  @param octxt operation context or <tt>null</tt>
     *  @param itemId item id
     *  @param type item type or {@link MailItem#TYPE_UNKNOWN}
     *  @param tcon target constraint or <tt>null</tt> */
    public synchronized void delete(OperationContext octxt, int itemId, byte type, TargetConstraint tcon) throws ServiceException {
        delete(octxt, new int[] { itemId }, type, tcon);
    }

    /** Deletes the <tt>MailItem</tt>s with the given id.  If there is no
     *  <tt>MailItem</tt> for a given id, that id is ignored.  If the id maps
     *  to an existing <tt>MailItem</tt> of an incompatible type, however,
     *  an error is thrown.
     *  
    *  @param octxt operation context or <tt>null</tt>
    *  @param itemIds item ids
    *  @param type item type or {@link MailItem#TYPE_UNKNOWN}
    *  @param tcon target constraint or <tt>null</tt> */
    public synchronized void delete(OperationContext octxt, int[] itemIds, byte type, TargetConstraint tcon) throws ServiceException {
        DeleteItem redoRecorder = new DeleteItem(mId, itemIds, type, tcon);
        Map<Integer, String> deletedFolderPaths = new HashMap<Integer, String>();
        Map<Integer, String> deletedTags = new HashMap<Integer, String>();

        boolean success = false;
        try {
            beginTransaction("delete", octxt, redoRecorder);
            setOperationTargetConstraint(tcon);

            for (int id : itemIds) {
                if (id == ID_AUTO_INCREMENT)
                    continue;

                MailItem item;
                try {
                    item = getItemById(id, MailItem.TYPE_UNKNOWN);
                } catch (NoSuchItemException nsie) {
                    // trying to delete nonexistent things is A-OK!
                    continue;
                }
                
                if (item.getType() == MailItem.TYPE_FOLDER) {
                    deletedFolderPaths.put(item.getId(), ((Folder) item).getPath());
                }
                if (item.getType() == MailItem.TYPE_TAG) {
                    deletedTags.put(item.getId(), item.getName());
                }

                // however, trying to delete messages and passing in a folder ID is not OK
                if (!MailItem.isAcceptableType(type, item.getType()))
                    throw MailItem.noSuchItem(id, type);
                if (!checkItemChangeID(item) && item instanceof Tag)
                    throw MailServiceException.MODIFY_CONFLICT();

                // delete the item, but don't write the tombstone until we're finished...
                item.delete(MailItem.DeleteScope.ENTIRE_ITEM, false);
            }

            // deletes have already been collected, so fetch the tombstones and write once
            TypedIdList tombstones = collectPendingTombstones();
            if (tombstones != null && !tombstones.isEmpty())
                DbMailItem.writeTombstones(this, tombstones);

            success = true;
        } finally {
            endTransaction(success);
        }
        
        for (int id : deletedFolderPaths.keySet()) {
            updateFilterRules(id, deletedFolderPaths.get(id));
        }
        for (int id: deletedTags.keySet()) {
            RuleManager.tagDeleted(getAccount(), deletedTags.get(id));
        }
    }

    TypedIdList collectPendingTombstones() {
        if (!isTrackingSync() || mCurrentChange.deletes == null)
            return null;
        return new TypedIdList(mCurrentChange.deletes.itemIds);
    }

    public synchronized Tag createTag(OperationContext octxt, String name, byte color) throws ServiceException {
        return createTag(octxt, name, new MailItem.Color(color));
    }
    public synchronized Tag createTag(OperationContext octxt, String name, MailItem.Color color) throws ServiceException {
        name = StringUtil.stripControlCharacters(name);
        if (name == null || name.equals(""))
            throw ServiceException.INVALID_REQUEST("tag must have a name", null);

        CreateTag redoRecorder = new CreateTag(mId, name, color);

        boolean success = false;
        try {
            beginTransaction("createTag", octxt, redoRecorder);
            CreateTag redoPlayer = (CreateTag) mCurrentChange.getRedoPlayer();

            int tagId = (redoPlayer == null ? ID_AUTO_INCREMENT : redoPlayer.getTagId());
            if (tagId != ID_AUTO_INCREMENT)
                if (!Tag.validateId(tagId))
                    throw ServiceException.INVALID_REQUEST("invalid tag id " + tagId, null);

            if (tagId == ID_AUTO_INCREMENT) {
                for (tagId = MailItem.TAG_ID_OFFSET; tagId < MailItem.TAG_ID_OFFSET + MailItem.MAX_TAG_COUNT; tagId++)
                    if (mTagCache.get(new Integer(tagId)) == null)
                        break;
                if (tagId >= MailItem.TAG_ID_OFFSET + MailItem.MAX_TAG_COUNT)
                    throw MailServiceException.TOO_MANY_TAGS();
            }

            Tag tag = Tag.create(this, tagId, name, color);
            redoRecorder.setTagId(tagId);
            success = true;
            return tag;
        } finally {
            endTransaction(success);
        }
    }

    public synchronized Note createNote(OperationContext octxt, String content, Rectangle location, byte color, int folderId)
    throws ServiceException {
        return createNote(octxt, content, location, new MailItem.Color(color), folderId);
    }
    public synchronized Note createNote(OperationContext octxt, String content, Rectangle location, MailItem.Color color, int folderId)
    throws ServiceException {
        content = StringUtil.stripControlCharacters(content);
        if (content == null || content.equals(""))
            throw ServiceException.INVALID_REQUEST("note content may not be empty", null);

        CreateNote redoRecorder = new CreateNote(mId, folderId, content, color, location);
        
        boolean success = false;
        try {
            beginTransaction("createNote", octxt, redoRecorder);
            CreateNote redoPlayer = (CreateNote) mCurrentChange.getRedoPlayer();

            int noteId;
            if (redoPlayer == null)
                noteId = getNextItemId(ID_AUTO_INCREMENT);
            else
                noteId = getNextItemId(redoPlayer.getNoteId());
            redoRecorder.setNoteId(noteId);

            Note note = Note.create(noteId, getFolderById(folderId), content, location, color, null);

            queueForIndexing(note, false, null);
            success = true;
            return note;
        } finally {
            endTransaction(success);
        }
    }

    public synchronized void editNote(OperationContext octxt, int noteId, String content) throws ServiceException {
        content = StringUtil.stripControlCharacters(content);
        if (content == null || content.equals(""))
            throw ServiceException.INVALID_REQUEST("note content may not be empty", null);

        EditNote redoRecorder = new EditNote(mId, noteId, content);

        boolean success = false;
        try {
            beginTransaction("editNote", octxt, redoRecorder);

            Note note = getNoteById(noteId);
            checkItemChangeID(note);

            note.setContent(content);
            queueForIndexing(note, true, null);
            
            success = true;
        } finally {
            endTransaction(success);
        }
    }

    public synchronized void repositionNote(OperationContext octxt, int noteId, Rectangle location)
    throws ServiceException {
        if (location == null)
            throw new IllegalArgumentException("must specify note bounds");

        RepositionNote redoRecorder = new RepositionNote(mId, noteId, location);

        boolean success = false;
        try {
            beginTransaction("repositionNote", octxt, redoRecorder);

            Note note = getNoteById(noteId);
            checkItemChangeID(note);

            note.reposition(location);
            success = true;
        } finally {
            endTransaction(success);
        }
    }

    CalendarItem createCalendarItem(int folderId, int flags, long tags, String uid,
                                    ParsedMessage pm, Invite invite, CustomMetadata custom)
    throws ServiceException {
        // FIXME: assuming that we're in the middle of a AddInvite op
        CreateCalendarItemPlayer redoPlayer = (CreateCalendarItemPlayer) mCurrentChange.getRedoPlayer();
        CreateCalendarItemRecorder redoRecorder = (CreateCalendarItemRecorder) mCurrentChange.getRedoRecorder();

        int newCalItemId = redoPlayer == null ? Mailbox.ID_AUTO_INCREMENT : redoPlayer.getCalendarItemId();
        int createId = getNextItemId(newCalItemId);

        CalendarItem calItem = CalendarItem.create(createId, getFolderById(folderId), flags, tags,
                                                   uid, pm, invite, CalendarItem.NEXT_ALARM_FROM_NOW, custom);

        if (redoRecorder != null)
            redoRecorder.setCalendarItemAttrs(calItem.getId(), calItem.getFolderId());
        return calItem;
    }

    public Contact createContact(OperationContext octxt, ParsedContact pc, int folderId, String tags) throws ServiceException {
        boolean deferIndexing = !indexImmediately() || pc.hasTemporaryAnalysisFailure();
        List<IndexDocument> indexData = null;
        if (!deferIndexing) {
            try {
                indexData = pc.getLuceneDocuments(this);
            } catch (ServiceException e) {
                ZimbraLog.index_add.info("Caught exception analyzing new contact in folder " + folderId + "; contact will not be indexed", e);
                indexData = Collections.emptyList();
            }
        }

        StoreManager sm = StoreManager.getInstance();
        StagedBlob staged = null;
        if (pc.hasAttachment()) {
            // write the contact content directly to the mailbox's blob staging area
            InputStream is = null;
            try {
                staged = sm.stage(is = pc.getContentStream(), (int) pc.getSize(), null, this);
            } catch (IOException ioe) {
                throw ServiceException.FAILURE("could not save contact blob", ioe);
            } finally {
                ByteUtil.closeStream(is);
            }
        }

        synchronized (this) {
            CreateContact redoRecorder = new CreateContact(mId, folderId, pc, tags);

            boolean success = false;
            try {
                beginTransaction("createContact", octxt, redoRecorder);
                CreateContact redoPlayer = (CreateContact) mCurrentChange.getRedoPlayer();
                boolean isRedo = redoPlayer != null;

                int contactId = getNextItemId(isRedo ? redoPlayer.getContactId() : ID_AUTO_INCREMENT);
                redoRecorder.setContactId(contactId);

                MailboxBlob mblob = null;
                if (pc.hasAttachment()) {
                    try {
                        mblob = sm.renameTo(staged, this, contactId, getOperationChangeID());
                        markOtherItemDirty(mblob);
                    } catch (IOException ioe) {
                        throw ServiceException.FAILURE("could not save contact blob", ioe);
                    }
                }

                int flags = 0;
                Contact con = Contact.create(contactId, getFolderById(folderId), mblob, pc, flags, tags, null);

                queueForIndexing(con, false, deferIndexing ? null : indexData);

                success = true;
                return con;
            } finally {
                endTransaction(success);

                sm.quietDelete(staged);
            }
        }
    }

    public void modifyContact(OperationContext octxt, int contactId, ParsedContact pc) throws ServiceException {
        pc.analyze(this);

        List<IndexDocument> indexData = null;
        boolean deferIndexing = !indexImmediately() || pc.hasTemporaryAnalysisFailure();
        if (!deferIndexing) {
            try {
                indexData = pc.getLuceneDocuments(this);
            } catch (Exception e) {
                ZimbraLog.index_add.info("caught exception analyzing contact " + contactId + "; contact will not be indexed", e);
                indexData = new ArrayList<IndexDocument>();
            }
        }

        StoreManager sm = StoreManager.getInstance();
        StagedBlob staged = null;
        if (pc.hasAttachment()) {
            // write the contact content directly to the mailbox's blob staging area
            InputStream is = null;
            try {
                staged = sm.stage(is = pc.getContentStream(), (int) pc.getSize(), null, this);
            } catch (IOException ioe) {
                throw ServiceException.FAILURE("could not save contact blob", ioe);
            } finally {
                ByteUtil.closeStream(is);
            }
        }
        
        synchronized (this) {
            ModifyContact redoRecorder = new ModifyContact(mId, contactId, pc);

            boolean success = false;
            try {
                beginTransaction("modifyContact", octxt, redoRecorder);
                
                Contact con = getContactById(contactId);
                if (!checkItemChangeID(con))
                    throw MailServiceException.MODIFY_CONFLICT();

                try {
                    // setContent() calls reanalyze(), which also updates the contact fields even when there is no blob
                    con.setContent(staged, pc);
                } catch (IOException ioe) {
                    throw ServiceException.FAILURE("could not save contact blob", ioe);
                }

                queueForIndexing(con, true, indexData);
                success = true;
            } finally {
                endTransaction(success);

                sm.quietDelete(staged);
            }
        }
    }

    /**
     * @see #createFolder(OperationContext, String, int, byte, byteint, byte, String)
     */
    public synchronized Folder createFolder(OperationContext octxt, String name, int parentId, byte defaultView, int flags, byte color, String url)
    throws ServiceException {
        return createFolder(octxt, name, parentId, (byte)0, defaultView, flags, color, url);
    }

    public synchronized Folder createFolder(OperationContext octxt, String name, int parentId, byte attrs, byte defaultView, int flags, byte color, String url)
    throws ServiceException {
        return createFolder(octxt, name, parentId, attrs, defaultView, flags, new MailItem.Color(color), url);
    }
    
    public synchronized Folder createFolder(OperationContext octxt, String name, int parentId, byte attrs, byte defaultView, int flags, MailItem.Color color, String url)
    throws ServiceException {
        CreateFolder redoRecorder = new CreateFolder(mId, name, parentId, attrs, defaultView, flags, color, url);

        boolean success = false;
        try {
            beginTransaction("createFolder", octxt, redoRecorder);
            CreateFolder redoPlayer = (CreateFolder) mCurrentChange.getRedoPlayer();

            int folderId = getNextItemId(redoPlayer == null ? ID_AUTO_INCREMENT : redoPlayer.getFolderId());
            Folder folder = Folder.create(folderId, this, getFolderById(parentId), name, attrs, defaultView, flags, color, url, null);
            redoRecorder.setFolderId(folder.getId());
            success = true;
            updateRssDataSource(folder);
            return folder;
        } finally {
            endTransaction(success);
        }
    }

    /**
     * @see #createFolder(OperationContext, String, int, byte, int, byte, String)
     */
    public synchronized Folder createFolder(OperationContext octxt, String path, byte attrs, byte defaultView) throws ServiceException {
        return createFolder(octxt, path, attrs, defaultView, 0, MailItem.DEFAULT_COLOR, null);
    }

    /**
     * Creates a folder.  Implicitly creates any parent folders in <tt>path</tt> if necessary.
     * 
     * @param octxt the operation context
     * @param path the slash-separated folder path
     * @param attrs the folder attributes, or <tt>0</tt> for the default attributes
     * @param defaultView the folder view, or <tt>0</tt> for the default view
     * @param flags the folder flags, or <tt>0</tt> for no flags
     * @param color the folder color, or {@link MailItem#DEFAULT_COLOR}
     * @param url the folder URL, or <tt>null</tt>
     * @return the new folder
     * @see Folder#getAttributes()
     * @see Folder#getDefaultView()
     * @see MailItem#getColor()
     * 
     * @throws ServiceException if the folder creation fails
     */
    public synchronized Folder createFolder(OperationContext octxt, String path, byte attrs, byte defaultView, int flags, byte color, String url)
    throws ServiceException {
        return createFolder(octxt, path, attrs, defaultView, flags, new MailItem.Color(color), url);
    }
    
    public synchronized Folder createFolder(OperationContext octxt, String path, byte attrs, byte defaultView, int flags, MailItem.Color color, String url)
    throws ServiceException {
        if (path == null)
            throw ServiceException.FAILURE("null path passed to Mailbox.createFolderPath", null);
        if (!path.startsWith("/"))
            path = '/' + path;
        if (path.endsWith("/") && path.length() > 1)
            path = path.substring(0, path.length() - 1);

        CreateFolderPath redoRecorder = new CreateFolderPath(mId, path, attrs, defaultView, flags, color, url);

        boolean success = false;
        try {
            beginTransaction("createFolderPath", octxt, redoRecorder);
            CreateFolderPath redoPlayer = (CreateFolderPath) mCurrentChange.getRedoPlayer();

            String[] parts = path.substring(1).split("/");
            if (parts.length == 0)
                throw MailServiceException.ALREADY_EXISTS(path);
            int[] recorderFolderIds = new int[parts.length];
            int[] playerFolderIds = redoPlayer == null ? null : redoPlayer.getFolderIds();
            if (playerFolderIds != null && playerFolderIds.length != recorderFolderIds.length)
                throw ServiceException.FAILURE("incorrect number of path segments in redo player", null);

            Folder folder = getFolderById(ID_FOLDER_USER_ROOT);
            for (int i = 0; i < parts.length; i++) {
                boolean last = i == parts.length - 1;
                int folderId = playerFolderIds == null ? ID_AUTO_INCREMENT : playerFolderIds[i];
                Folder subfolder = folder.findSubfolder(parts[i]);
                if (subfolder == null)
                    subfolder = Folder.create(getNextItemId(folderId), this, folder, parts[i], (byte) 0,
                                              last ? defaultView : MailItem.TYPE_UNKNOWN, flags, color, last ? url : null, null);
                else if (folderId != ID_AUTO_INCREMENT && folderId != subfolder.getId())
                    throw ServiceException.FAILURE("parent folder id changed since operation was recorded", null);
                else if (last)
                    throw MailServiceException.ALREADY_EXISTS(path);
                recorderFolderIds[i] = subfolder.getId();
                folder = subfolder;
            }
            redoRecorder.setFolderIds(recorderFolderIds);
            success = true;
            return folder;
        } finally {
            endTransaction(success);
        }
    }
    
    //for offline override to filter flags
    public String getItemFlagString(MailItem mi) {
        return mi.getFlagString();
    }

    public synchronized ACL.Grant grantAccess(OperationContext octxt, int folderId, String grantee, byte granteeType, short rights, String args) throws ServiceException {
        GrantAccess redoPlayer = new GrantAccess(mId, folderId, grantee, granteeType, rights, args);

        boolean success = false;
        ACL.Grant grant = null;
        try {
            beginTransaction("grantAccess", octxt, redoPlayer);

            Folder folder = getFolderById(folderId);
            checkItemChangeID(folder);
            grant = folder.grantAccess(grantee, granteeType, rights, args);
            success = true;
        } finally {
            endTransaction(success);
        }
        return grant;
    }

    public synchronized void revokeAccess(OperationContext octxt, int folderId, String grantee) throws ServiceException {
        RevokeAccess redoPlayer = new RevokeAccess(mId, folderId, grantee);

        boolean success = false;
        try {
            beginTransaction("revokeAccess", octxt, redoPlayer);

            Folder folder = getFolderById(folderId);
            checkItemChangeID(folder);
            folder.revokeAccess(grantee);
            success = true;
        } finally {
            endTransaction(success);
        }
    }

    public synchronized void setPermissions(OperationContext octxt, int folderId, ACL acl) throws ServiceException {
        SetPermissions redoPlayer = new SetPermissions(mId, folderId, acl);

        boolean success = false;
        try {
            beginTransaction("setPermissions", octxt, redoPlayer);

            Folder folder = getFolderById(folderId);
            checkItemChangeID(folder);
            folder.setPermissions(acl);
            success = true;
        } finally {
            endTransaction(success);
        }
    }
    
    public synchronized void setFolderDefaultView(OperationContext octxt, int folderId, byte view) throws ServiceException {
        SetFolderDefaultView redoRecorder = new SetFolderDefaultView(mId, folderId, view);

        boolean success = false;
        try {
            beginTransaction("setFolderDefaultView", octxt, redoRecorder);

            Folder folder = getFolderById(folderId);
            if (!checkItemChangeID(folder))
                throw MailServiceException.MODIFY_CONFLICT();
            folder.setDefaultView(view);
            success = true;
        } finally {
            endTransaction(success);
        }
    }
    
    public synchronized void setFolderUrl(OperationContext octxt, int folderId, String url) throws ServiceException {
        SetFolderUrl redoRecorder = new SetFolderUrl(mId, folderId, url);

        boolean success = false;
        try {
            beginTransaction("setFolderUrl", octxt, redoRecorder);

            Folder folder = getFolderById(folderId);
            checkItemChangeID(folder);
            folder.setUrl(url);
            success = true;
            updateRssDataSource(folder);
        } finally {
            endTransaction(success);
        }
    }
    
    /**
     * Updates the data source for an RSS folder.  If the folder URL is set,
     * checks or creates a data source that updates the folder.  If the URL
     * is not set, deletes the data source if necessary.
     */
    protected void updateRssDataSource(Folder folder) {
        try {
            Provisioning prov = Provisioning.getInstance();
            Account account = getAccount();
            DataSource ds = null;
            List<DataSource> dataSources = prov.getAllDataSources(account);
            for (DataSource i : dataSources) {
                if (i.getFolderId() == folder.getId() &&
                    (i.getType() == DataSource.Type.rss || i.getType() == DataSource.Type.cal)) {
                    ds = i;
                    break;
                }
            }

            if (StringUtil.isNullOrEmpty(folder.getUrl())) {
                if (ds != null) {
                    // URL removed from folder.
                    String dsid = ds.getId();
                    prov.deleteDataSource(account, dsid);
                    DataSourceManager.cancelSchedule(account, dsid);
                }
                return;
            }

            // URL is not null or empty.  Create data source if necessary.
            if (ds == null) {
                Map<String, Object> attrs = new HashMap<String, Object>();
                attrs.put(Provisioning.A_zimbraDataSourceEnabled, LdapUtil.LDAP_TRUE);
                attrs.put(Provisioning.A_zimbraDataSourceFolderId, Integer.toString(folder.getId()));
                
                DataSource.Type type;
                String name;
                if (folder.getDefaultView() == MailItem.TYPE_APPOINTMENT) {
                    type = DataSource.Type.cal;
                    name = "CAL-" + folder.getId();
                } else {
                    type = DataSource.Type.rss;
                    name = "RSS-" + folder.getId();
                }
                
                ds = prov.createDataSource(account, type, name, attrs);
                DataSourceManager.updateSchedule(account, ds);
            }
        } catch (ServiceException e) {
            ZimbraLog.mailbox.warn("Unable to update data source for folder %s.", folder.getPath(), e);
        }
    }

    public synchronized void synchronizeFolder(OperationContext octxt, int folderId) throws ServiceException {
        Folder folder = getFolderById(octxt, folderId);
        if (!folder.getUrl().equals(""))
            importFeed(octxt, folderId, folder.getUrl(), true);
    }

    public synchronized void importFeed(OperationContext octxt, int folderId, String url, boolean subscription) throws ServiceException {
        if (url == null || url.equals(""))
            return;

        // get the remote data, skipping anything we've already seen (if applicable)
        Folder folder = getFolderById(octxt, folderId);
        Folder.SyncData fsd = subscription ? folder.getSyncData() : null;
        FeedManager.SubscriptionData sdata = FeedManager.retrieveRemoteDatasource(getAccount(), url, fsd);

        // If syncing a folder with calendar items, remember the current items.  After applying the new
        // appointments/tasks, we need to remove ones that were not updated because they are apparently
        // deleted from the source feed.
        boolean isCalendar = folder.getDefaultView() == MailItem.TYPE_APPOINTMENT ||
                             folder.getDefaultView() == MailItem.TYPE_TASK;
        Set<Integer> existingCalItems = new HashSet<Integer>();
        if (subscription && isCalendar) {
            for (int i : listItemIds(octxt, MailItem.TYPE_UNKNOWN, folderId))
                existingCalItems.add(i);
        }

        // if there's nothing to add, we can short-circuit here
        if (sdata.items.isEmpty()) {
            if (subscription && isCalendar)
                emptyFolder(octxt, folderId, false);
            updateRssDataSource(folder);
            return;
        }

        // disable modification conflict checks, as we've already wiped the folder and we may hit an appoinment >1 times
        OperationContext octxtNoConflicts = null;
        if (octxt != null) {
            octxtNoConflicts = new OperationContext(octxt).unsetChangeConstraint();
        } else {
            octxtNoConflicts = new OperationContext(getAccountId()).unsetChangeConstraint();
        }

        // add the newly-fetched items to the folder
        Set<String> calUidsSeen = new HashSet<String>();
        for (Object obj : sdata.items) {
            try {
                if (obj instanceof Invite) {
                    Invite inv = (Invite) obj;
                    String uid = inv.getUid();
                    if (uid == null) {
                        uid = LdapUtil.generateUUID();
                        inv.setUid(uid);
                    }
                    // Create the event in accepted state.  (bug 41639)
                    inv.setPartStat(IcalXmlStrMap.PARTSTAT_ACCEPTED);
                    inv.setRsvp(false);

                    boolean addRevision;
                    if (!calUidsSeen.contains(uid)) {
                        addRevision = true;
                        calUidsSeen.add(uid);
                    } else {
                        addRevision = false;
                    }
                    try {
                        // Don't import if invite is for an existing appointment in a non-feed calendar.
                        // Regular appointments are more important than those created from a feed.
                        boolean skip = false;
                        CalendarItem calItem = getCalendarItemByUid(uid);
                        if (calItem != null) {
                            Folder curFolder = calItem.getFolder();
                            if (curFolder.getId() != Mailbox.ID_FOLDER_TRASH && curFolder.getId() != Mailbox.ID_FOLDER_SPAM) {
                                String feedUrl = curFolder.getUrl();
                                skip = feedUrl == null || feedUrl.length() == 0;
                            }
                        }
                        if (!skip) {
                            int calIds[] = addInvite(octxtNoConflicts, inv, folderId, true, addRevision);
                            if (calIds != null && calIds.length > 0)
                                existingCalItems.remove(calIds[0]);
                        }
                    } catch (ServiceException e) {
                        ZimbraLog.calendar.warn("Skipping bad iCalendar object during import: uid=" + inv.getUid(), e);
                    }
                } else if (obj instanceof ParsedMessage) {
                    addMessage(octxtNoConflicts, (ParsedMessage) obj, folderId, true, Flag.BITMASK_UNREAD, null);
                }
            } catch (IOException e) {
                throw ServiceException.FAILURE("IOException", e);
            }
        }

        // Delete calendar items that have been deleted in the source feed.
        for (int toRemove : existingCalItems) {
            delete(octxtNoConflicts, toRemove, MailItem.TYPE_UNKNOWN);
        }

        // update the subscription to avoid downloading items twice
        if (subscription && sdata.lastDate > 0) {
            try {
                setSubscriptionData(octxt, folderId, sdata.lastDate, sdata.lastGuid);
            } catch (Exception e) {
                ZimbraLog.mailbox.warn("could not update feed metadata", e);
            }
        }
        
        updateRssDataSource(folder);
    }

    public synchronized void setSubscriptionData(OperationContext octxt, int folderId, long date, String guid) throws ServiceException {
        SetSubscriptionData redoRecorder = new SetSubscriptionData(mId, folderId, date, guid);

        boolean success = false;
        try {
            beginTransaction("setSubscriptionData", octxt, redoRecorder);
            getFolderById(folderId).setSubscriptionData(guid, date);
            success = true;
        } finally {
            endTransaction(success);
        }
    }

    public synchronized void setSyncDate(OperationContext octxt, int folderId, long date) throws ServiceException {
        SetSubscriptionData redoRecorder = new SetSubscriptionData(mId, folderId, date, null);

        boolean success = false;
        try {
            beginTransaction("setSyncDate", octxt, redoRecorder);
            getFolderById(folderId).setSyncDate(date);
            success = true;
        } finally {
            endTransaction(success);
        }
    }
    
    public void emptyFolder(OperationContext octxt, int folderId, boolean removeSubfolders)
    throws ServiceException {
        Folder root = getFolderById(octxt, folderId);
        long itemCount = 0;
        if (!removeSubfolders) {
            itemCount = root.getItemCount();
        } else {
            for (Folder folder : getFolderById(folderId).getSubfolderHierarchy()) {
                itemCount += folder.getItemCount();
            }
        }
        ZimbraLog.mailbox.info("Emptying %d items from %s, removeSubfolders=%b.", itemCount, root.getPath(), removeSubfolders);
        
        int batchSize = Provisioning.getInstance().getLocalServer().getMailEmptyFolderBatchSize();
        if (itemCount <= batchSize) {
            emptySmallFolder(octxt, folderId, removeSubfolders);
        } else {
            emptyLargeFolder(octxt, folderId, removeSubfolders, batchSize);
        }
    }

    private synchronized void emptySmallFolder(OperationContext octxt, int folderId, boolean removeSubfolders)
    throws ServiceException {
        ZimbraLog.mailbox.debug("Emptying small folder %s, removeSubfolders=%b", folderId, removeSubfolders);
        EmptyFolder redoRecorder = new EmptyFolder(mId, folderId, removeSubfolders);

        boolean success = false;
        try {
            beginTransaction("emptyFolder", octxt, redoRecorder);

            Folder folder = getFolderById(folderId);
            folder.empty(removeSubfolders);
            success = true;
        } finally {
            endTransaction(success);
        }
    }
    
    private void emptyLargeFolder(OperationContext octxt, int folderId, boolean removeSubfolders, int batchSize)
    throws ServiceException {
        ZimbraLog.mailbox.debug("Emptying large folder %s, removeSubfolders=%b, batchSize=%d",
            folderId, removeSubfolders, batchSize);
        
        List<Integer> folderIds = new ArrayList<Integer>();
        if (!removeSubfolders) {
            folderIds.add(folderId);
        } else {
            List<Folder> folders = getFolderById(octxt, folderId).getSubfolderHierarchy();
            for (Folder folder : folders) {
                folderIds.add(folder.getId());
            }
        }
        
        for (int id : folderIds) {
            Folder folder = getFolderById(octxt, id);
            if (!folder.canAccess(ACL.RIGHT_DELETE)) {
                throw ServiceException.PERM_DENIED("not authorized to empty " + folder.getPath());
            }
        }
        
        QueryParams params = new QueryParams();
        params.setFolderIds(folderIds).setModifiedBefore(System.currentTimeMillis()).setRowLimit(batchSize);
        params.setExcludedTypes(MailItem.TYPE_FOLDER, MailItem.TYPE_MOUNTPOINT, MailItem.TYPE_SEARCHFOLDER);
        
        while (true) {
            Set<Integer> itemIds = null;
            Connection conn = null;
            
            // Synchronize on this mailbox to make sure that no one modifies the
            // items we're about to delete.
            synchronized (this) {
                try {
                    conn = DbPool.getConnection();
                    itemIds = DbMailItem.getIds(this, conn, params);
                } finally {
                    DbPool.quietClose(conn);
                }

                if (itemIds.isEmpty()) {
                    break;
                }
                delete(octxt, ArrayUtil.toIntArray(itemIds), MailItem.TYPE_UNKNOWN, null);
            }
        }
        
        if (removeSubfolders) {
            emptySmallFolder(octxt, folderId, removeSubfolders);
        }
    }

    public synchronized SearchFolder createSearchFolder(OperationContext octxt, int folderId, String name, String query, String types, String sort, int flags, byte color)
    throws ServiceException {
        return createSearchFolder(octxt, folderId, name, query, types, sort, flags, new MailItem.Color(color));
    }
    
    public synchronized SearchFolder createSearchFolder(OperationContext octxt, int folderId, String name, String query, String types, String sort, int flags, MailItem.Color color)
    throws ServiceException {
        CreateSavedSearch redoRecorder = new CreateSavedSearch(mId, folderId, name, query, types, sort, flags, color);

        boolean success = false;
        try {
            beginTransaction("createSearchFolder", octxt, redoRecorder);
            CreateSavedSearch redoPlayer = (CreateSavedSearch) mCurrentChange.getRedoPlayer();

            int searchId = getNextItemId(redoPlayer == null ? ID_AUTO_INCREMENT : redoPlayer.getSearchId());
            SearchFolder search = SearchFolder.create(searchId, getFolderById(folderId), name, query, types, sort, flags, color, null);
            redoRecorder.setSearchId(search.getId());
            success = true;
            return search;
        } finally {
            endTransaction(success);
        }
    }

    public synchronized void modifySearchFolder(OperationContext octxt, int id, String query, String types, String sort)
    throws ServiceException {
        ModifySavedSearch redoRecorder = new ModifySavedSearch(mId, id, query, types, sort);

        boolean success = false;
        try {
            beginTransaction("modifySearchFolder", octxt, redoRecorder);

            SearchFolder search = getSearchFolderById(id);
            checkItemChangeID(search);

            search.changeQuery(query, types, sort);
            success = true;
        } finally {
            endTransaction(success);
        }
    }

    public synchronized Mountpoint createMountpoint(OperationContext octxt, int folderId, String name,
                                                    String ownerId, int remoteId, byte view, int flags, byte color)
    throws ServiceException {
        return createMountpoint(octxt, folderId, name, ownerId, remoteId, view, flags, new MailItem.Color(color));
    }
    
    public synchronized Mountpoint createMountpoint(OperationContext octxt, int folderId, String name,
                                                    String ownerId, int remoteId, byte view, int flags, MailItem.Color color)
    throws ServiceException {
        CreateMountpoint redoRecorder = new CreateMountpoint(mId, folderId, name, ownerId, remoteId, view, flags, color);

        boolean success = false;
        try {
            beginTransaction("createMountpoint", octxt, redoRecorder);
            CreateMountpoint redoPlayer = (CreateMountpoint) mCurrentChange.getRedoPlayer();

            int mptId = getNextItemId(redoPlayer == null ? ID_AUTO_INCREMENT : redoPlayer.getId());
            Mountpoint mpt = Mountpoint.create(mptId, getFolderById(folderId), name, ownerId, remoteId, view, flags, color, null);
            redoRecorder.setId(mpt.getId());
            success = true;
            return mpt;
        } finally {
            endTransaction(success);
        }
    }
    
    /**
     * Purges messages in system folders based on user- and admin-level purge settings
     * on the account.
     */
    public boolean purgeMessages(OperationContext octxt) throws ServiceException {
        // Look up the account outside the synchronized block, so that the mailbox
        // doesn't get locked due to an unresponsive LDAP server (see bug 33650).
        int batchSize = Provisioning.getInstance().getLocalServer().getMailPurgeBatchSize();
        return purgeMessages(octxt, getAccount(), batchSize);
    }

    /**
     * @return <tt>true</tt> if all messages that meet the purge criteria were purged,
     * <tt>false</tt> if the number of messages to purge in any folder exceeded <tt>maxItemsPerFolder</tt>
     */
    private synchronized boolean purgeMessages(OperationContext octxt, Account acct, Integer maxItemsPerFolder) throws ServiceException {
        if (ZimbraLog.purge.isDebugEnabled()) {
            ZimbraLog.purge.debug("System retention policy: Trash=%s, Junk=%s, All messages=%s",
                acct.getAttr(Provisioning.A_zimbraMailTrashLifetime),
                acct.getAttr(Provisioning.A_zimbraMailSpamLifetime),
                acct.getAttr(Provisioning.A_zimbraMailMessageLifetime));
            ZimbraLog.purge.debug("User-specified retention policy: Inbox read=%s, Inbox unread=%s, Sent=%s, Junk=%s, Trash=%s",
                acct.getAttr(Provisioning.A_zimbraPrefInboxReadLifetime),
                acct.getAttr(Provisioning.A_zimbraPrefInboxUnreadLifetime),
                acct.getAttr(Provisioning.A_zimbraPrefSentLifetime),
                acct.getAttr(Provisioning.A_zimbraPrefJunkLifetime),
                acct.getAttr(Provisioning.A_zimbraPrefTrashLifetime));
        }

        int globalTimeout = (int) (acct.getTimeInterval(Provisioning.A_zimbraMailMessageLifetime, 0) / 1000);
        int systemTrashTimeout = (int) (acct.getTimeInterval(Provisioning.A_zimbraMailTrashLifetime, 0) / 1000);
        int systemJunkTimeout  = (int) (acct.getTimeInterval(Provisioning.A_zimbraMailSpamLifetime, 0) / 1000);

        int userInboxReadTimeout = (int) (acct.getTimeInterval(Provisioning.A_zimbraPrefInboxReadLifetime, 0) / 1000);
        int userInboxUnreadTimeout = (int) (acct.getTimeInterval(Provisioning.A_zimbraPrefInboxUnreadLifetime, 0) / 1000);
        int userTrashTimeout = (int) (acct.getTimeInterval(Provisioning.A_zimbraPrefTrashLifetime, 0) / 1000);
        int userJunkTimeout = (int) (acct.getTimeInterval(Provisioning.A_zimbraPrefJunkLifetime, 0) / 1000);
        int userSentTimeout = (int) (acct.getTimeInterval(Provisioning.A_zimbraPrefSentLifetime, 0) / 1000);

        int trashTimeout = pickTimeout(systemTrashTimeout, userTrashTimeout);
        int junkTimeout = pickTimeout(systemJunkTimeout, userJunkTimeout);

        if (globalTimeout <= 0 && trashTimeout <= 0 && junkTimeout <= 0 &&
            userInboxReadTimeout <= 0 && userInboxReadTimeout <= 0 &&
            userInboxUnreadTimeout <= 0 && userSentTimeout <= 0)
            // Nothing to do
            return true;

        ZimbraLog.purge.info("Purging messages.");
        
        // sanity-check the really dangerous value...
        if (globalTimeout > 0 && globalTimeout < Constants.SECONDS_PER_MONTH) {
            // this min is also used by POP3 EXPIRE command. update Pop3Handler.MIN_EPXIRE_DAYS if it changes.
            ZimbraLog.purge.warn("global message timeout < 1 month; defaulting to 31 days");
            globalTimeout = Constants.SECONDS_PER_MONTH;
        }

        PurgeOldMessages redoRecorder = new PurgeOldMessages(mId);

        boolean success = false;
        try {
            beginTransaction("purgeMessages", octxt, redoRecorder);

            // get the folders we're going to be purging
            Folder trash = getFolderById(ID_FOLDER_TRASH);
            Folder junk  = getFolderById(ID_FOLDER_SPAM);
            Folder sent = getFolderById(ID_FOLDER_SENT);
            Folder inbox = getFolderById(ID_FOLDER_INBOX);

            boolean purgedAll = true;
            
            if (globalTimeout > 0) {
                int numPurged = Folder.purgeMessages(this, null, getOperationTimestamp() - globalTimeout, null, false, false, maxItemsPerFolder);
                purgedAll = updatePurgedAll(purgedAll, numPurged, maxItemsPerFolder);
            }
            if (trashTimeout > 0) {
                boolean useChangeDate =
                    acct.getBooleanAttr(Provisioning.A_zimbraMailPurgeUseChangeDateForTrash, true);
                int numPurged = Folder.purgeMessages(this, trash, getOperationTimestamp() - trashTimeout, null, useChangeDate, true, maxItemsPerFolder);
                ZimbraLog.purge.debug("Purged %d messages from Trash", numPurged);
                purgedAll = updatePurgedAll(purgedAll, numPurged, maxItemsPerFolder);
            }
            if (junkTimeout > 0) {
                int numPurged = Folder.purgeMessages(this, junk, getOperationTimestamp() - junkTimeout, null, false, false, maxItemsPerFolder);
                purgedAll = updatePurgedAll(purgedAll, numPurged, maxItemsPerFolder);
                ZimbraLog.purge.debug("Purged %d messages from Junk", numPurged);
            }
            if (userInboxReadTimeout > 0) {
                int numPurged = Folder.purgeMessages(this, inbox, getOperationTimestamp() - userInboxReadTimeout, false, false, false, maxItemsPerFolder);
                purgedAll = updatePurgedAll(purgedAll, numPurged, maxItemsPerFolder);
                ZimbraLog.purge.debug("Purged %d read messages from Inbox", numPurged);
            }
            if (userInboxUnreadTimeout > 0) {
                int numPurged = Folder.purgeMessages(this, inbox, getOperationTimestamp() - userInboxUnreadTimeout, true, false, false, maxItemsPerFolder);
                purgedAll = updatePurgedAll(purgedAll, numPurged, maxItemsPerFolder);
                ZimbraLog.purge.debug("Purged %d unread messages from Inbox", numPurged);
            }
            if (userSentTimeout > 0) {
                int numPurged = Folder.purgeMessages(this, sent, getOperationTimestamp() - userSentTimeout, null, false, false, maxItemsPerFolder);
                purgedAll = updatePurgedAll(purgedAll, numPurged, maxItemsPerFolder);
                ZimbraLog.purge.debug("Purged %d messages from Sent", numPurged);
            }
            // deletes have already been collected, so fetch the tombstones and write once
            TypedIdList tombstones = collectPendingTombstones();
            if (tombstones != null && !tombstones.isEmpty())
                DbMailItem.writeTombstones(this, tombstones);

            int convTimeout = (int) (LC.conversation_max_age_ms.longValue() / 1000);
            DbMailItem.closeOldConversations(this, getOperationTimestamp() - convTimeout);
            
            // TODO: reenamble tombstone purging once we're able to add the client
            // support described in bug 12965.
            // int tombstoneTimeout = (int) (LC.tombstone_max_age_ms.longValue() / 1000);
            // DbMailItem.purgeTombstones(this, getOperationTimestamp() - tombstoneTimeout);
            success = true;
            ZimbraLog.purge.debug("purgedAll=%b", purgedAll);
            return purgedAll;
        } finally {
            endTransaction(success);
        }
    }
    
    private boolean updatePurgedAll(boolean purgedAll, int numDeleted, Integer maxItems) {
        if (!purgedAll) {
            return false;
        }
        return (maxItems == null || numDeleted < maxItems);
    }

    /** Returns the smaller non-zero value, or <tt>0</tt> if both
     *  <tt>t1</tt> and <tt>t2</tt> are <tt>0</tt>. */
    private int pickTimeout(int t1, int t2) {
        if (t1 == 0)
            return t2;
        if (t2 == 0)
            return t1;
        return Math.min(t1, t2);
    }

    public synchronized void purgeImapDeleted(OperationContext octxt) throws ServiceException {
        PurgeImapDeleted redoRecorder = new PurgeImapDeleted(mId);
        boolean success = false;
        try {
            beginTransaction("purgeImapDeleted", octxt, redoRecorder);

            Set<Folder> purgeable = getAccessibleFolders((short) (ACL.RIGHT_READ | ACL.RIGHT_DELETE));

            // short-circuit the DB call if we're tracking \Deleted counts and they're all 0
            boolean skipDB = false;
            if (getVersion().atLeast(1, 9)) {
                int deleted = 0;
                for (Folder folder : purgeable != null ? purgeable : listAllFolders())
                    deleted += folder.getDeletedCount();
                skipDB = deleted == 0;
            }

            if (!skipDB) {
                PendingDelete info = DbMailItem.getImapDeleted(this, purgeable);
                MailItem.delete(this, info, null, MailItem.DeleteScope.ENTIRE_ITEM, true);
            }
            success = true;
        } finally {
            endTransaction(success);
        }
    }

    public WikiItem createWiki(OperationContext octxt, int folderId, String wikiword, String author, InputStream data)
    throws ServiceException {
        return (WikiItem) createDocument(octxt, folderId, wikiword, WikiItem.WIKI_CONTENT_TYPE, author, data, MailItem.TYPE_WIKI);
    }

    public Document createDocument(OperationContext octxt, int folderId, String filename, String mimeType, String author, InputStream data)
    throws ServiceException {
        return createDocument(octxt, folderId, filename, mimeType, author, data, MailItem.TYPE_DOCUMENT);
    }

    public Document createDocument(OperationContext octxt, int folderId, String filename, String mimeType, String author,
                                   InputStream data, byte type)
    throws ServiceException {
        mIndexHelper.maybeIndexDeferredItems();
        try {
            ParsedDocument pd = new ParsedDocument(data, filename, mimeType, System.currentTimeMillis(), author);
            return createDocument(octxt, folderId, pd, type);
        } catch (IOException ioe) {
            throw ServiceException.FAILURE("error writing document blob", ioe);
        }
    }

    public Document createDocument(OperationContext octxt, int folderId, ParsedDocument pd, byte type)
    throws IOException, ServiceException {
        StoreManager sm = StoreManager.getInstance();
        StagedBlob staged = sm.stage(pd.getBlob(), this);

        synchronized (this) {
            SaveDocument redoRecorder = new SaveDocument(mId, pd.getDigest(), pd.getSize(), folderId);

            boolean success = false;
            try {
                beginTransaction("createDoc", octxt, redoRecorder);

                SaveDocument redoPlayer = (octxt == null ? null : (SaveDocument) octxt.getPlayer());
                int itemId = getNextItemId(redoPlayer == null ? ID_AUTO_INCREMENT : redoPlayer.getMessageId());

                Document doc;
                if (type == MailItem.TYPE_DOCUMENT)
                    doc = Document.create(itemId, getFolderById(folderId), pd.getFilename(), pd.getContentType(), pd, null);
                else if (type == MailItem.TYPE_WIKI)
                    doc = WikiItem.create(itemId, getFolderById(folderId), pd.getFilename(), pd, null);
                else
                    throw MailServiceException.INVALID_TYPE(type);

                redoRecorder.setMessageId(itemId);
                redoRecorder.setDocument(pd);
                redoRecorder.setItemType(type);
                
                // Get the redolog data from the mailbox blob.  This is less than ideal in the
                // HTTP store case because it will result in network access, and possibly an
                // extra write to local disk.  If this becomes a problem, we should update the
                // ParsedDocument constructor to take a DataSource instead of an InputStream.
                MailboxBlob mailboxBlob = doc.setContent(staged, pd);
                redoRecorder.setMessageBodyInfo(new MailboxBlobDataSource(mailboxBlob), mailboxBlob.getSize());

                queueForIndexing(doc, false, (pd.hasTemporaryAnalysisFailure() || !indexImmediately()) ? null : pd.getDocumentList());

                success = true;
                return doc;
            } catch (IOException ioe) {
                throw ServiceException.FAILURE("error writing document blob", ioe);
            } finally {
                endTransaction(success);
                sm.quietDelete(staged);
            }
        }
    }

    public Document addDocumentRevision(OperationContext octxt, int docId, InputStream data, String author, String name)
    throws ServiceException {
        mIndexHelper.maybeIndexDeferredItems();
        Document doc = getDocumentById(octxt, docId);
        try {
            ParsedDocument pd = new ParsedDocument(data, name, doc.getContentType(), System.currentTimeMillis(), author);
            return addDocumentRevision(octxt, docId, pd);
        } catch (IOException ioe) {
            throw ServiceException.FAILURE("error writing document blob", ioe);
        }
    }

    public Document addDocumentRevision(OperationContext octxt, int docId, ParsedDocument pd)
    throws IOException, ServiceException {
        boolean deferIndexing = !indexImmediately() || pd.hasTemporaryAnalysisFailure();

        StoreManager sm = StoreManager.getInstance();
        StagedBlob staged = sm.stage(pd.getBlob(), this);

        synchronized (this) {
            AddDocumentRevision redoRecorder = new AddDocumentRevision(mId, pd.getDigest(), pd.getSize(), 0);

            boolean success = false;
            try {
                beginTransaction("addDocumentRevision", octxt, redoRecorder);

                Document doc = getDocumentById(docId);

                redoRecorder.setDocument(pd);
                redoRecorder.setDocId(docId);
                redoRecorder.setItemType(doc.getType());
                // TODO: simplify the redoRecorder by not subclassing from CreateMessage
                
                // Get the redolog data from the mailbox blob.  This is less than ideal in the
                // HTTP store case because it will result in network access, and possibly an
                // extra write to local disk.  If this becomes a problem, we should update the
                // ParsedDocument constructor to take a DataSource instead of an InputStream.
                MailboxBlob mailboxBlob = doc.setContent(staged, pd);
                redoRecorder.setMessageBodyInfo(new MailboxBlobDataSource(mailboxBlob), mailboxBlob.getSize());

                queueForIndexing(doc, false, deferIndexing ? null : pd.getDocumentList());

                success = true;
                return doc;
            } catch (IOException ioe) {
                throw ServiceException.FAILURE("error writing document blob", ioe);
            } finally {
                endTransaction(success);
                sm.quietDelete(staged);
            }
        }
    }

    public Message updateOrCreateChat(OperationContext octxt, ParsedMessage pm, int id) throws IOException, ServiceException {
        // make sure the message has been analzyed before taking the Mailbox lock
        if (indexImmediately())
            pm.analyzeFully();
        // special-case saving a new Chat
        if (id == ID_AUTO_INCREMENT)
            return createChat(octxt, pm, ID_FOLDER_IM_LOGS, Flag.BITMASK_FROM_ME, null);
        else
            return updateChat(octxt, pm, id);
    }

    public Chat createChat(OperationContext octxt, ParsedMessage pm, int folderId, int flags, String tagsStr)
    throws IOException, ServiceException {
        if (pm == null)
            throw ServiceException.INVALID_REQUEST("null ParsedMessage when adding chat to mailbox " + mId, null);

        String digest;
        int size;
        try {
            digest = pm.getRawDigest();
            size = pm.getRawSize();
        } catch (IOException e) {
            throw ServiceException.FAILURE("unable to get chat message properties", e);
        }

        mIndexHelper.maybeIndexDeferredItems();
        boolean deferIndexing = !indexImmediately();
        List<IndexDocument> docList = null;
        if (!deferIndexing) {
            pm.analyzeFully();
            docList = pm.getLuceneDocuments();
        }

        // write the chat content directly to the mailbox's blob staging area
        StoreManager sm = StoreManager.getInstance();
        StagedBlob staged;
        InputStream is = pm.getRawInputStream();
        try {
            staged = sm.stage(is, size, null, this);
        } finally {
            ByteUtil.closeStream(is);
        }

        synchronized (this) {
            CreateChat redoRecorder = new CreateChat(mId, digest, size, folderId, flags, tagsStr);

            boolean success = false;
            try {
                beginTransaction("createChat", octxt, redoRecorder);

                CreateChat redoPlayer = (octxt == null ? null : (CreateChat) octxt.getPlayer());
                redoRecorder.setMessageBodyInfo(new ParsedMessageDataSource(pm), size);

                long tags = Tag.tagsToBitmask(tagsStr);
                int itemId = getNextItemId(redoPlayer == null ? ID_AUTO_INCREMENT : redoPlayer.getMessageId());

                Chat chat = Chat.create(itemId, getFolderById(folderId), pm, staged, false, flags, tags);
                redoRecorder.setMessageId(chat.getId());
                
                MailboxBlob mblob = sm.link(staged, this, itemId, getOperationChangeID());
                markOtherItemDirty(mblob);
                // when we created the Chat, we used the staged locator/size/digest;
                //   make sure that data actually matches the final blob in the store
                chat.updateBlobData(mblob);

                queueForIndexing(chat, false, docList);
                success = true;
                return chat;
            } finally {
                endTransaction(success);
                sm.quietDelete(staged);
            }
        }
    }

    public Chat updateChat(OperationContext octxt, ParsedMessage pm, int id) throws IOException, ServiceException {
        if (pm == null)
            throw ServiceException.INVALID_REQUEST("null ParsedMessage when updating chat " + id + " in mailbox " + mId, null);

        String digest;
        int size;
        try {
            digest = pm.getRawDigest();
            size = pm.getRawSize();
        } catch (IOException e) {
            throw ServiceException.FAILURE("unable to get chat message properties", e);
        }

        boolean deferIndexing = !indexImmediately() || pm.hasTemporaryAnalysisFailure();
        List<IndexDocument> docList = null;
        if (!deferIndexing)
            docList = pm.getLuceneDocuments();

        // write the chat content directly to the mailbox's blob staging area
        StoreManager sm = StoreManager.getInstance();
        StagedBlob staged;
        InputStream is = pm.getRawInputStream();
        try {
            staged = sm.stage(is, size, null, this);
        } finally {
            ByteUtil.closeStream(is);
        }

        synchronized (this) {
            SaveChat redoRecorder = new SaveChat(mId, id, digest, size, -1, 0, null);

            boolean success = false;
            try {
                beginTransaction("saveChat", octxt, redoRecorder);

                SaveChat redoPlayer = (SaveChat) mCurrentChange.getRedoPlayer();

                redoRecorder.setMessageBodyInfo(new ParsedMessageDataSource(pm), size);

                Chat chat = (Chat) getItemById(id, MailItem.TYPE_CHAT);

                if (!chat.isMutable()) 
                    throw MailServiceException.IMMUTABLE_OBJECT(id);
                if (!checkItemChangeID(chat))
                    throw MailServiceException.MODIFY_CONFLICT();

                // content changed, so we're obliged to change the IMAP uid
                int imapID = getNextItemId(redoPlayer == null ? ID_AUTO_INCREMENT : redoPlayer.getImapId());
                redoRecorder.setImapId(imapID);

                // update the content and increment the revision number
                chat.setContent(staged, pm);

                // NOTE: msg is now uncached (will this cause problems during commit/reindex?)
                queueForIndexing(chat, true, docList);

                success = true;
                return chat;
            } finally {
                endTransaction(success);
                sm.quietDelete(staged);
            }
        }
    }

    // optimize the underlying database
    public void optimize(OperationContext octxt, int level) throws ServiceException {
        synchronized (this) {
            try {
                Connection conn = DbPool.getConnection(this);

                DbMailbox.optimize(conn, this, level);
                DbPool.quietClose(conn);
            } catch (Exception e) {
                ZimbraLog.mailbox.warn("db optimize failed for mailbox " + getId() + ": " + e);
            }
        }
    }

    // Coordinate other conflicting operations (such as backup) and shared delivery, delivery of a message to
    // multiple recipients.  Such operation on a mailbox and shared delivery
    // are mutually exclusive.  More precisely, the op may not begin
    // when there is a shared delivery in progress for the mailbox.
    // Delivery of a shared message to the mailbox must be denied and
    // deferred when the mailbox is being operated on or has a request
    // for such op pending.
    private static class SharedDeliveryCoordinator {
        public int mNumDelivs;
        public boolean mSharedDeliveryAllowed;
        public SharedDeliveryCoordinator() {
            mNumDelivs = 0;
            mSharedDeliveryAllowed = true;
        }
    }

    private SharedDeliveryCoordinator mSharedDelivCoord = new SharedDeliveryCoordinator();

    /**
     * Puts mailbox in shared delivery mode.  A shared delivery is delivery of
     * a message to multiple recipients.  Conflicting op on mailbox is disallowed
     * while mailbox is in shared delivery mode.  (See bug 2187)
     * Conversely, a shared delivery may not start on a mailbox that is
     * currently being operated on or when there is a pending op request.
     * For example, thread A puts mailbox in shared delivery mode.  Thread B
     * then tries to backup the mailbox.  Backup cannot start until thread A is
     * done, but mailbox is immediately put into backup-pending mode.
     * Thread C then tries to do another shared delivery on the mailbox, but
     * is not allowed to do so because of thread B's pending backup request.
     * A thread that calls this method must call endSharedDelivery() after
     * delivering the message.
     * @return true if shared delivery may begin; false if shared delivery may
     *         not begin because of a pending backup request
     */
    public boolean beginSharedDelivery() {
        synchronized (mSharedDelivCoord) {
            assert(mSharedDelivCoord.mNumDelivs >= 0);
            if (mSharedDelivCoord.mSharedDeliveryAllowed) {
                mSharedDelivCoord.mNumDelivs++;
                if (ZimbraLog.mailbox.isDebugEnabled()) {
                    ZimbraLog.mailbox.debug("# of shared deliv incr to " + mSharedDelivCoord.mNumDelivs +
                                " for mailbox " + getId());
                }
                return true;
            } else {
                // If request for other ops is pending on this mailbox, don't allow
                // any more shared deliveries from starting.
                return false;
            }
        }
    }

    /**
     * @see com.zimbra.cs.mailbox.Mailbox#beginSharedDelivery()
     */
    public void endSharedDelivery() {
        synchronized (mSharedDelivCoord) {
            mSharedDelivCoord.mNumDelivs--;
            if (ZimbraLog.mailbox.isDebugEnabled()) {
                ZimbraLog.mailbox.debug("# of shared deliv decr to " + mSharedDelivCoord.mNumDelivs +
                            " for mailbox " + getId());
            }
            assert(mSharedDelivCoord.mNumDelivs >= 0);
            if (mSharedDelivCoord.mNumDelivs == 0) {
                // Wake up any waiting backup thread.
                mSharedDelivCoord.notifyAll();
            }
        }
    }

    /**
     * Turns shared delivery on/off.  If turning off, waits until the op can begin,
     * i.e. until all currently ongoing shared deliveries finish.  A thread
     * turning shared delivery off must turn it on at the end of the operation, otherwise
     * no further shared deliveries are possible to the mailbox.
     * @param onoff
     */
    public void setSharedDeliveryAllowed(boolean onoff) {
        synchronized (mSharedDelivCoord) {
            if (onoff) {
                // allow shared delivery
                mSharedDelivCoord.mSharedDeliveryAllowed = true;
            } else {
                // disallow shared delivery
                mSharedDelivCoord.mSharedDeliveryAllowed = false;
            }
            mSharedDelivCoord.notifyAll();
        }
    }

    /**
     * Wait until shared delivery is completed on this mailbox.  Other conflicting ops may begin when
     * there is no shared delivery in progress.  Call setSharedDeliveryAllowed(false)
     * before calling this method.
     *
     */
    public void waitUntilSharedDeliveryCompletes() {
        synchronized (mSharedDelivCoord) {
            while (mSharedDelivCoord.mNumDelivs > 0) {
                try {
                    mSharedDelivCoord.wait(3000);
                    ZimbraLog.misc.info("wake up from wait for completion of shared delivery; mailbox=" + getId() + 
                                " # of shared deliv=" + mSharedDelivCoord.mNumDelivs);
                } catch (InterruptedException e) {}
            }
        }
    }

    /**
     * Tests whether shared delivery is completed on this mailbox.  Other conflicting ops may begin when
     * there is no shared delivery in progress.
     */
    public boolean isSharedDeliveryComplete() {
        synchronized (mSharedDelivCoord) {
            return mSharedDelivCoord.mNumDelivs < 1;
        }
    }
    
    /**
     * Hack: Helper so that the code in Index can twiddle the currentChange for the transaction
     * @param count
     */
    void setCurrentChangeIndexDeferredCount(int count) {
        assert(mCurrentChange.isActive());
        assert(Thread.holdsLock(this));
        mCurrentChange.idxDeferred = count;
    }

    void setCurrentChangeHighestModContentIndexed(SyncToken token) {
        assert(mCurrentChange.isActive());
        assert(Thread.holdsLock(this));
        mCurrentChange.highestModContentIndexed = token;
    }
    
    SyncToken getCurrentChangeHighestModContentIndexed() {
        assert(mCurrentChange.isActive());
        assert(Thread.holdsLock(this));
        return mCurrentChange.highestModContentIndexed;
    }
    
    void addIndexItemToCurrentChange(IndexItemEntry item) {
        assert(mCurrentChange.isActive());
        assert(Thread.holdsLock(this));
        mCurrentChange.addIndexItem(item);
    }

    /**
     * Be very careful when changing code in this method.  The order of almost
     * every line of code is important to ensure correct redo logging and crash
     * recovery.
     * @param success
     * @throws ServiceException
     */
    protected synchronized void endTransaction(boolean success) throws ServiceException {
        assert(Thread.holdsLock(this));
        if (!mCurrentChange.isActive()) {
            // would like to throw here, but it might cover another exception...
            ZimbraLog.mailbox.warn("cannot end a transaction when not inside a transaction", new Exception());
            return;
        }
        if (!mCurrentChange.endChange())
            return;

        ServiceException exception = null;

        // update mailbox size and folder unread/message counts
        if (success) {
            try {
                snapshotCounts();
            } catch (ServiceException e) {
                exception = e;
                success = false;
            }
        }

        Connection conn = mCurrentChange.conn;

        // Failure case is very simple.  Just rollback the database and cache
        // and return.  We haven't logged anything to the redo log for this
        // transaction, so no redo cleanup is necessary.
        if (!success) {
            if (conn != null)
                DbPool.quietRollback(conn);
            rollbackCache(mCurrentChange);
            if (exception != null)
                throw exception;
            return;
        }

        boolean needRedo = true;
        if (mCurrentChange.octxt != null)
            needRedo = mCurrentChange.octxt.needRedo();
        RedoableOp redoRecorder = mCurrentChange.recorder;
        // 1. Log the change redo record for main transaction.
        if (redoRecorder != null && needRedo)
            redoRecorder.log(true);

        List<IndexItemEntry> itemsToIndex = mCurrentChange.indexItems;
        boolean allGood = false;
        try {
            if ((!itemsToIndex.isEmpty() || mCurrentChange.indexItemsToDelete.size()>0)
                            && !DebugConfig.disableIndexing) {
                
                // See bug 15072 - we need to clear mCurrentChange.indexItems (it is stored in a temporary)
                // here, just in case item.reindex() recurses into a new transaction...
                mCurrentChange.indexItems = new ArrayList<IndexItemEntry>();

                mIndexHelper.indexingPartOfEndTransaction(itemsToIndex, mCurrentChange.indexItemsToDelete);
            } // if indexing needed
            
            // 3. Commit the main transaction in database.
            if (conn != null) {
                try {
                    conn.commit();
                } catch (Throwable t) {
                    // Any exception during database commit is a disaster
                    // because we don't know if the change is committed or
                    // not.  Force the server to abort.  Next restart will
                    // redo the operation to ensure the change is made and
                    // committed.  (bug 2121)
                    Zimbra.halt("Unable to commit database transaction.  Forcing server to abort.", t);
                }
            }
            
            allGood = true;
        } finally {
            if (!allGood) {
                // We will get here if indexing commit failed.
                // (Database commit hasn't happened.)

                // Write abort redo records to prevent the transactions from
                // being redone during crash recovery.

                // Write abort redo entries before doing database rollback.
                // If we do rollback first and server crashes, crash
                // recovery will try to redo the operation.
                if (needRedo) {
                    if (redoRecorder != null)
                        redoRecorder.abort();
                }
                if (conn != null)
                    DbPool.quietRollback(conn);
                rollbackCache(mCurrentChange);
            }
        }

        if (allGood) {
            if (needRedo) {
                // 5. Write commit record for main transaction.
                //    By writing the commit record for main transaction before
                //    calling MailItem.reindex(), we are guaranteed to see the
                //    commit-main record in the redo stream before
                //    commit-index record.  This order ensures that during
                //    crash recovery the main transaction is redone before
                //    indexing.  If the order were reversed, crash recovery
                //    would attempt to index an item which hasn't been created
                //    yet or would attempt to index the item with
                //    pre-modification value.  The first case would result in
                //    a redo error, and the second case would index the wrong
                //    value.
                if (redoRecorder != null) {
                    if (mCurrentChange.mDirty != null && mCurrentChange.mDirty.changedTypes != 0) {
                        // if an "all accounts" waitset is active, and this change has an appropriate type,
                        // then we'll need to set a commit-callback
                        AllAccountsRedoCommitCallback cb =
                            AllAccountsRedoCommitCallback.getRedoCallbackIfNecessary(getAccountId(), mCurrentChange.mDirty.changedTypes);
                        if (cb != null) {
                            redoRecorder.setCommitCallback(cb);
                        }
                    }
                    redoRecorder.commit();
                }
            }

            // 6. We are finally done with database and redo commits.
            //    Cache update comes last.
            commitCache(mCurrentChange);
        }
    }

    // if the incoming message has one of these flags, don't up our "new messages" counter
    public static final int NON_DELIVERY_FLAGS = Flag.BITMASK_DRAFT | Flag.BITMASK_FROM_ME | Flag.BITMASK_COPIED | Flag.BITMASK_DELETED;

    void snapshotCounts() throws ServiceException {
        // for write ops, update the "new messages" count in the DB appropriately
        OperationContext octxt = mCurrentChange.octxt;
        RedoableOp player = mCurrentChange.getRedoPlayer();
        RedoableOp recorder = mCurrentChange.recorder;
        
        if (recorder != null && (player == null || (octxt != null && !octxt.isRedo()))) {
            boolean isNewMessage = recorder.getOpCode() == RedoableOp.OP_CREATE_MESSAGE;
            if (isNewMessage) {
                CreateMessage cm = (CreateMessage) recorder;
                if (cm.getFolderId() == ID_FOLDER_SPAM || cm.getFolderId() == ID_FOLDER_TRASH)
                    isNewMessage = false;
                else if ((cm.getFlags() & NON_DELIVERY_FLAGS) != 0)
                    isNewMessage = false;
                else if (octxt != null && octxt.getSession() != null && !octxt.isDelegatedRequest(this))
                    isNewMessage = false;
                if (isNewMessage) {
                    String folderList = getAccount().getAttr(
                        Provisioning.A_zimbraPrefMailFoldersCheckedForNewMsgIndicator);
                    
                    if (folderList != null) {
                        String[] folderIds = folderList.split(",");

                        isNewMessage = false;
                        for (int i = 0; i < folderIds.length; i++) {
                            if (cm.getFolderId() == Integer.parseInt(folderIds[i])) {
                                isNewMessage = true;
                                break;
                            }
                        }
                    }
                }
            }
            
            if (isNewMessage) {
                mCurrentChange.recent = mData.recentMessages + 1;
            } else if (octxt != null && mData.recentMessages != 0) {
                Session s = octxt.getSession();
                if (s instanceof SoapSession || (s instanceof SoapSession.DelegateSession &&
                    ((SoapSession.DelegateSession)s).getParentSession().isOfflineSoapSession()))
                    mCurrentChange.recent = 0;
            }
        }

        if (mCurrentChange.isMailboxRowDirty(mData)) {
            if (mCurrentChange.recent != MailboxChange.NO_CHANGE && ZimbraLog.mailbox.isDebugEnabled())
                ZimbraLog.mailbox.debug("setting recent count to " + mCurrentChange.recent);
            DbMailbox.updateMailboxStats(this);
        }

        if (mCurrentChange.mDirty != null && mCurrentChange.mDirty.hasNotifications()) {
            if (mCurrentChange.mDirty.created != null) {
                for (MailItem item : mCurrentChange.mDirty.created.values()) {
                    if (item instanceof Folder && item.getSize() != 0)
                        ((Folder) item).saveFolderCounts(false);
                    else if (item instanceof Tag && item.isUnread())
                        ((Tag) item).saveTagCounts();
                }
            }

            if (mCurrentChange.mDirty.modified != null) {
                for (Change change : mCurrentChange.mDirty.modified.values()) {
                    if ((change.why & (Change.MODIFIED_UNREAD | Change.MODIFIED_SIZE)) != 0 && change.what instanceof Folder)
                        ((Folder) change.what).saveFolderCounts(false);
                    else if ((change.why & Change.MODIFIED_UNREAD) != 0 && change.what instanceof Tag)
                        ((Tag) change.what).saveTagCounts();
                }
            }
        }

        if (DebugConfig.checkMailboxCacheConsistency && mCurrentChange.mDirty != null && mCurrentChange.mDirty.hasNotifications()) {
            if (mCurrentChange.mDirty.created != null) {
                for (MailItem item : mCurrentChange.mDirty.created.values())
                    DbMailItem.consistencyCheck(item, item.mData, item.encodeMetadata());
            }
            if (mCurrentChange.mDirty.modified != null) {
                for (Change change : mCurrentChange.mDirty.modified.values()) {
                    if (change.what instanceof MailItem) {
                        MailItem item = (MailItem) change.what;
                        DbMailItem.consistencyCheck(item, item.mData, item.encodeMetadata());
                    }
                }
            }
        }
    }

    private void commitCache(MailboxChange change) {
        assert(Thread.holdsLock(this));
        if (change == null)
            return;

        // save for notifications (below)
        PendingModifications dirty = null;
        if (change.mDirty != null && change.mDirty.hasNotifications()) {
            dirty = change.mDirty;
            change.mDirty = new PendingModifications();
        }

        Session source = mCurrentChange.octxt == null ? null : mCurrentChange.octxt.getSession();

        try {
            // the mailbox data has changed, so commit the changes
            if (change.sync != null)
                mData.trackSync = change.sync;
            if (change.imap != null)
                mData.trackImap = change.imap;
            if (change.size != MailboxChange.NO_CHANGE)
                mData.size = change.size;
            if (change.itemId != MailboxChange.NO_CHANGE)
                mData.lastItemId = change.itemId;
            if (change.contacts != MailboxChange.NO_CHANGE)
                mData.contacts = change.contacts;
            if (change.changeId != MailboxChange.NO_CHANGE && change.changeId > mData.lastChangeId) {
                mData.lastChangeId   = change.changeId;
                mData.lastChangeDate = change.timestamp;
            }
            if (change.accessed != MailboxChange.NO_CHANGE)
                mData.lastWriteDate = change.accessed;
            if (change.recent != MailboxChange.NO_CHANGE)
                mData.recentMessages = change.recent;
            if (change.config != null) {
                if (change.config.getSecond() == null) {
                    if (mData.configKeys != null)
                        mData.configKeys.remove(change.config.getFirst());
                } else {
                    if (mData.configKeys == null)
                        mData.configKeys = new HashSet<String>(1);
                    mData.configKeys.add(change.config.getFirst());
                }
            }
            if (change.idxDeferred != MailboxChange.NO_CHANGE)
                mData.idxDeferredCount = change.idxDeferred;
            if (change.highestModContentIndexed != null)
                mData.highestModContentIndexed = change.highestModContentIndexed;

            // delete any index entries associated with items deleted from db
            PendingDelete deletes = mCurrentChange.deletes;
            if (deletes != null && deletes.indexIds != null && !deletes.indexIds.isEmpty()) {
                try {
                    List<String> idxDeleted = mIndexHelper.deleteDocuments(deletes.indexIds);
                    if (idxDeleted.size() != deletes.indexIds.size()) {
                        if (ZimbraLog.index_add.isInfoEnabled()) 
                            ZimbraLog.index_add.info("could not delete all index entries for items: " + deletes.itemIds.getAll());
                    }
                } catch (IOException e) {
                    ZimbraLog.index_add.info("ignoring error while deleting index entries for items: " + deletes.itemIds.getAll(), e);
                }
            }

            // remove cached messages
            if (deletes != null && deletes.blobs != null) {
                for (String digest : deletes.blobDigests)
                    MessageCache.purge(digest);
            }

            // delete any blobs associated with items deleted from db/index
            StoreManager sm = StoreManager.getInstance();
            if (deletes != null && deletes.blobs != null) {
                for (MailboxBlob mblob : deletes.blobs)
                    sm.quietDelete(mblob);
            }
        } catch (RuntimeException e) {
            ZimbraLog.mailbox.error("ignoring error during cache commit", e);
        } finally {
            // keep our MailItem cache at a reasonable size
            trimItemCache();
            // make sure we're ready for the next change
            change.reset();
        }

        // if the calendar items has changed in the mailbox,
        // recalculate the free/busy for the user and propogate to
        // other system.
        if (dirty != null && dirty.hasNotifications()) {
            FreeBusyProvider.mailboxChanged(getAccountId(), dirty.changedTypes);
            MailboxListener.mailboxChanged(getAccountId(), dirty.changedTypes, change.octxt);
        }

        // committed changes, so notify any listeners
        if (!mListeners.isEmpty() && dirty != null && dirty.hasNotifications()) {
            for (Session session : mListeners) {
                try {
                    session.notifyPendingChanges(dirty, mData.lastChangeId, source);
                } catch (RuntimeException e) {
                    ZimbraLog.mailbox.error("ignoring error during notification", e);
                }
            }
        }
        if (dirty != null)
            MemcachedCacheManager.notifyCommittedChanges(dirty, mData.lastChangeId);
    }

    private void rollbackCache(MailboxChange change) {
        if (change == null)
            return;

        try {
            // rolling back changes, so purge dirty items from the various caches
            Map<Integer, MailItem> cache = change.itemCache;
            for (Map<?, ?> map : new Map[] {change.mDirty.created, change.mDirty.deleted, change.mDirty.modified}) {
                if (map != null) {
                    for (Object obj : map.values()) {
                        if (obj instanceof Change)
                            obj = ((Change) obj).what;

                        if (obj instanceof Tag)
                            purge(MailItem.TYPE_TAG);
                        else if (obj instanceof Folder)
                            purge(MailItem.TYPE_FOLDER);
                        else if (obj instanceof MailItem && cache != null)
                            cache.remove(new Integer(((MailItem) obj).getId()));
                        else if (obj instanceof Integer && cache != null)
                            cache.remove(obj);
                    }
                }
            }

            // roll back any changes to external items
            // FIXME: handle mOtherDirtyStuff:
            //    - LeafNodeInfo (re-index all un-indexed files)
            //    - MailboxBlob  (delink/remove new file)
            //    - String       (remove from mConvHashes map)
            StoreManager sm = StoreManager.getInstance();
            for (Object obj : change.mOtherDirtyStuff) {
                if (obj instanceof MailboxBlob) {
                    sm.quietDelete((MailboxBlob) obj);
                } else if (obj instanceof Blob) {
                    sm.quietDelete((Blob) obj);
                } else if (obj instanceof String) {
                    mConvHashes.remove(obj);
                }
            }
        } catch (RuntimeException e) {
            ZimbraLog.mailbox.error("ignoring error during cache rollback", e);
        } finally {
            // keep our MailItem cache at a reasonable size
            trimItemCache();
            // toss any pending changes to the Mailbox object and get ready for the next change
            change.reset();
        }
    }

    private void trimItemCache() {
        try {
            int sizeTarget = mListeners.isEmpty() ? MAX_ITEM_CACHE_WITHOUT_LISTENERS : MAX_ITEM_CACHE_WITH_LISTENERS;
            Map<Integer, MailItem> cache = mCurrentChange.itemCache;
            if (cache == null)
                return;
            int excess = cache.size() - sizeTarget;
            if (excess <= 0)
                return;
            // cache the overflow to avoid the Iterator's ConcurrentModificationException
            MailItem[] overflow = new MailItem[excess];
            int i = 0;
            for (MailItem item : cache.values()) {
                overflow[i++] = item;
                if (i >= excess)
                    break;
            }
            // trim the excess; note that "uncache" can cascade and take out child items
            while (--i >= 0) {
                if (cache.size() <= sizeTarget)
                    return;
                try {
                    uncache(overflow[i]);
                } catch (ServiceException e) { }
            }
        } catch (RuntimeException e) {
            ZimbraLog.mailbox.error("ignoring error during item cache trim", e);
        }
    }
    

    public boolean attachmentsIndexingEnabled() throws ServiceException {
        return getAccount().getBooleanAttr(Provisioning.A_zimbraAttachmentsIndexingEnabled, true);
    }

    private void logCacheActivity(Integer key, byte type, MailItem item) {
        // The global item cache counter always gets updated
        if (!isCachedType(type))
            ZimbraPerf.COUNTER_MBOX_ITEM_CACHE.increment(item == null ? 0 : 100);

        // the per-access log only gets updated when cache or perf debug logging is on
        if (!ZimbraLog.cache.isDebugEnabled())
            return;

        if (item == null) {
            ZimbraLog.cache.debug("Cache miss for item " + key + " in mailbox " + getId());
            return;
        }

        // Don't log cache hits for folders, search folders and tags.  We always
        // keep these in memory, so cache hits are not interesting.
        if (isCachedType(type))
            return;
        ZimbraLog.cache.debug("Cache hit for " + MailItem.getNameForType(type) + " " + key + " in mailbox " + getId());
    }

    private static final String CN_ID         = "id";
    private static final String CN_ACCOUNT_ID = "account_id";
    private static final String CN_NEXT_ID    = "next_item_id";
    private static final String CN_SIZE       = "size";

    @Override public String toString() {
        StringBuilder sb = new StringBuilder();
        sb.append("mailbox: {");
        sb.append(CN_ID).append(": ").append(mId).append(", ");
        sb.append(CN_ACCOUNT_ID).append(": ").append(mData.accountId).append(", ");
        sb.append(CN_NEXT_ID).append(": ").append(mData.lastItemId).append(", ");
        sb.append(CN_SIZE).append(": ").append(mData.size);
        sb.append("}");
        return sb.toString();
    }
}<|MERGE_RESOLUTION|>--- conflicted
+++ resolved
@@ -4086,15 +4086,10 @@
                     processed = calItem.processNewInvite(pm, inv, folderId, CalendarItem.NEXT_ALARM_KEEP_CURRENT,
                                                          preserveExistingAlarms, discardExistingInvites);
                 }
-<<<<<<< HEAD
                 
-                queueForIndexing(calItem, !calItemIsNew, null);
-=======
-
                 if (Invite.isOrganizerMethod(inv.getMethod()))  // Don't update the index for replies. (bug 55317)
                     queueForIndexing(calItem, !calItemIsNew, null);
 
->>>>>>> 5f334f2a
                 redoRecorder.setCalendarItemAttrs(calItem.getId(), calItem.getFolderId());
                 
                 success = true;
