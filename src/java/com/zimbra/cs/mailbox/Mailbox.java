--- conflicted
+++ resolved
@@ -51,6 +51,7 @@
 import com.google.common.base.Strings;
 import com.google.common.collect.ImmutableSet;
 import com.google.common.collect.Lists;
+import com.googlecode.concurrentlinkedhashmap.ConcurrentLinkedHashMap;
 import com.zimbra.client.ZFolder;
 import com.zimbra.client.ZMailbox;
 import com.zimbra.client.ZMailbox.Options;
@@ -348,7 +349,7 @@
         DbConnection conn = null;
         RedoableOp recorder = null;
         List<IndexItemEntry> indexItems = new ArrayList<IndexItemEntry>();
-        LocalItemCache itemCache = null;
+        ItemCache itemCache = null;
         OperationContext octxt = null;
         TargetConstraint tcon = null;
 
@@ -571,7 +572,6 @@
         }
     }
 
-<<<<<<< HEAD
     private static class ItemCache {
         private final Map<Integer /* id */, MailItem> mapById;
         private final Map<String /* uuid */, Integer /* id */> uuid2id;
@@ -693,9 +693,6 @@
             uuid2id.clear();
         }
     }
-=======
-    private MailboxManager mailboxManager;
->>>>>>> 58c0db1d
 
     // This class handles all the indexing internals for the Mailbox
     public final MailboxIndex index;
@@ -708,15 +705,12 @@
      */
     private final ReentrantLock emptyFolderOpLock = new ReentrantLock();
 
-<<<<<<< HEAD
     // TODO: figure out correct caching strategy
     private static final int MAX_ITEM_CACHE_WITH_LISTENERS = LC.zimbra_mailbox_active_cache.intValue();
     private static final int MAX_ITEM_CACHE_WITHOUT_LISTENERS = LC.zimbra_mailbox_inactive_cache.intValue();
     private static final int MAX_ITEM_CACHE_FOR_GALSYNC_MAILBOX = LC.zimbra_mailbox_galsync_cache.intValue();
     private static final int MAX_MSGID_CACHE = 10;
 
-=======
->>>>>>> 58c0db1d
     private final int mId;
     private MailboxData mData;
     private final ThreadLocal<MailboxChange> threadChange = new ThreadLocal<MailboxChange>();
@@ -724,15 +718,11 @@
 
     private FolderCache mFolderCache;
     private Map<Object, Tag> mTagCache;
-<<<<<<< HEAD
     private SoftReference<ItemCache> mItemCache = new SoftReference<ItemCache>(null);
     private final Map<String, Integer> mConvHashes = new ConcurrentLinkedHashMap.Builder<String, Integer>()
                     .maximumWeightedCapacity(MAX_MSGID_CACHE).build();
     private final Map<String, Integer> mSentMessageIDs = new ConcurrentLinkedHashMap.Builder<String, Integer>()
                     .maximumWeightedCapacity(MAX_MSGID_CACHE).build();
-=======
-    private SoftReference<LocalItemCache> mItemCache = new SoftReference<LocalItemCache>(null);
->>>>>>> 58c0db1d
 
     private MailboxMaintenance maintenance;
     private volatile boolean open = false;
@@ -1759,10 +1749,10 @@
         }
 
         // keep a hard reference to the item cache to avoid having it GCed during the op
-        LocalItemCache cache = mItemCache.get();
+        ItemCache cache = mItemCache.get();
         if (cache == null) {
-            cache = new LocalItemCache();
-            mItemCache = new SoftReference<LocalItemCache>(cache);
+            cache = new ItemCache(this);
+            mItemCache = new SoftReference<ItemCache>(cache);
             ZimbraLog.cache.debug("created a new MailItem cache for mailbox " + getId());
         }
         currentChange().itemCache = cache;
@@ -1886,7 +1876,7 @@
         }
     }
 
-    private LocalItemCache getItemCache() throws ServiceException {
+    private ItemCache getItemCache() throws ServiceException {
         if (!currentChange().isActive()) {
             throw ServiceException.FAILURE("cannot access item cache outside a transaction active="
                             + currentChange().active + ",depth=" + currentChange().depth, null);
@@ -2700,7 +2690,7 @@
         }
         assert (currentChange().depth == 0);
 
-        LocalItemCache cache = mItemCache.get();
+        ItemCache cache = mItemCache.get();
         FolderCache folders = mFolderCache == null || Collections.disjoint(pms.changedTypes, FOLDER_TYPES) ? mFolderCache
                         : snapshotFolders();
 
@@ -9538,12 +9528,12 @@
 
     private void trimItemCache() {
         try {
-            int sizeTarget = mListeners.isEmpty() ? LocalItemCache.MAX_ITEM_CACHE_WITHOUT_LISTENERS : LocalItemCache.MAX_ITEM_CACHE_WITH_LISTENERS;
+            int sizeTarget = mListeners.isEmpty() ? MAX_ITEM_CACHE_WITHOUT_LISTENERS : MAX_ITEM_CACHE_WITH_LISTENERS;
             if (galSyncMailbox) {
-                sizeTarget = LocalItemCache.MAX_ITEM_CACHE_FOR_GALSYNC_MAILBOX;
-            }
-
-            LocalItemCache cache = currentChange().itemCache;
+                sizeTarget = MAX_ITEM_CACHE_FOR_GALSYNC_MAILBOX;
+            }
+
+            ItemCache cache = currentChange().itemCache;
             if (cache == null) {
                 return;
             }
