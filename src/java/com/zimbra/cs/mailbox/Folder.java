/*
 * ***** BEGIN LICENSE BLOCK *****
 * Zimbra Collaboration Suite Server
 * Copyright (C) 2004, 2005, 2006, 2007, 2008, 2009, 2010 Zimbra, Inc.
 * 
 * The contents of this file are subject to the Zimbra Public License
 * Version 1.3 ("License"); you may not use this file except in
 * compliance with the License.  You may obtain a copy of the License at
 * http://www.zimbra.com/license.
 * 
 * Software distributed under the License is distributed on an "AS IS"
 * basis, WITHOUT WARRANTY OF ANY KIND, either express or implied.
 * ***** END LICENSE BLOCK *****
 */

/*
 * Created on Aug 18, 2004
 */
package com.zimbra.cs.mailbox;

import java.util.ArrayList;
import java.util.Arrays;
import java.util.Collections;
import java.util.Comparator;
import java.util.Date;
import java.util.HashSet;
import java.util.List;
import java.util.Set;

import com.google.common.base.Objects;
import com.zimbra.common.service.ServiceException;
import com.zimbra.common.util.ArrayUtil;
import com.zimbra.common.util.ListUtil;
import com.zimbra.common.util.StringUtil;
import com.zimbra.common.util.ZimbraLog;
import com.zimbra.cs.account.AccessManager;
import com.zimbra.cs.account.Account;
import com.zimbra.cs.db.DbMailItem;
import com.zimbra.cs.imap.ImapSession;
import com.zimbra.cs.mailbox.MailItem.CustomMetadata.CustomMetadataList;
import com.zimbra.cs.session.Session;
import com.zimbra.cs.session.PendingModifications.Change;

public class Folder extends MailItem {

    public static final class SyncData {
        String url;
        String lastGuid;
        long   lastDate;
        boolean stop;

        SyncData(String link)  { url = link; }
        SyncData(SyncData sd)  { this(sd.url, sd.lastGuid, sd.lastDate); }
        SyncData(String link, String guid, long date) {
            url = link;  lastGuid = guid == null ? null : guid.trim();  lastDate = date;
        }

        public boolean alreadySeen(String guid, Date date) {
            if (date != null)
                return lastDate >= date.getTime();
            if (stop)
                return true;
            if (guid == null || lastGuid == null || !guid.trim().equalsIgnoreCase(lastGuid))
                return false;
            return (stop = true);
        }

        public long getLastSyncDate() { return lastDate; }
    }

    public static final byte FOLDER_IS_IMMUTABLE      = 0x01;
    public static final byte FOLDER_DONT_TRACK_COUNTS = 0x02;

    protected byte    mAttributes;
    protected byte    mDefaultView;
    private List<Folder> mSubfolders;
    private long      mTotalSize;
    private Folder    mParent;
    private ACL       mRights;
    private SyncData  mSyncData;
    private int       mImapUIDNEXT;
    private int       mImapMODSEQ;
    private int       mImapRECENT;
    private int       mImapRECENTCutoff;
    private int       mDeletedCount;
    private int       mDeletedUnreadCount;

    Folder(Mailbox mbox, UnderlyingData ud) throws ServiceException {
        super(mbox, ud);
        if (mData.type != TYPE_FOLDER && mData.type != TYPE_SEARCHFOLDER && mData.type != TYPE_MOUNTPOINT)
            throw new IllegalArgumentException();
    }

    @Override public String getSender() {
        return "";
    }

    /** Returns the folder's absolute path.  Paths are UNIX-style with
     *  <tt>'/'</tt> as the path delimiter.  Paths are relative to the user
     *  root folder ({@link Mailbox#ID_FOLDER_USER_ROOT}), which has the path
     *  <tt>"/"</tt>.  So the Inbox's path is <tt>"/Inbox"</tt>, etc. */
    @Override public String getPath() {
        if (mId == Mailbox.ID_FOLDER_ROOT || mId == Mailbox.ID_FOLDER_USER_ROOT)
            return "/";
        String parentPath = mParent.getPath();
        return parentPath + (parentPath.equals("/") ? "" : "/") + getName();
    }

    /** Returns the "hint" as to which view to use to display the folder's
     *  contents.  For instance, if the default view for the folder is
     *  {@link MailItem#TYPE_APPOINTMENT}, the client would render the
     *  contents using the calendar app.<p>
     *  Defaults to {@link MailItem#TYPE_UNKNOWN}. */
    public byte getDefaultView() {
        return mDefaultView;
    }

    /** Returns the folder's set of special attributes.
     * @see #FOLDER_IS_IMMUTABLE
     * @see #FOLDER_DONT_TRACK_COUNTS */
    public byte getAttributes() {
        return mAttributes;
    }

    /** Returns the number of non-subfolder items in the folder.  (For
     *  example: messages, contacts, and appointments.)  <i>(Note that this
     *  is not recursive and thus does not include the items in the folder's
     *  subfolders.)</i> */
    public long getItemCount() {
        return getSize();
    }

    public int getDeletedCount() {
        return mDeletedCount;
    }

    public int getDeletedUnreadCount() {
        return mDeletedUnreadCount;
    }

    /** Returns the sum of the sizes of all items in the folder.  <i>(Note
     *  that this is not recursive and thus does not include the items in the
     *  folder's subfolders.)</i> */
    @Override public long getTotalSize() {
        return mTotalSize;
    }

    /** Returns the URL the folder syncs to, or <tt>""</tt> if there is no
     *  such association.
     * @see #setUrl(String) */
    public String getUrl() {
        return (mSyncData == null || mSyncData.url == null ? "" : mSyncData.url);
    }

    /** Returns the URL the folder syncs to, or <tt>""</tt> if there is no
     *  such association.
     * @see #setUrl(String) */
    public SyncData getSyncData() {
        return mSyncData == null ? null : new SyncData(mSyncData);
    }

    /** Returns the date the folder was last sync'ed from an external
     *  data source. */
    public long getLastSyncDate() {
        return mSyncData == null ? 0 : mSyncData.lastDate;
    }

    /** Returns the last assigned item ID in the enclosing Mailbox the last
     *  time the folder was accessed via a read/write IMAP session.  If there
     *  is such a session already active, returns the last item ID in the
     *  Mailbox.  This value is used to calculate the \Recent flag when it
     *  has not already been cached. */
    public int getImapRECENTCutoff() {
        for (Session s : mMailbox.getListeners(Session.Type.IMAP)) {
            ImapSession i4session = (ImapSession) s;
            if (i4session.getFolderId() == mId && i4session.isWritable())
                return mMailbox.getLastItemId();
        }
        return mImapRECENTCutoff;
    }

    /** Returns the number of messages in the folder that would be considered
     *  \Recent in an IMAP session.  If there is currently a READ-WRITE IMAP
     *  session open on the folder, by definition all other IMAP connections
     *  will see no \Recent messages.  <i>(Note that as such, this method
     *  should <u>not</u> be called by IMAP sessions that have this folder
     *  selected.)</i>  Otherwise, it is the number of messages/chats/contacts
     *  added to the folder, moved to the folder, or edited in the folder
     *  since the last such IMAP session. */
    int getImapRECENT() throws ServiceException {
        // no contents means no \Recent items (duh)
        if (getSize() == 0)
            return 0;

        // if there's a READ-WRITE IMAP session active on the folder, by definition there are no \Recent messages
        for (Session s : mMailbox.getListeners(Session.Type.IMAP)) {
            ImapSession i4session = (ImapSession) s;
            if (i4session.getFolderId() == mId && i4session.isWritable())
                return 0;
        }

        // if no active sessions, use a cached value if possible
        if (mImapRECENT >= 0)
            return mImapRECENT;

        // final option is to calculate the number of \Recent messages
        markItemModified(Change.MODIFIED_SIZE);
        mImapRECENT = DbMailItem.countImapRecent(this, getImapRECENTCutoff());
        return mImapRECENT;
    }

    /** Returns one higher than the IMAP ID of the last item added to the
     *  folder.  This is used as the UIDNEXT value when returning the folder
     *  via IMAP. */
    public int getImapUIDNEXT() {
        return mImapUIDNEXT;
    }

    /** Returns the change number of the last time (a) an item was inserted
     *  into the folder or (b) an item in the folder had its flags or tags
     *  changed.  This data is used to enable IMAP client synchronization
     *  via the CONDSTORE extension. */
    public int getImapMODSEQ() {
        return mImapMODSEQ;
    }

    /** Returns whether the folder is the Trash folder or any of its
     *  subfolders. */
    @Override public boolean inTrash() {
        if (mId <= Mailbox.HIGHEST_SYSTEM_ID)
            return (mId == Mailbox.ID_FOLDER_TRASH);
        return mParent.inTrash();
    }

    /** Returns whether the folder is the Junk folder. */
    @Override public boolean inSpam() {
        return (mId == Mailbox.ID_FOLDER_SPAM);
    }

    /**
     * Returns whether the folder is client-visible. Folders below the user root folder
     * ({@link Mailbox#ID_FOLDER_USER_ROOT}) are visible; all others are hidden.
     *
     * @see Mailbox#initialize()
     */
    public boolean isHidden() {
        switch (mId) {
            case Mailbox.ID_FOLDER_USER_ROOT:
                return false;
            case Mailbox.ID_FOLDER_ROOT:
                return true;
            default:
                return mParent.isHidden();
        }
    }

    /**
     * Returns true if specified folder is a descendant of this folder.
     * @param folder the folder whose ancestry is to be checked
     * @return true if the folder is a descendant, false otherwise
     * @throws ServiceException if an error occurred
     */
    public boolean isDescendant(Folder folder) throws ServiceException {
        while (true) {
            int parentId = folder.getFolderId();
            if (parentId == getId())
                return true;
            if (parentId == Mailbox.ID_FOLDER_ROOT)
                return false;
            folder = folder.getMailbox().getFolderById(null, parentId);
        }
    }


    /** Returns the subset of the requested access rights that the user has
     *  been granted on this folder.  The owner of the {@link Mailbox} has
     *  all rights on all items in the Mailbox, as do all admin accounts.
     *  All other users must be explicitly granted access.<p>
     *
     *  The set of rights that apply to a given folder is derived by starting
     *  at that folder and going up the folder hierarchy.  If we hit a folder
     *  that has a set of rights explicitly set on it, we stop and use those.
     *  If we hit a folder that doesn't inherit priviliges from its parent, we
     *  stop and treat it as if no rights are granted on the target folder.
     *  In other words, take the *first* (and only the first) of the following
     *  that exists, stopping at "do not inherit" folders:<ul>
     *    <li>the set of rights granted on the folder directly
     *    <li>the set of inherited rights granted on the folder's parent
     *    <li>the set of inherited rights granted on the folder's grandparent
     *    <li>...
     *    <li>the set of inherited rights granted on the mailbox's root folder
     *    <li>no rights at all</ul><p>
     *
     *  So if the folder hierarchy looks like this:<pre>
     *                   root  <- "read+write" granted to user A
     *                   /  \
     *                  V    W  <- "do not inherit" flag set
     *                 /    / \
     *                X    Y   Z  <- "read" granted to users A and B</pre>
     *  then user A has "write" rights on folders V and X, but not W, Y, and Z,
     *  user A has "read" rights on folders V, X, and Z but not W or Y, and
     *  user B has "read" rights on folder Z but not V, X, W, or Y.
     *
     * @param rightsNeeded  A set of rights (e.g. {@link ACL#RIGHT_READ}
     *                      and {@link ACL#RIGHT_DELETE}).
     * @param authuser      The user whose rights we need to query.
     * @see ACL */
    @Override short checkRights(short rightsNeeded, Account authuser, boolean asAdmin) throws ServiceException {
        if (rightsNeeded == 0)
            return rightsNeeded;
        // XXX: in Mailbox, authuser is set to null if authuser == owner.
        // the mailbox owner can do anything they want
        if (authuser == null || authuser.getId().equals(mMailbox.getAccountId()))
            return rightsNeeded;
        // check admin access
        if (AccessManager.getInstance().canAccessAccount(authuser, getAccount(), asAdmin))
            return rightsNeeded;

        return checkACL(rightsNeeded, authuser, asAdmin);
    }

    private short checkACL(short rightsNeeded, Account authuser, boolean asAdmin) throws ServiceException {
        // check the ACLs to see if access has been explicitly granted
        Short granted = mRights != null ? mRights.getGrantedRights(authuser) : null;
        if (granted != null)
            return (short) (granted.shortValue() & rightsNeeded);
        // no ACLs apply; can we check parent folder for inherited rights?
        if (mId == Mailbox.ID_FOLDER_ROOT || isTagged(Flag.ID_FLAG_NO_INHERIT))
            return 0;
        return mParent.checkACL(rightsNeeded, authuser, asAdmin);
    }

    /** Grants the specified set of rights to the target and persists them
     *  to the database.
     *
     * @param zimbraId  The zimbraId of the entry being granted rights.
     * @param type      The type of principal the grantee's ID refers to.
     * @param rights    A bitmask of the rights being granted.
     * @perms {@link ACL#RIGHT_ADMIN} on the folder
     * @throws ServiceException The following error codes are possible:<ul>
     *    <li><tt>service.FAILURE</tt> - if there's a database failure
     *    <li><tt>service.PERM_DENIED</tt> - if you don't have sufficient
     *        permissions</ul> */
    ACL.Grant grantAccess(String zimbraId, byte type, short rights, String args) throws ServiceException {
        if (!canAccess(ACL.RIGHT_ADMIN))
            throw ServiceException.PERM_DENIED("you do not have admin rights to folder " + getPath());
        if (type == ACL.GRANTEE_USER && zimbraId.equalsIgnoreCase(getMailbox().getAccountId()))
            throw ServiceException.PERM_DENIED("cannot grant access to the owner of the folder");

        // if there's an ACL on the folder, the folder does not inherit from its parent
        alterTag(mMailbox.getFlagById(Flag.ID_FLAG_NO_INHERIT), true);

        markItemModified(Change.MODIFIED_ACL);
        if (mRights == null)
            mRights = new ACL();
        ACL.Grant grant = mRights.grantAccess(zimbraId, type, rights, args);
        saveMetadata();
        return grant;
    }

    /** Removes the set of rights granted to the specified (id, type) pair
     *  and updates the database accordingly.
     *
     * @param zimbraId  The zimbraId of the entry being revoked rights.
     * @perms {@link ACL#RIGHT_ADMIN} on the folder
     * @throws ServiceException The following error codes are possible:<ul>
     *    <li><tt>service.FAILURE</tt> - if there's a database failure
     *    <li><tt>service.PERM_DENIED</tt> - if you don't have sufficient
     *        permissions</ul> */
    void revokeAccess(String zimbraId) throws ServiceException {
        if (!canAccess(ACL.RIGHT_ADMIN))
            throw ServiceException.PERM_DENIED("you do not have admin rights to folder " + getPath());
        if (zimbraId.equalsIgnoreCase(getMailbox().getAccountId()))
            throw ServiceException.PERM_DENIED("cannot revoke access from the owner of the folder");

        ACL acl = getEffectiveACL();
        if (acl == null || !acl.revokeAccess(zimbraId))
            return;

        // if there's an ACL on the folder, the folder does not inherit from its parent
        alterTag(mMailbox.getFlagById(Flag.ID_FLAG_NO_INHERIT), true);

        markItemModified(Change.MODIFIED_ACL);
        mRights.revokeAccess(zimbraId);
        if (mRights.isEmpty())
            mRights = null;
        saveMetadata();
    }

    /** Replaces the folder's {@link ACL} with the supplied one and updates
     *  the database accordingly.
     *
     * @param acl  The new ACL being applied (<tt>null</tt> is OK).
     * @perms {@link ACL#RIGHT_ADMIN} on the folder
     * @throws ServiceException The following error codes are possible:<ul>
     *    <li><tt>service.FAILURE</tt> - if there's a database failure
     *    <li><tt>service.PERM_DENIED</tt> - if you don't have sufficient
     *        permissions</ul> */
    void setPermissions(ACL acl) throws ServiceException {
        if (!canAccess(ACL.RIGHT_ADMIN))
            throw ServiceException.PERM_DENIED("you do not have admin rights to folder " + getPath());

//        if (acl != null) {
//            for (ACL.Grant grant : acl.getGrants())
//                if (grant.getGranteeType() == ACL.GRANTEE_USER && grant.getGranteeId().equalsIgnoreCase(getMailbox().getAccountId()))
//                    throw ServiceException.PERM_DENIED("cannot grant access to the owner of the folder");
//        }

        // if we're setting an ACL on the folder, the folder does not inherit from its parent
        alterTag(mMailbox.getFlagById(Flag.ID_FLAG_NO_INHERIT), true);

        markItemModified(Change.MODIFIED_ACL);
        if (acl != null && acl.isEmpty())
            acl = null;
        if (acl == null && mRights == null)
            return;
        mRights = acl;
        saveMetadata();
    }

    /** Returns a copy of the ACL directly set on the folder, or <tt>null</tt>
     *  if one is not set. */
    public ACL getACL() {
        return mRights == null ? null : mRights.duplicate();
    }

    /** Returns a copy of the ACL that applies to the folder (possibly
     *  inherited from a parent), or <tt>null</tt> if one is not set. */
    public ACL getEffectiveACL() {
        if (mId == Mailbox.ID_FOLDER_ROOT || isTagged(Flag.ID_FLAG_NO_INHERIT) || mParent == null)
            return getACL();
        return mParent.getEffectiveACL();
    }


    /** Returns this folder's parent folder.  The root folder's parent is
     *  itself.
     * @see Mailbox#ID_FOLDER_ROOT */
    @Override public MailItem getParent() throws ServiceException {
        return mParent != null ? mParent : super.getFolder();
    }

    @Override Folder getFolder() throws ServiceException {
        return mParent != null ? mParent : super.getFolder();
    }

    /** Returns whether the folder contains any subfolders. */
    public boolean hasSubfolders() {
        return (mSubfolders != null && !mSubfolders.isEmpty());
    }

    /** Returns the subfolder with the given name.  Name comparisons are
     *  case-insensitive.
     *
     * @param name  The folder name to search for.
     * @return The matching subfolder, or <tt>null</tt> if no such folder
     *         exists. */
    Folder findSubfolder(String name) {
        if (name == null || mSubfolders == null)
            return null;
        name = StringUtil.trimTrailingSpaces(name);
        for (Folder subfolder : mSubfolders)
            if (subfolder != null && name.equalsIgnoreCase(subfolder.getName()))
                return subfolder;
        return null;
    }

    private static final class SortByName implements Comparator<Folder> {
        SortByName()  { }
        public int compare(Folder f1, Folder f2) {
            String n1 = f1.getName();
            String n2 = f2.getName();
            return n1.compareToIgnoreCase(n2);
        }
    }

    /** Returns an unmodifiable list of the folder's subfolders sorted by
     *  name.  The sort is case-insensitive.
     * @throws ServiceException */
    public List<Folder> getSubfolders(OperationContext octxt) throws ServiceException {
        if (mSubfolders == null)
            return Collections.emptyList();

        Collections.sort(mSubfolders, new SortByName());
        if (octxt == null || octxt.getAuthenticatedUser() == null)
            return Collections.unmodifiableList(mSubfolders);

        ArrayList<Folder> visible = new ArrayList<Folder>();
        for (Folder subfolder : mSubfolders)
            if (subfolder.canAccess(ACL.RIGHT_READ, octxt.getAuthenticatedUser(), octxt.isUsingAdminPrivileges()))
                visible.add(subfolder);
        return visible;
    }

    /** Returns a <tt>List</tt> that includes this folder and all its
     *  subfolders.  The tree traversal is done depth-first, so this folder
     *  is the first element in the list, followed by its children, then
     *  its grandchildren, etc. */
    public List<Folder> getSubfolderHierarchy() {
        return accumulateHierarchy(new ArrayList<Folder>());
    }

    private List<Folder> accumulateHierarchy(List<Folder> list) {
        list.add(this);
        if (mSubfolders != null)
            for (Folder subfolder : mSubfolders)
                subfolder.accumulateHierarchy(list);
        return list;
    }

    /** Updates the number of items in the folder and their total size.  Only
     *  "leaf node" items in the folder are summed; items in subfolders are
     *  included only in the size of the subfolder.
     * @param countDelta    The change in item count, negative or positive.
     * @param deletedDelta  The change in number of IMAP \Deleted items.
     * @param sizeDelta     The change in total size, negative or positive.*/
    void updateSize(int countDelta, int deletedDelta, long sizeDelta) throws ServiceException {
        if (!trackSize())
            return;

        markItemModified(Change.MODIFIED_SIZE);
        if (countDelta > 0)
            updateUIDNEXT();
        if (countDelta != 0)
            updateHighestMODSEQ();
        // reset the RECENT count unless it's just a change of \Deleted flags
        if (countDelta != 0 || sizeDelta != 0 || deletedDelta == 0)
            mImapRECENT = -1;

        // if we go negative, that's OK!  just pretend we're at 0.
        mData.size = Math.max(0, mData.size + countDelta);
        mTotalSize = Math.max(0, mTotalSize + sizeDelta);
        mDeletedCount = (int) Math.min(Math.max(0, mDeletedCount + deletedDelta), mData.size);
    }

    /** Sets the number of items in the folder and their total size.
     * @param count          The folder's new item count.
     * @param deletedCount   The folder's number of IMAP \Deleted items.
     * @param totalSize      The folder's new total size.
     * @param deletedUnread  The folder's number of unread \Deleted items. */
    void setSize(long count, int deletedCount, long totalSize, int deletedUnread) throws ServiceException {
        if (!trackSize())
            return;

        markItemModified(Change.MODIFIED_SIZE);
        if (count > mData.size)
            updateUIDNEXT();
        if (count != mData.size) {
            updateHighestMODSEQ();
            mImapRECENT = -1;
        }

        mData.size = count;
        mTotalSize = totalSize;
        mDeletedCount = deletedCount;
        mDeletedUnreadCount = deletedUnread;
    }

    @Override protected void updateUnread(int delta, int deletedDelta) throws ServiceException {
        if (!trackUnread())
            return;

        super.updateUnread(delta, deletedDelta);

        if (deletedDelta != 0) {
            markItemModified(Change.MODIFIED_UNREAD);
            mDeletedUnreadCount = Math.min(Math.max(0, mDeletedUnreadCount + deletedDelta), mData.unreadCount);
        }

        if (delta != 0)
            updateHighestMODSEQ();
    }

    /** Sets the folder's UIDNEXT item ID highwater mark to one more than
     *  the Mailbox's last assigned item ID. */
    void updateUIDNEXT() {
        int uidnext = mMailbox.getLastItemId() + 1;
        if (trackImapStats() && mImapUIDNEXT < uidnext) {
            markItemModified(Change.MODIFIED_SIZE);
            mImapUIDNEXT = uidnext;
        }
    }

    /** Sets the folder's MODSEQ change ID highwater mark to the Mailbox's
     *  current change ID. */
    void updateHighestMODSEQ() throws ServiceException {
        int modseq = mMailbox.getOperationChangeID();
        if (trackImapStats() && mImapMODSEQ < modseq) {
            markItemModified(Change.MODIFIED_SIZE);
            mImapMODSEQ = modseq;
        }
    }

    /** Sets the folder's RECENT item ID highwater mark to the Mailbox's
     *  last assigned item ID. */
    void checkpointRECENT() throws ServiceException {
        if (mImapRECENTCutoff == mMailbox.getLastItemId())
            return;

        markItemModified(Change.INTERNAL_ONLY);
        mImapRECENT = 0;
        mImapRECENTCutoff = mMailbox.getLastItemId();
        saveFolderCounts(false);
    }

    /** Persists the folder's current unread/message counts and IMAP UIDNEXT
     *  value to the database.
     * @param initial  Whether this is the first time we're saving folder
     *                 counts, in which case we also initialize the IMAP
     *                 UIDNEXT and HIGHESTMODSEQ values. */
    protected void saveFolderCounts(boolean initial) throws ServiceException {
        if (initial) {
            mImapUIDNEXT = mMailbox.getLastItemId() + 1;
            mImapMODSEQ  = mMailbox.getLastChangeID();
        }
        DbMailItem.persistCounts(this, encodeMetadata());
        ZimbraLog.mailbox.debug("\"%s\": updating folder counts (c%d/d%d/u%d/du%d/s%d)", getName(),
                                mData.size, mDeletedCount, mData.unreadCount, mDeletedUnreadCount, mTotalSize);
    }

    @Override boolean isTaggable()       { return false; }
    @Override boolean isCopyable()       { return false; }
    @Override boolean isMovable()        { return ((mAttributes & FOLDER_IS_IMMUTABLE) == 0); }
    @Override boolean isMutable()        { return ((mAttributes & FOLDER_IS_IMMUTABLE) == 0); }
    @Override boolean isIndexed()        { return false; }
    @Override boolean canHaveChildren()  { return true; }
    @Override public boolean isDeletable()  { return ((mAttributes & FOLDER_IS_IMMUTABLE) == 0); }
    @Override boolean isLeafNode()       { return false; }
    @Override boolean trackUnread()      { return ((mAttributes & FOLDER_DONT_TRACK_COUNTS) == 0); }
    boolean trackSize()                  { return ((mAttributes & FOLDER_DONT_TRACK_COUNTS) == 0); }
    boolean trackImapStats()             { return ((mAttributes & FOLDER_DONT_TRACK_COUNTS) == 0); }

    @Override boolean canParent(MailItem child)  { return (child instanceof Folder); }

    /**
     * Returns whether the folder can contain the given item. We make the same checks as in {@link #canContain(byte)},
     * and we also make sure to avoid any cycles of folders.
     *
     * @param child the {@link MailItem} object to check
     */
    boolean canContain(MailItem child) {
        if (!canContain(child.getType())) {
            return false;
        } else if (child instanceof Folder) {
            // may not contain our parents or grandparents (c.f. Back to the Future)
            for (Folder folder = this; folder.getId() != Mailbox.ID_FOLDER_ROOT; folder = folder.mParent)
                if (folder.getId() == child.getId())
                    return false;
        }
        return true;
    }

    /**
     * Returns whether the folder can contain objects of the given type. In general, any folder can contain any object.
     * The exceptions are:
     * <ul>
     *  <li>The Tags folder can only contain {@link Tag}s (and vice versa)
     *  <li>The Conversations folder can only contain {@link Conversation}s (and vice versa)
     *  <li>The Spam folder can't have subfolders.
     * <ul>
     *
     * @param type  The type of object, e.g. {@link MailItem#TYPE_TAG}. */
    boolean canContain(byte type) {
        if ((type == TYPE_TAG) != (mId == Mailbox.ID_FOLDER_TAGS))
            return false;
        else if ((type == TYPE_CONVERSATION) != (mId == Mailbox.ID_FOLDER_CONVERSATIONS))
            return false;
        else if (mId == Mailbox.ID_FOLDER_SPAM && type == TYPE_FOLDER)
            return false;
        return true;
    }

    /** Creates a new Folder and persists it to the database.  A real
     *  nonnegative item ID must be supplied from a previous call to
     *  {@link Mailbox#getNextItemId(int)}.
     *
     * @param id      The id for the new folder.
     * @param mbox    The {@link Mailbox} to create the folder in.
     * @param parent  The parent folder to place the new folder in.
     * @param name    The new folder's name.
     * @perms {@link ACL#RIGHT_INSERT} on the parent folder
     * @throws ServiceException   The following error codes are possible:<ul>
     *    <li><tt>mail.CANNOT_CONTAIN</tt> - if the target folder can't have
     *        subfolders
     *    <li><tt>mail.ALREADY_EXISTS</tt> - if a folder by that name already
     *        exists in the parent folder
     *    <li><tt>mail.INVALID_NAME</tt> - if the new folder's name is invalid
     *    <li><tt>service.FAILURE</tt> - if there's a database failure
     *    <li><tt>service.PERM_DENIED</tt> - if you don't have sufficient
     *        permissions</ul>
     * @see #validateItemName(String)
     * @see #canContain(byte) */
    static Folder create(int id, Mailbox mbox, Folder parent, String name) throws ServiceException {
        return create(id, mbox, parent, name, (byte) 0, TYPE_UNKNOWN, 0, DEFAULT_COLOR_RGB, null, null);
    }

    /** Creates a new Folder with optional attributes and persists it
     *  to the database.  A real nonnegative item ID must be supplied
     *  from a previous call to {@link Mailbox#getNextItemId(int)}.
     *
     * @param id          The id for the new folder.
     * @param mbox        The {@link Mailbox} to create the folder in.
     * @param parent      The parent folder to place the new folder in.
     * @param name        The new folder's name.
     * @param attributes  Any extra constraints on the folder.
     * @param view        The (optional) default object type for the folder.
     * @param flags       Folder flags (e.g. {@link Flag#BITMASK_CHECKED}).
     * @param color       The new folder's color.
     * @param url         The (optional) url to sync folder contents to.
     * @param custom      An optional extra set of client-defined metadata.
     * @perms {@link ACL#RIGHT_INSERT} on the parent folder
     * @throws ServiceException   The following error codes are possible:<ul>
     *    <li><tt>mail.CANNOT_CONTAIN</tt> - if the target folder can't have
     *        subfolders
     *    <li><tt>mail.ALREADY_EXISTS</tt> - if a folder by that name already
     *        exists in the parent folder
     *    <li><tt>mail.INVALID_NAME</tt> - if the new folder's name is invalid
     *    <li><tt>service.FAILURE</tt> - if there's a database failure
     *    <li><tt>service.PERM_DENIED</tt> - if you don't have sufficient
     *        permissions</ul>
     * @see #validateItemName(String)
     * @see #canContain(byte)
     * @see #FOLDER_IS_IMMUTABLE
     * @see #FOLDER_DONT_TRACK_COUNTS */
    public static Folder create(int id, Mailbox mbox, Folder parent, String name, byte attributes,
                                byte view, int flags, Color color, String url, CustomMetadata custom)
    throws ServiceException {
        if (id != Mailbox.ID_FOLDER_ROOT) {
            if (parent == null || !parent.canContain(TYPE_FOLDER))
                throw MailServiceException.CANNOT_CONTAIN(parent, TYPE_FOLDER);
            name = validateItemName(name);
            if (parent.findSubfolder(name) != null)
                throw MailServiceException.ALREADY_EXISTS(name);
            if (!parent.canAccess(ACL.RIGHT_SUBFOLDER))
                throw ServiceException.PERM_DENIED("you do not have the required rights on the parent folder");
        }
        if (view != TYPE_UNKNOWN)
            validateType(view);

        UnderlyingData data = new UnderlyingData();
        data.id       = id;
        data.type     = TYPE_FOLDER;
        data.folderId = (id == Mailbox.ID_FOLDER_ROOT ? id : parent.getId());
        data.parentId = data.folderId;
<<<<<<< HEAD
        data.date     = mbox.getOperationTimestamp();
        data.flags    = flags & Flag.FLAGS_FOLDER;
        data.name     = name;
        data.subject  = name;
        data.metadata = encodeMetadata(color, 1, custom, attributes, view, null, new SyncData(url), id + 1, 0, mbox.getOperationChangeID(), -1, 0, 0, 0);
=======
        data.date = mbox.getOperationTimestamp();
        data.setFlags((flags | Flag.toBitmask(mbox.getAccount().getDefaultFolderFlags())) & Flag.FLAGS_FOLDER);
        data.name = name;
        data.setSubject(name);
        data.metadata = encodeMetadata(color, 1, custom, attributes, view, null, new SyncData(url), id + 1, 0,
                mbox.getOperationChangeID(), -1, 0, 0, 0);
>>>>>>> e8980fcb
        data.contentChanged(mbox);
        ZimbraLog.mailop.info("adding folder %s: id=%d, parentId=%d.", name, data.id, data.parentId);
        DbMailItem.create(mbox, data, null);

        Folder folder = new Folder(mbox, data);
        folder.finishCreation(parent);
        return folder;
    }

    /**
     * Change the default view of this Folder.  Currently this call is only used during migration to correct a
     * folder created with wrong view.
     *
     * @param view the new default view of this folder
     * @throws ServiceException
     */
    void setDefaultView(byte view) throws ServiceException {
        if (!isMutable())
            throw MailServiceException.IMMUTABLE_OBJECT(mId);
        if (!canAccess(ACL.RIGHT_WRITE))
            throw ServiceException.PERM_DENIED("you do not have the required rights on the folder");
        if (view == mDefaultView)
            return;
        markItemModified(Change.MODIFIED_VIEW);
        mDefaultView = view;
        saveMetadata();
    }

    /** Sets the remote URL for the folder.  This can point to a remote
     *  calendar (<tt>.ics</tt> file), an RSS feed, etc.  Note that you
     *  cannot add a remote data source to an existing folder, as refreshing
     *  the linked content empties the folder.<p>
     *
     *  This is <i>not</i> used to mount other Zimbra users' folders; to do
     *  that, use a {@link Mountpoint}.
     *
     * @param url  The new URL for the folder, or <tt>null</tt> to remove the
     *             association with a remote object.
     * @perms {@link ACL#RIGHT_WRITE} on the folder
     * @throws ServiceException   The following error codes are possible:<ul>
     *    <li><tt>mail.CANNOT_SUBSCRIBE</tt> - if you're attempting to
     *        associate a URL with an existing, normal folder
     *    <li><tt>mail.IMMUTABLE_OBJECT</tt> - if the folder can't be modified
     *    <li><tt>service.FAILURE</tt> - if there's a database failure
     *    <li><tt>service.PERM_DENIED</tt> - if you don't have sufficient
     *        permissions</ul> */
    void setUrl(String url) throws ServiceException {
        if (url == null)
            url = "";
        if (getUrl().equals(url))
            return;
        if (getUrl().equals("") && !url.equals(""))
            throw MailServiceException.CANNOT_SUBSCRIBE(mId);
        if (!isMutable())
            throw MailServiceException.IMMUTABLE_OBJECT(mId);
        if (!canAccess(ACL.RIGHT_WRITE))
            throw ServiceException.PERM_DENIED("you do not have the required rights on the folder");

        markItemModified(Change.MODIFIED_URL);
        mSyncData = new SyncData(url);
        saveMetadata();
    }

    /** Records the last-synced information for a subscribed folder.  If the
     *  folder does not have an associated URL, no action is taken and no
     *  exception is thrown.
     *
     * @param guid  The last synchronized remote item's GUID.
     * @param date  The last synchronized remote item's timestamp, or the last-modified time of the remote feed,
     *              whichever is more recent
     * @perms {@link ACL#RIGHT_WRITE} on the folder
     * @throws ServiceException   The following error codes are possible:<ul>
     *    <li><tt>mail.IMMUTABLE_OBJECT</tt> - if the folder can't be modified
     *    <li><tt>service.FAILURE</tt> - if there's a database failure
     *    <li><tt>service.PERM_DENIED</tt> - if you don't have sufficient
     *        permissions</ul> */
    void setSubscriptionData(String guid, long date) throws ServiceException {
        if (getUrl().equals(""))
            return;
        if (!isMutable())
            throw MailServiceException.IMMUTABLE_OBJECT(mId);
        if (!canAccess(ACL.RIGHT_WRITE))
            throw ServiceException.PERM_DENIED("you do not have the required rights on the folder");

        markItemModified(Change.MODIFIED_URL);
        mSyncData = new SyncData(getUrl(), guid, date);
        saveMetadata();
    }

    void setSyncDate(long date) throws ServiceException {
        if (!canAccess(ACL.RIGHT_WRITE))
            throw ServiceException.PERM_DENIED("you do not have the required rights on the folder");

        markItemModified(Change.MODIFIED_URL);
        if (mSyncData == null)
            mSyncData = new SyncData(null, null, date);
        else
            mSyncData.lastDate = date;
        saveMetadata();
    }

    private void recursiveAlterUnread(boolean unread) throws ServiceException {
        alterUnread(unread);
        if (mSubfolders != null) {
            for (Folder subfolder : mSubfolders)
                subfolder.recursiveAlterUnread(unread);
        }
    }

    /** Updates the unread state of all items in the folder.  Persists the
     *  change to the database and cache, and also updates the unread counts
     *  for the folder and the affected items' parents and {@link Tag}s
     *  appropriately.  <i>Note: Folders may only be marked read, not
     *  unread.</i>
     *
     * @perms {@link ACL#RIGHT_READ} on the folder,
     *        {@link ACL#RIGHT_WRITE} on all affected messages. */
    @Override void alterUnread(boolean unread) throws ServiceException {
        if (unread)
            throw ServiceException.INVALID_REQUEST("folders can only be marked read", null);
        if (!canAccess(ACL.RIGHT_READ))
            throw ServiceException.PERM_DENIED("you do not have sufficient permissions on the folder");
        if (!isUnread())
            return;

        // first, fault in all the conversations for the folder's unread messages
        //   so that we don't fetch them one by one during the updateUnread()
        List<UnderlyingData> unreaddata = DbMailItem.getUnreadMessages(this);
        if (canAccess(ACL.RIGHT_WRITE)) {
            Set<Integer> conversations = new HashSet<Integer>(unreaddata.size());
            for (UnderlyingData data : unreaddata) {
                if (data.parentId > 0)
                    conversations.add(data.parentId);
            }
            mMailbox.getItemById(conversations, TYPE_CONVERSATION);
        }

        // mark all messages in this folder as read in memory; this implicitly
        //   decrements the unread count for its conversation, folder and tags
        List<Integer> targets = new ArrayList<Integer>();
        boolean missed = false;
        for (UnderlyingData data : unreaddata) {
            Message msg = mMailbox.getMessage(data);
            if (msg.checkChangeID() || !msg.canAccess(ACL.RIGHT_WRITE)) {
                msg.updateUnread(-1, msg.isTagged(Flag.ID_FLAG_DELETED) ? -1 : 0);
                msg.mData.metadataChanged(mMailbox);
                targets.add(msg.getId());
            } else {
                missed = true;
            }
        }

        // mark all messages in this folder as read in the database
        if (!missed) {
            if (ZimbraLog.mailop.isDebugEnabled())
                ZimbraLog.mailop.debug("marking all messages in " + getMailopContext(this) + " as " + (unread ? "unread" : "read"));
            DbMailItem.alterUnread(this, unread);
        } else {
            if (ZimbraLog.mailop.isDebugEnabled() && targets.size() > 0) {
                String state = unread ? "unread" : "read";
                String context = getMailopContext(this);
                for (List<Integer> ids : ListUtil.split(targets, 200))
                    ZimbraLog.mailop.debug("marking messages in %s as %s.  ids: %s", context, state, StringUtil.join(",", ids));
            }
            DbMailItem.alterUnread(mMailbox, targets, unread);
        }
    }

    /** Tags or untags a folder.  Persists the change to the database and
     *  cache.  In most cases, we call {@link MailItem#alterTag(Tag, boolean)}
     *  and the action will be performed on the folder's contents.  <i>Note:
     *  At present, user tags and non-folder-specific flags cannot be applied
     *  or removed on a folder.</i>  For folder-specific flags like
     *  {@link Mailbox#mSubscribedFlag}, the tagging or untagging applies to
     *  the <tt>Folder</tt> itself.<p>
     *
     *  You must use {@link #alterUnread} to change a folder's unread state.<p>
     *
     *  Note that clearing the "no inherit" flag on a folder enables permission
     *  inheritance and hence clears the folder's ACL as a side-effect.
     *
     * @perms {@link ACL#RIGHT_WRITE} on the folder */
    @Override void alterTag(Tag tag, boolean newValue) throws ServiceException {
        // folder flags are applied to the folder, not the contents
        if (!(tag instanceof Flag) || !((Flag) tag).isFolderOnly()) {
            super.alterTag(tag, newValue);
            return;
        }

        if (newValue == isTagged(tag))
            return;

        boolean isNoInheritFlag = tag.getId() == Flag.ID_FLAG_NO_INHERIT;
        if (!canAccess(isNoInheritFlag ? ACL.RIGHT_ADMIN : ACL.RIGHT_WRITE))
            throw ServiceException.PERM_DENIED("you do not have the necessary privileges on the folder");

        ACL effectiveACL = isNoInheritFlag ? getEffectiveACL() : null;
        if (effectiveACL != null && effectiveACL.isEmpty())
            effectiveACL = null;

        // change the tag on the Folder itself, not on its contents
        markItemModified(tag instanceof Flag ? Change.MODIFIED_FLAGS : Change.MODIFIED_TAGS);
        tagChanged(tag, newValue);

        if (ZimbraLog.mailop.isDebugEnabled())
            ZimbraLog.mailop.debug("setting " + getMailopContext(tag) + " for " + getMailopContext(this));

        DbMailItem.alterTag(tag, Arrays.asList(mId), newValue);

        if (isNoInheritFlag) {
            markItemModified(Change.MODIFIED_ACL);
            if (!newValue && mRights != null) {
                // clearing the "no inherit" flag sets inherit ON and thus must clear the folder's ACL
                mRights = null;
                saveMetadata();
            } else if (newValue) {
                // setting the "no inherit" flag turns inherit OFF and thus must make a copy of the folder's effective ACL
                //   note: can't just call Folder.setPermissions() because at this point inherit is OFF and mRights is NULL, so delegated admin would fail
                mRights = effectiveACL;
                saveMetadata();
            }
        }
    }

    /** Renames the item and optionally moves it.  Altering an item's case
     *  (e.g. from <tt>foo</tt> to <tt>FOO</tt>) is allowed.  Trailing
     *  whitespace is stripped from the name.  If you don't want the item to be
     *  moved, you must pass <tt>folder.getFolder()</tt> as the second parameter.
     *
     * @perms {@link ACL#RIGHT_WRITE} on the folder to rename it,
     *        {@link ACL#RIGHT_DELETE} on the folder and
     *        {@link ACL#RIGHT_INSERT} on the target folder to move it */
    @Override void rename(String name, Folder target) throws ServiceException {
        name = validateItemName(name);
        boolean renamed = !name.equals(mData.name);
        if (!renamed && target == mParent)
            return;

        super.rename(name, target);
    }

    /** Moves this folder so that it is a subfolder of <tt>target</tt>.
     *
     * @perms {@link ACL#RIGHT_INSERT} on the target folder,
     *        {@link ACL#RIGHT_DELETE} on the folder being moved */
    @Override boolean move(Folder target) throws ServiceException {
        markItemModified(Change.MODIFIED_FOLDER | Change.MODIFIED_PARENT);
        if (mData.folderId == target.getId())
            return false;
        if (!isMovable())
            throw MailServiceException.IMMUTABLE_OBJECT(mId);
        if (!canAccess(ACL.RIGHT_DELETE))
            throw ServiceException.PERM_DENIED("you do not have the required permissions");
        if (target.getId() != Mailbox.ID_FOLDER_TRASH && target.getId() != Mailbox.ID_FOLDER_SPAM && !target.canAccess(ACL.RIGHT_INSERT))
            throw ServiceException.PERM_DENIED("you do not have the required permissions");
        if (!target.canContain(this))
            throw MailServiceException.CANNOT_CONTAIN();

        // moving a folder to the Trash marks its contents as read
        if (!inTrash() && target.inTrash())
            recursiveAlterUnread(false);

        // tell the folder's old and new parents
        mParent.removeChild(this);
        target.addChild(this);

        ZimbraLog.mailop.info("moving " + getMailopContext(this) + " to " + getMailopContext(target));

        // and update the folder's data (in memory and DB)
        mData.folderId = target.getId();
        mData.parentId = target.getId();
        mData.metadataChanged(mMailbox);
        DbMailItem.setFolder(this, target);

        return true;
    }

    @Override void addChild(MailItem child) throws ServiceException {
        addChild(child, true);
    }

    void addChild(MailItem child, boolean newChild) throws ServiceException {
        if (child == null || !canParent(child)) {
            throw MailServiceException.CANNOT_CONTAIN();
        } else if (child == this) {
            if (mId != Mailbox.ID_FOLDER_ROOT)
                throw MailServiceException.CANNOT_CONTAIN();
        } else if (!(child instanceof Folder)) {
            super.addChild(child);
        } else {
            if (newChild) {
                markItemModified(Change.MODIFIED_CHILDREN);
            }
            Folder subfolder = (Folder) child;
            if (mSubfolders == null) {
                mSubfolders = new ArrayList<Folder>();
            } else {
                Folder existing = findSubfolder(subfolder.getName());
                if (existing == child)
                    return;
                if (existing != null)
                    throw MailServiceException.ALREADY_EXISTS(subfolder.getName());
            }
            mSubfolders.add(subfolder);
            subfolder.mParent = this;
        }
    }

    @Override void removeChild(MailItem child) throws ServiceException {
        if (child == null) {
            throw MailServiceException.CANNOT_CONTAIN();
        } else if (!(child instanceof Folder)) {
            super.removeChild(child);
        } else {
            markItemModified(Change.MODIFIED_CHILDREN);
            Folder subfolder = (Folder) child;
            if (mSubfolders == null)
                throw MailServiceException.IS_NOT_CHILD();
            int index = mSubfolders.indexOf(subfolder);
            if (index == -1)
                throw MailServiceException.IS_NOT_CHILD();
            mSubfolders.remove(index);
            subfolder.mParent = null;
        }
    }

    /** Deletes this folder and all its subfolders. */
    @Override void delete(DeleteScope scope, boolean writeTombstones) throws ServiceException {
        if (scope == DeleteScope.CONTENTS_ONLY) {
            deleteSingleFolder(writeTombstones);
        } else {
            List<Folder> subfolders = getSubfolderHierarchy();
            for (int i = subfolders.size() - 1; i >= 0; i--) {
                Folder subfolder = subfolders.get(i);
                subfolder.deleteSingleFolder(writeTombstones);
            }
        }
<<<<<<< HEAD
    }

    void empty(boolean includeSubfolders) throws ServiceException {
        // kill all subfolders, if so requested
        if (includeSubfolders) {
=======

        if (hasSubfolders()) {
>>>>>>> e8980fcb
            List<Folder> subfolders = getSubfolderHierarchy();
            // we DO NOT include *this* folder, the first in the list...
            for (int i = subfolders.size() - 1; i >= 1; i--) {
                Folder subfolder = subfolders.get(i);
                subfolder.deleteSingleFolder(true);
            }
        }

        // now we can empty *this* folder
        super.delete(DeleteScope.CONTENTS_ONLY, true);
    }

    /** Deletes just this folder without affecting its subfolders. */
    void deleteSingleFolder(boolean writeTombstones) throws ServiceException {
        ZimbraLog.mailbox.info("deleting folder " + getPath() + ", id=" + getId());
        super.delete(hasSubfolders() ? DeleteScope.CONTENTS_ONLY : DeleteScope.ENTIRE_ITEM, writeTombstones);
    }

    /** Determines the set of items to be deleted.  Assembles a new
     *  {@link PendingDelete} object encapsulating the data on the items
     *  to be deleted.  This set of items will include the folder itself,
     *  but will exclude any subfolders.  If the caller has specified the
     *  maximum change number they know about, this set will also exclude
     *  any item for which the (modification/content) change number is
     *  greater.
     *
     * @perms {@link ACL#RIGHT_DELETE} on the folder
     * @throws ServiceException The following error codes are possible:<ul>
     *    <li><tt>mail.MODIFY_CONFLICT</tt> - if the caller specified a
     *        max change number and a modification check, and the modified
     *        change number of a contained item is greater
     *    <li><tt>service.FAILURE</tt> - if there's a database failure
     *    <li><tt>service.PERM_DENIED</tt> - if you don't have
     *        sufficient permissions</ul> */
    @Override MailItem.PendingDelete getDeletionInfo() throws ServiceException {
        if (!canAccess(ACL.RIGHT_DELETE))
            throw ServiceException.PERM_DENIED("you do not have the required rights on the item");
        return DbMailItem.getLeafNodes(this);
    }

    @Override void propagateDeletion(PendingDelete info) throws ServiceException {
        if (info.incomplete)
            info.cascadeIds = DbMailItem.markDeletionTargets(mMailbox, info.itemIds.getIds(TYPE_MESSAGE, TYPE_CHAT), info.modifiedIds);
        else
            info.cascadeIds = DbMailItem.markDeletionTargets(this, info.modifiedIds);

        if (info.cascadeIds != null)
            info.modifiedIds.removeAll(info.cascadeIds);
        super.propagateDeletion(info);
    }

    @Override void purgeCache(PendingDelete info, boolean purgeItem) throws ServiceException {
        // when deleting a folder, need to purge conv cache!
        mMailbox.purge(TYPE_CONVERSATION);
        // fault modified conversations back in, thereby marking them dirty
        mMailbox.getItemById(ArrayUtil.toIntArray(info.modifiedIds), MailItem.TYPE_CONVERSATION);
        // remove this folder from the cache if needed
        super.purgeCache(info, purgeItem);
    }

    /** @return the number of messages that were purged */
    static int purgeMessages(Mailbox mbox, Folder folder, int beforeDate, Boolean unread,
                             boolean useChangeDate, boolean deleteEmptySubfolders, Integer maxItems)
    throws ServiceException {
        if (beforeDate <= 0 || beforeDate >= mbox.getOperationTimestamp())
            return 0;

        // get the full list of things that are being removed
        boolean allFolders = (folder == null);
        List<Folder> folders = (allFolders ? null : folder.getSubfolderHierarchy());
        PendingDelete info = DbMailItem.getLeafNodes(mbox, folders, beforeDate, allFolders, unread, useChangeDate, maxItems);
        delete(mbox, info, null, MailItem.DeleteScope.ENTIRE_ITEM, false);

        if (deleteEmptySubfolders) {
            // Iterate folder list in order of decreasing depth.
            for (int i = folders.size() - 1; i >= 1; i--) {
                Folder f = folders.get(i);
                long date = (useChangeDate ? f.getChangeDate() : f.getDate()) / 1000;
                if (f.getItemCount() <= 0 && date < beforeDate) {
                    f.delete(DeleteScope.ENTIRE_ITEM, false);
                }
            }
        }

        List<Integer> ids = info.itemIds.getIds(MailItem.TYPE_MESSAGE);
        return (ids == null ? 0 : ids.size());
    }

    /** To be used for special situation such as migration. */
    void migrateDefaultView(byte view) throws ServiceException {
        if (!canAccess(ACL.RIGHT_WRITE))
            throw ServiceException.PERM_DENIED("you do not have the required rights on the folder");
        if (view == mDefaultView)
            return;
        markItemModified(Change.MODIFIED_VIEW);
        mDefaultView = view;
        saveMetadata();
    }

    @Override void decodeMetadata(Metadata meta) throws ServiceException {
        super.decodeMetadata(meta);

        // avoid a painful data migration...
        byte view = TYPE_UNKNOWN;
        switch (mId) {
            case Mailbox.ID_FOLDER_INBOX:
            case Mailbox.ID_FOLDER_SPAM:
            case Mailbox.ID_FOLDER_SENT:
            case Mailbox.ID_FOLDER_DRAFTS:    view = MailItem.TYPE_MESSAGE;      break;
            case Mailbox.ID_FOLDER_CALENDAR:  view = MailItem.TYPE_APPOINTMENT;  break;
            case Mailbox.ID_FOLDER_TASKS:     view = MailItem.TYPE_TASK;         break;
            case Mailbox.ID_FOLDER_AUTO_CONTACTS:
            case Mailbox.ID_FOLDER_CONTACTS:  view = MailItem.TYPE_CONTACT;      break;
            case Mailbox.ID_FOLDER_IM_LOGS:   view = MailItem.TYPE_MESSAGE;      break;
        }
        mDefaultView = (byte) meta.getLong(Metadata.FN_VIEW, view);
        mAttributes  = (byte) meta.getLong(Metadata.FN_ATTRS, 0);
        mTotalSize   = meta.getLong(Metadata.FN_TOTAL_SIZE, 0L);
        mImapUIDNEXT = (int) meta.getLong(Metadata.FN_UIDNEXT, 0);
        mImapMODSEQ  = (int) meta.getLong(Metadata.FN_MODSEQ, 0);
        mImapRECENT  = (int) meta.getLong(Metadata.FN_RECENT, -1);
        mImapRECENTCutoff = (int) meta.getLong(Metadata.FN_RECENT_CUTOFF, 0);
        mDeletedCount       = (int) meta.getLong(Metadata.FN_DELETED, 0);
        mDeletedUnreadCount = (int) meta.getLong(Metadata.FN_DELETED_UNREAD, 0);

        if (meta.containsKey(Metadata.FN_URL) || meta.containsKey(Metadata.FN_SYNC_DATE))
            mSyncData = new SyncData(meta.get(Metadata.FN_URL, null), meta.get(Metadata.FN_SYNC_GUID, null), meta.getLong(Metadata.FN_SYNC_DATE, 0));

        MetadataList mlistACL = meta.getList(Metadata.FN_RIGHTS, true);
        if (mlistACL != null) {
            ACL acl = new ACL(mlistACL);
            mRights = acl.isEmpty() ? null : acl;
            if (!isTagged(Flag.ID_FLAG_NO_INHERIT))
                alterTag(mMailbox.getFlagById(Flag.ID_FLAG_NO_INHERIT), true);
        }
    }

    @Override Metadata encodeMetadata(Metadata meta) {
        return encodeMetadata(meta, mRGBColor, mVersion, mExtendedData, mAttributes, mDefaultView, mRights, mSyncData, mImapUIDNEXT,
                              mTotalSize, mImapMODSEQ, mImapRECENT, mImapRECENTCutoff, mDeletedCount, mDeletedUnreadCount);
    }

    private static String encodeMetadata(Color color, int version, CustomMetadata custom, byte attributes, byte view, ACL rights, SyncData fsd, int uidnext,
                                         long totalSize, int modseq, int imapRecent, int imapRecentCutoff, int deleted, int deletedUnread) {
        CustomMetadataList extended = (custom == null ? null : custom.asList());
        return encodeMetadata(new Metadata(), color, version, extended, attributes, view, rights, fsd, uidnext,
                              totalSize, modseq, imapRecent, imapRecentCutoff, deleted, deletedUnread).toString();
    }

    static Metadata encodeMetadata(Metadata meta, Color color, int version, CustomMetadataList extended, byte attributes, byte view, ACL rights,
                                   SyncData fsd, int uidnext, long totalSize, int modseq, int imapRecent, int imapRecentCutoff, int deleted, int deletedUnread) {
        if (view != TYPE_UNKNOWN)
            meta.put(Metadata.FN_VIEW, view);
        if (attributes != 0)
            meta.put(Metadata.FN_ATTRS, attributes);
        if (totalSize > 0)
            meta.put(Metadata.FN_TOTAL_SIZE, totalSize);
        if (uidnext > 0)
            meta.put(Metadata.FN_UIDNEXT, uidnext);
        if (modseq > 0)
            meta.put(Metadata.FN_MODSEQ, modseq);
        if (imapRecent > 0)
            meta.put(Metadata.FN_RECENT, imapRecent);
        if (imapRecentCutoff > 0)
            meta.put(Metadata.FN_RECENT_CUTOFF, imapRecentCutoff);
        if (rights != null)
            meta.put(Metadata.FN_RIGHTS, rights.encode());
        if (fsd != null && fsd.url != null && !fsd.url.equals("")) {
            meta.put(Metadata.FN_URL, fsd.url);
            meta.put(Metadata.FN_SYNC_GUID, fsd.lastGuid);
        }
        if (fsd != null && fsd.lastDate > 0)
            meta.put(Metadata.FN_SYNC_DATE, fsd.lastDate);
        if (deleted > 0)
            meta.put(Metadata.FN_DELETED, deleted);
        if (deletedUnread > 0)
            meta.put(Metadata.FN_DELETED_UNREAD, deletedUnread);
        return MailItem.encodeMetadata(meta, color, version, extended);
    }

    protected static final String CN_NAME         = "n";
    protected static final String CN_ATTRIBUTES   = "attributes";
    private static final String CN_DELETED        = "deleted";
    private static final String CN_DELETED_UNREAD = "del_unread";

    @Override
    public String toString() {
        Objects.ToStringHelper helper = Objects.toStringHelper(this);
        helper.add(CN_NAME, getName());
        appendCommonMembers(helper);
        helper.add(CN_DELETED, mDeletedCount);
        helper.add(CN_DELETED_UNREAD, mDeletedUnreadCount);
        helper.add(CN_ATTRIBUTES, mAttributes);
        return helper.toString();
    }

    public static Set<Integer> toId(Set<Folder> folders) {
        if (folders == null) {
            return null;
        }
        Set<Integer> result = new HashSet<Integer>(folders.size());
        for (Folder folder : folders) {
            result.add(folder.getId());
        }
        return result;
    }
}<|MERGE_RESOLUTION|>--- conflicted
+++ resolved
@@ -2,12 +2,12 @@
  * ***** BEGIN LICENSE BLOCK *****
  * Zimbra Collaboration Suite Server
  * Copyright (C) 2004, 2005, 2006, 2007, 2008, 2009, 2010 Zimbra, Inc.
- * 
+ *
  * The contents of this file are subject to the Zimbra Public License
  * Version 1.3 ("License"); you may not use this file except in
  * compliance with the License.  You may obtain a copy of the License at
  * http://www.zimbra.com/license.
- * 
+ *
  * Software distributed under the License is distributed on an "AS IS"
  * basis, WITHOUT WARRANTY OF ANY KIND, either express or implied.
  * ***** END LICENSE BLOCK *****
@@ -742,20 +742,11 @@
         data.type     = TYPE_FOLDER;
         data.folderId = (id == Mailbox.ID_FOLDER_ROOT ? id : parent.getId());
         data.parentId = data.folderId;
-<<<<<<< HEAD
         data.date     = mbox.getOperationTimestamp();
-        data.flags    = flags & Flag.FLAGS_FOLDER;
+        data.flags    = (flags | Flag.flagsToBitmask(mbox.getAccount().getDefaultFolderFlags())) & Flag.FLAGS_FOLDER;
         data.name     = name;
         data.subject  = name;
         data.metadata = encodeMetadata(color, 1, custom, attributes, view, null, new SyncData(url), id + 1, 0, mbox.getOperationChangeID(), -1, 0, 0, 0);
-=======
-        data.date = mbox.getOperationTimestamp();
-        data.setFlags((flags | Flag.toBitmask(mbox.getAccount().getDefaultFolderFlags())) & Flag.FLAGS_FOLDER);
-        data.name = name;
-        data.setSubject(name);
-        data.metadata = encodeMetadata(color, 1, custom, attributes, view, null, new SyncData(url), id + 1, 0,
-                mbox.getOperationChangeID(), -1, 0, 0, 0);
->>>>>>> e8980fcb
         data.contentChanged(mbox);
         ZimbraLog.mailop.info("adding folder %s: id=%d, parentId=%d.", name, data.id, data.parentId);
         DbMailItem.create(mbox, data, null);
@@ -1093,16 +1084,11 @@
                 subfolder.deleteSingleFolder(writeTombstones);
             }
         }
-<<<<<<< HEAD
     }
 
     void empty(boolean includeSubfolders) throws ServiceException {
         // kill all subfolders, if so requested
         if (includeSubfolders) {
-=======
-
-        if (hasSubfolders()) {
->>>>>>> e8980fcb
             List<Folder> subfolders = getSubfolderHierarchy();
             // we DO NOT include *this* folder, the first in the list...
             for (int i = subfolders.size() - 1; i >= 1; i--) {
