--- conflicted
+++ resolved
@@ -495,14 +495,8 @@
         data.subject  = DbMailItem.truncateSubjectToMaxAllowedLength(subject);
         data.metadata = encodeMetadata(DEFAULT_COLOR_RGB, 1, custom, uid, startTime, endTime, recur,
                                        invites, firstInvite.getTimeZoneMap(), new ReplyList(), null);
-<<<<<<< HEAD
-        data.contentChanged(mbox);
+        data.contentChanged(mbox, false);
         if (!firstInvite.hasRecurId())
-=======
-        data.contentChanged(mbox, false);
-
-        if (!firstInvite.hasRecurId()) {
->>>>>>> 7e725396
             ZimbraLog.calendar.info(
                     "Adding CalendarItem: id=%d, Message-ID=\"%s\", folderId=%d, subject=\"%s\", UID=%s",
                     data.id, pm != null ? pm.getMessageID() : "(none)", folder.getId(),
@@ -530,13 +524,8 @@
         }
         item.processPartStat(firstInvite, pm != null ? pm.getMimeMessage() : null, true, defaultPartStat);
         item.finishCreation(null);
-<<<<<<< HEAD
-
+        folder.updateHighestMODSEQ();
         if (pm != null)
-=======
-        folder.updateHighestMODSEQ();
-        if (pm != null) {
->>>>>>> 7e725396
             item.createBlob(pm, firstInvite);
 
         item.mEndTime = item.recomputeRecurrenceEndTime(item.mEndTime);
