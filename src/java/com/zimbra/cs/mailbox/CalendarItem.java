--- conflicted
+++ resolved
@@ -186,19 +186,11 @@
         data.imapId   = id;
         data.volumeId = volumeId;
         data.date     = mbox.getOperationTimestamp();
-<<<<<<< HEAD
         data.tags     = Tag.tagsToBitmask(tags);
         data.sender   = uid;
-        data.metadata = encodeMetadata(DEFAULT_COLOR, uid, startTime, endTime, recur, invites, firstInvite.getTimeZoneMap(), new ReplyList());
-=======
-        data.flags    = flags & Flag.FLAGS_GENERIC;
-        data.tags     = tags;
-        data.sender   = sender;
-        data.subject = subject;
         data.metadata = encodeMetadata(DEFAULT_COLOR, uid, startTime, endTime,
                                        recur, invites, firstInvite.getTimeZoneMap(),
                                        new ReplyList());
->>>>>>> 08300427
         data.contentChanged(mbox);
         DbMailItem.create(mbox, data);
 
@@ -626,21 +618,12 @@
         }
     }
     
-<<<<<<< HEAD
     private void processNewInviteRequestOrCancel(ZOrganizer originalOrganizer,
-                                                 ParsedMessage pm,
-                                                 Invite newInvite,
-                                                 boolean force,
-                                                 int folderId,
-                                                 short volumeId)
-=======
-    private boolean processNewInviteRequestOrCancel(ZOrganizer originalOrganizer,
                                                     ParsedMessage pm,
                                                     Invite newInvite,
                                                     boolean force,
                                                     int folderId,
                                                     short volumeId)
->>>>>>> 08300427
     throws ServiceException {
 
         // Remove everyone that is made obsolete by this request
@@ -828,9 +811,6 @@
             }
         }
     }
-<<<<<<< HEAD
-    
-=======
 
     /**
      * Check to make sure the new invite doesn't change the organizer in a disallowed way.
@@ -910,11 +890,6 @@
         }
     }
 
-    /**
-     * ParsedMessage DataSource -- for writing a ParsedMessage (new invite)
-     * into our combined multipart/alternative Appointment store
-     */
->>>>>>> 08300427
     private static class PMDataSource implements DataSource {
         
         private ParsedMessage mPm;
