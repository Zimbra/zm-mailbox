/*
 * ***** BEGIN LICENSE BLOCK *****
 * Zimbra Collaboration Suite Server
 * Copyright (C) 2004, 2005, 2006, 2007, 2008, 2009, 2010, 2011, 2012, 2013 VMware, Inc.
 *
 * The contents of this file are subject to the Zimbra Public License
 * Version 1.3 ("License"); you may not use this file except in
 * compliance with the License.  You may obtain a copy of the License at
 * http://www.zimbra.com/license.
 *
 * Software distributed under the License is distributed on an "AS IS"
 * basis, WITHOUT WARRANTY OF ANY KIND, either express or implied.
 * ***** END LICENSE BLOCK *****
 */
package com.zimbra.cs.mailbox;

import java.util.ArrayList;
import java.util.Arrays;
import java.util.Collections;
import java.util.HashSet;
import java.util.List;
import java.util.Set;

import com.google.common.base.Objects;
import com.google.common.collect.Sets;
import com.zimbra.common.mailbox.Color;
import com.zimbra.common.service.ServiceException;
import com.zimbra.common.util.StringUtil;
import com.zimbra.common.util.ZimbraLog;
import com.zimbra.cs.account.Account;
import com.zimbra.cs.db.DbMailItem;
import com.zimbra.cs.db.DbTag;
import com.zimbra.cs.index.SortBy;
import com.zimbra.cs.mailbox.MailItem.CustomMetadata.CustomMetadataList;
import com.zimbra.cs.mime.ParsedMessage;
import com.zimbra.cs.session.PendingModifications.Change;
import com.zimbra.cs.session.Session;

/**
 * @since Jun 13, 2004
 */
public class Conversation extends MailItem {
    private   String     mEncodedSenders;
    protected SenderList mSenderList;

    Conversation(Mailbox mbox, UnderlyingData data) throws ServiceException {
<<<<<<< HEAD
        super(mbox, data);
=======
        this(mbox, data, false);
    }

    Conversation(Mailbox mbox, UnderlyingData data, boolean skipCache) throws ServiceException {
        super(mbox, data, skipCache);
>>>>>>> 192e119b
        if (mData.type != Type.CONVERSATION.toByte() && mData.type != Type.VIRTUAL_CONVERSATION.toByte()) {
            throw new IllegalArgumentException();
        }
    }

    /**
     * Returns the normalized subject of the conversation.  This is done by taking the {@code Subject:} header of the
     * first message and removing prefixes (e.g. {@code "Re:"}) and suffixes (e.g. {@code "(fwd)"}) and the like.
     *
     * @see ParsedMessage#normalizeSubject
     */
    String getNormalizedSubject() {
        return ParsedMessage.normalize(getSubject());
    }

    @Override
    public String getSender() {
        return "";
    }

    @Override
    public String getSortSubject() {
        return getNormalizedSubject();
    }

    /** Returns the number of messages in the conversation, as calculated from
     *  its list of children as fetched from the database.  This <u>should</u>
     *  always be equal to {@link MailItem#getSize()}; if it isn't, an error
     *  has occurred and been persisted to the database. */
    public int getMessageCount() {
        return (int) mData.size;
    }

    @Override
    public int getInternalFlagBitmask() {
        return 0;
    }


    // do *not* make this public, as it'd skirt Mailbox-level synchronization and caching
    SenderList getSenderList() throws ServiceException {
        loadSenderList();
        return mSenderList;
    }

    void instantiateSenderList() {
        if (mSenderList != null && mSenderList.size() == mData.size)
            return;

        mSenderList = null;
        // first, attempt to decode the existing sender list (if there is one)
        if (mEncodedSenders != null) {
            String encoded = mEncodedSenders;
            mEncodedSenders = null;
            try {
                // if the first message has been removed, this should throw
                //   an exception and force the list to be recalculated
                mSenderList = SenderList.parse(encoded);
                if (mSenderList.size() != mData.size) {
                    mSenderList = null;
                }
            } catch (Exception e) { }
        }
    }

    /** Makes certain the Conversation's {@link SenderList} is loaded and
     *  valid.  If it's not, first tries to instantiate it from the loaded
     *  metadata.  If that's either missing or invalid, recalculates the
     *  Conversation's metadata from its constituent messages and rewrites
     *  the database row.
     *
     * @return <tt>true</tt> if the metadata was recalculated, <tt>false</tt>
     *         if the SenderList was generated from existing data */
    boolean loadSenderList() throws ServiceException {
        instantiateSenderList();
        if (mSenderList != null)
            return false;

        // failed to parse or too few senders are listed -- have to recalculate
        //   (go through the Mailbox because we need to be in a transaction)
        recalculateMetadata();
        return true;
    }

    void recalculateCounts(List<Message> msgs) throws ServiceException {
        markItemModified(Change.TAGS | Change.FLAGS | Change.UNREAD);
        Set<String> tags = new HashSet<String>();
        mData.unreadCount = 0;
        mData.setFlags(0);
        for (Message msg : msgs) {
            mData.unreadCount += msg.getUnreadCount();
            mData.setFlags(mData.getFlags() | msg.getInternalFlagBitmask());
            for (String tag : msg.mData.getTags()) {
                tags.add(tag);
            }
        }
        mData.setTags(new Tag.NormalizedTags(tags));
    }

    private static final int RECALCULATE_CHANGE_MASK = Change.TAGS | Change.FLAGS  | Change.SENDERS | Change.SIZE |
            Change.UNREAD | Change.METADATA;

    SenderList recalculateMetadata() throws ServiceException {
        return recalculateMetadata(getMessages());
    }

    SenderList recalculateMetadata(List<Message> msgs) throws ServiceException {
        Collections.sort(msgs, new Message.SortDateAscending());

        markItemModified(RECALCULATE_CHANGE_MASK);

        mEncodedSenders = null;
        mSenderList = new SenderList(msgs);
        mData.size = msgs.size();

        Set<String> tags = new HashSet<String>();
        mData.unreadCount = 0;
        mData.setFlags(0);
        mExtendedData = null;
        for (Message msg : msgs) {
            super.addChild(msg);
            mData.unreadCount += (msg.isUnread() ? 1 : 0);
            mData.setFlags(mData.getFlags() | msg.getInternalFlagBitmask());
            for (String tag : msg.mData.getTags()) {
                tags.add(tag);
            }
            mExtendedData = MetadataCallback.duringConversationAdd(mExtendedData, msg);
        }
        mData.setTags(new Tag.NormalizedTags(tags));

        // need to rewrite the overview metadata
        ZimbraLog.mailbox.debug("resetting metadata: cid=%d,size was=%d is=%d", mId, mData.size, mSenderList.size());
        saveData(new DbMailItem(mMailbox));
        return mSenderList;
    }

    /** Returns all the {@link Message}s in this conversation.  The messages
     *  are fetched from the {@link Mailbox}'s cache, if possible; if not,
     *  they're fetched from the database.  The returned messages are not
     *  guaranteed to be sorted in any way. */
    List<Message> getMessages() throws ServiceException {
        return getMessages(SortBy.NONE, -1);
    }

    /** Returns all the {@link Message}s in this conversation.  The messages
     *  are fetched from the {@link Mailbox}'s cache, if possible; if not,
     *  they're fetched from the database.
     *
     * @param sort the sort order for the messages
     * @param limit max number of messages to retrieve, or unlimited if -1
     */
    public List<Message> getMessages(SortBy sort, int limit) throws ServiceException {
        List<Message> msgs = new ArrayList<Message>(getMessageCount());
        List<UnderlyingData> listData = DbMailItem.getByParent(this, sort, limit, false);
        for (UnderlyingData data : listData) {
            msgs.add(mMailbox.getMessage(data));
        }
        return msgs;
    }

    @Override
    boolean canAccess(short rightsNeeded) {
        return true;
    }

    @Override
    boolean canAccess(short rightsNeeded, Account authuser, boolean asAdmin) {
        return true;
    }

    @Override
    boolean isTaggable() {
        return false;
    }

    @Override
    boolean isCopyable() {
        return false;
    }

    @Override
    boolean isMovable() {
        return true;
    }

    @Override
    boolean isMutable() {
        return true;
    }

    @Override
    boolean canHaveChildren() {
        return true;
    }

    @Override
    boolean canParent(MailItem item) {
        return (item instanceof Message);
    }

    static Conversation create(Mailbox mbox, int id, Message... msgs) throws ServiceException {
        if (ZimbraLog.mailop.isDebugEnabled()) {
            StringBuilder msgIds = new StringBuilder();
            for (int i = 0; i < msgs.length; i++) {
                msgIds.append(i > 0 ? "," : "").append(msgs[i].getId());
            }
            ZimbraLog.mailop.debug("Adding Conversation: id=%d, message(s): %s.", id, msgIds);
        }

        assert(id != Mailbox.ID_AUTO_INCREMENT && msgs.length > 0);
        Arrays.sort(msgs, new Message.SortDateAscending());

        int date = 0, unread = 0, flags = 0;
        CustomMetadataList extended = null;
        Set<String> tags = new HashSet<String>();
        for (int i = 0; i < msgs.length; i++) {
            Message msg = msgs[i];
            if (msg == null) {
                throw ServiceException.FAILURE("null Message in list", null);
            }
            date = Math.max(date, msg.mData.date);
            unread += msg.mData.unreadCount;
            flags  |= msg.mData.getFlags();
            for (String tag : msg.mData.getTags()) {
                tags.add(tag);
            }
            extended = MetadataCallback.duringConversationAdd(extended, msg);
        }

        UnderlyingData data = new UnderlyingData();
        data.id = id;
        data.type = Type.CONVERSATION.toByte();
        data.folderId = Mailbox.ID_FOLDER_CONVERSATIONS;
        data.setSubject(msgs.length > 0 ? msgs[0].getSubject() : "");
        data.date = date;
        data.size = msgs.length;
        data.unreadCount = unread;
        data.setFlags(flags);
        data.setTags(new Tag.NormalizedTags(tags));
        data.metadata = encodeMetadata(DEFAULT_COLOR_RGB, 1, 1, extended, new SenderList(msgs));
        data.contentChanged(mbox);
        new DbMailItem(mbox).create(data);

        Conversation conv = new Conversation(mbox, data);
        conv.finishCreation(null);

        DbMailItem.setParent(msgs, conv);
        for (int i = 0; i < msgs.length; i++) {
            mbox.markItemModified(msgs[i], Change.PARENT);
            msgs[i].mData.parentId = id;
            msgs[i].metadataChanged();
        }
        return conv;
    }

    void open(String hash) throws ServiceException {
        DbMailItem.openConversation(hash, this);
    }

    void close(String hash) throws ServiceException {
        DbMailItem.closeConversation(hash, this);
    }

    @Override
    void detach() throws ServiceException {
        close(Mailbox.getHash(getNormalizedSubject()));
    }

    /** Updates the unread state of all messages in the conversation.
     *  Persists the change to the database and cache, and also updates
     *  the unread counts for the affected items' {@link Folder}s and
     *  {@link Tag}s appropriately.<p>
     *
     *  Messages in the conversation are omitted from this operation if
     *  one or more of the following applies:<ul>
     *     <li>The caller lacks {@link ACL#RIGHT_WRITE} permission on
     *         the <code>Message</code>.
     *     <li>The caller has specified a {@link MailItem.TargetConstraint}
     *         that explicitly excludes the <code>Message</code>.
     *     <li>The caller has specified the maximum change number they
     *         know about, and the (modification/content) change number on
     *         the <code>Message</code> is greater.</ul>
     *  As a result of all these constraints, no messages may actually be
     *  marked read/unread.
     *
     * @perms {@link ACL#RIGHT_WRITE} on all the messages */
    @Override
    void alterUnread(boolean unread) throws ServiceException {
        markItemModified(Change.UNREAD);

        boolean excludeAccess = false;

        // Decrement the in-memory unread count of each message.  Each message will
        // then implicitly decrement the unread count for its conversation, folder
        // and tags.
        TargetConstraint tcon = mMailbox.getOperationTargetConstraint();
        List<Integer> targets = new ArrayList<Integer>();
        for (Message msg : getMessages()) {
            // skip messages that don't need to be changed, or that the client can't modify, doesn't know about, or has explicitly excluded
            if (msg.isUnread() == unread ) {
                continue;
            } else if (!msg.canAccess(ACL.RIGHT_WRITE)) {
                excludeAccess = true;  continue;
            } else if (!msg.checkChangeID() || !TargetConstraint.checkItem(tcon, msg)) {
                continue;
            }

            int delta = unread ? 1 : -1;
            msg.updateUnread(delta, msg.isTagged(Flag.FlagInfo.DELETED) ? delta : 0);
            msg.metadataChanged();
            targets.add(msg.getId());
        }

        // mark the selected messages in this conversation as read in the database
        if (targets.isEmpty()) {
            if (excludeAccess) {
                throw ServiceException.PERM_DENIED("you do not have sufficient permissions");
            }
        } else {
            DbMailItem.alterUnread(mMailbox, targets, unread);
        }
    }

    /** Tags or untags all messages in the conversation.  Persists the change
     *  to the database and cache.  If the conversation includes at least one
     *  unread {@link Message} whose tagged state is changing, updates the
     *  {@link Tag}'s unread count appropriately.<p>
     *
     *  Messages in the conversation are omitted from this operation if
     *  one or more of the following applies:<ul>
     *     <li>The caller lacks {@link ACL#RIGHT_WRITE} permission on
     *         the <code>Message</code>.
     *     <li>The caller has specified a {@link MailItem.TargetConstraint}
     *         that explicitly excludes the <code>Message</code>.
     *     <li>The caller has specified the maximum change number they
     *         know about, and the (modification/content) change number on
     *         the <code>Message</code> is greater.</ul>
     *  As a result of all these constraints, no messages may actually be
     *  tagged/untagged.
     *
     * @perms {@link ACL#RIGHT_WRITE} on all the messages */
    @Override
    void alterTag(Tag tag, boolean add) throws ServiceException {
        if (tag == null) {
            throw ServiceException.FAILURE("missing tag argument", null);
        }
        if (!add && !isTagged(tag)) {
            return;
        }
        if (tag.getId() == Flag.ID_UNREAD) {
            throw ServiceException.FAILURE("unread state must be set with alterUnread", null);
        }
        // don't let the user tag things as "has attachments" or "draft"
        if (tag instanceof Flag && ((Flag) tag).isSystemFlag()) {
            throw MailServiceException.CANNOT_TAG(tag, this);
        }
        markItemModified(tag instanceof Flag ? Change.FLAGS : Change.TAGS);

        TargetConstraint tcon = mMailbox.getOperationTargetConstraint();
        boolean excludeAccess = false;

        List<Message> msgs = getMessages();
        List<Integer> targets = new ArrayList<Integer>(msgs.size());
        for (Message msg : msgs) {
            // skip messages that don't need to be changed, or that the client can't modify, doesn't know about, or has explicitly excluded
            if (msg.isTagged(tag) == add) {
                continue;
            } else if (!msg.canAccess(ACL.RIGHT_WRITE)) {
                excludeAccess = true;  continue;
            } else if (!msg.checkChangeID() || !TargetConstraint.checkItem(tcon, msg)) {
                continue;
            } else if (add && !tag.canTag(msg)) {
                throw MailServiceException.CANNOT_TAG(tag, this);
            }

            targets.add(msg.getId());
            msg.tagChanged(tag, add);

            // since we're adding/removing a tag, the tag's unread count may change
            int delta = add ? 1 : -1;
            if (tag.trackUnread() && msg.isUnread()) {
                tag.updateUnread(delta, isTagged(Flag.FlagInfo.DELETED) ? delta : 0);
            }

            // if we're adding/removing the \Deleted flag, update the folder and tag "deleted" and "deleted unread" counts
            if (tag.getId() == Flag.ID_DELETED) {
                getFolder().updateSize(0, delta, 0);
                // note that Message.updateUnread() calls updateTagUnread()
                if (msg.isUnread()) {
                    msg.updateUnread(0, delta);
                }
            }
        }

        if (targets.isEmpty()) {
            if (excludeAccess) {
                throw ServiceException.PERM_DENIED("you do not have sufficient permissions");
            }
        } else {
            if (ZimbraLog.mailop.isDebugEnabled()) {
                String operation = add ? "Setting" : "Unsetting";
                ZimbraLog.mailop.debug("%s %s for %s.  Affected ids: %s",
                    operation, getMailopContext(tag), getMailopContext(this), StringUtil.join(",", targets));
            }
            recalculateCounts(msgs);
            DbTag.alterTag(tag, targets, add);
        }
    }

    @Override
    protected void inheritedTagChanged(Tag tag, boolean add) throws ServiceException {
        if (tag == null || add == isTagged(tag)) {
            return;
        }
        markItemModified(tag instanceof Flag ? Change.FLAGS : Change.TAGS);
        if (add) {
            tagChanged(tag, add);
        } else {
            DbMailItem.completeConversation(mMailbox, mMailbox.getOperationConnection(), mData);
        }
    }

    protected void inheritedCustomDataChanged(Message msg, CustomMetadata custom) throws ServiceException {
        if (custom == null) {
            return;
        }
        markItemModified(Change.METADATA);
        if (!custom.isEmpty()) {
            mExtendedData = MetadataCallback.duringConversationAdd(mExtendedData, msg);
            saveMetadata();
        } else {
            recalculateMetadata();
        }
    }

    /** Moves all the conversation's {@link Message}s to a different
     *  {@link Folder}.  Persists the change to the database and the in-memory
     *  cache.  Updates all relevant unread counts, folder sizes, etc.<p>
     *
     *  Messages moved to the Trash folder are automatically marked read.
     *  Conversations moved to the Junk folder will not receive newly-delivered
     *  messages.<p>
     *
     *  Messages in the conversation are omitted from this operation if
     *  one or more of the following applies:<ul>
     *     <li>The caller lacks {@link ACL#RIGHT_WRITE} permission on
     *         the <code>Message</code>.
     *     <li>The caller has specified a {@link MailItem.TargetConstraint}
     *         that explicitly excludes the <code>Message</code>.
     *     <li>The caller has specified the maximum change number they
     *         know about, and the (modification/content) change number on
     *         the <code>Message</code> is greater.</ul>
     *  As a result of all these constraints, no messages may actually be
     *  moved.
     *
     * @perms {@link ACL#RIGHT_INSERT} on the target folder,
     *        {@link ACL#RIGHT_DELETE} on the messages' source folders */
    @Override
    boolean move(Folder target) throws ServiceException {
        if (!target.canContain(Type.MESSAGE)) {
            throw MailServiceException.CANNOT_CONTAIN();
        }
        markItemModified(Change.NONE);

        List<Message> msgs = getMessages();
        TargetConstraint tcon = mMailbox.getOperationTargetConstraint();
        boolean toTrash = target.inTrash();
        int oldUnread = 0;
        for (Message msg : msgs) {
            if (msg.isUnread()) {
                oldUnread++;
            }
        }
        // if mData.unread is wrong, what to do?  right now, always use the calculated value
        mData.unreadCount = oldUnread;

        boolean excludeAccess = false;

        List<Integer> markedRead = new ArrayList<Integer>();
        List<Message> moved = new ArrayList<Message>();
        List<MailItem> indexUpdated = new ArrayList<MailItem>();

        for (Message msg : msgs) {
            Folder source = msg.getFolder();

            // skip messages that don't need to be moved, or that the client can't modify, doesn't know about, or has explicitly excluded
            if (source.getId() == target.getId()) {
                continue;
            } else if (!source.canAccess(ACL.RIGHT_DELETE)) {
                excludeAccess = true;  continue;
            } else if (target.getId() != Mailbox.ID_FOLDER_TRASH && target.getId() != Mailbox.ID_FOLDER_SPAM && !target.canAccess(ACL.RIGHT_INSERT)) {
                excludeAccess = true;  continue;
            } else if (!msg.checkChangeID() || !TargetConstraint.checkItem(tcon, msg)) {
                continue;
            }

            boolean isDeleted = msg.isTagged(Flag.FlagInfo.DELETED);
            if (msg.isUnread()) {
                if (!toTrash || msg.inTrash()) {
                    source.updateUnread(-1, isDeleted ? -1 : 0);
                    target.updateUnread(1, isDeleted ? 1 : 0);
                } else {
                    // unread messages moved from Mailbox to Trash need to be marked read:
                    //   update cached unread counts (message, conversation, folder, tags)
                    msg.updateUnread(-1, isDeleted ? -1 : 0);
                    //   note that we need to update this message in the DB
                    markedRead.add(msg.getId());
                }
            }

            // moved an item out of the spam folder, need to index it
            if (msg.inSpam() && !target.inSpam() && msg.getIndexStatus() != IndexStatus.NO) {
                indexUpdated.add(msg);
            }

            // if a draft is being moved to Trash then remove any "send-later" info from it
            if (toTrash && msg.isDraft()) {
                msg.setDraftAutoSendTime(0);
            }

            // handle folder message counts
            source.updateSize(-1, isDeleted ? -1 : 0, -msg.getTotalSize());
            target.updateSize(1, isDeleted ? 1 : 0, msg.getTotalSize());

            moved.add(msg);
            msg.folderChanged(target, 0);
        }

        // mark unread messages moved from Mailbox to Trash/Spam as read in the DB
        if (!markedRead.isEmpty()) {
            DbMailItem.alterUnread(target.getMailbox(), markedRead, false);
        }

        if (moved.isEmpty()) {
            if (excludeAccess)
                throw ServiceException.PERM_DENIED("you do not have sufficient permissions");
        } else {
            // moving a conversation to spam closes it
            if (target.inSpam()) {
                detach();
            }
            if (ZimbraLog.mailop.isInfoEnabled()) {
                StringBuilder ids = new StringBuilder();
                for (int i = 0; i < moved.size(); i++) {
                    ids.append(i > 0 ? "," : "").append(moved.get(i).getId());
                }
                ZimbraLog.mailop.info("Moving %s to %s.  Affected message ids: %s.",
                    getMailopContext(this), getMailopContext(target), ids);
            }
            DbMailItem.setFolder(moved, target);

            if (!indexUpdated.isEmpty()) {
                for (MailItem msg : indexUpdated) {
                    mMailbox.index.add(msg);
                }
            }
        }

        return !moved.isEmpty();
    }

    /** please call this *after* adding the child row to the DB */
    @Override
    void addChild(MailItem child) throws ServiceException {
        if (!(child instanceof Message)) {
            throw MailServiceException.CANNOT_PARENT();
        }
        Message msg = (Message) child;

        super.addChild(msg);

        // update inherited flags
        int oldFlags = mData.getFlags();
        mData.setFlags(mData.getFlags() | msg.getInternalFlagBitmask());
        if (mData.getFlags() != oldFlags) {
            markItemModified(Change.FLAGS);
        }

        // update inherited tags
        String[] msgTags = msg.mData.getTags();
        if (msgTags.length > 0) {
            Set<String> tags = Sets.newHashSet(mData.getTags());
            int oldCount = tags.size();
            for (String msgTag : msgTags) {
                tags.add(msgTag);
            }
            if (tags.size() != oldCount) {
                markItemModified(Change.TAGS);
                mData.setTags(new Tag.NormalizedTags(tags));
            }
        }

        // update unread counts
        if (msg.isUnread()) {
            markItemModified(Change.UNREAD);
            updateUnread(child.mData.unreadCount, child.isTagged(Flag.FlagInfo.DELETED) ? child.mData.unreadCount : 0);
        }

        markItemModified(Change.SIZE | Change.SENDERS | Change.METADATA);

        MetadataCallback.duringConversationAdd(mExtendedData, msg);

        // FIXME: this ordering is to work around the fact that when getSenderList has to
        //   recalc the metadata, it uses the already-updated DB message state to do it...
        mData.date = mMailbox.getOperationTimestamp();
        contentChanged();

        if (!mMailbox.hasListeners(Session.Type.SOAP)) {
            instantiateSenderList();
            mData.size++;
            try {
                if (mSenderList != null) {
                    mSenderList.add(msg);
                }
            } catch (SenderList.RefreshException slre) {
                mSenderList = null;
            }
            saveMetadata();
        } else {
            boolean recalculated = loadSenderList();
            if (!recalculated) {
                mData.size++;
                try {
                    mSenderList.add(msg);
                    saveMetadata();
                } catch (SenderList.RefreshException slre) {
                    recalculateMetadata();
                }
            }
        }
    }

    @Override
    void removeChild(MailItem child) throws ServiceException {
        super.removeChild(child);

        // remove the last message and the conversation goes away
        if (getMessageCount() == 0) {
            delete();
            return;
        }

        markItemModified(Change.SIZE | Change.SENDERS);

        if (!mMailbox.hasListeners(Session.Type.SOAP)) {
            // update unread counts
            if (child.isUnread()) {
                markItemModified(Change.UNREAD);
                updateUnread(-child.mData.unreadCount, child.isTagged(Flag.FlagInfo.DELETED) ? -child.mData.unreadCount : 0);
            }

            // update inherited tags, if applicable
            if (child.mData.getTags().length != 0 || child.mData.getFlags() != 0) {
                int oldFlags = mData.getFlags();
                int oldTagCount = mData.getTags().length;

                DbMailItem.completeConversation(mMailbox, mMailbox.getOperationConnection(), mData);

                if (mData.getFlags() != oldFlags) {
                    markItemModified(Change.FLAGS);
                }
                if (mData.getTags().length != oldTagCount) {
                    markItemModified(Change.TAGS);
                }
            }

            mEncodedSenders = null;
            mSenderList = null;
            mData.size--;
            saveMetadata(null);
        } else {
            List<Message> msgs = getMessages();
            msgs.remove(child);
            recalculateMetadata(msgs);
        }
    }

    void merge(Conversation other) throws ServiceException {
        if (other == this) {
            return;
        }
        // make sure to add conversation to dirty list before mucking with it
        //   (the actual dirty mask gets applied during recalculateMetadata)
        markItemModified(Change.INTERNAL_ONLY);

        for (Message msg : other.getMessages()) {
            msg.markItemModified(Change.PARENT);
            msg.mData.parentId = mId;
            MetadataCallback.duringConversationAdd(mExtendedData, msg);
        }
        DbMailItem.reparentChildren(other, this);
        DbMailItem.changeOpenTargets(other, getId());

        recalculateMetadata();

        // delete the old conversation (must do this after moving the messages because of cascading delete)
        if (other instanceof VirtualConversation) {
            other.removeChild(((VirtualConversation) other).getMessage());
        } else {
            other.delete();
        }
    }

    /** Determines the set of {@link Message}s to be deleted from this
     *  <code>Conversation</code>.  Assembles a new {@link PendingDelete}
     *  object encapsulating the data on the items to be deleted.<p>
     *
     *  A message will be deleted unless:<ul>
     *     <li>The caller lacks {@link ACL#RIGHT_DELETE} permission on
     *         the <code>Message</code>.
     *     <li>The caller has specified a {@link MailItem.TargetConstraint}
     *         that explicitly excludes the <code>Message</code>.
     *     <li>The caller has specified the maximum change number they
     *         know about, and the (modification/content) change number on
     *         the <code>Message</code> is greater.</ul>
     *  As a result of all these constraints, no messages may actually be
     *  deleted.
     *
     * @throws ServiceException The following error codes are possible:<ul>
     *    <li><code>mail.MODIFY_CONFLICT</code> - if the caller specified a
     *        max change number and a modification check, and the modified
     *        change number of the <code>Message</code> is greater
     *    <li><code>service.FAILURE</code> - if there's a database
     *        failure fetching the message list</ul> */
    @Override
    PendingDelete getDeletionInfo() throws ServiceException {
        PendingDelete info = new PendingDelete();
        info.itemIds.add(getType(), mId, mData.uuid);

        if (mData.size == 0) {
            return info;
        }

        List<Message> msgs = getMessages();
        TargetConstraint tcon = mMailbox.getOperationTargetConstraint();

        boolean excludeModify = false, excludeAccess = false;
        for (Message child : msgs) {
            // silently skip explicitly excluded messages, PERMISSION_DENIED messages, and MODIFY_CONFLICT messages
            if (!TargetConstraint.checkItem(tcon, child)) {
                continue;
            } else if (!child.canAccess(ACL.RIGHT_DELETE)) {
                excludeAccess = true;
            } else if (!child.checkChangeID()) {
                excludeModify = true;
            } else {
                info.add(child.getDeletionInfo());
            }
        }

        int totalDeleted = info.itemIds.size();
        if (totalDeleted == 1) {
            // if all messages have been excluded, some for "error" reasons, throw an exception
            if (excludeAccess) {
                throw ServiceException.PERM_DENIED("you do not have sufficient permissions");
            } else if (excludeModify) {
                throw MailServiceException.MODIFY_CONFLICT();
            }
        }
        if (totalDeleted != msgs.size() + 1) {
            info.incomplete = true;
        }
        return info;
    }

    @Override
    void purgeCache(PendingDelete info, boolean purgeItem) throws ServiceException {
        // if *some* of the messages remain, recalculate the data based on this
        if (info.incomplete) {
            recalculateMetadata();
        }

        super.purgeCache(info, purgeItem);
    }


    @Override
    void decodeMetadata(String metadata) {
        // when a folder is deleted, DbMailItem.markDeletionTargets() nulls out metadata for all affected conversations
        //   in that case, leave mSenderList unset and fault it in as necessary
        if (metadata != null) {
            try {
                Metadata meta = new Metadata(metadata);
                if (meta.containsKey(Metadata.FN_PARTICIPANTS)) {
                    decodeMetadata(meta);
                }
            } catch (ServiceException e) {
                ZimbraLog.mailbox.error("Failed to parse metadata id=%d,type=%s", mId, getType(), e);
            }
        }
    }

    @Override
    void decodeMetadata(Metadata meta) throws ServiceException {
        super.decodeMetadata(meta);
        mEncodedSenders = meta.get(Metadata.FN_PARTICIPANTS, null);
    }

    @Override
    Metadata encodeMetadata(Metadata meta) {
        String encoded = mEncodedSenders;
        if (encoded == null && mSenderList != null) {
            encoded = mSenderList.toString();
        }
        return encodeMetadata(meta, mRGBColor, mMetaVersion, mVersion, mExtendedData, encoded);
    }

    static String encodeMetadata(Color color, int metaVersion, int version, CustomMetadataList extended, SenderList senders) {
        return encodeMetadata(new Metadata(), color, metaVersion, version, extended, senders.toString()).toString();
    }

    static Metadata encodeMetadata(Metadata meta, Color color, int metaVersion, int version, CustomMetadataList extended, String encodedSenders) {
        meta.put(Metadata.FN_PARTICIPANTS, encodedSenders);
        return MailItem.encodeMetadata(meta, color, null, metaVersion, version, extended);
    }

    /**
     * Overrides the default value of {@code true}, to handle the
     * {@code zimbraMailAllowReceiveButNotSendWhenOverQuota} account
     * attribute.
     */
    @Override
    protected boolean isQuotaCheckRequired() throws ServiceException {
        Account account = getMailbox().getAccount();
        return !account.isMailAllowReceiveButNotSendWhenOverQuota();
    }

    @Override
    public String toString() {
        return appendCommonMembers(Objects.toStringHelper(this)).toString();
    }
}<|MERGE_RESOLUTION|>--- conflicted
+++ resolved
@@ -44,15 +44,7 @@
     protected SenderList mSenderList;
 
     Conversation(Mailbox mbox, UnderlyingData data) throws ServiceException {
-<<<<<<< HEAD
         super(mbox, data);
-=======
-        this(mbox, data, false);
-    }
-
-    Conversation(Mailbox mbox, UnderlyingData data, boolean skipCache) throws ServiceException {
-        super(mbox, data, skipCache);
->>>>>>> 192e119b
         if (mData.type != Type.CONVERSATION.toByte() && mData.type != Type.VIRTUAL_CONVERSATION.toByte()) {
             throw new IllegalArgumentException();
         }
