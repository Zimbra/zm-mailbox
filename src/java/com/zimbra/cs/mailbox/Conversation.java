--- conflicted
+++ resolved
@@ -1,13 +1,8 @@
 /*
  * ***** BEGIN LICENSE BLOCK *****
  * Zimbra Collaboration Suite Server
-<<<<<<< HEAD
  * Copyright (C) 2004, 2005, 2006, 2007, 2008, 2009, 2010, 2011 VMware, Inc.
- * 
-=======
- * Copyright (C) 2004, 2005, 2006, 2007, 2008, 2009, 2010, 2011, 2012, 2013 VMware, Inc.
  *
->>>>>>> 192e119b
  * The contents of this file are subject to the Zimbra Public License
  * Version 1.3 ("License"); you may not use this file except in
  * compliance with the License.  You may obtain a copy of the License at
@@ -45,17 +40,8 @@
     protected SenderList mSenderList;
 
     Conversation(Mailbox mbox, UnderlyingData data) throws ServiceException {
-<<<<<<< HEAD
         super(mbox, data);
         if (mData.type != TYPE_CONVERSATION && mData.type != TYPE_VIRTUAL_CONVERSATION)
-=======
-        this(mbox, data, false);
-    }
-
-    Conversation(Mailbox mbox, UnderlyingData data, boolean skipCache) throws ServiceException {
-        super(mbox, data, skipCache);
-        if (mData.type != Type.CONVERSATION.toByte() && mData.type != Type.VIRTUAL_CONVERSATION.toByte()) {
->>>>>>> 192e119b
             throw new IllegalArgumentException();
     }
 
@@ -802,11 +788,6 @@
         return MailItem.encodeMetadata(meta, color, version, extended);
     }
 
-    @Override public String getSortSubject() {
-        // not actually used since Conversations aren't indexed...but here for correctness/completeness
-        return getNormalizedSubject().toUpperCase();
-    }
-
     /**
      * Overrides the default value of {@code true}, to handle the
      * {@code zimbraMailAllowReceiveButNotSendWhenOverQuota} account
@@ -818,6 +799,11 @@
         return !account.isMailAllowReceiveButNotSendWhenOverQuota();
     }
 
+    @Override public String getSortSubject() {
+        // not actually used since Conversations aren't indexed...but here for correctness/completeness
+        return getNormalizedSubject().toUpperCase();
+    }
+
     @Override
     public String toString() {
         return appendCommonMembers(Objects.toStringHelper(this)).toString();
