--- conflicted
+++ resolved
@@ -1,13 +1,8 @@
 /*
  * ***** BEGIN LICENSE BLOCK *****
  * Zimbra Collaboration Suite Server
-<<<<<<< HEAD
- * Copyright (C) 2004, 2005, 2006, 2007, 2008, 2009, 2010 Zimbra, Inc.
+ * Copyright (C) 2004, 2005, 2006, 2007, 2008, 2009, 2010, 2011 Zimbra, Inc.
  * 
-=======
- * Copyright (C) 2004, 2005, 2006, 2007, 2008, 2009, 2010, 2011 Zimbra, Inc.
- *
->>>>>>> dfe8b275
  * The contents of this file are subject to the Zimbra Public License
  * Version 1.3 ("License"); you may not use this file except in
  * compliance with the License.  You may obtain a copy of the License at
@@ -96,13 +91,9 @@
     public static final String SEND_FAILURE = "mail.SEND_FAILURE";
     public static final String TOO_MANY_QUERY_TERMS_EXPANDED = "mail.TOO_MANY_QUERY_TERMS_EXPANDED";
     public static final String MESSAGE_TOO_BIG = "mail.MESSAGE_TOO_BIG";
-<<<<<<< HEAD
+    public static final String CONTACT_TOO_BIG = "mail.CONTACT_TOO_BIG";
     public static final String TEXT_INDEX_OUT_OF_SYNC = "mail.TEXT_INDEX_OUT_OF_SYNC";
     
-=======
-    public static final String CONTACT_TOO_BIG = "mail.CONTACT_TOO_BIG";
-
->>>>>>> dfe8b275
     public static final String INVALID_COMMIT_ID = "mail.INVALID_COMMIT_ID";
     
     public static final String TEMPORARY_ANALYSIS_ERROR = "mail.TEMPORARY_ANALYSIS_ERROR";
@@ -500,20 +491,16 @@
         Argument arg = new Argument("maxSize", maxSize, Argument.Type.NUM);
         return new MailServiceException("Message of size " + actualSize + " exceeded allowed size", MESSAGE_TOO_BIG, false, arg);
     }
-<<<<<<< HEAD
-    
-    public static MailServiceException TEXT_INDEX_OUT_OF_SYNC() {
-        return new MailServiceException("Text index is not up to date and query has a text part.", MailServiceException.TEXT_INDEX_OUT_OF_SYNC, RECEIVERS_FAULT); 
-    }
-    
-=======
 
     public static MailServiceException CONTACT_TOO_BIG(long max, long actual) {
         Argument arg = new Argument("maxSize", max, Argument.Type.NUM);
         return new MailServiceException("Contact of size " + actual + " exceeded allowed size", CONTACT_TOO_BIG, false, arg);
     }
 
->>>>>>> dfe8b275
+    public static MailServiceException TEXT_INDEX_OUT_OF_SYNC() {
+        return new MailServiceException("Text index is not up to date and query has a text part.", MailServiceException.TEXT_INDEX_OUT_OF_SYNC, RECEIVERS_FAULT); 
+    }
+
     public static MailServiceException TEMPORARY_ANALYSIS_ERROR() {
         return new MailServiceException("Temporary Analysis Error", MailServiceException.TEMPORARY_ANALYSIS_ERROR, RECEIVERS_FAULT);
     }
@@ -537,11 +524,4 @@
     public static MailServiceException LOCKED(int id, String accountId) {
         return new MailServiceException("item is locked: " + id, LOCKED, SENDERS_FAULT, new Argument(ITEM_ID, id, Argument.Type.IID), new Argument(ACCOUNT_ID, accountId, Argument.Type.ACCTID));
     }
-<<<<<<< HEAD
-=======
-
-    public static ServiceException TOMBSTONES_EXPIRED() {
-        return new MailServiceException("sync token too old; tombstones have already been expired", MUST_RESYNC, SENDERS_FAULT);
-    }
->>>>>>> dfe8b275
 }