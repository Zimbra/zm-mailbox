--- conflicted
+++ resolved
@@ -2682,50 +2682,6 @@
         mAlarms.clear();
         mXProps.clear();
     }
-<<<<<<< HEAD
-=======
-
-    /**
-     * If this Invite is a series invite, create a new Invite object for the instance denoted by recurIdDt.
-     * Returns null if this Invite is not a series Invite.
-     * @param recurIdDt
-     * @return
-     */
-    public Invite makeInstanceInvite(ParsedDateTime recurIdDt) throws ServiceException {
-        if (!isRecurrence())
-            return null;
-        Invite instInv = newCopy();
-        instInv.setLocalOnly(true);
-        instInv.setRecurrence(null);
-        RecurId rid = new RecurId(recurIdDt, RecurId.RANGE_NONE);
-        instInv.setRecurId(rid);
-        ParsedDateTime dtEnd = recurIdDt.add(instInv.getEffectiveDuration());
-        instInv.setDtStart(recurIdDt);
-        instInv.setDtEnd(dtEnd);
-        return instInv;
-    }
-
-    // iCalendar PRIORITY to hi/med/low mapping according to RFC5545 Section 3.8.1.9
-    public boolean isHighPriority() {
-        if (mPriority != null) {
-            int prio = 0;
-            try {
-                prio = Integer.parseInt(mPriority);
-            } catch (NumberFormatException e) {}
-            return prio >= 1 && prio <= 4;
-        }
-        return false;
-    }
-    public boolean isLowPriority() {
-        if (mPriority != null) {
-            int prio = 0;
-            try {
-                prio = Integer.parseInt(mPriority);
-            } catch (NumberFormatException e) {}
-            return prio >= 6 && prio <= 9;
-        }
-        return false;
-    }
 
     private static boolean isHexDigits(String str) {
         int len = str.length();
@@ -2753,5 +2709,4 @@
         }
         return uid;
     }
->>>>>>> 10098481
 }