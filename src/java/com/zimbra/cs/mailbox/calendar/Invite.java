--- conflicted
+++ resolved
@@ -1735,28 +1735,4 @@
             }
         }
     }
-<<<<<<< HEAD
-=======
-
-    public Invite newCopy() {
-        Invite inv = new Invite(
-                mItemType, mMethod != null ? mMethod.toString() : null,
-                mTzMap,
-                mCalItem, mUid,
-                mStatus, mPriority,
-                mPercentComplete, mCompleted,
-                mFreeBusy, mTransparency,
-                mStart, mEnd, mDuration,
-                mRecurrence,
-                mIsOrganizer, mOrganizer, mAttendees,
-                mName, mComment, mLocation,
-                mFlags, mPartStat, mRsvp, mRecurrenceId, mDTStamp, mSeqNo,
-                0, // mMailboxId
-                0, // mMailItemId
-                0, // mComponentNum
-                mSentByMe,
-                mDescription, mFragment);
-        return inv;
-    }
->>>>>>> 08300427
 }