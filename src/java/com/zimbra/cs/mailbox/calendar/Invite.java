/*
 * ***** BEGIN LICENSE BLOCK *****
 * Zimbra Collaboration Suite Server
 * Copyright (C) 2005, 2006, 2007, 2008, 2009, 2010, 2011 Zimbra, Inc.
 * 
 * The contents of this file are subject to the Zimbra Public License
 * Version 1.3 ("License"); you may not use this file except in
 * compliance with the License.  You may obtain a copy of the License at
 * http://www.zimbra.com/license.
 * 
 * Software distributed under the License is distributed on an "AS IS"
 * basis, WITHOUT WARRANTY OF ANY KIND, either express or implied.
 * ***** END LICENSE BLOCK *****
 */

package com.zimbra.cs.mailbox.calendar;

import java.io.ByteArrayInputStream;
import java.io.IOException;
import java.io.InputStream;
import java.text.ParseException;
import java.util.ArrayList;
import java.util.HashSet;
import java.util.Iterator;
import java.util.List;
import java.util.Set;

import javax.mail.BodyPart;
import javax.mail.MessagingException;
import javax.mail.Part;
import javax.mail.internet.ContentType;
import javax.mail.internet.MimeMessage;
import javax.mail.internet.MimeMultipart;

import com.zimbra.common.util.Log;
import com.zimbra.common.util.LogFactory;
import com.zimbra.common.util.ZimbraLog;

import com.zimbra.cs.account.Account;
import com.zimbra.cs.account.Identity;
import com.zimbra.cs.account.Provisioning;
import com.zimbra.cs.account.Provisioning.AccountBy;
import com.zimbra.common.localconfig.LC;
import com.zimbra.cs.index.Fragment;
import com.zimbra.cs.mailbox.CalendarItem;
import com.zimbra.cs.mailbox.MailItem;
import com.zimbra.cs.mailbox.Mailbox;
import com.zimbra.cs.mailbox.MailboxManager;
import com.zimbra.cs.mailbox.Metadata;
import com.zimbra.cs.mailbox.CalendarItem.Instance;
import com.zimbra.cs.mailbox.calendar.Alarm.Action;
import com.zimbra.cs.mailbox.calendar.Alarm.TriggerRelated;
import com.zimbra.cs.mailbox.calendar.Alarm.TriggerType;
import com.zimbra.cs.mailbox.calendar.Recurrence.IRecurrence;
import com.zimbra.cs.mailbox.calendar.ZCalendar.ICalTok;
import com.zimbra.cs.mailbox.calendar.ZCalendar.ZCalendarBuilder;
import com.zimbra.cs.mailbox.calendar.ZCalendar.ZComponent;
import com.zimbra.cs.mailbox.calendar.ZCalendar.ZParameter;
import com.zimbra.cs.mailbox.calendar.ZCalendar.ZProperty;
import com.zimbra.cs.mailbox.calendar.ZCalendar.ZVCalendar;
import com.zimbra.cs.util.AccountUtil;
import com.zimbra.common.service.ServiceException;
import com.zimbra.common.util.ByteUtil;
import com.zimbra.common.mime.MimeConstants;

/**
 * Invite
 * 
 * Invite isn't really the right name for this class, it should be called CalendarComponent 
 * or something...
 * 
 * An Invite represents a single component entry of an CalendarItem -- ie a single VEvent or a VTodo or whatever
 * This is our smallest "chunk" of raw iCal data -- it has a single UUID, etc etc
 */
public class Invite {

    private static final boolean OUTLOOK_COMPAT_ALLDAY =
        LC.calendar_outlook_compatible_allday_events.booleanValue();
    
    public static final String HEADER_SEPARATOR = "*~*~*~*~*~*~*~*~*~*";

    static Log sLog = LogFactory.getLog(Invite.class);
    
    /**
     * Constructs an Invite object. This is called when an invite
     * is being retrieved from the database.
     * @param end
     * @param start
     */
    Invite(
            byte itemType,
            String methodStr,
            TimeZoneMap tzmap,
            CalendarItem calItem,
            String uid,
            String status,
            String priority,
            String pctComplete,
            long completed,
            String freebusy,
            String transp,
            String classProp,
            ParsedDateTime start,
            ParsedDateTime end,
            ParsedDuration duration,
            Recurrence.IRecurrence recurrence,
            boolean isOrganizer,
            ZOrganizer org,
            List<ZAttendee> attendees,
            String name, 
            String loc,
            int flags,
            String partStat,
            boolean rsvp,
            RecurId recurrenceId,
            long dtstamp,
            int seqno,
            int mailboxId,
            int mailItemId,
            int componentNum,
            boolean sentByMe,
            String description,
            String descHtml,
            String fragment,
            List<String> comments,
            List<String> categories,
            List<String> contacts,
            Geo geo,
            String url)
            {
        setItemType(itemType);
        mMethod = lookupMethod(methodStr);
        mTzMap = tzmap;
        mCalItem = calItem;
        mUid = uid;
        mStatus = status;
        mPriority = priority;
        mPercentComplete = pctComplete;
        mCompleted = completed;
        mFreeBusy = freebusy;
        mTransparency = transp;
        mClass = classProp;
        mClassSetByMe = sentByMe;
        mStart = start;
        mEnd = end;
        mDuration = duration;
        mIsOrganizer = isOrganizer;
        mOrganizer = org;
        mAttendees = attendees;
        mName = name != null ? name : "";
        mLocation = loc != null ? loc : "";
        mFlags = flags;
        mPartStat = partStat;
        mRsvp = rsvp;
        mSeqNo = seqno;
        setDtStamp(dtstamp);

        mMailboxId = mailboxId;
        mMailItemId = mailItemId;
        mComponentNum = componentNum;
        mSentByMe = sentByMe;
        setDescription(description, descHtml);
        mFragment = fragment != null ? fragment : "";
        mComments = comments != null ? comments : new ArrayList<String>();
        mCategories = categories != null ? categories : new ArrayList<String>();
        mContacts = contacts != null ? contacts : new ArrayList<String>();
        mGeo = geo;
        setUrl(url);

        setRecurrence(recurrence);
        setRecurId(recurrenceId);
    }

    private Recurrence.IRecurrence mRecurrence;
    public Recurrence.IRecurrence getRecurrence() { return mRecurrence; }
    public void setRecurrence(Recurrence.IRecurrence recur) {
        // Set RRULE only when RECURRENCE-ID is not set.
        if (mRecurrenceId == null) {
            mRecurrence = recur;
            setIsRecurrence(mRecurrence != null);
        }
    }
    private void clearRecurrence() {
        mRecurrence = null;
        setIsRecurrence(false);
    }
    protected RecurId mRecurrenceId = null; // RECURRENCE_ID
    public RecurId getRecurId() { return mRecurrenceId; }
    public void setRecurId(RecurId rid) {
        mRecurrenceId = rid;
        // Clear any RRULE if we're setting RECURRENCE-ID to a non-null value.
        if (mRecurrenceId != null)
            clearRecurrence();
    }
    public boolean hasRecurId() { return mRecurrenceId != null; }

    private boolean mSentByMe;
    private String mFragment;
    public String getFragment() { return mFragment; }
    public void setFragment(String fragment) { mFragment = fragment; }
    
    /**
     * Create an Invite object which will then be added to a mailbox Mailbox.addInvite()     
     *  
     * @param method usually "REQUEST" or else CANCEL/REPLY/PUBLISH
     * @param tzMap TimeZoneMap which contains every timezone referenced in DtStart, DtEnd, Duration or Recurrence
     * @param uid UID of this calendar item
     * @param status IcalXmlStrMap.STATUS_* RFC2445 status: eg TENTATIVE/CONFIRMED/CANCELLED
     * @param freeBusy IcalXmlStrMap.FB* (F/B/T/U -- show time as Free/Busy/Tentative/Unavailable)
     * @param transparency IcalXmlStrMap.TRANSP_* RFC2445 Transparency
     * @param classProp IcalXmlStrMap.CLASS_*
     * @param allDayEvent TRUE if this is an all-day-event, FALSE otherwise.  This will override the Time part of DtStart and DtEnd, and will throw an ServiceException.FAILURE if the Duration is not Days or Weeks
     * @param dtStart Start time 
     * @param dtEndOrNull End time OR NULL (duration must be specified if this is null)
     * @param durationOrNull Duration (may not be specified if dtEnd is specified)
     * @param recurID If this invite is an EXCEPTION, the ID of the instance being excepted
     * @param recurrenceOrNull IRecurrence rule tree 
     * @param organizer RFC2445 Organizer: see Invite.createOrganizer
     * @param attendees list of RFC2445 Attendees: see Invite.createAttendee
     * @param name Name of this calendar item
     * @param location Location of this calendar item
     * @param description Description of this calendar item
     * @param dtStampOrZero RFC2445 sequencing. If 0, then will use current timestamp
     * @param sequenceNoOrZero RFC2445 sequencying.  If 0, then will use current highest sequence no, or 1
     * @param partStat IcalXMLStrMap.PARTSTAT_* RFC2445 Participant Status of this mailbox
     * @param rsvp RFC2445 RSVP
     * @param sentByMe TRUE if this mailbox sent this invite 
     */
    public static Invite createInvite(
            int mailboxId,
            byte itemType,
            String method,
            TimeZoneMap tzMap, 
            String uidOrNull,
            String status,
            String priority,
            String pctComplete,
            long completed,
            String freeBusy,
            String transparency,
            String classProp,
            boolean allDayEvent,
            ParsedDateTime dtStart,
            ParsedDateTime dtEndOrNull,
            ParsedDuration durationOrNull,
            RecurId recurId,
            Recurrence.IRecurrence recurrenceOrNull,
            boolean isOrganizer,
            ZOrganizer organizer,
            List<ZAttendee> attendees,
            String name,
            String location,
            String description,
            String descHtml,
            List<String> comments,
            List<String> categories,
            List<String> contacts,
            Geo geo,
            String url,
            long dtStampOrZero,
            int sequenceNoOrZero,
            String partStat,
            boolean rsvp,
            boolean sentByMe)
    {
        return new Invite(
                itemType,
                method,
                tzMap,
                null, // no calendar item yet
                uidOrNull,
                status,
                priority,
                pctComplete,
                completed,
                freeBusy,
                transparency,
                classProp,
                dtStart,
                dtEndOrNull,
                durationOrNull,
                recurrenceOrNull,
                isOrganizer,
                organizer,
                attendees,
                name,
                location,
                Invite.APPT_FLAG_EVENT | (allDayEvent ? Invite.APPT_FLAG_ALLDAY : 0),
                partStat,
                rsvp,
                recurId,
                dtStampOrZero,
                sequenceNoOrZero,
                mailboxId,
                0, // mailItemId MUST BE SET
                0, // component num
                sentByMe,
                description, descHtml,
                Fragment.getFragment(description, true),
                comments, categories, contacts, geo, url
        );
        
    }
    
    /**
     * Called by Mailbox.addInvite once it has an ID for this invite
     * 
     * @param invId
     */
    public void setInviteId(int invId) {
        this.mMailItemId = invId;
        if (mRecurrence != null) {
            mRecurrence.setInviteId(new InviteInfo(this));
        }
    }


    //private static final String FN_ADDRESS         = "a";
    private static final String FN_ITEMTYPE        = "it";
    private static final String FN_APPT_FLAGS      = "af";
    private static final String FN_ATTENDEE        = "at";
    private static final String FN_SENTBYME        = "byme";
    private static final String FN_CATEGORY        = "cat";
    private static final String FN_CLASS           = "cl";
    private static final String FN_CLASS_SETBYME   = "clSetByMe";
    private static final String FN_COMPLETED       = "completed";
    private static final String FN_COMPNUM         = "comp";
    private static final String FN_COMMENT         = "cmt";
    private static final String FN_CONTACT         = "contact";
    private static final String FN_DESC            = "desc";
    private static final String FN_DESC_HTML       = "descH";
    private static final String FN_DESC_IN_META    = "dinM";  // whether description is stored in metadata
    private static final String FN_FRAGMENT        = "frag";
    private static final String FN_DTSTAMP         = "dts";
    private static final String FN_DURATION        = "duration";
    private static final String FN_END             = "et";
    private static final String FN_APPT_FREEBUSY   = "fb";
    private static final String FN_GEO             = "geo";
    private static final String FN_LOCATION        = "l";
    private static final String FN_LOCAL_ONLY      = "lo";
    private static final String FN_INVMSGID        = "mid";
    private static final String FN_METHOD          = "mthd";
    private static final String FN_NAME            = "n";
    private static final String FN_NUM_ATTENDEES   = "numAt";
    private static final String FN_NUM_CATEGORIES  = "numCat";
    private static final String FN_NUM_COMMENTS    = "numCmt";
    private static final String FN_NUM_CONTACTS    = "numContacts";
    private static final String FN_ORGANIZER       = "org";
    private static final String FN_IS_ORGANIZER    = "isOrg";
    private static final String FN_PARTSTAT        = "ptst";
    private static final String FN_RSVP            = "rsvp";
    private static final String FN_RECURRENCE = "recurrence";
    private static final String FN_RECUR_ID        = "rid";
    private static final String FN_SEQ_NO          = "seq";
    private static final String FN_STATUS          = "status";  // calendar: event/todo/journal status
    private static final String FN_START           = "st";
    private static final String FN_TRANSP          = "tr";
    private static final String FN_TZMAP           = "tzm"; // calendaring: timezone map
    private static final String FN_UID             = "u";
    private static final String FN_PRIORITY        = "prio";
    private static final String FN_PCT_COMPLETE    = "pctcompl";
    private static final String FN_NUM_ALARMS      = "numAl";
    private static final String FN_ALARM           = "al";
    private static final String FN_DONT_INDEX_MM   = "noidxmm";
    private static final String FN_URL             = "url";

    public static int getMaxDescInMeta() {
        return LC.calendar_max_desc_in_metadata.intValueWithinRange(0, 1048576);
    }

    /**
     * This is only really public to support serializing RedoOps -- you
     * really don't want to call this API from anywhere else 
     * 
     * @param inv
     * @return
     */
    public static Metadata encodeMetadata(Invite inv) {
        Metadata meta = new Metadata();

        // Add local-only to metadata only when it's true.  This is consistent with the way metadata
        // looked before local-only flag was introduced.
        if (inv.isLocalOnly())
            meta.put(FN_LOCAL_ONLY, true);

        meta.put(FN_ITEMTYPE, inv.getItemType());
        meta.put(FN_UID, inv.getUid());
        meta.put(FN_INVMSGID, inv.getMailItemId());
        meta.put(FN_COMPNUM, inv.getComponentNum());
        meta.put(FN_SENTBYME, inv.mSentByMe);
        if (!inv.isPublic())
            meta.put(FN_CLASS, inv.getClassProp());
        meta.put(FN_CLASS_SETBYME, inv.classPropSetByMe());
        meta.put(FN_STATUS, inv.getStatus());
        if (inv.hasFreeBusy())
            meta.put(FN_APPT_FREEBUSY, inv.getFreeBusy());
        meta.put(FN_TRANSP, inv.getTransparency());
        meta.put(FN_START, inv.mStart);
        meta.put(FN_END, inv.mEnd);
        if (inv.mCompleted != 0)
            meta.put(FN_COMPLETED, inv.mCompleted);
        meta.put(FN_DURATION, inv.mDuration);
        meta.put(FN_METHOD, inv.mMethod.toString());
        meta.put(FN_FRAGMENT, inv.mFragment);

        // Put mDescription in metadata if it's short enough.
        if (inv.mDescInMeta) {
            meta.put(FN_DESC_IN_META, inv.mDescInMeta);
            if (inv.mDescription != null)
                meta.put(FN_DESC, inv.mDescription);
            if (inv.mDescHtml != null)
                meta.put(FN_DESC_HTML, inv.mDescHtml);
        }

        if (inv.mRecurrence != null) {
            meta.put(FN_RECURRENCE, inv.mRecurrence.encodeMetadata());
        }
        
        meta.put(FN_NAME, inv.getName());
        
        meta.put(FN_LOCATION, inv.mLocation);
        meta.put(FN_APPT_FLAGS, inv.getFlags());
        meta.put(FN_PARTSTAT, inv.getPartStat());
        meta.put(FN_RSVP, inv.getRsvp());
        
        meta.put(FN_TZMAP, inv.mTzMap.encodeAsMetadata());
        
        if (inv.hasRecurId()) {
            meta.put(FN_RECUR_ID, inv.getRecurId().encodeMetadata());
        }
        meta.put(FN_DTSTAMP, inv.getDTStamp());
        meta.put(FN_SEQ_NO, inv.getSeqNo());
        
        if (inv.hasOrganizer()) {
            meta.put(FN_ORGANIZER, inv.getOrganizer().encodeMetadata());
        }
        meta.put(FN_IS_ORGANIZER, inv.isOrganizer());

        List<ZAttendee> ats = inv.getAttendees();
        meta.put(FN_NUM_ATTENDEES, String.valueOf(ats.size()));
        int i = 0;
        for (Iterator<ZAttendee> iter = ats.iterator(); iter.hasNext(); i++) {
            ZAttendee at = iter.next();
            meta.put(FN_ATTENDEE + i, at.encodeAsMetadata());
        }

        meta.put(FN_PRIORITY, inv.getPriority());
        meta.put(FN_PCT_COMPLETE, inv.getPercentComplete());

        List<String> comments = inv.getComments();
        if (comments != null) {
            int numComm = comments.size();
            if (numComm > 0) {
                meta.put(FN_NUM_COMMENTS, numComm);
                int idx = 0;
                for (String comm : comments) {
                    meta.put(FN_COMMENT + idx, comm);
                    idx++;
                }
            }
        }

        List<String> contacts = inv.getContacts();
        if (contacts != null) {
            int numContacts = contacts.size();
            if (numContacts > 0) {
                meta.put(FN_NUM_CONTACTS, numContacts);
                int idx = 0;
                for (String contact : contacts) {
                    meta.put(FN_CONTACT + idx, contact);
                    idx++;
                }
            }
        }

        List<String> categories = inv.getCategories();
        if (categories != null) {
            int numCat = categories.size();
            if (numCat > 0) {
                meta.put(FN_NUM_CATEGORIES, numCat);
                int idx = 0;
                for (String cat : categories) {
                    meta.put(FN_CATEGORY + idx, cat);
                    idx++;
                }
            }
        }

        Geo geo = inv.getGeo();
        if (geo != null) {
            meta.put(FN_GEO, geo.encodeMetadata());
        }

        String url = inv.getUrl();
        if (url != null && url.length() > 0)
            meta.put(FN_URL, url);

        if (!inv.mAlarms.isEmpty()) {
            meta.put(FN_NUM_ALARMS, inv.mAlarms.size());
            i = 0;
            for (Iterator<Alarm> iter = inv.mAlarms.iterator(); iter.hasNext(); i++) {
                Alarm alarm = iter.next();
                meta.put(FN_ALARM + i, alarm.encodeMetadata());
            }
        }

        if (inv.mXProps.size() > 0)
            Util.encodeXPropsAsMetadata(meta, inv.xpropsIterator());
        
        if (inv.mDontIndexMimeMessage)
            meta.put(FN_DONT_INDEX_MM, true);
        return meta;
    }

    public static ICalTok lookupMethod(String methodName) {
        ICalTok toRet;
        String methodNameUpper = methodName.toUpperCase();  // work around livemeeting.com bug
        try {
            toRet = ICalTok.valueOf(methodNameUpper);
        } catch (IllegalArgumentException e) {
            toRet = ICalTok.PUBLISH;
            // Apple iCal generates non-standard "METHOD:EXPORT".
            if (methodNameUpper.compareToIgnoreCase("EXPORT") != 0)
                sLog.warn("Invalid METHOD " + methodName +
                          "; assuming PUBLISH", e);
        }
        switch (toRet) {
        case REQUEST:
        case PUBLISH:
        case REPLY:
        case ADD:
        case CANCEL:
        case REFRESH:
        case COUNTER:
        case DECLINECOUNTER:
            return toRet;
        default:
            return ICalTok.PUBLISH;
        }
    }
    
    /**
     * This API is public for RedoLogging to call into it -- you probably don't want to call it from
     * anywhere else! 
     * 
     * @param mailboxId
     * @param meta
     * @param calItem
     * @param accountTZ
     * @return
     * @throws ServiceException
     */
    public static Invite decodeMetadata(int mailboxId, Metadata meta, CalendarItem calItem, ICalTimeZone accountTZ) 
    throws ServiceException {
        byte itemType = (byte) meta.getLong(FN_ITEMTYPE, MailItem.TYPE_APPOINTMENT);
        String uid = meta.get(FN_UID, null);
        int mailItemId = (int)meta.getLong(FN_INVMSGID);
        int componentNum = (int)meta.getLong(FN_COMPNUM);
        String classProp = meta.get(FN_CLASS, IcalXmlStrMap.CLASS_PUBLIC);
        boolean classPropSetByMe = meta.getBool(FN_CLASS_SETBYME, false);
        String status = meta.get(FN_STATUS, IcalXmlStrMap.STATUS_CONFIRMED);
        String freebusy = meta.get(FN_APPT_FREEBUSY, null);
        String transp = meta.get(FN_TRANSP, IcalXmlStrMap.TRANSP_OPAQUE);
        boolean sentByMe = meta.getBool(FN_SENTBYME);
        String fragment = meta.get(FN_FRAGMENT, "");

        boolean descInMeta = meta.getBool(FN_DESC_IN_META, false);  // default to false for backward compat
        String desc = descInMeta ? meta.get(FN_DESC, null) : null;
        String descHtml = descInMeta ? meta.get(FN_DESC_HTML, null) : null;

        long completed = meta.getLong(FN_COMPLETED, 0);

        ParsedDateTime dtStart = null;
        ParsedDateTime dtEnd = null;
        ParsedDuration duration = null;
        
        RecurId recurrenceId = null;
        
        TimeZoneMap tzMap = TimeZoneMap.decodeFromMetadata(meta.getMap(FN_TZMAP), accountTZ);
        
        Metadata metaRecur = meta.getMap(FN_RECURRENCE, true);
        Recurrence.IRecurrence recurrence = null; 
        if (metaRecur != null) {
            recurrence = Recurrence.decodeMetadata(metaRecur, tzMap);
        }

        String methodStr = meta.get(FN_METHOD, ICalTok.PUBLISH.toString());
        if (ICalTok.CANCEL.toString().equals(methodStr))
            status = IcalXmlStrMap.STATUS_CANCELLED;
        
        int flags = (int) meta.getLong(FN_APPT_FLAGS, 0);
        try {
            // DtStart
            dtStart = ParsedDateTime.parse(meta.get(FN_START, null), tzMap);
            // DtEnd
            dtEnd = ParsedDateTime.parse(meta.get(FN_END, null), tzMap);
            if ((flags & APPT_FLAG_ALLDAY)!=0) {
                // Fixup historic data with incorrect all-day start/end format.
                if (dtStart != null)
                    dtStart.forceDateOnly();
                if (dtEnd != null)
                    dtEnd.forceDateOnly();
            }
            // Duration
            duration = ParsedDuration.parse(meta.get(FN_DURATION, null));
            
            if (meta.containsKey(FN_RECUR_ID)) {
                Metadata rdata = meta.getMap(FN_RECUR_ID);
                
                recurrenceId = RecurId.decodeMetadata(rdata, tzMap);
            }
            
        } catch (ParseException e) {
            throw ServiceException.FAILURE("Error parsing metadata for invite " + mailItemId+"-"+ componentNum + " in calItem " + calItem!=null ? Integer.toString(calItem.getId()) : "(null)", e);
        }
        
        String name = meta.get(FN_NAME, "");
        String loc = meta.get(FN_LOCATION, null);
        
        // For existing invites with no partstat, default to ACCEPTED status.
        String partStat = meta.get(FN_PARTSTAT, IcalXmlStrMap.PARTSTAT_ACCEPTED);
        // For existing invites with no RSVP, default to true.
        boolean rsvp = meta.getBool(FN_RSVP, true);
        long dtstamp = meta.getLong(FN_DTSTAMP, 0);
        int seqno = (int) meta.getLong(FN_SEQ_NO, 0);

        ZOrganizer org = null;
        try {
            Metadata metaOrg = meta.getMap(FN_ORGANIZER, true);
            org = metaOrg != null ? new ZOrganizer(metaOrg) : null;
        } catch (ServiceException e) {
            sLog.warn("Problem decoding organizer for calItem " 
                    + calItem!=null ? Integer.toString(calItem.getId()) : "(null)"
                    + " invite "+mailItemId+"-" + componentNum);
        }

        long numAts = meta.getLong(FN_NUM_ATTENDEES, 0);
        ArrayList<ZAttendee> attendees = new ArrayList<ZAttendee>((int) numAts);
        for (int i = 0; i < numAts; i++) {
            try {
                Metadata metaAttendee = meta.getMap(FN_ATTENDEE + i, true);
                if (metaAttendee != null)
                    attendees.add(new ZAttendee(metaAttendee));
            } catch (ServiceException e) {
                ZimbraLog.calendar.warn("Problem decoding attendee " + i + " for calendar item " 
                        + calItem!=null ? Integer.toString(calItem.getId()) : "(null)"
                        + " invite "+mailItemId+"-" + componentNum);
            }
        }

        boolean isOrganizer = false;
        if (meta.containsKey(FN_IS_ORGANIZER)) {
            isOrganizer = meta.getBool(FN_IS_ORGANIZER);
        } else {
            // backward compat for invites created before FN_IS_ORGANIZER was introduced
            if (org != null) {
                String orgAddr = org.getAddress();
                Account account = MailboxManager.getInstance().getMailboxById(mailboxId).getAccount();
                isOrganizer = AccountUtil.addressMatchesAccount(account, orgAddr);
            } else {
                // If there are other attendees, it's an Outlook POP/IMAP bug.  If not,
                // it's a properly formatted single-user event.  See isOrganizer()
                // method for more info.
                isOrganizer = numAts < 1;
            }
        }

        String priority = meta.get(FN_PRIORITY, null);
        String pctComplete = meta.get(FN_PCT_COMPLETE, null);

        List<String> comments = null;
        int numComm = (int) meta.getLong(FN_NUM_COMMENTS, 0);
        if (numComm > 0) {
            comments = new ArrayList<String>(numComm);
            for (int i = 0; i < numComm; i++) {
                String comm = meta.get(FN_COMMENT + i, null);
                if (comm != null)
                    comments.add(comm);
            }
        }

        List<String> contacts = null;
        int numContacts = (int) meta.getLong(FN_NUM_CONTACTS, 0);
        if (numContacts > 0) {
            contacts = new ArrayList<String>(numContacts);
            for (int i = 0; i < numContacts; i++) {
                String contact = meta.get(FN_CONTACT + i, null);
                if (contact != null)
                    contacts.add(contact);
            }
        }

        List<String> categories = null;
        int numCat = (int) meta.getLong(FN_NUM_CATEGORIES, 0);
        if (numCat > 0) {
            categories = new ArrayList<String>(numCat);
            for (int i = 0; i < numCat; i++) {
                String cat = meta.get(FN_CATEGORY + i, null);
                if (cat != null)
                    categories.add(cat);
            }
        }

        Geo geo = null;
        Metadata metaGeo = meta.getMap(FN_GEO, true);
        if (metaGeo != null)
            geo = Geo.decodeMetadata(metaGeo);

        String url = meta.get(FN_URL, null);

        Invite invite = new Invite(itemType, methodStr, tzMap, calItem, uid, status,
                priority, pctComplete, completed, freebusy, transp, classProp,
                dtStart, dtEnd, duration, recurrence, isOrganizer, org, attendees,
                name, loc, flags, partStat, rsvp,
                recurrenceId, dtstamp, seqno,
                mailboxId, mailItemId, componentNum, sentByMe, desc, descHtml, fragment,
                comments, categories, contacts, geo, url);
        invite.mDescInMeta = descInMeta;  // a little hacky, but necessary

        invite.setClassPropSetByMe(classPropSetByMe);

        long numAlarms = meta.getLong(FN_NUM_ALARMS, 0);
        for (int i = 0; i < numAlarms; i++) {
            try {
                Metadata metaAlarm = meta.getMap(FN_ALARM + i, true);
                if (metaAlarm != null) {
                    Alarm alarm = Alarm.decodeMetadata(metaAlarm);
                    if (alarm != null)
                        invite.addAlarm(alarm);
                }
            } catch (ServiceException e) {
                ZimbraLog.calendar.warn("Problem decoding alarm " + i + " for calendar item " 
                        + calItem!=null ? Integer.toString(calItem.getId()) : "(null)"
                        + " invite "+mailItemId+"-" + componentNum, e);
            }
        }

        List<ZProperty> xprops = Util.decodeXPropsFromMetadata(meta);
        if (xprops != null) {
            for (ZProperty xprop : xprops) {
                boolean isHtmlDesc = false;
                if (ICalTok.X_ALT_DESC.equals(xprop.getToken())) {
                    // Backward compat.  We used to save X-ALT-DESC property as an x-prop.  Now we use it
                    // for HTML description, when FMTTYPE=text/html.
                    ZParameter fmttype = xprop.getParameter(ICalTok.FMTTYPE);
                    if (fmttype != null && MimeConstants.CT_TEXT_HTML.equalsIgnoreCase(fmttype.getValue())) {
                        isHtmlDesc = true;
                        invite.mDescHtml = xprop.getValue();
                    }
                }
                if (!isHtmlDesc)
                    invite.addXProp(xprop);
            }
        }
        
        invite.setDontIndexMimeMessage(meta.getBool(FN_DONT_INDEX_MM, false));

        boolean localOnly = meta.getBool(FN_LOCAL_ONLY, false);
        invite.setLocalOnly(localOnly);

        invite.sanitize(false);
        return invite;
    }


    private String mDescription;
    private String mDescHtml;
    private boolean mDescInMeta = true;  // assume description is in metadata unless someone sets a large value
    
    /**
     * An optimization for indexing, if this is set then we don't need to try to fetch 
     * this Invite's MimeMessage in order to reindex it.
     * 
     * This is TRUE if the Invite had no accompanying MimeMessage when it was stored,
     * e.g. if it came from a REST-imported ICS file. 
     */
    private boolean mDontIndexMimeMessage = false;
    
    public synchronized void setDontIndexMimeMessage(boolean truthiness) { mDontIndexMimeMessage = truthiness; }
    public synchronized boolean getDontIndexMimeMessage() { return mDontIndexMimeMessage; }

    /**
     * Returns if this Invite object has DESCRIPTION that is stored in metadata.  If this method returns
     * false, it means getting the description requires the expensive parsing of the MIME part in
     * calendar item blob.
     * @return
     */
    public boolean descInMeta() { return mDescInMeta; }

    /**
     * Returns whether this Invite has a MIME part in calendar item blob.
     * @return
     */
    public boolean hasBlobPart() { return !descInMeta() || hasAttachment(); }

    /**
     * Returns the meeting notes.  Meeting notes is the text/plain part in an
     * invite.  It typically includes CUA-generated meeting summary as well as
     * text entered by the user.
     *
     * This method can be called for existing invites only.
     * Null is returned if this method is called on an incoming invite that
     * hasn't been committed to the backend yet.
     *
     * @return null if notes is not found
     * @throws ServiceException
     */
    public synchronized String getDescription() throws ServiceException {
        if (!mDescInMeta && mDescription == null)
            loadDescFromBlob();
        return mDescription;
    }

    public synchronized String getDescriptionHtml() throws ServiceException {
        if (!mDescInMeta && mDescHtml == null)
            loadDescFromBlob();
        return mDescHtml;
    }

    private synchronized void loadDescFromBlob() throws ServiceException {
        MimeMessage mmInv = mCalItem != null ? mCalItem.getSubpartMessage(mMailItemId) : null;
        if (mmInv != null) {
            mDescription = getDescription(mmInv, MimeConstants.CT_TEXT_PLAIN);
            mDescHtml = getDescription(mmInv, MimeConstants.CT_TEXT_HTML);
        }
    }

    public synchronized void setDescription(String desc, String html) {
        int maxInMeta = getMaxDescInMeta();
        boolean shortDesc = desc == null || desc.length() <= maxInMeta;
        boolean shortHtml = html == null || html.length() <= maxInMeta * 3;  // markups are bloated
        mDescInMeta = shortDesc && shortHtml;
        mDescription = desc;
        mDescHtml = html;
    }

    /**
     * Returns the meeting notes.  Meeting notes is the text/plain part in an
     * invite.  It typically includes CUA-generated meeting summary as well as
     * text entered by the user.
     *
     * @return null if notes is not found
     * @throws ServiceException
     */
    public static String getDescription(Part mmInv, String mimeType) throws ServiceException {
        if (mmInv == null) return null;
        try {
            // If top-level is text/calendar, parse the iCalendar object and return
            // the DESCRIPTION of the first VEVENT/VTODO encountered.
            String mmCtStr = mmInv.getContentType();
            if (mmCtStr != null) {
                ContentType mmCt = new ContentType(mmCtStr);
                if (mmCt.match(MimeConstants.CT_TEXT_CALENDAR)) {
                    boolean wantHtml = MimeConstants.CT_TEXT_HTML.equalsIgnoreCase(mimeType);
                    Object mmInvContent = mmInv.getContent();
                    InputStream is = null;
                    try {
                        String charset = MimeConstants.P_CHARSET_UTF8;
                        if (mmInvContent instanceof InputStream) {
                            charset = mmCt.getParameter(MimeConstants.P_CHARSET);
                            if (charset == null)
                                charset = MimeConstants.P_CHARSET_UTF8;
                            is = (InputStream) mmInvContent;
                        } else if (mmInvContent instanceof String) {
                            String str = (String) mmInvContent;
                            charset = MimeConstants.P_CHARSET_UTF8;
                            is = new ByteArrayInputStream(str.getBytes(charset));
                        }
                        if (is != null) {
                            ZVCalendar iCal = ZCalendarBuilder.build(is, charset);
                            for (Iterator<ZComponent> compIter = iCal.getComponentIterator(); compIter.hasNext(); ) {
                                ZComponent component = compIter.next();
                                ICalTok compTypeTok = component.getTok();
                                if (compTypeTok == ICalTok.VEVENT || compTypeTok == ICalTok.VTODO) {
                                    if (!wantHtml)
                                        return component.getPropVal(ICalTok.DESCRIPTION, null);
                                    else
                                        return component.getDescriptionHtml();
                                }
                            }
                        }
                    } finally {
                        ByteUtil.closeStream(is);
                    }
                }
            }

            Object mmInvContent = mmInv.getContent();
            if (!(mmInvContent instanceof MimeMultipart))
                return null;
            MimeMultipart mm = (MimeMultipart) mmInvContent;

            // If top-level is multipart, get description from text/* part.
            int numParts = mm.getCount();
            String charset = null;
            for (int i  = 0; i < numParts; i++) {
                BodyPart part = mm.getBodyPart(i);
                String ctStr = part.getContentType();
                try {
                    ContentType ct = new ContentType(ctStr);
                    if (ct.match(mimeType)) {
                        charset = ct.getParameter(MimeConstants.P_CHARSET);
                        if (charset == null) charset = MimeConstants.P_CHARSET_DEFAULT;
                        byte[] descBytes = ByteUtil.getContent(part.getInputStream(), part.getSize());
                        return new String(descBytes, charset);
                    }
                } catch (javax.mail.internet.ParseException e) {
                    ZimbraLog.calendar.warn("Invalid Content-Type found: \"" + ctStr + "\"; skipping part", e);
                }

                // If part is a multipart, recurse.
                Object mmObj = part.getContent();
                if (mmObj instanceof MimeMultipart) {
                    String str = getDescription(part, mimeType);
                    if (str != null)
                        return str;
                }
            }
        } catch (IOException e) {
            throw ServiceException.FAILURE("Unable to get calendar item notes MIME part", e);
        } catch (MessagingException e) {
            throw ServiceException.FAILURE("Unable to get calendar item notes MIME part", e);
        }
        return null;
    }

    /**
     * Returns the MimeMessage that corresponds to this invite.  This method
     * should be called only for invites that have been created on the server
     * already.
     * @return can return null
     */
    public MimeMessage getMimeMessage() throws ServiceException {
        if (mCalItem == null || mMailItemId <= 0) return null;
        return mCalItem.getSubpartMessage(mMailItemId);
    }

    public void setPartStat(String partStat) { mPartStat = partStat; }
    
    /**
     * The Invite datastructure caches "my" partstat so that I don't have to search through all
     * of the Attendee records every time I want to know my status....this function updates the
     * catched PartStat data when I receive a new Invite 
     */
    public void updateMyPartStat(Account acct, String partStat)
    throws ServiceException {
        if (mIsOrganizer) {
            setPartStat(IcalXmlStrMap.PARTSTAT_ACCEPTED);
            setRsvp(false);
        } else {
            ZAttendee at = getMatchingAttendee(acct);
            if (at != null) {
            	setRsvp(at.hasRsvp() ? at.getRsvp().booleanValue() : false);
            	//
            	// for BUG 4866 -- basically, if the incoming invite doesn't have a
            	// PARTSTAT for us, assume it is "NEEDS-ACTION" iff this Invite supports
            	// NEEDS_ACTION (ie is a Request or a Counter)
            	//
            	if (mMethod == ICalTok.REQUEST || mMethod == ICalTok.COUNTER) {
                    setPartStat(partStat);
                    at.setPartStat(partStat);
            	}
            } else {
                // if this is the first time we're parsing this, and we can't find ourself on the
                // attendee list, then allow a reply...
                setRsvp(true);
            }
        }
    }
    
    /**
     * @return the CalendarItem object, or null if one could not be found
     */
    public CalendarItem getCalendarItem() throws ServiceException
    {
        return mCalItem;
    }
    
    public void setCalendarItem(CalendarItem calItem) {
        mCalItem = calItem;
    }
    
    public void setIsAllDayEvent(boolean allDayEvent) {
        if (allDayEvent) {
            mFlags |= APPT_FLAG_ALLDAY;
        } else {
            mFlags &= ~APPT_FLAG_ALLDAY;
        }
    }
    public int getComponentNum() { return mComponentNum; }
    public void setComponentNum(int num) { mComponentNum = num; }
    public int getMailboxId() { return mMailboxId; }
    void setMailboxId(int id) { mMailboxId = id; }
    public int getMailItemId() { return mMailItemId; }
    public void setMailItemId(int id) { mMailItemId = id; }
    public int getFlags() { return mFlags; }
    public void setFlags(int flags) { mFlags = flags; }
    public String getPartStat() { return mPartStat; }
    public boolean getRsvp() { return mRsvp; }
    public void setRsvp(boolean rsvp) { mRsvp = rsvp; }
    public String getUid() { return mUid; };
    public void setUid(String uid) { mUid = uid; }
    public String getName() { return mName; };
    public void setName(String name) { mName = name; }
    public String getStatus() { return mStatus; }
    public void setStatus(String status) { mStatus = status; }
    public boolean hasFreeBusy() { return mFreeBusy != null; }
    public String getFreeBusy() { return mFreeBusy != null ? mFreeBusy : IcalXmlStrMap.FBTYPE_BUSY; }
    public void setFreeBusy(String fb) { mFreeBusy = fb; }
    public String getTransparency() { return mTransparency; }
    public boolean isTransparent() { return IcalXmlStrMap.TRANSP_TRANSPARENT.equals(mTransparency); }
    public void setTransparency(String transparency) { mTransparency = transparency; }
    public String getClassProp() { return mClass; }
    public void setClassProp(String classProp) { mClass = classProp; }
    public boolean classPropSetByMe() { return mClassSetByMe; }
    public void setClassPropSetByMe(boolean b) { mClassSetByMe = b; }
    public long getCompleted() { return mCompleted; }
    public void setCompleted(long completed) { mCompleted = completed; }
    public int getSeqNo() { return mSeqNo; }
    public void setSeqNo(int seqNo) { mSeqNo = seqNo; } 
    public ParsedDateTime getStartTime() { return mStart; }
    public void setDtStart(ParsedDateTime dtStart) { mStart = dtStart; }
    public ParsedDateTime getEndTime() { return mEnd; }
    public void setDtEnd(ParsedDateTime dtend) { mEnd = dtend; }
    public ParsedDuration getDuration() { return mDuration; }
    public void setDuration(ParsedDuration dur) { mDuration = dur; }
    public String getPriority() { return mPriority; }
    public void setPriority(String prio) { mPriority = prio; }
    public String getPercentComplete() { return mPercentComplete; }
    public void setPercentComplete(String pct) { mPercentComplete = pct; }
    public List<String> getCategories() { return mCategories; }
    public void addCategory(String category) { mCategories.add(category); }
    public List<String> getContacts() { return mContacts; }
    public void addContact(String contact) { mContacts.add(contact); }
    public List<String> getComments() { return mComments; }
    public void addComment(String comment) { mComments.add(comment); }
    public Geo getGeo() { return mGeo; }
    public void setGeo(Geo geo) { mGeo = geo; }
    public String getUrl() { return mUrl; }
    public void setUrl(String url) { mUrl = url != null ? url : ""; }

    public long getDTStamp() { return mDTStamp; }
    public void setDtStamp(long stamp) {
        mDTStamp = stamp / 1000 * 1000;  // IMPORTANT: Remove millis resolution. (bug 20641)
    }

    public boolean isPublic() {
        return IcalXmlStrMap.CLASS_PUBLIC.equals(mClass);
    }

    public boolean isCancel() {
        return ICalTok.CANCEL.toString().equals(mMethod) ||
               IcalXmlStrMap.STATUS_CANCELLED.equals(mStatus);
    }

    public String getFreeBusyActual() {
        return partStatToFreeBusyActual(mPartStat);
    }
    
    /**
     * Returns actual free-busy status taking into account the free-busy 
     * setting of the event, the user's participation status, and the 
     * scheduling status of the event.
     * 
     * The getFreeBusy() method simply returns the event's free-busy
     * setting.
     * @return
     */
    public String partStatToFreeBusyActual(String partStat) {
        String fb = getFreeBusy();

        // If event itself is FBTYPE_FREE, it doesn't matter whether
        // invite was accepted or declined.  It shows up as free time.
        if (IcalXmlStrMap.FBTYPE_FREE.equals(fb))
            return IcalXmlStrMap.FBTYPE_FREE;
        
        // If invite was accepted, use event's free-busy status.
        if (IcalXmlStrMap.PARTSTAT_ACCEPTED.equals(partStat))
            return fb;
        
        // If invite was received but user hasn't acted on it yet
        // (NEEDS_ACTION), or if the user tentatively accepted it,
        // or if the event was only tentatively scheduled rather
        // than confirmed, then he/she is tentatively busy regardless
        // of the free-busy status of the event.  (Unless event specified
        // FBTYPE_FREE, but that case was already taken care of above.
        if (IcalXmlStrMap.PARTSTAT_NEEDS_ACTION.equals(partStat) ||
                IcalXmlStrMap.PARTSTAT_TENTATIVE.equals(partStat) ||
                IcalXmlStrMap.STATUS_TENTATIVE.equals(mStatus))
            return IcalXmlStrMap.FBTYPE_BUSY_TENTATIVE;
        
        // If invite was declined or delegated to someone else, or if
        // this is a cancelled event, the user is free.
        if (IcalXmlStrMap.PARTSTAT_DECLINED.equals(partStat) ||
                IcalXmlStrMap.PARTSTAT_DELEGATED.equals(partStat) ||
                IcalXmlStrMap.STATUS_CANCELLED.equals(mStatus))
            return IcalXmlStrMap.FBTYPE_FREE;
        
        return fb;
    }
    
    /**
     * Calculate the "Effective End" of this event: that is, the value of DtEnd if set,
     * or the value of DtStart+Duration if that is set.  If neither is set, add 1 day to DtStart
     * if all-day event.  If not all-day, return DtStart. (0 duration)
     * 
     * @return 
     */
    public ParsedDateTime getEffectiveEndTime() {
        if (mEnd != null)
            return mEnd;
        if (mStart == null)
            return null;
        ParsedDuration dur = mDuration;
        if (dur == null) {
            if (isTodo())
                return null;
            if (!mStart.hasTime())
                dur = ParsedDuration.ONE_DAY;
            else
                dur = ParsedDuration.ONE_SECOND;
        }
        return mStart.add(dur);
    }
    
    /**
     * 
     * Try to calculate the effective "default duration" of this event..this is either the DURATION
     * that was specified, or it is the DtEnd-DtStart of the first instance if they exist -- or, if they
     * don't exist, then this isn't an Event per se and you don't need the answer anyway: so we'll return NULL
     * 
     * @return
     */
    public ParsedDuration getEffectiveDuration() {
        if (mDuration != null)
            return mDuration;
        if (mStart == null)
            return null;
        if (mEnd != null)
            return mEnd.difference(mStart);
        // DTSTART is there, but neither DTEND nor DURATION is set.
        if (isTodo())
            return null;
        if (!mStart.hasTime())
            return ParsedDuration.ONE_DAY;
        else
            return ParsedDuration.ONE_SECOND;
    }

    public String getEffectivePartStat() throws ServiceException {
        if (mCalItem == null) return getPartStat();
        Instance inst = isRecurrence() ? null : Instance.fromInvite(mCalItem.getId(), this);
        return mCalItem.getEffectivePartStat(this, inst);
    }

    public String getLocation() { return mLocation; }
    public void setLocation(String location) { mLocation = location; }
    public boolean isAllDayEvent() { return ((mFlags & APPT_FLAG_ALLDAY)!=0); }
    public boolean hasOrganizer() { return mOrganizer != null; }
    public boolean hasOtherAttendees() {
    	return ((mAttendees != null) && (mAttendees.size() > 0));
    }
    void setIsRecurrence(boolean isRecurrence) {
        if (isRecurrence) {
            mFlags |= APPT_FLAG_ISRECUR;
        } else {
            mFlags &= ~APPT_FLAG_ISRECUR;
        }
    }
    public boolean isRecurrence() { return ((mFlags & APPT_FLAG_ISRECUR)!=0); }

    public boolean hasAlarm() {
        return !mAlarms.isEmpty();
    }
    
    public boolean hasAttachment() { return ((mFlags & APPT_FLAG_HAS_ATTACHMENT)!=0); }
    public void setHasAttachment(boolean hasAttachment) {
        if (hasAttachment) {
            mFlags |= APPT_FLAG_HAS_ATTACHMENT;
        } else {
            mFlags &= ~APPT_FLAG_HAS_ATTACHMENT;
        }
    }

    public boolean isDraft() { return ((mFlags & APPT_FLAG_DRAFT)!=0); }
    public void setDraft(boolean draft) {
        if (draft) {
            mFlags |= APPT_FLAG_DRAFT;
        } else {
            mFlags &= ~APPT_FLAG_DRAFT;
        }
    }

    public boolean isNeverSent() { return ((mFlags & APPT_FLAG_NEVER_SENT)!=0); }
    public void setNeverSent(boolean neverSent) {
        if (neverSent) {
            mFlags |= APPT_FLAG_NEVER_SENT;
        } else {
            mFlags &= ~APPT_FLAG_NEVER_SENT;
        }
    }

    public String toString() {
        StringBuffer sb = new StringBuffer();
        sb.append("{ ");
        sb.append("mboxid: ").append(this.mMailboxId);
        sb.append(", mailitem: ").append(this.mMailItemId);
        sb.append(", compnum: ").append(this.mComponentNum);
        sb.append(", uid: ").append(this.mUid);
        sb.append(", status: ").append(getStatus());
        sb.append(", partStat: ").append(getPartStat());
        sb.append(", rsvp: ").append(getRsvp());
        sb.append(", freeBusy: ").append(mFreeBusy);
        sb.append(", transp: ").append(getTransparency());
        sb.append(", class: ").append(getClassProp());
        sb.append(", classSetByMe: ").append(classPropSetByMe());
        sb.append(", sentByMe: ").append(sentByMe());
        sb.append(", start: ").append(this.mStart);
        sb.append(", end: ").append(this.mEnd);
        sb.append(", duration: ").append(this.mDuration);
        sb.append(", organizer: ");
        if (hasOrganizer())
            sb.append(getOrganizer().getAddress());
        else
            sb.append("(not specified)");
        sb.append(", name: ").append(this.mName);
        sb.append(", location: ").append(this.mLocation);
        sb.append(", allDay: ").append(isAllDayEvent());
        sb.append(", otherAts: ").append(hasOtherAttendees());
        sb.append(", hasAlarm: ").append(hasAlarm());
        sb.append(", isRecur: ").append(isRecurrence());
        sb.append(", recurId: ").append(getRecurId());
        sb.append(", DTStamp: ").append(mDTStamp);
        sb.append(", mSeqNo ").append(mSeqNo);
        if (isDraft())
            sb.append(", draft: ").append(true);
        if (isNeverSent())
            sb.append(", neverSent: ").append(true);

        for (Alarm alarm : mAlarms) {
            sb.append(", alarm: ").append(alarm.toString());
        }

        for (ZProperty xprop : mXProps) {
            sb.append(", ").append(xprop.toString());
        }
        
        sb.append("}");
        return sb.toString();
    }
    
    public static final int APPT_FLAG_TODO            = 0x01;
    public static final int APPT_FLAG_EVENT           = 0x02;
    public static final int APPT_FLAG_ALLDAY          = 0x04;
    
    // TIM: removed this, wasn't being reliably set, and isn't necessary
    //  [instead we just check for mAttendees.size()>0 ]
    //public static final int APPT_FLAG_OTHER_ATTENDEES = 0x08;
    
    public static final int APPT_FLAG_HASALARM        = 0x10;  // obsolete
    public static final int APPT_FLAG_ISRECUR         = 0x20;
    public static final int APPT_FLAG_NEEDS_REPLY     = 0x40;  // obsolete
    public static final int APPT_FLAG_HAS_ATTACHMENT  = 0x80;
    public static final int APPT_FLAG_DRAFT           = 0x100;
    public static final int APPT_FLAG_NEVER_SENT      = 0x200;  // true means attendees have never been notified
    
    protected CalendarItem mCalItem = null;
    
    // all of these are loaded from / stored in the meta
    protected String mUid;
    protected String mStatus = IcalXmlStrMap.STATUS_CONFIRMED;
    protected String mFreeBusy = null;
    protected String mTransparency = IcalXmlStrMap.TRANSP_OPAQUE;  // transparent or opaque
    protected String mClass = IcalXmlStrMap.CLASS_PUBLIC;  // public, private, confidential
    protected boolean mClassSetByMe;
    protected ParsedDateTime mStart = null;
    protected ParsedDateTime mEnd = null;
    protected ParsedDuration mDuration = null;
    protected long mCompleted = 0;  // COMPLETED DATE-TIME of VTODO
    
    protected String mName; /* name of the invite, aka "subject" */
    protected String mLocation;
    protected int mFlags = APPT_FLAG_EVENT;
    protected long mDTStamp = 0;
    protected int mSeqNo = 0;
    
    // Participation status for this calendar user.  Values are the
    // 2-character strings in ICalXmlStrMap.sPartStatMap, not the longer
    // iCalendar PARTSTAT values.
    // For meeting organizer, this should always be "AC".  (accepted)
    protected String mPartStat = IcalXmlStrMap.PARTSTAT_NEEDS_ACTION;

    protected boolean mRsvp = false;

    // not in metadata:
    protected int mMailboxId = 0;
    protected int mMailItemId = 0;
    protected int mComponentNum = 0;

    private List<ZAttendee> mAttendees = new ArrayList<ZAttendee>();
    private ZOrganizer mOrganizer;
    private boolean mIsOrganizer;

    // (bug 27645)
    // An exception is marked as local-only if it exists only in an attendee's appointment/task.
    // An exception that was created by the organizer and sent to attendees are not marked
    // local-only in the attendees' appointments.
    //
    // The difference between a local-only exception and one that isn't local-only is what happens
    // to it when the recurrence series is updated.  A local-only exception is effectively removed,
    // by replacing its content with the series content except the reminders.  Thus the exception
    // "snaps" back to the series.  If the exception was a cancellation, the canceled instance will
    // reappear.  In contrast, a non-local-only exception remains unmodified when the series is
    // updated.  The end result is consistent overall appointment state for organizer and attendees,
    // while preserving the exceptions published by the organizer and also preserving any local
    // reminders the attendees set for themselves.
    //
    // By default local-only is set to true because most call sites of Invite deal with local
    // changes within a mailbox.  It should be changed to false by calling setLocalOnly(false) where
    // appropriate, such as during delivery of invite email.
    //
    // For the organizer mailbox local-only is never true.  (See isLocalOnly method.)
    //
    // When appointment exported to ics format a local-only invite sets X-ZIMBRA-LOCAL-ONLY:TRUE
    // property.  During ics parse/import only VEVENTs/VTODOs with X-ZIMBRA-LOCAL-ONLY:TRUE are
    // initialized as local-only invite.  This is the opposite behavior from the default value of
    // mLocalOnly.  This is done for backward compatibility.
    //
    // Local-only flag is set in metadata as "lo" field.  Only local-only invites will write this flag.
    // During metadata decoding, missing "lo" field means not local-only.  Again this is the opposite
    // behavior of mLocalOnly default, and it's done this way for backward compatibility.
    //
    // An exception instance that was both modified by the attendee and organizer is not considered
    // local-only.  As soon as organizer publishes an exception that instance is forever non-local-only,
    // regardless of how many times the attendee makes local changes before or after the organizer's.
    private boolean mLocalOnly = true;

    private String mPriority;         // 0 .. 9
    private String mPercentComplete;  // 0 .. 100

    private List<String> mCategories = new ArrayList<String>();
    private List<String> mContacts = new ArrayList<String>();
    private List<String> mComments = new ArrayList<String>();
    private Geo mGeo;

    private String mUrl;

    // MailItem type of calendar item containing this invite
    private byte mItemType = MailItem.TYPE_APPOINTMENT;

    private ICalTok mMethod;

    private List<Alarm> mAlarms = new ArrayList<Alarm>();

    private List<ZProperty> mXProps = new ArrayList<ZProperty>();

    public Invite(String method, TimeZoneMap tzMap, boolean isOrganizer) {
        setItemType(MailItem.TYPE_APPOINTMENT);
        mMethod = lookupMethod(method);
        if (ICalTok.CANCEL.equals(mMethod))
            mStatus = IcalXmlStrMap.STATUS_CANCELLED;
        mTzMap = tzMap;
        mIsOrganizer = isOrganizer;
        mFragment = "";
    }

    public Invite(byte itemType, String method, TimeZoneMap tzMap, boolean isOrganizer) {
        setItemType(itemType);
        mMethod = lookupMethod(method);
        if (ICalTok.CANCEL.equals(mMethod))
            mStatus = IcalXmlStrMap.STATUS_CANCELLED;
        mTzMap = tzMap;
        mIsOrganizer = isOrganizer;
        mFragment = "";
    }
    
    
    public String getMethod() { return mMethod.toString(); }
    public void setMethod(String methodStr) { mMethod = lookupMethod(methodStr); }
    
    public boolean sentByMe() { return mSentByMe; }
    void setSentByMe(boolean sentByMe) { mSentByMe = sentByMe; }
    
    /**
     * @param acct
     * @return TRUE if this account is the "organizer" of the Event
     * @throws ServiceException
     */
    private boolean thisAcctIsOrganizer(Account acct) throws ServiceException {
        if (hasOrganizer()) {
            String addr = getOrganizer().getAddress();
            boolean isOrg = AccountUtil.addressMatchesAccount(acct, addr);
            if (!isOrg && acct != null) {
                // bug 41638: Let's also check if address matches zimbraPrefFromAddress.
                String prefFromAddr = acct.getPrefFromAddress();
                if (prefFromAddr != null && prefFromAddr.equalsIgnoreCase(addr))
                    isOrg = true;
            }
            return isOrg;
        } else {
            // If there are other attendees, it's an Outlook POP/IMAP bug.  If not,
            // it's a properly formatted single-user event.  See isOrganizer()
            // method for more info.
            return !hasOtherAttendees();
        }
    }

    /**
     * Find the (first) Attendee in our list that matches the passed-in account.  If multiple attendees
     * match this account (because an account can have multiple addresses), the address that matches
     * the given identity (persona) id is returned.  Account's default identity is used if identityId
     * is null or invalid.
     * 
     * @param acct
     * @param identityId
     * @return The first matching attendee
     * @throws ServiceException
     */
    public ZAttendee getMatchingAttendee(Account acct, String identityId) throws ServiceException {
        Identity identity;
        if (identityId != null) {
            identity = acct.getIdentityById(identityId);
            if (identity == null) {
                ZimbraLog.calendar.warn("No such identity " + identityId + " for account " + acct.getName());
                identity = acct.getDefaultIdentity();
            }
        } else {
            identity = acct.getDefaultIdentity();
        }

        String identityEmail = identity.getAttr(Provisioning.A_zimbraPrefFromAddress);
        ZAttendee acctMatch = null;
        List<ZAttendee> attendees = getAttendees();
        for (ZAttendee at : attendees) {
            String thisAtEmail = at.getAddress();
            // Does this attendee match our identity?
            if (identityEmail != null && identityEmail.equalsIgnoreCase(thisAtEmail))
                return at;
            if (acctMatch == null && AccountUtil.addressMatchesAccount(acct, thisAtEmail)) {
                acctMatch = at;
                // If we didn't have identity email for some reason, we have our best match.
                if (identityEmail == null)
                    return at;
            }
        }
        return acctMatch;
    }

    /**
     * Find the (first) Attendee in our list that matches the passed-in account
     * 
     * @param acct
     * @return The first matching attendee
     * @throws ServiceException
     */
    public ZAttendee getMatchingAttendee(Account acct) throws ServiceException {
        return getMatchingAttendee(acct, null);
    }
    
    /**
     * Find the (first) Attendee in our list that matches the passed-in name
     * 
     * @param acct
     * @return The first matching attendee
     * @throws ServiceException
     */
    public ZAttendee getMatchingAttendee(String atName) throws ServiceException {
        // Find my ATTENDEE record in the Invite, it must be in our response
        List<ZAttendee> attendees = getAttendees();
        for (ZAttendee at : attendees) {
            String thisAtEmail = at.getAddress();
            if (thisAtEmail != null && thisAtEmail.equalsIgnoreCase(atName)) {
                return at;
            }
        }
        return null;
    }

    public ZAttendee getMatchingAttendee(ZAttendee matchAttendee) throws ServiceException {
        // Look up internal account for the attendee.  For internal users we want to match
        // on all email addresses of the account.
        Account matchAcct = null;
        String matchAddress = matchAttendee.getAddress();
        if (matchAddress != null)
            matchAcct = Provisioning.getInstance().get(AccountBy.name, matchAddress);
        for (ZAttendee at : getAttendees()) {
            if (matchAttendee.addressesMatch(at) ||
                (matchAcct != null && CalendarItem.accountMatchesCalendarUser(matchAcct, at))) {
                return at;
            }
        }
        return null;
    }

    /**
     * Updates the ATTENDEE entries in this invite which match entries in the other one -- presumably 
     * because the attendee has sent us a reply to change his status.  The Caller is responsible
     * for ensuring the changed MetaData is written through to SQL and sending a notification of 
     * MailItem change.
     * 
     * @param reply
     * @return
     * @throws ServiceException
     */
    public boolean updateMatchingAttendeesFromReply(Invite reply) throws ServiceException {
        // Find my ATTENDEE record in the Invite, it must be in our response
        List<ZAttendee> attendees = getAttendees();
        
        ArrayList<ZAttendee> toAdd = new ArrayList<ZAttendee>();
        
        boolean modified = false;
        
        for (ZAttendee replyAt : reply.getAttendees()) {
            ZAttendee at = getMatchingAttendee(replyAt);
            if (at != null) {
                // BUG:4911  When an invitee responds they include an ATTENDEE record, but
                // it doesn't have to have all fields.  In particular, we don't want to let them
                // change their ROLE...
                //     if (replyAt.hasRole() && !replyAt.getRole().equals(at.getRole())) {
                //         at.setRole(replyAt.getRole());
                //         modified = true;
                //     }
                // bug 21848: Similar to above comment on bug 4911, we don't want the reply to
                // update the RSVP.  It seems most CUAs will send ATTENDEE record without setting
                // RSVP.  Because RSVP=FALSE by default, transferring the RSVP value to the invite
                // would end up inadvertently clearing the original RSVP value.
                //     if (replyAt.hasRsvp() && !replyAt.getRsvp().equals(at.getRsvp())) {
                //         at.setRsvp(replyAt.getRsvp());
                //         modified = true;
                //     }

                if (replyAt.hasPartStat() && !replyAt.getPartStat().equals(at.getPartStat())) {
                    at.setPartStat(replyAt.getPartStat());
                    modified = true;
                }
                continue;
            }

            // Attendee in the reply was not in the appointment's invite.  Add the new attendee if not
            // a decline reply.
            if (!IcalXmlStrMap.PARTSTAT_DECLINED.equalsIgnoreCase(replyAt.getPartStat()))
                toAdd.add(replyAt);
        }
        
        if (toAdd.size() > 0) {
            for (ZAttendee add : toAdd) {
                modified = true;
                attendees.add(add);
            }
        }
        return modified;
    }

    public List<ZAttendee> getAttendees() {
        return mAttendees;
    }
    
    public void clearAttendees() {
    	mAttendees.clear();
    }
    
    public void addAttendee(ZAttendee at) {
        mAttendees.add(at);
    }

    public void setOrganizer(ZOrganizer org) throws ServiceException {
        mOrganizer = org;
    }
    
    
    public ZOrganizer getOrganizer() {
        // Be careful!  Don't assume this is non-null.
        return mOrganizer;
    }

    /**
     * Returns Account object for the invite's organizer.
     * @return null if organizer info is missing or organizer is not an
     *         internal user
     * @throws ServiceException
     */
    public Account getOrganizerAccount() throws ServiceException {
        Account account = null;
        if (mIsOrganizer && mCalItem != null)
            return mCalItem.getAccount();
        if (hasOrganizer()) {
            String address = getOrganizer().getAddress();
            if (address != null) {
                try {
                    account = Provisioning.getInstance().get(AccountBy.name, address);
                } catch (ServiceException e) {
                    if (ServiceException.INVALID_REQUEST.equals(e.getCode()))
                        ZimbraLog.calendar.warn("Ignoring invalid organizer address: " + address);
                    else
                        throw e;
                }
            }
        } else if (mCalItem != null) {
            account = mCalItem.getAccount();
        }
        return account;
    }

    /**
     * Returns whether the invite was created for the organizer account.
     * @return
     */
    public boolean isOrganizer() {
        return mIsOrganizer;
    }
    public void setIsOrganizer(Account acct) throws ServiceException {
        mIsOrganizer = thisAcctIsOrganizer(acct);
    }
    public void setIsOrganizer(boolean isOrganizer) {
        mIsOrganizer = isOrganizer;
    }

    public boolean isLocalOnly() {
        // Local-only is never true for the organizer user.
        return mLocalOnly && !mIsOrganizer;
    }

    public void setLocalOnly(boolean localOnly) {
        mLocalOnly = localOnly;
    }

    public boolean isEvent()  { return mItemType == MailItem.TYPE_APPOINTMENT; }
    public boolean isTodo()   { return mItemType == MailItem.TYPE_TASK; }
    public byte getItemType() { return mItemType; }
    public void setItemType(byte t) {
        mItemType = t;
        // If mStatus is set to default appointment status but we have a task
        // invite, change to default task status.
        if (mItemType == MailItem.TYPE_TASK && IcalXmlStrMap.STATUS_CONFIRMED.equals(mStatus))
            mStatus = IcalXmlStrMap.STATUS_NEEDS_ACTION;
    }

    private TimeZoneMap mTzMap;
    
    public TimeZoneMap getTimeZoneMap() { return mTzMap; }

    public ZVCalendar newToICalendar(boolean includePrivateData) throws ServiceException {
        return newToICalendar(OUTLOOK_COMPAT_ALLDAY, includePrivateData);
    }

    public ZVCalendar newToICalendar(boolean useOutlookCompatMode, boolean includePrivateData)
    throws ServiceException {
        ZVCalendar vcal = new ZVCalendar();

        vcal.addProperty(new ZProperty(ICalTok.METHOD, mMethod.toString()));

        // timezones
<<<<<<< HEAD
        for (Iterator<ICalTimeZone> iter = mTzMap.tzIterator(); iter.hasNext();) {
            ICalTimeZone cur = (ICalTimeZone) iter.next();
            vcal.addComponent(cur.newToVTimeZone());
=======
        if (!isAllDayEvent() || useOutlookCompatMode) {  // Don't write any VTIMEZONE for all-day appointments.
            for (Iterator<ICalTimeZone> iter = mTzMap.tzIterator(); iter.hasNext();) {
                ICalTimeZone cur = iter.next();
                vcal.addComponent(cur.newToVTimeZone());
            }
>>>>>>> c8a7d7b9
        }

        vcal.addComponent(newToVComponent(useOutlookCompatMode, includePrivateData));
        return vcal;
    }

    public static interface InviteVisitor {
        public void visit(Invite inv) throws ServiceException;
    }

    public static List<Invite> createFromCalendar(Account account, String fragment, ZVCalendar cal, boolean sentByMe)
    throws ServiceException {
        return createFromCalendar(account, fragment, cal, sentByMe, null, 0);
    }

    public static List<Invite> createFromCalendar(
            Account account, String fragment, ZVCalendar cal, boolean sentByMe, Mailbox mbx, int mailItemId)
    throws ServiceException {
        List<Invite> list = new ArrayList<Invite>();
        createFromCalendar(list, account, fragment, cal, sentByMe, mbx, mailItemId, false, null);
        return list;
    }

    public static List<Invite> createFromCalendar(
            Account account, String fragment, List<ZVCalendar> cals, boolean sentByMe)
    throws ServiceException {
        return createFromCalendar(account, fragment, cals, sentByMe, false, null);
    }

    public static void createFromCalendar(
            Account account, String fragment,
            String method, TimeZoneMap tzmap, Iterator<ZComponent> compIter,
            boolean sentByMe, boolean continueOnError, InviteVisitor visitor)
    throws ServiceException {
        createFromCalendar(null, account, fragment, method, tzmap, compIter, sentByMe, null, 0,
                           continueOnError, visitor);
    }

    public static List<Invite> createFromCalendar(
            Account account, String fragment, List<ZVCalendar> cals, boolean sentByMe,
            boolean continueOnError, InviteVisitor visitor)
    throws ServiceException {
        List<Invite> list = new ArrayList<Invite>();
        for (ZVCalendar cal : cals) {
            createFromCalendar(list, account, fragment, cal, sentByMe, null, 0,
                               continueOnError, visitor);
        }
        return list;
    }

    private static void createFromCalendar(
            List<Invite> toAdd, Account account, String fragment, ZVCalendar cal, boolean sentByMe,
            Mailbox mbx, int mailItemId,
            boolean continueOnError, InviteVisitor visitor)
    throws ServiceException {
        String method = cal.getPropVal(ICalTok.METHOD, ICalTok.PUBLISH.toString());
        
        // process the TIMEZONE's first: everything depends on them being there...
        TimeZoneMap tzmap = new TimeZoneMap(ICalTimeZone.getAccountTimeZone(account));
        for (ZComponent comp : cal.mComponents) {
            if (ICalTok.VTIMEZONE.equals(comp.getTok())) {
                ICalTimeZone tz = ICalTimeZone.fromVTimeZone(comp);
                tzmap.add(tz);
            }
        }

        createFromCalendar(toAdd, account, fragment, method, tzmap, cal.getComponentIterator(),
                           sentByMe, mbx, mailItemId, continueOnError, visitor);
    }

    private static void createFromCalendar(
            List<Invite> toAdd, Account account, String fragment,
            String method, TimeZoneMap tzmap, Iterator<ZComponent> compIter,
            boolean sentByMe, Mailbox mbx, int mailItemId,
            boolean continueOnError, InviteVisitor visitor)
    throws ServiceException {
        int compNum = 0;
        for (; compIter.hasNext(); ) {
            ZComponent comp = compIter.next();
            Invite newInv = null;
            try {
                byte type;
                ICalTok compTypeTok = comp.getTok();
                if (compTypeTok == null) continue;
                if (ICalTok.VTODO.equals(compTypeTok))
                    type = MailItem.TYPE_TASK;
                else
                    type = MailItem.TYPE_APPOINTMENT;
    
                switch (compTypeTok) {
                case VEVENT:
                case VTODO:
                    boolean isEvent = ICalTok.VEVENT.equals(compTypeTok);
                    boolean isTodo = ICalTok.VTODO.equals(compTypeTok);
                    try {
                        newInv = new Invite(type, method, tzmap, false);
                        newInv.setLocalOnly(false);  // set to true later if X-ZIMBRA-LOCAL-ONLY is present
                        if (toAdd != null)
                            toAdd.add(newInv);

                        List<Object> addRecurs = new ArrayList<Object>();
                        List<Object> subRecurs = new ArrayList<Object>();
    
                        newInv.setComponentNum(compNum);
                        if (mbx != null)
                            newInv.setMailboxId(mbx.getId());
                        newInv.setMailItemId(mailItemId);
                        newInv.setSentByMe(sentByMe);
                        compNum++;
    
                        for (ZComponent subcomp : comp.mComponents) {
                            ICalTok subCompTypeTok = subcomp.getTok();
                            switch (subCompTypeTok) {
                            case VALARM:
                                Alarm alarm = Alarm.parse(subcomp);
                                if (alarm != null)
                                    newInv.addAlarm(alarm);
                                break;
                            default:
                                // ignore all other sub components
                            }
                        }

                        boolean sawIntendedFreeBusy = false;
                        for (ZProperty prop : comp.mProperties) {
                            String propVal = prop.getValue();
                            ICalTok propToken = prop.getToken();
                            if (propToken == null) {
                                // Skip properties with missing value.  There may be parameters specified, but
                                // it's still wrong to send a property without value.  They can only lead to
                                // parse errors later, so ignore them.
                                if (propVal == null || propVal.length() < 1)
                                    continue;
                                String name = prop.getName();
                                if (name.startsWith("X-") || name.startsWith("x-"))
                                    newInv.addXProp(prop);
                            } else if (propToken.equals(ICalTok.CATEGORIES)) {
                                List<String> categories = prop.getValueList();
                                if (categories != null && !categories.isEmpty()) {
                                    for (String cat : categories) {
                                        newInv.addCategory(cat);
                                    }
                                }
                            } else {    
                                // Skip properties with missing value.  There may be parameters specified, but
                                // it's still wrong to send a property without value.  They can only lead to
                                // parse errors later, so ignore them.
                                if (propVal == null || propVal.length() < 1)
                                    continue;
                                switch (propToken) {
                                case ORGANIZER:
                                    newInv.setOrganizer(new ZOrganizer(prop));
                                    break;
                                case ATTENDEE:
                                    newInv.addAttendee(new ZAttendee(prop));
                                    break;
                                case DTSTAMP:
                                    ParsedDateTime dtstamp = ParsedDateTime.parse(prop, tzmap);
                                    newInv.setDtStamp(dtstamp.getUtcTime());
                                    break;
                                case RECURRENCE_ID:
                                    ParsedDateTime rid = ParsedDateTime.parse(prop, tzmap);
                                    newInv.setRecurId(new RecurId(rid, RecurId.RANGE_NONE));
                                    break;
                                case SEQUENCE:
                                    newInv.setSeqNo(prop.getIntValue());
                                    break;
                                case DTSTART:
                                    ParsedDateTime dtstart = ParsedDateTime.parse(prop, tzmap);
                                    newInv.setDtStart(dtstart);
                                    if (!dtstart.hasTime()) 
                                    	newInv.setIsAllDayEvent(true);
                                    break;
                                case DTEND:
                                    if (isEvent) {
                                        ParsedDateTime dtend = ParsedDateTime.parse(prop, tzmap);
                                        newInv.setDtEnd(dtend);
                                        if (!dtend.hasTime())
                                            newInv.setIsAllDayEvent(true);
                                    }
                                    break;
                                case DUE:
                                    if (isTodo) {
                                        ParsedDateTime due = ParsedDateTime.parse(prop, tzmap);
                                        // DUE is for VTODO what DTEND is for VEVENT.
                                        newInv.setDtEnd(due);
                                        if (!due.hasTime())
                                            newInv.setIsAllDayEvent(true);
                                    }
                                    break;
                                case DURATION:
                                    ParsedDuration dur = ParsedDuration.parse(propVal);
                                    newInv.setDuration(dur);
                                    break;
                                case LOCATION:
                                    newInv.setLocation(propVal);
                                    break;
                                case SUMMARY:
                                    String summary = propVal;
                                    if (summary != null) {
                                        // Make sure SUMMARY is a single line.
                                        summary = summary.replaceAll("[\\\r\\\n]+", " ");
                                    }
                                    prop.setValue(summary);
                                    newInv.setName(summary);
                                    break;
                                case DESCRIPTION:
                                    newInv.setDescription(propVal, newInv.mDescHtml);
                                    newInv.setFragment(Fragment.getFragment(propVal, true));
                                    break;
                                case X_ALT_DESC:
                                    ZParameter fmttype = prop.getParameter(ICalTok.FMTTYPE);
                                    if (fmttype != null && MimeConstants.CT_TEXT_HTML.equalsIgnoreCase(fmttype.getValue())) {
                                        String html = propVal;
                                        newInv.setDescription(newInv.mDescription, html);
                                    } else {
                                        // Unknown format.  Just add as an x-prop.
                                        newInv.addXProp(prop);
                                    }
                                    break;
                                case COMMENT:
                                    newInv.addComment(propVal);
                                    break;
                                case UID:
                                    newInv.setUid(propVal);
                                    break;
                                case RRULE:
                                    ZRecur recur = new ZRecur(propVal, tzmap);
                                    addRecurs.add(recur);
                                    newInv.setIsRecurrence(true);
                                    break;
                                case RDATE:
                                    RdateExdate rdate = RdateExdate.parse(prop, tzmap);
                                    addRecurs.add(rdate);
                                    newInv.setIsRecurrence(true);
                                    break;
                                case EXRULE:
                                    ZRecur exrecur = new ZRecur(propVal, tzmap);
                                    subRecurs.add(exrecur);
                                    newInv.setIsRecurrence(true);                            
                                    break;
                                case EXDATE:
                                    RdateExdate exdate = RdateExdate.parse(prop, tzmap);
                                    subRecurs.add(exdate);
                                    newInv.setIsRecurrence(true);
                                    break;
                                case STATUS:
                                    String status = IcalXmlStrMap.sStatusMap.toXml(propVal);
                                    if (status != null) {
                                        if (IcalXmlStrMap.STATUS_IN_PROCESS.equals(status)) {
                                            String zstatus = prop.getParameterVal(ICalTok.X_ZIMBRA_STATUS, null);
                                            if (ICalTok.X_ZIMBRA_STATUS_WAITING.toString().equals(zstatus) ||
                                                ICalTok.X_ZIMBRA_STATUS_DEFERRED.toString().equals(zstatus)) {
                                                newInv.setStatus(IcalXmlStrMap.sStatusMap.toXml(zstatus));
                                            } else {
                                                newInv.setStatus(status);
                                            }
                                        } else {
                                            newInv.setStatus(status);
                                        }
                                    }
                                    break;
                                case TRANSP:
                                    // TRANSP is examined only when intended F/B is not supplied.
                                    if (isEvent && !sawIntendedFreeBusy) {
                                        String transp = IcalXmlStrMap.sTranspMap.toXml(propVal);
                                        if (transp != null) {
                                            newInv.setTransparency(transp);
                                            // If transparent, set intended f/b to free.
                                            // If opaque, don't set intended f/b because there are multiple possibilities.
                                            if (newInv.isTransparent())
                                                newInv.setFreeBusy(IcalXmlStrMap.FBTYPE_FREE);
                                        }
                                    }
                                    break;
                                case CLASS:
                                    String classProp = IcalXmlStrMap.sClassMap.toXml(propVal);
                                    if (classProp != null)
                                        newInv.setClassProp(classProp);
                                    break;
                                case X_MICROSOFT_CDO_ALLDAYEVENT:
                                    if (isEvent) {
                                        if (prop.getBoolValue()) 
                                            newInv.setIsAllDayEvent(true);
                                    }
                                    break;
                                case X_MICROSOFT_CDO_INTENDEDSTATUS:
                                    sawIntendedFreeBusy = true;
                                    if (isEvent) {
                                        String fb = IcalXmlStrMap.sOutlookFreeBusyMap.toXml(propVal);
                                        if (fb != null) {
                                            newInv.setFreeBusy(fb);
                                            // Intended F/B takes precedence over TRANSP.
                                            if (IcalXmlStrMap.FBTYPE_FREE.equals(fb))
                                                newInv.setTransparency(IcalXmlStrMap.TRANSP_TRANSPARENT);
                                            else
                                                newInv.setTransparency(IcalXmlStrMap.TRANSP_OPAQUE);
                                        }
                                    }
                                    break;
                                case PRIORITY:
                                    String prio = propVal;
                                    if (prio != null)
                                        newInv.setPriority(prio);
                                    break;
                                case PERCENT_COMPLETE:
                                    if (isTodo) {
                                        String pctComplete = propVal;
                                        if (pctComplete != null)
                                            newInv.setPercentComplete(pctComplete);
                                    }
                                    break;
                                case COMPLETED:
                                    if (isTodo) {
                                        ParsedDateTime completed = ParsedDateTime.parseUtcOnly(propVal);
                                        newInv.setCompleted(completed.getUtcTime());
                                    }
                                    break;
                                case CONTACT:
                                    newInv.addContact(propVal);
                                    break;
                                case GEO:
                                    Geo geo = Geo.parse(prop);
                                    newInv.setGeo(geo);
                                    break;
                                case URL:
                                    newInv.setUrl(propVal);
                                    break;
                                case X_ZIMBRA_LOCAL_ONLY:
                                    if (prop.getBoolValue())
                                        newInv.setLocalOnly(true);
                                    break;
                                case X_ZIMBRA_DISCARD_EXCEPTIONS:
                                    newInv.addXProp(prop);
                                    break;
                                case X_ZIMBRA_CHANGES:
                                    newInv.addXProp(prop);
                                    break;
                                }
                            }
                        }
    
                        newInv.setIsOrganizer(account);
    
                        newInv.validateDuration();
    
                        ParsedDuration duration = newInv.getDuration();
                        
                        if (duration == null) {
                            ParsedDateTime end = newInv.getEndTime();
                            if (end != null && newInv.getStartTime() != null) {
                                duration = end.difference(newInv.getStartTime());
                            }
                        }
    
                        if (!addRecurs.isEmpty() || !subRecurs.isEmpty()) {
                            // We have a recurrence.  Make sure DTSTART is not null.
                            ParsedDateTime st = newInv.getStartTime();
                            if (st == null) {
                                ParsedDateTime et = newInv.getEndTime();
                                if (et != null) {
                                    if (et.hasTime())
                                        st = et.add(ParsedDuration.NEGATIVE_ONE_SECOND);
                                    else
                                        st = et.add(ParsedDuration.NEGATIVE_ONE_DAY);
                                    newInv.setDtStart(st);
                                } else {
                                    // Both DTSTART and DTEND are unspecified.  Recurrence makes no sense!
                                    throw ServiceException.INVALID_REQUEST("recurrence used without DTSTART", null);
                                }
                            }
                        }

                        InviteInfo inviteInfo = new InviteInfo(newInv);
                        List<IRecurrence> addRules = new ArrayList<IRecurrence>();
                        if (addRecurs.size() > 0) {
                            for (Iterator<Object> iter = addRecurs.iterator(); iter.hasNext();) {
                                Object next = iter.next();
                                if (next instanceof ZRecur) {
                                    ZRecur cur = (ZRecur) next;
                                    addRules.add(new Recurrence.SimpleRepeatingRule(newInv.getStartTime(), duration, cur, inviteInfo));
                                } else if (next instanceof RdateExdate) {
                                    RdateExdate rdate = (RdateExdate) next;
                                    addRules.add(new Recurrence.SingleDates(rdate, duration, inviteInfo));
                                }
                            }
                        }
                        List<IRecurrence> subRules = new ArrayList<IRecurrence>();
                        if (subRecurs.size() > 0) {
                            for (Iterator<Object> iter = subRecurs.iterator(); iter.hasNext();) {
                                Object next = iter.next();
                                if (next instanceof ZRecur) {
                                    ZRecur cur = (ZRecur) iter.next();
                                    subRules.add(new Recurrence.SimpleRepeatingRule(newInv.getStartTime(), duration, cur, inviteInfo));
                                } else if (next instanceof RdateExdate) {
                                    RdateExdate exdate = (RdateExdate) next;
                                    subRules.add(new Recurrence.SingleDates(exdate, duration, inviteInfo));
                                }
                            }
                        }
                        
                        if (newInv.hasRecurId()) {
                            if (addRules.size() > 0) {
                                newInv.setRecurrence(new Recurrence.ExceptionRule(newInv.getRecurId(),
                                        newInv.getStartTime(), duration, new InviteInfo(newInv), addRules, subRules));
                            }
                        } else {
                            if (addRules.size() > 0) { // since exclusions can't affect DtStart, just ignore them if there are no add rules
                                newInv.setRecurrence(new Recurrence.RecurrenceRule(newInv.getStartTime(), duration, new InviteInfo(newInv), addRules, subRules));
                            }
                        }
                        
                        String location = newInv.getLocation();
                        if (location == null)
                        	newInv.setLocation("");
    
                        // Process callback.
                        if (visitor != null)
                            visitor.visit(newInv);
                    } catch (ParseException e) {
                        throw ServiceException.PARSE_ERROR(
                            "Unable to parse iCalendar data: " + e.getMessage(), e);
                      
                    }
                    
                    break;
                }
            } catch (ServiceException e) {
                if (!continueOnError) throw e;
                if (newInv != null)
                    logIcsParseImportError(newInv, e);
                else
                    ZimbraLog.calendar.warn("Skipping error during ics parse/import", e);
            } catch (RuntimeException e) {
                if (!continueOnError) throw e;
                if (newInv != null)
                    logIcsParseImportError(newInv, e);
                else
                    ZimbraLog.calendar.warn("Skipping error during ics parse/import", e);
            }
        }
    }

    private static void logIcsParseImportError(Invite inv, Exception e) {
        String uid = inv.getUid();
        String recurrenceId = inv.hasRecurId() ? inv.getRecurId().toString() : null;
        int seq = inv.getSeqNo();
        String dtStart = inv.getStartTime() != null ? inv.getStartTime().toString() : null;
        String summary = inv.getName();
        ZimbraLog.calendar.warn(
                "Skipping error during ics parse/import: UID:" + uid +
                (recurrenceId != null ? ", RECURRENCE-ID:" + recurrenceId : "") +
                ", SEQUENCE:" + seq +
                (dtStart != null ? ", DTSTART:" + dtStart : "") +
                (summary != null ? ", SUMMARY:" + summary : ""),
                e);
    }
    
    public ZComponent newToVComponent(boolean useOutlookCompatAllDayEvents, boolean includePrivateData)
    throws ServiceException {
        boolean isRequestPublishCancel =
            ICalTok.REQUEST.equals(mMethod) || ICalTok.PUBLISH.equals(mMethod) || ICalTok.CANCEL.equals(mMethod);
        ICalTok compTok;
        if (mItemType == MailItem.TYPE_TASK) {
            compTok = ICalTok.VTODO;
            useOutlookCompatAllDayEvents = false;
        } else {
            compTok = ICalTok.VEVENT;
        }
        ZComponent component = new ZComponent(compTok);

        component.addProperty(new ZProperty(ICalTok.UID, getUid()));

        IRecurrence recur = getRecurrence();
        if (recur != null) {
            for (Iterator iter = recur.addRulesIterator(); iter!=null && iter.hasNext();) {
                IRecurrence cur = (IRecurrence)iter.next();

                switch (cur.getType()) { 
                case Recurrence.TYPE_SINGLE_DATES:
                    Recurrence.SingleDates sd = (Recurrence.SingleDates) cur;
                    RdateExdate rdate = sd.getRdateExdate();
                    component.addProperty(rdate.toZProperty());
                    break;
                case Recurrence.TYPE_REPEATING:
                    Recurrence.SimpleRepeatingRule srr = (Recurrence.SimpleRepeatingRule)cur;
                    component.addProperty(new ZProperty(ICalTok.RRULE, srr.getRule().toString()));
                    break;
                }
                
            }
            for (Iterator iter = recur.subRulesIterator(); iter!=null && iter.hasNext();) {
                IRecurrence cur = (IRecurrence)iter.next();

                switch (cur.getType()) { 
                case Recurrence.TYPE_SINGLE_DATES:
                    Recurrence.SingleDates sd = (Recurrence.SingleDates) cur;
                    RdateExdate exdate = sd.getRdateExdate();
                    component.addProperty(exdate.toZProperty());
                    break;
                case Recurrence.TYPE_REPEATING:
                    Recurrence.SimpleRepeatingRule srr = (Recurrence.SimpleRepeatingRule)cur;
                    component.addProperty(new ZProperty(ICalTok.EXRULE, srr.getRule().toString()));
                    break;
                }
            }
        }

        if (includePrivateData || isPublic()) {
            // SUMMARY (aka Name or Subject)
            String name = getName();
            if (name != null && name.length()>0)
                component.addProperty(new ZProperty(ICalTok.SUMMARY, name));
            
            // DESCRIPTION and X-ALT-DESC;FMTTYPE=text/html
            String desc = getDescription();
            if (desc != null) {
                // Remove Outlook-style *~*~*~ header block.  Remove separator plus two newlines.
                int delim = desc.indexOf(HEADER_SEPARATOR);
                if (delim >= 0) {
                    desc = desc.substring(delim + HEADER_SEPARATOR.length());
                    desc = desc.replaceFirst("^\\r?\\n\\r?\\n", "");
                }
                if (desc.length() > 0)
                    component.addProperty(new ZProperty(ICalTok.DESCRIPTION, desc));
            }
            String descHtml = getDescriptionHtml();
            if (descHtml != null && descHtml.length() > 0) {
                ZProperty altDesc = new ZProperty(ICalTok.X_ALT_DESC, descHtml);
                altDesc.addParameter(new ZParameter(ICalTok.FMTTYPE, MimeConstants.CT_TEXT_HTML));
                component.addProperty(altDesc);
            }
            
            // COMMENT
            List<String> comments = getComments();
            if (comments != null && !comments.isEmpty()) {
                for (String comment : comments) {
                    component.addProperty(new ZProperty(ICalTok.COMMENT, comment));
                }
            }

            // LOCATION
            String location = getLocation();
            if (location != null && location.length() > 0)
                component.addProperty(new ZProperty(ICalTok.LOCATION, location.toString()));

            // ATTENDEES
            for (ZAttendee at : (List<ZAttendee>)getAttendees()) 
                component.addProperty(at.toProperty());

            // PRIORITY
            if (mPriority != null)
                component.addProperty(new ZProperty(ICalTok.PRIORITY, mPriority));

            // PERCENT-COMPLETE
            if (isTodo() && mPercentComplete != null)
                component.addProperty(new ZProperty(ICalTok.PERCENT_COMPLETE, mPercentComplete));

            // COMPLETED
            if (isTodo() && mCompleted != 0) {
                ParsedDateTime completed = ParsedDateTime.fromUTCTime(mCompleted);
                component.addProperty(completed.toProperty(ICalTok.COMPLETED, false));
            }

            // CATEGORIES
            List<String> categories = getCategories();
            if (categories != null && !categories.isEmpty()) {
                ZProperty catsProp = new ZProperty(ICalTok.CATEGORIES);
                catsProp.setValueList(categories);
                component.addProperty(catsProp);
            }

            // CONTACT
            List<String> contacts = getContacts();
            if (contacts != null && !contacts.isEmpty()) {
                for (String contact : contacts) {
                    component.addProperty(new ZProperty(ICalTok.CONTACT, contact));
                }
            }

            // GEO
            if (mGeo != null)
                component.addProperty(mGeo.toZProperty());

            // VALARMs
            for (Alarm alarm : mAlarms) {
                ZComponent alarmComp = alarm.toZComponent();
                component.addComponent(alarmComp);
            }

            // x-prop
            for (ZProperty xprop : mXProps) {
                component.addProperty(xprop);
            }
        }

        // ORGANIZER
        if (hasOrganizer()) {
            ZOrganizer organizer = getOrganizer();
            ZProperty orgProp = organizer.toProperty();
            component.addProperty(orgProp);
            // Hack for Outlook 2007 (bug 25777)
            if (organizer.hasSentBy() && !ICalTok.REPLY.equals(mMethod) && !ICalTok.COUNTER.equals(mMethod)) {
                String sentByParam = orgProp.paramVal(ICalTok.SENT_BY, null);
                if (sentByParam != null) {
                    ZProperty xMsOlkSender = new ZProperty("X-MS-OLK-SENDER");
                    xMsOlkSender.setValue(sentByParam);
                    component.addProperty(xMsOlkSender);
                }
            }
        }

        // DTSTART
        ParsedDateTime dtstart = getStartTime();
        if (dtstart != null)
            component.addProperty(dtstart.toProperty(ICalTok.DTSTART, useOutlookCompatAllDayEvents));
        
        // DTEND or DUE
        ParsedDateTime dtend = getEndTime();
        if (dtend != null) {
            ICalTok prop = ICalTok.DTEND;
            if (isTodo())
                prop = ICalTok.DUE;
            component.addProperty(dtend.toProperty(prop, useOutlookCompatAllDayEvents));
        }
        
        // DURATION
        ParsedDuration dur = getDuration();
        if (dur != null)
            component.addProperty(new ZProperty(ICalTok.DURATION, dur.toString()));
        
        // STATUS
        String status = getStatus();
        String statusIcal = IcalXmlStrMap.sStatusMap.toIcal(status);
        if (IcalXmlStrMap.STATUS_ZCO_WAITING.equals(status) ||
            IcalXmlStrMap.STATUS_ZCO_DEFERRED.equals(status)) {
            ZParameter param = new ZParameter(ICalTok.X_ZIMBRA_STATUS, statusIcal);
            ZProperty prop = new ZProperty(ICalTok.STATUS, ICalTok.IN_PROCESS.toString());
            prop.addParameter(param);
            component.addProperty(prop);
        } else {
            component.addProperty(new ZProperty(ICalTok.STATUS, statusIcal));
        }

        // CLASS
        component.addProperty(new ZProperty(ICalTok.CLASS, IcalXmlStrMap.sClassMap.toIcal(getClassProp())));

        if (isEvent()) {
            // allDay
            if (isAllDayEvent())
                component.addProperty(new ZProperty(ICalTok.X_MICROSOFT_CDO_ALLDAYEVENT, true));
            
            // Microsoft Outlook compatibility for free-busy status
            if (isRequestPublishCancel) {
                String outlookFreeBusy = IcalXmlStrMap.sOutlookFreeBusyMap.toIcal(getFreeBusy());
                component.addProperty(new ZProperty(ICalTok.X_MICROSOFT_CDO_INTENDEDSTATUS, outlookFreeBusy));
            }

            // TRANSPARENCY
            component.addProperty(new ZProperty(ICalTok.TRANSP, IcalXmlStrMap.sTranspMap.toIcal(getTransparency())));
        }


        // RECURRENCE-ID
        RecurId recurId = getRecurId();
        if (recurId != null) 
            component.addProperty(recurId.toProperty(useOutlookCompatAllDayEvents));
        
        // DTSTAMP
        ParsedDateTime dtStamp = ParsedDateTime.fromUTCTime(getDTStamp());
        component.addProperty(dtStamp.toProperty(ICalTok.DTSTAMP, useOutlookCompatAllDayEvents));
        
        // SEQUENCE
        component.addProperty(new ZProperty(ICalTok.SEQUENCE, getSeqNo()));

        // URL
        String url = getUrl();
        if (url != null && url.length() > 0)
            component.addProperty(new ZProperty(ICalTok.URL, url));

        if (isLocalOnly())
            component.addProperty(new ZProperty(ICalTok.X_ZIMBRA_LOCAL_ONLY, true));

        return component;
    }

    public static ZComponent[] toVComponents(Invite[] invites,
                                             boolean includePrivateData,
                                             boolean useOutlookCompatAllDayEvents,
                                             boolean convertCanceledInstancesToExdates)
    throws ServiceException {
        List<ZComponent> comps = new ArrayList<ZComponent>(invites.length);
        if (!convertCanceledInstancesToExdates || invites.length <= 1) {
            for (Invite inv : invites) {
                ZComponent comp = inv.newToVComponent(useOutlookCompatAllDayEvents, includePrivateData);
                comps.add(comp);
            }
        } else {
            // Activate the hack that converts standalone VEVENT/VTODO components with STATUS:CANCELLED
            // into EXDATEs on the series component. (bug 36434)
            Invite seriesInv = null;
            ZComponent seriesComp = null;
            // Find the series invite.
            for (Invite inv : invites) {
                if (inv.isRecurrence()) {
                    ZComponent comp = inv.newToVComponent(useOutlookCompatAllDayEvents, includePrivateData);
                    seriesComp = comp;
                    comps.add(seriesComp);
                    seriesInv = inv;
                    break;
                }
            }
            for (Invite inv : invites) {
                if (inv != seriesInv) {  // We already handled the series invite in the previous loop.
                    if (inv.hasRecurId() && inv.isCancel()) {
                        // Canceled instance is added as an EXDATE to the series, instead of being treated
                        // as a standalone component.
                        if (seriesComp != null) {
                            RecurId rid = inv.getRecurId();
                            ZProperty ridProp = rid.toProperty(false);
                            // EXDATE and RECURRENCE-ID have same value types and parameter list.  Just copy over.
                            ZProperty exdateProp = new ZProperty(ICalTok.EXDATE, ridProp.getValue());
                            for (Iterator<ZParameter> paramsIter = ridProp.parameterIterator(); paramsIter.hasNext(); ) {
                                ZParameter param = paramsIter.next();
                                exdateProp.addParameter(param);
                            }
                            seriesComp.addProperty(exdateProp);
                        } else {
                            // But if there is no series component, let the canceled instance be a component.
                            ZComponent comp = inv.newToVComponent(useOutlookCompatAllDayEvents, includePrivateData);
                            if (comp != null)
                                comps.add(comp);
                        }
                    } else {
                        // Modified instances are added as standalone components.
                        ZComponent comp = inv.newToVComponent(useOutlookCompatAllDayEvents, includePrivateData);
                        if (comp != null)
                            comps.add(comp);
                    }
                }
            }
        }
        return comps.toArray(new ZComponent[0]);
    }

    public Iterator<Alarm> alarmsIterator() { return mAlarms.iterator(); }
    public void addAlarm(Alarm alarm) {
        mAlarms.add(alarm);
    }
    public List<Alarm> getAlarms() { return mAlarms; }
    
    /**
     * Clear this Invite's alarms
     */
    public void clearAlarms() {
    	mAlarms.clear();
    }

    public Iterator<ZProperty> xpropsIterator() { return mXProps.iterator(); }
    public void addXProp(ZProperty prop) {
        mXProps.add(prop);
    }
    public void removeXProp(String xpropName) {
        for (Iterator<ZProperty> iter = mXProps.iterator(); iter.hasNext(); ) {
            ZProperty prop = iter.next();
            if (prop.getName().equalsIgnoreCase(xpropName))
                iter.remove();
        }
    }
    public ZProperty getXProperty(String xpropName) {
        for (ZProperty prop : mXProps) {
            if (prop.getName().equalsIgnoreCase(xpropName))
                return prop;
        }
        return null;
    }

    /**
     * RFC2445 requires end date/time to be later than start date/time but
     * some calendar clients don't honor that.  Make sure the interval between
     * start and end are at least 1 second (if date/time) or 1 day (if date-only).
     * @throws ServiceException
     */
    public void validateDuration() throws ServiceException {
        if (mStart == null)
            return;
        if (!isTodo()) {
            ParsedDuration durMinimum =
                mStart.hasTime() ? ParsedDuration.parse(false, 0, 0, 0, 0, 1)
                                 : ParsedDuration.parse(false, 0, 1, 0, 0, 0);
            if (mEnd != null && mEnd.compareTo(mStart) <= 0) {
                mEnd = mStart.add(durMinimum);
            } else if (mDuration != null) {
                ParsedDateTime et = mStart.add(mDuration);
                long durMillis = et.getUtcTime() - mStart.getUtcTime();
                if (durMillis <= 0)
                    mDuration = durMinimum;
            }
        }
    }

    /**
     * Returns true if this invite's sequence is same or greater than other invite's sequence.
     * @param other
     * @return
     */
    public boolean isSameOrNewerVersion(Invite other) {
        if (other == null) return false;
        int thisSeq = getSeqNo();
        int otherSeq = other.getSeqNo();
        return thisSeq >= otherSeq;
    }

    public Invite newCopy() {
        List<ZAttendee> attendees = new ArrayList<ZAttendee>(mAttendees.size());
        for (ZAttendee at : mAttendees) {
            attendees.add(new ZAttendee(at));  // add a copy of attendee
        }
        ZOrganizer org = mOrganizer != null ? new ZOrganizer(mOrganizer) : null;
        Invite inv = new Invite(
                mItemType, mMethod != null ? mMethod.toString() : null,
                mTzMap,
                mCalItem, mUid,
                mStatus, mPriority,
                mPercentComplete, mCompleted,
                mFreeBusy, mTransparency, mClass,
                mStart, mEnd, mDuration,
                mRecurrence,
                mIsOrganizer, org, attendees,
                mName, mLocation,
                mFlags, mPartStat, mRsvp, mRecurrenceId, mDTStamp, mSeqNo,
                0, // mMailboxId
                0, // mMailItemId
                0, // mComponentNum
                mSentByMe,
                mDescription, mDescHtml, mFragment,
                new ArrayList<String>(mComments),
                new ArrayList<String>(mCategories),
                new ArrayList<String>(mContacts),
                mGeo != null ? new Geo(mGeo.getLatitude(), mGeo.getLongitude()) : null,
                mUrl
                );
        inv.setClassPropSetByMe(classPropSetByMe());
        inv.setDontIndexMimeMessage(getDontIndexMimeMessage());
        inv.mLocalOnly = mLocalOnly;
        inv.mDescInMeta = mDescInMeta;
        return inv;
    }

    private static String limitIntegerRange(String value, int min, int max, String defaultValue) {
        String retval = defaultValue;
        if (value != null) {
            try {
                int num = Integer.parseInt(value);
                if (num < min)
                    retval = Integer.toString(min);
                else if (num > max)
                    retval = Integer.toString(max);
                else
                    retval = value;
            } catch (NumberFormatException e) {}
        }
        return retval;
    }

    /**
     * Returns true if method is organizer-originated method, namely
     * PUBLISH, REQUEST, ADD, CANCEL or DECLINECOUNTER.
     * @return
     */
    public static boolean isOrganizerMethod(String method) {
        ICalTok methodTok = ICalTok.lookup(method);
        return isOrganizerMethod(methodTok);
    }

    public static boolean isOrganizerMethod(ICalTok method) {
        boolean isRequesting;
        if (method != null) {
            switch (method) {
            case REQUEST:
            case PUBLISH:
            case CANCEL:
            case ADD:
            case DECLINECOUNTER:
                isRequesting = true;
                break;
            default:
                isRequesting = false;
            }
        } else {
            isRequesting = true;
        }
        return isRequesting;
    }

    public void sanitize(boolean throwException) throws ServiceException {
        if ((mUid == null || mUid.length() == 0)) {
            if (throwException)
                throw ServiceException.INVALID_REQUEST("missing UID; subject=" + mName, null);
            else
                ZimbraLog.calendar.warn("UID missing; subject=" + mName);
        }

        // Don't let a task have DTSTART without DUE.
        if (isTodo() && mStart != null && mEnd == null)
            mStart = null;

        // Keep all-day flag and DTSTART/DTEND/DUE in sync.
        ParsedDateTime dt = mStart != null ? mStart : mEnd;  // Use DTSTART if given.  Fall back to DTEND/DUE.
        if (dt == null) {
            // No DTSTART.  Force non-all-day.
            setIsAllDayEvent(false);
        } else if (!dt.hasTime()) {
            // DTSTART has no time part.  Force all-day.
            setIsAllDayEvent(true);
        } else if (!dt.hasZeroTime()) {
            // Time part is not T000000.  Force non-all-day.
            setIsAllDayEvent(false);
        } else {
            // Time part is T000000.  Strictly speaking presence of any time part implies non-all-day,
            // but Outlook compatibility dictates we allow T000000 in an all-day appointment.
            // Leave current all-day flag as is.
        }

        // ORGANIZER is required if there is at least one ATTENDEE.
        if (isOrganizerMethod(mMethod) && hasOtherAttendees() && !hasOrganizer()) {
            if (throwException) {
                throw ServiceException.INVALID_REQUEST(
                        "ORGANIZER missing when ATTENDEEs are present; UID=" + mUid + ", subject=" + mName,
                        null);
            } else {
                // If we don't know who the organizer is, remove attendees.  Some clients will assume missing
                // organizer means current user is the organizer.  If attendees were kept, these clients will
                // send cancel notice to the attendees when appointment is deleted.  The attendees will get
                // confused because the cancel notice came from someone other than the organizer.
                ZimbraLog.calendar.warn(
                        "ORGANIZER missing; clearing ATTENDEEs to avoid confusing clients; UID=" + mUid + ", subject=" + mName);
                clearAttendees();
            }
        }

        // DTEND or DUE, if specified, can't be earlier than DTSTART.
        if (mStart != null && mEnd != null && mEnd.compareTo(mStart) < 0)
            mEnd = (ParsedDateTime) mStart.clone();

        // Recurrence rule can't be set without DTSTART.
        if (mRecurrence != null && mStart == null) {
            if (throwException) {
                throw ServiceException.INVALID_REQUEST("recurrence used without DTSTART; UID=" + mUid + ", subject=" + mName, null);
            } else {
                ZimbraLog.calendar.warn("recurrence used without DTSTART; removing recurrence; UID=" + mUid + ", subject=" + mName);
                mRecurrence = null;
            }
        }

        // Don't allow using different time zones in DTSTART and DTEND for a recurrence. (prevents future problems)
        if (isRecurrence() && mStart != null && mEnd != null &&  !mStart.getTimeZone().equals(mEnd.getTimeZone())) {
            ZimbraLog.calendar.warn(
                    "recurrence uses different time zones in DTSTART and DTEND; forcing DTEND to DTSTART time zone; UID=" +
                    mUid + ", subject=" + mName);
            mEnd.toTimeZone(mStart.getTimeZone());
        }

        mPercentComplete = limitIntegerRange(mPercentComplete, 0, 100, null);
        mPriority = limitIntegerRange(mPriority, 0, 9, null);

        // Clean up the time zone map to remove unreferenced TZs.
        Set<String> tzids = getReferencedTZIDs();
        mTzMap.reduceTo(tzids);
    }

    /**
     * Add default alarm to an invite using the account's preferences.
     * @param inv
     * @param acct
     * @throws ServiceException
     */
    public static void setDefaultAlarm(Invite inv, Account acct) throws ServiceException {
        inv.clearAlarms();
        int prefNonAllDayMinutesBefore = (int) acct.getLongAttr(
                Provisioning.A_zimbraPrefCalendarApptReminderWarningTime, 0);
        int hoursBefore = 0;
        int minutesBefore = 0;
        if (!inv.isAllDayEvent()) {
            hoursBefore = 0;
            minutesBefore = prefNonAllDayMinutesBefore;
        } else if (prefNonAllDayMinutesBefore > 0) {
            // If preference says reminder is enabled, use 18-hours for all-day appointments,
            // regardless of preference value for non-all-day appointments.
            hoursBefore = 18;
            minutesBefore = 0;
        }
        if (minutesBefore > 0 || hoursBefore > 0) {
            String summary = inv.getName();
            Alarm newAlarm = new Alarm(
                    Action.DISPLAY, TriggerType.RELATIVE, TriggerRelated.START,
                    ParsedDuration.parse(true, 0, 0, hoursBefore, minutesBefore, 0),
                    null, null, 0, null, summary, null, null);
            inv.addAlarm(newAlarm);
        }
    }

    public Set<String> getReferencedTZIDs() {
        Set<String> tzids = new HashSet<String>();
        // DTSTART
        if (mStart != null && mStart.hasTime()) {
            ICalTimeZone tz = mStart.getTimeZone();
            if (tz != null)
                tzids.add(tz.getID());
        }
        // DTEND/DUE
        if (mEnd != null && mEnd.hasTime()) {
            ICalTimeZone tz = mEnd.getTimeZone();
            if (tz != null)
                tzids.add(tz.getID());
        }
        // RECURRENCE-ID
        if (mRecurrenceId != null) {
            ParsedDateTime dt = mRecurrenceId.getDt();
            if (dt.hasTime()) {
                ICalTimeZone tz = dt.getTimeZone();
                if (tz != null)
                    tzids.add(tz.getID());
            }
        }
        // RDATE/EXDATE
        IRecurrence recur = getRecurrence();
        if (recur != null)
            tzids.addAll(Recurrence.getReferencedTZIDs(recur));
        return tzids;
    }

    // remove all data considered private
    public void clearPrivateInfo() {
        mName = null;
        mDescription = null;
        mDescHtml = null;
        mComments.clear();
        mLocation = null;
        mAttendees.clear();
        mPriority = null;
        mPercentComplete = null;
        mCompleted = 0;
        mCategories.clear();
        mContacts.clear();
        mGeo = null;
        mAlarms.clear();
        mXProps.clear();
    }

    /**
     * If this Invite is a series invite, create a new Invite object for the instance denoted by recurIdDt.
     * Returns null if this Invite is not a series Invite. 
     * @param recurIdDt
     * @return
     */
    public Invite makeInstanceInvite(ParsedDateTime recurIdDt) {
        if (!isRecurrence())
            return null;
        Invite instInv = newCopy();
        instInv.setLocalOnly(true);
        instInv.setRecurrence(null);
        RecurId rid = new RecurId(recurIdDt, RecurId.RANGE_NONE);
        instInv.setRecurId(rid);
        instInv.setDtStamp(System.currentTimeMillis());
        ParsedDateTime dtEnd = recurIdDt.add(instInv.getEffectiveDuration());
        instInv.setDtStart(recurIdDt);
        instInv.setDtEnd(dtEnd);
        return instInv;
    }

    // iCalendar PRIORITY to hi/med/low mapping according to RFC5545 Section 3.8.1.9
    public boolean isHighPriority() {
        if (mPriority != null) {
            int prio = 0;
            try {
                prio = Integer.parseInt(mPriority);
            } catch (NumberFormatException e) {}
            return prio >= 1 && prio <= 4;
        }
        return false;
    }
    public boolean isLowPriority() {
        if (mPriority != null) {
            int prio = 0;
            try {
                prio = Integer.parseInt(mPriority);
            } catch (NumberFormatException e) {}
            return prio >= 6 && prio <= 9;
        }
        return false;
    }
}<|MERGE_RESOLUTION|>--- conflicted
+++ resolved
@@ -1650,17 +1650,11 @@
         vcal.addProperty(new ZProperty(ICalTok.METHOD, mMethod.toString()));
 
         // timezones
-<<<<<<< HEAD
-        for (Iterator<ICalTimeZone> iter = mTzMap.tzIterator(); iter.hasNext();) {
-            ICalTimeZone cur = (ICalTimeZone) iter.next();
-            vcal.addComponent(cur.newToVTimeZone());
-=======
         if (!isAllDayEvent() || useOutlookCompatMode) {  // Don't write any VTIMEZONE for all-day appointments.
             for (Iterator<ICalTimeZone> iter = mTzMap.tzIterator(); iter.hasNext();) {
                 ICalTimeZone cur = iter.next();
                 vcal.addComponent(cur.newToVTimeZone());
             }
->>>>>>> c8a7d7b9
         }
 
         vcal.addComponent(newToVComponent(useOutlookCompatMode, includePrivateData));
