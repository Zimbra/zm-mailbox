--- conflicted
+++ resolved
@@ -261,13 +261,8 @@
             toList.add(organizerAddress);
         Address senderAddr = null;
         if (onBehalfOf)
-<<<<<<< HEAD
             senderAddr = AccountUtil.getFriendlyEmailAddress(authAccount);
-        return createCalendarMessage(AccountUtil.getFriendlyEmailAddress(fromAccount),
-=======
-            senderAddr = authIdentity.getFriendlyEmailAddress();
-        return createCalendarMessage(authAccount, fromIdentity.getFriendlyEmailAddress(),
->>>>>>> cb464174
+        return createCalendarMessage(authAccount, AccountUtil.getFriendlyEmailAddress(fromAccount),
                 senderAddr, toList, replySubject, replyText.toString(), null, inv.getUid(), iCal);
     }
 
@@ -732,11 +727,7 @@
             senderAddr = AccountUtil.getFriendlyEmailAddress(senderAccount);
         List<Address> toAddrs = new ArrayList<Address>(1);
         toAddrs.add(toAddr);
-<<<<<<< HEAD
-        return createCalendarMessage(fromAddr, senderAddr, toAddrs, subject, text, null, uid, iCal);
-=======
-        return createCalendarMessage(senderAccount, fromAddr, senderAddr, toAddrs, subject, replyText.toString(), null, uid, iCal);
->>>>>>> cb464174
+        return createCalendarMessage(senderAccount, fromAddr, senderAddr, toAddrs, subject, text, null, uid, iCal);
     }
 
     public static void sendInviteDeniedMessage(
