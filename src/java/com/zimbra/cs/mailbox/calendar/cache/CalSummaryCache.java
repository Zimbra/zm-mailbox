--- conflicted
+++ resolved
@@ -517,13 +517,13 @@
 
         // Look up from memcached.
         CalSummaryKey key = new CalSummaryKey(targetAcctId, folderId);
-        CalendarData calData = mMemcachedCache.getForRange(key, rangeStart, rangeEnd);
-        if (calData != null) {
-            ZimbraPerf.COUNTER_CALENDAR_CACHE_HIT.increment(1);
-            ZimbraPerf.COUNTER_CALENDAR_CACHE_MEM_HIT.increment(1);
+            CalendarData calData = mMemcachedCache.getForRange(key, rangeStart, rangeEnd);
+            if (calData != null) {
+                ZimbraPerf.COUNTER_CALENDAR_CACHE_HIT.increment(1);
+                ZimbraPerf.COUNTER_CALENDAR_CACHE_MEM_HIT.increment(1);
             result.data = calData;
             return result;
-        }
+            }
         // If not found in memcached and account is not on local server, we're done.
         if (!targetAcctOnLocalServer)
             return null;
@@ -534,31 +534,27 @@
 
         Mailbox mbox = MailboxManager.getInstance().getMailboxByAccountId(targetAcctId);
         Folder folder = mbox.getFolderById(octxt, folderId);  // ACL check occurs here.
-<<<<<<< HEAD
-=======
         // All subsequent mailbox access is done as owner to avoid permission errors.
         OperationContext ownerOctxt = new OperationContext(targetAcct);
-        boolean worldReadable = isWorldReadable(mbox, folder);
->>>>>>> 6e241a74
         int currentModSeq = folder.getImapMODSEQ();
 
         // Lookup from heap LRU.
-        synchronized (mSummaryCache) {
-            if (mLRUCapacity > 0) {
-                calData = mSummaryCache.get(key);
-                lruSize = mSummaryCache.size();
-            }
-        }
-        if (calData != null) {
-            // Sanity check: Cached data can't be newer than the backend data.
-            if (calData.getModSeq() > currentModSeq) {
-                calData = null;
-            } else {
-                dataFrom = CacheLevel.Memory;
-                // Data loaded from heap LRU supports incremental update for stale items.
-                incrementalUpdate = sMaxStaleItems > 0;
-            }
-        }
+            synchronized (mSummaryCache) {
+                if (mLRUCapacity > 0) {
+                    calData = mSummaryCache.get(key);
+                    lruSize = mSummaryCache.size();
+                }
+            }
+            if (calData != null) {
+                // Sanity check: Cached data can't be newer than the backend data.
+                if (calData.getModSeq() > currentModSeq) {
+                    calData = null;
+                } else {
+                    dataFrom = CacheLevel.Memory;
+                    // Data loaded from heap LRU supports incremental update for stale items.
+                    incrementalUpdate = sMaxStaleItems > 0;
+                }
+            }
 
         if (calData == null) {
             // Load from file.
@@ -634,7 +630,7 @@
 
         // Put data in memcached if it didn't come from memcached.
         if (!CacheLevel.Memcached.equals(dataFrom))
-            mMemcachedCache.put(key, calData);
+                mMemcachedCache.put(key, calData);
 
         if (rangeStart >= calData.getRangeStart() && rangeEnd <= calData.getRangeEnd()) {
             // Requested range is within cached range.
@@ -646,11 +642,7 @@
         } else {
             // Requested range is outside the currently cached range.
             dataFrom = CacheLevel.Miss;
-<<<<<<< HEAD
-            result.data = reloadCalendarOverRange(octxt, mbox, folderId, itemType, rangeStart, rangeEnd, reusableCalData, incrementalUpdate);
-=======
-            retval = reloadCalendarOverRange(ownerOctxt, mbox, folderId, itemType, rangeStart, rangeEnd, reusableCalData, incrementalUpdate);
->>>>>>> 6e241a74
+            result.data = reloadCalendarOverRange(ownerOctxt, mbox, folderId, itemType, rangeStart, rangeEnd, reusableCalData, incrementalUpdate);
         }
 
         // hit/miss tracking
