--- conflicted
+++ resolved
@@ -269,14 +269,19 @@
         if (mailboxId <= 0)
             throw MailServiceException.NO_SUCH_MBOX(mailboxId);
 
-<<<<<<< HEAD
+        long startTime = ZimbraPerf.STOPWATCH_MBOX_GET.start();
+        
         synchronized (this) {
             // check to see if the mailbox has already been cached
             Object cached = retrieveFromCache(mailboxId, true);
-            if (cached instanceof Mailbox)
+            if (cached instanceof Mailbox) {
+                ZimbraPerf.STOPWATCH_MBOX_GET.stop(startTime);
+                ZimbraPerf.COUNTER_MBOX_CACHE.increment(1);
                 return (Mailbox) cached;
-        }
-
+            }
+        }
+
+        ZimbraPerf.COUNTER_MBOX_CACHE.increment(0);
         Connection conn = null;
         MailboxData data;
         try {
@@ -289,50 +294,15 @@
             if (conn != null)
                 DbPool.quietClose(conn);
         }
-=======
-        // only used if we instantiate a new mailbox (existing mailboxes
-        // RETURN immediately
-        Mailbox mailbox = null;
-        long startTime = ZimbraPerf.STOPWATCH_MBOX_GET.start();
-        
-        synchronized (this) {
-            Object obj = mMailboxCache.get(mailboxId);
-            if (obj instanceof Mailbox) {
-                ZimbraPerf.STOPWATCH_MBOX_GET.stop(startTime);
-                ZimbraPerf.COUNTER_MBOX_CACHE.increment(1);
-                return (Mailbox) obj;
-            } else if (obj instanceof SoftReference) {
-                mailbox = (Mailbox) ((SoftReference) obj).get();
-                if (mailbox != null) {
-                    ZimbraPerf.STOPWATCH_MBOX_GET.stop(startTime);
-                    ZimbraPerf.COUNTER_MBOX_CACHE.increment(1);
-                    return mailbox;
-                }
-                ZimbraLog.mailbox.debug("mailbox " + mailboxId + " has been GCed; reloading");
-            } else if (obj instanceof MailboxLock) {
-                MailboxLock lock = (MailboxLock) obj;
-                if (!lock.canAccess())
-                    throw MailServiceException.MAINTENANCE(mailboxId);
-                if (lock.getMailbox() != null) {
-                    ZimbraPerf.STOPWATCH_MBOX_GET.stop(startTime);
-                    ZimbraPerf.COUNTER_MBOX_CACHE.increment(1);
-                    return lock.getMailbox();
-                }
-            }
-
-            // fetch the Mailbox data from the database
-            ZimbraPerf.COUNTER_MBOX_CACHE.increment(0);
-            Connection conn = null;
-            try {
-                conn = DbPool.getConnection();
->>>>>>> 9bd0b612
 
         Mailbox mbox;
         synchronized (this) {
             // avoid the race condition by re-checking the cache and using that data (if any)
             Object cached = retrieveFromCache(mailboxId, false);
-            if (cached instanceof Mailbox)
+            if (cached instanceof Mailbox) {
+                ZimbraPerf.STOPWATCH_MBOX_GET.stop(startTime);
                 return (Mailbox) cached;
+            }
 
             mbox = instantiateMailbox(data);
 
@@ -355,10 +325,10 @@
                 cacheMailbox(mbox);
         }
 
-<<<<<<< HEAD
         // this is only reached if the mailbox wasn't found in the cache
         mbox.checkUpgrade();
 
+        ZimbraPerf.STOPWATCH_MBOX_GET.stop(startTime);
         return mbox;
     }
 
@@ -376,16 +346,6 @@
                     throw MailServiceException.MAINTENANCE(mailboxId);
                 if (lock.getMailbox() != null)
                     return lock.getMailbox();
-=======
-                if (obj instanceof MailboxLock)
-                    ((MailboxLock) obj).cacheMailbox(mailbox);
-                else
-                    cacheMailbox(mailbox);
-            } finally {
-                if (conn != null)
-                    DbPool.quietClose(conn);
-                ZimbraPerf.STOPWATCH_MBOX_GET.stop(startTime);
->>>>>>> 9bd0b612
             }
             // if we've retrieved NULL or a Mailbox or an accessible lock, return it
             return cached;
