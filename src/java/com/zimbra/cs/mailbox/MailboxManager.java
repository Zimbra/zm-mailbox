/*
 * ***** BEGIN LICENSE BLOCK *****
 * 
 * Zimbra Collaboration Suite Server
 * Copyright (C) 2006, 2007 Zimbra, Inc.
 * 
 * The contents of this file are subject to the Yahoo! Public License
 * Version 1.0 ("License"); you may not use this file except in
 * compliance with the License.  You may obtain a copy of the License at
 * http://www.zimbra.com/license.
 * 
 * Software distributed under the License is distributed on an "AS IS"
 * basis, WITHOUT WARRANTY OF ANY KIND, either express or implied.
 * 
 * ***** END LICENSE BLOCK *****
 */
package com.zimbra.cs.mailbox;

import java.lang.ref.SoftReference;
import java.util.ArrayList;
import java.util.Collection;
import java.util.HashMap;
import java.util.List;
import java.util.Map;
import java.util.Set;
import java.util.concurrent.CopyOnWriteArrayList;

import com.zimbra.cs.account.Account;
import com.zimbra.cs.account.AccountServiceException;
import com.zimbra.cs.account.Provisioning;
import com.zimbra.cs.account.Provisioning.AccountBy;
import com.zimbra.cs.db.DbMailbox;
import com.zimbra.cs.db.DbMailbox.NewMboxId;
import com.zimbra.cs.db.DbPool;
import com.zimbra.cs.db.DbPool.Connection;
import com.zimbra.cs.index.MailboxIndex;
import com.zimbra.cs.mailbox.Mailbox.MailboxData;
import com.zimbra.cs.redolog.op.CreateMailbox;
import com.zimbra.cs.stats.ZimbraPerf;
import com.zimbra.common.localconfig.LC;
import com.zimbra.common.service.ServiceException;
import com.zimbra.common.util.ZimbraLog;

public class MailboxManager {

    public static enum FetchMode {
        AUTOCREATE, // create the mailbox if it doesn't exist
        DO_NOT_AUTOCREATE, // fetch from DB if not in memory, but don't create it if it isn't in the DB
        ONLY_IF_CACHED, // don't fetch from the DB, only return if cached
        ; 
    }
    
    /**
     * Listener for mailbox loading
     */
    public static interface Listener {
        /** Called whenever a mailbox has left Maintenance mode */
        public void mailboxAvailable(Mailbox mbox);
        
        /** Called whenever a mailbox is loaded */
        public void mailboxLoaded(Mailbox mbox);
        
        /** Called whenever a mailbox is created */
        public void mailboxCreated(Mailbox mbox);
        
    }

    public static final class MailboxLock {
        private final String accountId;
        private final int    mailboxId;
        private Mailbox mailbox;
        private List<Thread> allowedThreads;

        MailboxLock(String acct, int id)  { this(acct, id, null); }
        MailboxLock(String acct, int id, Mailbox mbox) {
            accountId = acct.toLowerCase();  mailboxId = id;
            mailbox = mbox;
            allowedThreads = new ArrayList<Thread>();
            allowedThreads.add(Thread.currentThread());
        }

        String getAccountId()  { return accountId; }
        int getMailboxId()     { return mailboxId; }
        Mailbox getMailbox()   { return mailbox; }

        public synchronized void registerAllowedThread(Thread t) {
            allowedThreads.add(t);
        }

        synchronized boolean canAccess() {
            Thread curr = Thread.currentThread();
            for (Thread t : allowedThreads) {
                if (curr == t)
                    return true;
            }
            return false;
        }

        synchronized void markUnavailable()  {
            mailbox = null;
            allowedThreads.clear();
        }
        void cacheMailbox(Mailbox mbox) {
            if (mbox.getId() == mailboxId && mbox.getAccountId().equalsIgnoreCase(accountId))
                mailbox = mbox;
        }
    }
    
    private CopyOnWriteArrayList<Listener> mListeners = new CopyOnWriteArrayList<Listener>();
    
    public void addListener(Listener listener) {
        assert(!mListeners.contains(listener));
        mListeners.add(listener); 
    }
    
    public void removeListener(Listener listener) {
        assert(mListeners.contains(listener));
        mListeners.remove(listener); 
    }

    private void notifyMailboxAvailable(Mailbox mbox) {
        for (Listener listener : mListeners) 
            listener.mailboxAvailable(mbox);
    }
    
    private void notifyMailboxLoaded(Mailbox mbox) {
        for (Listener listener : mListeners) 
            listener.mailboxLoaded(mbox);
    }
    
    private void notifyMailboxCreated(Mailbox mbox) {
        for (Listener listener : mListeners) 
            listener.mailboxCreated(mbox);
    }
    

    private static MailboxManager sInstance;

    /** Maps account IDs (<code>String</code>s) to mailbox IDs
     *  (<code>Integer</code>s).  <i>Every</i> mailbox in existence on the
     *  server appears in this mapping. */
    private Map<String, Integer> mMailboxIds;

    /** Maps mailbox IDs (<code>Integer</code>s) to either <ul>
     *     <li>a {@link SoftReference} to a loaded <code>Mailbox</code>, or
     *     <li>a {@link MailboxLock} for the mailbox.</ul><p>
     *  Mailboxes are faulted into memory as needed, but may drop from memory
     *  when the SoftReference expires due to memory pressure combined with a
     *  lack of outstanding references to the <code>Mailbox</code>.  Only one
     *  <code>Mailbox</code> per user is cached, and only that
     *  <code>Mailbox</code> can process user requests. */
    private Map<Integer, Object> mMailboxCache;

    public MailboxManager() throws ServiceException {
        Connection conn = null;
        try {
            conn = DbPool.getConnection();
            mMailboxIds = DbMailbox.getMailboxes(conn);
            mMailboxCache = new HashMap<Integer, Object>();
        } finally {
            DbPool.quietClose(conn);
        }
    }

    public synchronized static MailboxManager getInstance() throws ServiceException {
        if (sInstance == null) {
            String className = LC.zimbra_class_mboxmanager.value();
            if (className != null && !className.equals("")) {
                try {
                    sInstance = (MailboxManager) Class.forName(className).newInstance();
                } catch (Exception e) {
                    ZimbraLog.account.error("could not instantiate MailboxManager interface of class '" + className + "'; defaulting to MailboxManager", e);
                }
            }
            if (sInstance == null)
                sInstance = new MailboxManager();
        }
        return sInstance;
    }

    public static void setInstance(MailboxManager mmgr) {
        sInstance = mmgr;
    }

    public void startup()   { }
    public void shutdown()  { }


    /** Returns the mailbox for the given account.  Creates a new mailbox
     *  if one doesn't already exist.
     *
     * @param account  The account whose mailbox we want.
     * @return The requested <code>Mailbox</code> object.
     * @throws ServiceException  The following error codes are possible:<ul>
     *    <li><code>mail.MAINTENANCE</code> - if the mailbox is in maintenance
     *        mode and the calling thread doesn't hold the lock
     *    <li><code>service.FAILURE</code> - if there's a database failure
     *    <li><code>service.WRONG_HOST</code> - if the Account's mailbox
     *        lives on a different host</ul> */
    public Mailbox getMailboxByAccount(Account account) throws ServiceException {
        if (account == null)
            throw new IllegalArgumentException();
        return getMailboxByAccountId(account.getId());
    }

    /** Returns the mailbox for the given account id.  Creates a new
     *  mailbox if one doesn't already exist.
     *
     * @param accountId  The id of the account whose mailbox we want.
     * @return The requested <code>Mailbox</code> object.
     * @throws ServiceException  The following error codes are possible:<ul>
     *    <li><code>mail.MAINTENANCE</code> - if the mailbox is in maintenance
     *        mode and the calling thread doesn't hold the lock
     *    <li><code>service.FAILURE</code> - if there's a database failure
     *    <li><code>service.WRONG_HOST</code> - if the Account's mailbox
     *        lives on a different host</ul> */
    public Mailbox getMailboxByAccountId(String accountId) throws ServiceException {
        return getMailboxByAccountId(accountId, FetchMode.AUTOCREATE);
    }

    /** Returns the mailbox for the given account id.  Creates a new
     *  mailbox if one doesn't already exist and <code>autocreate</code>
     *  is <code>true</code>.
     *
     * @param accountId   The id of the account whose mailbox we want.
     * @param autocreate  <code>true</code> to create the mailbox if needed,
     *                    <code>false</code> to just return <code>null</code>
     * @return The requested <code>Mailbox</code> object, or <code>null</code>.
     * @throws ServiceException  The following error codes are possible:<ul>
     *    <li><code>mail.MAINTENANCE</code> - if the mailbox is in maintenance
     *        mode and the calling thread doesn't hold the lock
     *    <li><code>service.FAILURE</code> - if there's a database failure
     *    <li><code>service.WRONG_HOST</code> - if the Account's mailbox
     *        lives on a different host</ul> */
    public Mailbox getMailboxByAccountId(String accountId, boolean autocreate) throws ServiceException {
        return getMailboxByAccountId(accountId, autocreate ? FetchMode.AUTOCREATE : FetchMode.DO_NOT_AUTOCREATE);
    }
    
    /** Returns the mailbox for the given account id.  Creates a new
     *  mailbox if one doesn't already exist and <code>autocreate</code>
     *  is <code>true</code>.
     *
     * @param accountId   The id of the account whose mailbox we want.
     * @param fetchMode <code>FetchMode.ONLY_IF_CACHED</code> will return the mailbox only
     *                     if it is already cached in memory
     *                  <code>FetchMode.DO_NOT_AUTOCREATE</code>Will fetch the mailbox from
     *                     the DB if it is not cached, but will not create it. 
     *                  <code>FetchMode.AUTOCREATE</code> to create the mailbox if needed
     * @return The requested <code>Mailbox</code> object, or <code>null</code>.
     * @throws ServiceException  The following error codes are possible:<ul>
     *    <li><code>mail.MAINTENANCE</code> - if the mailbox is in maintenance
     *        mode and the calling thread doesn't hold the lock
     *    <li><code>service.FAILURE</code> - if there's a database failure
     *    <li><code>service.WRONG_HOST</code> - if the Account's mailbox
     *        lives on a different host</ul> */    
    public Mailbox getMailboxByAccountId(String accountId, FetchMode fetchMode) throws ServiceException {
        if (accountId == null)
            throw new IllegalArgumentException();
    
        Integer mailboxKey;
        synchronized (this) {
            mailboxKey = mMailboxIds.get(accountId.toLowerCase());
        }
        if (mailboxKey != null)
            return getMailboxById(mailboxKey.intValue(), fetchMode, false);
        else if (fetchMode != FetchMode.AUTOCREATE)
            return null;
    
        // auto-create the mailbox if this is the right host...
        Account account = Provisioning.getInstance().get(AccountBy.id, accountId);
        if (account == null)
            throw AccountServiceException.NO_SUCH_ACCOUNT(accountId);
        if (!Provisioning.onLocalServer(account))
            throw ServiceException.WRONG_HOST(account.getAttr(Provisioning.A_zimbraMailHost), null);

        synchronized (this) {
            mailboxKey = mMailboxIds.get(accountId.toLowerCase());
        }
        if (mailboxKey != null)
            return getMailboxById(mailboxKey.intValue(), fetchMode, false);
        else
            return createMailbox(null, account);
    }


    /** Returns the <code>Mailbox</code> with the given id.  Throws an
     *  exception if no such <code>Mailbox</code> exists.  If the
     *  <code>Mailbox</code> is undergoing maintenance, still returns the
     *  <code>Mailbox</code> if the calling thread is the holder of the lock.
     *
     * @param mailboxId  The id of the mailbox we want.
     * @return The requested <code>Mailbox</code> object.
     * @throws ServiceException  The following error codes are possible:<ul>
     *    <li><code>mail.NO_SUCH_MBOX</code> - if no such mailbox exists (yet)
     *        on this server
     *    <li><code>mail.MAINTENANCE</code> - if the mailbox is in maintenance
     *        mode and the calling thread doesn't hold the lock
     *    <li><code>service.FAILURE</code> - if there's a database failure
     *    <li><code>service.WRONG_HOST</code> - if the Account's mailbox
     *        lives on a different host
     *    <li><code>account.NO_SUCH_ACCOUNT</code> - if the mailbox's Account
     *        has been deleted</ul> */
    public Mailbox getMailboxById(int mailboxId) throws ServiceException {
        return getMailboxById(mailboxId, FetchMode.DO_NOT_AUTOCREATE, false);
    }

    /** Returns the <code>Mailbox</code> with the given id.  Throws an
     *  exception if no such <code>Mailbox</code> exists.  If the
     *  <code>Mailbox</code> is undergoing maintenance, still returns the
     *  <code>Mailbox</code> if the calling thread is the holder of the lock.
     *
     * @param mailboxId  The id of the mailbox we want.
     * @param skipMailHostCheck If true, don't throw WRONG_HOST exception if
     *                          current host is not the mailbox's mail host.
     *                          Most callers should use getMailboxById(int),
     *                          which internally calls this method with
     *                          skipMailHostCheck=false.  Pass true only in the
     *                          special case of retrieving a mailbox for the
     *                          purpose of deleting it.
     * @return The requested <code>Mailbox</code> object.
     * @throws ServiceException  The following error codes are possible:<ul>
     *    <li><code>mail.NO_SUCH_MBOX</code> - if no such mailbox exists (yet)
     *        on this server
     *    <li><code>mail.MAINTENANCE</code> - if the mailbox is in maintenance
     *        mode and the calling thread doesn't hold the lock
     *    <li><code>service.FAILURE</code> - if there's a database failure
     *    <li><code>service.WRONG_HOST</code> - if the Account's mailbox
     *        lives on a different host
     *    <li><code>account.NO_SUCH_ACCOUNT</code> - if the mailbox's Account
     *        has been deleted and <code>skipMailHostCheck=false</code></ul> */
    public Mailbox getMailboxById(int mailboxId, boolean skipMailHostCheck) 
    throws ServiceException {
        return getMailboxById(mailboxId, FetchMode.DO_NOT_AUTOCREATE, skipMailHostCheck);
    }
    
    private Mailbox getMailboxById(int mailboxId, FetchMode fetchMode, boolean skipMailHostCheck)
    throws ServiceException {
        
        // see bug 19088 - we do NOT want to call this while holding the mgr lock, because
        // we need the Mailbox instantiation code to run w/o the lock held.
        assert(!Thread.holdsLock(this));
        
        if (mailboxId <= 0)
            throw MailServiceException.NO_SUCH_MBOX(mailboxId);

        long startTime = ZimbraPerf.STOPWATCH_MBOX_GET.start();
        
        synchronized (this) {
            // check to see if the mailbox has already been cached
            Object cached = retrieveFromCache(mailboxId, true);
            if (cached instanceof Mailbox) {
                ZimbraPerf.STOPWATCH_MBOX_GET.stop(startTime);
                ZimbraPerf.COUNTER_MBOX_CACHE.increment(1);
                return (Mailbox) cached;
            }
        }

        if (fetchMode == FetchMode.ONLY_IF_CACHED)
            return null;

        ZimbraPerf.COUNTER_MBOX_CACHE.increment(0);
        Connection conn = null;
        MailboxData data;
        try {
            // fetch the Mailbox data from the database
            conn = DbPool.getConnection();
            data = DbMailbox.getMailboxStats(conn, mailboxId);
            if (data == null)
                throw MailServiceException.NO_SUCH_MBOX(mailboxId);
        } finally {
            if (conn != null)
                DbPool.quietClose(conn);
        }

        Mailbox mbox = instantiateMailbox(data);

        if (!skipMailHostCheck) {
            // The host check here makes sure that sessions that were
            // already connected at the time of mailbox move are not
            // allowed to continue working with this mailbox which is
            // essentially a soft-deleted copy.  The WRONG_HOST
            // exception forces the clients to reconnect to the new
            // server.
            Account account = mbox.getAccount();
            if (!Provisioning.onLocalServer(account))
                throw ServiceException.WRONG_HOST(account.getAttr(Provisioning.A_zimbraMailHost), null);
        }

        synchronized (this) {
            // avoid the race condition by re-checking the cache and using that data (if any)
            Object cached = retrieveFromCache(mailboxId, false);
            if (cached instanceof Mailbox) {
            	mbox = (Mailbox)cached;
            } else {
                // cache the newly-created Mailbox object
                if (cached instanceof MailboxLock)
                    ((MailboxLock) cached).cacheMailbox(mbox);
                else
                    cacheMailbox(mbox);
            }
        }

        // now, make sure the mailbox is initialized -- we do this after releasing 
        // the Mgr lock so that filesystem IO and other longer operations don't 
        // block the system
        if (mbox.finishInitialization())
            // if TRUE, then this was the mailbox's first initialization, so we need to
            // notify listeners of the mailbox being loaded
            notifyMailboxLoaded(mbox);

        ZimbraPerf.STOPWATCH_MBOX_GET.stop(startTime);
        return mbox;
    }
    
    /** @return A list of *hard references* to all currently-loaded mailboxes which are not
     *     .   in MAINTENANCE mode.  Caller must be careful to not hang onto this list for
     *         very long or else mailboxes will not be purged. */
    public synchronized List<Mailbox> getAllLoadedMailboxes() {
        List<Mailbox> mboxes = new ArrayList<Mailbox>(mMailboxCache.size());
        for (Object o : mMailboxCache.values()) {
            if (o instanceof SoftReference) {
                Mailbox mbox = (Mailbox) ((SoftReference) o).get();
                if (mbox != null)
                    mboxes.add(mbox);
            } else if (o instanceof Mailbox) {
                mboxes.add((Mailbox)o);
            } else if (o instanceof MailboxLock) {
                MailboxLock lock = (MailboxLock)o;
                if (lock.canAccess()) {
                    mboxes.add(lock.getMailbox());
                } 
            }
        }
        return mboxes;
    }
    
    /**
     * @param mailboxId
     * @return TRUE if the specified mailbox is in-memory and not in maintenance mode,
     *         if false, then caller can assume that one of the @link{Listener} APIs 
     *         be called for this mailbox at some point in the future, if this mailbox
     *         is ever accessed
     */
    public synchronized boolean isMailboxLoadedAndAvailable(int mailboxId) {
        Object cached = mMailboxCache.get(mailboxId);
        if (cached == null) {
            return false;
        }
        if (cached instanceof SoftReference) {
            Mailbox mbox = (Mailbox) ((SoftReference) cached).get();
            return (mbox != null);
        } else if (cached instanceof MailboxLock) {
            MailboxLock lock = (MailboxLock) cached;
            return (lock.canAccess());
        } else {
            return true;
        }
    }

    private Object retrieveFromCache(int mailboxId, boolean trackGC) throws MailServiceException {
        synchronized (this) {
            Object cached = mMailboxCache.get(mailboxId);
            if (cached instanceof SoftReference) {
                Mailbox mbox = (Mailbox) ((SoftReference) cached).get();
                if (mbox == null && trackGC)
                    ZimbraLog.mailbox.debug("mailbox " + mailboxId + " has been GCed; reloading");
                return mbox;
            } else if (cached instanceof MailboxLock) {
                MailboxLock lock = (MailboxLock) cached;
                if (!lock.canAccess())
                    throw MailServiceException.MAINTENANCE(mailboxId);
                if (lock.getMailbox() != null)
                    return lock.getMailbox();
            }
            // if we've retrieved NULL or a Mailbox or an accessible lock, return it
            return cached;
        }
    }

    Mailbox instantiateMailbox(MailboxData data) throws ServiceException {
        return new Mailbox(data);
    }

    private Mailbox cacheMailbox(Mailbox mailbox) {
        if (LC.zimbra_mailbox_purgeable.booleanValue())
            mMailboxCache.put(mailbox.getId(), new SoftReference<Mailbox>(mailbox));
        else
            mMailboxCache.put(mailbox.getId(), mailbox);
        return mailbox;
    }


    public MailboxLock beginMaintenance(String accountId, int mailboxId) throws ServiceException {
        Mailbox mbox = getMailboxByAccountId(accountId, false);
        if (mbox == null) {
            synchronized (this) {
                if (mMailboxIds.get(accountId.toLowerCase()) == null) {
                    MailboxLock lock = new MailboxLock(accountId, mailboxId);
                    mMailboxCache.put(mailboxId, lock);
                    return lock;
                }
            }
            mbox = getMailboxByAccountId(accountId);
        }
    
        // mbox is non-null, and mbox.beginMaintenance() will throw if it's already in maintenance
        synchronized (mbox) {
            MailboxLock lock = mbox.beginMaintenance();
            synchronized (this) {
                mMailboxCache.put(mailboxId, lock);
            }
            return lock;
        }
    }

    public void endMaintenance(MailboxLock lock, boolean success, boolean removeFromCache) throws ServiceException {
        if (lock == null)
            throw ServiceException.INVALID_REQUEST("no lock provided", null);
        
        Mailbox availableMailbox = null;
    
        synchronized (this) {
            Object obj = mMailboxCache.get(lock.getMailboxId());
            if (obj != lock)
                throw MailServiceException.MAINTENANCE(lock.getMailboxId());

            // start by removing the lock from the Mailbox object cache
            mMailboxCache.remove(lock.getMailboxId());

            Mailbox mbox = lock.getMailbox();
            if (success) {
                // XXX: don't recall the rationale for re-setting this...
                mMailboxIds.put(lock.getAccountId().toLowerCase(), lock.getMailboxId());

                if (mbox != null) {
                    assert(lock == mbox.getMailboxLock() ||
                           mbox.getMailboxLock() == null);  // restore case
    
                    // Backend data may have changed while mailbox was in
                    // maintenance mode.  Invalidate all caches.
                    mbox.purge(MailItem.TYPE_UNKNOWN);
    
                    if (removeFromCache) {
                        // We're going to let the Mailbox drop out of the
                        // cache and eventually get GC'd.  Some immediate
                        // cleanup is necessary though.
                        MailboxIndex mi = mbox.getMailboxIndex();
                        if (mi != null)
                            mi.flush();
                        // Note: mbox is left in maintenance mode.
                    } else {
                        mbox.endMaintenance(success);
                        cacheMailbox(lock.getMailbox());
                    }
                    availableMailbox = mbox;
                }
            } else {
                // on failed maintenance, mark the Mailbox object as off-limits to everyone
                if (mbox != null)
                    mbox.endMaintenance(success);
                lock.markUnavailable();
            }
        }
        
        if (availableMailbox != null)
            notifyMailboxAvailable(availableMailbox);
    }


    /**
     * Returns the total number of mailboxes on this host.
     * @return
     */
    public int getMailboxCount() {
        synchronized (this) {
            return mMailboxIds.size();
        }
    }


    /** Returns an array of all the mailbox IDs on this host in an undefined
     *  order. Note that <code>Mailbox</code>es are lazily created, so this is
     *  not the same as the set of mailboxes for accounts whose
     *  <code>zimbraMailHost</code> LDAP attribute points to this server. */
    public int[] getMailboxIds() {
        int i = 0;
        synchronized (this) {
            Collection<Integer> col = mMailboxIds.values();
            int[] mailboxIds = new int[col.size()];
            for (int o : col)
                mailboxIds[i++] = o;
            return mailboxIds;
        }
    }


    /** Returns an array of the account IDs of all the mailboxes on this host.
     *  Note that <code>Mailbox</code>es are lazily created, so this is not
     *  the same as the set of accounts whose <code>zimbraMailHost</code> LDAP
     *  attribute points to this server.*/
    public String[] getAccountIds() {
        int i = 0;
        synchronized (this) {
            Set<String> set = mMailboxIds.keySet();
            String[] accountIds = new String[set.size()];
            for (String o : set)
                accountIds[i++] = o;
            return accountIds;
        }
    }


    /** Returns the zimbra IDs and approximate sizes for all mailboxes on
     *  the system.  Note that mailboxes are created lazily, so there may be
     *  accounts homed on this system for whom there is is not yet a mailbox
     *  and hence are not included in the returned <code>Map</code>.  Sizes
     *  are checkpointed frequently, but there is no guarantee that the
     *  approximate sizes are currently accurate.
     *  
     * @throws ServiceException  The following error codes are possible:<ul>
     *    <li><code>service.FAILURE</code> - an error occurred while accessing
     *        the database; a SQLException is encapsulated</ul> */
    public Map<String, Long> getMailboxSizes() throws ServiceException {
        Connection conn = null;
        try {
            conn = DbPool.getConnection();
            return DbMailbox.getMailboxSizes(conn);
        } finally {
            if (conn != null)
                DbPool.quietClose(conn);
        }
    }


    /** Creates a <code>Mailbox</code> for the given {@link Account}, caches
     *  it for the lifetime of the server, inserts the default set of system
     *  folders, and returns it.  If the account's mailbox already exists on
     *  this sevrer, returns that and does not update the database.
     *
     * @param octxt    The context for this request (e.g. redo player).
     * @param account  The account to create a mailbox for.
     * @return A new or existing <code>Mailbox</code> object for the account.
     * @throws ServiceException  The following error codes are possible:<ul>
     *    <li><code>mail.MAINTENANCE</code> - if the mailbox is in maintenance
     *        mode and the calling thread doesn't hold the lock
     *    <li><code>service.FAILURE</code> - if there's a database failure
     *    <li><code>service.WRONG_HOST</code> - if the Account's mailbox
     *        lives on a different host</ul>
     * @see #initialize() */
    public Mailbox createMailbox(Mailbox.OperationContext octxt, Account account) throws ServiceException {
        if (account == null)
            throw ServiceException.FAILURE("createMailbox: must specify an account", null);
        if (!Provisioning.onLocalServer(account))
            throw ServiceException.WRONG_HOST(account.getAttr(Provisioning.A_zimbraMailHost), null);
    
        Mailbox mailbox = null;
    
        synchronized (this) {
            // check to make sure the mailbox doesn't already exist
            Integer mailboxKey = mMailboxIds.get(account.getId().toLowerCase());
            if (mailboxKey != null)
                return getMailboxById(mailboxKey.intValue());

            // didn't have the mailbox in the database; need to create one now
            CreateMailbox redoRecorder = new CreateMailbox(account.getId());
    
            Connection conn = null;
            MailboxData data = null;
            boolean success = false;
            try {
                conn = DbPool.getConnection();
                data = new MailboxData();
                data.accountId = account.getId();
    
                // create the mailbox row and the mailbox database
                CreateMailbox redoPlayer = (octxt == null ? null : (CreateMailbox) octxt.getPlayer());
                int id = (redoPlayer == null ? Mailbox.ID_AUTO_INCREMENT : redoPlayer.getMailboxId());

                NewMboxId newMboxId = DbMailbox.createMailbox(conn, id, data.accountId, account.getName(), -1);
                data.id = newMboxId.id;
                data.schemaGroupId = newMboxId.groupId;
                DbMailbox.createMailboxDatabase(conn, data.id, data.schemaGroupId);

                // The above initialization of data is incomplete because it
                // is missing the message/index volume information.  Query
                // the database to get it.
                DbMailbox.getMailboxVolumeInfo(conn, data);

                mailbox = instantiateMailbox(data);
                // the existing Connection is used for the rest of this transaction...
                mailbox.beginTransaction("createMailbox", octxt, redoRecorder, conn);
                // create the default folders
                mailbox.initialize();

                // cache the accountID-to-mailboxID and mailboxID-to-Mailbox relationships
                mMailboxIds.put(data.accountId.toLowerCase(), new Integer(data.id));
                cacheMailbox(mailbox);
                redoRecorder.setMailboxId(mailbox.getId());

                success = true;
            } catch (ServiceException e) {
                // Log exception here, just in case.  If badness happens during rollback
                // the original exception will be lost.
                ZimbraLog.mailbox.error("Error during mailbox creation", e);
                throw e;
            } catch (Throwable t) {
                ZimbraLog.mailbox.error("Error during mailbox creation", t);
                throw ServiceException.FAILURE("createMailbox", t);
            } finally {
                try {
                    if (mailbox != null) {
                        mailbox.endTransaction(success);
                        conn = null;
                    } else {
                        if (conn != null)
                            conn.rollback();
                    }
                } finally {
                    if (conn != null)
                        DbPool.quietClose(conn);
                }
            }
        }

<<<<<<< HEAD
        notifyMailboxCreated(mailbox);
=======
        // now, make sure the mailbox is initialized -- we do this after releasing 
        // the Mgr lock so that filesystem IO and other longer operations don't 
        // block the system
        mailbox.finishInitialization();
>>>>>>> 386bd7f3
        
        return mailbox;
    }

    void markMailboxDeleted(Mailbox mailbox) {
        synchronized (this) {
            mMailboxIds.remove(mailbox.getAccountId().toLowerCase());
            mMailboxCache.remove(mailbox.getId());
        }
    }


    public void dumpMailboxCache() {
        StringBuilder sb = new StringBuilder();
        sb.append("MAILBOX CACHE DUMPS\n");
        sb.append("----------------------------------------------------------------------\n");
        synchronized (this) {
            for (Map.Entry<String,Integer> entry : mMailboxIds.entrySet())
                sb.append("1) key=" + entry.getKey() + " (hash=" + entry.getKey().hashCode() + "); val=" + entry.getValue() + "\n");
            for (Map.Entry<Integer,Object> entry : mMailboxCache.entrySet())
                sb.append("2) key=" + entry.getKey() + "; val=" + entry.getValue() + "(class= " + entry.getValue().getClass().getName() + ",hash=" + entry.getValue().hashCode() + ")");
        }
        sb.append("----------------------------------------------------------------------\n");
        ZimbraLog.mailbox.debug(sb.toString());
    }

}<|MERGE_RESOLUTION|>--- conflicted
+++ resolved
@@ -722,14 +722,11 @@
             }
         }
 
-<<<<<<< HEAD
-        notifyMailboxCreated(mailbox);
-=======
         // now, make sure the mailbox is initialized -- we do this after releasing 
         // the Mgr lock so that filesystem IO and other longer operations don't 
         // block the system
-        mailbox.finishInitialization();
->>>>>>> 386bd7f3
+        if (mailbox.finishInitialization())
+            notifyMailboxCreated(mailbox);
         
         return mailbox;
     }
