--- conflicted
+++ resolved
@@ -21,11 +21,7 @@
 
 import com.zimbra.common.soap.AdminConstants;
 import com.zimbra.common.soap.Element;
-<<<<<<< HEAD
-=======
 import com.zimbra.common.util.ZimbraLog;
-import com.zimbra.cs.mailbox.MailItem;
->>>>>>> e6b92477
 import com.zimbra.cs.service.mail.WaitSetRequest;
 
 /**
@@ -95,16 +91,10 @@
         if (mCb == null) {
             return;
         }
-<<<<<<< HEAD
-        
-        boolean cbIsCurrent = cbSeqIsCurrent(); 
-        
-=======
 
         if (trace) ZimbraLog.session.trace("WaitSetBase.trySendData 2");
         boolean cbIsCurrent = cbSeqIsCurrent();
 
->>>>>>> e6b92477
         if (cbIsCurrent) {
             mSentSignalledSessions.clear();
             mSentErrors.clear();
@@ -153,12 +143,8 @@
             for (String accountId : mSentSignalledSessions) {
                 toRet[i++] = accountId;
             }
-<<<<<<< HEAD
-            
-=======
 
             if (trace) ZimbraLog.session.trace("WaitSetBase.trySendData 4");
->>>>>>> e6b92477
             mCb.dataReady(this, toNextSeqNo(), false, mSentErrors, toRet);
             mCb = null;
             mLastAccessedTime = System.currentTimeMillis();
