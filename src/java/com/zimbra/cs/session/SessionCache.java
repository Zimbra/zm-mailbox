--- conflicted
+++ resolved
@@ -233,50 +233,57 @@
 
     private static final class SweepMapTimerTask extends TimerTask {
         public void run() {
-            if (sLog.isDebugEnabled())
-                logActiveSessions();
-            
-            // keep track of the count of each session type that's removed
-            ValueCounter removedSessionTypes = new ValueCounter();
-            int numActive = 0;
-
-            List<Session> toReap = new ArrayList<Session>(100);
-
-            long now = System.currentTimeMillis();
-            synchronized (sLRUMap) {
-                Iterator iter = sLRUMap.values().iterator();
-                while (iter.hasNext()) {
-                    Session s = (Session) iter.next();
-                    if (s == null)
-                        continue;
-                    long cutoffTime = now - s.getSessionIdleLifetime();
-                    if (!s.accessedAfter(cutoffTime)) {
-                        iter.remove();
-                        toReap.add(s);
-                    } else {
-                        // mLRUMap iterates by last access order, most recently
-                        // accessed element last.  We can break here because
-                        // all later sessions are guaranteed not to be expired.
-                        break;
+            try {
+                if (sLog.isDebugEnabled())
+                    logActiveSessions();
+                
+                // keep track of the count of each session type that's removed
+                ValueCounter removedSessionTypes = new ValueCounter();
+                int numActive = 0;
+
+                List<Session> toReap = new ArrayList<Session>(100);
+
+                long now = System.currentTimeMillis();
+                synchronized (sLRUMap) {
+                    Iterator iter = sLRUMap.values().iterator();
+                    while (iter.hasNext()) {
+                        Session s = (Session) iter.next();
+                        if (s == null)
+                            continue;
+                        long cutoffTime = now - s.getSessionIdleLifetime();
+                        if (!s.accessedAfter(cutoffTime)) {
+                            iter.remove();
+                            toReap.add(s);
+                        } else {
+                            // mLRUMap iterates by last access order, most recently
+                            // accessed element last.  We can break here because
+                            // all later sessions are guaranteed not to be expired.
+                            break;
+                        }
                     }
-                }
-                numActive = sLRUMap.size();
-            }
-
-            // IMPORTANT: Clean up sessions *after* releasing lock on sLRUMap.
-            // If Session.doCleanup() is called with sLRUMap locked, it can lead
-            // to deadlock. (bug 7866)
-            for (Session s: toReap) {
-                if (ZimbraLog.session.isDebugEnabled())
-                    ZimbraLog.session.debug("Removing cached session: " + s);
-                if (sLog.isInfoEnabled())
-                    removedSessionTypes.increment(StringUtil.getSimpleClassName(s));
-                s.doCleanup();
-            }
-
-            if (sLog.isInfoEnabled() && removedSessionTypes.size() > 0) {
-                sLog.info("Removed " + removedSessionTypes.getTotal() + " idle sessions (" +
-                          removedSessionTypes + ").  " + numActive + " active sessions remain.");
+                    numActive = sLRUMap.size();
+                }
+
+                // IMPORTANT: Clean up sessions *after* releasing lock on sLRUMap.
+                // If Session.doCleanup() is called with sLRUMap locked, it can lead
+                // to deadlock. (bug 7866)
+                for (Session s: toReap) {
+                    if (ZimbraLog.session.isDebugEnabled())
+                        ZimbraLog.session.debug("Removing cached session: " + s);
+                    if (sLog.isInfoEnabled())
+                        removedSessionTypes.increment(StringUtil.getSimpleClassName(s));
+                    s.doCleanup();
+                }
+
+                if (sLog.isInfoEnabled() && removedSessionTypes.size() > 0) {
+                    sLog.info("Removed " + removedSessionTypes.getTotal() + " idle sessions (" +
+                              removedSessionTypes + ").  " + numActive + " active sessions remain.");
+                }
+                
+            } catch (Throwable e) { //don't let exceptions kill the timer
+                if (e instanceof OutOfMemoryError)
+                    Zimbra.halt("Caught out of memory error", e);
+                ZimbraLog.session.warn("Caught exception in SessionCache timer", e);
             }
         }
         
@@ -312,13 +319,6 @@
                         manySessionsList.append(", ");
                     manySessionsList.append(accountId + "(" + count + ")");
                 }
-<<<<<<< HEAD
-=======
-            } catch (Throwable e) { //don't let exceptions kill the timer
-                if (e instanceof OutOfMemoryError)
-                    Zimbra.halt("Caught out of memory error", e);
-                ZimbraLog.session.warn("Caught exception in SessionCache timer", e);
->>>>>>> 65e99eec
             }
 
 //            sLog.debug("Detected " + accountCounter.getTotal() + " active sessions.  " +
