/*
 * ***** BEGIN LICENSE BLOCK *****
 * Version: MPL 1.1
 * 
 * The contents of this file are subject to the Mozilla Public License
 * Version 1.1 ("License"); you may not use this file except in
 * compliance with the License. You may obtain a copy of the License at
 * http://www.zimbra.com/license
 * 
 * Software distributed under the License is distributed on an "AS IS"
 * basis, WITHOUT WARRANTY OF ANY KIND, either express or implied. See
 * the License for the specific language governing rights and limitations
 * under the License.
 * 
 * The Original Code is: Zimbra Collaboration Suite Server.
 * 
 * The Initial Developer of the Original Code is Zimbra, Inc.
 * Portions created by Zimbra are Copyright (C) 2006 Zimbra, Inc.
 * All Rights Reserved.
 * 
 * Contributor(s): 
 * 
 * ***** END LICENSE BLOCK *****
 */

package com.zimbra.cs.zclient;

import com.zimbra.common.localconfig.LC;
import com.zimbra.common.service.ServiceException;
import com.zimbra.common.soap.*;
import com.zimbra.common.util.ByteUtil;
import com.zimbra.common.util.EasySSLProtocolSocketFactory;
import com.zimbra.cs.account.Provisioning.AccountBy;
import com.zimbra.cs.account.Provisioning.DataSourceBy;
import com.zimbra.cs.account.Provisioning.IdentityBy;
import com.zimbra.cs.index.SearchParams;
import com.zimbra.cs.servlet.ZimbraServlet;
import com.zimbra.cs.util.BuildInfo;
import com.zimbra.cs.zclient.ZGrant.GranteeType;
import com.zimbra.cs.zclient.ZMailbox.ZOutgoingMessage.AttachedMessagePart;
import com.zimbra.cs.zclient.ZMailbox.ZOutgoingMessage.MessagePart;
import com.zimbra.cs.zclient.ZSearchParams.Cursor;
import com.zimbra.cs.zclient.event.ZCreateContactEvent;
import com.zimbra.cs.zclient.event.ZCreateConversationEvent;
import com.zimbra.cs.zclient.event.ZCreateEvent;
import com.zimbra.cs.zclient.event.ZCreateFolderEvent;
import com.zimbra.cs.zclient.event.ZCreateMessageEvent;
import com.zimbra.cs.zclient.event.ZCreateMountpointEvent;
import com.zimbra.cs.zclient.event.ZCreateSearchFolderEvent;
import com.zimbra.cs.zclient.event.ZCreateTagEvent;
import com.zimbra.cs.zclient.event.ZDeleteEvent;
import com.zimbra.cs.zclient.event.ZEventHandler;
import com.zimbra.cs.zclient.event.ZModifyContactEvent;
import com.zimbra.cs.zclient.event.ZModifyConversationEvent;
import com.zimbra.cs.zclient.event.ZModifyEvent;
import com.zimbra.cs.zclient.event.ZModifyFolderEvent;
import com.zimbra.cs.zclient.event.ZModifyMailboxEvent;
import com.zimbra.cs.zclient.event.ZModifyMessageEvent;
import com.zimbra.cs.zclient.event.ZModifyMountpointEvent;
import com.zimbra.cs.zclient.event.ZModifySearchFolderEvent;
import com.zimbra.cs.zclient.event.ZModifyTagEvent;
import com.zimbra.cs.zclient.event.ZRefreshEvent;
import com.zimbra.common.soap.Element;
import com.zimbra.common.soap.Element.XMLElement;
import com.zimbra.common.soap.SoapFaultException;
import com.zimbra.common.soap.SoapHttpTransport;
import com.zimbra.common.soap.SoapTransport;
import org.apache.commons.collections.map.LRUMap;
import org.apache.commons.httpclient.Cookie;
import org.apache.commons.httpclient.HttpClient;
import org.apache.commons.httpclient.HttpState;
import org.apache.commons.httpclient.cookie.CookiePolicy;
import org.apache.commons.httpclient.methods.GetMethod;
import org.apache.commons.httpclient.methods.InputStreamRequestEntity;
import org.apache.commons.httpclient.methods.PostMethod;
import org.apache.commons.httpclient.methods.RequestEntity;
import org.apache.commons.httpclient.methods.multipart.ByteArrayPartSource;
import org.apache.commons.httpclient.methods.multipart.FilePart;
import org.apache.commons.httpclient.methods.multipart.MultipartRequestEntity;
import org.apache.commons.httpclient.methods.multipart.Part;

import javax.servlet.http.HttpServletResponse;
import java.io.File;
import java.io.IOException;
import java.io.InputStream;
import java.io.OutputStream;
import java.net.URI;
import java.net.URISyntaxException;
import java.net.URLConnection;
import java.util.ArrayList;
import java.util.Arrays;
import java.util.Collection;
import java.util.Collections;
import java.util.HashMap;
import java.util.List;
import java.util.Map;
import java.util.regex.Matcher;
import java.util.regex.Pattern;

public class ZMailbox {

    static {
        if (LC.ssl_allow_untrusted_certs.booleanValue())
            EasySSLProtocolSocketFactory.init();
    }

    public final static int MAX_NUM_CACHED_SEARCH_PAGERS = 5;
    public final static int MAX_NUM_CACHED_SEARCH_CONV_PAGERS = 5;
    public final static int MAX_NUM_CACHED_MESSAGES = 5;
    public final static int MAX_NUM_CACHED_CONTACTS = 25;    
    
    public final static String PATH_SEPARATOR = "/";
    
    public final static char PATH_SEPARATOR_CHAR = '/';

    public enum SearchSortBy {
        dateDesc, dateAsc, subjDesc, subjAsc, nameDesc, nameAsc;

        public static SearchSortBy fromString(String s) throws ServiceException {
            try {
                return SearchSortBy.valueOf(s);
            } catch (IllegalArgumentException e) {
                throw ZClientException.CLIENT_ERROR("invalid sortBy: "+s+", valid values: "+Arrays.asList(SearchSortBy.values()), e); 
            }
        }
    } 

    public enum Fetch {
        none, first, hits, all;

        public static Fetch fromString(String s) throws ServiceException {
            try {
                return Fetch.valueOf(s);
            } catch (IllegalArgumentException e) {
                throw ZClientException.CLIENT_ERROR("invalid fetch: "+s+", valid values: "+Arrays.asList(Fetch.values()), e); 
            }
        }
    }
    
    public static class Options {
        private String mAccount;
        private AccountBy mAccountBy = AccountBy.name;
        private String mPassword;
        private String mNewPassword;
        private String mAuthToken;
        private String mUri;
        private SoapTransport.DebugListener mDebugListener;
        private String mTargetAccount;
        private AccountBy mTargetAccountBy = AccountBy.name;
        private boolean mNoSession;
        private boolean mNoNotify;
        private ZEventHandler mHandler;

        public Options() {
        }
        
        public Options(String account, AccountBy accountBy, String password, String uri) {
            mAccount = account;
            mAccountBy = accountBy;
            mPassword = password;
            mUri = uri;
        }

        public Options(String authToken, String uri) {
            mAuthToken = authToken;
            mUri = uri;
        }

        public String getAccount() { return mAccount; }
        public void setAccount(String account) { mAccount = account; }

        public AccountBy getAccountBy() { return mAccountBy; }
        public void setAccountBy(AccountBy accountBy) { mAccountBy = accountBy; }

        public String getTargetAccount() { return mTargetAccount; }
        public void setTargetAccount(String targetAccount) { mTargetAccount = targetAccount; }

        public AccountBy getTargetAccountBy() { return mTargetAccountBy; }
        public void setTargetAccountBy(AccountBy targetAccountBy) { mTargetAccountBy = targetAccountBy; }

        public String getPassword() { return mPassword; }
        public void setPassword(String password) { mPassword = password; }

        public String getNewPassword() { return mNewPassword; }
        public void setNewPassword(String newPassword) { mNewPassword = newPassword; }

        public String getAuthToken() { return mAuthToken; }
        public void setAuthToken(String authToken) { mAuthToken = authToken; }

        public String getUri() { return mUri; }
        public void setUri(String uri) { mUri = uri; }

        public SoapTransport.DebugListener getDebugListener() { return mDebugListener; }
        public void setDebugListener(SoapTransport.DebugListener liistener) { mDebugListener = liistener; }

        public boolean getNoSession() { return mNoSession; }
        public void setNoSession(boolean noSession) { mNoSession = noSession; }

        public boolean getNoNotify() { return mNoNotify; }
        public void setNoNotify(boolean noNotify) { mNoNotify = noNotify; }
        
        public ZEventHandler getEventHandler() { return mHandler; }
        public void setEventHandler(ZEventHandler handler) { mHandler = handler; }

    }

    private String mAuthToken;
    private SoapHttpTransport mTransport;
    private Map<String, ZTag> mNameToTag;
    private Map<String, ZItem> mIdToItem;
    private ZGetInfoResult mGetInfoResult;
    private ZFolder mUserRoot;
    private boolean mNeedsRefresh = true;
    private ZSearchPagerCache mSearchPagerCache;
    private ZSearchPagerCache mSearchConvPagerCache;
    private LRUMap mMessageCache;
    private LRUMap mContactCache;
    private ZFilterRules mRules;
    
    private long mSize;

    private List<ZEventHandler> mHandlers = new ArrayList<ZEventHandler>();

    public static ZMailbox getMailbox(Options options) throws ServiceException {
    	return new ZMailbox(options);
    }

    /**
     * for use with changePassword
     */
    private ZMailbox() { }

    /**
     * change password. You must pass in an options with an account, password, newPassword, and Uri.
     * @param options uri/name/pass/newPass
     * @throws ServiceException on error
     */
    public static void changePassword(Options options) throws ServiceException {
        ZMailbox mailbox = new ZMailbox();
        mailbox.initPreAuth(options.getUri(), options.getDebugListener());
        mailbox.changePassword(options.getAccount(), options.getAccountBy(), options.getPassword(), options.getNewPassword());
    }
    
    public ZMailbox(Options options) throws ServiceException {
    	mHandlers.add(new InternalEventHandler());
    	mSearchPagerCache = new ZSearchPagerCache(MAX_NUM_CACHED_SEARCH_PAGERS, true);
        mHandlers.add(mSearchPagerCache);
        mSearchConvPagerCache = new ZSearchPagerCache(MAX_NUM_CACHED_SEARCH_CONV_PAGERS, false);
        mHandlers.add(mSearchConvPagerCache);
        mMessageCache = new LRUMap(MAX_NUM_CACHED_MESSAGES);
        mContactCache = new LRUMap(MAX_NUM_CACHED_CONTACTS);        
        
        if (options.getEventHandler() != null)
    		mHandlers.add(options.getEventHandler());
        initPreAuth(options.getUri(), options.getDebugListener());
        if (options.getAuthToken() != null) {
            initAuthToken(options.getAuthToken());
        } else {
            String password;
            if (options.getNewPassword() != null) {
                changePassword(options.getAccount(), options.getAccountBy(), options.getPassword(), options.getNewPassword());
                password = options.getNewPassword();
            } else {
                password = options.getPassword();
            }
            initAuthToken(auth(options.getAccount(), options.getAccountBy(), password).getAuthToken());
        }
        if (options.getTargetAccount() != null) {
            initTargetAccount(options.getTargetAccount(), options.getTargetAccountBy());
        }
    }

    public boolean addEventHandler(ZEventHandler handler) {
    	if (!mHandlers.contains(handler)) {
    		mHandlers.add(handler);
    		return true;
    	} else {
    		return false;
    	}
    }

    public boolean removeEventHandler(ZEventHandler handler) {
        return mHandlers.remove(handler);
    }

    public void initAuthToken(String authToken){
        mAuthToken = authToken;
        mTransport.setAuthToken(mAuthToken);
    }

    public void initPreAuth(String uri, SoapTransport.DebugListener listener) {
        mNameToTag = new HashMap<String, ZTag>();
        mIdToItem = new HashMap<String, ZItem>();                
        setSoapURI(uri);
        if (listener != null) mTransport.setDebugListener(listener);
    }

    private void initTargetAccount(String key, AccountBy by) {
        if (AccountBy.id.equals(by))
            mTransport.setTargetAcctId(key);
        else if (AccountBy.name.equals(by))
            mTransport.setTargetAcctName(key);
    }

    private void changePassword(String key, AccountBy by, String oldPassword, String newPassword) throws ServiceException {
        if (mTransport == null) throw ZClientException.CLIENT_ERROR("must call setURI before calling changePassword", null);
        XMLElement req = new XMLElement(AccountConstants.CHANGE_PASSWORD_REQUEST);
        Element account = req.addElement(AccountConstants.E_ACCOUNT);
        account.addAttribute(AccountConstants.A_BY, by.name());
        account.setText(key);
        req.addElement(AccountConstants.E_OLD_PASSWORD).setText(oldPassword);
        req.addElement(AccountConstants.E_PASSWORD).setText(newPassword);
        invoke(req);
    }

    private ZAuthResult auth(String key, AccountBy by, String password) throws ServiceException {
        if (mTransport == null) throw ZClientException.CLIENT_ERROR("must call setURI before calling asuthenticate", null);
        XMLElement req = new XMLElement(AccountConstants.AUTH_REQUEST);
        Element account = req.addElement(AccountConstants.E_ACCOUNT);
        account.addAttribute(AccountConstants.A_BY, by.name());
        account.setText(key);
        req.addElement(AccountConstants.E_PASSWORD).setText(password);
        return new ZAuthResult(invoke(req));
    }

    public String getAuthToken() {
        return mAuthToken;
    }

    /**
     * @param uri URI of server we want to talk to
     */
    private void setSoapURI(String uri) {
        if (mTransport != null) mTransport.shutdown();
        mTransport = new SoapHttpTransport(uri);
        mTransport.setUserAgent("zclient", BuildInfo.VERSION);
        mTransport.setMaxNoitfySeq(0);
        if (mAuthToken != null)
            mTransport.setAuthToken(mAuthToken);
    }    

    synchronized Element invoke(Element request) throws ServiceException {
        try {
            return mTransport.invoke(request);
        } catch (SoapFaultException e) {
            throw e; // for now, later, try to map to more specific exception
        } catch (IOException e) {
            throw ZClientException.IO_ERROR("invoke "+e.getMessage(), e);
        } finally {
            handleResponseContext(mTransport.getZimbraContext());
        }
    }

    private void handleResponseContext(Element context) throws ServiceException {
        if (context == null) return;
        // handle refresh blocks
        Element refresh = context.getOptionalElement(ZimbraNamespace.E_REFRESH);
        if (refresh != null) 
        	handleRefresh(refresh);

        for (Element notify : context.listElements(ZimbraNamespace.E_NOTIFY)) {
            mTransport.setMaxNoitfySeq(
                    Math.max(mTransport.getMaxNotifySeq(),
                             notify.getAttributeLong(HeaderConstants.A_SEQNO, 0)));
            // MUST DO IN THIS ORDER!
            handleDeleted(notify.getOptionalElement(ZimbraNamespace.E_DELETED));
            handleCreated(notify.getOptionalElement(ZimbraNamespace.E_CREATED));
            handleModified(notify.getOptionalElement(ZimbraNamespace.E_MODIFIED));
        }
    }
    
    private void handleRefresh(Element refresh) throws ServiceException {
        Element mbx = refresh.getOptionalElement(MailConstants.E_MAILBOX);
        if (mbx != null) mSize = mbx.getAttributeLong(MailConstants.A_SIZE);
        
        Element tags = refresh.getOptionalElement(ZimbraNamespace.E_TAGS);
        List<ZTag> tagList = new ArrayList<ZTag>();
        if (tags != null) {
            for (Element t : tags.listElements(MailConstants.E_TAG)) {
            	ZTag tag = new ZTag(t);
            	tagList.add(tag);
            }
        }
        Element folderEl = refresh.getOptionalElement(MailConstants.E_FOLDER);
        ZFolder userRoot = new ZFolder(folderEl, null);
        ZRefreshEvent event = new ZRefreshEvent(mSize, userRoot, tagList);
        for (ZEventHandler handler : mHandlers)
        	handler.handleRefresh(event, this);
        mRules = null;        
    }
    
    private void handleModified(Element modified) throws ServiceException {
        if (modified == null) return;
        for (Element e : modified.listElements()) {
        	ZModifyEvent event = null;
            if (e.getName().equals(MailConstants.E_CONV)) {
                event = new ZModifyConversationEvent(e);
            } else if (e.getName().equals(MailConstants.E_MSG)) {
                event = new ZModifyMessageEvent(e);
            } else if (e.getName().equals(MailConstants.E_TAG)) {
            	event = new ZModifyTagEvent(e);
            } else if (e.getName().equals(MailConstants.E_CONTACT)) {
            	event = new ZModifyContactEvent(e);
            } else if (e.getName().equals(MailConstants.E_SEARCH)) {
            	event = new ZModifySearchFolderEvent(e);
            } else if (e.getName().equals(MailConstants.E_FOLDER)) {
            	event = new ZModifyFolderEvent(e);
            } else if (e.getName().equals(MailConstants.E_MOUNT)) {
            	event = new ZModifyMountpointEvent(e);
            } else if (e.getName().equals(MailConstants.E_MAILBOX)) {
                event = new ZModifyMailboxEvent(e);
            }
            if (event != null)
            	for (ZEventHandler handler : mHandlers)
            		handler.handleModify(event, this);
        }
    }

    private void handleCreated(Element created) throws ServiceException {
        if (created == null) return;
        for (Element e : created.listElements()) {
        	ZCreateEvent event = null;
            if (e.getName().equals(MailConstants.E_CONV)) {
                event = new ZCreateConversationEvent(e);
            } else if (e.getName().equals(MailConstants.E_MSG)) {
                event = new ZCreateMessageEvent(e);
            } else if (e.getName().equals(MailConstants.E_CONTACT)) {
                event = new ZCreateContactEvent(e);
            } else if (e.getName().equals(MailConstants.E_FOLDER)) {
                String parentId = e.getAttribute(MailConstants.A_FOLDER);
                ZFolder parent = getFolderById(parentId);
                ZFolder child = new ZFolder(e, parent);
                event = new ZCreateFolderEvent(child);
                parent.addChild(child);
            } else if (e.getName().equals(MailConstants.E_MOUNT)) {
                String parentId = e.getAttribute(MailConstants.A_FOLDER);
                ZFolder parent = getFolderById(parentId);
                ZMountpoint child = new ZMountpoint(e, parent);
                event = new ZCreateMountpointEvent(child);
                parent.addChild(child);
            } else if (e.getName().equals(MailConstants.E_SEARCH)) {
                String parentId = e.getAttribute(MailConstants.A_FOLDER);
                ZFolder parent = getFolderById(parentId);
                ZSearchFolder child = new ZSearchFolder(e, parent);
                event = new ZCreateSearchFolderEvent(child);
                parent.addChild(child);                
            } else if (e.getName().equals(MailConstants.E_TAG)) {
                event = new ZCreateTagEvent(new ZTag(e));
            }
            if (event != null)
            	for (ZEventHandler handler : mHandlers)
            		handler.handleCreate(event, this);            
        }
    }

    private void handleDeleted(Element deleted) throws ServiceException {
        if (deleted == null) return;
        String ids = deleted.getAttribute(MailConstants.A_ID, null);
        if (ids == null) return;
        ZDeleteEvent de = new ZDeleteEvent(ids);
        for (ZEventHandler handler : mHandlers)
        	handler.handleDelete(de, this);
    }
    
    private void addIdMappings(ZFolder folder) {
    	addItemIdMapping(folder);
    	if (folder instanceof ZMountpoint) {
        	ZMountpoint mp =  (ZMountpoint) folder;
        	addRemoteItemIdMapping(mp.getCanonicalRemoteId(), mp);    		
    	}
    	for (ZFolder child: folder.getSubFolders()) {
    		addIdMappings(child);
    	}
    }
    class InternalEventHandler extends ZEventHandler {

        public synchronized void handleRefresh(ZRefreshEvent event, ZMailbox mailbox) {
            mNameToTag.clear();
            mIdToItem.clear();
            mMessageCache.clear();
            mContactCache.clear();
            mTransport.setMaxNoitfySeq(0);
            mSize = event.getSize();
            mUserRoot = event.getUserRoot();
            mNeedsRefresh = false;
            addIdMappings(mUserRoot);
            for (ZTag tag: event.getTags())
            	addTag(tag);
        }

        public synchronized void handleCreate(ZCreateEvent event, ZMailbox mailbox) {
            if (event instanceof ZCreateTagEvent) {
                addTag(((ZCreateTagEvent)event).getTag());
            } else if (event instanceof ZCreateSearchFolderEvent) {
            	mailbox.addItemIdMapping(((ZCreateSearchFolderEvent)event).getSearchFolder());
            } else if (event instanceof ZCreateMountpointEvent) {
            	ZMountpoint mp =  ((ZCreateMountpointEvent)event).getMountpoint();
            	mailbox.addItemIdMapping(mp);
            	mailbox.addRemoteItemIdMapping(mp.getCanonicalRemoteId(), mp);
            } else if (event instanceof ZCreateFolderEvent) {            	
            	mailbox.addItemIdMapping(((ZCreateFolderEvent)event).getFolder());
            }
        }

        public synchronized void handleModify(ZModifyEvent event, ZMailbox mailbox) throws ServiceException {
            if (event instanceof ZModifyTagEvent) {
                ZModifyTagEvent tagEvent = (ZModifyTagEvent) event;
                ZTag tag = getTagById(tagEvent.getId());
                if (tag != null) {
                    String oldName = tag.getName();
                    tag.modifyNotification(tagEvent);
                    if (!tag.getName().equalsIgnoreCase(oldName)) {
                        mNameToTag.remove(oldName);
                        mNameToTag.put(tag.getName(), tag);
                    }
                }
            } else if (event instanceof ZModifyFolderEvent) {
                ZModifyFolderEvent mfe = (ZModifyFolderEvent) event;
                ZFolder f = getFolderById(mfe.getId());
                if (f != null) {
                    String newParentId = mfe.getParentId(null);
                    if (newParentId != null && !newParentId.equals(f.getParentId()))
                        reparent(f, newParentId);
                    f.modifyNotification(event);
                }
            } else if (event instanceof ZModifyMailboxEvent) {
            	mSize = ((ZModifyMailboxEvent)event).getSize(mSize);
            } else if (event instanceof ZModifyMessageEvent) {
                ZModifyMessageEvent mme = (ZModifyMessageEvent) event;
                CachedMessage cm = (CachedMessage) mMessageCache.get(mme.getId());
                if (cm != null)
                    cm.zm.modifyNotification(event);
            } else if (event instanceof ZModifyContactEvent) {
                ZModifyContactEvent mce = (ZModifyContactEvent) event;
                ZContact contact = (ZContact) mContactCache.get(mce.getId());
                if (contact != null)
                    contact.modifyNotification(mce);
            }
        }
        
        public synchronized void handleDelete(ZDeleteEvent event, ZMailbox mailbox) throws ServiceException {
            for (String id : event.toList()) {
                mMessageCache.remove(id);
                mContactCache.remove(id);                
                ZItem item = mIdToItem.get(id);
                if (item instanceof ZMountpoint) {
                    ZMountpoint sl = (ZMountpoint) item;
                    if (sl.getParent() != null)
                        sl.getParent().removeChild(sl);
                    mIdToItem.remove(sl.getCanonicalRemoteId());
                } else if (item instanceof ZFolder) {
                    ZFolder sf = (ZFolder) item;
                    if (sf.getParent() != null) 
                        sf.getParent().removeChild(sf);

                } else if (item instanceof ZTag) {
                    mNameToTag.remove(((ZTag) item).getName());
                }
                if (item != null) mIdToItem.remove(item.getId());
            }
        }
    }

    private void addTag(ZTag tag) {
        mNameToTag.put(tag.getName(), tag);
        addItemIdMapping(tag);
    }

    void addItemIdMapping(ZItem item) {
        mIdToItem.put(item.getId(), item);
    }

    void addRemoteItemIdMapping(String remoteId, ZItem item) {
        mIdToItem.put(remoteId, item);
    }

    private void reparent(ZFolder f, String newParentId) throws ServiceException {
        ZFolder parent = f.getParent();
        if (parent != null)
            parent.removeChild(f);
        ZFolder newParent = getFolderById(newParentId);
        if (newParent != null) {
            newParent.addChild(f);
            f.setParent(newParent);
        }
    }

    /**
     * returns the parent folder path. First removes a trailing {@link #PATH_SEPARATOR} if one is present, then
     * returns the value of the path preceeding the last {@link #PATH_SEPARATOR} in the path.
     * @param path path must be absolute
     * @throws ServiceException if an error occurs
     * @return the parent folder path
     */
    public static String getParentPath(String path) throws ServiceException {
        if (path.equals(PATH_SEPARATOR)) return PATH_SEPARATOR;
        if (path.charAt(0) != PATH_SEPARATOR_CHAR) 
            throw ServiceException.INVALID_REQUEST("path must be absoliute: "+path, null);
        if (path.charAt(path.length()-1) == PATH_SEPARATOR_CHAR)
            path = path.substring(0, path.length()-1);
        int index = path.lastIndexOf(PATH_SEPARATOR_CHAR);
        path = path.substring(0, index);
        if (path.length() == 0) return PATH_SEPARATOR;
        else return path;
    }

    /**
     * returns the base folder path. First removes a trailing {@link #PATH_SEPARATOR} if one is present, then
     * returns the value of the path trailing the last {@link #PATH_SEPARATOR} in the path.
     * @throws ServiceException if an error occurs
     * @return base path
     * @param path the path we are getting the base from
     */
    public static String getBasePath(String path) throws ServiceException {
        if (path.equals(PATH_SEPARATOR)) return PATH_SEPARATOR;
        if (path.charAt(0) != PATH_SEPARATOR_CHAR) 
            throw ServiceException.INVALID_REQUEST("path must be absoliute: "+path, null);
        if (path.charAt(path.length()-1) == PATH_SEPARATOR_CHAR)
            path = path.substring(0, path.length()-1);
        int index = path.lastIndexOf(PATH_SEPARATOR_CHAR);
        return path.substring(index+1);
    }
    
    /**
     * @return current size of mailbox in bytes
     * @throws com.zimbra.common.service.ServiceException on error
     */
    public long getSize() throws ServiceException {
        if (mNeedsRefresh) noOp();
        return mSize;
    }

    /**
     * @return account name of mailbox
     * @throws com.zimbra.common.service.ServiceException on error
     */
    public String getName() throws ServiceException {
        return getAccountInfo(false).getName();
    }

    public ZPrefs getPrefs() throws ServiceException {
        return getPrefs(false);
    }


    public ZPrefs getPrefs(boolean refresh) throws ServiceException {
        return getAccountInfo(refresh).getPrefs();
    }
    
    public ZFeatures getFeatures() throws ServiceException {
        return getFeatures(false);
    }

    public ZFeatures getFeatures(boolean refresh) throws ServiceException {
        return getAccountInfo(refresh).getFeatures();
    }
    
    public ZGetInfoResult getAccountInfo(boolean refresh) throws ServiceException {
        if (mGetInfoResult == null || refresh) {
            XMLElement req = new XMLElement(AccountConstants.GET_INFO_REQUEST);
            mGetInfoResult = new ZGetInfoResult(invoke(req));            
        }
        return mGetInfoResult;       
    }
    
    //  ------------------------
    
    /**
     * @return current List of all tags in the mailbox
     * @throws com.zimbra.common.service.ServiceException on error
     */
    @SuppressWarnings("unchecked")    
    public List<ZTag> getAllTags() throws ServiceException {
        if (mNeedsRefresh) noOp(); 
        List result = new ArrayList<ZTag>(mNameToTag.values());
        Collections.sort(result);
        return result;      
    }
    
    /**
     * @return current list of all tags names in the mailbox, sorted
     * @throws com.zimbra.common.service.ServiceException on error
     */
    public List<String> getAllTagNames() throws ServiceException {
        if (mNeedsRefresh) noOp();
        ArrayList<String> names = new ArrayList<String>(mNameToTag.keySet());
        Collections.sort(names);
        return names;   
    }

    /**
     * returns the tag the specified name, or null if no such tag exists.
     * 
     * @param name tag name
     * @return the tag, or null if tag not found
     * @throws com.zimbra.common.service.ServiceException on error
     */
    public ZTag getTagByName(String name) throws ServiceException {
        if (mNeedsRefresh) noOp();
        return mNameToTag.get(name);
    }

    /**
     * returns the tag with the specified id, or null if no such tag exists.
     * 
     * @param id the tag id
     * @return tag with given id, or null
     * @throws com.zimbra.common.service.ServiceException on error
     */
    public ZTag getTagById(String id) throws ServiceException {
        if (mNeedsRefresh) noOp();         
        ZItem item = mIdToItem.get(id);
        if (item instanceof ZTag) return (ZTag) item;
        else return null;       
    }

    /**
     * create a new tag with the specified color.
     * 
     * @return newly created tag
     * @param name name of the tag
     * @param color color of the tag
     * @throws com.zimbra.common.service.ServiceException if an error occurs
     *
     */
    public ZTag createTag(String name, ZTag.Color color) throws ServiceException {
        XMLElement req = new XMLElement(MailConstants.CREATE_TAG_REQUEST);
        Element tagEl = req.addElement(MailConstants.E_TAG);
        tagEl.addAttribute(MailConstants.A_NAME, name);
        if (color != null) tagEl.addAttribute(MailConstants.A_COLOR, color.getValue());
        Element createdTagEl = invoke(req).getElement(MailConstants.E_TAG);
        ZTag tag = getTagById(createdTagEl.getAttribute(MailConstants.A_ID));
        return tag != null ? tag : new ZTag(createdTagEl);
    }

    /**
     * modifies the tag's color
     * @return action result
     * @param id id of tag to modify
     * @param color color of tag to modify
     * @throws com.zimbra.common.service.ServiceException on error
     */
    public ZActionResult modifyTagColor(String id, ZTag.Color color) throws ServiceException {
        return doAction(tagAction("color", id).addAttribute(MailConstants.A_COLOR, color.getValue()));
    }

    /** mark all items with tag as read
     * @param id id of tag to mark read 
     * @return action reslult
     * @throws ServiceException on error
     */
    public ZActionResult markTagRead(String id) throws ServiceException {
        return doAction(tagAction("read", id));    
    }

    /**
     * delete tag
     * @param id id of tag to delete
     * @return action result
     * @throws ServiceException on error 
     */
    public ZActionResult deleteTag(String id) throws ServiceException {
        return doAction(tagAction("delete", id));
    }

    /**
     * rename tag
     * @param id id of tag
     * @param name new name of tag
     * @throws ServiceException on error
     * @return action result
     */
    public ZActionResult renameTag(String id, String name) throws ServiceException {
        return doAction(tagAction("rename", id).addAttribute(MailConstants.A_NAME, name));
    }

    private Element tagAction(String op, String id) {
        XMLElement req = new XMLElement(MailConstants.TAG_ACTION_REQUEST);
        Element actionEl = req.addElement(MailConstants.E_ACTION);
        actionEl.addAttribute(MailConstants.A_ID, id);
        actionEl.addAttribute(MailConstants.A_OPERATION, op);
        return actionEl;
    }
    
    private ZActionResult doAction(Element actionEl) throws ServiceException {
        Element response = invoke(actionEl.getParent());
        return new ZActionResult(response.getElement(MailConstants.E_ACTION).getAttribute(MailConstants.A_ID));
    }

    // ------------------------

    public enum ContactSortBy {
         
        nameDesc, nameAsc;

         public static ContactSortBy fromString(String s) throws ServiceException {
             try {
                 return ContactSortBy.valueOf(s);
             } catch (IllegalArgumentException e) {
                 throw ZClientException.CLIENT_ERROR("invalid sortBy: "+s+", valid values: "+Arrays.asList(ContactSortBy.values()), e);                  
             }
         }
    }

    /**
     * 
     * @param optFolderId return contacts only in specified folder (null for all folders)
     * @param sortBy sort results (null for no sorting)
     * @param sync if true, return modified date on contacts
     * @return list of contacts
     * @throws ServiceException on error
     * @param attrs specified attrs to return, or null for all.
     */
    public List<ZContact> getAllContacts(String optFolderId, ContactSortBy sortBy, boolean sync, List<String> attrs) throws ServiceException {
        XMLElement req = new XMLElement(MailConstants.GET_CONTACTS_REQUEST);
        if (optFolderId != null) 
            req.addAttribute(MailConstants.A_FOLDER, optFolderId);
        if (sortBy != null) 
            req.addAttribute(MailConstants.A_SORTBY, sortBy.name());
        if (sync)
            req.addAttribute(MailConstants.A_SYNC, sync);

        if (attrs != null) {
            for (String name : attrs)
                req.addElement(MailConstants.E_ATTRIBUTE).addAttribute(MailConstants.A_ATTRIBUTE_NAME, name);
        }
        
        Element response = invoke(req);
        List<ZContact> result = new ArrayList<ZContact>();
        for (Element cn : response.listElements(MailConstants.E_CONTACT)) {
            result.add(new ZContact(cn));
        }
        return result;
    }
    
    public String createContact(String folderId, String tags, Map<String, String> attrs) throws ServiceException {
        XMLElement req = new XMLElement(MailConstants.CREATE_CONTACT_REQUEST);
        Element cn = req.addElement(MailConstants.E_CONTACT);
        if (folderId != null) 
            cn.addAttribute(MailConstants.A_FOLDER, folderId);
        if (tags != null) 
            cn.addAttribute(MailConstants.A_TAGS, tags);
        for (Map.Entry<String, String> entry : attrs.entrySet()) {
            Element a = cn.addElement(MailConstants.E_ATTRIBUTE);
            a.addAttribute(MailConstants.A_ATTRIBUTE_NAME, entry.getKey());
            a.setText(entry.getValue());
        }
        return invoke(req).getElement(MailConstants.E_CONTACT).getAttribute(MailConstants.A_ID);
    }
 
    /**
     * 
     * @param id of contact
     * @param replace if true, replace all attrs with specified attrs, otherwise merge with existing
     * @param attrs modified attrs
     * @return updated contact
     * @throws ServiceException on error
     */
    public String modifyContact(String id, boolean replace, Map<String, String> attrs) throws ServiceException {
        XMLElement req = new XMLElement(MailConstants.MODIFY_CONTACT_REQUEST);
        if (replace) 
            req.addAttribute(MailConstants.A_REPLACE, replace);
        Element cn = req.addElement(MailConstants.E_CONTACT);
        cn.addAttribute(MailConstants.A_ID, id);
        for (Map.Entry<String, String> entry : attrs.entrySet()) {
            Element a = cn.addElement(MailConstants.E_ATTRIBUTE);
            a.addAttribute(MailConstants.A_ATTRIBUTE_NAME, entry.getKey());
            a.setText(entry.getValue());
        }
        return invoke(req).getElement(MailConstants.E_CONTACT).getAttribute(MailConstants.A_ID);
    }  
    
    /**
     * 
     * @param ids comma-separated list of contact ids
     * @param attrs limit attrs returns to given list
     * @param sortBy sort results (null for no sorting)
     * @param sync if true, return modified date on contacts
     * @return list of contacts
     * @throws ServiceException on error
     */
    public List<ZContact> getContacts(String ids, ContactSortBy sortBy, boolean sync, List<String> attrs) throws ServiceException {
        XMLElement req = new XMLElement(MailConstants.GET_CONTACTS_REQUEST);

        if (sortBy != null) 
            req.addAttribute(MailConstants.A_SORTBY, sortBy.name());
        if (sync)
            req.addAttribute(MailConstants.A_SYNC, sync);
        req.addElement(MailConstants.E_CONTACT).addAttribute(MailConstants.A_ID, ids);
        if (attrs != null) {
            for (String name : attrs)
                req.addElement(MailConstants.E_ATTRIBUTE).addAttribute(MailConstants.A_ATTRIBUTE_NAME, name);
        }
        List<ZContact> result = new ArrayList<ZContact>();
        for (Element cn : invoke(req).listElements(MailConstants.E_CONTACT)) {
            result.add(new ZContact(cn));
        }
        return result;
    }   

    /**
     *
     * @param id single contact id to fetch
     * @return fetched contact
     * @throws ServiceException on error
     */
    public synchronized ZContact getContact(String id) throws ServiceException {
        ZContact result = (ZContact) mContactCache.get(id);
        if (result == null) {
            XMLElement req = new XMLElement(MailConstants.GET_CONTACTS_REQUEST);
            req.addAttribute(MailConstants.A_SYNC, true);
            req.addElement(MailConstants.E_CONTACT).addAttribute(MailConstants.A_ID, id);
            result = new ZContact(invoke(req).getElement(MailConstants.E_CONTACT));
            mContactCache.put(id, result);
        }
        return result;
    }

    private Element contactAction(String op, String id) {
        XMLElement req = new XMLElement(MailConstants.CONTACT_ACTION_REQUEST);
        Element actionEl = req.addElement(MailConstants.E_ACTION);
        actionEl.addAttribute(MailConstants.A_ID, id);
        actionEl.addAttribute(MailConstants.A_OPERATION, op);
        return actionEl;
    }
    
    public ZActionResult moveContact(String ids, String destFolderId) throws ServiceException {
        return doAction(contactAction("move", ids).addAttribute(MailConstants.A_FOLDER, destFolderId));
    }
    
    public ZActionResult deleteContact(String ids) throws ServiceException {
        return doAction(contactAction("delete", ids));        
    }
    
    public ZActionResult flagContact(String ids, boolean flag) throws ServiceException {
        return doAction(contactAction(flag ? "flag" : "!flag", ids));
    }
    
    public ZActionResult tagContact(String ids, String tagId, boolean tag) throws ServiceException {
        return doAction(contactAction(tag ? "tag" : "!tag", ids).addAttribute(MailConstants.A_TAG, tagId));
    }

    /**
     * update items(s)
     * @param ids list of contact ids to update
     * @param destFolderId optional destination folder
     * @param tagList optional new list of tag ids
     * @param flags optional new value for flags
     * @return action result
     * @throws ServiceException on error
     */
    public ZActionResult updateContact(String ids, String destFolderId, String tagList, String flags) throws ServiceException {
        Element actionEl = contactAction("update", ids);
        if (destFolderId != null && destFolderId.length() > 0) actionEl.addAttribute(MailConstants.A_FOLDER, destFolderId);
        if (tagList != null) actionEl.addAttribute(MailConstants.A_TAGS, tagList);
        if (flags != null) actionEl.addAttribute(MailConstants.A_FLAGS, flags);
        return doAction(actionEl);        
    }
   

    /**
     * 
     * @param id conversation id 
     * @param fetch Whether or not fetch none/first/all messages in conv.
     * @return conversation
     * @throws ServiceException on error
     */
    public ZConversation getConversation(String id, Fetch fetch) throws ServiceException {
        XMLElement req = new XMLElement(MailConstants.GET_CONV_REQUEST);
        Element convEl = req.addElement(MailConstants.E_CONV);
        convEl.addAttribute(MailConstants.A_ID, id);
        if (fetch != null && fetch != Fetch.none && fetch != Fetch.hits) {
            // use "1" for "first" for backward compat until DF is updated
            convEl.addAttribute(MailConstants.A_FETCH, fetch == Fetch.first ? "1" : fetch.name());
        }        
        return new ZConversation(invoke(req).getElement(MailConstants.E_CONV));
    }
    
    /** include items in the Trash folder */
    public static final String TC_INCLUDE_TRASH = "t";
    
    /** include items in the Spam/Junk folder */
    public static final String TC_INCLUDE_JUNK = "j";
    
    /** include items in the Sent folder */
    public static final String TC_INCLUDE_SENT = "s";
    
    /** include items in any other folder */
    public static final String TC_INCLUDE_OTHER = "o";

    private Element convAction(String op, String id, String constraints) {
        XMLElement req = new XMLElement(MailConstants.CONV_ACTION_REQUEST);
        Element actionEl = req.addElement(MailConstants.E_ACTION);
        actionEl.addAttribute(MailConstants.A_ID, id);
        actionEl.addAttribute(MailConstants.A_OPERATION, op);
        if (constraints != null) actionEl.addAttribute(MailConstants.A_TARGET_CONSTRAINT, constraints);
        return actionEl;
    }

    /**
     * hard delete conversation(s).
     * 
     * @param ids list of conversation ids to act on
     * @param targetConstraints list of charecters comprised of TC_INCLUDE_* strings. Constrains the set of
     *         affected items in a conversation. A leading '-' means to negate the constraint(s). Use null for
     *         no constraints.  
     * @return action result
     * @throws ServiceException on error
     */
    public ZActionResult deleteConversation(String ids, String targetConstraints) throws ServiceException {
        return doAction(convAction("delete", ids, targetConstraints));
    }

    /**
     * mark conversation as read/unread
     * 
     * @param ids list of conversation ids to act on
     * @param read mark read (TRUE) or unread (FALSE)
     * @param targetConstraints list of charecters comprised of TC_INCLUDE_* strings. Constrains the set of
     *         affected items in a conversation. A leading '-' means to negate the constraint(s). Use null for
     *         no constraints.  
     * @return action result
     * @throws ServiceException on error
     */
    public ZActionResult markConversationRead(String ids, boolean read, String targetConstraints) throws ServiceException {
        return doAction(convAction(read ? "read" : "!read", ids, targetConstraints));
    }

    /**
     * flag/unflag conversations
     * 
     * @param ids list of conversation ids to act on
     * @param flag flag (TRUE) or unflag (FALSE)
     * @param targetConstraints list of charecters comprised of TC_INCLUDE_* strings. Constrains the set of
     *         affected items in a conversation. A leading '-' means to negate the constraint(s). Use null for
     *         no constraints.  
     * @return action result
     * @throws ServiceException on error
     */
    public ZActionResult flagConversation(String ids, boolean flag, String targetConstraints) throws ServiceException {
        return doAction(convAction(flag ? "flag" : "!flag", ids, targetConstraints));
    }

    /**
     * tag/untag conversations
     * 
     * @param ids list of conversation ids to act on
     * @param tagId id of tag to tag/untag with
     * @param tag tag (TRUE) or untag (FALSE)
     * @param targetConstraints list of charecters comprised of TC_INCLUDE_* strings. Constrains the set of
     *         affected items in a conversation. A leading '-' means to negate the constraint(s). Use null for
     *         no constraints.  
     * @return action result
     * @throws ServiceException on error
     */
    public ZActionResult tagConversation(String ids, String tagId, boolean tag, String targetConstraints) throws ServiceException {
        return doAction(convAction(tag ? "tag" : "!tag", ids, targetConstraints).addAttribute(MailConstants.A_TAG, tagId));
    }

    /**
     * move conversations
     * 
     * @param ids list of conversation ids to act on
     * @param destFolderId id of destination folder
     * @param targetConstraints list of charecters comprised of TC_INCLUDE_* strings. Constrains the set of
     *         affected items in a conversation. A leading '-' means to negate the constraint(s). Use null for
     *         no constraints.  
     * @return action result
     * @throws ServiceException on error
     */
    public ZActionResult moveConversation(String ids, String destFolderId, String targetConstraints) throws ServiceException {
        return doAction(convAction("move", ids, targetConstraints).addAttribute(MailConstants.A_FOLDER, destFolderId));
    }

    /**
     * spam/unspam a single conversation
     * 
     * @param id conversation id to act on
     * @param spam spam (TRUE) or not spam (FALSE)
     * @param destFolderId optional id of destination folder, only used with "not spam".
     * @param targetConstraints list of charecters comprised of TC_INCLUDE_* strings. Constrains the set of
     *         affected items in a conversation. A leading '-' means to negate the constraint(s). Use null for
     *         no constraints.  
     * @return action result
     * @throws ServiceException on error
     */
    public ZActionResult markConversationSpam(String id, boolean spam, String destFolderId, String targetConstraints) throws ServiceException {
        Element actionEl = convAction(spam ? "spam" : "!spam", id, targetConstraints);
        if (destFolderId != null && destFolderId.length() > 0) actionEl.addAttribute(MailConstants.A_FOLDER, destFolderId);
        return doAction(actionEl);
    }

    private Element messageAction(String op, String id) {
        XMLElement req = new XMLElement(MailConstants.MSG_ACTION_REQUEST);
        Element actionEl = req.addElement(MailConstants.E_ACTION);
        actionEl.addAttribute(MailConstants.A_ID, id);
        actionEl.addAttribute(MailConstants.A_OPERATION, op);
        return actionEl;
    }

    // ------------------------

    private Element itemAction(String op, String id, String constraints) {
        XMLElement req = new XMLElement(MailConstants.ITEM_ACTION_REQUEST);
        Element actionEl = req.addElement(MailConstants.E_ACTION);
        actionEl.addAttribute(MailConstants.A_ID, id);
        actionEl.addAttribute(MailConstants.A_OPERATION, op);
        if (constraints != null) actionEl.addAttribute(MailConstants.A_TARGET_CONSTRAINT, constraints);
        return actionEl;
    }
    
    /**
     * hard delete item(s).
     * 
     * @param ids list of item ids to act on
     * @param targetConstraints list of charecters comprised of TC_INCLUDE_* strings. Constrains the set of
     *         affected items. A leading '-' means to negate the constraint(s). Use null for
     *         no constraints.  
     * @return action result
     * @throws ServiceException on error
     */
    public ZActionResult deleteItem(String ids, String targetConstraints) throws ServiceException {
        return doAction(itemAction("delete", ids, targetConstraints));
    }

    /**
     * mark item as read/unread
     * 
     * @param ids list of ids to act on
     * @param read mark read (TRUE) or unread (FALSE)
     * @param targetConstraints list of charecters comprised of TC_INCLUDE_* strings. Constrains the set of
     *         affected items. A leading '-' means to negate the constraint(s). Use null for
     *         no constraints.  
     * @return action result
     * @throws ServiceException on error
     */
    public ZActionResult markItemRead(String ids, boolean read, String targetConstraints) throws ServiceException {
        return doAction(itemAction(read ? "read" : "!read", ids, targetConstraints));
    }

    /**
     * flag/unflag items
     * 
     * @param ids list of ids to act on
     * @param flag flag (TRUE) or unflag (FALSE)
     * @param targetConstraints list of charecters comprised of TC_INCLUDE_* strings. Constrains the set of
     *         affected items. A leading '-' means to negate the constraint(s). Use null for
     *         no constraints.  
     * @return action result
     * @throws ServiceException on error
     */
    public ZActionResult flagItem(String ids, boolean flag, String targetConstraints) throws ServiceException {
        return doAction(itemAction(flag ? "flag" : "!flag", ids, targetConstraints));        
    }

    /**
     * tag/untag items
     * 
     * @param ids list of ids to act on
     * @param tagId id of tag to tag/untag with
     * @param tag tag (TRUE) or untag (FALSE)
     * @param targetConstraints list of charecters comprised of TC_INCLUDE_* strings. Constrains the set of
     *         affected items. A leading '-' means to negate the constraint(s). Use null for
     *         no constraints.  
     * @return action result
     * @throws ServiceException on error
     */
    public ZActionResult tagItem(String ids, String tagId, boolean tag, String targetConstraints) throws ServiceException {
        return doAction(itemAction(tag ? "tag" : "!tag", ids, targetConstraints).addAttribute(MailConstants.A_TAG, tagId));
    }

    /**
     * move conversations
     * 
     * @param ids list of item ids to act on
     * @param destFolderId id of destination folder
     * @param targetConstraints list of charecters comprised of TC_INCLUDE_* strings. Constrains the set of
     *         affected items A leading '-' means to negate the constraint(s). Use null for
     *         no constraints.  
     * @return action result
     * @throws ServiceException on error
     */
    public ZActionResult moveItem(String ids, String destFolderId, String targetConstraints) throws ServiceException {
        return doAction(itemAction("move", ids, targetConstraints).addAttribute(MailConstants.A_FOLDER, destFolderId));
    }

    /**
     * update items(s)
     * @param ids list of items to act on
     * @param destFolderId optional destination folder
     * @param tagList optional new list of tag ids
     * @param flags optional new value for flags
     * @param targetConstraints list of charecters comprised of TC_INCLUDE_* strings. Constrains the set of
     *         affected items A leading '-' means to negate the constraint(s). Use null for
     *         no constraints.  
     * @return action result
     * @throws ServiceException on error
     */
    public ZActionResult updateItem(String ids, String destFolderId, String tagList, String flags, String targetConstraints) throws ServiceException {
        Element actionEl = itemAction("update", ids, targetConstraints);
        if (destFolderId != null && destFolderId.length() > 0) actionEl.addAttribute(MailConstants.A_FOLDER, destFolderId);
        if (tagList != null) actionEl.addAttribute(MailConstants.A_TAGS, tagList);
        if (flags != null) actionEl.addAttribute(MailConstants.A_FLAGS, flags);
        return doAction(actionEl);
    }

    /* ------------------------------------------------- */

    public String uploadAttachments(File[] files, int msTimeout) throws ServiceException {
        Part[] parts = new Part[files.length];
        for (int i = 0; i < files.length; i++) {
            File file = files[i];
            String contentType = URLConnection.getFileNameMap().getContentTypeFor(file.getName());
            try {
                parts[i] = new FilePart(file.getName(), file, contentType, "UTF-8");
            } catch (IOException e) {
                throw ZClientException.IO_ERROR(e.getMessage(), e);
            }
        }

        return uploadAttachments(parts, msTimeout);
    }

    public String uploadAttachment(String name, byte[] content, String contentType, int msTimeout) throws ServiceException {
        FilePart part = new FilePart(name, new ByteArrayPartSource(name, content));
        part.setContentType(contentType);

        return uploadAttachments(new Part[] { part }, msTimeout);
    }

    public String uploadAttachments(Part[] parts, int msTimeout) throws ServiceException {
        String aid = null;
        
        URI uri = getUploadURI();
        HttpClient client = getHttpClient(uri);
        
        // make the post
        PostMethod post = new PostMethod(uri.toString());
        client.getHttpConnectionManager().getParams().setConnectionTimeout(msTimeout);
        int statusCode;
        try {
            post.setRequestEntity( new MultipartRequestEntity(parts, post.getParams()) );
            statusCode = client.executeMethod(post);

            // parse the response
            if (statusCode == 200) {
                String response = post.getResponseBodyAsString();
                aid = getAttachmentId(response);
            } else {
                throw ZClientException.UPLOAD_FAILED("Attachment post failed, status=" + statusCode, null);
            }
        } catch (IOException e) {
            throw ZClientException.IO_ERROR(e.getMessage(), e);
        } finally {
            post.releaseConnection();
        }
        return aid;
    }

    private URI getUploadURI()  throws ServiceException {
        try {
            URI uri = new URI(mTransport.getURI());
            return  uri.resolve("/service/upload?fmt=raw");
        } catch (URISyntaxException e) {
            throw ZClientException.CLIENT_ERROR("unable to parse URI: "+mTransport.getURI(), e);
        }
    }
     
    Pattern sAttachmentId = Pattern.compile("\\d+,'.*','(.*)'");

    private String getAttachmentId(String result) throws ZClientException {
        if (result.startsWith(HttpServletResponse.SC_OK+"")) {
            Matcher m = sAttachmentId.matcher(result);
            return m.find() ? m.group(1) : null;
        } else if (result.startsWith(HttpServletResponse.SC_REQUEST_ENTITY_TOO_LARGE+"")) {
            throw ZClientException.UPLOAD_SIZE_LIMIT_EXCEEDED("upload size limit exceeded", null);
        }
        throw ZClientException.UPLOAD_FAILED("upload failed, response: " + result, null);
    }

    private void addAuthCookoie(String name, URI uri, HttpState state) {
        Cookie cookie = new Cookie(uri.getHost(), name, getAuthToken(), "/", -1, false);    
        state.addCookie(cookie);
    }

    HttpClient getHttpClient(URI uri) {
        boolean isAdmin = uri.getPort() == 7071; // TODO???
        HttpState initialState = new HttpState();        
        if (isAdmin) 
            addAuthCookoie(ZimbraServlet.COOKIE_ZM_ADMIN_AUTH_TOKEN, uri, initialState);
        addAuthCookoie(ZimbraServlet.COOKIE_ZM_AUTH_TOKEN, uri, initialState); 
        HttpClient client = new HttpClient();
        client.setState(initialState);
        client.getParams().setCookiePolicy(CookiePolicy.BROWSER_COMPATIBILITY);
        return client;
    }
    
    /**
     * @param folderId (required) folderId of folder to add message to
     * @param flags non-comma-separated list of flags, e.g. "sf" for "sent by me and flagged"
     * @param tags coma-spearated list of tags, or null for no tags
     * @param receivedDate (optional) time the message was originally received, in MILLISECONDS since the epoch 
     * @param content message content
     * @param noICal if TRUE, then don't process iCal attachments.
     * @return ID of newly created message
     * @throws com.zimbra.common.service.ServiceException on error
     */
    public String addMessage(String folderId, String flags, String tags, long receivedDate, String content, boolean noICal) throws ServiceException {
        XMLElement req = new XMLElement(MailConstants.ADD_MSG_REQUEST);
        Element m = req.addElement(MailConstants.E_MSG);
        m.addAttribute(MailConstants.A_FOLDER, folderId);
        if (flags != null && flags.length() > 0) 
            m.addAttribute(MailConstants.A_FLAGS, flags);
        if (tags != null && tags.length() > 0) 
            m.addAttribute(MailConstants.A_TAGS, tags);
        if (receivedDate != 0)
            m.addAttribute(MailConstants.A_DATE, receivedDate);
        m.addElement(MailConstants.E_CONTENT).setText(content);
        return invoke(req).getElement(MailConstants.E_MSG).getAttribute(MailConstants.A_ID);
    }

    /**
     * @param folderId (required) folderId of folder to add message to
     * @param flags non-comma-separated list of flags, e.g. "sf" for "sent by me and flagged"
     * @param tags coma-spearated list of tags, or null for no tags
     * @param receivedDate (optional) time the message was originally received, in MILLISECONDS since the epoch 
     * @param content message content
     * @param noICal if TRUE, then don't process iCal attachments.
     * @return ID of newly created message
     * @throws ServiceException on error
     */
    public String addMessage(String folderId, String flags, String tags, long receivedDate, byte[] content, boolean noICal) throws ServiceException {
        // first, upload the content via the FileUploadServlet
        String aid = uploadAttachment("message", content, "message/rfc822", 5000);

        // now, use the returned upload ID to do the message send
        XMLElement req = new XMLElement(MailConstants.ADD_MSG_REQUEST);
        Element m = req.addElement(MailConstants.E_MSG);
        m.addAttribute(MailConstants.A_FOLDER, folderId);
        if (flags != null && flags.length() > 0) 
            m.addAttribute(MailConstants.A_FLAGS, flags);
        if (tags != null && tags.length() > 0) 
            m.addAttribute(MailConstants.A_TAGS, tags);
        if (receivedDate > 0)
            m.addAttribute(MailConstants.A_DATE, receivedDate);
        m.addAttribute(MailConstants.A_ATTACHMENT_ID, aid);
        return invoke(req).getElement(MailConstants.E_MSG).getAttribute(MailConstants.A_ID);
    }

    static class CachedMessage {
        ZGetMessageParams params;
        ZMessage zm;
    }

    public synchronized ZMessage getMessage(ZGetMessageParams params) throws ServiceException {
        CachedMessage cm = (CachedMessage) mMessageCache.get(params.getId());
        if (cm == null || !cm.params.equals(params)) {
            XMLElement req = new XMLElement(MailConstants.GET_MSG_REQUEST);
            Element msgEl = req.addElement(MailConstants.E_MSG);
            msgEl.addAttribute(MailConstants.A_ID, params.getId());
            if (params.getPart() != null) msgEl.addAttribute(MailConstants.A_PART, params.getPart());
            msgEl.addAttribute(MailConstants.A_MARK_READ, params.isMarkRead());
            msgEl.addAttribute(MailConstants.A_WANT_HTML, params.isWantHtml());
            msgEl.addAttribute(MailConstants.A_NEUTER, params.isNeuterImages());
            msgEl.addAttribute(MailConstants.A_RAW, params.isRawContent());
            ZMessage zm = new ZMessage(invoke(req).getElement(MailConstants.E_MSG));
            cm = new CachedMessage();
            cm.zm = zm;
            cm.params = params;
            mMessageCache.put(params.getId(), cm);
        } else {
            if (params.isMarkRead() && cm.zm.isUnread())
                markMessageRead(cm.zm.getId(), true);
        }
        return cm.zm;
    }

    /**
     * hard delete message(s)
     * @param ids ids to act on
     * @return action result
     * @throws ServiceException on error
     */
    public ZActionResult deleteMessage(String ids) throws ServiceException {
        return doAction(messageAction("delete", ids));        
    }

    /**
     * mark message(s) as read/unread
     * @param ids ids to act on
     * @return action result
     * @throws ServiceException on error
     * @param read mark read/unread
     */
    public ZActionResult markMessageRead(String ids, boolean read) throws ServiceException {
        return doAction(messageAction(read ? "read" : "!read", ids));
    }
    
    /**
     *  mark message as spam/not spam 
     * @param spam spam (TRUE) or not spam (FALSE)
     * @param id id of message
     * @param destFolderId optional id of destination folder, only used with "not spam".
     * @throws ServiceException on error
     * @return action result
     */
    public ZActionResult markMessageSpam(String id, boolean spam, String destFolderId) throws ServiceException {
        Element actionEl = messageAction(spam ? "spam" : "!spam", id);
        if (destFolderId != null && destFolderId.length() > 0) actionEl.addAttribute(MailConstants.A_FOLDER, destFolderId);
        return doAction(actionEl);        
    }
    
    /** flag/unflag message(s)
     *
     * @return action result
     * @param ids of messages to flag
     * @param flag flag on /off
     * @throws com.zimbra.common.service.ServiceException on error
     */
    public ZActionResult flagMessage(String ids, boolean flag) throws ServiceException {
        return doAction(messageAction(flag ? "flag" : "!flag", ids));
    }
    
    /** tag/untag message(s)
     * @param ids ids of messages to tag
     * @param tagId tag id to tag with
     * @param tag tag/untag
     * @return action result
     * @throws ServiceException on error
     */
    public ZActionResult tagMessage(String ids, String tagId, boolean tag) throws ServiceException {
        return doAction(messageAction(tag ? "tag" : "!tag", ids).addAttribute(MailConstants.A_TAG, tagId));
    }
    
    /** move message(s)
     * @param ids list of ids to move
     * @param destFolderId destination folder id
     * @return action result
     * @throws ServiceException on error 
     */
    public ZActionResult moveMessage(String ids, String destFolderId) throws ServiceException {
        return doAction(messageAction("move", ids).addAttribute(MailConstants.A_FOLDER, destFolderId));
    }    

    /**
     * update message(s)
     * @param ids ids of messages to update
     * @param destFolderId optional destination folder
     * @param tagList optional new list of tag ids
     * @param flags optional new value for flags
     * @return action result
     * @throws ServiceException on error
     */
    public ZActionResult updateMessage(String ids, String destFolderId, String tagList, String flags) throws ServiceException {
        Element actionEl = messageAction("update", ids);
        if (destFolderId != null && destFolderId.length() > 0) actionEl.addAttribute(MailConstants.A_FOLDER, destFolderId);
        if (tagList != null) actionEl.addAttribute(MailConstants.A_TAGS, tagList);
        if (flags != null) actionEl.addAttribute(MailConstants.A_FLAGS, flags);
        return doAction(actionEl);        
    }

    // ------------------------
    
    /**
     * return the root user folder
     * @return user root folder
     * @throws com.zimbra.common.service.ServiceException on error
     */
    public ZFolder getUserRoot() throws ServiceException {
        if (mNeedsRefresh) noOp();
        return mUserRoot; 
    }

    /**
     * find the folder with the specified path, starting from the user root.
     * @param path path of folder. Must start with {@link #PATH_SEPARATOR}.
     * @return ZFolder if found, null otherwise.
     * @throws com.zimbra.common.service.ServiceException on error
     */
    public ZFolder getFolderByPath(String path) throws ServiceException {
        if (mNeedsRefresh) noOp();
        if (!path.startsWith(ZMailbox.PATH_SEPARATOR)) 
            path = ZMailbox.PATH_SEPARATOR + path;
        return getUserRoot().getSubFolderByPath(path.substring(1));
    }
    
    /**
     * find the folder with the specified id.
     * @param id id of  folder
     * @return ZFolder if found, null otherwise.
     * @throws com.zimbra.common.service.ServiceException on error
     */
    public ZFolder getFolderById(String id) throws ServiceException {
        if (mNeedsRefresh) noOp();
        ZItem item = mIdToItem.get(id);
        if (item instanceof ZFolder) return (ZFolder) item;
        else return null;
    }

    /**
     * returns a rest URL relative to this mailbox. 
     * @param relativePath a relative path (i.e., "/Calendar", "Inbox?fmt=rss", etc).
     * @return URI of path
     * @throws ServiceException on error
     */
    public URI getRestURI(String relativePath) throws ServiceException {
        try {
            URI uri = new URI(mTransport.getURI());
            return  uri.resolve("/home/" + getName() + (relativePath.startsWith("/") ? "" : "/") + relativePath);
        } catch (URISyntaxException e) {
            throw ZClientException.CLIENT_ERROR("unable to parse URI: "+mTransport.getURI(), e);
        }
    }
    
    /**
     * 
     * @param relativePath a relative path (i.e., "/Calendar", "Inbox?fmt=rss", etc).
     * @param os the stream to send the output to
     * @param closeOs whether or not to close the output stream when done
     * @param msecTimeout connection timeout
     * @throws ServiceException on error
     */
    @SuppressWarnings({"EmptyCatchBlock"})
    public void getRESTResource(String relativePath, OutputStream os, boolean closeOs, int msecTimeout) throws ServiceException {
        GetMethod get = null;
        InputStream is = null;
        
        int statusCode;
        try {
            URI uri = getRestURI(relativePath);
            HttpClient client = getHttpClient(uri);
            
            if (msecTimeout > 0)
                client.getHttpConnectionManager().getParams().setConnectionTimeout(msecTimeout);

            get = new GetMethod(uri.toString());
            
            statusCode = client.executeMethod(get);
            // parse the response
            if (statusCode == 200) {
                is = get.getResponseBodyAsStream();
                ByteUtil.copy(is, false, os, false);
            } else {
                throw ServiceException.FAILURE("GET failed, status=" + statusCode+" "+get.getStatusText(), null);
            }
        } catch (IOException e) {
            throw ZClientException.IO_ERROR(e.getMessage(), e);
        } finally {
            if (is != null)
                try { is.close(); } catch (IOException e) { }
            if (closeOs && os != null)
                try { os.close(); } catch (IOException e) { }
            if (get != null)
                get.releaseConnection();
        }
    }
        
    /**
     * 
     * @param relativePath a relative path (i.e., "/Calendar", "Inbox?fmt=rss", etc).
     * @param is the input stream to post
     * @param closeIs whether to close the input stream when done
     * @param length length of inputstream, or 0/-1 if length is unknown.
     * @param contentType optional content-type header value (defaults to "application/octect-stream")
     * @param msecTimeout connection timeout
     * @throws ServiceException on error
     */
    @SuppressWarnings({"EmptyCatchBlock"})
    public void postRESTResource(String relativePath, InputStream is, boolean closeIs, long length, String contentType, int msecTimeout) throws ServiceException {
        PostMethod post = null;
        
        try {
            URI uri = getRestURI(relativePath);
            HttpClient client = getHttpClient(uri);

            if (msecTimeout > 0)
                client.getHttpConnectionManager().getParams().setConnectionTimeout(msecTimeout);

            post = new PostMethod(uri.toString());            
            RequestEntity entity = (length > 0) ? 
                    new InputStreamRequestEntity(is, length, contentType != null ? contentType:  "application/octet-stream") :
                    new InputStreamRequestEntity(is, contentType);
            post.setRequestEntity(entity);
           int statusCode = client.executeMethod(post);
            // parse the response
            if (statusCode == 200) {
                //
            } else {
                throw ServiceException.FAILURE("POST failed, status=" + statusCode+" "+post.getStatusText(), null);
            }
        } catch (IOException e) {
            throw ZClientException.IO_ERROR(e.getMessage(), e);
        } finally {
            if (is != null && closeIs) try { is.close(); } catch (IOException e) {}
            if (post != null) post.releaseConnection();
        }
    }

    
    /**
     * find the search folder with the specified id.
     * @param id id of  folder
     * @return ZSearchFolder if found, null otherwise.
     * @throws com.zimbra.common.service.ServiceException on error
     */
    public ZSearchFolder getSearchFolderById(String id) throws ServiceException {
        if (mNeedsRefresh) noOp();
        ZItem item = mIdToItem.get(id);
        if (item instanceof ZSearchFolder) return (ZSearchFolder) item;
        else return null;
    }

    /**
     * find the mountpoint with the specified id.
     * @param id id of mountpoint
     * @return ZMountpoint if found, null otherwise.
     * @throws com.zimbra.common.service.ServiceException on error
     */
    public ZMountpoint getMountpointById(String id) throws ServiceException {
        if (mNeedsRefresh) noOp();        
        ZItem item = mIdToItem.get(id);
        if (item instanceof ZMountpoint) return (ZMountpoint) item;
        else return null;
    }
    
    /**
     * create a new sub folder of the specified parent folder.
     * 
     * @param parentId parent folder id
     * @param name name of new folder
     * @param defaultView default view of new folder or null.
     * @param color color of folder, or null to use default
     * @param flags flags for folder, or null
     *                
     * @return newly created folder
     * @throws ServiceException on error
     * @param url remote url for rss/atom/ics feeds
     */
    public ZFolder createFolder(String parentId, String name, ZFolder.View defaultView, ZFolder.Color color, String flags, String url) throws ServiceException {
        XMLElement req = new XMLElement(MailConstants.CREATE_FOLDER_REQUEST);
        Element folderEl = req.addElement(MailConstants.E_FOLDER);
        folderEl.addAttribute(MailConstants.A_NAME, name);
        folderEl.addAttribute(MailConstants.A_FOLDER, parentId);
        if (defaultView != null) folderEl.addAttribute(MailConstants.A_DEFAULT_VIEW, defaultView.name());
        if (color != null) folderEl.addAttribute(MailConstants.A_COLOR, color.getValue());
        if (flags != null) folderEl.addAttribute(MailConstants.A_FLAGS, flags);
        if (url != null && url.length() > 0) folderEl.addAttribute(MailConstants.A_URL, url);
        Element newFolderEl = invoke(req).getElement(MailConstants.E_FOLDER);
        ZFolder newFolder = getFolderById(newFolderEl.getAttribute(MailConstants.A_ID));
        return newFolder != null ? newFolder : new ZFolder(newFolderEl, null); 
    }

    /**
     * create a new sub folder of the specified parent folder.
     * 
     * @param parentId parent folder id
     * @param name name of new folder
     * @param query search query (required)
     * @param types comma-sep list of types to search for. See {@link SearchParams} for more info. Use null for default value.
     * @param sortBy how to sort the result. Use null for default value.
     * @see {@link ZSearchParams#TYPE_MESSAGE}
     * @return newly created search folder
     * @throws ServiceException on error
     * @param color color of folder
     */
    public ZSearchFolder createSearchFolder(String parentId, String name, 
                String query, String types, SearchSortBy sortBy, ZFolder.Color color) throws ServiceException {
        XMLElement req = new XMLElement(MailConstants.CREATE_SEARCH_FOLDER_REQUEST);
        Element folderEl = req.addElement(MailConstants.E_SEARCH);
        folderEl.addAttribute(MailConstants.A_NAME, name);
        folderEl.addAttribute(MailConstants.A_FOLDER, parentId);
        folderEl.addAttribute(MailConstants.A_QUERY, query);
        if (color != null) folderEl.addAttribute(MailConstants.A_COLOR, color.getValue());
        if (types != null) folderEl.addAttribute(MailConstants.A_SEARCH_TYPES, types);
        if (sortBy != null) folderEl.addAttribute(MailConstants.A_SORTBY, sortBy.name());
        Element newSearchEl = invoke(req).getElement(MailConstants.E_SEARCH);
        ZSearchFolder newSearch = getSearchFolderById(newSearchEl.getAttribute(MailConstants.A_ID));
        return newSearch != null ? newSearch : new ZSearchFolder(newSearchEl, null);
    }

    /**
     * modify a search folder.
     * 
     * @param id id of search folder
     * @param query search query or null to leave unchanged.
     * @param types new types or null to leave unchanged.
     * @param sortBy new sortBy or null to leave unchanged
     * @return modified search folder
     * @throws ServiceException on error
     */
    public ZSearchFolder modifySearchFolder(String id, String query, String types, SearchSortBy sortBy) throws ServiceException {
        XMLElement req = new XMLElement(MailConstants.MODIFY_SEARCH_FOLDER_REQUEST);
        Element folderEl = req.addElement(MailConstants.E_SEARCH);
        folderEl.addAttribute(MailConstants.A_ID, id);
        if (query != null) folderEl.addAttribute(MailConstants.A_QUERY, query);
        if (types != null) folderEl.addAttribute(MailConstants.A_SEARCH_TYPES, types);
        if (sortBy != null) folderEl.addAttribute(MailConstants.A_SORTBY, sortBy.name());
        invoke(req);
        // this assumes notifications will modify the search folder
        return getSearchFolderById(id);
    }
 
    public static class ZActionResult {
        private String mIds;
        
        public ZActionResult(String ids) {
            if (ids == null) ids = "";
            mIds = ids;
        }
        
        public String getIds() {
            return mIds;
        }
        
        public String[] getIdsAsArray() {
            return mIds.split(",");
        }
        
        public String toString() {
            return String.format("actionResult: { ids: %s }", mIds);
        }
    }

    private Element folderAction(String op, String ids) {
        XMLElement req = new XMLElement(MailConstants.FOLDER_ACTION_REQUEST);
        Element actionEl = req.addElement(MailConstants.E_ACTION);
        actionEl.addAttribute(MailConstants.A_ID, ids);
        actionEl.addAttribute(MailConstants.A_OPERATION, op);
        return actionEl;
    }
    
    /** sets or unsets the folder's checked state in the UI
     * @param ids ids of folder to check
     * @param checked checked/unchecked
     * @throws ServiceException on error
     * @return action result
     */
    public ZActionResult modifyFolderChecked(String ids, boolean checked) throws ServiceException {
        return doAction(folderAction(checked ? "check" : "!check", ids));
    }

    /** modifies the folder's color
     * @param ids ids to modify
     * @param color new color
     * @return action result
     * @throws ServiceException on error
     */
    public ZActionResult modifyFolderColor(String ids, ZFolder.Color color) throws ServiceException {
        return doAction(folderAction("color", ids).addAttribute(MailConstants.A_COLOR, color.getValue()));
    }

    /** hard delete the folder, all items in folder and all sub folders
     * @param ids ids to delete
     * @return action result
     * @throws ServiceException on error
     */
    public ZActionResult deleteFolder(String ids) throws ServiceException {
        return doAction(folderAction("delete", ids));
    }

    /** hard delete all items in folder and sub folders (doesn't delete the folder itself)
     * @param ids ids of folders to empty
     * @return action result
     * @throws ServiceException on error
     */
    public ZActionResult emptyFolder(String ids) throws ServiceException {
        return doAction(folderAction("empty", ids));        
    }

    /** mark all items in folder as read
     * @param ids ids of folders to mark as read
     * @return action result
     * @throws ServiceException on error
     */
    public ZActionResult markFolderRead(String ids) throws ServiceException {
        return doAction(folderAction("read", ids));                
    }

    /** add the contents of the remote feed at target-url to the folder (one time action)
     * @param id of folder to import into
     * @param url url to import
     * @return action result
     * @throws ServiceException on error
     */
    public ZActionResult importURLIntoFolder(String id, String url) throws ServiceException {
        return doAction(folderAction("import", id).addAttribute(MailConstants.A_URL, url));
    }
    
    /** move the folder to be a child of {target-folder}
     * @param id folder id to move
     * @param targetFolderId id of target folder
     * @return action result
     * @throws ServiceException on error
     */
    public ZActionResult moveFolder(String id, String targetFolderId) throws ServiceException {
        return doAction(folderAction("move", id).addAttribute(MailConstants.A_FOLDER, targetFolderId));
    }
    
    /** change the folder's name; if new name  begins with '/', the folder is moved to the new path and any missing path elements are created
     * @param id id of folder to rename
     * @param name new name
     * @return action result
     * @throws ServiceException on error
     */
    public ZActionResult renameFolder(String id, String name) throws ServiceException {
        return doAction(folderAction("rename", id).addAttribute(MailConstants.A_NAME, name));
    }

    /** sets or unsets the folder's exclude from free busy state
     * @param ids folder id
     * @param state exclude/not-exclude
     * @throws ServiceException on error
     * @return action result
     */
    public ZActionResult modifyFolderExcludeFreeBusy(String ids, boolean state) throws ServiceException {
        return doAction(folderAction("fb", ids).addAttribute(MailConstants.A_EXCLUDE_FREEBUSY, state));
    }

    /**
     * 
     * @param folderId to modify
     * @param granteeType type of grantee
     * @param grantreeId id of grantree
     * @param perms permission mask ("rwid")
     * @param args extra args
     * @param inherit inherited bit
     * @return action result
     * @throws ServiceException on error 
     */
    public ZActionResult modifyFolderGrant(
            String folderId, GranteeType granteeType, String grantreeId, 
            String perms, String args, boolean inherit) throws ServiceException {
        Element action = folderAction("grant", folderId);
        Element grant = action.addElement(MailConstants.E_GRANT);
        grant.addAttribute(MailConstants.A_INHERIT, inherit);
        grant.addAttribute(MailConstants.A_RIGHTS, perms);
        grant.addAttribute(MailConstants.A_DISPLAY, grantreeId);
        grant.addAttribute(MailConstants.A_GRANT_TYPE, granteeType.name());
        if (args != null) grant.addAttribute(MailConstants.A_ARGS, args);
        return doAction(action);
    }  

    /**
     * revoke a grant
     * @param folderId folder id to modify
     * @param grantreeId zimbra ID 
     * @return action result
     * @throws ServiceException on error 
     */
    public ZActionResult modifyFolderRevokeGrant(String folderId, String grantreeId) throws ServiceException
    {
        Element action = folderAction("!grant", folderId);
        action.addAttribute(MailConstants.A_ZIMBRA_ID, grantreeId);
        return doAction(action);
    }    
    
    /** 
     * set the synchronization url on the folder to {target-url}, empty the folder, and 
     * synchronize the folder's contents to the remote feed, also sets {exclude-free-busy-boolean}
     * @param id id of folder
     * @param url new URL
     * @return action result
     * @throws ServiceException on error
     */
    public ZActionResult modifyFolderURL(String id, String url) throws ServiceException {
        return doAction(folderAction("url", id).addAttribute(MailConstants.A_URL, url));
    }
    /**
     * sync the folder's contents to the remote feed specified by the folders URL
     * @param ids folder id
     * @throws ServiceException on error
     * @return action result
     */
    public ZActionResult syncFolder(String ids) throws ServiceException {
        return doAction(folderAction("sync", ids));
    }

    // ------------------------
    
    private ZSearchResult internalSearch(String convId, ZSearchParams params, boolean nest) throws ServiceException {
        XMLElement req = new XMLElement(convId == null ? MailConstants.SEARCH_REQUEST : MailConstants.SEARCH_CONV_REQUEST);

        req.addAttribute(MailConstants.A_CONV_ID, convId);
        if (nest) req.addAttribute(MailConstants.A_NEST_MESSAGES, true);
        if (params.getLimit() != 0) req.addAttribute(MailConstants.A_QUERY_LIMIT, params.getLimit());
        if (params.getOffset() != 0) req.addAttribute(MailConstants.A_QUERY_OFFSET, params.getOffset());
        if (params.getSortBy() != null) req.addAttribute(MailConstants.A_SORTBY, params.getSortBy().name());
        if (params.getTypes() != null) req.addAttribute(MailConstants.A_SEARCH_TYPES, params.getTypes());
        if (params.getFetch() != null && params.getFetch() != Fetch.none) {
            // use "1" for "first" for backward compat until DF is updated
            req.addAttribute(MailConstants.A_FETCH, params.getFetch() == Fetch.first ? "1" : params.getFetch().name());
        }
        if (params.isPreferHtml()) req.addAttribute(MailConstants.A_WANT_HTML, params.isPreferHtml());
        if (params.isMarkAsRead()) req.addAttribute(MailConstants.A_MARK_READ, params.isMarkAsRead());
        if (params.isRecipientMode()) req.addAttribute(MailConstants.A_RECIPIENTS, params.isRecipientMode());
        if (params.getField() != null) req.addAttribute(MailConstants.A_FIELD, params.getField());
        
        req.addElement(MailConstants.E_QUERY).setText(params.getQuery());
        
        if (params.getCursor() != null) {
            Cursor cursor = params.getCursor();
            Element cursorEl = req.addElement(MailConstants.E_CURSOR);
            if (cursor.getPreviousId() != null) cursorEl.addAttribute(MailConstants.A_ID, cursor.getPreviousId());
            if (cursor.getPreviousSortValue() != null) cursorEl.addAttribute(MailConstants.A_SORTVAL, cursor.getPreviousSortValue());
        }
        
        return new ZSearchResult(invoke(req), nest);
    }
 
    /**
     * do a search 
     * @param params search prams
     * @return search result
     * @throws ServiceException on error
     */
    public ZSearchResult search(ZSearchParams params) throws ServiceException {
        return internalSearch(null, params, false);
    }

    /**
     * do a search, using potentially cached results for efficient paging forward/backward.
     * Search hits are kept up to date via notifications.
     *
     * @param params search prams. Should not change from call to call.
     * @return search result
     * @throws ServiceException on error
     * @param page page of results to return. page size is determined by limit in params.
     * @param useCache use the cache if possible
     * @param useCursor true to use search cursors, false to use offsets
     */
    public ZSearchPagerResult search(ZSearchParams params, int page, boolean useCache, boolean useCursor) throws ServiceException {
        return mSearchPagerCache.search(this, params, page, useCache, useCursor);
    }

    /**
     *
     * @param type if non-null, clear only cached searches of the specified tape
     */
    public void clearSearchCache(String type) {
        mSearchPagerCache.clear(type);
    }
 
    /**
     *  do a search conv
     * @param convId id of conversation to search 
     * @param params convId onversation id
     * @return search result
     * @throws ServiceException on error  
     */
    public ZSearchResult searchConversation(String convId, ZSearchParams params) throws ServiceException {
        if (convId == null) throw ZClientException.CLIENT_ERROR("conversation id must not be null", null);
        return internalSearch(convId, params, true);
    }

    public ZSearchPagerResult searchConversation(String convId, ZSearchParams params, int page, boolean useCache, boolean useCursor) throws ServiceException {
        if (params.getConvId() == null)
            params.setConvId(convId);
        return mSearchConvPagerCache.search(this, params, page, useCache, useCursor);
    }

    /**
     * A request that does nothing and always returns nothing. Used to keep a session alive, and return
     * any pending notifications.
     *
     * @throws ServiceException on error
     */
    public void noOp() throws ServiceException {
        invoke(new XMLElement(MailConstants.NO_OP_REQUEST));
    }    

    public enum OwnerBy { BY_ID, BY_NAME }
    
    public enum SharedItemBy { BY_ID, BY_PATH }
    
    /**
     * create a new mointpoint in the specified parent folder.
     * 
     * @param parentId parent folder id
     * @param name name of new folder
     * @param defaultView default view of new folder.
     * @param ownerBy used to specify whether owner is an id or account name (email address) 
     * @param owner either the id or name of the owner
     * @param itemBy used to specify whether sharedItem is an id or path to the shared item
     * @param sharedItem either the id or path of the item
     *                
     * @return newly created folder
     * @throws ServiceException on error
     * @param color initial color
     * @param flags initial flags
     */
    public ZMountpoint createMountpoint(String parentId, String name, 
            ZFolder.View defaultView, ZFolder.Color color, String flags, 
            OwnerBy ownerBy, String owner, SharedItemBy itemBy, String sharedItem) throws ServiceException {
        XMLElement req = new XMLElement(MailConstants.CREATE_MOUNTPOINT_REQUEST);
        Element linkEl = req.addElement(MailConstants.E_MOUNT);
        linkEl.addAttribute(MailConstants.A_NAME, name);
        linkEl.addAttribute(MailConstants.A_FOLDER, parentId);
        if (defaultView != null) linkEl.addAttribute(MailConstants.A_DEFAULT_VIEW, defaultView.name());
        if (color != null) linkEl.addAttribute(MailConstants.A_COLOR, color.getValue());
        if (flags != null) linkEl.addAttribute(MailConstants.A_FLAGS, flags);
        linkEl.addAttribute(ownerBy == OwnerBy.BY_ID ? MailConstants.A_ZIMBRA_ID : MailConstants.A_OWNER_NAME, owner);
        linkEl.addAttribute(itemBy == SharedItemBy.BY_ID ? MailConstants.A_REMOTE_ID: MailConstants.A_PATH, sharedItem);
        Element newMountEl = invoke(req).getElement(MailConstants.E_MOUNT);
        ZMountpoint newMount = getMountpointById(newMountEl.getAttribute(MailConstants.A_ID));
        return newMount != null ? newMount : new ZMountpoint(newMountEl, null);
    }
    
    /**
     * Sends an iCalendar REPLY object
     * @param ical iCalendar data
     * @throws ServiceException on error
     */
    public void iCalReply(String ical) throws ServiceException {
        XMLElement req = new XMLElement(MailConstants.ICAL_REPLY_REQUEST);
        Element icalElem = req.addElement(MailConstants.E_CAL_ICAL);
        icalElem.setText(ical);
        invoke(req);
    }

    public static class ZSendMessageResponse {

        private String mId;

        public ZSendMessageResponse(String id) {
            mId = id;
        }

        public String getId() {
            return mId;
        }

        public void setId(String id) {
            mId = id;
        }
    }

    public static class ZOutgoingMessage {
  
        public static class AttachedMessagePart {
            private String mMessageId;
            private String mPartName;

            public AttachedMessagePart(String messageId, String partName) {
                mMessageId = messageId;
                mPartName = partName;
            }

            public String getMessageId()  {return mMessageId; }
            public void setMessageId(String messageId) { mMessageId = messageId; }

            public String getPartName() { return mPartName; }
            public void setPartName(String partName) { mPartName = partName; }
        }
        
        public static class MessagePart {
            private String mContentType;
            private String mContent;

            public MessagePart(String contentType, String content) {
                mContent = content;
                mContentType = contentType;
            }

            public String getContentType() { return mContentType; }
            public void setContentType(String contentType) { mContentType = contentType; }

            public String getContent() { return mContent; }

            public void setContent(String content) { mContentType = content; }
        }
        
        private List<ZEmailAddress> mAddresses;
        private String mSubject;
        private String mInReplyTo;
        private List<MessagePart> mMessageParts;
        private String mAttachmentUploadId;
        private List<AttachedMessagePart> mMessagePartsToAttach;
        private List<String> mContactIdsToAttach;
        private List<String> mMessageIdsToAttach;
        private String mOriginalMessageId;
        private String mReplyType;
        
        public List<ZEmailAddress> getAddresses() { return mAddresses; }
        public void setAddresses(List<ZEmailAddress> addresses) { mAddresses = addresses; }

        public String getAttachmentUploadId() { return mAttachmentUploadId; }
        public void setAttachmentUploadId(String attachmentUploadId) { mAttachmentUploadId = attachmentUploadId; }
        
        public List<String> getContactIdsToAttach() { return mContactIdsToAttach; }
        public void setContactIdsToAttach(List<String> contactIdsToAttach) { mContactIdsToAttach = contactIdsToAttach; }

        public List<MessagePart> getMessageParts() { return mMessageParts; }
        public void setMessageParts(List<MessagePart> messageParts) { mMessageParts = messageParts; }

        public List<AttachedMessagePart> getMessagePartsToAttach() { return mMessagePartsToAttach; }
        public void setMessagePartsToAttach(List<AttachedMessagePart> messagePartsToAttach) { mMessagePartsToAttach = messagePartsToAttach; }
        
        public String getOriginalMessageId() { return mOriginalMessageId; }
        public void setOriginalMessageId(String originalMessageId) { mOriginalMessageId = originalMessageId; }
        
        public String getInReplyTo() { return mInReplyTo; }
        public void setInReplyTo(String inReplyTo) { mInReplyTo = inReplyTo; }

        public String getReplyType() { return mReplyType; }
        public void setReplyType(String replyType) { mReplyType = replyType; }
        
        public String getSubject() { return mSubject; }
        public void setSubject(String subject) { mSubject = subject; }

        public List<String> getMessageIdsToAttach() { return mMessageIdsToAttach; }
        public void setMessageIdsToAttach(List<String> messageIdsToAttach) { mMessageIdsToAttach = messageIdsToAttach; }
    }

    public Element getMessageElement(Element req, ZOutgoingMessage message) {
        Element m = req.addElement(MailConstants.E_MSG);

        if (message.getOriginalMessageId() != null) 
            m.addAttribute(MailConstants.A_ORIG_ID, message.getOriginalMessageId());

        if (message.getReplyType() != null)
            m.addAttribute(MailConstants.A_REPLY_TYPE, message.getReplyType());

        if (message.getAddresses() != null) {
            for (ZEmailAddress addr : message.getAddresses()) {
                Element e = m.addElement(MailConstants.E_EMAIL);
                e.addAttribute(MailConstants.A_TYPE, addr.getType());
                e.addAttribute(MailConstants.A_ADDRESS, addr.getAddress());
                e.addAttribute(MailConstants.A_PERSONAL, addr.getPersonal());
            }
        }

        if (message.getSubject() != null) 
            m.addElement(MailConstants.E_SUBJECT).setText(message.getSubject());
        
        if (message.getInReplyTo() != null) 
            m.addElement(MailConstants.E_IN_REPLY_TO).setText(message.getInReplyTo());

        if (message.getMessageParts() != null) {
            for (MessagePart part : message.getMessageParts()) {
                Element mp = m.addElement(MailConstants.E_MIMEPART);
                mp.addAttribute(MailConstants.A_CONTENT_TYPE, part.getContentType());
                mp.addElement(MailConstants.E_CONTENT).setText(part.getContent());
            }
        }
        
        Element attach = null;
        
        if (message.getAttachmentUploadId() != null) {
            attach = m.addElement(MailConstants.E_ATTACH);
            attach.addAttribute(MailConstants.A_ATTACHMENT_ID, message.getAttachmentUploadId());
        }
        
        if (message.getMessageIdsToAttach() != null) {
            if (attach == null) attach = m.addElement(MailConstants.E_ATTACH);
            for (String mid: message.getMessageIdsToAttach()) {
                attach.addElement(MailConstants.E_MSG).addAttribute(MailConstants.A_ID, mid);
            }            
        }
        
        if (message.getMessagePartsToAttach() != null) {
            if (attach == null) attach = m.addElement(MailConstants.E_ATTACH);
            for (AttachedMessagePart part: message.getMessagePartsToAttach()) {
                attach.addElement(MailConstants.E_MIMEPART).addAttribute(MailConstants.A_MESSAGE_ID, part.getMessageId()).addAttribute(MailConstants.A_PART, part.getPartName());
            }            
        }
        return m;
    }
    
    public ZSendMessageResponse sendMessage(ZOutgoingMessage message, String sendUid, boolean needCalendarSentByFixup) throws ServiceException {
        XMLElement req = new XMLElement(MailConstants.SEND_MSG_REQUEST);
        
        if (sendUid != null)
            req.addAttribute(MailConstants.A_SEND_UID, sendUid);
        
        if (needCalendarSentByFixup) 
            req.addAttribute(MailConstants.A_NEED_CALENDAR_SENTBY_FIXUP, needCalendarSentByFixup);

        //noinspection UnusedDeclaration
        Element m = getMessageElement(req, message);

        Element resp = invoke(req);
        Element msg = resp.getOptionalElement(MailConstants.E_MSG);
        String id = msg == null ? null : msg.getAttribute(MailConstants.A_ID, null);
        return new ZSendMessageResponse(id);       
    }
 
<<<<<<< HEAD
    public ZMessage saveDraft(ZOutgoingMessage message, String existingDraftId, String folderId) throws ServiceException {
        XMLElement req = new XMLElement(MailConstants.SAVE_DRAFT_REQUEST);
        
        Element m = getMessageElement(req, message);

        if (existingDraftId != null && existingDraftId.length() > 0)
            m.addAttribute(MailConstants.A_ID, existingDraftId);
=======
    public synchronized ZMessage saveDraft(ZOutgoingMessage message, String existingDraftId, String folderId) throws ServiceException {
        XMLElement req = new XMLElement(MailService.SAVE_DRAFT_REQUEST);
        
        Element m = getMessageElement(req, message);

        if (existingDraftId != null && existingDraftId.length() > 0) {
            mMessageCache.remove(existingDraftId);
            m.addAttribute(MailService.A_ID, existingDraftId);
        }
>>>>>>> b77656d4

        if (folderId != null)
            m.addAttribute(MailConstants.A_FOLDER, folderId);

        return new ZMessage(invoke(req).getElement(MailConstants.E_MSG));
    }
    
    public void createIdentity(ZIdentity identity) throws ServiceException {
        XMLElement req = new XMLElement(AccountConstants.CREATE_IDENTITY_REQUEST);
        identity.toElement(req);
        invoke(req);
    }

    public List<ZIdentity> getIdentities() throws ServiceException {
        XMLElement req = new XMLElement(AccountConstants.GET_IDENTITIES_REQUEST);
        Element resp = invoke(req);
        List<ZIdentity> result = new ArrayList<ZIdentity>();
        for (Element identity : resp.listElements(AccountConstants.E_IDENTITY)) {
            result.add(new ZIdentity(identity));
        }
        return result;
    }

    public void deleteIdentity(String name) throws ServiceException {
        deleteIdentity(IdentityBy.name, name);
    }

    public void deleteIdentity(IdentityBy by, String key) throws ServiceException {
        XMLElement req = new XMLElement(AccountConstants.DELETE_IDENTITY_REQUEST);
        if (by == IdentityBy.name)
            req.addElement(AccountConstants.E_IDENTITY).addAttribute(AccountConstants.A_NAME, key);
        else if (by == IdentityBy.id)
            req.addElement(AccountConstants.E_IDENTITY).addAttribute(AccountConstants.A_ID, key);
        invoke(req);
    }

    public void modifyIdentity(ZIdentity identity) throws ServiceException {
        XMLElement req = new XMLElement(AccountConstants.MODIFY_IDENTITY_REQUEST);
        identity.toElement(req);
        invoke(req);
    }

    public String createDataSource(ZDataSource source) throws ServiceException {
        XMLElement req = new XMLElement(MailConstants.CREATE_DATA_SOURCE_REQUEST);
        source.toElement(req);
        return invoke(req).listElements().get(0).getAttribute(MailConstants.A_ID);
    }

    /**
     *
     * @param host pop server hostname
     * @param port pop server port
     * @param username pop server username
     * @param password pop server password
     * @return null on success, or an error string on failure.
     * @throws ServiceException on error
     */
    public String testPop3DataSource(String host, int port, String username, String password) throws ServiceException {
        XMLElement req = new XMLElement(MailConstants.TEST_DATA_SOURCE_REQUEST);
        Element pop3 = req.addElement(MailConstants.E_DS_POP3);
        pop3.addAttribute(MailConstants.A_DS_HOST, host);
        pop3.addAttribute(MailConstants.A_DS_PORT, port);
        pop3.addAttribute(MailConstants.A_DS_USERNAME, username);
        pop3.addAttribute(MailConstants.A_DS_PASSWORD, password);
        Element resp = invoke(req);
        boolean success = resp.getAttributeBool(MailConstants.A_DS_SUCCESS, false);
        if (!success) {
            return resp.getAttribute(MailConstants.A_DS_ERROR, "error");
        } else {
            return null;
        }
    }

    public List<ZDataSource> getAllDataSources() throws ServiceException {
        XMLElement req = new XMLElement(MailConstants.GET_DATA_SOURCES_REQUEST);
        Element response = invoke(req);
        List<ZDataSource> result = new ArrayList<ZDataSource>();
        for (Element ds : response.listElements()) {
            if (ds.getName().equals(MailConstants.E_DS_POP3)) {
                result.add(new ZPop3DataSource(ds));
            }
        }
        return result;
    }

    public void modifyDataSource(ZDataSource source) throws ServiceException {
        XMLElement req = new XMLElement(MailConstants.MODIFY_DATA_SOURCE_REQUEST);
        source.toElement(req);
        invoke(req);
    }

    public void deleteDataSource(ZDataSource source) throws ServiceException {
        XMLElement req = new XMLElement(MailConstants.DELETE_DATA_SOURCE_REQUEST);
        source.toIdElement(req);
        invoke(req);
    }

    public ZFilterRules getFilterRules() throws ServiceException {
        return getFilterRules(false);
    }

    public synchronized ZFilterRules getFilterRules(boolean refresh) throws ServiceException {
        if (mRules == null || refresh) {
            XMLElement req = new XMLElement(MailConstants.GET_RULES_REQUEST);
            mRules = new ZFilterRules(invoke(req).getElement(MailConstants.E_RULES));
        }
        return new ZFilterRules(mRules);
    }
    
    public synchronized void saveFilterRules(ZFilterRules rules) throws ServiceException {
        XMLElement req = new XMLElement(MailConstants.SAVE_RULES_REQUEST);
        rules.toElement(req);
        invoke(req);
        mRules = new ZFilterRules(rules);
    }

    public void deleteDataSource(DataSourceBy by, String key) throws ServiceException {
        XMLElement req = new XMLElement(MailConstants.DELETE_DATA_SOURCE_REQUEST);
        if (by == DataSourceBy.name)
            req.addElement(MailConstants.E_DS).addAttribute(MailConstants.A_NAME, key);
        else if (by == DataSourceBy.id)
            req.addElement(MailConstants.E_DS).addAttribute(MailConstants.A_ID, key);
        else
            throw ServiceException.INVALID_REQUEST("must specify data source by id or name", null);
        invoke(req);
    }

    public void importData(List<ZDataSource> sources) throws ServiceException {
        XMLElement req = new XMLElement(MailConstants.IMPORT_DATA_REQUEST);
        for (ZDataSource src : sources) {
            src.toIdElement(req);
        }
        invoke(req);
    }

    public static class ZImportStatus {
        private String mType;
        private boolean mIsRunning;
        private boolean mSuccess;
        private String mError;

        ZImportStatus(Element e) throws ServiceException {
            mType = e.getName();
            mIsRunning = e.getAttributeBool(MailConstants.A_DS_IS_RUNNING, false);
            mSuccess = e.getAttributeBool(MailConstants.A_DS_SUCCESS, true);
            mError = e.getAttribute(MailConstants.A_DS_ERROR, null);
        }

        public String getType() { return mType; }
        public boolean isRunning() { return mIsRunning; }
        public boolean getSuccess() { return mSuccess; }
        public String getError() { return mError; }
    }

    public List<ZImportStatus> getImportStatus() throws ServiceException {
        XMLElement req = new XMLElement(MailConstants.GET_IMPORT_STATUS_REQUEST);
        Element response = invoke(req);
        List<ZImportStatus> result = new ArrayList<ZImportStatus>();
        for (Element status : response.listElements()) {
            result.add(new ZImportStatus(status));
        }
        return result;
    }

    public String createDocument(String folderId, String name, String attachmentId) throws ServiceException {
    	XMLElement req = new XMLElement(MailConstants.SAVE_DOCUMENT_REQUEST);
    	Element doc = req.addElement(MailConstants.E_DOC);
    	doc.addAttribute(MailConstants.A_NAME, name);
    	doc.addAttribute(MailConstants.A_FOLDER, folderId);
    	Element upload = doc.addElement(MailConstants.E_UPLOAD);
    	upload.addAttribute(MailConstants.A_ID, attachmentId);
    	return invoke(req).getElement(MailConstants.E_DOC).getAttribute(MailConstants.A_ID);
    }

    public String createWiki(String folderId, String name, String contents) throws ServiceException {
    	XMLElement req = new XMLElement(MailConstants.SAVE_WIKI_REQUEST);
    	Element doc = req.addElement(MailConstants.E_WIKIWORD);
    	doc.addAttribute(MailConstants.A_NAME, name);
    	doc.addAttribute(MailConstants.A_FOLDER, folderId);
    	doc.setText(contents);
    	return invoke(req).getElement(MailConstants.E_WIKIWORD).getAttribute(MailConstants.A_ID);
    }

    /**
     * modify prefs. The key in the map is the pref name, and the value should be a String[],
     * a Collection of String objects, or a single String/Object.toString.
     * @param prefs prefs to modify
     * @throws ServiceException on error
     */
    public void modifyPrefs(Map<String, ? extends Object> prefs) throws ServiceException {
        XMLElement req = new XMLElement(AccountConstants.MODIFY_PREFS_REQUEST);
        for (Map.Entry<String, ? extends Object> entry : prefs.entrySet()){
            Object vo = entry.getValue();
            if (vo instanceof String[]) {
                String[] values = (String[]) vo;
                for (String v : values) {
                    Element pref = req.addElement(AccountConstants.E_PREF);
                    pref.addAttribute(AccountConstants.A_NAME, entry.getKey());
                    pref.setText(v);
                }
            } else if (vo instanceof Collection) {
                Collection values = (Collection) vo;
                for (Object v : values) {
                    Element pref = req.addElement(AccountConstants.E_PREF);
                    pref.addAttribute(AccountConstants.A_NAME, entry.getKey());
                    pref.setText(v.toString());
                }
            } else {
                Element pref = req.addElement(AccountConstants.E_PREF);
                pref.addAttribute(AccountConstants.A_NAME, entry.getKey());
                pref.setText(vo.toString());
            }
        }
        invoke(req);
    }

    public List<String> getAvailableSkins() throws ServiceException {
        XMLElement req = new XMLElement(AccountConstants.GET_AVAILABLE_SKINS_REQUEST);
        Element resp = invoke(req);
        List<String> result = new ArrayList<String>();
        for (Element skin : resp.listElements(AccountConstants.E_SKIN)) {
            String name = skin.getAttribute(AccountConstants.A_NAME, null);
            if (name != null)
                result.add(name);
        }
        Collections.sort(result);
        return result;
    }

    public enum GalEntryType {
        account, resource, all;

        public static GalEntryType fromString(String s) throws ServiceException {
            try {
                return GalEntryType.valueOf(s);
            } catch (IllegalArgumentException e) {
                throw ZClientException.CLIENT_ERROR("invalid GalType: "+s+", valid values: "+Arrays.asList(GalEntryType.values()), e);
            }
        }
    }

    public static class ZSearchGalResult {
        private boolean mMore;
        private List<ZContact> mContacts;
        private String mQuery;
        private GalEntryType mType;

        public ZSearchGalResult(List<ZContact> contacts, boolean more, String query, GalEntryType type) {
            mMore = more;
            mContacts = contacts;
            mQuery = query;
            mType = type;
        }

        public boolean getHasMore() { return mMore; }

        public List<ZContact> getContacts() { return mContacts; }

        public String getQuery() { return mQuery; }

        public GalEntryType getGalEntryType() { return mType; }
    }

    public ZSearchGalResult searchGal(String query, GalEntryType type) throws ServiceException {
        XMLElement req = new XMLElement(AccountConstants.SEARCH_GAL_REQUEST);
        if (type != null)
        req.addAttribute(AccountConstants.A_TYPE, type.name());
        req.addElement(AccountConstants.E_NAME).setText(query);
        Element resp = invoke(req);
        List<ZContact> contacts = new ArrayList<ZContact>();
        for (Element contact : resp.listElements(MailConstants.E_CONTACT)) {
                contacts.add(new ZContact(contact));
        }
        return new ZSearchGalResult(contacts, resp.getAttributeBool(AccountConstants.A_MORE, false), query, type);
    }
}<|MERGE_RESOLUTION|>--- conflicted
+++ resolved
@@ -2184,25 +2184,15 @@
         return new ZSendMessageResponse(id);       
     }
  
-<<<<<<< HEAD
-    public ZMessage saveDraft(ZOutgoingMessage message, String existingDraftId, String folderId) throws ServiceException {
+    public synchronized ZMessage saveDraft(ZOutgoingMessage message, String existingDraftId, String folderId) throws ServiceException {
         XMLElement req = new XMLElement(MailConstants.SAVE_DRAFT_REQUEST);
-        
-        Element m = getMessageElement(req, message);
-
-        if (existingDraftId != null && existingDraftId.length() > 0)
-            m.addAttribute(MailConstants.A_ID, existingDraftId);
-=======
-    public synchronized ZMessage saveDraft(ZOutgoingMessage message, String existingDraftId, String folderId) throws ServiceException {
-        XMLElement req = new XMLElement(MailService.SAVE_DRAFT_REQUEST);
         
         Element m = getMessageElement(req, message);
 
         if (existingDraftId != null && existingDraftId.length() > 0) {
             mMessageCache.remove(existingDraftId);
-            m.addAttribute(MailService.A_ID, existingDraftId);
-        }
->>>>>>> b77656d4
+            m.addAttribute(MailConstants.A_ID, existingDraftId);
+        }
 
         if (folderId != null)
             m.addAttribute(MailConstants.A_FOLDER, folderId);
