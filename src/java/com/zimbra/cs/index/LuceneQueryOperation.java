/*
 * ***** BEGIN LICENSE BLOCK *****
 * 
 * Zimbra Collaboration Suite Server
 * Copyright (C) 2004, 2005, 2006, 2007 Zimbra, Inc.
 * 
 * The contents of this file are subject to the Yahoo! Public License
 * Version 1.0 ("License"); you may not use this file except in
 * compliance with the License.  You may obtain a copy of the License at
 * http://www.zimbra.com/license.
 * 
 * Software distributed under the License is distributed on an "AS IS"
 * basis, WITHOUT WARRANTY OF ANY KIND, either express or implied.
 * 
 * ***** END LICENSE BLOCK *****
 */

package com.zimbra.cs.index;

import java.io.IOException;

import org.apache.lucene.document.Document;
import org.apache.lucene.document.FieldSelector;
import org.apache.lucene.document.MapFieldSelector;
import org.apache.lucene.index.*;
import org.apache.lucene.search.*;
import org.apache.lucene.search.BooleanClause.Occur;

import com.zimbra.common.localconfig.LC;
import com.zimbra.common.service.ServiceException;
import com.zimbra.common.util.Log;
import com.zimbra.common.util.LogFactory;
import com.zimbra.common.util.ZimbraLog;
import com.zimbra.cs.mailbox.Mailbox;


/************************************************************************
 * 
 * LuceneQueryOperation
 * 
 ***********************************************************************/
class LuceneQueryOperation extends TextQueryOperation
{
    protected static Log mLog = LogFactory.getLog(LuceneQueryOperation.class);
    
    public static boolean USE_TOPDOCS = true;
    
    private Hits mLuceneHits = null;
    private TopDocs mTopDocs = null;
    private int mTopDocsLen = 0;
    private int mTopDocsChunkSize = 2000;
    private int mCurHitNo = 0;
    private RefCountedIndexSearcher mSearcher = null;
    private Sort mSort = null;
    private boolean mHaveRunSearch = false;
    private String mQueryString = "";
    protected static final float sDbFirstTermFreqPerc;
    
    static {
        float f = 0.8f;
        try {
            f = Float.parseFloat(LC.search_dbfirst_term_percentage_cutoff.value());
        } catch (Exception e) {}
        if (f < 0.0 || f > 1.0)
            f = 0.8f;
        sDbFirstTermFreqPerc = f;
    }

    protected boolean shouldExecuteDbFirst() {
        if (mSearcher == null)
            return true;

        BooleanClause[] clauses = mQuery.getClauses();
        if (clauses.length <= 1) {
            Query q = clauses[0].getQuery();
            
            if (q instanceof TermQuery) {
                TermQuery tq = (TermQuery)q;
                Term term = tq.getTerm();
                try {
                    int freq = mSearcher.getSearcher().docFreq(term);
                    int docsCutoff = (int)(mSearcher.getSearcher().maxDoc() * sDbFirstTermFreqPerc);
                    if (ZimbraLog.index.isDebugEnabled())
                        ZimbraLog.index.debug("Term matches "+freq+" docs.  DB-First cutoff ("+(100*sDbFirstTermFreqPerc)+"%) is "+docsCutoff+" docs");
                    if (freq > docsCutoff)  
                        return true;
                } catch (IOException e) {
                    return false;
                }
            }
        }
        
        try {
            fetchFirstResults(1000); // some arbitrarily large initial size to fetch
            if (ZimbraLog.index.isDebugEnabled()) {
                ZimbraLog.index.debug("Lucene part has "+this.countHits()+" hits");
            }
            if (this.countHits() > 1000) { // also arbitrary, just to make very small searches run w/o extra DB check
                int dbHitCount = this.mDBOp.getDbHitCount();
                if (ZimbraLog.index.isDebugEnabled()) {
                    ZimbraLog.index.debug("Lucene part has "+this.countHits()+" hits, db part has "+dbHitCount);
                }
                
                if (dbHitCount < this.countHits())
                    return true; // run DB-FIRST 
            }
        } catch (ServiceException e) {
            return false;
        }
        
        return false;
    }

    public void doneWithSearchResults() throws ServiceException {
        mSort = null;
        if (mSearcher != null) {
            mSearcher.release();
        }
    };

    /**
     * Reset our hit iterator back to the beginning of the result set.  
     */
    protected void resetDocNum() {
        mCurHitNo = 0;
    }

    private void fetchFirstResults(int initialChunkSize) throws ServiceException {
        if (USE_TOPDOCS) {
            if (!mHaveRunSearch) {
                assert(mCurHitNo == 0);
                mTopDocsLen = 3*initialChunkSize;
                long start = 0;
                if (mLog.isDebugEnabled())
                    start = System.currentTimeMillis(); 
                runSearch();
                if (mLog.isDebugEnabled()) {
                    long time = System.currentTimeMillis() - start;
                    int totalResults = mTopDocs != null ? mTopDocs.totalHits : 0;
                    mLog.debug("Fetched Initial "+mTopDocsLen+" (out of "+totalResults+" total) search results from Lucene in "+time+"ms");
                }
            }
        } else {
            if (!mHaveRunSearch) {
                long start = 0;
                if (mLog.isDebugEnabled())
                    start = System.currentTimeMillis(); 
                runSearch();
                if (mLog.isDebugEnabled()) {
                    long time = System.currentTimeMillis() - start;
                    mLog.debug("Fetched initial results from Lucene in "+time+"ms");
                }
            }
        }
    }
    
    /**
     * Called be a DBQueryOperation that is wrapping us in a DB-First query plan:
     * gets a chunk of results that it feeds into a SQL query
     * 
     * @param maxChunkSize
     * @return
     * @throws ServiceException
     */
    protected TextResultsChunk getNextResultsChunk(int maxChunkSize) throws ServiceException {
        try {
            if (!mHaveRunSearch) 
                fetchFirstResults(maxChunkSize);
            
            TextResultsChunk toRet = new TextResultsChunk();
            int luceneLen;
            
            if (USE_TOPDOCS) {
                luceneLen = mTopDocs != null ? mTopDocs.totalHits : 0;
            } else {
                luceneLen = mLuceneHits != null ? mLuceneHits.length() : 0;
            }
            
            long timeUsed = 0;
            long start = 0;
            long fetchFromLucene1 = 0;
            long fetchFromLucene2 = 0;
            FieldSelector f = new MapFieldSelector(new String[] { LuceneFields.L_MAILBOX_BLOB_ID } );

            while ((toRet.size() < maxChunkSize) && (mCurHitNo < luceneLen)) {
                if (USE_TOPDOCS && mTopDocsLen <= mCurHitNo) {
                    mTopDocsLen += mTopDocsChunkSize;
                    mTopDocsChunkSize *=4;
                    if (mTopDocsChunkSize > 1000000)
                        mTopDocsChunkSize = 1000000;
                    if (mTopDocsLen > luceneLen)
                        mTopDocsLen = luceneLen;
                    if (mLog.isDebugEnabled()) {
                        start = System.currentTimeMillis();
                    }
                    runSearch();
                    if (mLog.isDebugEnabled()) {
                        long time = System.currentTimeMillis() - start;
                        mLog.debug("Fetched "+mTopDocsLen+" search results from Lucene in "+time+"ms");
                    }
                }
                
                if (mLog.isDebugEnabled())
                    start = System.currentTimeMillis();
                
                Document d;
                if (USE_TOPDOCS) {
                    int docId = mTopDocs.scoreDocs[mCurHitNo].doc;
                    d = mSearcher.getSearcher().doc(docId);
                } else {
                    if (false) {
//                      d = mLuceneHits.doc(mCurHitNo);
                        d = mLuceneHits.doc(mCurHitNo);
                    } else {
                        int docId = mLuceneHits.id(mCurHitNo);
                        d = mSearcher.getReader().document(docId, f);
                    }
                }
                
                if (mLog.isDebugEnabled()) {
                    long now = System.currentTimeMillis();
                    fetchFromLucene1 += (now - start);
                    start = now;
                }
                
                float score;
                if (USE_TOPDOCS) {
                    score = mTopDocs.scoreDocs[mCurHitNo].score;
                } else {
                    score = mLuceneHits.score(mCurHitNo);
                }
                
                if (mLog.isDebugEnabled())
                    fetchFromLucene2 += (System.currentTimeMillis() - start);
                
                mCurHitNo++;
                
                String mbid = d.get(LuceneFields.L_MAILBOX_BLOB_ID);
                try {
                    if (mbid != null) {
                        start = System.currentTimeMillis();
                        toRet.addHit(Integer.parseInt(mbid), d, score);
                        long end = System.currentTimeMillis();
                        timeUsed += (end-start);
                    }
                } catch (NumberFormatException e) {
                    e.printStackTrace();
                }
            }
            
            if (mLog.isDebugEnabled()) {
                mLog.debug("FetchFromLucene1 "+fetchFromLucene1+"ms FetchFromLucene2 "+fetchFromLucene2+"ms ");
            }

            return toRet;

        } catch (IOException e) {
            throw ServiceException.FAILURE("Caught IOException getting lucene results", e);
        }
    }

    private BooleanQuery mQuery;

    protected static LuceneQueryOperation doCreate() {
        LuceneQueryOperation toRet = new LuceneQueryOperation();
        toRet.mQuery = new BooleanQuery();
        return toRet;
    }

    private LuceneQueryOperation() { }

    /* (non-Javadoc)
     * @see com.zimbra.cs.index.QueryOperation#prepare(com.zimbra.cs.mailbox.Mailbox, com.zimbra.cs.index.ZimbraQueryResultsImpl, com.zimbra.cs.index.MailboxIndex, com.zimbra.cs.index.SearchParams, int)
     */
    protected void prepare(Mailbox mbx, ZimbraQueryResultsImpl res, MailboxIndex mbidx, SearchParams params, int chunkSize) throws ServiceException, IOException
    {
        mParams = params;
        assert(!mHaveRunSearch);
        if (mDBOp == null) {
            // wrap ourselves in a DBQueryOperation, since we're eventually going to need to go to the DB
            mDBOp = DBQueryOperation.Create();
            mDBOp.addTextOp(this);
            mDBOp.prepare(mbx, res, mbidx, params, chunkSize); // will call back into this function again!
        } else {
            this.setupResults(mbx, res);

            try {
                if (mbidx != null) {
                    mSearcher = mbidx.getLuceneIndex().getCountedIndexSearcher();
                    mSort = mbidx.getLuceneIndex().getSort(res.getSortBy());
                }
            } catch (IOException e) {
                e.printStackTrace();
                if (mSearcher != null) {
                    mSearcher.release();
                    mSearcher = null;
                }
                mSort = null;
                mLuceneHits = null;
            }
        }
    }

    /**
     * Execute the actual search via Lucene 
     */
    private void runSearch() {
        mHaveRunSearch = true;

        try {
            if (mQuery != null) {
                if (mSearcher != null) { // this can happen if the Searcher couldn't be opened, e.g. index does not exist
                    BooleanQuery outerQuery = new BooleanQuery();
                    outerQuery.add(new BooleanClause(new TermQuery(new Term(LuceneFields.L_ALL, LuceneFields.L_ALL_VALUE)), Occur.MUST));
                    outerQuery.add(new BooleanClause(mQuery, Occur.MUST));
                    if (mLog.isDebugEnabled()) {
                    	mLog.debug("Executing Lucene Query: "+outerQuery.toString());
                    }
<<<<<<< HEAD
                    if (USE_TOPDOCS) {
                        if (mSort == null) 
                            mTopDocs = mSearcher.getSearcher().search(outerQuery, null, mTopDocsLen);
                        else
                            mTopDocs = mSearcher.getSearcher().search(outerQuery, null, mTopDocsLen, mSort);
                    } else {
                        mLuceneHits = mSearcher.getSearcher().search(outerQuery, mSort);
                    }
=======
                    
                    TermsFilter filter = null;
                    if (mFilterTerms != null) {
                        filter = new TermsFilter();
                        for (Term t : mFilterTerms) {
                            filter.addTerm(t);
                        }
                    }
                    mTopDocs = mSearcher.search(outerQuery, filter, mTopDocsLen);
>>>>>>> a0290606
                } else {
                    mTopDocs = null;
                    mLuceneHits = null;
                }
            } else {
                assert(false);
            }
        } catch (IOException e) {
            e.printStackTrace();
            if (mSearcher != null) {
                mSearcher.release();
                mSearcher = null;
            }
            mTopDocs = null;
            mLuceneHits = null;
        }
    }

    /* (non-Javadoc)
     * @see com.zimbra.cs.index.QueryOperation#toQueryString()
     */
    String toQueryString() {
        StringBuilder ret = new StringBuilder("(");

        ret.append(this.mQueryString);

        return ret.append(")").toString();
    }

    public String toString()
    {
        return "LUCENE(" + mQuery.toString() + (hasSpamTrashSetting() ? " <ANYWHERE>" : "") + ")";
    }

    /**
     * Just clone *this* object, don't clone the embedded DBOp
     * @return
     * @throws CloneNotSupportedException
     */
    protected LuceneQueryOperation cloneInternal() throws CloneNotSupportedException {
        LuceneQueryOperation toRet = (LuceneQueryOperation)super.clone();

        assert(mSearcher == null);
        assert(mSort == null);
        assert(!mHaveRunSearch);

        mQuery = (BooleanQuery)mQuery.clone();

        return toRet;
    }
    
    public Object clone() {
        try {
            LuceneQueryOperation toRet = cloneInternal();
            if (mDBOp != null)
                toRet.mDBOp = (DBQueryOperation)mDBOp.clone(this);
            return toRet;
        } catch (CloneNotSupportedException e) {
            assert(false);
            return null;
        }
    }
    
    /**
     * Called from DBQueryOperation.clone()
     * 
     * @param caller - our DBQueryOperation which has ALREADY BEEN CLONED
     * @return
     * @throws CloneNotSupportedException
     */
    protected Object clone(DBQueryOperation caller) throws CloneNotSupportedException {
        LuceneQueryOperation toRet = cloneInternal();
        toRet.setDBOperation(caller);

        return toRet;
    }

    
    

    /* (non-Javadoc)
     * @see com.zimbra.cs.index.QueryOperation#combineOps(com.zimbra.cs.index.QueryOperation, boolean)
     */
    protected QueryOperation combineOps(QueryOperation other, boolean union) {
        assert(!mHaveRunSearch);

        if (union) {
            if (other.hasNoResults()) {
                mQueryInfo.addAll(other.getResultInfo());
                // a query for (other OR nothing) == other
                return this;
            }
        } else {
            if (other.hasAllResults()) {
                if (other.hasSpamTrashSetting()) {
                    forceHasSpamTrashSetting();
                }
                mQueryInfo.addAll(other.getResultInfo());
                // we match all results.  (other AND anything) == other
                return this;
            }
        }

        if (other instanceof LuceneQueryOperation) {
            LuceneQueryOperation otherLuc = (LuceneQueryOperation)other;
            if (union) {
                mQueryString = '('+mQueryString+") OR ("+otherLuc.mQueryString+')';
            } else {
                mQueryString = '('+mQueryString+") AND ("+otherLuc.mQueryString+')';
            }

            BooleanQuery top = new BooleanQuery();
            BooleanClause lhs = new BooleanClause(mQuery, union ? Occur.SHOULD : Occur.MUST);
            BooleanClause rhs = new BooleanClause(otherLuc.mQuery, union ? Occur.SHOULD : Occur.MUST);
            top.add(lhs);
            top.add(rhs);
            mQuery = top;
            mQueryInfo.addAll(other.getResultInfo());
            return this;
        }
        return null;
    }

    /**
     * Used by a wrapping DBQueryOperation, when it is running a DB-First plan
     * @return The current query
     */
    protected BooleanQuery getCurrentQuery() {
        assert(!mHaveRunSearch);
        return mQuery; 
    }
    
    /**
     * Re-set our query back to a previous state.  This may only be called AFTER query optimization
     * and remote query splitting has happened.  This is used when we are in a DB-first query 
     * plan so that we can restore the original query after we've temporarily hacked it up with
     * a list of IndexIDs from the DB-first part.
     * 
     * @param q
     */
    protected void resetQuery(BooleanQuery q) {
        mHaveRunSearch = false;
        mQuery = q; 
        mCurHitNo = 0;
    }
    
    /**
     * This API may only be called AFTER query optimizing and AFTER remote queries have been
     * split.  This API is used by the query executor so that it can temporarily add a bunch of 
     * indexIds to the existing query -- this is necessary when we are doing a DB-first query
     * plan execution.
     * 
     * @param q
     * @param truth
     */
    void addAndedClause(Query q, boolean truth) {
        mQueryString = "UNKNOWN"; // not supported for this case

        mHaveRunSearch = false; // will need to re-run the search with this new clause
        mCurHitNo = 0;

        BooleanQuery top = new BooleanQuery();
        BooleanClause lhs = new BooleanClause(mQuery, Occur.MUST);
        BooleanClause rhs = new BooleanClause(q, truth ? Occur.MUST : Occur.MUST_NOT);
        top.add(lhs);
        top.add(rhs);
        mQuery = top;
    }    

    /**
     * Set the text query representation manually -- used when we're creating a wildcard query 
     * (add a bunch of wildcard terms) but we have no regular terms 
     * @param queryStr
     */
    void setQueryString(String queryStr) {
        assert(mQueryString.length() == 0);
        mQueryString = queryStr;
    }
    
    /**
     * 
     * @param q
     * @param truth
     */
    void addClause(String queryStr, Query q, boolean truth) {
        mQueryString = mQueryString+" "+ (truth ? "" : "-") + queryStr;
        assert(!mHaveRunSearch);

        if (truth) {
            mQuery.add(new BooleanClause(q, Occur.MUST));
        } else {
            // Why do we add this here?  Because lucene won't allow naked "NOT" queries.
            // Why do we check against Partname=TOP instead of against "All"?  Well, it is a simple case
            // of "do mostly what the user wants" --->
            //
            // Imagine a message with two parts.  The message is from "Ross" and the toplevel part contains 
            // the word "roland" and the attachment doesn't.  
            //           Now a query "from:ross and not roland" WOULD match this message: since the second part
            //           of the message does indeed match these criteria!
            //
            // Basically the problem stems because we play games: sometimes treating the message like multiple
            // separate parts, but also sometimes treating it like a single part.  
            //
            // Anyway....that's the problem, and for right now we just fix it by constraining the NOT to the 
            // TOPLEVEL of the message....98% of the time that's going to be good enough.
            //
        	
        	// Parname:TOP now expanded to be (TOP or CONTACT or NOTE) to deal with extended partname assignemtns during indexing
        	BooleanQuery top = new BooleanQuery();
        	top.add(new BooleanClause(new TermQuery(new Term(LuceneFields.L_PARTNAME, LuceneFields.L_PARTNAME_TOP)),Occur.SHOULD));
        	top.add(new BooleanClause(new TermQuery(new Term(LuceneFields.L_PARTNAME, LuceneFields.L_PARTNAME_CONTACT)),Occur.SHOULD));
        	top.add(new BooleanClause(new TermQuery(new Term(LuceneFields.L_PARTNAME, LuceneFields.L_PARTNAME_NOTE)),Occur.SHOULD));
        	mQuery.add(new BooleanClause(top, Occur.MUST));
        	
        	mQuery.add(new BooleanClause(q, Occur.MUST_NOT));
        }
    }
    
    /* (non-Javadoc)
     * @see com.zimbra.cs.index.ZimbraQueryResults#estimateResultSize()
     */
    public int estimateResultSize() throws ServiceException {
        if (mDBOp == null)
            return 0; // you need to run the query before this number is known
        else
            return mDBOp.estimateResultSize();
    }
    
    int countHits() {
        if (USE_TOPDOCS) {
            int totalResults = mTopDocs != null ? mTopDocs.totalHits : 0;
            return totalResults;
        } else {
            if (mLuceneHits != null) {
                return mLuceneHits.length();
            } else {
                return 0;
            }
        }
    }
}<|MERGE_RESOLUTION|>--- conflicted
+++ resolved
@@ -310,13 +310,12 @@
         try {
             if (mQuery != null) {
                 if (mSearcher != null) { // this can happen if the Searcher couldn't be opened, e.g. index does not exist
-                    BooleanQuery outerQuery = new BooleanQuery();
+                	BooleanQuery outerQuery = new BooleanQuery();
                     outerQuery.add(new BooleanClause(new TermQuery(new Term(LuceneFields.L_ALL, LuceneFields.L_ALL_VALUE)), Occur.MUST));
                     outerQuery.add(new BooleanClause(mQuery, Occur.MUST));
                     if (mLog.isDebugEnabled()) {
                     	mLog.debug("Executing Lucene Query: "+outerQuery.toString());
                     }
-<<<<<<< HEAD
                     if (USE_TOPDOCS) {
                         if (mSort == null) 
                             mTopDocs = mSearcher.getSearcher().search(outerQuery, null, mTopDocsLen);
@@ -325,17 +324,6 @@
                     } else {
                         mLuceneHits = mSearcher.getSearcher().search(outerQuery, mSort);
                     }
-=======
-                    
-                    TermsFilter filter = null;
-                    if (mFilterTerms != null) {
-                        filter = new TermsFilter();
-                        for (Term t : mFilterTerms) {
-                            filter.addTerm(t);
-                        }
-                    }
-                    mTopDocs = mSearcher.search(outerQuery, filter, mTopDocsLen);
->>>>>>> a0290606
                 } else {
                     mTopDocs = null;
                     mLuceneHits = null;
