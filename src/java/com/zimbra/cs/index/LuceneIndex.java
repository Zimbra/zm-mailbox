--- conflicted
+++ resolved
@@ -1,7 +1,7 @@
 /*
  * ***** BEGIN LICENSE BLOCK *****
  * Zimbra Collaboration Suite Server
- * Copyright (C) 2007, 2008, 2009, 2010 Zimbra, Inc.
+ * Copyright (C) 2007, 2008, 2009, 2010, 2011 Zimbra, Inc.
  *
  * The contents of this file are subject to the Zimbra Public License
  * Version 1.3 ("License"); you may not use this file except in
@@ -955,84 +955,12 @@
                 policy.setMaxMergeMB(config.maxMerge / 1024.0);
             }
         }
-<<<<<<< HEAD
     }
 
     @Override
     void doWriterClose() {
         if (mIndexWriter == null) {
             return;
-=======
-
-        return new IndexWriterRef(this, writer);
-    }
-
-    private void commitWriter() throws IOException {
-        assert(Thread.holdsLock(this));
-        assert(writerRef != null);
-
-        ZimbraLog.index.debug("Commit IndexWriter");
-
-        MergeTask task = new MergeTask(writerRef);
-        if (IndexHelper.isIndexThread()) { // batch index running in background
-            task.exec();
-        } else { // catch-up index running in foreground
-            boolean success = false;
-            try {
-                try {
-                    writerRef.get().commit();
-                } catch (CorruptIndexException e) {
-                    try {
-                        writerRef.get().close(false);
-                    } catch (Throwable ignore) {
-                    }
-                    repair(e);
-                    throw e; // fail to commit regardless of the repair
-                } catch (AssertionError e) {
-                    try {
-                        writerRef.get().close(false);
-                    } catch (Throwable ignore) {
-                    }
-                    writerRef.get().close(false);
-                    repair(e);
-                    throw e; // fail to commit regardless of the repair
-                }
-                mailboxIndex.mailbox.index.submit(task); // merge must run in background
-                success = true;
-            } catch (RejectedExecutionException e) {
-                ZimbraLog.index.warn("Skipping merge because all index threads are busy");
-            } finally {
-                if (!success) {
-                    writerRef.dec();
-                }
-            }
-        }
-    }
-
-    /**
-     * Called by {@link IndexWriterRef#dec()}. Can be called by the thread that opened the writer or the merge thread.
-     */
-    synchronized void closeWriter() {
-        assert(writerRef != null);
-
-        ZimbraLog.index.debug("Close IndexWriter");
-
-        try {
-            writerRef.get().close(false); // ignore phantom pending merges
-        } catch (CorruptIndexException e) {
-            try {
-                repair(e);
-            } catch (CorruptIndexException ignore) {
-            }
-        } catch (AssertionError e) {
-            repair(e);
-        } catch (IOException e) {
-            ZimbraLog.index.error("Failed to close IndexWriter", e);
-        } finally {
-            unlockIndexWriter();
-            WRITER_THROTTLE.release();
-            writerRef = null;
->>>>>>> 246d0c2e
         }
 
         ZimbraLog.index_add.debug("Closing IndexWriter %s", this);
@@ -1042,6 +970,13 @@
             // Flush all changes to file system before committing redos.
             mIndexWriter.close();
             success = true;
+        } catch (CorruptIndexException e) {
+            try {
+                repair(e);
+            } catch (CorruptIndexException ignore) {
+            }
+        } catch (AssertionError e) {
+            repair(e);
         } catch (IOException e) {
             ZimbraLog.index_lucene.error("Failed to close IndexWriter %s", this, e);
             // fall through to finally here with success=false
@@ -1102,63 +1037,18 @@
      *
      * @param ref reference to {@link IndexReader}
      */
-<<<<<<< HEAD
     public void onReaderClose(IndexReaderRef ref) {
         synchronized (mOpenReaders) {
             mOpenReaders.remove(ref);
-=======
-    private final class MergeTask extends IndexHelper.IndexTask {
-        private final IndexWriterRef ref;
-
-        MergeTask(IndexWriterRef ref) {
-            super(ref.getIndex().mailboxIndex.mailbox);
-            this.ref = ref;
->>>>>>> 246d0c2e
-        }
-    }
-
-<<<<<<< HEAD
+        }
+    }
+
     public IndexReader reopenReader(IndexReader reader) throws IOException {
         return reader.reopen();
     }
 
     int getMailboxId() {
         return mailboxIndex.getMailboxId();
-=======
-        @Override
-        public void exec() throws IOException {
-            IndexWriter writer = ref.get();
-            try {
-                if (((MergeScheduler) writer.getMergeScheduler()).tryLock()) {
-                    int dels = writer.maxDoc() - writer.numDocs();
-                    if (dels >= LC.zimbra_index_max_pending_deletes.intValue()) {
-                        ZimbraLog.index.debug("Expunge deletes %d", dels);
-                        writer.expungeDeletes();
-                    }
-                    writer.maybeMerge();
-                } else {
-                    ZimbraLog.index.debug("Merge is in progress by other thread");
-                }
-            } catch (CorruptIndexException e) {
-                try {
-                    writer.close(false);
-                } catch (Throwable ignore) {
-                }
-                repair(e);
-            } catch (AssertionError e) {
-                try {
-                    writer.close(false);
-                } catch (Throwable ignore) {
-                }
-                repair(e);
-            } catch (IOException e) {
-                ZimbraLog.index.error("Failed to merge IndexWriter", e);
-            } finally {
-                ((MergeScheduler) ref.get().getMergeScheduler()).release();
-                ref.dec();
-            }
-        }
->>>>>>> 246d0c2e
     }
 
     private static final class LuceneConfig {
