/*
 * ***** BEGIN LICENSE BLOCK *****
 * Zimbra Collaboration Suite Server
<<<<<<< HEAD
 * Copyright (C) 2005, 2006, 2007, 2008, 2009, 2010 Zimbra, Inc.
 * 
=======
 * Copyright (C) 2005, 2006, 2007, 2008, 2009, 2010, 2011 Zimbra, Inc.
 *
>>>>>>> 20d4e8b5
 * The contents of this file are subject to the Zimbra Public License
 * Version 1.3 ("License"); you may not use this file except in
 * compliance with the License.  You may obtain a copy of the License at
 * http://www.zimbra.com/license.
 * 
 * Software distributed under the License is distributed on an "AS IS"
 * basis, WITHOUT WARRANTY OF ANY KIND, either express or implied.
 * ***** END LICENSE BLOCK *****
 */

package com.zimbra.cs.index;

import com.zimbra.common.service.ServiceException;
import com.zimbra.cs.mailbox.CalendarItem;
import com.zimbra.cs.mailbox.MailItem;
import com.zimbra.cs.mailbox.Mailbox;

/**
 * @since Feb 15, 2005
 */
public class CalendarItemHit extends ZimbraHit {

    protected int mId;
    protected CalendarItem mCalItem;
    private byte mType = MailItem.TYPE_UNKNOWN;

<<<<<<< HEAD
    CalendarItemHit(ZimbraQueryResultsImpl results, Mailbox mbx, int id,
            float score, CalendarItem cal) {
        super(results, mbx, score);
=======
    CalendarItemHit(ZimbraQueryResultsImpl results, Mailbox mbx, int id, CalendarItem cal) {
        super(results, mbx);
>>>>>>> 20d4e8b5
        mId = id;
        mCalItem = cal;
        if (cal != null) {
            mType = cal.getType();
        }
    }

    CalendarItemHit(ZimbraQueryResultsImpl results, Mailbox mbx, int id,
            float score, CalendarItem cal, byte type) {
        super(results, mbx, score);
        mId = id;
        mCalItem = cal;
        mType = type;
    }

    @Override
    public MailItem getMailItem() throws ServiceException {
        return getCalendarItem();
    }

    public CalendarItem getCalendarItem() throws ServiceException {
        if (mCalItem == null) {
            mCalItem = this.getMailbox().getCalendarItemById(null, mId);
        }
        return mCalItem;
    }

    @Override
    public long getDate() throws ServiceException {
        return getCalendarItem().getDate();
    }

    @Override
    public long getSize() throws ServiceException {
        return getCalendarItem().getSize();
    }

    @Override
    public int getConversationId() {
        assert(false);
        return 0;
    }

    @Override
    public int getItemId() {
        return mId;
    }

    public byte getItemType() {
        return mType;
    }

    @Override
    void setItem(MailItem item) {
        mCalItem = (CalendarItem)item;
        if (mCalItem != null) {
            mType = mCalItem.getType();
        } else {
            mType = MailItem.TYPE_UNKNOWN;
        }
    }

    @Override
    boolean itemIsLoaded() {
        return (mId == 0) || (mCalItem != null);
    }

    @Override
    public String getSubject() throws ServiceException {
        return getCalendarItem().getSubject();
    }

    @Override
    public String getName() throws ServiceException {
        return getCalendarItem().getSubject();
    }

    @Override
    public String toString() {
        String name= "";
        String subject= "";
        try {
            name = getName();
        } catch(Exception e) {
        }
        try {
            subject=getSubject();
        } catch(Exception e) {
        }
        return "CalendarItem: " + super.toString() + " " + name + " " + subject;
    }
}<|MERGE_RESOLUTION|>--- conflicted
+++ resolved
@@ -1,18 +1,13 @@
 /*
  * ***** BEGIN LICENSE BLOCK *****
  * Zimbra Collaboration Suite Server
-<<<<<<< HEAD
- * Copyright (C) 2005, 2006, 2007, 2008, 2009, 2010 Zimbra, Inc.
- * 
-=======
  * Copyright (C) 2005, 2006, 2007, 2008, 2009, 2010, 2011 Zimbra, Inc.
  *
->>>>>>> 20d4e8b5
  * The contents of this file are subject to the Zimbra Public License
  * Version 1.3 ("License"); you may not use this file except in
  * compliance with the License.  You may obtain a copy of the License at
  * http://www.zimbra.com/license.
- * 
+ *
  * Software distributed under the License is distributed on an "AS IS"
  * basis, WITHOUT WARRANTY OF ANY KIND, either express or implied.
  * ***** END LICENSE BLOCK *****
@@ -34,14 +29,8 @@
     protected CalendarItem mCalItem;
     private byte mType = MailItem.TYPE_UNKNOWN;
 
-<<<<<<< HEAD
-    CalendarItemHit(ZimbraQueryResultsImpl results, Mailbox mbx, int id,
-            float score, CalendarItem cal) {
-        super(results, mbx, score);
-=======
     CalendarItemHit(ZimbraQueryResultsImpl results, Mailbox mbx, int id, CalendarItem cal) {
         super(results, mbx);
->>>>>>> 20d4e8b5
         mId = id;
         mCalItem = cal;
         if (cal != null) {
@@ -49,9 +38,8 @@
         }
     }
 
-    CalendarItemHit(ZimbraQueryResultsImpl results, Mailbox mbx, int id,
-            float score, CalendarItem cal, byte type) {
-        super(results, mbx, score);
+    CalendarItemHit(ZimbraQueryResultsImpl results, Mailbox mbx, int id, CalendarItem cal, byte type) {
+        super(results, mbx);
         mId = id;
         mCalItem = cal;
         mType = type;
