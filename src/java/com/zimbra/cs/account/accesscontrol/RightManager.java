/*
 * ***** BEGIN LICENSE BLOCK *****
 * Zimbra Collaboration Suite Server
 * Copyright (C) 2008, 2009, 2010, 2011, 2012, 2013, 2014 Zimbra, Inc.
 *
 * This program is free software: you can redistribute it and/or modify it under
 * the terms of the GNU General Public License as published by the Free Software Foundation,
 * version 2 of the License.
 *
 * This program is distributed in the hope that it will be useful, but WITHOUT ANY WARRANTY;
 * without even the implied warranty of MERCHANTABILITY or FITNESS FOR A PARTICULAR PURPOSE.
 * See the GNU General Public License for more details.
 * You should have received a copy of the GNU General Public License along with this program.
 * If not, see <http://www.gnu.org/licenses/>.
 * ***** END LICENSE BLOCK *****
 */
package com.zimbra.cs.account.accesscontrol;

import java.io.BufferedWriter;
import java.io.File;
import java.io.FileInputStream;
import java.io.FileNotFoundException;
import java.io.FileWriter;
import java.io.IOException;
import java.util.ArrayList;
import java.util.Arrays;
import java.util.Collections;
import java.util.HashMap;
import java.util.HashSet;
import java.util.Iterator;
import java.util.List;
import java.util.Map;
import java.util.Set;
import java.util.TreeMap;
import java.util.TreeSet;

import org.apache.commons.cli.CommandLine;
import org.apache.commons.cli.CommandLineParser;
import org.apache.commons.cli.GnuParser;
import org.apache.commons.cli.HelpFormatter;
import org.apache.commons.cli.Options;
import org.apache.commons.cli.ParseException;
import org.dom4j.Document;
import org.dom4j.DocumentHelper;
import org.dom4j.Element;
import org.dom4j.io.OutputFormat;
import org.dom4j.io.XMLWriter;

import com.google.common.collect.ImmutableList;
import com.google.common.collect.Multimap;
import com.google.common.collect.TreeMultimap;
import com.zimbra.common.localconfig.DebugConfig;
import com.zimbra.common.localconfig.LC;
import com.zimbra.common.service.ServiceException;
import com.zimbra.common.soap.W3cDomUtil;
import com.zimbra.common.soap.XmlParseException;
import com.zimbra.common.util.CliUtil;
import com.zimbra.common.util.SetUtil;
import com.zimbra.common.util.StringUtil;
import com.zimbra.common.util.ZimbraLog;
import com.zimbra.cs.account.AccountServiceException;
import com.zimbra.cs.account.AttributeClass;
import com.zimbra.cs.account.AttributeManager;
import com.zimbra.cs.account.FileGenUtil;
import com.zimbra.cs.account.accesscontrol.Right.RightType;
import com.zimbra.cs.account.accesscontrol.Rights.Admin;


public class RightManager {

    private static final String E_A            = "a";
    private static final String E_ATTRS        = "attrs";
    private static final String E_DEFAULT      = "default";
    private static final String E_DESC         = "desc";
    private static final String E_HELP         = "help";
    private static final String E_INCLUDE      = "include";
    private static final String E_ITEM         = "item";
    private static final String E_R            = "r";
    private static final String E_RIGHTS       = "rights";
    private static final String E_RIGHT        = "right";
    private static final String E_ROOT         = "root";
    private static final String E_UI           = "ui";

    private static final String A_CACHE        = "cache";
    private static final String A_FALLBACK     = "fallback";
    private static final String A_FILE         = "file";
    private static final String A_GRANT_TARGET_TYPE  = "grantTargetType";
    private static final String A_LIMIT        = "l";
    private static final String A_N            = "n";
    private static final String A_NAME         = "name";
    private static final String A_TARGET_TYPE  = "targetType";
    private static final String A_TYPE         = "type";
    private static final String A_USER_RIGHT   = "userRight";

    private static final String TARGET_TYPE_DELIMITER   = ",";

    private static RightManager mInstance;

    // keep the map sorted so "zmmailbox lp" can display in alphabetical order
<<<<<<< HEAD
    private Map<String, UserRight> sUserRights = new TreeMap<String, UserRight>();
    private Map<String, AdminRight> sAdminRights = new TreeMap<String, AdminRight>();
    private Map<String, Help> sHelp = new TreeMap<String, Help>();
    private Map<String, UI> sUI = new TreeMap<String, UI>();
=======
    private final Map<String, UserRight> sUserRights = new TreeMap<String, UserRight>();
    private final Map<String, AdminRight> sAdminRights = new TreeMap<String, AdminRight>();
    private final Map<String, Help> sHelp = new TreeMap<String, Help>();
    private final Map<String, UI> sUI = new TreeMap<String, UI>();
>>>>>>> 7bdc71fd

    static private class CoreRightDefFiles {
        private static final HashSet<String> sCoreRightDefFiles = new HashSet<String>();

        static void init(boolean unittest) {
            sCoreRightDefFiles.add("zimbra-rights.xml");
            sCoreRightDefFiles.add("zimbra-user-rights.xml");

            if (unittest || DebugConfig.running_unittest) {
                sCoreRightDefFiles.add("rights-unittest.xml");
            }
        }

        static boolean isCoreRightFile(File file) {
            return sCoreRightDefFiles.contains(file.getName());
        }

        static String listCoreDefFiles() {
            StringBuilder sb = new StringBuilder();
            boolean first = true;
            for (String file : sCoreRightDefFiles) {
                if (!first)
                    sb.append(", ");
                else
                    first = false;
                sb.append(file);
            }
            return sb.toString();
        }
    }

    public static synchronized RightManager getInstance() throws ServiceException {
        return getInstance(false);
    }

    public static synchronized RightManager getInstance(boolean unittest)
    throws ServiceException {
        return getInstance(LC.zimbra_rights_directory.value(), unittest);
    }

    private static synchronized RightManager getInstance(String dir, boolean unittest)
    throws ServiceException {
        if (mInstance != null) {
            return mInstance;
        }

        mInstance = new RightManager(dir, unittest);

        try {
            Right.init(mInstance);
        } catch (ServiceException e) {
            ZimbraLog.acl.error("failed to initialize known right from: " + dir, e);
            throw e;
        }
        return mInstance;
    }

    private RightManager(String dir, boolean unittest) throws ServiceException {
        CoreRightDefFiles.init(unittest);

        File fdir = new File(dir);
        if (!fdir.exists()) {
            throw ServiceException.FAILURE("rights directory does not exists: " + dir, null);
        }
        if (!fdir.isDirectory()) {
            throw ServiceException.FAILURE("rights directory is not a directory: " + dir, null);
        }

<<<<<<< HEAD
        ZimbraLog.acl.debug("Loading rights from " + fdir.getAbsolutePath());
=======
        ZimbraLog.acl.debug("Loading rights from %s", fdir.getAbsolutePath());
>>>>>>> 7bdc71fd

        File[] files = fdir.listFiles();
        List<File> yetToProcess = new ArrayList<File>(Arrays.asList(files));
        List<File> processed = new ArrayList<File>();

        while (!yetToProcess.isEmpty()) {
            File file = yetToProcess.get(0);

            if (!file.getPath().endsWith(".xml") || !file.isFile()) {
                ZimbraLog.acl.warn("while loading rights, ignoring none .xml file or sub folder: %s", file);
                yetToProcess.remove(file);
                continue;
            }

            try {
                boolean done = loadSystemRights(file, processed, files);
                if (done) {
                    processed.add(file);
                    yetToProcess.remove(file);
                } else {
                    // move this file to the end
                    yetToProcess.remove(file);
                    yetToProcess.add(file);
                }
            } catch (XmlParseException | FileNotFoundException e) {
                throw ServiceException.PARSE_ERROR("error loading rights file: " + file, e);
            }
        }
    }

    private boolean getBoolean(String value) throws ServiceException {
        if ("1".equals(value))
            return true;
        else if ("0".equals(value))
            return false;
        else
            throw ServiceException.PARSE_ERROR("invalid value:" + value, null);
    }

    private boolean getBooleanAttr(Element elem, String attr) throws ServiceException {
        String value = elem.attributeValue(attr);
        if (value == null)
            throw ServiceException.PARSE_ERROR("missing required attribute: " + attr, null);
        return getBoolean(value);
    }

    private boolean getBooleanAttr(Element elem, String attr, boolean defaultValue)
    throws ServiceException {
        String value = elem.attributeValue(attr);
        if (value == null)
            return defaultValue;
        return getBoolean(value);
    }

    private void parseDesc(Element eDesc, Right right) throws ServiceException {
        if (right.getDesc() != null)
            throw ServiceException.PARSE_ERROR("multiple " + E_DESC, null);
        right.setDesc(eDesc.getText());
    }

    private void parseHelp(Element eHelp, Right right) throws ServiceException {
        if (right.getHelp() != null) {
            throw ServiceException.PARSE_ERROR("multiple " + E_HELP, null);
        }

        String helpName = eHelp.attributeValue(A_NAME);
        if (helpName == null) {
            throw ServiceException.PARSE_ERROR("missing help name", null);
        }

        Help help = sHelp.get(helpName);

        if (help == null) {
            throw ServiceException.PARSE_ERROR("no such help: " + helpName, null);
        }

        right.setHelp(help);
    }

    private void parseUI(Element eUI, Right right) throws ServiceException {
        if (right.getUI() != null) {
            throw ServiceException.PARSE_ERROR("multiple " + E_UI + " for right " + right.getName(), null);
        }

        String uiName = eUI.attributeValue(A_NAME);
        if (uiName == null) {
            throw ServiceException.PARSE_ERROR("missing ui name", null);
        }

        UI ui = sUI.get(uiName);

        if (ui == null) {
            throw ServiceException.PARSE_ERROR("no such ui: " + uiName, null);
        }

        right.setUI(ui);
    }

    private void parseDefault(Element eDefault, Right right) throws ServiceException {
        String defaultValue = eDefault.getText();
        if ("allow".equalsIgnoreCase(defaultValue))
            right.setDefault(Boolean.TRUE);
        else if ("deny".equalsIgnoreCase(defaultValue))
            right.setDefault(Boolean.FALSE);
        else
            throw ServiceException.PARSE_ERROR("invalid default value: " + defaultValue, null);
    }

    private void parseAttr(Element eAttr, AttrRight right) throws ServiceException {
        String attrName = eAttr.attributeValue(A_N);
        if (attrName == null)
            throw ServiceException.PARSE_ERROR("missing attr name", null);

        right.validateAttr(attrName);
        right.addAttr(attrName);
    }

    private void parseAttrs(Element eAttrs, Right right) throws ServiceException {
        if (!(right instanceof AttrRight))
            throw ServiceException.PARSE_ERROR(
                    E_ATTRS + " is only allowed for admin getAttrs or setAttrs right", null);

        AttrRight attrRight = (AttrRight)right;
        for (Iterator elemIter = eAttrs.elementIterator(); elemIter.hasNext();) {
            Element elem = (Element)elemIter.next();
            if (elem.getName().equals(E_A))
                parseAttr(elem, attrRight);
            else
                throw ServiceException.PARSE_ERROR("invalid element: " + elem.getName(), null);
        }
    }

    private void parseRight(Element eAttr, ComboRight right) throws ServiceException {
        String rightName = eAttr.attributeValue(A_N);
        if (rightName == null)
            throw ServiceException.PARSE_ERROR("missing right name", null);

        Right r = getRight(rightName); // getRight will throw if the right does not exist.
        // combo right can only contain admin rights
        if (r.isUserRight())
            throw ServiceException.PARSE_ERROR(r.getName() + " is an user right, combo right " +
                    "can only contain admin rights.", null);

        right.addRight(r);
    }

    private void parseRights(Element eAttrs, Right right) throws ServiceException {
        if (!(right instanceof ComboRight))
            throw ServiceException.PARSE_ERROR(E_RIGHTS + " is only allowed for admin combo right", null);

        ComboRight comboRight = (ComboRight)right;

        for (Iterator elemIter = eAttrs.elementIterator(); elemIter.hasNext();) {
            Element elem = (Element)elemIter.next();
            if (elem.getName().equals(E_R))
                parseRight(elem, comboRight);
            else
                throw ServiceException.PARSE_ERROR("invalid element: " + elem.getName(), null);
        }
    }

    private Right parseRight(Element eRight) throws ServiceException {
        String name = eRight.attributeValue(A_NAME);

        // system define rights cannot contain a ".".  "." is the separator for inline attr right
        if (name.contains("."))
            throw ServiceException.PARSE_ERROR("righ name cannot contain dot(.): " + name, null);

        boolean userRight = getBooleanAttr(eRight, A_USER_RIGHT, false);

        // System.out.println("Parsing right " + "(" +  (userRight?"user":"admin") + ") " + name);
        Right right;

        AdminRight.RightType rightType = null;
        String targetTypeStr = eRight.attributeValue(A_TARGET_TYPE, null);

        if (userRight) {
            TargetType targetType;
            if (targetTypeStr != null) {
                targetType = TargetType.fromCode(targetTypeStr);
            } else {
                targetType = TargetType.account;  // default target type for user right is account
            }

            right = new UserRight(name);
            right.setTargetType(targetType);

            String fallback = eRight.attributeValue(A_FALLBACK, null);
            if (fallback != null) {
                CheckRightFallback fb = loadFallback(fallback, right);
                right.setFallback(fb);
            }

        } else {
            String rt = eRight.attributeValue(A_TYPE);
            if (rt == null) {
                throw ServiceException.PARSE_ERROR("missing attribute [" + A_TYPE + "]", null);
            }
            rightType = AdminRight.RightType.fromString(rt);

            right = AdminRight.newAdminSystemRight(name, rightType);
            if (targetTypeStr != null) {
                String taregtTypes[] = targetTypeStr.split(TARGET_TYPE_DELIMITER);
                for (String tt : taregtTypes) {
                    TargetType targetType = TargetType.fromCode(tt);
                    right.setTargetType(targetType);
                }
            }
        }

        String grantTargetTypeStr = eRight.attributeValue(A_GRANT_TARGET_TYPE, null);
        if (grantTargetTypeStr != null) {
            TargetType grantTargetType = TargetType.fromCode(grantTargetTypeStr);
            right.setGrantTargetType(grantTargetType);
        }

        boolean cache = getBooleanAttr(eRight, A_CACHE, false);
        if (cache) {
            right.setCacheable();
        }

        for (Iterator elemIter = eRight.elementIterator(); elemIter.hasNext();) {
            Element elem = (Element)elemIter.next();
            if (elem.getName().equals(E_DESC)) {
                parseDesc(elem, right);
            } else if (elem.getName().equals(E_HELP)) {
                parseHelp(elem, right);
            } else if (elem.getName().equals(E_UI)) {
                parseUI(elem, right);
            } else if (elem.getName().equals(E_DEFAULT)) {
                parseDefault(elem, right);
            } else if (elem.getName().equals(E_ATTRS)) {
                parseAttrs(elem, right);
            } else if (elem.getName().equals(E_RIGHTS)) {
                parseRights(elem, right);
            } else {
                throw ServiceException.PARSE_ERROR("invalid element: " + elem.getName(), null);
            }
        }

        // verify that all required fields are set and populate internal data
        right.completeRight();

        return right;
    }

    private static CheckRightFallback loadFallback(String clazz, Right right) {
        CheckRightFallback cb = null;
        if (clazz == null)
            return null;
        if (clazz.indexOf('.') == -1)
            clazz = "com.zimbra.cs.account.accesscontrol.fallback." + clazz;
        try {
            cb = (CheckRightFallback) Class.forName(clazz).newInstance();
            if (cb != null)
                cb.setRight(right);
        } catch (Exception e) {
            ZimbraLog.acl.warn("loadFallback " + clazz + " for right " + right.getName() +  " caught exception", e);
        }
        return cb;
    }

    private boolean loadSystemRights(File file, List<File> processedFiles, File[] allFiles)
<<<<<<< HEAD
    throws DocumentException, ServiceException {
        SAXReader reader = new SAXReader();
        Document doc = reader.read(file);
=======
    throws ServiceException, FileNotFoundException {
        Document doc;
        try (FileInputStream fis = new FileInputStream(file)) {
            doc = W3cDomUtil.parseXMLToDom4jDocUsingSecureProcessing(fis);
        } catch (FileNotFoundException e) {
            throw e;
        } catch (IOException e) {
            ZimbraLog.acl.debug("Problem parsing file %s", file, e);
            throw ServiceException.PARSE_ERROR("Problem parsing file for system rights", null);
        }
>>>>>>> 7bdc71fd
        Element root = doc.getRootElement();
        if (!root.getName().equals(E_RIGHTS)) {
            throw ServiceException.PARSE_ERROR("root tag is not " + E_RIGHTS, null);
        }

        // preset rights can only be defined in our core right definition file
        boolean allowPresetRight = CoreRightDefFiles.isCoreRightFile(file);

        boolean seenRight = false;
        for (Iterator iter = root.elementIterator(); iter.hasNext();) {
            Element elem = (Element) iter.next();

            // see if all include files are processed already
            if (elem.getName().equals(E_INCLUDE)) {
                // all <include>'s have to appear before <right>'s
                if (seenRight) {
                    throw ServiceException.PARSE_ERROR(
                            E_INCLUDE + " cannot appear after any right definition: " +
                            elem.getName(), null);
                }

                String includeFile = elem.attributeValue(A_FILE);

                // make sure the include file exists
                boolean foundFile = false;
                for (File f : allFiles) {
                    if (f.getName().equals(includeFile)) {
                        foundFile = true;
                        break;
                    }
                }
                if (!foundFile) {
                    throw ServiceException.PARSE_ERROR("cannot find include file " + includeFile, null);
                }

                boolean processed = false;
                for (File f : processedFiles) {
                    if (f.getName().equals(includeFile)) {
                        processed = true;
                        break;
                    }
                }
                if (!processed) {
                    return false;
                } else {
                    continue;
                }
            } else if (elem.getName().equals(E_RIGHT)) {
                if (!seenRight) {
                    seenRight = true;
                    ZimbraLog.acl.debug("Loading %s", file.getAbsolutePath());
                }
                loadRight(elem, file, allowPresetRight);
            } else if (elem.getName().equals(E_HELP)) {
                loadHelp(elem, file);
            } else if (elem.getName().equals(E_UI)) {
                loadUI(elem, file);
            } else {
                throw ServiceException.PARSE_ERROR("unknown element: " + elem.getName(), null);
            }
        }

        return true;
    }

    private void loadRight(Element eRight, File file, boolean allowPresetRight)
    throws ServiceException {
        String name = eRight.attributeValue(A_NAME);
        if (name == null) {
            throw ServiceException.PARSE_ERROR("no name specified", null);
        }

        checkName(name);

        try {
            Right right = parseRight(eRight);
            if (!allowPresetRight && RightType.preset == right.getRightType()) {
                throw ServiceException.PARSE_ERROR(
                        "Encountered preset right " + name + " in " + file.getName() +
                        ", preset right can only be defined in one of the core right definition files: " +
                        CoreRightDefFiles.listCoreDefFiles(),
                        null);
            }

            if (right instanceof UserRight) {
                sUserRights.put(name, (UserRight)right);
            } else {
                sAdminRights.put(name, (AdminRight)right);
            }
        } catch (ServiceException e) {
            throw ServiceException.PARSE_ERROR("unable to parse right: [" + name + "]", e);
        }
    }

    private void loadHelp(Element eHelp, File file) throws ServiceException {
        String name = eHelp.attributeValue(A_NAME);
        if (name == null) {
            throw ServiceException.PARSE_ERROR("no name specified", null);
        }

        checkName(name);

        Help help = new Help(name);

        for (Iterator elemIter = eHelp.elementIterator(); elemIter.hasNext();) {
            Element elem = (Element)elemIter.next();
            if (elem.getName().equals(E_DESC)) {
                if (help.getDesc() != null) {
                    throw ServiceException.PARSE_ERROR("desc for help " + name + " already set", null);
                }
                help.setDesc(elem.getText());
            } else if (elem.getName().equals(E_ITEM)) {
                help.addItem(elem.getText());
            } else {
                throw ServiceException.PARSE_ERROR("invalid element: " + elem.getName(), null);
            }
        }

        // make all required bits are set in the help
        help.validate();

        sHelp.put(name, help);
    }

    private void loadUI(Element eUI, File file) throws ServiceException {
        String name = eUI.attributeValue(A_NAME);
        if (name == null) {
            throw ServiceException.PARSE_ERROR("no name specified", null);
        }

        checkName(name);

        UI ui = new UI(name);

        String desc = eUI.getText();
        ui.setDesc(desc);

        // make all required bits are set in the ui
        ui.validate();

        sUI.put(name, ui);
    }

    private void checkName(String name) throws ServiceException {

        // help name and ui name cannot be the same as any of the right names
        // because name is the key to the generated ZsMsgRights.properties file.
        //
        // Though currently we don't generate helps/UIs in ZsMsgRights.properties, because
        // all the formatting will be lost and it won't look good in admin console anyway.
        // Enforce uniqueness to keep the option open.
        //
        if (sUserRights.containsKey(name) || sAdminRights.containsKey(name) ||
                sHelp.containsKey(name) || sUI.containsKey(name)) {
            throw ServiceException.PARSE_ERROR("right or help or ui " + name + " is already defined", null);
        }
    }

    //
    // getters
    //

    public UserRight getUserRight(String right) throws ServiceException {
        UserRight r = sUserRights.get(right);
        if (r == null) {
            throw ServiceException.FAILURE("invalid right " + right, null);
        }
        return r;
    }

    public AdminRight getAdminRight(String right) throws ServiceException {
        AdminRight r = sAdminRights.get(right);
        if (r == null) {
            throw ServiceException.FAILURE("invalid right " + right, null);
        }
        return r;
    }

    public Right getRight(String right) throws ServiceException {
        if (InlineAttrRight.looksLikeOne(right)) {
            return InlineAttrRight.newInlineAttrRight(right);
        } else {
            return getRightInternal(right, true);
        }
    }

    private Right getRightInternal(String right, boolean mustFind) throws ServiceException {
        Right r = sUserRights.get(right);
        if (r == null) {
            r = sAdminRights.get(right);
        }

        if (mustFind && r == null) {
            throw AccountServiceException.NO_SUCH_RIGHT("invalid right " + right);
        }

        return r;
    }

    public Map<String, UserRight> getAllUserRights() {
        return sUserRights;
    }

    public Map<String, AdminRight> getAllAdminRights() {
        return sAdminRights;
    }

    private String dump(StringBuilder sb) {
        if (sb == null) {
            sb = new StringBuilder();
        }

        sb.append("============\n");
        sb.append("user rights:\n");
        sb.append("============\n");
        for (Map.Entry<String, UserRight> ur : getAllUserRights().entrySet()) {
            sb.append("\n------------------------------\n");
            ur.getValue().dump(sb);
        }

        sb.append("\n");
        sb.append("\n");
        sb.append("=============\n");
        sb.append("admin rights:\n");
        sb.append("=============\n");
        for (Map.Entry<String, AdminRight> ar : getAllAdminRights().entrySet()) {
            sb.append("\n------------------------------\n");
            ar.getValue().dump(sb);
        }

        return sb.toString();
    }

    void genRightConst(Right r, StringBuilder sb) {
        sb.append("\n    /**\n");
        if (r.getDesc() != null) {
            sb.append(FileGenUtil.wrapComments(StringUtil.escapeHtml(r.getDesc()), 70, "     * "));
            sb.append("\n");
        }
        sb.append("     */\n");
        sb.append("    public static final String RT_" + r.getName() + " = \"" + r.getName() + "\";" + "\n");
    }

    private String genRightConsts() {
        StringBuilder sb = new StringBuilder();

        sb.append("\n\n");
        sb.append("    /*\n");
        sb.append("    ============\n");
        sb.append("    user rights:\n");
        sb.append("    ============\n");
        sb.append("    */\n\n");
        for (Map.Entry<String, UserRight> ur : getAllUserRights().entrySet()) {
            genRightConst(ur.getValue(), sb);
        }

        sb.append("\n\n");
        sb.append("    /*\n");
        sb.append("    =============\n");
        sb.append("    admin rights:\n");
        sb.append("    =============\n");
        sb.append("    */\n\n");
        for (Map.Entry<String, AdminRight> ar : getAllAdminRights().entrySet()) {
            genRightConst(ar.getValue(), sb);
        }

        return sb.toString();
    }

    private String genAdminRights() {
        StringBuilder sb = new StringBuilder();

        sb.append("\n\n");
        for (AdminRight r : getAllAdminRights().values()) {
            sb.append("    public static AdminRight R_" + r.getName() + ";" + "\n");
        }

        sb.append("\n\n");
        sb.append("    public static void init(RightManager rm) throws ServiceException {\n");
        for (AdminRight r : getAllAdminRights().values()) {
            String s = String.format("        R_%-36s = rm.getAdminRight(Right.RT_%s);\n",
                    r.getName(), r.getName());
            sb.append(s);
        }
        sb.append("    }\n");
        return sb.toString();
    }

    private String genUserRights() {
        StringBuilder sb = new StringBuilder();

        sb.append("\n\n");
        for (UserRight r : getAllUserRights().values()) {
            sb.append("    public static UserRight R_" + r.getName() + ";" + "\n");
        }

        sb.append("\n\n");
        sb.append("    public static void init(RightManager rm) throws ServiceException {\n");
        for (UserRight r : getAllUserRights().values()) {
            String s = String.format("        R_%-36s = rm.getUserRight(Right.RT_%s);\n",
                    r.getName(), r.getName());
            sb.append(s);
        }
        sb.append("    }\n");
        return sb.toString();
    }

    private String genMessageProperties() throws ServiceException {
        StringBuilder result = new StringBuilder();

        result.append(FileGenUtil.genDoNotModifyDisclaimer("#", RightManager.class.getSimpleName()));
        result.append("# Zimbra rights");
        result.append("\n\n");

        genMessageProperties(result, getAllUserRights());
        result.append("\n\n");
        genMessageProperties(result, getAllAdminRights());

        return result.toString();
    }

    private void genMessageProperties(StringBuilder result, Map<String, ? extends  Right> rights)
    throws ServiceException {
        List<String> sortedRights = new ArrayList<String>(rights.keySet());
        Collections.sort(sortedRights);

        for (String right : sortedRights) {
            Right r = getRight(right);
            // strip off the 2 spaces on the first line
            String text = FileGenUtil.wrapComments(r.getDesc(), 80, "  ", " \\").substring(2);
            result.append(r.getName() + " = " + text + "\n");
        }
    }

    /**
     * generates two files in the output directory
     *
     * {right}-expanded.xml: the root combo right fully expanded
     * {right}-ui.xml: all UI covered by the root combo right
     *
     * @param outputDir
     * @throws ServiceException
     * @throws IOException
     */
    private void genAdminDocs(String outputDir) throws ServiceException, IOException {
        if (!outputDir.endsWith("/")) {
            outputDir = outputDir + "/";
        }

        List<AdminRight> rootRights = ImmutableList.of(
                Admin.R_adminConsoleRights);

        for (AdminRight right : rootRights) {
            Multimap<UI, Right> uiMap = TreeMultimap.create();

            /*
             * output the rights XML.  This XML has the root combo right expanded
             * down to each atom(preset or attrs) right
             */
            Document document = DocumentHelper.createDocument();

            Element rightsRoot = document.addElement(E_ROOT);
            genAdminDocByRight(rightsRoot, right, uiMap);
            writeXML(outputDir + right.getName() + "-expanded.xml", document);

            /*
             * output the UI XML.  This XML contains one entry for each UI, sorted by
             * the description of the UI.
             */
            document = DocumentHelper.createDocument();
            Element uiRoot = document.addElement(E_ROOT);
            genAdminDocByUI(uiRoot, uiMap);
            writeXML(outputDir + right.getName() + "-ui.xml", document);
        }

    }

    private void writeXML(String fileName, Document document) throws IOException {
        // Pretty print the document to output file
        OutputFormat format = OutputFormat.createPrettyPrint();

        BufferedWriter writer = new BufferedWriter(new FileWriter(fileName));
        XMLWriter xmlWriter = new XMLWriter(writer, format);
        xmlWriter.write(document);
        writer.close();
    }

    private void genAdminDocByRight(Element parent, Right right, Multimap<UI, Right> uiMap)
    throws ServiceException {
        Element eRight = parent.addElement(E_RIGHT).
                addAttribute(A_NAME, right.getName()).
                addAttribute(A_TYPE, right.getRightType().name());
        eRight.addElement(E_DESC).setText(right.getDesc());

        UI ui = right.getUI();
        if (ui != null) {
            eRight.addElement(E_UI).setText(ui.getDesc());
            uiMap.put(ui, right);
        }

        if (right.isComboRight()) {
            ComboRight comboRight = (ComboRight)right;
            for (Right childRight : comboRight.getRights()) {
                genAdminDocByRight(eRight, childRight, uiMap);
            }
        } else if (right.isPresetRight()) {
            eRight.addAttribute(A_TARGET_TYPE, right.getTargetTypeStr());
        } else if (right.isAttrRight()) {
            eRight.addAttribute(A_TARGET_TYPE, right.getTargetTypeStr());

            AttrRight attrRight = (AttrRight)right;
            if (!attrRight.allAttrs()) {
                Element eAttrs = eRight.addElement(E_ATTRS);
                for (String attr : attrRight.getAttrs()) {
                    eAttrs.addElement(E_A).addAttribute(A_N, attr);
                }
            }
        }
    }

    private void genAdminDocByUI(Element parent, Multimap<UI, Right> uiMap) {
        for (Map.Entry<UI, Right> entry : uiMap.entries()) {
            UI ui = entry.getKey();
            Right right = entry.getValue();

            Element eUI = parent.addElement(E_UI);
            eUI.addAttribute(E_DESC, ui.getDesc());
            eUI.addAttribute(E_RIGHT, right.getName());
        }
    }

    private static class CL {
        private static Options sOptions = new Options();

        static {
            sOptions.addOption("h", "help", false,
                    "display this usage info");
            sOptions.addOption("a", "action", true,
                    "action, one of genRightConsts, genAdminRights, genUserRights, genMessagePrperties");
            sOptions.addOption("i", "input", true,
                    "rights definition xml input directory");
            sOptions.addOption("o", "output", true,
                    "output directory");
            sOptions.addOption("r", "regenerateFile", true,
                    "file to regenerate");
            sOptions.addOption("t", "templateFile", true,
                    "template file");
        }

        private enum Action {
            genRightConsts(true, true, false),
            genAdminRights(true, true, false),
            genUserRights(true, true, false),
            genDomainAdminSetAttrsRights(true, false, false),
            genMessageProperties(true, true, false),
            genAdminDocs(false, true, true),
            validate(false, true, false);

            boolean regenFileRequred;
            boolean inputDirRequired;
            boolean outputDirRequired;

            private Action(boolean regenFileRequred, boolean inputDirRequired, boolean outputDirRequired) {
                this.regenFileRequred = regenFileRequred;
                this.inputDirRequired = inputDirRequired;
                this.outputDirRequired = outputDirRequired;
            }

            private boolean regenFileRequred() {
                return regenFileRequred;
            }

            private boolean inputDirRequired() {
                return inputDirRequired;
            }

            private boolean outputDirRequired() {
                return outputDirRequired;
            }

            private static Action fromString(String str) throws ServiceException {
                try {
                    return Action.valueOf(str);
                } catch (IllegalArgumentException e) {
                    throw ServiceException.INVALID_REQUEST("unknown RightManager CLI action: " + str, e);
                }
            }
        }

<<<<<<< HEAD
=======
        private static void check() throws ServiceException  {
            ZimbraLog.toolSetupLog4j("DEBUG", "/Users/pshao/sandbox/conf/log4j.properties.phoebe");

            RightManager rm = new RightManager("/Users/pshao/p4/main/ZimbraServer/conf/rights", false);
            System.out.println(rm.dump(null));
        }

>>>>>>> 7bdc71fd
        private static void genDomainAdminSetAttrsRights(String outFile, String templateFile)
        throws Exception {
            Set<String> acctAttrs = getDomainAdminModifiableAttrs(AttributeClass.account);
            Set<String> crAttrs = getDomainAdminModifiableAttrs(AttributeClass.calendarResource);
            Set<String> dlAttrs = getDomainAdminModifiableAttrs(AttributeClass.distributionList);
            Set<String> domainAttrs = getDomainAdminModifiableAttrs(AttributeClass.domain);

            Set<String> acctAndCrAttrs = SetUtil.intersect(acctAttrs, crAttrs);
            Set<String> acctOnlyAttrs = SetUtil.subtract(acctAttrs, crAttrs);
            Set<String> crOnlyAttrs = SetUtil.subtract(crAttrs, acctAttrs);

            // sanity check, since we are not generating it, make sure it is indeed empty
            if (acctOnlyAttrs.size() != 0)
                throw ServiceException.FAILURE("account only attrs is not empty???", null);

            String acctAndCrAttrsFiller = genAttrs(acctAndCrAttrs);
            String crOnlyAttrsFiller = genAttrs(crOnlyAttrs);
            String dlAttrsFiller = genAttrs(dlAttrs);
            String domainAttrsFiller = genAttrs(domainAttrs);

            Map<String,String> templateFillers = new HashMap<String,String>();
            templateFillers.put("ACCOUNT_AND_CALENDAR_RESOURCE_ATTRS", acctAndCrAttrsFiller);
            templateFillers.put("CALENDAR_RESOURCE_ATTRS", crOnlyAttrsFiller);
            templateFillers.put("DISTRIBUTION_LIST_ATTRS", dlAttrsFiller);
            templateFillers.put("DOMAIN_ATTRS", domainAttrsFiller);

            FileGenUtil.replaceFile(outFile, templateFile, templateFillers);
        }

        private static Set<String> getDomainAdminModifiableAttrs(AttributeClass klass)
        throws ServiceException {
            AttributeManager am = AttributeManager.getInstance();
            Set<String> allAttrs = am.getAllAttrsInClass(klass);

            Set<String> domainAdminModifiableAttrs = new HashSet<String>();
            for (String attr : allAttrs) {
                if (am.isDomainAdminModifiable(attr, klass)) {
                    domainAdminModifiableAttrs.add(attr);
                }
            }
            return domainAdminModifiableAttrs;
        }

        private static String genAttrs(Set<String> attrs) {
            // sort it
            Set<String> sortedAttrs = new TreeSet<String>(attrs);

            StringBuilder sb = new StringBuilder();
            for (String attr : sortedAttrs) {
                sb.append("    <a n=\"" + attr + "\"/>\n");
            }
            return sb.toString();
        }

        private static void usage(String errmsg) {
            if (errmsg != null) {
                System.out.println(errmsg);
            }
            HelpFormatter formatter = new HelpFormatter();
            formatter.printHelp("AttributeManager [options] where [options] are one of:", sOptions);
            System.exit((errmsg == null) ? 0 : 1);
        }

        private static CommandLine parseArgs(String args[]) {
            StringBuffer gotCL = new StringBuffer("cmdline: ");
            for (int i = 0; i < args.length; i++) {
                gotCL.append("'").append(args[i]).append("' ");
            }
            System.out.println(gotCL);

            CommandLineParser parser = new GnuParser();
            CommandLine cl = null;
            try {
                cl = parser.parse(sOptions, args);
            } catch (ParseException pe) {
                usage(pe.getMessage());
            }
            if (cl.hasOption('h')) {
                usage(null);
            }
            return cl;
        }

        private static void main(String[] args) throws Exception {
            CliUtil.toolSetup();
            CommandLine cl = parseArgs(args);

            if (!cl.hasOption('a')) {
                usage("no action specified");
            }
            Action action = Action.fromString(cl.getOptionValue('a'));

            if (action.regenFileRequred()) {
                if (!cl.hasOption('r')) {
                    usage("no regenerate file specified");
                }
            }

            String regenFile = cl.getOptionValue('r');

            String inputDir = null;
            RightManager rm = null;
            if (action.inputDirRequired()) {
                if (!cl.hasOption('i')) {
                    usage("no input dir specified");
                }
                inputDir = cl.getOptionValue('i');
                rm = RightManager.getInstance(inputDir, false);
            }

            String outputDir = null;
            if (action.outputDirRequired()) {
                if (!cl.hasOption('o')) {
                    usage("no output dir specified");
                }
                outputDir = cl.getOptionValue('o');
            }

            switch (action) {
                case genRightConsts:
                    FileGenUtil.replaceJavaFile(regenFile, rm.genRightConsts());
                    break;
                case genAdminRights:
                    FileGenUtil.replaceJavaFile(regenFile, rm.genAdminRights());
                    break;
                case genUserRights:
                    FileGenUtil.replaceJavaFile(regenFile, rm.genUserRights());
                    break;
                case genDomainAdminSetAttrsRights:
                    String templateFile = cl.getOptionValue('t');
                    genDomainAdminSetAttrsRights(regenFile, templateFile);
                    break;
                case genMessageProperties:
                    FileGenUtil.replaceFile(regenFile, rm.genMessageProperties());
                    break;
                case genAdminDocs:
                    // zmjava com.zimbra.cs.account.accesscontrol.RightManager -a genAdminDocs -i /Users/pshao/p4/main/ZimbraServer/conf/rights -o /Users/pshao/temp
                    rm.genAdminDocs(outputDir);
                    break;
                case validate:
                    // do nothing, all we need is that new RightManager(inputDir) works,
                    // which is done above.
                    break;
                default:
                    usage("invalid action");
            }
        }
    }
    /**
     * @param args
     */
    public static void main(String[] args) throws Exception {
        CL.main(args);

        // CL.check();
    }

}<|MERGE_RESOLUTION|>--- conflicted
+++ resolved
@@ -97,17 +97,10 @@
     private static RightManager mInstance;
 
     // keep the map sorted so "zmmailbox lp" can display in alphabetical order
-<<<<<<< HEAD
-    private Map<String, UserRight> sUserRights = new TreeMap<String, UserRight>();
-    private Map<String, AdminRight> sAdminRights = new TreeMap<String, AdminRight>();
-    private Map<String, Help> sHelp = new TreeMap<String, Help>();
-    private Map<String, UI> sUI = new TreeMap<String, UI>();
-=======
     private final Map<String, UserRight> sUserRights = new TreeMap<String, UserRight>();
     private final Map<String, AdminRight> sAdminRights = new TreeMap<String, AdminRight>();
     private final Map<String, Help> sHelp = new TreeMap<String, Help>();
     private final Map<String, UI> sUI = new TreeMap<String, UI>();
->>>>>>> 7bdc71fd
 
     static private class CoreRightDefFiles {
         private static final HashSet<String> sCoreRightDefFiles = new HashSet<String>();
@@ -176,11 +169,7 @@
             throw ServiceException.FAILURE("rights directory is not a directory: " + dir, null);
         }
 
-<<<<<<< HEAD
-        ZimbraLog.acl.debug("Loading rights from " + fdir.getAbsolutePath());
-=======
         ZimbraLog.acl.debug("Loading rights from %s", fdir.getAbsolutePath());
->>>>>>> 7bdc71fd
 
         File[] files = fdir.listFiles();
         List<File> yetToProcess = new ArrayList<File>(Arrays.asList(files));
@@ -444,11 +433,6 @@
     }
 
     private boolean loadSystemRights(File file, List<File> processedFiles, File[] allFiles)
-<<<<<<< HEAD
-    throws DocumentException, ServiceException {
-        SAXReader reader = new SAXReader();
-        Document doc = reader.read(file);
-=======
     throws ServiceException, FileNotFoundException {
         Document doc;
         try (FileInputStream fis = new FileInputStream(file)) {
@@ -459,7 +443,6 @@
             ZimbraLog.acl.debug("Problem parsing file %s", file, e);
             throw ServiceException.PARSE_ERROR("Problem parsing file for system rights", null);
         }
->>>>>>> 7bdc71fd
         Element root = doc.getRootElement();
         if (!root.getName().equals(E_RIGHTS)) {
             throw ServiceException.PARSE_ERROR("root tag is not " + E_RIGHTS, null);
@@ -949,16 +932,8 @@
             }
         }
 
-<<<<<<< HEAD
-=======
-        private static void check() throws ServiceException  {
-            ZimbraLog.toolSetupLog4j("DEBUG", "/Users/pshao/sandbox/conf/log4j.properties.phoebe");
-
-            RightManager rm = new RightManager("/Users/pshao/p4/main/ZimbraServer/conf/rights", false);
-            System.out.println(rm.dump(null));
-        }
-
->>>>>>> 7bdc71fd
+
+
         private static void genDomainAdminSetAttrsRights(String outFile, String templateFile)
         throws Exception {
             Set<String> acctAttrs = getDomainAdminModifiableAttrs(AttributeClass.account);
