/*
 * ***** BEGIN LICENSE BLOCK *****
 * Zimbra Collaboration Suite Server
 * Copyright (C) 2004, 2005, 2006, 2007, 2008, 2009, 2010 Zimbra, Inc.
 * 
 * The contents of this file are subject to the Zimbra Public License
 * Version 1.3 ("License"); you may not use this file except in
 * compliance with the License.  You may obtain a copy of the License at
 * http://www.zimbra.com/license.
 * 
 * Software distributed under the License is distributed on an "AS IS"
 * basis, WITHOUT WARRANTY OF ANY KIND, either express or implied.
 * ***** END LICENSE BLOCK *****
 */

package com.zimbra.cs.account;

import com.zimbra.common.util.DateUtil;
import com.zimbra.common.util.StringUtil;

import java.util.Date;
import java.util.HashMap;
import java.util.Map;

/**
 * AUTO-GENERATED. DO NOT EDIT.
 *
 */
public class ZAttrDistributionList extends MailTarget {

    protected ZAttrDistributionList(String name, String id, Map<String, Object> attrs, Provisioning prov) {
        super(name, id, attrs, null, prov);
    }

    ///// BEGIN-AUTO-GEN-REPLACE

<<<<<<< HEAD
    /* build: 6.0.2_BETA1_1111 pshao 20100728-1657 */
=======
    /* build: 7.0.0_BETA1_1111 pshao 20101004-1531 */
>>>>>>> da003fd7

    /**
     * RFC2256: common name(s) for which the entity is known by
     *
     * @return cn, or null if unset
     */
    @ZAttr(id=-1)
    public String getCn() {
        return getAttr(Provisioning.A_cn, null);
    }

    /**
     * RFC2256: common name(s) for which the entity is known by
     *
     * @param cn new value
     * @throws com.zimbra.common.service.ServiceException if error during update
     */
    @ZAttr(id=-1)
    public void setCn(String cn) throws com.zimbra.common.service.ServiceException {
        HashMap<String,Object> attrs = new HashMap<String,Object>();
        attrs.put(Provisioning.A_cn, cn);
        getProvisioning().modifyAttrs(this, attrs);
    }

    /**
     * RFC2256: common name(s) for which the entity is known by
     *
     * @param cn new value
     * @param attrs existing map to populate, or null to create a new map
     * @return populated map to pass into Provisioning.modifyAttrs
     */
    @ZAttr(id=-1)
    public Map<String,Object> setCn(String cn, Map<String,Object> attrs) {
        if (attrs == null) attrs = new HashMap<String,Object>();
        attrs.put(Provisioning.A_cn, cn);
        return attrs;
    }

    /**
     * RFC2256: common name(s) for which the entity is known by
     *
     * @throws com.zimbra.common.service.ServiceException if error during update
     */
    @ZAttr(id=-1)
    public void unsetCn() throws com.zimbra.common.service.ServiceException {
        HashMap<String,Object> attrs = new HashMap<String,Object>();
        attrs.put(Provisioning.A_cn, "");
        getProvisioning().modifyAttrs(this, attrs);
    }

    /**
     * RFC2256: common name(s) for which the entity is known by
     *
     * @param attrs existing map to populate, or null to create a new map
     * @return populated map to pass into Provisioning.modifyAttrs
     */
    @ZAttr(id=-1)
    public Map<String,Object> unsetCn(Map<String,Object> attrs) {
        if (attrs == null) attrs = new HashMap<String,Object>();
        attrs.put(Provisioning.A_cn, "");
        return attrs;
    }

    /**
     * RFC2256: descriptive information
     *
     * @return description, or empty array if unset
     */
    @ZAttr(id=-1)
    public String[] getDescription() {
        return getMultiAttr(Provisioning.A_description);
    }

    /**
     * RFC2256: descriptive information
     *
     * @param description new value
     * @throws com.zimbra.common.service.ServiceException if error during update
     */
    @ZAttr(id=-1)
    public void setDescription(String[] description) throws com.zimbra.common.service.ServiceException {
        HashMap<String,Object> attrs = new HashMap<String,Object>();
        attrs.put(Provisioning.A_description, description);
        getProvisioning().modifyAttrs(this, attrs);
    }

    /**
     * RFC2256: descriptive information
     *
     * @param description new value
     * @param attrs existing map to populate, or null to create a new map
     * @return populated map to pass into Provisioning.modifyAttrs
     */
    @ZAttr(id=-1)
    public Map<String,Object> setDescription(String[] description, Map<String,Object> attrs) {
        if (attrs == null) attrs = new HashMap<String,Object>();
        attrs.put(Provisioning.A_description, description);
        return attrs;
    }

    /**
     * RFC2256: descriptive information
     *
     * @param description new to add to existing values
     * @throws com.zimbra.common.service.ServiceException if error during update
     */
    @ZAttr(id=-1)
    public void addDescription(String description) throws com.zimbra.common.service.ServiceException {
        HashMap<String,Object> attrs = new HashMap<String,Object>();
        StringUtil.addToMultiMap(attrs, "+" + Provisioning.A_description, description);
        getProvisioning().modifyAttrs(this, attrs);
    }

    /**
     * RFC2256: descriptive information
     *
     * @param description new to add to existing values
     * @param attrs existing map to populate, or null to create a new map
     * @return populated map to pass into Provisioning.modifyAttrs
     */
    @ZAttr(id=-1)
    public Map<String,Object> addDescription(String description, Map<String,Object> attrs) {
        if (attrs == null) attrs = new HashMap<String,Object>();
        StringUtil.addToMultiMap(attrs, "+" + Provisioning.A_description, description);
        return attrs;
    }

    /**
     * RFC2256: descriptive information
     *
     * @param description existing value to remove
     * @throws com.zimbra.common.service.ServiceException if error during update
     */
    @ZAttr(id=-1)
    public void removeDescription(String description) throws com.zimbra.common.service.ServiceException {
        HashMap<String,Object> attrs = new HashMap<String,Object>();
        StringUtil.addToMultiMap(attrs, "-" + Provisioning.A_description, description);
        getProvisioning().modifyAttrs(this, attrs);
    }

    /**
     * RFC2256: descriptive information
     *
     * @param description existing value to remove
     * @param attrs existing map to populate, or null to create a new map
     * @return populated map to pass into Provisioning.modifyAttrs
     */
    @ZAttr(id=-1)
    public Map<String,Object> removeDescription(String description, Map<String,Object> attrs) {
        if (attrs == null) attrs = new HashMap<String,Object>();
        StringUtil.addToMultiMap(attrs, "-" + Provisioning.A_description, description);
        return attrs;
    }

    /**
     * RFC2256: descriptive information
     *
     * @throws com.zimbra.common.service.ServiceException if error during update
     */
    @ZAttr(id=-1)
    public void unsetDescription() throws com.zimbra.common.service.ServiceException {
        HashMap<String,Object> attrs = new HashMap<String,Object>();
        attrs.put(Provisioning.A_description, "");
        getProvisioning().modifyAttrs(this, attrs);
    }

    /**
     * RFC2256: descriptive information
     *
     * @param attrs existing map to populate, or null to create a new map
     * @return populated map to pass into Provisioning.modifyAttrs
     */
    @ZAttr(id=-1)
    public Map<String,Object> unsetDescription(Map<String,Object> attrs) {
        if (attrs == null) attrs = new HashMap<String,Object>();
        attrs.put(Provisioning.A_description, "");
        return attrs;
    }

    /**
     * RFC2798: preferred name to be used when displaying entries
     *
     * @return displayName, or null if unset
     */
    @ZAttr(id=-1)
    public String getDisplayName() {
        return getAttr(Provisioning.A_displayName, null);
    }

    /**
     * RFC2798: preferred name to be used when displaying entries
     *
     * @param displayName new value
     * @throws com.zimbra.common.service.ServiceException if error during update
     */
    @ZAttr(id=-1)
    public void setDisplayName(String displayName) throws com.zimbra.common.service.ServiceException {
        HashMap<String,Object> attrs = new HashMap<String,Object>();
        attrs.put(Provisioning.A_displayName, displayName);
        getProvisioning().modifyAttrs(this, attrs);
    }

    /**
     * RFC2798: preferred name to be used when displaying entries
     *
     * @param displayName new value
     * @param attrs existing map to populate, or null to create a new map
     * @return populated map to pass into Provisioning.modifyAttrs
     */
    @ZAttr(id=-1)
    public Map<String,Object> setDisplayName(String displayName, Map<String,Object> attrs) {
        if (attrs == null) attrs = new HashMap<String,Object>();
        attrs.put(Provisioning.A_displayName, displayName);
        return attrs;
    }

    /**
     * RFC2798: preferred name to be used when displaying entries
     *
     * @throws com.zimbra.common.service.ServiceException if error during update
     */
    @ZAttr(id=-1)
    public void unsetDisplayName() throws com.zimbra.common.service.ServiceException {
        HashMap<String,Object> attrs = new HashMap<String,Object>();
        attrs.put(Provisioning.A_displayName, "");
        getProvisioning().modifyAttrs(this, attrs);
    }

    /**
     * RFC2798: preferred name to be used when displaying entries
     *
     * @param attrs existing map to populate, or null to create a new map
     * @return populated map to pass into Provisioning.modifyAttrs
     */
    @ZAttr(id=-1)
    public Map<String,Object> unsetDisplayName(Map<String,Object> attrs) {
        if (attrs == null) attrs = new HashMap<String,Object>();
        attrs.put(Provisioning.A_displayName, "");
        return attrs;
    }

    /**
     * RFC1274: RFC822 Mailbox
     *
     * @return mail, or null if unset
     */
    @ZAttr(id=-1)
    public String getMail() {
        return getAttr(Provisioning.A_mail, null);
    }

    /**
     * RFC1274: RFC822 Mailbox
     *
     * @param mail new value
     * @throws com.zimbra.common.service.ServiceException if error during update
     */
    @ZAttr(id=-1)
    public void setMail(String mail) throws com.zimbra.common.service.ServiceException {
        HashMap<String,Object> attrs = new HashMap<String,Object>();
        attrs.put(Provisioning.A_mail, mail);
        getProvisioning().modifyAttrs(this, attrs);
    }

    /**
     * RFC1274: RFC822 Mailbox
     *
     * @param mail new value
     * @param attrs existing map to populate, or null to create a new map
     * @return populated map to pass into Provisioning.modifyAttrs
     */
    @ZAttr(id=-1)
    public Map<String,Object> setMail(String mail, Map<String,Object> attrs) {
        if (attrs == null) attrs = new HashMap<String,Object>();
        attrs.put(Provisioning.A_mail, mail);
        return attrs;
    }

    /**
     * RFC1274: RFC822 Mailbox
     *
     * @throws com.zimbra.common.service.ServiceException if error during update
     */
    @ZAttr(id=-1)
    public void unsetMail() throws com.zimbra.common.service.ServiceException {
        HashMap<String,Object> attrs = new HashMap<String,Object>();
        attrs.put(Provisioning.A_mail, "");
        getProvisioning().modifyAttrs(this, attrs);
    }

    /**
     * RFC1274: RFC822 Mailbox
     *
     * @param attrs existing map to populate, or null to create a new map
     * @return populated map to pass into Provisioning.modifyAttrs
     */
    @ZAttr(id=-1)
    public Map<String,Object> unsetMail(Map<String,Object> attrs) {
        if (attrs == null) attrs = new HashMap<String,Object>();
        attrs.put(Provisioning.A_mail, "");
        return attrs;
    }

    /**
     * RFC1274: user identifier
     *
     * @return uid, or null if unset
     */
    @ZAttr(id=-1)
    public String getUid() {
        return getAttr(Provisioning.A_uid, null);
    }

    /**
     * RFC1274: user identifier
     *
     * @param uid new value
     * @throws com.zimbra.common.service.ServiceException if error during update
     */
    @ZAttr(id=-1)
    public void setUid(String uid) throws com.zimbra.common.service.ServiceException {
        HashMap<String,Object> attrs = new HashMap<String,Object>();
        attrs.put(Provisioning.A_uid, uid);
        getProvisioning().modifyAttrs(this, attrs);
    }

    /**
     * RFC1274: user identifier
     *
     * @param uid new value
     * @param attrs existing map to populate, or null to create a new map
     * @return populated map to pass into Provisioning.modifyAttrs
     */
    @ZAttr(id=-1)
    public Map<String,Object> setUid(String uid, Map<String,Object> attrs) {
        if (attrs == null) attrs = new HashMap<String,Object>();
        attrs.put(Provisioning.A_uid, uid);
        return attrs;
    }

    /**
     * RFC1274: user identifier
     *
     * @throws com.zimbra.common.service.ServiceException if error during update
     */
    @ZAttr(id=-1)
    public void unsetUid() throws com.zimbra.common.service.ServiceException {
        HashMap<String,Object> attrs = new HashMap<String,Object>();
        attrs.put(Provisioning.A_uid, "");
        getProvisioning().modifyAttrs(this, attrs);
    }

    /**
     * RFC1274: user identifier
     *
     * @param attrs existing map to populate, or null to create a new map
     * @return populated map to pass into Provisioning.modifyAttrs
     */
    @ZAttr(id=-1)
    public Map<String,Object> unsetUid(Map<String,Object> attrs) {
        if (attrs == null) attrs = new HashMap<String,Object>();
        attrs.put(Provisioning.A_uid, "");
        return attrs;
    }

    /**
     * Zimbra access control list
     *
     * @return zimbraACE, or empty array if unset
     *
     * @since ZCS 5.0.7
     */
    @ZAttr(id=659)
    public String[] getACE() {
        return getMultiAttr(Provisioning.A_zimbraACE);
    }

    /**
     * Zimbra access control list
     *
     * @param zimbraACE new value
     * @throws com.zimbra.common.service.ServiceException if error during update
     *
     * @since ZCS 5.0.7
     */
    @ZAttr(id=659)
    public void setACE(String[] zimbraACE) throws com.zimbra.common.service.ServiceException {
        HashMap<String,Object> attrs = new HashMap<String,Object>();
        attrs.put(Provisioning.A_zimbraACE, zimbraACE);
        getProvisioning().modifyAttrs(this, attrs);
    }

    /**
     * Zimbra access control list
     *
     * @param zimbraACE new value
     * @param attrs existing map to populate, or null to create a new map
     * @return populated map to pass into Provisioning.modifyAttrs
     *
     * @since ZCS 5.0.7
     */
    @ZAttr(id=659)
    public Map<String,Object> setACE(String[] zimbraACE, Map<String,Object> attrs) {
        if (attrs == null) attrs = new HashMap<String,Object>();
        attrs.put(Provisioning.A_zimbraACE, zimbraACE);
        return attrs;
    }

    /**
     * Zimbra access control list
     *
     * @param zimbraACE new to add to existing values
     * @throws com.zimbra.common.service.ServiceException if error during update
     *
     * @since ZCS 5.0.7
     */
    @ZAttr(id=659)
    public void addACE(String zimbraACE) throws com.zimbra.common.service.ServiceException {
        HashMap<String,Object> attrs = new HashMap<String,Object>();
        StringUtil.addToMultiMap(attrs, "+" + Provisioning.A_zimbraACE, zimbraACE);
        getProvisioning().modifyAttrs(this, attrs);
    }

    /**
     * Zimbra access control list
     *
     * @param zimbraACE new to add to existing values
     * @param attrs existing map to populate, or null to create a new map
     * @return populated map to pass into Provisioning.modifyAttrs
     *
     * @since ZCS 5.0.7
     */
    @ZAttr(id=659)
    public Map<String,Object> addACE(String zimbraACE, Map<String,Object> attrs) {
        if (attrs == null) attrs = new HashMap<String,Object>();
        StringUtil.addToMultiMap(attrs, "+" + Provisioning.A_zimbraACE, zimbraACE);
        return attrs;
    }

    /**
     * Zimbra access control list
     *
     * @param zimbraACE existing value to remove
     * @throws com.zimbra.common.service.ServiceException if error during update
     *
     * @since ZCS 5.0.7
     */
    @ZAttr(id=659)
    public void removeACE(String zimbraACE) throws com.zimbra.common.service.ServiceException {
        HashMap<String,Object> attrs = new HashMap<String,Object>();
        StringUtil.addToMultiMap(attrs, "-" + Provisioning.A_zimbraACE, zimbraACE);
        getProvisioning().modifyAttrs(this, attrs);
    }

    /**
     * Zimbra access control list
     *
     * @param zimbraACE existing value to remove
     * @param attrs existing map to populate, or null to create a new map
     * @return populated map to pass into Provisioning.modifyAttrs
     *
     * @since ZCS 5.0.7
     */
    @ZAttr(id=659)
    public Map<String,Object> removeACE(String zimbraACE, Map<String,Object> attrs) {
        if (attrs == null) attrs = new HashMap<String,Object>();
        StringUtil.addToMultiMap(attrs, "-" + Provisioning.A_zimbraACE, zimbraACE);
        return attrs;
    }

    /**
     * Zimbra access control list
     *
     * @throws com.zimbra.common.service.ServiceException if error during update
     *
     * @since ZCS 5.0.7
     */
    @ZAttr(id=659)
    public void unsetACE() throws com.zimbra.common.service.ServiceException {
        HashMap<String,Object> attrs = new HashMap<String,Object>();
        attrs.put(Provisioning.A_zimbraACE, "");
        getProvisioning().modifyAttrs(this, attrs);
    }

    /**
     * Zimbra access control list
     *
     * @param attrs existing map to populate, or null to create a new map
     * @return populated map to pass into Provisioning.modifyAttrs
     *
     * @since ZCS 5.0.7
     */
    @ZAttr(id=659)
    public Map<String,Object> unsetACE(Map<String,Object> attrs) {
        if (attrs == null) attrs = new HashMap<String,Object>();
        attrs.put(Provisioning.A_zimbraACE, "");
        return attrs;
    }

    /**
     * UI components available for the authed admin in admin console
     *
     * @return zimbraAdminConsoleUIComponents, or empty array if unset
     *
     * @since ZCS 6.0.0_BETA1
     */
    @ZAttr(id=761)
    public String[] getAdminConsoleUIComponents() {
        return getMultiAttr(Provisioning.A_zimbraAdminConsoleUIComponents);
    }

    /**
     * UI components available for the authed admin in admin console
     *
     * @param zimbraAdminConsoleUIComponents new value
     * @throws com.zimbra.common.service.ServiceException if error during update
     *
     * @since ZCS 6.0.0_BETA1
     */
    @ZAttr(id=761)
    public void setAdminConsoleUIComponents(String[] zimbraAdminConsoleUIComponents) throws com.zimbra.common.service.ServiceException {
        HashMap<String,Object> attrs = new HashMap<String,Object>();
        attrs.put(Provisioning.A_zimbraAdminConsoleUIComponents, zimbraAdminConsoleUIComponents);
        getProvisioning().modifyAttrs(this, attrs);
    }

    /**
     * UI components available for the authed admin in admin console
     *
     * @param zimbraAdminConsoleUIComponents new value
     * @param attrs existing map to populate, or null to create a new map
     * @return populated map to pass into Provisioning.modifyAttrs
     *
     * @since ZCS 6.0.0_BETA1
     */
    @ZAttr(id=761)
    public Map<String,Object> setAdminConsoleUIComponents(String[] zimbraAdminConsoleUIComponents, Map<String,Object> attrs) {
        if (attrs == null) attrs = new HashMap<String,Object>();
        attrs.put(Provisioning.A_zimbraAdminConsoleUIComponents, zimbraAdminConsoleUIComponents);
        return attrs;
    }

    /**
     * UI components available for the authed admin in admin console
     *
     * @param zimbraAdminConsoleUIComponents new to add to existing values
     * @throws com.zimbra.common.service.ServiceException if error during update
     *
     * @since ZCS 6.0.0_BETA1
     */
    @ZAttr(id=761)
    public void addAdminConsoleUIComponents(String zimbraAdminConsoleUIComponents) throws com.zimbra.common.service.ServiceException {
        HashMap<String,Object> attrs = new HashMap<String,Object>();
        StringUtil.addToMultiMap(attrs, "+" + Provisioning.A_zimbraAdminConsoleUIComponents, zimbraAdminConsoleUIComponents);
        getProvisioning().modifyAttrs(this, attrs);
    }

    /**
     * UI components available for the authed admin in admin console
     *
     * @param zimbraAdminConsoleUIComponents new to add to existing values
     * @param attrs existing map to populate, or null to create a new map
     * @return populated map to pass into Provisioning.modifyAttrs
     *
     * @since ZCS 6.0.0_BETA1
     */
    @ZAttr(id=761)
    public Map<String,Object> addAdminConsoleUIComponents(String zimbraAdminConsoleUIComponents, Map<String,Object> attrs) {
        if (attrs == null) attrs = new HashMap<String,Object>();
        StringUtil.addToMultiMap(attrs, "+" + Provisioning.A_zimbraAdminConsoleUIComponents, zimbraAdminConsoleUIComponents);
        return attrs;
    }

    /**
     * UI components available for the authed admin in admin console
     *
     * @param zimbraAdminConsoleUIComponents existing value to remove
     * @throws com.zimbra.common.service.ServiceException if error during update
     *
     * @since ZCS 6.0.0_BETA1
     */
    @ZAttr(id=761)
    public void removeAdminConsoleUIComponents(String zimbraAdminConsoleUIComponents) throws com.zimbra.common.service.ServiceException {
        HashMap<String,Object> attrs = new HashMap<String,Object>();
        StringUtil.addToMultiMap(attrs, "-" + Provisioning.A_zimbraAdminConsoleUIComponents, zimbraAdminConsoleUIComponents);
        getProvisioning().modifyAttrs(this, attrs);
    }

    /**
     * UI components available for the authed admin in admin console
     *
     * @param zimbraAdminConsoleUIComponents existing value to remove
     * @param attrs existing map to populate, or null to create a new map
     * @return populated map to pass into Provisioning.modifyAttrs
     *
     * @since ZCS 6.0.0_BETA1
     */
    @ZAttr(id=761)
    public Map<String,Object> removeAdminConsoleUIComponents(String zimbraAdminConsoleUIComponents, Map<String,Object> attrs) {
        if (attrs == null) attrs = new HashMap<String,Object>();
        StringUtil.addToMultiMap(attrs, "-" + Provisioning.A_zimbraAdminConsoleUIComponents, zimbraAdminConsoleUIComponents);
        return attrs;
    }

    /**
     * UI components available for the authed admin in admin console
     *
     * @throws com.zimbra.common.service.ServiceException if error during update
     *
     * @since ZCS 6.0.0_BETA1
     */
    @ZAttr(id=761)
    public void unsetAdminConsoleUIComponents() throws com.zimbra.common.service.ServiceException {
        HashMap<String,Object> attrs = new HashMap<String,Object>();
        attrs.put(Provisioning.A_zimbraAdminConsoleUIComponents, "");
        getProvisioning().modifyAttrs(this, attrs);
    }

    /**
     * UI components available for the authed admin in admin console
     *
     * @param attrs existing map to populate, or null to create a new map
     * @return populated map to pass into Provisioning.modifyAttrs
     *
     * @since ZCS 6.0.0_BETA1
     */
    @ZAttr(id=761)
    public Map<String,Object> unsetAdminConsoleUIComponents(Map<String,Object> attrs) {
        if (attrs == null) attrs = new HashMap<String,Object>();
        attrs.put(Provisioning.A_zimbraAdminConsoleUIComponents, "");
        return attrs;
    }

    /**
     * time object was created
     *
     * <p>Use getCreateTimestampAsString to access value as a string.
     *
     * @see #getCreateTimestampAsString()
     *
     * @return zimbraCreateTimestamp as Date, null if unset or unable to parse
     *
     * @since ZCS 6.0.0_BETA1
     */
    @ZAttr(id=790)
    public Date getCreateTimestamp() {
        return getGeneralizedTimeAttr(Provisioning.A_zimbraCreateTimestamp, null);
    }

    /**
     * time object was created
     *
     * @return zimbraCreateTimestamp, or null if unset
     *
     * @since ZCS 6.0.0_BETA1
     */
    @ZAttr(id=790)
    public String getCreateTimestampAsString() {
        return getAttr(Provisioning.A_zimbraCreateTimestamp, null);
    }

    /**
     * time object was created
     *
     * @param zimbraCreateTimestamp new value
     * @throws com.zimbra.common.service.ServiceException if error during update
     *
     * @since ZCS 6.0.0_BETA1
     */
    @ZAttr(id=790)
    public void setCreateTimestamp(Date zimbraCreateTimestamp) throws com.zimbra.common.service.ServiceException {
        HashMap<String,Object> attrs = new HashMap<String,Object>();
        attrs.put(Provisioning.A_zimbraCreateTimestamp, DateUtil.toGeneralizedTime(zimbraCreateTimestamp));
        getProvisioning().modifyAttrs(this, attrs);
    }

    /**
     * time object was created
     *
     * @param zimbraCreateTimestamp new value
     * @param attrs existing map to populate, or null to create a new map
     * @return populated map to pass into Provisioning.modifyAttrs
     *
     * @since ZCS 6.0.0_BETA1
     */
    @ZAttr(id=790)
    public Map<String,Object> setCreateTimestamp(Date zimbraCreateTimestamp, Map<String,Object> attrs) {
        if (attrs == null) attrs = new HashMap<String,Object>();
        attrs.put(Provisioning.A_zimbraCreateTimestamp, DateUtil.toGeneralizedTime(zimbraCreateTimestamp));
        return attrs;
    }

    /**
     * time object was created
     *
     * @param zimbraCreateTimestamp new value
     * @throws com.zimbra.common.service.ServiceException if error during update
     *
     * @since ZCS 6.0.0_BETA1
     */
    @ZAttr(id=790)
    public void setCreateTimestampAsString(String zimbraCreateTimestamp) throws com.zimbra.common.service.ServiceException {
        HashMap<String,Object> attrs = new HashMap<String,Object>();
        attrs.put(Provisioning.A_zimbraCreateTimestamp, zimbraCreateTimestamp);
        getProvisioning().modifyAttrs(this, attrs);
    }

    /**
     * time object was created
     *
     * @param zimbraCreateTimestamp new value
     * @param attrs existing map to populate, or null to create a new map
     * @return populated map to pass into Provisioning.modifyAttrs
     *
     * @since ZCS 6.0.0_BETA1
     */
    @ZAttr(id=790)
    public Map<String,Object> setCreateTimestampAsString(String zimbraCreateTimestamp, Map<String,Object> attrs) {
        if (attrs == null) attrs = new HashMap<String,Object>();
        attrs.put(Provisioning.A_zimbraCreateTimestamp, zimbraCreateTimestamp);
        return attrs;
    }

    /**
     * time object was created
     *
     * @throws com.zimbra.common.service.ServiceException if error during update
     *
     * @since ZCS 6.0.0_BETA1
     */
    @ZAttr(id=790)
    public void unsetCreateTimestamp() throws com.zimbra.common.service.ServiceException {
        HashMap<String,Object> attrs = new HashMap<String,Object>();
        attrs.put(Provisioning.A_zimbraCreateTimestamp, "");
        getProvisioning().modifyAttrs(this, attrs);
    }

    /**
     * time object was created
     *
     * @param attrs existing map to populate, or null to create a new map
     * @return populated map to pass into Provisioning.modifyAttrs
     *
     * @since ZCS 6.0.0_BETA1
     */
    @ZAttr(id=790)
    public Map<String,Object> unsetCreateTimestamp(Map<String,Object> attrs) {
        if (attrs == null) attrs = new HashMap<String,Object>();
        attrs.put(Provisioning.A_zimbraCreateTimestamp, "");
        return attrs;
    }

    /**
     * Email address to put in from header for the share info email. If not
     * set, email address of the authenticated admin account will be used.
     *
     * @return zimbraDistributionListSendShareMessageFromAddress, or null if unset
     *
     * @since ZCS 6.0.0_BETA1
     */
    @ZAttr(id=811)
    public String getDistributionListSendShareMessageFromAddress() {
        return getAttr(Provisioning.A_zimbraDistributionListSendShareMessageFromAddress, null);
    }

    /**
     * Email address to put in from header for the share info email. If not
     * set, email address of the authenticated admin account will be used.
     *
     * @param zimbraDistributionListSendShareMessageFromAddress new value
     * @throws com.zimbra.common.service.ServiceException if error during update
     *
     * @since ZCS 6.0.0_BETA1
     */
    @ZAttr(id=811)
    public void setDistributionListSendShareMessageFromAddress(String zimbraDistributionListSendShareMessageFromAddress) throws com.zimbra.common.service.ServiceException {
        HashMap<String,Object> attrs = new HashMap<String,Object>();
        attrs.put(Provisioning.A_zimbraDistributionListSendShareMessageFromAddress, zimbraDistributionListSendShareMessageFromAddress);
        getProvisioning().modifyAttrs(this, attrs);
    }

    /**
     * Email address to put in from header for the share info email. If not
     * set, email address of the authenticated admin account will be used.
     *
     * @param zimbraDistributionListSendShareMessageFromAddress new value
     * @param attrs existing map to populate, or null to create a new map
     * @return populated map to pass into Provisioning.modifyAttrs
     *
     * @since ZCS 6.0.0_BETA1
     */
    @ZAttr(id=811)
    public Map<String,Object> setDistributionListSendShareMessageFromAddress(String zimbraDistributionListSendShareMessageFromAddress, Map<String,Object> attrs) {
        if (attrs == null) attrs = new HashMap<String,Object>();
        attrs.put(Provisioning.A_zimbraDistributionListSendShareMessageFromAddress, zimbraDistributionListSendShareMessageFromAddress);
        return attrs;
    }

    /**
     * Email address to put in from header for the share info email. If not
     * set, email address of the authenticated admin account will be used.
     *
     * @throws com.zimbra.common.service.ServiceException if error during update
     *
     * @since ZCS 6.0.0_BETA1
     */
    @ZAttr(id=811)
    public void unsetDistributionListSendShareMessageFromAddress() throws com.zimbra.common.service.ServiceException {
        HashMap<String,Object> attrs = new HashMap<String,Object>();
        attrs.put(Provisioning.A_zimbraDistributionListSendShareMessageFromAddress, "");
        getProvisioning().modifyAttrs(this, attrs);
    }

    /**
     * Email address to put in from header for the share info email. If not
     * set, email address of the authenticated admin account will be used.
     *
     * @param attrs existing map to populate, or null to create a new map
     * @return populated map to pass into Provisioning.modifyAttrs
     *
     * @since ZCS 6.0.0_BETA1
     */
    @ZAttr(id=811)
    public Map<String,Object> unsetDistributionListSendShareMessageFromAddress(Map<String,Object> attrs) {
        if (attrs == null) attrs = new HashMap<String,Object>();
        attrs.put(Provisioning.A_zimbraDistributionListSendShareMessageFromAddress, "");
        return attrs;
    }

    /**
     * Whether to send an email with all the shares of the group when a new
     * member is added to the group. If not set, default is to send the
     * email.
     *
     * @return zimbraDistributionListSendShareMessageToNewMembers, or false if unset
     *
     * @since ZCS 6.0.0_BETA1
     */
    @ZAttr(id=810)
    public boolean isDistributionListSendShareMessageToNewMembers() {
        return getBooleanAttr(Provisioning.A_zimbraDistributionListSendShareMessageToNewMembers, false);
    }

    /**
     * Whether to send an email with all the shares of the group when a new
     * member is added to the group. If not set, default is to send the
     * email.
     *
     * @param zimbraDistributionListSendShareMessageToNewMembers new value
     * @throws com.zimbra.common.service.ServiceException if error during update
     *
     * @since ZCS 6.0.0_BETA1
     */
    @ZAttr(id=810)
    public void setDistributionListSendShareMessageToNewMembers(boolean zimbraDistributionListSendShareMessageToNewMembers) throws com.zimbra.common.service.ServiceException {
        HashMap<String,Object> attrs = new HashMap<String,Object>();
        attrs.put(Provisioning.A_zimbraDistributionListSendShareMessageToNewMembers, zimbraDistributionListSendShareMessageToNewMembers ? Provisioning.TRUE : Provisioning.FALSE);
        getProvisioning().modifyAttrs(this, attrs);
    }

    /**
     * Whether to send an email with all the shares of the group when a new
     * member is added to the group. If not set, default is to send the
     * email.
     *
     * @param zimbraDistributionListSendShareMessageToNewMembers new value
     * @param attrs existing map to populate, or null to create a new map
     * @return populated map to pass into Provisioning.modifyAttrs
     *
     * @since ZCS 6.0.0_BETA1
     */
    @ZAttr(id=810)
    public Map<String,Object> setDistributionListSendShareMessageToNewMembers(boolean zimbraDistributionListSendShareMessageToNewMembers, Map<String,Object> attrs) {
        if (attrs == null) attrs = new HashMap<String,Object>();
        attrs.put(Provisioning.A_zimbraDistributionListSendShareMessageToNewMembers, zimbraDistributionListSendShareMessageToNewMembers ? Provisioning.TRUE : Provisioning.FALSE);
        return attrs;
    }

    /**
     * Whether to send an email with all the shares of the group when a new
     * member is added to the group. If not set, default is to send the
     * email.
     *
     * @throws com.zimbra.common.service.ServiceException if error during update
     *
     * @since ZCS 6.0.0_BETA1
     */
    @ZAttr(id=810)
    public void unsetDistributionListSendShareMessageToNewMembers() throws com.zimbra.common.service.ServiceException {
        HashMap<String,Object> attrs = new HashMap<String,Object>();
        attrs.put(Provisioning.A_zimbraDistributionListSendShareMessageToNewMembers, "");
        getProvisioning().modifyAttrs(this, attrs);
    }

    /**
     * Whether to send an email with all the shares of the group when a new
     * member is added to the group. If not set, default is to send the
     * email.
     *
     * @param attrs existing map to populate, or null to create a new map
     * @return populated map to pass into Provisioning.modifyAttrs
     *
     * @since ZCS 6.0.0_BETA1
     */
    @ZAttr(id=810)
    public Map<String,Object> unsetDistributionListSendShareMessageToNewMembers(Map<String,Object> attrs) {
        if (attrs == null) attrs = new HashMap<String,Object>();
        attrs.put(Provisioning.A_zimbraDistributionListSendShareMessageToNewMembers, "");
        return attrs;
    }

    /**
     * Deprecated since: 3.2.0. greatly simplify dl/group model. Orig desc:
     * Zimbra Systems Unique Group ID
     *
     * @return zimbraGroupId, or null if unset
     */
    @ZAttr(id=325)
    public String getGroupId() {
        return getAttr(Provisioning.A_zimbraGroupId, null);
    }

    /**
     * Deprecated since: 3.2.0. greatly simplify dl/group model. Orig desc:
     * Zimbra Systems Unique Group ID
     *
     * @param zimbraGroupId new value
     * @throws com.zimbra.common.service.ServiceException if error during update
     */
    @ZAttr(id=325)
    public void setGroupId(String zimbraGroupId) throws com.zimbra.common.service.ServiceException {
        HashMap<String,Object> attrs = new HashMap<String,Object>();
        attrs.put(Provisioning.A_zimbraGroupId, zimbraGroupId);
        getProvisioning().modifyAttrs(this, attrs);
    }

    /**
     * Deprecated since: 3.2.0. greatly simplify dl/group model. Orig desc:
     * Zimbra Systems Unique Group ID
     *
     * @param zimbraGroupId new value
     * @param attrs existing map to populate, or null to create a new map
     * @return populated map to pass into Provisioning.modifyAttrs
     */
    @ZAttr(id=325)
    public Map<String,Object> setGroupId(String zimbraGroupId, Map<String,Object> attrs) {
        if (attrs == null) attrs = new HashMap<String,Object>();
        attrs.put(Provisioning.A_zimbraGroupId, zimbraGroupId);
        return attrs;
    }

    /**
     * Deprecated since: 3.2.0. greatly simplify dl/group model. Orig desc:
     * Zimbra Systems Unique Group ID
     *
     * @throws com.zimbra.common.service.ServiceException if error during update
     */
    @ZAttr(id=325)
    public void unsetGroupId() throws com.zimbra.common.service.ServiceException {
        HashMap<String,Object> attrs = new HashMap<String,Object>();
        attrs.put(Provisioning.A_zimbraGroupId, "");
        getProvisioning().modifyAttrs(this, attrs);
    }

    /**
     * Deprecated since: 3.2.0. greatly simplify dl/group model. Orig desc:
     * Zimbra Systems Unique Group ID
     *
     * @param attrs existing map to populate, or null to create a new map
     * @return populated map to pass into Provisioning.modifyAttrs
     */
    @ZAttr(id=325)
    public Map<String,Object> unsetGroupId(Map<String,Object> attrs) {
        if (attrs == null) attrs = new HashMap<String,Object>();
        attrs.put(Provisioning.A_zimbraGroupId, "");
        return attrs;
    }

    /**
     * Zimbra Systems Unique ID
     *
     * @return zimbraId, or null if unset
     */
    @ZAttr(id=1)
    public String getId() {
        return getAttr(Provisioning.A_zimbraId, null);
    }

    /**
     * Zimbra Systems Unique ID
     *
     * @param zimbraId new value
     * @throws com.zimbra.common.service.ServiceException if error during update
     */
    @ZAttr(id=1)
    public void setId(String zimbraId) throws com.zimbra.common.service.ServiceException {
        HashMap<String,Object> attrs = new HashMap<String,Object>();
        attrs.put(Provisioning.A_zimbraId, zimbraId);
        getProvisioning().modifyAttrs(this, attrs);
    }

    /**
     * Zimbra Systems Unique ID
     *
     * @param zimbraId new value
     * @param attrs existing map to populate, or null to create a new map
     * @return populated map to pass into Provisioning.modifyAttrs
     */
    @ZAttr(id=1)
    public Map<String,Object> setId(String zimbraId, Map<String,Object> attrs) {
        if (attrs == null) attrs = new HashMap<String,Object>();
        attrs.put(Provisioning.A_zimbraId, zimbraId);
        return attrs;
    }

    /**
     * Zimbra Systems Unique ID
     *
     * @throws com.zimbra.common.service.ServiceException if error during update
     */
    @ZAttr(id=1)
    public void unsetId() throws com.zimbra.common.service.ServiceException {
        HashMap<String,Object> attrs = new HashMap<String,Object>();
        attrs.put(Provisioning.A_zimbraId, "");
        getProvisioning().modifyAttrs(this, attrs);
    }

    /**
     * Zimbra Systems Unique ID
     *
     * @param attrs existing map to populate, or null to create a new map
     * @return populated map to pass into Provisioning.modifyAttrs
     */
    @ZAttr(id=1)
    public Map<String,Object> unsetId(Map<String,Object> attrs) {
        if (attrs == null) attrs = new HashMap<String,Object>();
        attrs.put(Provisioning.A_zimbraId, "");
        return attrs;
    }

    /**
     * set to true for admin groups
     *
     * @return zimbraIsAdminGroup, or false if unset
     *
     * @since ZCS 6.0.0_BETA1
     */
    @ZAttr(id=802)
    public boolean isIsAdminGroup() {
        return getBooleanAttr(Provisioning.A_zimbraIsAdminGroup, false);
    }

    /**
     * set to true for admin groups
     *
     * @param zimbraIsAdminGroup new value
     * @throws com.zimbra.common.service.ServiceException if error during update
     *
     * @since ZCS 6.0.0_BETA1
     */
    @ZAttr(id=802)
    public void setIsAdminGroup(boolean zimbraIsAdminGroup) throws com.zimbra.common.service.ServiceException {
        HashMap<String,Object> attrs = new HashMap<String,Object>();
        attrs.put(Provisioning.A_zimbraIsAdminGroup, zimbraIsAdminGroup ? Provisioning.TRUE : Provisioning.FALSE);
        getProvisioning().modifyAttrs(this, attrs);
    }

    /**
     * set to true for admin groups
     *
     * @param zimbraIsAdminGroup new value
     * @param attrs existing map to populate, or null to create a new map
     * @return populated map to pass into Provisioning.modifyAttrs
     *
     * @since ZCS 6.0.0_BETA1
     */
    @ZAttr(id=802)
    public Map<String,Object> setIsAdminGroup(boolean zimbraIsAdminGroup, Map<String,Object> attrs) {
        if (attrs == null) attrs = new HashMap<String,Object>();
        attrs.put(Provisioning.A_zimbraIsAdminGroup, zimbraIsAdminGroup ? Provisioning.TRUE : Provisioning.FALSE);
        return attrs;
    }

    /**
     * set to true for admin groups
     *
     * @throws com.zimbra.common.service.ServiceException if error during update
     *
     * @since ZCS 6.0.0_BETA1
     */
    @ZAttr(id=802)
    public void unsetIsAdminGroup() throws com.zimbra.common.service.ServiceException {
        HashMap<String,Object> attrs = new HashMap<String,Object>();
        attrs.put(Provisioning.A_zimbraIsAdminGroup, "");
        getProvisioning().modifyAttrs(this, attrs);
    }

    /**
     * set to true for admin groups
     *
     * @param attrs existing map to populate, or null to create a new map
     * @return populated map to pass into Provisioning.modifyAttrs
     *
     * @since ZCS 6.0.0_BETA1
     */
    @ZAttr(id=802)
    public Map<String,Object> unsetIsAdminGroup(Map<String,Object> attrs) {
        if (attrs == null) attrs = new HashMap<String,Object>();
        attrs.put(Provisioning.A_zimbraIsAdminGroup, "");
        return attrs;
    }

    /**
     * locale of entry, e.g. en_US
     *
     * @return zimbraLocale, or null if unset
     */
    @ZAttr(id=345)
    public String getLocaleAsString() {
        return getAttr(Provisioning.A_zimbraLocale, null);
    }

    /**
     * locale of entry, e.g. en_US
     *
     * @param zimbraLocale new value
     * @throws com.zimbra.common.service.ServiceException if error during update
     */
    @ZAttr(id=345)
    public void setLocale(String zimbraLocale) throws com.zimbra.common.service.ServiceException {
        HashMap<String,Object> attrs = new HashMap<String,Object>();
        attrs.put(Provisioning.A_zimbraLocale, zimbraLocale);
        getProvisioning().modifyAttrs(this, attrs);
    }

    /**
     * locale of entry, e.g. en_US
     *
     * @param zimbraLocale new value
     * @param attrs existing map to populate, or null to create a new map
     * @return populated map to pass into Provisioning.modifyAttrs
     */
    @ZAttr(id=345)
    public Map<String,Object> setLocale(String zimbraLocale, Map<String,Object> attrs) {
        if (attrs == null) attrs = new HashMap<String,Object>();
        attrs.put(Provisioning.A_zimbraLocale, zimbraLocale);
        return attrs;
    }

    /**
     * locale of entry, e.g. en_US
     *
     * @throws com.zimbra.common.service.ServiceException if error during update
     */
    @ZAttr(id=345)
    public void unsetLocale() throws com.zimbra.common.service.ServiceException {
        HashMap<String,Object> attrs = new HashMap<String,Object>();
        attrs.put(Provisioning.A_zimbraLocale, "");
        getProvisioning().modifyAttrs(this, attrs);
    }

    /**
     * locale of entry, e.g. en_US
     *
     * @param attrs existing map to populate, or null to create a new map
     * @return populated map to pass into Provisioning.modifyAttrs
     */
    @ZAttr(id=345)
    public Map<String,Object> unsetLocale(Map<String,Object> attrs) {
        if (attrs == null) attrs = new HashMap<String,Object>();
        attrs.put(Provisioning.A_zimbraLocale, "");
        return attrs;
    }

    /**
     * administrative notes
     *
     * @return zimbraNotes, or null if unset
     */
    @ZAttr(id=9)
    public String getNotes() {
        return getAttr(Provisioning.A_zimbraNotes, null);
    }

    /**
     * administrative notes
     *
     * @param zimbraNotes new value
     * @throws com.zimbra.common.service.ServiceException if error during update
     */
    @ZAttr(id=9)
    public void setNotes(String zimbraNotes) throws com.zimbra.common.service.ServiceException {
        HashMap<String,Object> attrs = new HashMap<String,Object>();
        attrs.put(Provisioning.A_zimbraNotes, zimbraNotes);
        getProvisioning().modifyAttrs(this, attrs);
    }

    /**
     * administrative notes
     *
     * @param zimbraNotes new value
     * @param attrs existing map to populate, or null to create a new map
     * @return populated map to pass into Provisioning.modifyAttrs
     */
    @ZAttr(id=9)
    public Map<String,Object> setNotes(String zimbraNotes, Map<String,Object> attrs) {
        if (attrs == null) attrs = new HashMap<String,Object>();
        attrs.put(Provisioning.A_zimbraNotes, zimbraNotes);
        return attrs;
    }

    /**
     * administrative notes
     *
     * @throws com.zimbra.common.service.ServiceException if error during update
     */
    @ZAttr(id=9)
    public void unsetNotes() throws com.zimbra.common.service.ServiceException {
        HashMap<String,Object> attrs = new HashMap<String,Object>();
        attrs.put(Provisioning.A_zimbraNotes, "");
        getProvisioning().modifyAttrs(this, attrs);
    }

    /**
     * administrative notes
     *
     * @param attrs existing map to populate, or null to create a new map
     * @return populated map to pass into Provisioning.modifyAttrs
     */
    @ZAttr(id=9)
    public Map<String,Object> unsetNotes(Map<String,Object> attrs) {
        if (attrs == null) attrs = new HashMap<String,Object>();
        attrs.put(Provisioning.A_zimbraNotes, "");
        return attrs;
    }

    /**
     * items an account or group has shared
     *
     * @return zimbraShareInfo, or empty array if unset
     */
    @ZAttr(id=357)
    public String[] getShareInfo() {
        return getMultiAttr(Provisioning.A_zimbraShareInfo);
    }

    /**
     * items an account or group has shared
     *
     * @param zimbraShareInfo new value
     * @throws com.zimbra.common.service.ServiceException if error during update
     */
    @ZAttr(id=357)
    public void setShareInfo(String[] zimbraShareInfo) throws com.zimbra.common.service.ServiceException {
        HashMap<String,Object> attrs = new HashMap<String,Object>();
        attrs.put(Provisioning.A_zimbraShareInfo, zimbraShareInfo);
        getProvisioning().modifyAttrs(this, attrs);
    }

    /**
     * items an account or group has shared
     *
     * @param zimbraShareInfo new value
     * @param attrs existing map to populate, or null to create a new map
     * @return populated map to pass into Provisioning.modifyAttrs
     */
    @ZAttr(id=357)
    public Map<String,Object> setShareInfo(String[] zimbraShareInfo, Map<String,Object> attrs) {
        if (attrs == null) attrs = new HashMap<String,Object>();
        attrs.put(Provisioning.A_zimbraShareInfo, zimbraShareInfo);
        return attrs;
    }

    /**
     * items an account or group has shared
     *
     * @param zimbraShareInfo new to add to existing values
     * @throws com.zimbra.common.service.ServiceException if error during update
     */
    @ZAttr(id=357)
    public void addShareInfo(String zimbraShareInfo) throws com.zimbra.common.service.ServiceException {
        HashMap<String,Object> attrs = new HashMap<String,Object>();
        StringUtil.addToMultiMap(attrs, "+" + Provisioning.A_zimbraShareInfo, zimbraShareInfo);
        getProvisioning().modifyAttrs(this, attrs);
    }

    /**
     * items an account or group has shared
     *
     * @param zimbraShareInfo new to add to existing values
     * @param attrs existing map to populate, or null to create a new map
     * @return populated map to pass into Provisioning.modifyAttrs
     */
    @ZAttr(id=357)
    public Map<String,Object> addShareInfo(String zimbraShareInfo, Map<String,Object> attrs) {
        if (attrs == null) attrs = new HashMap<String,Object>();
        StringUtil.addToMultiMap(attrs, "+" + Provisioning.A_zimbraShareInfo, zimbraShareInfo);
        return attrs;
    }

    /**
     * items an account or group has shared
     *
     * @param zimbraShareInfo existing value to remove
     * @throws com.zimbra.common.service.ServiceException if error during update
     */
    @ZAttr(id=357)
    public void removeShareInfo(String zimbraShareInfo) throws com.zimbra.common.service.ServiceException {
        HashMap<String,Object> attrs = new HashMap<String,Object>();
        StringUtil.addToMultiMap(attrs, "-" + Provisioning.A_zimbraShareInfo, zimbraShareInfo);
        getProvisioning().modifyAttrs(this, attrs);
    }

    /**
     * items an account or group has shared
     *
     * @param zimbraShareInfo existing value to remove
     * @param attrs existing map to populate, or null to create a new map
     * @return populated map to pass into Provisioning.modifyAttrs
     */
    @ZAttr(id=357)
    public Map<String,Object> removeShareInfo(String zimbraShareInfo, Map<String,Object> attrs) {
        if (attrs == null) attrs = new HashMap<String,Object>();
        StringUtil.addToMultiMap(attrs, "-" + Provisioning.A_zimbraShareInfo, zimbraShareInfo);
        return attrs;
    }

    /**
     * items an account or group has shared
     *
     * @throws com.zimbra.common.service.ServiceException if error during update
     */
    @ZAttr(id=357)
    public void unsetShareInfo() throws com.zimbra.common.service.ServiceException {
        HashMap<String,Object> attrs = new HashMap<String,Object>();
        attrs.put(Provisioning.A_zimbraShareInfo, "");
        getProvisioning().modifyAttrs(this, attrs);
    }

    /**
     * items an account or group has shared
     *
     * @param attrs existing map to populate, or null to create a new map
     * @return populated map to pass into Provisioning.modifyAttrs
     */
    @ZAttr(id=357)
    public Map<String,Object> unsetShareInfo(Map<String,Object> attrs) {
        if (attrs == null) attrs = new HashMap<String,Object>();
        attrs.put(Provisioning.A_zimbraShareInfo, "");
        return attrs;
    }

    ///// END-AUTO-GEN-REPLACE


}<|MERGE_RESOLUTION|>--- conflicted
+++ resolved
@@ -34,11 +34,7 @@
 
     ///// BEGIN-AUTO-GEN-REPLACE
 
-<<<<<<< HEAD
-    /* build: 6.0.2_BETA1_1111 pshao 20100728-1657 */
-=======
-    /* build: 7.0.0_BETA1_1111 pshao 20101004-1531 */
->>>>>>> da003fd7
+    /* build: 6.0.2_BETA1_1111 pshao 20101005-2010 */
 
     /**
      * RFC2256: common name(s) for which the entity is known by
