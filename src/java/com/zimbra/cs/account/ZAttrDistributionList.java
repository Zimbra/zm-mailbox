/*
 * ***** BEGIN LICENSE BLOCK *****
 * Zimbra Collaboration Suite Server
 * Copyright (C) 2004, 2005, 2006, 2007, 2008, 2009, 2010, 2011 Zimbra, Inc.
 * 
 * The contents of this file are subject to the Zimbra Public License
 * Version 1.3 ("License"); you may not use this file except in
 * compliance with the License.  You may obtain a copy of the License at
 * http://www.zimbra.com/license.
 * 
 * Software distributed under the License is distributed on an "AS IS"
 * basis, WITHOUT WARRANTY OF ANY KIND, either express or implied.
 * ***** END LICENSE BLOCK *****
 */

package com.zimbra.cs.account;

import com.zimbra.common.util.ByteUtil;
import com.zimbra.common.util.DateUtil;
import com.zimbra.common.util.StringUtil;

import java.util.Date;
import java.util.HashMap;
import java.util.Map;

/**
 * AUTO-GENERATED. DO NOT EDIT.
 *
 */
public class ZAttrDistributionList extends MailTarget {

    protected ZAttrDistributionList(String name, String id, Map<String, Object> attrs, Provisioning prov) {
        super(name, id, attrs, null, prov);
    }

    ///// BEGIN-AUTO-GEN-REPLACE

<<<<<<< HEAD
    /* build: 7.0.0_BETA1_1111 pshao 20110407-1038 */
=======
    /* build: 7.0.0_BETA1_1111 pshao 20110408-1047 */
>>>>>>> 7e268196

    /**
     * RFC2256: common name(s) for which the entity is known by
     *
     * @return cn, or null if unset
     */
    @ZAttr(id=-1)
    public String getCn() {
        return getAttr(Provisioning.A_cn, null);
    }

    /**
     * RFC2256: common name(s) for which the entity is known by
     *
     * @param cn new value
     * @throws com.zimbra.common.service.ServiceException if error during update
     */
    @ZAttr(id=-1)
    public void setCn(String cn) throws com.zimbra.common.service.ServiceException {
        HashMap<String,Object> attrs = new HashMap<String,Object>();
        attrs.put(Provisioning.A_cn, cn);
        getProvisioning().modifyAttrs(this, attrs);
    }

    /**
     * RFC2256: common name(s) for which the entity is known by
     *
     * @param cn new value
     * @param attrs existing map to populate, or null to create a new map
     * @return populated map to pass into Provisioning.modifyAttrs
     */
    @ZAttr(id=-1)
    public Map<String,Object> setCn(String cn, Map<String,Object> attrs) {
        if (attrs == null) attrs = new HashMap<String,Object>();
        attrs.put(Provisioning.A_cn, cn);
        return attrs;
    }

    /**
     * RFC2256: common name(s) for which the entity is known by
     *
     * @throws com.zimbra.common.service.ServiceException if error during update
     */
    @ZAttr(id=-1)
    public void unsetCn() throws com.zimbra.common.service.ServiceException {
        HashMap<String,Object> attrs = new HashMap<String,Object>();
        attrs.put(Provisioning.A_cn, "");
        getProvisioning().modifyAttrs(this, attrs);
    }

    /**
     * RFC2256: common name(s) for which the entity is known by
     *
     * @param attrs existing map to populate, or null to create a new map
     * @return populated map to pass into Provisioning.modifyAttrs
     */
    @ZAttr(id=-1)
    public Map<String,Object> unsetCn(Map<String,Object> attrs) {
        if (attrs == null) attrs = new HashMap<String,Object>();
        attrs.put(Provisioning.A_cn, "");
        return attrs;
    }

    /**
     * RFC2256: descriptive information
     *
     * @return description, or empty array if unset
     */
    @ZAttr(id=-1)
    public String[] getDescription() {
        return getMultiAttr(Provisioning.A_description);
    }

    /**
     * RFC2256: descriptive information
     *
     * @param description new value
     * @throws com.zimbra.common.service.ServiceException if error during update
     */
    @ZAttr(id=-1)
    public void setDescription(String[] description) throws com.zimbra.common.service.ServiceException {
        HashMap<String,Object> attrs = new HashMap<String,Object>();
        attrs.put(Provisioning.A_description, description);
        getProvisioning().modifyAttrs(this, attrs);
    }

    /**
     * RFC2256: descriptive information
     *
     * @param description new value
     * @param attrs existing map to populate, or null to create a new map
     * @return populated map to pass into Provisioning.modifyAttrs
     */
    @ZAttr(id=-1)
    public Map<String,Object> setDescription(String[] description, Map<String,Object> attrs) {
        if (attrs == null) attrs = new HashMap<String,Object>();
        attrs.put(Provisioning.A_description, description);
        return attrs;
    }

    /**
     * RFC2256: descriptive information
     *
     * @param description new to add to existing values
     * @throws com.zimbra.common.service.ServiceException if error during update
     */
    @ZAttr(id=-1)
    public void addDescription(String description) throws com.zimbra.common.service.ServiceException {
        HashMap<String,Object> attrs = new HashMap<String,Object>();
        StringUtil.addToMultiMap(attrs, "+" + Provisioning.A_description, description);
        getProvisioning().modifyAttrs(this, attrs);
    }

    /**
     * RFC2256: descriptive information
     *
     * @param description new to add to existing values
     * @param attrs existing map to populate, or null to create a new map
     * @return populated map to pass into Provisioning.modifyAttrs
     */
    @ZAttr(id=-1)
    public Map<String,Object> addDescription(String description, Map<String,Object> attrs) {
        if (attrs == null) attrs = new HashMap<String,Object>();
        StringUtil.addToMultiMap(attrs, "+" + Provisioning.A_description, description);
        return attrs;
    }

    /**
     * RFC2256: descriptive information
     *
     * @param description existing value to remove
     * @throws com.zimbra.common.service.ServiceException if error during update
     */
    @ZAttr(id=-1)
    public void removeDescription(String description) throws com.zimbra.common.service.ServiceException {
        HashMap<String,Object> attrs = new HashMap<String,Object>();
        StringUtil.addToMultiMap(attrs, "-" + Provisioning.A_description, description);
        getProvisioning().modifyAttrs(this, attrs);
    }

    /**
     * RFC2256: descriptive information
     *
     * @param description existing value to remove
     * @param attrs existing map to populate, or null to create a new map
     * @return populated map to pass into Provisioning.modifyAttrs
     */
    @ZAttr(id=-1)
    public Map<String,Object> removeDescription(String description, Map<String,Object> attrs) {
        if (attrs == null) attrs = new HashMap<String,Object>();
        StringUtil.addToMultiMap(attrs, "-" + Provisioning.A_description, description);
        return attrs;
    }

    /**
     * RFC2256: descriptive information
     *
     * @throws com.zimbra.common.service.ServiceException if error during update
     */
    @ZAttr(id=-1)
    public void unsetDescription() throws com.zimbra.common.service.ServiceException {
        HashMap<String,Object> attrs = new HashMap<String,Object>();
        attrs.put(Provisioning.A_description, "");
        getProvisioning().modifyAttrs(this, attrs);
    }

    /**
     * RFC2256: descriptive information
     *
     * @param attrs existing map to populate, or null to create a new map
     * @return populated map to pass into Provisioning.modifyAttrs
     */
    @ZAttr(id=-1)
    public Map<String,Object> unsetDescription(Map<String,Object> attrs) {
        if (attrs == null) attrs = new HashMap<String,Object>();
        attrs.put(Provisioning.A_description, "");
        return attrs;
    }

    /**
     * RFC2798: preferred name to be used when displaying entries
     *
     * @return displayName, or null if unset
     */
    @ZAttr(id=-1)
    public String getDisplayName() {
        return getAttr(Provisioning.A_displayName, null);
    }

    /**
     * RFC2798: preferred name to be used when displaying entries
     *
     * @param displayName new value
     * @throws com.zimbra.common.service.ServiceException if error during update
     */
    @ZAttr(id=-1)
    public void setDisplayName(String displayName) throws com.zimbra.common.service.ServiceException {
        HashMap<String,Object> attrs = new HashMap<String,Object>();
        attrs.put(Provisioning.A_displayName, displayName);
        getProvisioning().modifyAttrs(this, attrs);
    }

    /**
     * RFC2798: preferred name to be used when displaying entries
     *
     * @param displayName new value
     * @param attrs existing map to populate, or null to create a new map
     * @return populated map to pass into Provisioning.modifyAttrs
     */
    @ZAttr(id=-1)
    public Map<String,Object> setDisplayName(String displayName, Map<String,Object> attrs) {
        if (attrs == null) attrs = new HashMap<String,Object>();
        attrs.put(Provisioning.A_displayName, displayName);
        return attrs;
    }

    /**
     * RFC2798: preferred name to be used when displaying entries
     *
     * @throws com.zimbra.common.service.ServiceException if error during update
     */
    @ZAttr(id=-1)
    public void unsetDisplayName() throws com.zimbra.common.service.ServiceException {
        HashMap<String,Object> attrs = new HashMap<String,Object>();
        attrs.put(Provisioning.A_displayName, "");
        getProvisioning().modifyAttrs(this, attrs);
    }

    /**
     * RFC2798: preferred name to be used when displaying entries
     *
     * @param attrs existing map to populate, or null to create a new map
     * @return populated map to pass into Provisioning.modifyAttrs
     */
    @ZAttr(id=-1)
    public Map<String,Object> unsetDisplayName(Map<String,Object> attrs) {
        if (attrs == null) attrs = new HashMap<String,Object>();
        attrs.put(Provisioning.A_displayName, "");
        return attrs;
    }

    /**
     * RFC1274: RFC822 Mailbox
     *
     * @return mail, or null if unset
     */
    @ZAttr(id=-1)
    public String getMail() {
        return getAttr(Provisioning.A_mail, null);
    }

    /**
     * RFC1274: RFC822 Mailbox
     *
     * @param mail new value
     * @throws com.zimbra.common.service.ServiceException if error during update
     */
    @ZAttr(id=-1)
    public void setMail(String mail) throws com.zimbra.common.service.ServiceException {
        HashMap<String,Object> attrs = new HashMap<String,Object>();
        attrs.put(Provisioning.A_mail, mail);
        getProvisioning().modifyAttrs(this, attrs);
    }

    /**
     * RFC1274: RFC822 Mailbox
     *
     * @param mail new value
     * @param attrs existing map to populate, or null to create a new map
     * @return populated map to pass into Provisioning.modifyAttrs
     */
    @ZAttr(id=-1)
    public Map<String,Object> setMail(String mail, Map<String,Object> attrs) {
        if (attrs == null) attrs = new HashMap<String,Object>();
        attrs.put(Provisioning.A_mail, mail);
        return attrs;
    }

    /**
     * RFC1274: RFC822 Mailbox
     *
     * @throws com.zimbra.common.service.ServiceException if error during update
     */
    @ZAttr(id=-1)
    public void unsetMail() throws com.zimbra.common.service.ServiceException {
        HashMap<String,Object> attrs = new HashMap<String,Object>();
        attrs.put(Provisioning.A_mail, "");
        getProvisioning().modifyAttrs(this, attrs);
    }

    /**
     * RFC1274: RFC822 Mailbox
     *
     * @param attrs existing map to populate, or null to create a new map
     * @return populated map to pass into Provisioning.modifyAttrs
     */
    @ZAttr(id=-1)
    public Map<String,Object> unsetMail(Map<String,Object> attrs) {
        if (attrs == null) attrs = new HashMap<String,Object>();
        attrs.put(Provisioning.A_mail, "");
        return attrs;
    }

    /**
     * RFC1274: user identifier
     *
     * @return uid, or null if unset
     */
    @ZAttr(id=-1)
    public String getUid() {
        return getAttr(Provisioning.A_uid, null);
    }

    /**
     * RFC1274: user identifier
     *
     * @param uid new value
     * @throws com.zimbra.common.service.ServiceException if error during update
     */
    @ZAttr(id=-1)
    public void setUid(String uid) throws com.zimbra.common.service.ServiceException {
        HashMap<String,Object> attrs = new HashMap<String,Object>();
        attrs.put(Provisioning.A_uid, uid);
        getProvisioning().modifyAttrs(this, attrs);
    }

    /**
     * RFC1274: user identifier
     *
     * @param uid new value
     * @param attrs existing map to populate, or null to create a new map
     * @return populated map to pass into Provisioning.modifyAttrs
     */
    @ZAttr(id=-1)
    public Map<String,Object> setUid(String uid, Map<String,Object> attrs) {
        if (attrs == null) attrs = new HashMap<String,Object>();
        attrs.put(Provisioning.A_uid, uid);
        return attrs;
    }

    /**
     * RFC1274: user identifier
     *
     * @throws com.zimbra.common.service.ServiceException if error during update
     */
    @ZAttr(id=-1)
    public void unsetUid() throws com.zimbra.common.service.ServiceException {
        HashMap<String,Object> attrs = new HashMap<String,Object>();
        attrs.put(Provisioning.A_uid, "");
        getProvisioning().modifyAttrs(this, attrs);
    }

    /**
     * RFC1274: user identifier
     *
     * @param attrs existing map to populate, or null to create a new map
     * @return populated map to pass into Provisioning.modifyAttrs
     */
    @ZAttr(id=-1)
    public Map<String,Object> unsetUid(Map<String,Object> attrs) {
        if (attrs == null) attrs = new HashMap<String,Object>();
        attrs.put(Provisioning.A_uid, "");
        return attrs;
    }

    /**
     * Zimbra access control list
     *
     * @return zimbraACE, or empty array if unset
     *
     * @since ZCS 5.0.7
     */
    @ZAttr(id=659)
    public String[] getACE() {
        return getMultiAttr(Provisioning.A_zimbraACE);
    }

    /**
     * Zimbra access control list
     *
     * @param zimbraACE new value
     * @throws com.zimbra.common.service.ServiceException if error during update
     *
     * @since ZCS 5.0.7
     */
    @ZAttr(id=659)
    public void setACE(String[] zimbraACE) throws com.zimbra.common.service.ServiceException {
        HashMap<String,Object> attrs = new HashMap<String,Object>();
        attrs.put(Provisioning.A_zimbraACE, zimbraACE);
        getProvisioning().modifyAttrs(this, attrs);
    }

    /**
     * Zimbra access control list
     *
     * @param zimbraACE new value
     * @param attrs existing map to populate, or null to create a new map
     * @return populated map to pass into Provisioning.modifyAttrs
     *
     * @since ZCS 5.0.7
     */
    @ZAttr(id=659)
    public Map<String,Object> setACE(String[] zimbraACE, Map<String,Object> attrs) {
        if (attrs == null) attrs = new HashMap<String,Object>();
        attrs.put(Provisioning.A_zimbraACE, zimbraACE);
        return attrs;
    }

    /**
     * Zimbra access control list
     *
     * @param zimbraACE new to add to existing values
     * @throws com.zimbra.common.service.ServiceException if error during update
     *
     * @since ZCS 5.0.7
     */
    @ZAttr(id=659)
    public void addACE(String zimbraACE) throws com.zimbra.common.service.ServiceException {
        HashMap<String,Object> attrs = new HashMap<String,Object>();
        StringUtil.addToMultiMap(attrs, "+" + Provisioning.A_zimbraACE, zimbraACE);
        getProvisioning().modifyAttrs(this, attrs);
    }

    /**
     * Zimbra access control list
     *
     * @param zimbraACE new to add to existing values
     * @param attrs existing map to populate, or null to create a new map
     * @return populated map to pass into Provisioning.modifyAttrs
     *
     * @since ZCS 5.0.7
     */
    @ZAttr(id=659)
    public Map<String,Object> addACE(String zimbraACE, Map<String,Object> attrs) {
        if (attrs == null) attrs = new HashMap<String,Object>();
        StringUtil.addToMultiMap(attrs, "+" + Provisioning.A_zimbraACE, zimbraACE);
        return attrs;
    }

    /**
     * Zimbra access control list
     *
     * @param zimbraACE existing value to remove
     * @throws com.zimbra.common.service.ServiceException if error during update
     *
     * @since ZCS 5.0.7
     */
    @ZAttr(id=659)
    public void removeACE(String zimbraACE) throws com.zimbra.common.service.ServiceException {
        HashMap<String,Object> attrs = new HashMap<String,Object>();
        StringUtil.addToMultiMap(attrs, "-" + Provisioning.A_zimbraACE, zimbraACE);
        getProvisioning().modifyAttrs(this, attrs);
    }

    /**
     * Zimbra access control list
     *
     * @param zimbraACE existing value to remove
     * @param attrs existing map to populate, or null to create a new map
     * @return populated map to pass into Provisioning.modifyAttrs
     *
     * @since ZCS 5.0.7
     */
    @ZAttr(id=659)
    public Map<String,Object> removeACE(String zimbraACE, Map<String,Object> attrs) {
        if (attrs == null) attrs = new HashMap<String,Object>();
        StringUtil.addToMultiMap(attrs, "-" + Provisioning.A_zimbraACE, zimbraACE);
        return attrs;
    }

    /**
     * Zimbra access control list
     *
     * @throws com.zimbra.common.service.ServiceException if error during update
     *
     * @since ZCS 5.0.7
     */
    @ZAttr(id=659)
    public void unsetACE() throws com.zimbra.common.service.ServiceException {
        HashMap<String,Object> attrs = new HashMap<String,Object>();
        attrs.put(Provisioning.A_zimbraACE, "");
        getProvisioning().modifyAttrs(this, attrs);
    }

    /**
     * Zimbra access control list
     *
     * @param attrs existing map to populate, or null to create a new map
     * @return populated map to pass into Provisioning.modifyAttrs
     *
     * @since ZCS 5.0.7
     */
    @ZAttr(id=659)
    public Map<String,Object> unsetACE(Map<String,Object> attrs) {
        if (attrs == null) attrs = new HashMap<String,Object>();
        attrs.put(Provisioning.A_zimbraACE, "");
        return attrs;
    }

    /**
     * UI components available for the authed admin in admin console
     *
     * @return zimbraAdminConsoleUIComponents, or empty array if unset
     *
     * @since ZCS 6.0.0_BETA1
     */
    @ZAttr(id=761)
    public String[] getAdminConsoleUIComponents() {
        return getMultiAttr(Provisioning.A_zimbraAdminConsoleUIComponents);
    }

    /**
     * UI components available for the authed admin in admin console
     *
     * @param zimbraAdminConsoleUIComponents new value
     * @throws com.zimbra.common.service.ServiceException if error during update
     *
     * @since ZCS 6.0.0_BETA1
     */
    @ZAttr(id=761)
    public void setAdminConsoleUIComponents(String[] zimbraAdminConsoleUIComponents) throws com.zimbra.common.service.ServiceException {
        HashMap<String,Object> attrs = new HashMap<String,Object>();
        attrs.put(Provisioning.A_zimbraAdminConsoleUIComponents, zimbraAdminConsoleUIComponents);
        getProvisioning().modifyAttrs(this, attrs);
    }

    /**
     * UI components available for the authed admin in admin console
     *
     * @param zimbraAdminConsoleUIComponents new value
     * @param attrs existing map to populate, or null to create a new map
     * @return populated map to pass into Provisioning.modifyAttrs
     *
     * @since ZCS 6.0.0_BETA1
     */
    @ZAttr(id=761)
    public Map<String,Object> setAdminConsoleUIComponents(String[] zimbraAdminConsoleUIComponents, Map<String,Object> attrs) {
        if (attrs == null) attrs = new HashMap<String,Object>();
        attrs.put(Provisioning.A_zimbraAdminConsoleUIComponents, zimbraAdminConsoleUIComponents);
        return attrs;
    }

    /**
     * UI components available for the authed admin in admin console
     *
     * @param zimbraAdminConsoleUIComponents new to add to existing values
     * @throws com.zimbra.common.service.ServiceException if error during update
     *
     * @since ZCS 6.0.0_BETA1
     */
    @ZAttr(id=761)
    public void addAdminConsoleUIComponents(String zimbraAdminConsoleUIComponents) throws com.zimbra.common.service.ServiceException {
        HashMap<String,Object> attrs = new HashMap<String,Object>();
        StringUtil.addToMultiMap(attrs, "+" + Provisioning.A_zimbraAdminConsoleUIComponents, zimbraAdminConsoleUIComponents);
        getProvisioning().modifyAttrs(this, attrs);
    }

    /**
     * UI components available for the authed admin in admin console
     *
     * @param zimbraAdminConsoleUIComponents new to add to existing values
     * @param attrs existing map to populate, or null to create a new map
     * @return populated map to pass into Provisioning.modifyAttrs
     *
     * @since ZCS 6.0.0_BETA1
     */
    @ZAttr(id=761)
    public Map<String,Object> addAdminConsoleUIComponents(String zimbraAdminConsoleUIComponents, Map<String,Object> attrs) {
        if (attrs == null) attrs = new HashMap<String,Object>();
        StringUtil.addToMultiMap(attrs, "+" + Provisioning.A_zimbraAdminConsoleUIComponents, zimbraAdminConsoleUIComponents);
        return attrs;
    }

    /**
     * UI components available for the authed admin in admin console
     *
     * @param zimbraAdminConsoleUIComponents existing value to remove
     * @throws com.zimbra.common.service.ServiceException if error during update
     *
     * @since ZCS 6.0.0_BETA1
     */
    @ZAttr(id=761)
    public void removeAdminConsoleUIComponents(String zimbraAdminConsoleUIComponents) throws com.zimbra.common.service.ServiceException {
        HashMap<String,Object> attrs = new HashMap<String,Object>();
        StringUtil.addToMultiMap(attrs, "-" + Provisioning.A_zimbraAdminConsoleUIComponents, zimbraAdminConsoleUIComponents);
        getProvisioning().modifyAttrs(this, attrs);
    }

    /**
     * UI components available for the authed admin in admin console
     *
     * @param zimbraAdminConsoleUIComponents existing value to remove
     * @param attrs existing map to populate, or null to create a new map
     * @return populated map to pass into Provisioning.modifyAttrs
     *
     * @since ZCS 6.0.0_BETA1
     */
    @ZAttr(id=761)
    public Map<String,Object> removeAdminConsoleUIComponents(String zimbraAdminConsoleUIComponents, Map<String,Object> attrs) {
        if (attrs == null) attrs = new HashMap<String,Object>();
        StringUtil.addToMultiMap(attrs, "-" + Provisioning.A_zimbraAdminConsoleUIComponents, zimbraAdminConsoleUIComponents);
        return attrs;
    }

    /**
     * UI components available for the authed admin in admin console
     *
     * @throws com.zimbra.common.service.ServiceException if error during update
     *
     * @since ZCS 6.0.0_BETA1
     */
    @ZAttr(id=761)
    public void unsetAdminConsoleUIComponents() throws com.zimbra.common.service.ServiceException {
        HashMap<String,Object> attrs = new HashMap<String,Object>();
        attrs.put(Provisioning.A_zimbraAdminConsoleUIComponents, "");
        getProvisioning().modifyAttrs(this, attrs);
    }

    /**
     * UI components available for the authed admin in admin console
     *
     * @param attrs existing map to populate, or null to create a new map
     * @return populated map to pass into Provisioning.modifyAttrs
     *
     * @since ZCS 6.0.0_BETA1
     */
    @ZAttr(id=761)
    public Map<String,Object> unsetAdminConsoleUIComponents(Map<String,Object> attrs) {
        if (attrs == null) attrs = new HashMap<String,Object>();
        attrs.put(Provisioning.A_zimbraAdminConsoleUIComponents, "");
        return attrs;
    }

    /**
     * time object was created
     *
     * <p>Use getCreateTimestampAsString to access value as a string.
     *
     * @see #getCreateTimestampAsString()
     *
     * @return zimbraCreateTimestamp as Date, null if unset or unable to parse
     *
     * @since ZCS 6.0.0_BETA1
     */
    @ZAttr(id=790)
    public Date getCreateTimestamp() {
        return getGeneralizedTimeAttr(Provisioning.A_zimbraCreateTimestamp, null);
    }

    /**
     * time object was created
     *
     * @return zimbraCreateTimestamp, or null if unset
     *
     * @since ZCS 6.0.0_BETA1
     */
    @ZAttr(id=790)
    public String getCreateTimestampAsString() {
        return getAttr(Provisioning.A_zimbraCreateTimestamp, null);
    }

    /**
     * time object was created
     *
     * @param zimbraCreateTimestamp new value
     * @throws com.zimbra.common.service.ServiceException if error during update
     *
     * @since ZCS 6.0.0_BETA1
     */
    @ZAttr(id=790)
    public void setCreateTimestamp(Date zimbraCreateTimestamp) throws com.zimbra.common.service.ServiceException {
        HashMap<String,Object> attrs = new HashMap<String,Object>();
        attrs.put(Provisioning.A_zimbraCreateTimestamp, zimbraCreateTimestamp==null ? "" : DateUtil.toGeneralizedTime(zimbraCreateTimestamp));
        getProvisioning().modifyAttrs(this, attrs);
    }

    /**
     * time object was created
     *
     * @param zimbraCreateTimestamp new value
     * @param attrs existing map to populate, or null to create a new map
     * @return populated map to pass into Provisioning.modifyAttrs
     *
     * @since ZCS 6.0.0_BETA1
     */
    @ZAttr(id=790)
    public Map<String,Object> setCreateTimestamp(Date zimbraCreateTimestamp, Map<String,Object> attrs) {
        if (attrs == null) attrs = new HashMap<String,Object>();
        attrs.put(Provisioning.A_zimbraCreateTimestamp, zimbraCreateTimestamp==null ? "" : DateUtil.toGeneralizedTime(zimbraCreateTimestamp));
        return attrs;
    }

    /**
     * time object was created
     *
     * @param zimbraCreateTimestamp new value
     * @throws com.zimbra.common.service.ServiceException if error during update
     *
     * @since ZCS 6.0.0_BETA1
     */
    @ZAttr(id=790)
    public void setCreateTimestampAsString(String zimbraCreateTimestamp) throws com.zimbra.common.service.ServiceException {
        HashMap<String,Object> attrs = new HashMap<String,Object>();
        attrs.put(Provisioning.A_zimbraCreateTimestamp, zimbraCreateTimestamp);
        getProvisioning().modifyAttrs(this, attrs);
    }

    /**
     * time object was created
     *
     * @param zimbraCreateTimestamp new value
     * @param attrs existing map to populate, or null to create a new map
     * @return populated map to pass into Provisioning.modifyAttrs
     *
     * @since ZCS 6.0.0_BETA1
     */
    @ZAttr(id=790)
    public Map<String,Object> setCreateTimestampAsString(String zimbraCreateTimestamp, Map<String,Object> attrs) {
        if (attrs == null) attrs = new HashMap<String,Object>();
        attrs.put(Provisioning.A_zimbraCreateTimestamp, zimbraCreateTimestamp);
        return attrs;
    }

    /**
     * time object was created
     *
     * @throws com.zimbra.common.service.ServiceException if error during update
     *
     * @since ZCS 6.0.0_BETA1
     */
    @ZAttr(id=790)
    public void unsetCreateTimestamp() throws com.zimbra.common.service.ServiceException {
        HashMap<String,Object> attrs = new HashMap<String,Object>();
        attrs.put(Provisioning.A_zimbraCreateTimestamp, "");
        getProvisioning().modifyAttrs(this, attrs);
    }

    /**
     * time object was created
     *
     * @param attrs existing map to populate, or null to create a new map
     * @return populated map to pass into Provisioning.modifyAttrs
     *
     * @since ZCS 6.0.0_BETA1
     */
    @ZAttr(id=790)
    public Map<String,Object> unsetCreateTimestamp(Map<String,Object> attrs) {
        if (attrs == null) attrs = new HashMap<String,Object>();
        attrs.put(Provisioning.A_zimbraCreateTimestamp, "");
        return attrs;
    }

    /**
     * Email address to put in from header for the share info email. If not
     * set, email address of the authenticated admin account will be used.
     *
     * @return zimbraDistributionListSendShareMessageFromAddress, or null if unset
     *
     * @since ZCS 6.0.0_BETA1
     */
    @ZAttr(id=811)
    public String getDistributionListSendShareMessageFromAddress() {
        return getAttr(Provisioning.A_zimbraDistributionListSendShareMessageFromAddress, null);
    }

    /**
     * Email address to put in from header for the share info email. If not
     * set, email address of the authenticated admin account will be used.
     *
     * @param zimbraDistributionListSendShareMessageFromAddress new value
     * @throws com.zimbra.common.service.ServiceException if error during update
     *
     * @since ZCS 6.0.0_BETA1
     */
    @ZAttr(id=811)
    public void setDistributionListSendShareMessageFromAddress(String zimbraDistributionListSendShareMessageFromAddress) throws com.zimbra.common.service.ServiceException {
        HashMap<String,Object> attrs = new HashMap<String,Object>();
        attrs.put(Provisioning.A_zimbraDistributionListSendShareMessageFromAddress, zimbraDistributionListSendShareMessageFromAddress);
        getProvisioning().modifyAttrs(this, attrs);
    }

    /**
     * Email address to put in from header for the share info email. If not
     * set, email address of the authenticated admin account will be used.
     *
     * @param zimbraDistributionListSendShareMessageFromAddress new value
     * @param attrs existing map to populate, or null to create a new map
     * @return populated map to pass into Provisioning.modifyAttrs
     *
     * @since ZCS 6.0.0_BETA1
     */
    @ZAttr(id=811)
    public Map<String,Object> setDistributionListSendShareMessageFromAddress(String zimbraDistributionListSendShareMessageFromAddress, Map<String,Object> attrs) {
        if (attrs == null) attrs = new HashMap<String,Object>();
        attrs.put(Provisioning.A_zimbraDistributionListSendShareMessageFromAddress, zimbraDistributionListSendShareMessageFromAddress);
        return attrs;
    }

    /**
     * Email address to put in from header for the share info email. If not
     * set, email address of the authenticated admin account will be used.
     *
     * @throws com.zimbra.common.service.ServiceException if error during update
     *
     * @since ZCS 6.0.0_BETA1
     */
    @ZAttr(id=811)
    public void unsetDistributionListSendShareMessageFromAddress() throws com.zimbra.common.service.ServiceException {
        HashMap<String,Object> attrs = new HashMap<String,Object>();
        attrs.put(Provisioning.A_zimbraDistributionListSendShareMessageFromAddress, "");
        getProvisioning().modifyAttrs(this, attrs);
    }

    /**
     * Email address to put in from header for the share info email. If not
     * set, email address of the authenticated admin account will be used.
     *
     * @param attrs existing map to populate, or null to create a new map
     * @return populated map to pass into Provisioning.modifyAttrs
     *
     * @since ZCS 6.0.0_BETA1
     */
    @ZAttr(id=811)
    public Map<String,Object> unsetDistributionListSendShareMessageFromAddress(Map<String,Object> attrs) {
        if (attrs == null) attrs = new HashMap<String,Object>();
        attrs.put(Provisioning.A_zimbraDistributionListSendShareMessageFromAddress, "");
        return attrs;
    }

    /**
     * Whether to send an email with all the shares of the group when a new
     * member is added to the group. If not set, default is to send the
     * email.
     *
     * @return zimbraDistributionListSendShareMessageToNewMembers, or false if unset
     *
     * @since ZCS 6.0.0_BETA1
     */
    @ZAttr(id=810)
    public boolean isDistributionListSendShareMessageToNewMembers() {
        return getBooleanAttr(Provisioning.A_zimbraDistributionListSendShareMessageToNewMembers, false);
    }

    /**
     * Whether to send an email with all the shares of the group when a new
     * member is added to the group. If not set, default is to send the
     * email.
     *
     * @param zimbraDistributionListSendShareMessageToNewMembers new value
     * @throws com.zimbra.common.service.ServiceException if error during update
     *
     * @since ZCS 6.0.0_BETA1
     */
    @ZAttr(id=810)
    public void setDistributionListSendShareMessageToNewMembers(boolean zimbraDistributionListSendShareMessageToNewMembers) throws com.zimbra.common.service.ServiceException {
        HashMap<String,Object> attrs = new HashMap<String,Object>();
        attrs.put(Provisioning.A_zimbraDistributionListSendShareMessageToNewMembers, zimbraDistributionListSendShareMessageToNewMembers ? Provisioning.TRUE : Provisioning.FALSE);
        getProvisioning().modifyAttrs(this, attrs);
    }

    /**
     * Whether to send an email with all the shares of the group when a new
     * member is added to the group. If not set, default is to send the
     * email.
     *
     * @param zimbraDistributionListSendShareMessageToNewMembers new value
     * @param attrs existing map to populate, or null to create a new map
     * @return populated map to pass into Provisioning.modifyAttrs
     *
     * @since ZCS 6.0.0_BETA1
     */
    @ZAttr(id=810)
    public Map<String,Object> setDistributionListSendShareMessageToNewMembers(boolean zimbraDistributionListSendShareMessageToNewMembers, Map<String,Object> attrs) {
        if (attrs == null) attrs = new HashMap<String,Object>();
        attrs.put(Provisioning.A_zimbraDistributionListSendShareMessageToNewMembers, zimbraDistributionListSendShareMessageToNewMembers ? Provisioning.TRUE : Provisioning.FALSE);
        return attrs;
    }

    /**
     * Whether to send an email with all the shares of the group when a new
     * member is added to the group. If not set, default is to send the
     * email.
     *
     * @throws com.zimbra.common.service.ServiceException if error during update
     *
     * @since ZCS 6.0.0_BETA1
     */
    @ZAttr(id=810)
    public void unsetDistributionListSendShareMessageToNewMembers() throws com.zimbra.common.service.ServiceException {
        HashMap<String,Object> attrs = new HashMap<String,Object>();
        attrs.put(Provisioning.A_zimbraDistributionListSendShareMessageToNewMembers, "");
        getProvisioning().modifyAttrs(this, attrs);
    }

    /**
     * Whether to send an email with all the shares of the group when a new
     * member is added to the group. If not set, default is to send the
     * email.
     *
     * @param attrs existing map to populate, or null to create a new map
     * @return populated map to pass into Provisioning.modifyAttrs
     *
     * @since ZCS 6.0.0_BETA1
     */
    @ZAttr(id=810)
    public Map<String,Object> unsetDistributionListSendShareMessageToNewMembers(Map<String,Object> attrs) {
        if (attrs == null) attrs = new HashMap<String,Object>();
        attrs.put(Provisioning.A_zimbraDistributionListSendShareMessageToNewMembers, "");
        return attrs;
    }

    /**
     * Deprecated since: 3.2.0. greatly simplify dl/group model. Orig desc:
     * Zimbra Systems Unique Group ID
     *
     * @return zimbraGroupId, or null if unset
     */
    @ZAttr(id=325)
    public String getGroupId() {
        return getAttr(Provisioning.A_zimbraGroupId, null);
    }

    /**
     * Deprecated since: 3.2.0. greatly simplify dl/group model. Orig desc:
     * Zimbra Systems Unique Group ID
     *
     * @param zimbraGroupId new value
     * @throws com.zimbra.common.service.ServiceException if error during update
     */
    @ZAttr(id=325)
    public void setGroupId(String zimbraGroupId) throws com.zimbra.common.service.ServiceException {
        HashMap<String,Object> attrs = new HashMap<String,Object>();
        attrs.put(Provisioning.A_zimbraGroupId, zimbraGroupId);
        getProvisioning().modifyAttrs(this, attrs);
    }

    /**
     * Deprecated since: 3.2.0. greatly simplify dl/group model. Orig desc:
     * Zimbra Systems Unique Group ID
     *
     * @param zimbraGroupId new value
     * @param attrs existing map to populate, or null to create a new map
     * @return populated map to pass into Provisioning.modifyAttrs
     */
    @ZAttr(id=325)
    public Map<String,Object> setGroupId(String zimbraGroupId, Map<String,Object> attrs) {
        if (attrs == null) attrs = new HashMap<String,Object>();
        attrs.put(Provisioning.A_zimbraGroupId, zimbraGroupId);
        return attrs;
    }

    /**
     * Deprecated since: 3.2.0. greatly simplify dl/group model. Orig desc:
     * Zimbra Systems Unique Group ID
     *
     * @throws com.zimbra.common.service.ServiceException if error during update
     */
    @ZAttr(id=325)
    public void unsetGroupId() throws com.zimbra.common.service.ServiceException {
        HashMap<String,Object> attrs = new HashMap<String,Object>();
        attrs.put(Provisioning.A_zimbraGroupId, "");
        getProvisioning().modifyAttrs(this, attrs);
    }

    /**
     * Deprecated since: 3.2.0. greatly simplify dl/group model. Orig desc:
     * Zimbra Systems Unique Group ID
     *
     * @param attrs existing map to populate, or null to create a new map
     * @return populated map to pass into Provisioning.modifyAttrs
     */
    @ZAttr(id=325)
    public Map<String,Object> unsetGroupId(Map<String,Object> attrs) {
        if (attrs == null) attrs = new HashMap<String,Object>();
        attrs.put(Provisioning.A_zimbraGroupId, "");
        return attrs;
    }

    /**
     * Zimbra Systems Unique ID
     *
     * @return zimbraId, or null if unset
     */
    @ZAttr(id=1)
    public String getId() {
        return getAttr(Provisioning.A_zimbraId, null);
    }

    /**
     * Zimbra Systems Unique ID
     *
     * @param zimbraId new value
     * @throws com.zimbra.common.service.ServiceException if error during update
     */
    @ZAttr(id=1)
    public void setId(String zimbraId) throws com.zimbra.common.service.ServiceException {
        HashMap<String,Object> attrs = new HashMap<String,Object>();
        attrs.put(Provisioning.A_zimbraId, zimbraId);
        getProvisioning().modifyAttrs(this, attrs);
    }

    /**
     * Zimbra Systems Unique ID
     *
     * @param zimbraId new value
     * @param attrs existing map to populate, or null to create a new map
     * @return populated map to pass into Provisioning.modifyAttrs
     */
    @ZAttr(id=1)
    public Map<String,Object> setId(String zimbraId, Map<String,Object> attrs) {
        if (attrs == null) attrs = new HashMap<String,Object>();
        attrs.put(Provisioning.A_zimbraId, zimbraId);
        return attrs;
    }

    /**
     * Zimbra Systems Unique ID
     *
     * @throws com.zimbra.common.service.ServiceException if error during update
     */
    @ZAttr(id=1)
    public void unsetId() throws com.zimbra.common.service.ServiceException {
        HashMap<String,Object> attrs = new HashMap<String,Object>();
        attrs.put(Provisioning.A_zimbraId, "");
        getProvisioning().modifyAttrs(this, attrs);
    }

    /**
     * Zimbra Systems Unique ID
     *
     * @param attrs existing map to populate, or null to create a new map
     * @return populated map to pass into Provisioning.modifyAttrs
     */
    @ZAttr(id=1)
    public Map<String,Object> unsetId(Map<String,Object> attrs) {
        if (attrs == null) attrs = new HashMap<String,Object>();
        attrs.put(Provisioning.A_zimbraId, "");
        return attrs;
    }

    /**
     * set to true for admin groups
     *
     * @return zimbraIsAdminGroup, or false if unset
     *
     * @since ZCS 6.0.0_BETA1
     */
    @ZAttr(id=802)
    public boolean isIsAdminGroup() {
        return getBooleanAttr(Provisioning.A_zimbraIsAdminGroup, false);
    }

    /**
     * set to true for admin groups
     *
     * @param zimbraIsAdminGroup new value
     * @throws com.zimbra.common.service.ServiceException if error during update
     *
     * @since ZCS 6.0.0_BETA1
     */
    @ZAttr(id=802)
    public void setIsAdminGroup(boolean zimbraIsAdminGroup) throws com.zimbra.common.service.ServiceException {
        HashMap<String,Object> attrs = new HashMap<String,Object>();
        attrs.put(Provisioning.A_zimbraIsAdminGroup, zimbraIsAdminGroup ? Provisioning.TRUE : Provisioning.FALSE);
        getProvisioning().modifyAttrs(this, attrs);
    }

    /**
     * set to true for admin groups
     *
     * @param zimbraIsAdminGroup new value
     * @param attrs existing map to populate, or null to create a new map
     * @return populated map to pass into Provisioning.modifyAttrs
     *
     * @since ZCS 6.0.0_BETA1
     */
    @ZAttr(id=802)
    public Map<String,Object> setIsAdminGroup(boolean zimbraIsAdminGroup, Map<String,Object> attrs) {
        if (attrs == null) attrs = new HashMap<String,Object>();
        attrs.put(Provisioning.A_zimbraIsAdminGroup, zimbraIsAdminGroup ? Provisioning.TRUE : Provisioning.FALSE);
        return attrs;
    }

    /**
     * set to true for admin groups
     *
     * @throws com.zimbra.common.service.ServiceException if error during update
     *
     * @since ZCS 6.0.0_BETA1
     */
    @ZAttr(id=802)
    public void unsetIsAdminGroup() throws com.zimbra.common.service.ServiceException {
        HashMap<String,Object> attrs = new HashMap<String,Object>();
        attrs.put(Provisioning.A_zimbraIsAdminGroup, "");
        getProvisioning().modifyAttrs(this, attrs);
    }

    /**
     * set to true for admin groups
     *
     * @param attrs existing map to populate, or null to create a new map
     * @return populated map to pass into Provisioning.modifyAttrs
     *
     * @since ZCS 6.0.0_BETA1
     */
    @ZAttr(id=802)
    public Map<String,Object> unsetIsAdminGroup(Map<String,Object> attrs) {
        if (attrs == null) attrs = new HashMap<String,Object>();
        attrs.put(Provisioning.A_zimbraIsAdminGroup, "");
        return attrs;
    }

    /**
     * locale of entry, e.g. en_US
     *
     * @return zimbraLocale, or null if unset
     */
    @ZAttr(id=345)
    public String getLocaleAsString() {
        return getAttr(Provisioning.A_zimbraLocale, null);
    }

    /**
     * locale of entry, e.g. en_US
     *
     * @param zimbraLocale new value
     * @throws com.zimbra.common.service.ServiceException if error during update
     */
    @ZAttr(id=345)
    public void setLocale(String zimbraLocale) throws com.zimbra.common.service.ServiceException {
        HashMap<String,Object> attrs = new HashMap<String,Object>();
        attrs.put(Provisioning.A_zimbraLocale, zimbraLocale);
        getProvisioning().modifyAttrs(this, attrs);
    }

    /**
     * locale of entry, e.g. en_US
     *
     * @param zimbraLocale new value
     * @param attrs existing map to populate, or null to create a new map
     * @return populated map to pass into Provisioning.modifyAttrs
     */
    @ZAttr(id=345)
    public Map<String,Object> setLocale(String zimbraLocale, Map<String,Object> attrs) {
        if (attrs == null) attrs = new HashMap<String,Object>();
        attrs.put(Provisioning.A_zimbraLocale, zimbraLocale);
        return attrs;
    }

    /**
     * locale of entry, e.g. en_US
     *
     * @throws com.zimbra.common.service.ServiceException if error during update
     */
    @ZAttr(id=345)
    public void unsetLocale() throws com.zimbra.common.service.ServiceException {
        HashMap<String,Object> attrs = new HashMap<String,Object>();
        attrs.put(Provisioning.A_zimbraLocale, "");
        getProvisioning().modifyAttrs(this, attrs);
    }

    /**
     * locale of entry, e.g. en_US
     *
     * @param attrs existing map to populate, or null to create a new map
     * @return populated map to pass into Provisioning.modifyAttrs
     */
    @ZAttr(id=345)
    public Map<String,Object> unsetLocale(Map<String,Object> attrs) {
        if (attrs == null) attrs = new HashMap<String,Object>();
        attrs.put(Provisioning.A_zimbraLocale, "");
        return attrs;
    }

    /**
     * administrative notes
     *
     * @return zimbraNotes, or null if unset
     */
    @ZAttr(id=9)
    public String getNotes() {
        return getAttr(Provisioning.A_zimbraNotes, null);
    }

    /**
     * administrative notes
     *
     * @param zimbraNotes new value
     * @throws com.zimbra.common.service.ServiceException if error during update
     */
    @ZAttr(id=9)
    public void setNotes(String zimbraNotes) throws com.zimbra.common.service.ServiceException {
        HashMap<String,Object> attrs = new HashMap<String,Object>();
        attrs.put(Provisioning.A_zimbraNotes, zimbraNotes);
        getProvisioning().modifyAttrs(this, attrs);
    }

    /**
     * administrative notes
     *
     * @param zimbraNotes new value
     * @param attrs existing map to populate, or null to create a new map
     * @return populated map to pass into Provisioning.modifyAttrs
     */
    @ZAttr(id=9)
    public Map<String,Object> setNotes(String zimbraNotes, Map<String,Object> attrs) {
        if (attrs == null) attrs = new HashMap<String,Object>();
        attrs.put(Provisioning.A_zimbraNotes, zimbraNotes);
        return attrs;
    }

    /**
     * administrative notes
     *
     * @throws com.zimbra.common.service.ServiceException if error during update
     */
    @ZAttr(id=9)
    public void unsetNotes() throws com.zimbra.common.service.ServiceException {
        HashMap<String,Object> attrs = new HashMap<String,Object>();
        attrs.put(Provisioning.A_zimbraNotes, "");
        getProvisioning().modifyAttrs(this, attrs);
    }

    /**
     * administrative notes
     *
     * @param attrs existing map to populate, or null to create a new map
     * @return populated map to pass into Provisioning.modifyAttrs
     */
    @ZAttr(id=9)
    public Map<String,Object> unsetNotes(Map<String,Object> attrs) {
        if (attrs == null) attrs = new HashMap<String,Object>();
        attrs.put(Provisioning.A_zimbraNotes, "");
        return attrs;
    }

    /**
     * items an account or group has shared
     *
     * @return zimbraShareInfo, or empty array if unset
     */
    @ZAttr(id=357)
    public String[] getShareInfo() {
        return getMultiAttr(Provisioning.A_zimbraShareInfo);
    }

    /**
     * items an account or group has shared
     *
     * @param zimbraShareInfo new value
     * @throws com.zimbra.common.service.ServiceException if error during update
     */
    @ZAttr(id=357)
    public void setShareInfo(String[] zimbraShareInfo) throws com.zimbra.common.service.ServiceException {
        HashMap<String,Object> attrs = new HashMap<String,Object>();
        attrs.put(Provisioning.A_zimbraShareInfo, zimbraShareInfo);
        getProvisioning().modifyAttrs(this, attrs);
    }

    /**
     * items an account or group has shared
     *
     * @param zimbraShareInfo new value
     * @param attrs existing map to populate, or null to create a new map
     * @return populated map to pass into Provisioning.modifyAttrs
     */
    @ZAttr(id=357)
    public Map<String,Object> setShareInfo(String[] zimbraShareInfo, Map<String,Object> attrs) {
        if (attrs == null) attrs = new HashMap<String,Object>();
        attrs.put(Provisioning.A_zimbraShareInfo, zimbraShareInfo);
        return attrs;
    }

    /**
     * items an account or group has shared
     *
     * @param zimbraShareInfo new to add to existing values
     * @throws com.zimbra.common.service.ServiceException if error during update
     */
    @ZAttr(id=357)
    public void addShareInfo(String zimbraShareInfo) throws com.zimbra.common.service.ServiceException {
        HashMap<String,Object> attrs = new HashMap<String,Object>();
        StringUtil.addToMultiMap(attrs, "+" + Provisioning.A_zimbraShareInfo, zimbraShareInfo);
        getProvisioning().modifyAttrs(this, attrs);
    }

    /**
     * items an account or group has shared
     *
     * @param zimbraShareInfo new to add to existing values
     * @param attrs existing map to populate, or null to create a new map
     * @return populated map to pass into Provisioning.modifyAttrs
     */
    @ZAttr(id=357)
    public Map<String,Object> addShareInfo(String zimbraShareInfo, Map<String,Object> attrs) {
        if (attrs == null) attrs = new HashMap<String,Object>();
        StringUtil.addToMultiMap(attrs, "+" + Provisioning.A_zimbraShareInfo, zimbraShareInfo);
        return attrs;
    }

    /**
     * items an account or group has shared
     *
     * @param zimbraShareInfo existing value to remove
     * @throws com.zimbra.common.service.ServiceException if error during update
     */
    @ZAttr(id=357)
    public void removeShareInfo(String zimbraShareInfo) throws com.zimbra.common.service.ServiceException {
        HashMap<String,Object> attrs = new HashMap<String,Object>();
        StringUtil.addToMultiMap(attrs, "-" + Provisioning.A_zimbraShareInfo, zimbraShareInfo);
        getProvisioning().modifyAttrs(this, attrs);
    }

    /**
     * items an account or group has shared
     *
     * @param zimbraShareInfo existing value to remove
     * @param attrs existing map to populate, or null to create a new map
     * @return populated map to pass into Provisioning.modifyAttrs
     */
    @ZAttr(id=357)
    public Map<String,Object> removeShareInfo(String zimbraShareInfo, Map<String,Object> attrs) {
        if (attrs == null) attrs = new HashMap<String,Object>();
        StringUtil.addToMultiMap(attrs, "-" + Provisioning.A_zimbraShareInfo, zimbraShareInfo);
        return attrs;
    }

    /**
     * items an account or group has shared
     *
     * @throws com.zimbra.common.service.ServiceException if error during update
     */
    @ZAttr(id=357)
    public void unsetShareInfo() throws com.zimbra.common.service.ServiceException {
        HashMap<String,Object> attrs = new HashMap<String,Object>();
        attrs.put(Provisioning.A_zimbraShareInfo, "");
        getProvisioning().modifyAttrs(this, attrs);
    }

    /**
     * items an account or group has shared
     *
     * @param attrs existing map to populate, or null to create a new map
     * @return populated map to pass into Provisioning.modifyAttrs
     */
    @ZAttr(id=357)
    public Map<String,Object> unsetShareInfo(Map<String,Object> attrs) {
        if (attrs == null) attrs = new HashMap<String,Object>();
        attrs.put(Provisioning.A_zimbraShareInfo, "");
        return attrs;
    }

    ///// END-AUTO-GEN-REPLACE


}<|MERGE_RESOLUTION|>--- conflicted
+++ resolved
@@ -35,11 +35,7 @@
 
     ///// BEGIN-AUTO-GEN-REPLACE
 
-<<<<<<< HEAD
-    /* build: 7.0.0_BETA1_1111 pshao 20110407-1038 */
-=======
-    /* build: 7.0.0_BETA1_1111 pshao 20110408-1047 */
->>>>>>> 7e268196
+    /* build: 7.0.0_BETA1_1111 pshao 20110408-1107 */
 
     /**
      * RFC2256: common name(s) for which the entity is known by
