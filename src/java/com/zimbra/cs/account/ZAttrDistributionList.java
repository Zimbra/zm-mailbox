/*
 * ***** BEGIN LICENSE BLOCK *****
 * Zimbra Collaboration Suite Server
 * Copyright (C) 2004, 2005, 2006, 2007, 2008, 2009, 2010, 2011 Zimbra, Inc.
 * 
 * The contents of this file are subject to the Zimbra Public License
 * Version 1.3 ("License"); you may not use this file except in
 * compliance with the License.  You may obtain a copy of the License at
 * http://www.zimbra.com/license.
 * 
 * Software distributed under the License is distributed on an "AS IS"
 * basis, WITHOUT WARRANTY OF ANY KIND, either express or implied.
 * ***** END LICENSE BLOCK *****
 */

package com.zimbra.cs.account;

import com.zimbra.common.util.ByteUtil;
import com.zimbra.common.util.DateUtil;
import com.zimbra.common.util.StringUtil;

import java.util.Date;
import java.util.HashMap;
import java.util.Map;

/**
 * AUTO-GENERATED. DO NOT EDIT.
 *
 */
public class ZAttrDistributionList extends MailTarget {

    protected ZAttrDistributionList(String name, String id, Map<String, Object> attrs, Provisioning prov) {
        super(name, id, attrs, null, prov);
    }

    ///// BEGIN-AUTO-GEN-REPLACE

<<<<<<< HEAD
    /* build: 7.0.0_BETA1_1111 pshao 20110301-1330 */
=======
    /* build: 7.0.0_BETA1_1111 pshao 20110301-1346 */
>>>>>>> 21f817d5

    /**
     * RFC2256: common name(s) for which the entity is known by
     *
     * @return cn, or null if unset
     */
    @ZAttr(id=-1)
    public String getCn() {
        return getAttr(Provisioning.A_cn, null);
    }

    /**
     * RFC2256: common name(s) for which the entity is known by
     *
     * @param cn new value
     * @throws com.zimbra.common.service.ServiceException if error during update
     */
    @ZAttr(id=-1)
    public void setCn(String cn) throws com.zimbra.common.service.ServiceException {
        HashMap<String,Object> attrs = new HashMap<String,Object>();
        attrs.put(Provisioning.A_cn, cn);
        getProvisioning().modifyAttrs(this, attrs);
    }

    /**
     * RFC2256: common name(s) for which the entity is known by
     *
     * @param cn new value
     * @param attrs existing map to populate, or null to create a new map
     * @return populated map to pass into Provisioning.modifyAttrs
     */
    @ZAttr(id=-1)
    public Map<String,Object> setCn(String cn, Map<String,Object> attrs) {
        if (attrs == null) attrs = new HashMap<String,Object>();
        attrs.put(Provisioning.A_cn, cn);
        return attrs;
    }

    /**
     * RFC2256: common name(s) for which the entity is known by
     *
     * @throws com.zimbra.common.service.ServiceException if error during update
     */
    @ZAttr(id=-1)
    public void unsetCn() throws com.zimbra.common.service.ServiceException {
        HashMap<String,Object> attrs = new HashMap<String,Object>();
        attrs.put(Provisioning.A_cn, "");
        getProvisioning().modifyAttrs(this, attrs);
    }

    /**
     * RFC2256: common name(s) for which the entity is known by
     *
     * @param attrs existing map to populate, or null to create a new map
     * @return populated map to pass into Provisioning.modifyAttrs
     */
    @ZAttr(id=-1)
    public Map<String,Object> unsetCn(Map<String,Object> attrs) {
        if (attrs == null) attrs = new HashMap<String,Object>();
        attrs.put(Provisioning.A_cn, "");
        return attrs;
    }

    /**
     * RFC2256: descriptive information
     *
     * @return description, or empty array if unset
     */
    @ZAttr(id=-1)
    public String[] getDescription() {
        return getMultiAttr(Provisioning.A_description);
    }

    /**
     * RFC2256: descriptive information
     *
     * @param description new value
     * @throws com.zimbra.common.service.ServiceException if error during update
     */
    @ZAttr(id=-1)
    public void setDescription(String[] description) throws com.zimbra.common.service.ServiceException {
        HashMap<String,Object> attrs = new HashMap<String,Object>();
        attrs.put(Provisioning.A_description, description);
        getProvisioning().modifyAttrs(this, attrs);
    }

    /**
     * RFC2256: descriptive information
     *
     * @param description new value
     * @param attrs existing map to populate, or null to create a new map
     * @return populated map to pass into Provisioning.modifyAttrs
     */
    @ZAttr(id=-1)
    public Map<String,Object> setDescription(String[] description, Map<String,Object> attrs) {
        if (attrs == null) attrs = new HashMap<String,Object>();
        attrs.put(Provisioning.A_description, description);
        return attrs;
    }

    /**
     * RFC2256: descriptive information
     *
     * @param description new to add to existing values
     * @throws com.zimbra.common.service.ServiceException if error during update
     */
    @ZAttr(id=-1)
    public void addDescription(String description) throws com.zimbra.common.service.ServiceException {
        HashMap<String,Object> attrs = new HashMap<String,Object>();
        StringUtil.addToMultiMap(attrs, "+" + Provisioning.A_description, description);
        getProvisioning().modifyAttrs(this, attrs);
    }

    /**
     * RFC2256: descriptive information
     *
     * @param description new to add to existing values
     * @param attrs existing map to populate, or null to create a new map
     * @return populated map to pass into Provisioning.modifyAttrs
     */
    @ZAttr(id=-1)
    public Map<String,Object> addDescription(String description, Map<String,Object> attrs) {
        if (attrs == null) attrs = new HashMap<String,Object>();
        StringUtil.addToMultiMap(attrs, "+" + Provisioning.A_description, description);
        return attrs;
    }

    /**
     * RFC2256: descriptive information
     *
     * @param description existing value to remove
     * @throws com.zimbra.common.service.ServiceException if error during update
     */
    @ZAttr(id=-1)
    public void removeDescription(String description) throws com.zimbra.common.service.ServiceException {
        HashMap<String,Object> attrs = new HashMap<String,Object>();
        StringUtil.addToMultiMap(attrs, "-" + Provisioning.A_description, description);
        getProvisioning().modifyAttrs(this, attrs);
    }

    /**
     * RFC2256: descriptive information
     *
     * @param description existing value to remove
     * @param attrs existing map to populate, or null to create a new map
     * @return populated map to pass into Provisioning.modifyAttrs
     */
    @ZAttr(id=-1)
    public Map<String,Object> removeDescription(String description, Map<String,Object> attrs) {
        if (attrs == null) attrs = new HashMap<String,Object>();
        StringUtil.addToMultiMap(attrs, "-" + Provisioning.A_description, description);
        return attrs;
    }

    /**
     * RFC2256: descriptive information
     *
     * @throws com.zimbra.common.service.ServiceException if error during update
     */
    @ZAttr(id=-1)
    public void unsetDescription() throws com.zimbra.common.service.ServiceException {
        HashMap<String,Object> attrs = new HashMap<String,Object>();
        attrs.put(Provisioning.A_description, "");
        getProvisioning().modifyAttrs(this, attrs);
    }

    /**
     * RFC2256: descriptive information
     *
     * @param attrs existing map to populate, or null to create a new map
     * @return populated map to pass into Provisioning.modifyAttrs
     */
    @ZAttr(id=-1)
    public Map<String,Object> unsetDescription(Map<String,Object> attrs) {
        if (attrs == null) attrs = new HashMap<String,Object>();
        attrs.put(Provisioning.A_description, "");
        return attrs;
    }

    /**
     * RFC2798: preferred name to be used when displaying entries
     *
     * @return displayName, or null if unset
     */
    @ZAttr(id=-1)
    public String getDisplayName() {
        return getAttr(Provisioning.A_displayName, null);
    }

    /**
     * RFC2798: preferred name to be used when displaying entries
     *
     * @param displayName new value
     * @throws com.zimbra.common.service.ServiceException if error during update
     */
    @ZAttr(id=-1)
    public void setDisplayName(String displayName) throws com.zimbra.common.service.ServiceException {
        HashMap<String,Object> attrs = new HashMap<String,Object>();
        attrs.put(Provisioning.A_displayName, displayName);
        getProvisioning().modifyAttrs(this, attrs);
    }

    /**
     * RFC2798: preferred name to be used when displaying entries
     *
     * @param displayName new value
     * @param attrs existing map to populate, or null to create a new map
     * @return populated map to pass into Provisioning.modifyAttrs
     */
    @ZAttr(id=-1)
    public Map<String,Object> setDisplayName(String displayName, Map<String,Object> attrs) {
        if (attrs == null) attrs = new HashMap<String,Object>();
        attrs.put(Provisioning.A_displayName, displayName);
        return attrs;
    }

    /**
     * RFC2798: preferred name to be used when displaying entries
     *
     * @throws com.zimbra.common.service.ServiceException if error during update
     */
    @ZAttr(id=-1)
    public void unsetDisplayName() throws com.zimbra.common.service.ServiceException {
        HashMap<String,Object> attrs = new HashMap<String,Object>();
        attrs.put(Provisioning.A_displayName, "");
        getProvisioning().modifyAttrs(this, attrs);
    }

    /**
     * RFC2798: preferred name to be used when displaying entries
     *
     * @param attrs existing map to populate, or null to create a new map
     * @return populated map to pass into Provisioning.modifyAttrs
     */
    @ZAttr(id=-1)
    public Map<String,Object> unsetDisplayName(Map<String,Object> attrs) {
        if (attrs == null) attrs = new HashMap<String,Object>();
        attrs.put(Provisioning.A_displayName, "");
        return attrs;
    }

    /**
     * RFC1274: RFC822 Mailbox
     *
     * @return mail, or null if unset
     */
    @ZAttr(id=-1)
    public String getMail() {
        return getAttr(Provisioning.A_mail, null);
    }

    /**
     * RFC1274: RFC822 Mailbox
     *
     * @param mail new value
     * @throws com.zimbra.common.service.ServiceException if error during update
     */
    @ZAttr(id=-1)
    public void setMail(String mail) throws com.zimbra.common.service.ServiceException {
        HashMap<String,Object> attrs = new HashMap<String,Object>();
        attrs.put(Provisioning.A_mail, mail);
        getProvisioning().modifyAttrs(this, attrs);
    }

    /**
     * RFC1274: RFC822 Mailbox
     *
     * @param mail new value
     * @param attrs existing map to populate, or null to create a new map
     * @return populated map to pass into Provisioning.modifyAttrs
     */
    @ZAttr(id=-1)
    public Map<String,Object> setMail(String mail, Map<String,Object> attrs) {
        if (attrs == null) attrs = new HashMap<String,Object>();
        attrs.put(Provisioning.A_mail, mail);
        return attrs;
    }

    /**
     * RFC1274: RFC822 Mailbox
     *
     * @throws com.zimbra.common.service.ServiceException if error during update
     */
    @ZAttr(id=-1)
    public void unsetMail() throws com.zimbra.common.service.ServiceException {
        HashMap<String,Object> attrs = new HashMap<String,Object>();
        attrs.put(Provisioning.A_mail, "");
        getProvisioning().modifyAttrs(this, attrs);
    }

    /**
     * RFC1274: RFC822 Mailbox
     *
     * @param attrs existing map to populate, or null to create a new map
     * @return populated map to pass into Provisioning.modifyAttrs
     */
    @ZAttr(id=-1)
    public Map<String,Object> unsetMail(Map<String,Object> attrs) {
        if (attrs == null) attrs = new HashMap<String,Object>();
        attrs.put(Provisioning.A_mail, "");
        return attrs;
    }

    /**
     * RFC1274: user identifier
     *
     * @return uid, or null if unset
     */
    @ZAttr(id=-1)
    public String getUid() {
        return getAttr(Provisioning.A_uid, null);
    }

    /**
     * RFC1274: user identifier
     *
     * @param uid new value
     * @throws com.zimbra.common.service.ServiceException if error during update
     */
    @ZAttr(id=-1)
    public void setUid(String uid) throws com.zimbra.common.service.ServiceException {
        HashMap<String,Object> attrs = new HashMap<String,Object>();
        attrs.put(Provisioning.A_uid, uid);
        getProvisioning().modifyAttrs(this, attrs);
    }

    /**
     * RFC1274: user identifier
     *
     * @param uid new value
     * @param attrs existing map to populate, or null to create a new map
     * @return populated map to pass into Provisioning.modifyAttrs
     */
    @ZAttr(id=-1)
    public Map<String,Object> setUid(String uid, Map<String,Object> attrs) {
        if (attrs == null) attrs = new HashMap<String,Object>();
        attrs.put(Provisioning.A_uid, uid);
        return attrs;
    }

    /**
     * RFC1274: user identifier
     *
     * @throws com.zimbra.common.service.ServiceException if error during update
     */
    @ZAttr(id=-1)
    public void unsetUid() throws com.zimbra.common.service.ServiceException {
        HashMap<String,Object> attrs = new HashMap<String,Object>();
        attrs.put(Provisioning.A_uid, "");
        getProvisioning().modifyAttrs(this, attrs);
    }

    /**
     * RFC1274: user identifier
     *
     * @param attrs existing map to populate, or null to create a new map
     * @return populated map to pass into Provisioning.modifyAttrs
     */
    @ZAttr(id=-1)
    public Map<String,Object> unsetUid(Map<String,Object> attrs) {
        if (attrs == null) attrs = new HashMap<String,Object>();
        attrs.put(Provisioning.A_uid, "");
        return attrs;
    }

    /**
     * Zimbra access control list
     *
     * @return zimbraACE, or empty array if unset
     *
     * @since ZCS 5.0.7
     */
    @ZAttr(id=659)
    public String[] getACE() {
        return getMultiAttr(Provisioning.A_zimbraACE);
    }

    /**
     * Zimbra access control list
     *
     * @param zimbraACE new value
     * @throws com.zimbra.common.service.ServiceException if error during update
     *
     * @since ZCS 5.0.7
     */
    @ZAttr(id=659)
    public void setACE(String[] zimbraACE) throws com.zimbra.common.service.ServiceException {
        HashMap<String,Object> attrs = new HashMap<String,Object>();
        attrs.put(Provisioning.A_zimbraACE, zimbraACE);
        getProvisioning().modifyAttrs(this, attrs);
    }

    /**
     * Zimbra access control list
     *
     * @param zimbraACE new value
     * @param attrs existing map to populate, or null to create a new map
     * @return populated map to pass into Provisioning.modifyAttrs
     *
     * @since ZCS 5.0.7
     */
    @ZAttr(id=659)
    public Map<String,Object> setACE(String[] zimbraACE, Map<String,Object> attrs) {
        if (attrs == null) attrs = new HashMap<String,Object>();
        attrs.put(Provisioning.A_zimbraACE, zimbraACE);
        return attrs;
    }

    /**
     * Zimbra access control list
     *
     * @param zimbraACE new to add to existing values
     * @throws com.zimbra.common.service.ServiceException if error during update
     *
     * @since ZCS 5.0.7
     */
    @ZAttr(id=659)
    public void addACE(String zimbraACE) throws com.zimbra.common.service.ServiceException {
        HashMap<String,Object> attrs = new HashMap<String,Object>();
        StringUtil.addToMultiMap(attrs, "+" + Provisioning.A_zimbraACE, zimbraACE);
        getProvisioning().modifyAttrs(this, attrs);
    }

    /**
     * Zimbra access control list
     *
     * @param zimbraACE new to add to existing values
     * @param attrs existing map to populate, or null to create a new map
     * @return populated map to pass into Provisioning.modifyAttrs
     *
     * @since ZCS 5.0.7
     */
    @ZAttr(id=659)
    public Map<String,Object> addACE(String zimbraACE, Map<String,Object> attrs) {
        if (attrs == null) attrs = new HashMap<String,Object>();
        StringUtil.addToMultiMap(attrs, "+" + Provisioning.A_zimbraACE, zimbraACE);
        return attrs;
    }

    /**
     * Zimbra access control list
     *
     * @param zimbraACE existing value to remove
     * @throws com.zimbra.common.service.ServiceException if error during update
     *
     * @since ZCS 5.0.7
     */
    @ZAttr(id=659)
    public void removeACE(String zimbraACE) throws com.zimbra.common.service.ServiceException {
        HashMap<String,Object> attrs = new HashMap<String,Object>();
        StringUtil.addToMultiMap(attrs, "-" + Provisioning.A_zimbraACE, zimbraACE);
        getProvisioning().modifyAttrs(this, attrs);
    }

    /**
     * Zimbra access control list
     *
     * @param zimbraACE existing value to remove
     * @param attrs existing map to populate, or null to create a new map
     * @return populated map to pass into Provisioning.modifyAttrs
     *
     * @since ZCS 5.0.7
     */
    @ZAttr(id=659)
    public Map<String,Object> removeACE(String zimbraACE, Map<String,Object> attrs) {
        if (attrs == null) attrs = new HashMap<String,Object>();
        StringUtil.addToMultiMap(attrs, "-" + Provisioning.A_zimbraACE, zimbraACE);
        return attrs;
    }

    /**
     * Zimbra access control list
     *
     * @throws com.zimbra.common.service.ServiceException if error during update
     *
     * @since ZCS 5.0.7
     */
    @ZAttr(id=659)
    public void unsetACE() throws com.zimbra.common.service.ServiceException {
        HashMap<String,Object> attrs = new HashMap<String,Object>();
        attrs.put(Provisioning.A_zimbraACE, "");
        getProvisioning().modifyAttrs(this, attrs);
    }

    /**
     * Zimbra access control list
     *
     * @param attrs existing map to populate, or null to create a new map
     * @return populated map to pass into Provisioning.modifyAttrs
     *
     * @since ZCS 5.0.7
     */
    @ZAttr(id=659)
    public Map<String,Object> unsetACE(Map<String,Object> attrs) {
        if (attrs == null) attrs = new HashMap<String,Object>();
        attrs.put(Provisioning.A_zimbraACE, "");
        return attrs;
    }

    /**
     * UI components available for the authed admin in admin console
     *
     * @return zimbraAdminConsoleUIComponents, or empty array if unset
     *
     * @since ZCS 6.0.0_BETA1
     */
    @ZAttr(id=761)
    public String[] getAdminConsoleUIComponents() {
        return getMultiAttr(Provisioning.A_zimbraAdminConsoleUIComponents);
    }

    /**
     * UI components available for the authed admin in admin console
     *
     * @param zimbraAdminConsoleUIComponents new value
     * @throws com.zimbra.common.service.ServiceException if error during update
     *
     * @since ZCS 6.0.0_BETA1
     */
    @ZAttr(id=761)
    public void setAdminConsoleUIComponents(String[] zimbraAdminConsoleUIComponents) throws com.zimbra.common.service.ServiceException {
        HashMap<String,Object> attrs = new HashMap<String,Object>();
        attrs.put(Provisioning.A_zimbraAdminConsoleUIComponents, zimbraAdminConsoleUIComponents);
        getProvisioning().modifyAttrs(this, attrs);
    }

    /**
     * UI components available for the authed admin in admin console
     *
     * @param zimbraAdminConsoleUIComponents new value
     * @param attrs existing map to populate, or null to create a new map
     * @return populated map to pass into Provisioning.modifyAttrs
     *
     * @since ZCS 6.0.0_BETA1
     */
    @ZAttr(id=761)
    public Map<String,Object> setAdminConsoleUIComponents(String[] zimbraAdminConsoleUIComponents, Map<String,Object> attrs) {
        if (attrs == null) attrs = new HashMap<String,Object>();
        attrs.put(Provisioning.A_zimbraAdminConsoleUIComponents, zimbraAdminConsoleUIComponents);
        return attrs;
    }

    /**
     * UI components available for the authed admin in admin console
     *
     * @param zimbraAdminConsoleUIComponents new to add to existing values
     * @throws com.zimbra.common.service.ServiceException if error during update
     *
     * @since ZCS 6.0.0_BETA1
     */
    @ZAttr(id=761)
    public void addAdminConsoleUIComponents(String zimbraAdminConsoleUIComponents) throws com.zimbra.common.service.ServiceException {
        HashMap<String,Object> attrs = new HashMap<String,Object>();
        StringUtil.addToMultiMap(attrs, "+" + Provisioning.A_zimbraAdminConsoleUIComponents, zimbraAdminConsoleUIComponents);
        getProvisioning().modifyAttrs(this, attrs);
    }

    /**
     * UI components available for the authed admin in admin console
     *
     * @param zimbraAdminConsoleUIComponents new to add to existing values
     * @param attrs existing map to populate, or null to create a new map
     * @return populated map to pass into Provisioning.modifyAttrs
     *
     * @since ZCS 6.0.0_BETA1
     */
    @ZAttr(id=761)
    public Map<String,Object> addAdminConsoleUIComponents(String zimbraAdminConsoleUIComponents, Map<String,Object> attrs) {
        if (attrs == null) attrs = new HashMap<String,Object>();
        StringUtil.addToMultiMap(attrs, "+" + Provisioning.A_zimbraAdminConsoleUIComponents, zimbraAdminConsoleUIComponents);
        return attrs;
    }

    /**
     * UI components available for the authed admin in admin console
     *
     * @param zimbraAdminConsoleUIComponents existing value to remove
     * @throws com.zimbra.common.service.ServiceException if error during update
     *
     * @since ZCS 6.0.0_BETA1
     */
    @ZAttr(id=761)
    public void removeAdminConsoleUIComponents(String zimbraAdminConsoleUIComponents) throws com.zimbra.common.service.ServiceException {
        HashMap<String,Object> attrs = new HashMap<String,Object>();
        StringUtil.addToMultiMap(attrs, "-" + Provisioning.A_zimbraAdminConsoleUIComponents, zimbraAdminConsoleUIComponents);
        getProvisioning().modifyAttrs(this, attrs);
    }

    /**
     * UI components available for the authed admin in admin console
     *
     * @param zimbraAdminConsoleUIComponents existing value to remove
     * @param attrs existing map to populate, or null to create a new map
     * @return populated map to pass into Provisioning.modifyAttrs
     *
     * @since ZCS 6.0.0_BETA1
     */
    @ZAttr(id=761)
    public Map<String,Object> removeAdminConsoleUIComponents(String zimbraAdminConsoleUIComponents, Map<String,Object> attrs) {
        if (attrs == null) attrs = new HashMap<String,Object>();
        StringUtil.addToMultiMap(attrs, "-" + Provisioning.A_zimbraAdminConsoleUIComponents, zimbraAdminConsoleUIComponents);
        return attrs;
    }

    /**
     * UI components available for the authed admin in admin console
     *
     * @throws com.zimbra.common.service.ServiceException if error during update
     *
     * @since ZCS 6.0.0_BETA1
     */
    @ZAttr(id=761)
    public void unsetAdminConsoleUIComponents() throws com.zimbra.common.service.ServiceException {
        HashMap<String,Object> attrs = new HashMap<String,Object>();
        attrs.put(Provisioning.A_zimbraAdminConsoleUIComponents, "");
        getProvisioning().modifyAttrs(this, attrs);
    }

    /**
     * UI components available for the authed admin in admin console
     *
     * @param attrs existing map to populate, or null to create a new map
     * @return populated map to pass into Provisioning.modifyAttrs
     *
     * @since ZCS 6.0.0_BETA1
     */
    @ZAttr(id=761)
    public Map<String,Object> unsetAdminConsoleUIComponents(Map<String,Object> attrs) {
        if (attrs == null) attrs = new HashMap<String,Object>();
        attrs.put(Provisioning.A_zimbraAdminConsoleUIComponents, "");
        return attrs;
    }

    /**
     * time object was created
     *
     * <p>Use getCreateTimestampAsString to access value as a string.
     *
     * @see #getCreateTimestampAsString()
     *
     * @return zimbraCreateTimestamp as Date, null if unset or unable to parse
     *
     * @since ZCS 6.0.0_BETA1
     */
    @ZAttr(id=790)
    public Date getCreateTimestamp() {
        return getGeneralizedTimeAttr(Provisioning.A_zimbraCreateTimestamp, null);
    }

    /**
     * time object was created
     *
     * @return zimbraCreateTimestamp, or null if unset
     *
     * @since ZCS 6.0.0_BETA1
     */
    @ZAttr(id=790)
    public String getCreateTimestampAsString() {
        return getAttr(Provisioning.A_zimbraCreateTimestamp, null);
    }

    /**
     * time object was created
     *
     * @param zimbraCreateTimestamp new value
     * @throws com.zimbra.common.service.ServiceException if error during update
     *
     * @since ZCS 6.0.0_BETA1
     */
    @ZAttr(id=790)
    public void setCreateTimestamp(Date zimbraCreateTimestamp) throws com.zimbra.common.service.ServiceException {
        HashMap<String,Object> attrs = new HashMap<String,Object>();
        attrs.put(Provisioning.A_zimbraCreateTimestamp, zimbraCreateTimestamp==null ? "" : DateUtil.toGeneralizedTime(zimbraCreateTimestamp));
        getProvisioning().modifyAttrs(this, attrs);
    }

    /**
     * time object was created
     *
     * @param zimbraCreateTimestamp new value
     * @param attrs existing map to populate, or null to create a new map
     * @return populated map to pass into Provisioning.modifyAttrs
     *
     * @since ZCS 6.0.0_BETA1
     */
    @ZAttr(id=790)
    public Map<String,Object> setCreateTimestamp(Date zimbraCreateTimestamp, Map<String,Object> attrs) {
        if (attrs == null) attrs = new HashMap<String,Object>();
        attrs.put(Provisioning.A_zimbraCreateTimestamp, zimbraCreateTimestamp==null ? "" : DateUtil.toGeneralizedTime(zimbraCreateTimestamp));
        return attrs;
    }

    /**
     * time object was created
     *
     * @param zimbraCreateTimestamp new value
     * @throws com.zimbra.common.service.ServiceException if error during update
     *
     * @since ZCS 6.0.0_BETA1
     */
    @ZAttr(id=790)
    public void setCreateTimestampAsString(String zimbraCreateTimestamp) throws com.zimbra.common.service.ServiceException {
        HashMap<String,Object> attrs = new HashMap<String,Object>();
        attrs.put(Provisioning.A_zimbraCreateTimestamp, zimbraCreateTimestamp);
        getProvisioning().modifyAttrs(this, attrs);
    }

    /**
     * time object was created
     *
     * @param zimbraCreateTimestamp new value
     * @param attrs existing map to populate, or null to create a new map
     * @return populated map to pass into Provisioning.modifyAttrs
     *
     * @since ZCS 6.0.0_BETA1
     */
    @ZAttr(id=790)
    public Map<String,Object> setCreateTimestampAsString(String zimbraCreateTimestamp, Map<String,Object> attrs) {
        if (attrs == null) attrs = new HashMap<String,Object>();
        attrs.put(Provisioning.A_zimbraCreateTimestamp, zimbraCreateTimestamp);
        return attrs;
    }

    /**
     * time object was created
     *
     * @throws com.zimbra.common.service.ServiceException if error during update
     *
     * @since ZCS 6.0.0_BETA1
     */
    @ZAttr(id=790)
    public void unsetCreateTimestamp() throws com.zimbra.common.service.ServiceException {
        HashMap<String,Object> attrs = new HashMap<String,Object>();
        attrs.put(Provisioning.A_zimbraCreateTimestamp, "");
        getProvisioning().modifyAttrs(this, attrs);
    }

    /**
     * time object was created
     *
     * @param attrs existing map to populate, or null to create a new map
     * @return populated map to pass into Provisioning.modifyAttrs
     *
     * @since ZCS 6.0.0_BETA1
     */
    @ZAttr(id=790)
    public Map<String,Object> unsetCreateTimestamp(Map<String,Object> attrs) {
        if (attrs == null) attrs = new HashMap<String,Object>();
        attrs.put(Provisioning.A_zimbraCreateTimestamp, "");
        return attrs;
    }

    /**
     * Email address to put in from header for the share info email. If not
     * set, email address of the authenticated admin account will be used.
     *
     * @return zimbraDistributionListSendShareMessageFromAddress, or null if unset
     *
     * @since ZCS 6.0.0_BETA1
     */
    @ZAttr(id=811)
    public String getDistributionListSendShareMessageFromAddress() {
        return getAttr(Provisioning.A_zimbraDistributionListSendShareMessageFromAddress, null);
    }

    /**
     * Email address to put in from header for the share info email. If not
     * set, email address of the authenticated admin account will be used.
     *
     * @param zimbraDistributionListSendShareMessageFromAddress new value
     * @throws com.zimbra.common.service.ServiceException if error during update
     *
     * @since ZCS 6.0.0_BETA1
     */
    @ZAttr(id=811)
    public void setDistributionListSendShareMessageFromAddress(String zimbraDistributionListSendShareMessageFromAddress) throws com.zimbra.common.service.ServiceException {
        HashMap<String,Object> attrs = new HashMap<String,Object>();
        attrs.put(Provisioning.A_zimbraDistributionListSendShareMessageFromAddress, zimbraDistributionListSendShareMessageFromAddress);
        getProvisioning().modifyAttrs(this, attrs);
    }

    /**
     * Email address to put in from header for the share info email. If not
     * set, email address of the authenticated admin account will be used.
     *
     * @param zimbraDistributionListSendShareMessageFromAddress new value
     * @param attrs existing map to populate, or null to create a new map
     * @return populated map to pass into Provisioning.modifyAttrs
     *
     * @since ZCS 6.0.0_BETA1
     */
    @ZAttr(id=811)
    public Map<String,Object> setDistributionListSendShareMessageFromAddress(String zimbraDistributionListSendShareMessageFromAddress, Map<String,Object> attrs) {
        if (attrs == null) attrs = new HashMap<String,Object>();
        attrs.put(Provisioning.A_zimbraDistributionListSendShareMessageFromAddress, zimbraDistributionListSendShareMessageFromAddress);
        return attrs;
    }

    /**
     * Email address to put in from header for the share info email. If not
     * set, email address of the authenticated admin account will be used.
     *
     * @throws com.zimbra.common.service.ServiceException if error during update
     *
     * @since ZCS 6.0.0_BETA1
     */
    @ZAttr(id=811)
    public void unsetDistributionListSendShareMessageFromAddress() throws com.zimbra.common.service.ServiceException {
        HashMap<String,Object> attrs = new HashMap<String,Object>();
        attrs.put(Provisioning.A_zimbraDistributionListSendShareMessageFromAddress, "");
        getProvisioning().modifyAttrs(this, attrs);
    }

    /**
     * Email address to put in from header for the share info email. If not
     * set, email address of the authenticated admin account will be used.
     *
     * @param attrs existing map to populate, or null to create a new map
     * @return populated map to pass into Provisioning.modifyAttrs
     *
     * @since ZCS 6.0.0_BETA1
     */
    @ZAttr(id=811)
    public Map<String,Object> unsetDistributionListSendShareMessageFromAddress(Map<String,Object> attrs) {
        if (attrs == null) attrs = new HashMap<String,Object>();
        attrs.put(Provisioning.A_zimbraDistributionListSendShareMessageFromAddress, "");
        return attrs;
    }

    /**
     * Whether to send an email with all the shares of the group when a new
     * member is added to the group. If not set, default is to send the
     * email.
     *
     * @return zimbraDistributionListSendShareMessageToNewMembers, or false if unset
     *
     * @since ZCS 6.0.0_BETA1
     */
    @ZAttr(id=810)
    public boolean isDistributionListSendShareMessageToNewMembers() {
        return getBooleanAttr(Provisioning.A_zimbraDistributionListSendShareMessageToNewMembers, false);
    }

    /**
     * Whether to send an email with all the shares of the group when a new
     * member is added to the group. If not set, default is to send the
     * email.
     *
     * @param zimbraDistributionListSendShareMessageToNewMembers new value
     * @throws com.zimbra.common.service.ServiceException if error during update
     *
     * @since ZCS 6.0.0_BETA1
     */
    @ZAttr(id=810)
    public void setDistributionListSendShareMessageToNewMembers(boolean zimbraDistributionListSendShareMessageToNewMembers) throws com.zimbra.common.service.ServiceException {
        HashMap<String,Object> attrs = new HashMap<String,Object>();
        attrs.put(Provisioning.A_zimbraDistributionListSendShareMessageToNewMembers, zimbraDistributionListSendShareMessageToNewMembers ? Provisioning.TRUE : Provisioning.FALSE);
        getProvisioning().modifyAttrs(this, attrs);
    }

    /**
     * Whether to send an email with all the shares of the group when a new
     * member is added to the group. If not set, default is to send the
     * email.
     *
     * @param zimbraDistributionListSendShareMessageToNewMembers new value
     * @param attrs existing map to populate, or null to create a new map
     * @return populated map to pass into Provisioning.modifyAttrs
     *
     * @since ZCS 6.0.0_BETA1
     */
    @ZAttr(id=810)
    public Map<String,Object> setDistributionListSendShareMessageToNewMembers(boolean zimbraDistributionListSendShareMessageToNewMembers, Map<String,Object> attrs) {
        if (attrs == null) attrs = new HashMap<String,Object>();
        attrs.put(Provisioning.A_zimbraDistributionListSendShareMessageToNewMembers, zimbraDistributionListSendShareMessageToNewMembers ? Provisioning.TRUE : Provisioning.FALSE);
        return attrs;
    }

    /**
     * Whether to send an email with all the shares of the group when a new
     * member is added to the group. If not set, default is to send the
     * email.
     *
     * @throws com.zimbra.common.service.ServiceException if error during update
     *
     * @since ZCS 6.0.0_BETA1
     */
    @ZAttr(id=810)
    public void unsetDistributionListSendShareMessageToNewMembers() throws com.zimbra.common.service.ServiceException {
        HashMap<String,Object> attrs = new HashMap<String,Object>();
        attrs.put(Provisioning.A_zimbraDistributionListSendShareMessageToNewMembers, "");
        getProvisioning().modifyAttrs(this, attrs);
    }

    /**
     * Whether to send an email with all the shares of the group when a new
     * member is added to the group. If not set, default is to send the
     * email.
     *
     * @param attrs existing map to populate, or null to create a new map
     * @return populated map to pass into Provisioning.modifyAttrs
     *
     * @since ZCS 6.0.0_BETA1
     */
    @ZAttr(id=810)
    public Map<String,Object> unsetDistributionListSendShareMessageToNewMembers(Map<String,Object> attrs) {
        if (attrs == null) attrs = new HashMap<String,Object>();
        attrs.put(Provisioning.A_zimbraDistributionListSendShareMessageToNewMembers, "");
        return attrs;
    }

    /**
     * Deprecated since: 3.2.0. greatly simplify dl/group model. Orig desc:
     * Zimbra Systems Unique Group ID
     *
     * @return zimbraGroupId, or null if unset
     */
    @ZAttr(id=325)
    public String getGroupId() {
        return getAttr(Provisioning.A_zimbraGroupId, null);
    }

    /**
     * Deprecated since: 3.2.0. greatly simplify dl/group model. Orig desc:
     * Zimbra Systems Unique Group ID
     *
     * @param zimbraGroupId new value
     * @throws com.zimbra.common.service.ServiceException if error during update
     */
    @ZAttr(id=325)
    public void setGroupId(String zimbraGroupId) throws com.zimbra.common.service.ServiceException {
        HashMap<String,Object> attrs = new HashMap<String,Object>();
        attrs.put(Provisioning.A_zimbraGroupId, zimbraGroupId);
        getProvisioning().modifyAttrs(this, attrs);
    }

    /**
     * Deprecated since: 3.2.0. greatly simplify dl/group model. Orig desc:
     * Zimbra Systems Unique Group ID
     *
     * @param zimbraGroupId new value
     * @param attrs existing map to populate, or null to create a new map
     * @return populated map to pass into Provisioning.modifyAttrs
     */
    @ZAttr(id=325)
    public Map<String,Object> setGroupId(String zimbraGroupId, Map<String,Object> attrs) {
        if (attrs == null) attrs = new HashMap<String,Object>();
        attrs.put(Provisioning.A_zimbraGroupId, zimbraGroupId);
        return attrs;
    }

    /**
     * Deprecated since: 3.2.0. greatly simplify dl/group model. Orig desc:
     * Zimbra Systems Unique Group ID
     *
     * @throws com.zimbra.common.service.ServiceException if error during update
     */
    @ZAttr(id=325)
    public void unsetGroupId() throws com.zimbra.common.service.ServiceException {
        HashMap<String,Object> attrs = new HashMap<String,Object>();
        attrs.put(Provisioning.A_zimbraGroupId, "");
        getProvisioning().modifyAttrs(this, attrs);
    }

    /**
     * Deprecated since: 3.2.0. greatly simplify dl/group model. Orig desc:
     * Zimbra Systems Unique Group ID
     *
     * @param attrs existing map to populate, or null to create a new map
     * @return populated map to pass into Provisioning.modifyAttrs
     */
    @ZAttr(id=325)
    public Map<String,Object> unsetGroupId(Map<String,Object> attrs) {
        if (attrs == null) attrs = new HashMap<String,Object>();
        attrs.put(Provisioning.A_zimbraGroupId, "");
        return attrs;
    }

    /**
     * Zimbra Systems Unique ID
     *
     * @return zimbraId, or null if unset
     */
    @ZAttr(id=1)
    public String getId() {
        return getAttr(Provisioning.A_zimbraId, null);
    }

    /**
     * Zimbra Systems Unique ID
     *
     * @param zimbraId new value
     * @throws com.zimbra.common.service.ServiceException if error during update
     */
    @ZAttr(id=1)
    public void setId(String zimbraId) throws com.zimbra.common.service.ServiceException {
        HashMap<String,Object> attrs = new HashMap<String,Object>();
        attrs.put(Provisioning.A_zimbraId, zimbraId);
        getProvisioning().modifyAttrs(this, attrs);
    }

    /**
     * Zimbra Systems Unique ID
     *
     * @param zimbraId new value
     * @param attrs existing map to populate, or null to create a new map
     * @return populated map to pass into Provisioning.modifyAttrs
     */
    @ZAttr(id=1)
    public Map<String,Object> setId(String zimbraId, Map<String,Object> attrs) {
        if (attrs == null) attrs = new HashMap<String,Object>();
        attrs.put(Provisioning.A_zimbraId, zimbraId);
        return attrs;
    }

    /**
     * Zimbra Systems Unique ID
     *
     * @throws com.zimbra.common.service.ServiceException if error during update
     */
    @ZAttr(id=1)
    public void unsetId() throws com.zimbra.common.service.ServiceException {
        HashMap<String,Object> attrs = new HashMap<String,Object>();
        attrs.put(Provisioning.A_zimbraId, "");
        getProvisioning().modifyAttrs(this, attrs);
    }

    /**
     * Zimbra Systems Unique ID
     *
     * @param attrs existing map to populate, or null to create a new map
     * @return populated map to pass into Provisioning.modifyAttrs
     */
    @ZAttr(id=1)
    public Map<String,Object> unsetId(Map<String,Object> attrs) {
        if (attrs == null) attrs = new HashMap<String,Object>();
        attrs.put(Provisioning.A_zimbraId, "");
        return attrs;
    }

    /**
     * set to true for admin groups
     *
     * @return zimbraIsAdminGroup, or false if unset
     *
     * @since ZCS 6.0.0_BETA1
     */
    @ZAttr(id=802)
    public boolean isIsAdminGroup() {
        return getBooleanAttr(Provisioning.A_zimbraIsAdminGroup, false);
    }

    /**
     * set to true for admin groups
     *
     * @param zimbraIsAdminGroup new value
     * @throws com.zimbra.common.service.ServiceException if error during update
     *
     * @since ZCS 6.0.0_BETA1
     */
    @ZAttr(id=802)
    public void setIsAdminGroup(boolean zimbraIsAdminGroup) throws com.zimbra.common.service.ServiceException {
        HashMap<String,Object> attrs = new HashMap<String,Object>();
        attrs.put(Provisioning.A_zimbraIsAdminGroup, zimbraIsAdminGroup ? Provisioning.TRUE : Provisioning.FALSE);
        getProvisioning().modifyAttrs(this, attrs);
    }

    /**
     * set to true for admin groups
     *
     * @param zimbraIsAdminGroup new value
     * @param attrs existing map to populate, or null to create a new map
     * @return populated map to pass into Provisioning.modifyAttrs
     *
     * @since ZCS 6.0.0_BETA1
     */
    @ZAttr(id=802)
    public Map<String,Object> setIsAdminGroup(boolean zimbraIsAdminGroup, Map<String,Object> attrs) {
        if (attrs == null) attrs = new HashMap<String,Object>();
        attrs.put(Provisioning.A_zimbraIsAdminGroup, zimbraIsAdminGroup ? Provisioning.TRUE : Provisioning.FALSE);
        return attrs;
    }

    /**
     * set to true for admin groups
     *
     * @throws com.zimbra.common.service.ServiceException if error during update
     *
     * @since ZCS 6.0.0_BETA1
     */
    @ZAttr(id=802)
    public void unsetIsAdminGroup() throws com.zimbra.common.service.ServiceException {
        HashMap<String,Object> attrs = new HashMap<String,Object>();
        attrs.put(Provisioning.A_zimbraIsAdminGroup, "");
        getProvisioning().modifyAttrs(this, attrs);
    }

    /**
     * set to true for admin groups
     *
     * @param attrs existing map to populate, or null to create a new map
     * @return populated map to pass into Provisioning.modifyAttrs
     *
     * @since ZCS 6.0.0_BETA1
     */
    @ZAttr(id=802)
    public Map<String,Object> unsetIsAdminGroup(Map<String,Object> attrs) {
        if (attrs == null) attrs = new HashMap<String,Object>();
        attrs.put(Provisioning.A_zimbraIsAdminGroup, "");
        return attrs;
    }

    /**
     * locale of entry, e.g. en_US
     *
     * @return zimbraLocale, or null if unset
     */
    @ZAttr(id=345)
    public String getLocaleAsString() {
        return getAttr(Provisioning.A_zimbraLocale, null);
    }

    /**
     * locale of entry, e.g. en_US
     *
     * @param zimbraLocale new value
     * @throws com.zimbra.common.service.ServiceException if error during update
     */
    @ZAttr(id=345)
    public void setLocale(String zimbraLocale) throws com.zimbra.common.service.ServiceException {
        HashMap<String,Object> attrs = new HashMap<String,Object>();
        attrs.put(Provisioning.A_zimbraLocale, zimbraLocale);
        getProvisioning().modifyAttrs(this, attrs);
    }

    /**
     * locale of entry, e.g. en_US
     *
     * @param zimbraLocale new value
     * @param attrs existing map to populate, or null to create a new map
     * @return populated map to pass into Provisioning.modifyAttrs
     */
    @ZAttr(id=345)
    public Map<String,Object> setLocale(String zimbraLocale, Map<String,Object> attrs) {
        if (attrs == null) attrs = new HashMap<String,Object>();
        attrs.put(Provisioning.A_zimbraLocale, zimbraLocale);
        return attrs;
    }

    /**
     * locale of entry, e.g. en_US
     *
     * @throws com.zimbra.common.service.ServiceException if error during update
     */
    @ZAttr(id=345)
    public void unsetLocale() throws com.zimbra.common.service.ServiceException {
        HashMap<String,Object> attrs = new HashMap<String,Object>();
        attrs.put(Provisioning.A_zimbraLocale, "");
        getProvisioning().modifyAttrs(this, attrs);
    }

    /**
     * locale of entry, e.g. en_US
     *
     * @param attrs existing map to populate, or null to create a new map
     * @return populated map to pass into Provisioning.modifyAttrs
     */
    @ZAttr(id=345)
    public Map<String,Object> unsetLocale(Map<String,Object> attrs) {
        if (attrs == null) attrs = new HashMap<String,Object>();
        attrs.put(Provisioning.A_zimbraLocale, "");
        return attrs;
    }

    /**
     * administrative notes
     *
     * @return zimbraNotes, or null if unset
     */
    @ZAttr(id=9)
    public String getNotes() {
        return getAttr(Provisioning.A_zimbraNotes, null);
    }

    /**
     * administrative notes
     *
     * @param zimbraNotes new value
     * @throws com.zimbra.common.service.ServiceException if error during update
     */
    @ZAttr(id=9)
    public void setNotes(String zimbraNotes) throws com.zimbra.common.service.ServiceException {
        HashMap<String,Object> attrs = new HashMap<String,Object>();
        attrs.put(Provisioning.A_zimbraNotes, zimbraNotes);
        getProvisioning().modifyAttrs(this, attrs);
    }

    /**
     * administrative notes
     *
     * @param zimbraNotes new value
     * @param attrs existing map to populate, or null to create a new map
     * @return populated map to pass into Provisioning.modifyAttrs
     */
    @ZAttr(id=9)
    public Map<String,Object> setNotes(String zimbraNotes, Map<String,Object> attrs) {
        if (attrs == null) attrs = new HashMap<String,Object>();
        attrs.put(Provisioning.A_zimbraNotes, zimbraNotes);
        return attrs;
    }

    /**
     * administrative notes
     *
     * @throws com.zimbra.common.service.ServiceException if error during update
     */
    @ZAttr(id=9)
    public void unsetNotes() throws com.zimbra.common.service.ServiceException {
        HashMap<String,Object> attrs = new HashMap<String,Object>();
        attrs.put(Provisioning.A_zimbraNotes, "");
        getProvisioning().modifyAttrs(this, attrs);
    }

    /**
     * administrative notes
     *
     * @param attrs existing map to populate, or null to create a new map
     * @return populated map to pass into Provisioning.modifyAttrs
     */
    @ZAttr(id=9)
    public Map<String,Object> unsetNotes(Map<String,Object> attrs) {
        if (attrs == null) attrs = new HashMap<String,Object>();
        attrs.put(Provisioning.A_zimbraNotes, "");
        return attrs;
    }

    /**
     * items an account or group has shared
     *
     * @return zimbraShareInfo, or empty array if unset
     */
    @ZAttr(id=357)
    public String[] getShareInfo() {
        return getMultiAttr(Provisioning.A_zimbraShareInfo);
    }

    /**
     * items an account or group has shared
     *
     * @param zimbraShareInfo new value
     * @throws com.zimbra.common.service.ServiceException if error during update
     */
    @ZAttr(id=357)
    public void setShareInfo(String[] zimbraShareInfo) throws com.zimbra.common.service.ServiceException {
        HashMap<String,Object> attrs = new HashMap<String,Object>();
        attrs.put(Provisioning.A_zimbraShareInfo, zimbraShareInfo);
        getProvisioning().modifyAttrs(this, attrs);
    }

    /**
     * items an account or group has shared
     *
     * @param zimbraShareInfo new value
     * @param attrs existing map to populate, or null to create a new map
     * @return populated map to pass into Provisioning.modifyAttrs
     */
    @ZAttr(id=357)
    public Map<String,Object> setShareInfo(String[] zimbraShareInfo, Map<String,Object> attrs) {
        if (attrs == null) attrs = new HashMap<String,Object>();
        attrs.put(Provisioning.A_zimbraShareInfo, zimbraShareInfo);
        return attrs;
    }

    /**
     * items an account or group has shared
     *
     * @param zimbraShareInfo new to add to existing values
     * @throws com.zimbra.common.service.ServiceException if error during update
     */
    @ZAttr(id=357)
    public void addShareInfo(String zimbraShareInfo) throws com.zimbra.common.service.ServiceException {
        HashMap<String,Object> attrs = new HashMap<String,Object>();
        StringUtil.addToMultiMap(attrs, "+" + Provisioning.A_zimbraShareInfo, zimbraShareInfo);
        getProvisioning().modifyAttrs(this, attrs);
    }

    /**
     * items an account or group has shared
     *
     * @param zimbraShareInfo new to add to existing values
     * @param attrs existing map to populate, or null to create a new map
     * @return populated map to pass into Provisioning.modifyAttrs
     */
    @ZAttr(id=357)
    public Map<String,Object> addShareInfo(String zimbraShareInfo, Map<String,Object> attrs) {
        if (attrs == null) attrs = new HashMap<String,Object>();
        StringUtil.addToMultiMap(attrs, "+" + Provisioning.A_zimbraShareInfo, zimbraShareInfo);
        return attrs;
    }

    /**
     * items an account or group has shared
     *
     * @param zimbraShareInfo existing value to remove
     * @throws com.zimbra.common.service.ServiceException if error during update
     */
    @ZAttr(id=357)
    public void removeShareInfo(String zimbraShareInfo) throws com.zimbra.common.service.ServiceException {
        HashMap<String,Object> attrs = new HashMap<String,Object>();
        StringUtil.addToMultiMap(attrs, "-" + Provisioning.A_zimbraShareInfo, zimbraShareInfo);
        getProvisioning().modifyAttrs(this, attrs);
    }

    /**
     * items an account or group has shared
     *
     * @param zimbraShareInfo existing value to remove
     * @param attrs existing map to populate, or null to create a new map
     * @return populated map to pass into Provisioning.modifyAttrs
     */
    @ZAttr(id=357)
    public Map<String,Object> removeShareInfo(String zimbraShareInfo, Map<String,Object> attrs) {
        if (attrs == null) attrs = new HashMap<String,Object>();
        StringUtil.addToMultiMap(attrs, "-" + Provisioning.A_zimbraShareInfo, zimbraShareInfo);
        return attrs;
    }

    /**
     * items an account or group has shared
     *
     * @throws com.zimbra.common.service.ServiceException if error during update
     */
    @ZAttr(id=357)
    public void unsetShareInfo() throws com.zimbra.common.service.ServiceException {
        HashMap<String,Object> attrs = new HashMap<String,Object>();
        attrs.put(Provisioning.A_zimbraShareInfo, "");
        getProvisioning().modifyAttrs(this, attrs);
    }

    /**
     * items an account or group has shared
     *
     * @param attrs existing map to populate, or null to create a new map
     * @return populated map to pass into Provisioning.modifyAttrs
     */
    @ZAttr(id=357)
    public Map<String,Object> unsetShareInfo(Map<String,Object> attrs) {
        if (attrs == null) attrs = new HashMap<String,Object>();
        attrs.put(Provisioning.A_zimbraShareInfo, "");
        return attrs;
    }

    ///// END-AUTO-GEN-REPLACE


}<|MERGE_RESOLUTION|>--- conflicted
+++ resolved
@@ -35,11 +35,7 @@
 
     ///// BEGIN-AUTO-GEN-REPLACE
 
-<<<<<<< HEAD
-    /* build: 7.0.0_BETA1_1111 pshao 20110301-1330 */
-=======
-    /* build: 7.0.0_BETA1_1111 pshao 20110301-1346 */
->>>>>>> 21f817d5
+    /* build: 7.0.0_BETA1_1111 pshao 20110301-1442 */
 
     /**
      * RFC2256: common name(s) for which the entity is known by
