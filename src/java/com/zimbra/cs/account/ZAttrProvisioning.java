--- conflicted
+++ resolved
@@ -28,11 +28,7 @@
 
     ///// BEGIN-AUTO-GEN-REPLACE
 
-<<<<<<< HEAD
-    /* build: 7.0.0_BETA1_1111 pshao 20110427-1259 */
-=======
-    /* build: 7.0.0_BETA1_1111 pshao 20110427-2207 */
->>>>>>> ee046f4a
+    /* build: 7.0.0_BETA1_1111 pshao 20110428-1657 */
 
     public static enum AccountCalendarUserType {
         RESOURCE("RESOURCE"),
