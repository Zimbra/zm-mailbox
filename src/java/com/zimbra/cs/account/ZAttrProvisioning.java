--- conflicted
+++ resolved
@@ -28,11 +28,7 @@
 
     ///// BEGIN-AUTO-GEN-REPLACE
 
-<<<<<<< HEAD
-    /* build: 7.0.0_BETA1_1111 pshao 20110502-1530 */
-=======
     /* build: 7.0.0_BETA1_1111 ysasaki 20110504-1502 */
->>>>>>> e8980fcb
 
     public static enum AccountCalendarUserType {
         RESOURCE("RESOURCE"),
