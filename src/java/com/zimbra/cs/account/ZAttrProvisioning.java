/*
 * ***** BEGIN LICENSE BLOCK *****
 * Zimbra Collaboration Suite Server
 * Copyright (C) 2008, 2009, 2010 Zimbra, Inc.
 * 
 * The contents of this file are subject to the Zimbra Public License
 * Version 1.3 ("License"); you may not use this file except in
 * compliance with the License.  You may obtain a copy of the License at
 * http://www.zimbra.com/license.
 * 
 * Software distributed under the License is distributed on an "AS IS"
 * basis, WITHOUT WARRANTY OF ANY KIND, either express or implied.
 * ***** END LICENSE BLOCK *****
 */
package com.zimbra.cs.account;

import com.zimbra.common.service.ServiceException;

import java.util.Arrays;

/**
 * AUTO-GENERATED. DO NOT EDIT.
 * 
 * @author schemers
 *
 */
public class ZAttrProvisioning {

    ///// BEGIN-AUTO-GEN-REPLACE

<<<<<<< HEAD
    /* build: 7.0.0_BETA1_1111 pshao 20110223-1625 */
=======
    /* build: 7.0.0_BETA1_1111 pshao 20110223-1555 */
>>>>>>> ff345cc0

    public static enum AccountCalendarUserType {
        RESOURCE("RESOURCE"),
        USER("USER");
        private String mValue;
        private AccountCalendarUserType(String value) { mValue = value; }
        public String toString() { return mValue; }
        public static AccountCalendarUserType fromString(String s) throws ServiceException {
            for (AccountCalendarUserType value : values()) {
                if (value.mValue.equals(s)) return value;
             }
             throw ServiceException.INVALID_REQUEST("invalid value: "+s+", valid values: "+ Arrays.asList(values()), null);
        }
        public boolean isRESOURCE() { return this == RESOURCE;}
        public boolean isUSER() { return this == USER;}
    }

    public static enum AccountStatus {
        maintenance("maintenance"),
        pending("pending"),
        active("active"),
        closed("closed"),
        locked("locked"),
        lockout("lockout");
        private String mValue;
        private AccountStatus(String value) { mValue = value; }
        public String toString() { return mValue; }
        public static AccountStatus fromString(String s) throws ServiceException {
            for (AccountStatus value : values()) {
                if (value.mValue.equals(s)) return value;
             }
             throw ServiceException.INVALID_REQUEST("invalid value: "+s+", valid values: "+ Arrays.asList(values()), null);
        }
        public boolean isMaintenance() { return this == maintenance;}
        public boolean isPending() { return this == pending;}
        public boolean isActive() { return this == active;}
        public boolean isClosed() { return this == closed;}
        public boolean isLocked() { return this == locked;}
        public boolean isLockout() { return this == lockout;}
    }

    public static enum AdminAccessControlMech {
        acl("acl"),
        global("global");
        private String mValue;
        private AdminAccessControlMech(String value) { mValue = value; }
        public String toString() { return mValue; }
        public static AdminAccessControlMech fromString(String s) throws ServiceException {
            for (AdminAccessControlMech value : values()) {
                if (value.mValue.equals(s)) return value;
             }
             throw ServiceException.INVALID_REQUEST("invalid value: "+s+", valid values: "+ Arrays.asList(values()), null);
        }
        public boolean isAcl() { return this == acl;}
        public boolean isGlobal() { return this == global;}
    }

    public static enum BackupMode {
        Standard("Standard"),
        Auto_Grouped("Auto-Grouped");
        private String mValue;
        private BackupMode(String value) { mValue = value; }
        public String toString() { return mValue; }
        public static BackupMode fromString(String s) throws ServiceException {
            for (BackupMode value : values()) {
                if (value.mValue.equals(s)) return value;
             }
             throw ServiceException.INVALID_REQUEST("invalid value: "+s+", valid values: "+ Arrays.asList(values()), null);
        }
        public boolean isStandard() { return this == Standard;}
        public boolean isAuto_Grouped() { return this == Auto_Grouped;}
    }

    public static enum CalendarCompatibilityMode {
        standard("standard"),
        exchange("exchange");
        private String mValue;
        private CalendarCompatibilityMode(String value) { mValue = value; }
        public String toString() { return mValue; }
        public static CalendarCompatibilityMode fromString(String s) throws ServiceException {
            for (CalendarCompatibilityMode value : values()) {
                if (value.mValue.equals(s)) return value;
             }
             throw ServiceException.INVALID_REQUEST("invalid value: "+s+", valid values: "+ Arrays.asList(values()), null);
        }
        public boolean isStandard() { return this == standard;}
        public boolean isExchange() { return this == exchange;}
    }

    public static enum CalResType {
        Equipment("Equipment"),
        Location("Location");
        private String mValue;
        private CalResType(String value) { mValue = value; }
        public String toString() { return mValue; }
        public static CalResType fromString(String s) throws ServiceException {
            for (CalResType value : values()) {
                if (value.mValue.equals(s)) return value;
             }
             throw ServiceException.INVALID_REQUEST("invalid value: "+s+", valid values: "+ Arrays.asList(values()), null);
        }
        public boolean isEquipment() { return this == Equipment;}
        public boolean isLocation() { return this == Location;}
    }

    public static enum ClusterType {
        Veritas("Veritas"),
        RedHat("RedHat"),
        none("none");
        private String mValue;
        private ClusterType(String value) { mValue = value; }
        public String toString() { return mValue; }
        public static ClusterType fromString(String s) throws ServiceException {
            for (ClusterType value : values()) {
                if (value.mValue.equals(s)) return value;
             }
             throw ServiceException.INVALID_REQUEST("invalid value: "+s+", valid values: "+ Arrays.asList(values()), null);
        }
        public boolean isVeritas() { return this == Veritas;}
        public boolean isRedHat() { return this == RedHat;}
        public boolean isNone() { return this == none;}
    }

    public static enum DataSourceAuthMechanism {
        GSSAPI("GSSAPI"),
        PLAIN("PLAIN"),
        CRAM_MD5("CRAM-MD5");
        private String mValue;
        private DataSourceAuthMechanism(String value) { mValue = value; }
        public String toString() { return mValue; }
        public static DataSourceAuthMechanism fromString(String s) throws ServiceException {
            for (DataSourceAuthMechanism value : values()) {
                if (value.mValue.equals(s)) return value;
             }
             throw ServiceException.INVALID_REQUEST("invalid value: "+s+", valid values: "+ Arrays.asList(values()), null);
        }
        public boolean isGSSAPI() { return this == GSSAPI;}
        public boolean isPLAIN() { return this == PLAIN;}
        public boolean isCRAM_MD5() { return this == CRAM_MD5;}
    }

    public static enum DataSourceConnectionType {
        tls_if_available("tls_if_available"),
        tls("tls"),
        ssl("ssl"),
        cleartext("cleartext");
        private String mValue;
        private DataSourceConnectionType(String value) { mValue = value; }
        public String toString() { return mValue; }
        public static DataSourceConnectionType fromString(String s) throws ServiceException {
            for (DataSourceConnectionType value : values()) {
                if (value.mValue.equals(s)) return value;
             }
             throw ServiceException.INVALID_REQUEST("invalid value: "+s+", valid values: "+ Arrays.asList(values()), null);
        }
        public boolean isTls_if_available() { return this == tls_if_available;}
        public boolean isTls() { return this == tls;}
        public boolean isSsl() { return this == ssl;}
        public boolean isCleartext() { return this == cleartext;}
    }

    public static enum DomainStatus {
        maintenance("maintenance"),
        active("active"),
        closed("closed"),
        locked("locked"),
        suspended("suspended"),
        shutdown("shutdown");
        private String mValue;
        private DomainStatus(String value) { mValue = value; }
        public String toString() { return mValue; }
        public static DomainStatus fromString(String s) throws ServiceException {
            for (DomainStatus value : values()) {
                if (value.mValue.equals(s)) return value;
             }
             throw ServiceException.INVALID_REQUEST("invalid value: "+s+", valid values: "+ Arrays.asList(values()), null);
        }
        public boolean isMaintenance() { return this == maintenance;}
        public boolean isActive() { return this == active;}
        public boolean isClosed() { return this == closed;}
        public boolean isLocked() { return this == locked;}
        public boolean isSuspended() { return this == suspended;}
        public boolean isShutdown() { return this == shutdown;}
    }

    public static enum DomainType {
        alias("alias"),
        local("local");
        private String mValue;
        private DomainType(String value) { mValue = value; }
        public String toString() { return mValue; }
        public static DomainType fromString(String s) throws ServiceException {
            for (DomainType value : values()) {
                if (value.mValue.equals(s)) return value;
             }
             throw ServiceException.INVALID_REQUEST("invalid value: "+s+", valid values: "+ Arrays.asList(values()), null);
        }
        public boolean isAlias() { return this == alias;}
        public boolean isLocal() { return this == local;}
    }

    public static enum FreebusyExchangeAuthScheme {
        form("form"),
        basic("basic");
        private String mValue;
        private FreebusyExchangeAuthScheme(String value) { mValue = value; }
        public String toString() { return mValue; }
        public static FreebusyExchangeAuthScheme fromString(String s) throws ServiceException {
            for (FreebusyExchangeAuthScheme value : values()) {
                if (value.mValue.equals(s)) return value;
             }
             throw ServiceException.INVALID_REQUEST("invalid value: "+s+", valid values: "+ Arrays.asList(values()), null);
        }
        public boolean isForm() { return this == form;}
        public boolean isBasic() { return this == basic;}
    }

    public static enum FreebusyExchangeServerType {
        webdav("webdav"),
        ews("ews");
        private String mValue;
        private FreebusyExchangeServerType(String value) { mValue = value; }
        public String toString() { return mValue; }
        public static FreebusyExchangeServerType fromString(String s) throws ServiceException {
            for (FreebusyExchangeServerType value : values()) {
                if (value.mValue.equals(s)) return value;
             }
             throw ServiceException.INVALID_REQUEST("invalid value: "+s+", valid values: "+ Arrays.asList(values()), null);
        }
        public boolean isWebdav() { return this == webdav;}
        public boolean isEws() { return this == ews;}
    }

    public static enum GalLdapAuthMech {
        simple("simple"),
        kerberos5("kerberos5"),
        none("none");
        private String mValue;
        private GalLdapAuthMech(String value) { mValue = value; }
        public String toString() { return mValue; }
        public static GalLdapAuthMech fromString(String s) throws ServiceException {
            for (GalLdapAuthMech value : values()) {
                if (value.mValue.equals(s)) return value;
             }
             throw ServiceException.INVALID_REQUEST("invalid value: "+s+", valid values: "+ Arrays.asList(values()), null);
        }
        public boolean isSimple() { return this == simple;}
        public boolean isKerberos5() { return this == kerberos5;}
        public boolean isNone() { return this == none;}
    }

    public static enum GalMode {
        both("both"),
        ldap("ldap"),
        zimbra("zimbra");
        private String mValue;
        private GalMode(String value) { mValue = value; }
        public String toString() { return mValue; }
        public static GalMode fromString(String s) throws ServiceException {
            for (GalMode value : values()) {
                if (value.mValue.equals(s)) return value;
             }
             throw ServiceException.INVALID_REQUEST("invalid value: "+s+", valid values: "+ Arrays.asList(values()), null);
        }
        public boolean isBoth() { return this == both;}
        public boolean isLdap() { return this == ldap;}
        public boolean isZimbra() { return this == zimbra;}
    }

    public static enum GalStatus {
        enabled("enabled"),
        disabled("disabled");
        private String mValue;
        private GalStatus(String value) { mValue = value; }
        public String toString() { return mValue; }
        public static GalStatus fromString(String s) throws ServiceException {
            for (GalStatus value : values()) {
                if (value.mValue.equals(s)) return value;
             }
             throw ServiceException.INVALID_REQUEST("invalid value: "+s+", valid values: "+ Arrays.asList(values()), null);
        }
        public boolean isEnabled() { return this == enabled;}
        public boolean isDisabled() { return this == disabled;}
    }

    public static enum GalSyncLdapAuthMech {
        simple("simple"),
        kerberos5("kerberos5"),
        none("none");
        private String mValue;
        private GalSyncLdapAuthMech(String value) { mValue = value; }
        public String toString() { return mValue; }
        public static GalSyncLdapAuthMech fromString(String s) throws ServiceException {
            for (GalSyncLdapAuthMech value : values()) {
                if (value.mValue.equals(s)) return value;
             }
             throw ServiceException.INVALID_REQUEST("invalid value: "+s+", valid values: "+ Arrays.asList(values()), null);
        }
        public boolean isSimple() { return this == simple;}
        public boolean isKerberos5() { return this == kerberos5;}
        public boolean isNone() { return this == none;}
    }

    public static enum GalTokenizeAutoCompleteKey {
        or("or"),
        and("and");
        private String mValue;
        private GalTokenizeAutoCompleteKey(String value) { mValue = value; }
        public String toString() { return mValue; }
        public static GalTokenizeAutoCompleteKey fromString(String s) throws ServiceException {
            for (GalTokenizeAutoCompleteKey value : values()) {
                if (value.mValue.equals(s)) return value;
             }
             throw ServiceException.INVALID_REQUEST("invalid value: "+s+", valid values: "+ Arrays.asList(values()), null);
        }
        public boolean isOr() { return this == or;}
        public boolean isAnd() { return this == and;}
    }

    public static enum GalTokenizeSearchKey {
        or("or"),
        and("and");
        private String mValue;
        private GalTokenizeSearchKey(String value) { mValue = value; }
        public String toString() { return mValue; }
        public static GalTokenizeSearchKey fromString(String s) throws ServiceException {
            for (GalTokenizeSearchKey value : values()) {
                if (value.mValue.equals(s)) return value;
             }
             throw ServiceException.INVALID_REQUEST("invalid value: "+s+", valid values: "+ Arrays.asList(values()), null);
        }
        public boolean isOr() { return this == or;}
        public boolean isAnd() { return this == and;}
    }

    public static enum GalType {
        ldap("ldap"),
        zimbra("zimbra");
        private String mValue;
        private GalType(String value) { mValue = value; }
        public String toString() { return mValue; }
        public static GalType fromString(String s) throws ServiceException {
            for (GalType value : values()) {
                if (value.mValue.equals(s)) return value;
             }
             throw ServiceException.INVALID_REQUEST("invalid value: "+s+", valid values: "+ Arrays.asList(values()), null);
        }
        public boolean isLdap() { return this == ldap;}
        public boolean isZimbra() { return this == zimbra;}
    }

    public static enum IMService {
        zimbra("zimbra"),
        yahoo("yahoo");
        private String mValue;
        private IMService(String value) { mValue = value; }
        public String toString() { return mValue; }
        public static IMService fromString(String s) throws ServiceException {
            for (IMService value : values()) {
                if (value.mValue.equals(s)) return value;
             }
             throw ServiceException.INVALID_REQUEST("invalid value: "+s+", valid values: "+ Arrays.asList(values()), null);
        }
        public boolean isZimbra() { return this == zimbra;}
        public boolean isYahoo() { return this == yahoo;}
    }

    public static enum IPMode {
        ipv6("ipv6"),
        ipv4("ipv4"),
        both("both");
        private String mValue;
        private IPMode(String value) { mValue = value; }
        public String toString() { return mValue; }
        public static IPMode fromString(String s) throws ServiceException {
            for (IPMode value : values()) {
                if (value.mValue.equals(s)) return value;
             }
             throw ServiceException.INVALID_REQUEST("invalid value: "+s+", valid values: "+ Arrays.asList(values()), null);
        }
        public boolean isIpv6() { return this == ipv6;}
        public boolean isIpv4() { return this == ipv4;}
        public boolean isBoth() { return this == both;}
    }

    public static enum MailMode {
        https("https"),
        both("both"),
        http("http"),
        mixed("mixed"),
        redirect("redirect");
        private String mValue;
        private MailMode(String value) { mValue = value; }
        public String toString() { return mValue; }
        public static MailMode fromString(String s) throws ServiceException {
            for (MailMode value : values()) {
                if (value.mValue.equals(s)) return value;
             }
             throw ServiceException.INVALID_REQUEST("invalid value: "+s+", valid values: "+ Arrays.asList(values()), null);
        }
        public boolean isHttps() { return this == https;}
        public boolean isBoth() { return this == both;}
        public boolean isHttp() { return this == http;}
        public boolean isMixed() { return this == mixed;}
        public boolean isRedirect() { return this == redirect;}
    }

    public static enum MailReferMode {
        reverse_proxied("reverse-proxied"),
        wronghost("wronghost"),
        always("always");
        private String mValue;
        private MailReferMode(String value) { mValue = value; }
        public String toString() { return mValue; }
        public static MailReferMode fromString(String s) throws ServiceException {
            for (MailReferMode value : values()) {
                if (value.mValue.equals(s)) return value;
             }
             throw ServiceException.INVALID_REQUEST("invalid value: "+s+", valid values: "+ Arrays.asList(values()), null);
        }
        public boolean isReverse_proxied() { return this == reverse_proxied;}
        public boolean isWronghost() { return this == wronghost;}
        public boolean isAlways() { return this == always;}
    }

    public static enum MailStatus {
        enabled("enabled"),
        disabled("disabled");
        private String mValue;
        private MailStatus(String value) { mValue = value; }
        public String toString() { return mValue; }
        public static MailStatus fromString(String s) throws ServiceException {
            for (MailStatus value : values()) {
                if (value.mValue.equals(s)) return value;
             }
             throw ServiceException.INVALID_REQUEST("invalid value: "+s+", valid values: "+ Arrays.asList(values()), null);
        }
        public boolean isEnabled() { return this == enabled;}
        public boolean isDisabled() { return this == disabled;}
    }

    public static enum MailThreadingAlgorithm {
        references("references"),
        subject("subject"),
        none("none"),
        strict("strict"),
        subjrefs("subjrefs");
        private String mValue;
        private MailThreadingAlgorithm(String value) { mValue = value; }
        public String toString() { return mValue; }
        public static MailThreadingAlgorithm fromString(String s) throws ServiceException {
            for (MailThreadingAlgorithm value : values()) {
                if (value.mValue.equals(s)) return value;
             }
             throw ServiceException.INVALID_REQUEST("invalid value: "+s+", valid values: "+ Arrays.asList(values()), null);
        }
        public boolean isReferences() { return this == references;}
        public boolean isSubject() { return this == subject;}
        public boolean isNone() { return this == none;}
        public boolean isStrict() { return this == strict;}
        public boolean isSubjrefs() { return this == subjrefs;}
    }

    public static enum MtaSaslAuthEnable {
        yes("yes"),
        no("no");
        private String mValue;
        private MtaSaslAuthEnable(String value) { mValue = value; }
        public String toString() { return mValue; }
        public static MtaSaslAuthEnable fromString(String s) throws ServiceException {
            for (MtaSaslAuthEnable value : values()) {
                if (value.mValue.equals(s)) return value;
             }
             throw ServiceException.INVALID_REQUEST("invalid value: "+s+", valid values: "+ Arrays.asList(values()), null);
        }
        public boolean isYes() { return this == yes;}
        public boolean isNo() { return this == no;}
    }

    public static enum MtaTlsSecurityLevel {
        may("may"),
        none("none");
        private String mValue;
        private MtaTlsSecurityLevel(String value) { mValue = value; }
        public String toString() { return mValue; }
        public static MtaTlsSecurityLevel fromString(String s) throws ServiceException {
            for (MtaTlsSecurityLevel value : values()) {
                if (value.mValue.equals(s)) return value;
             }
             throw ServiceException.INVALID_REQUEST("invalid value: "+s+", valid values: "+ Arrays.asList(values()), null);
        }
        public boolean isMay() { return this == may;}
        public boolean isNone() { return this == none;}
    }

    public static enum PrefBriefcaseReadingPaneLocation {
        bottom("bottom"),
        off("off"),
        right("right");
        private String mValue;
        private PrefBriefcaseReadingPaneLocation(String value) { mValue = value; }
        public String toString() { return mValue; }
        public static PrefBriefcaseReadingPaneLocation fromString(String s) throws ServiceException {
            for (PrefBriefcaseReadingPaneLocation value : values()) {
                if (value.mValue.equals(s)) return value;
             }
             throw ServiceException.INVALID_REQUEST("invalid value: "+s+", valid values: "+ Arrays.asList(values()), null);
        }
        public boolean isBottom() { return this == bottom;}
        public boolean isOff() { return this == off;}
        public boolean isRight() { return this == right;}
    }

    public static enum PrefCalendarApptVisibility {
        public_("public"),
        private_("private");
        private String mValue;
        private PrefCalendarApptVisibility(String value) { mValue = value; }
        public String toString() { return mValue; }
        public static PrefCalendarApptVisibility fromString(String s) throws ServiceException {
            for (PrefCalendarApptVisibility value : values()) {
                if (value.mValue.equals(s)) return value;
             }
             throw ServiceException.INVALID_REQUEST("invalid value: "+s+", valid values: "+ Arrays.asList(values()), null);
        }
        public boolean isPublic_() { return this == public_;}
        public boolean isPrivate_() { return this == private_;}
    }

    public static enum PrefCalendarInitialView {
        workWeek("workWeek"),
        schedule("schedule"),
        month("month"),
        list("list"),
        day("day"),
        week("week");
        private String mValue;
        private PrefCalendarInitialView(String value) { mValue = value; }
        public String toString() { return mValue; }
        public static PrefCalendarInitialView fromString(String s) throws ServiceException {
            for (PrefCalendarInitialView value : values()) {
                if (value.mValue.equals(s)) return value;
             }
             throw ServiceException.INVALID_REQUEST("invalid value: "+s+", valid values: "+ Arrays.asList(values()), null);
        }
        public boolean isWorkWeek() { return this == workWeek;}
        public boolean isSchedule() { return this == schedule;}
        public boolean isMonth() { return this == month;}
        public boolean isList() { return this == list;}
        public boolean isDay() { return this == day;}
        public boolean isWeek() { return this == week;}
    }

    public static enum PrefClientType {
        standard("standard"),
        advanced("advanced");
        private String mValue;
        private PrefClientType(String value) { mValue = value; }
        public String toString() { return mValue; }
        public static PrefClientType fromString(String s) throws ServiceException {
            for (PrefClientType value : values()) {
                if (value.mValue.equals(s)) return value;
             }
             throw ServiceException.INVALID_REQUEST("invalid value: "+s+", valid values: "+ Arrays.asList(values()), null);
        }
        public boolean isStandard() { return this == standard;}
        public boolean isAdvanced() { return this == advanced;}
    }

    public static enum PrefComposeFormat {
        text("text"),
        html("html");
        private String mValue;
        private PrefComposeFormat(String value) { mValue = value; }
        public String toString() { return mValue; }
        public static PrefComposeFormat fromString(String s) throws ServiceException {
            for (PrefComposeFormat value : values()) {
                if (value.mValue.equals(s)) return value;
             }
             throw ServiceException.INVALID_REQUEST("invalid value: "+s+", valid values: "+ Arrays.asList(values()), null);
        }
        public boolean isText() { return this == text;}
        public boolean isHtml() { return this == html;}
    }

    public static enum PrefContactsInitialView {
        list("list"),
        cards("cards");
        private String mValue;
        private PrefContactsInitialView(String value) { mValue = value; }
        public String toString() { return mValue; }
        public static PrefContactsInitialView fromString(String s) throws ServiceException {
            for (PrefContactsInitialView value : values()) {
                if (value.mValue.equals(s)) return value;
             }
             throw ServiceException.INVALID_REQUEST("invalid value: "+s+", valid values: "+ Arrays.asList(values()), null);
        }
        public boolean isList() { return this == list;}
        public boolean isCards() { return this == cards;}
    }

    public static enum PrefConversationOrder {
        dateDesc("dateDesc"),
        dateAsc("dateAsc");
        private String mValue;
        private PrefConversationOrder(String value) { mValue = value; }
        public String toString() { return mValue; }
        public static PrefConversationOrder fromString(String s) throws ServiceException {
            for (PrefConversationOrder value : values()) {
                if (value.mValue.equals(s)) return value;
             }
             throw ServiceException.INVALID_REQUEST("invalid value: "+s+", valid values: "+ Arrays.asList(values()), null);
        }
        public boolean isDateDesc() { return this == dateDesc;}
        public boolean isDateAsc() { return this == dateAsc;}
    }

    public static enum PrefConvReadingPaneLocation {
        bottom("bottom"),
        off("off"),
        right("right");
        private String mValue;
        private PrefConvReadingPaneLocation(String value) { mValue = value; }
        public String toString() { return mValue; }
        public static PrefConvReadingPaneLocation fromString(String s) throws ServiceException {
            for (PrefConvReadingPaneLocation value : values()) {
                if (value.mValue.equals(s)) return value;
             }
             throw ServiceException.INVALID_REQUEST("invalid value: "+s+", valid values: "+ Arrays.asList(values()), null);
        }
        public boolean isBottom() { return this == bottom;}
        public boolean isOff() { return this == off;}
        public boolean isRight() { return this == right;}
    }

    public static enum PrefDedupeMessagesSentToSelf {
        secondCopyifOnToOrCC("secondCopyifOnToOrCC"),
        dedupeNone("dedupeNone"),
        dedupeAll("dedupeAll");
        private String mValue;
        private PrefDedupeMessagesSentToSelf(String value) { mValue = value; }
        public String toString() { return mValue; }
        public static PrefDedupeMessagesSentToSelf fromString(String s) throws ServiceException {
            for (PrefDedupeMessagesSentToSelf value : values()) {
                if (value.mValue.equals(s)) return value;
             }
             throw ServiceException.INVALID_REQUEST("invalid value: "+s+", valid values: "+ Arrays.asList(values()), null);
        }
        public boolean isSecondCopyifOnToOrCC() { return this == secondCopyifOnToOrCC;}
        public boolean isDedupeNone() { return this == dedupeNone;}
        public boolean isDedupeAll() { return this == dedupeAll;}
    }

    public static enum PrefForwardIncludeOriginalText {
        includeBodyWithPrefix("includeBodyWithPrefix"),
        includeBodyOnly("includeBodyOnly"),
        includeBody("includeBody"),
        includeAsAttachment("includeAsAttachment"),
        includeBodyAndHeaders("includeBodyAndHeaders"),
        includeBodyAndHeadersWithPrefix("includeBodyAndHeadersWithPrefix");
        private String mValue;
        private PrefForwardIncludeOriginalText(String value) { mValue = value; }
        public String toString() { return mValue; }
        public static PrefForwardIncludeOriginalText fromString(String s) throws ServiceException {
            for (PrefForwardIncludeOriginalText value : values()) {
                if (value.mValue.equals(s)) return value;
             }
             throw ServiceException.INVALID_REQUEST("invalid value: "+s+", valid values: "+ Arrays.asList(values()), null);
        }
        public boolean isIncludeBodyWithPrefix() { return this == includeBodyWithPrefix;}
        public boolean isIncludeBodyOnly() { return this == includeBodyOnly;}
        public boolean isIncludeBody() { return this == includeBody;}
        public boolean isIncludeAsAttachment() { return this == includeAsAttachment;}
        public boolean isIncludeBodyAndHeaders() { return this == includeBodyAndHeaders;}
        public boolean isIncludeBodyAndHeadersWithPrefix() { return this == includeBodyAndHeadersWithPrefix;}
    }

    public static enum PrefForwardReplyFormat {
        text("text"),
        html("html"),
        same("same");
        private String mValue;
        private PrefForwardReplyFormat(String value) { mValue = value; }
        public String toString() { return mValue; }
        public static PrefForwardReplyFormat fromString(String s) throws ServiceException {
            for (PrefForwardReplyFormat value : values()) {
                if (value.mValue.equals(s)) return value;
             }
             throw ServiceException.INVALID_REQUEST("invalid value: "+s+", valid values: "+ Arrays.asList(values()), null);
        }
        public boolean isText() { return this == text;}
        public boolean isHtml() { return this == html;}
        public boolean isSame() { return this == same;}
    }

    public static enum PrefGetMailAction {
        update("update"),
        default_("default");
        private String mValue;
        private PrefGetMailAction(String value) { mValue = value; }
        public String toString() { return mValue; }
        public static PrefGetMailAction fromString(String s) throws ServiceException {
            for (PrefGetMailAction value : values()) {
                if (value.mValue.equals(s)) return value;
             }
             throw ServiceException.INVALID_REQUEST("invalid value: "+s+", valid values: "+ Arrays.asList(values()), null);
        }
        public boolean isUpdate() { return this == update;}
        public boolean isDefault_() { return this == default_;}
    }

    public static enum PrefGroupMailBy {
        message("message"),
        conversation("conversation");
        private String mValue;
        private PrefGroupMailBy(String value) { mValue = value; }
        public String toString() { return mValue; }
        public static PrefGroupMailBy fromString(String s) throws ServiceException {
            for (PrefGroupMailBy value : values()) {
                if (value.mValue.equals(s)) return value;
             }
             throw ServiceException.INVALID_REQUEST("invalid value: "+s+", valid values: "+ Arrays.asList(values()), null);
        }
        public boolean isMessage() { return this == message;}
        public boolean isConversation() { return this == conversation;}
    }

    public static enum PrefIMIdleStatus {
        away("away"),
        invisible("invisible"),
        xa("xa"),
        offline("offline");
        private String mValue;
        private PrefIMIdleStatus(String value) { mValue = value; }
        public String toString() { return mValue; }
        public static PrefIMIdleStatus fromString(String s) throws ServiceException {
            for (PrefIMIdleStatus value : values()) {
                if (value.mValue.equals(s)) return value;
             }
             throw ServiceException.INVALID_REQUEST("invalid value: "+s+", valid values: "+ Arrays.asList(values()), null);
        }
        public boolean isAway() { return this == away;}
        public boolean isInvisible() { return this == invisible;}
        public boolean isXa() { return this == xa;}
        public boolean isOffline() { return this == offline;}
    }

    public static enum PrefMailSelectAfterDelete {
        previous("previous"),
        adaptive("adaptive"),
        next("next");
        private String mValue;
        private PrefMailSelectAfterDelete(String value) { mValue = value; }
        public String toString() { return mValue; }
        public static PrefMailSelectAfterDelete fromString(String s) throws ServiceException {
            for (PrefMailSelectAfterDelete value : values()) {
                if (value.mValue.equals(s)) return value;
             }
             throw ServiceException.INVALID_REQUEST("invalid value: "+s+", valid values: "+ Arrays.asList(values()), null);
        }
        public boolean isPrevious() { return this == previous;}
        public boolean isAdaptive() { return this == adaptive;}
        public boolean isNext() { return this == next;}
    }

    public static enum PrefMailSendReadReceipts {
        never("never"),
        prompt("prompt"),
        always("always");
        private String mValue;
        private PrefMailSendReadReceipts(String value) { mValue = value; }
        public String toString() { return mValue; }
        public static PrefMailSendReadReceipts fromString(String s) throws ServiceException {
            for (PrefMailSendReadReceipts value : values()) {
                if (value.mValue.equals(s)) return value;
             }
             throw ServiceException.INVALID_REQUEST("invalid value: "+s+", valid values: "+ Arrays.asList(values()), null);
        }
        public boolean isNever() { return this == never;}
        public boolean isPrompt() { return this == prompt;}
        public boolean isAlways() { return this == always;}
    }

    public static enum PrefMailSignatureStyle {
        outlook("outlook"),
        internet("internet");
        private String mValue;
        private PrefMailSignatureStyle(String value) { mValue = value; }
        public String toString() { return mValue; }
        public static PrefMailSignatureStyle fromString(String s) throws ServiceException {
            for (PrefMailSignatureStyle value : values()) {
                if (value.mValue.equals(s)) return value;
             }
             throw ServiceException.INVALID_REQUEST("invalid value: "+s+", valid values: "+ Arrays.asList(values()), null);
        }
        public boolean isOutlook() { return this == outlook;}
        public boolean isInternet() { return this == internet;}
    }

    public static enum PrefPop3DeleteOption {
        delete("delete"),
        trash("trash"),
        read("read"),
        keep("keep");
        private String mValue;
        private PrefPop3DeleteOption(String value) { mValue = value; }
        public String toString() { return mValue; }
        public static PrefPop3DeleteOption fromString(String s) throws ServiceException {
            for (PrefPop3DeleteOption value : values()) {
                if (value.mValue.equals(s)) return value;
             }
             throw ServiceException.INVALID_REQUEST("invalid value: "+s+", valid values: "+ Arrays.asList(values()), null);
        }
        public boolean isDelete() { return this == delete;}
        public boolean isTrash() { return this == trash;}
        public boolean isRead() { return this == read;}
        public boolean isKeep() { return this == keep;}
    }

    public static enum PrefReadingPaneLocation {
        bottom("bottom"),
        off("off"),
        right("right");
        private String mValue;
        private PrefReadingPaneLocation(String value) { mValue = value; }
        public String toString() { return mValue; }
        public static PrefReadingPaneLocation fromString(String s) throws ServiceException {
            for (PrefReadingPaneLocation value : values()) {
                if (value.mValue.equals(s)) return value;
             }
             throw ServiceException.INVALID_REQUEST("invalid value: "+s+", valid values: "+ Arrays.asList(values()), null);
        }
        public boolean isBottom() { return this == bottom;}
        public boolean isOff() { return this == off;}
        public boolean isRight() { return this == right;}
    }

    public static enum PrefReplyIncludeOriginalText {
        includeBodyWithPrefix("includeBodyWithPrefix"),
        includeSmartAndHeadersWithPrefix("includeSmartAndHeadersWithPrefix"),
        includeBodyOnly("includeBodyOnly"),
        includeBody("includeBody"),
        includeSmartWithPrefix("includeSmartWithPrefix"),
        includeAsAttachment("includeAsAttachment"),
        includeSmart("includeSmart"),
        includeBodyAndHeaders("includeBodyAndHeaders"),
        includeSmartAndHeaders("includeSmartAndHeaders"),
        includeNone("includeNone"),
        includeBodyAndHeadersWithPrefix("includeBodyAndHeadersWithPrefix");
        private String mValue;
        private PrefReplyIncludeOriginalText(String value) { mValue = value; }
        public String toString() { return mValue; }
        public static PrefReplyIncludeOriginalText fromString(String s) throws ServiceException {
            for (PrefReplyIncludeOriginalText value : values()) {
                if (value.mValue.equals(s)) return value;
             }
             throw ServiceException.INVALID_REQUEST("invalid value: "+s+", valid values: "+ Arrays.asList(values()), null);
        }
        public boolean isIncludeBodyWithPrefix() { return this == includeBodyWithPrefix;}
        public boolean isIncludeSmartAndHeadersWithPrefix() { return this == includeSmartAndHeadersWithPrefix;}
        public boolean isIncludeBodyOnly() { return this == includeBodyOnly;}
        public boolean isIncludeBody() { return this == includeBody;}
        public boolean isIncludeSmartWithPrefix() { return this == includeSmartWithPrefix;}
        public boolean isIncludeAsAttachment() { return this == includeAsAttachment;}
        public boolean isIncludeSmart() { return this == includeSmart;}
        public boolean isIncludeBodyAndHeaders() { return this == includeBodyAndHeaders;}
        public boolean isIncludeSmartAndHeaders() { return this == includeSmartAndHeaders;}
        public boolean isIncludeNone() { return this == includeNone;}
        public boolean isIncludeBodyAndHeadersWithPrefix() { return this == includeBodyAndHeadersWithPrefix;}
    }

    public static enum PrefTasksReadingPaneLocation {
        bottom("bottom"),
        off("off"),
        right("right");
        private String mValue;
        private PrefTasksReadingPaneLocation(String value) { mValue = value; }
        public String toString() { return mValue; }
        public static PrefTasksReadingPaneLocation fromString(String s) throws ServiceException {
            for (PrefTasksReadingPaneLocation value : values()) {
                if (value.mValue.equals(s)) return value;
             }
             throw ServiceException.INVALID_REQUEST("invalid value: "+s+", valid values: "+ Arrays.asList(values()), null);
        }
        public boolean isBottom() { return this == bottom;}
        public boolean isOff() { return this == off;}
        public boolean isRight() { return this == right;}
    }

    public static enum ReverseProxyImapStartTlsMode {
        off("off"),
        on("on"),
        only("only");
        private String mValue;
        private ReverseProxyImapStartTlsMode(String value) { mValue = value; }
        public String toString() { return mValue; }
        public static ReverseProxyImapStartTlsMode fromString(String s) throws ServiceException {
            for (ReverseProxyImapStartTlsMode value : values()) {
                if (value.mValue.equals(s)) return value;
             }
             throw ServiceException.INVALID_REQUEST("invalid value: "+s+", valid values: "+ Arrays.asList(values()), null);
        }
        public boolean isOff() { return this == off;}
        public boolean isOn() { return this == on;}
        public boolean isOnly() { return this == only;}
    }

    public static enum ReverseProxyLogLevel {
        warn("warn"),
        error("error"),
        crit("crit"),
        debug("debug"),
        notice("notice"),
        info("info");
        private String mValue;
        private ReverseProxyLogLevel(String value) { mValue = value; }
        public String toString() { return mValue; }
        public static ReverseProxyLogLevel fromString(String s) throws ServiceException {
            for (ReverseProxyLogLevel value : values()) {
                if (value.mValue.equals(s)) return value;
             }
             throw ServiceException.INVALID_REQUEST("invalid value: "+s+", valid values: "+ Arrays.asList(values()), null);
        }
        public boolean isWarn() { return this == warn;}
        public boolean isError() { return this == error;}
        public boolean isCrit() { return this == crit;}
        public boolean isDebug() { return this == debug;}
        public boolean isNotice() { return this == notice;}
        public boolean isInfo() { return this == info;}
    }

    public static enum ReverseProxyMailMode {
        https("https"),
        both("both"),
        http("http"),
        mixed("mixed"),
        redirect("redirect");
        private String mValue;
        private ReverseProxyMailMode(String value) { mValue = value; }
        public String toString() { return mValue; }
        public static ReverseProxyMailMode fromString(String s) throws ServiceException {
            for (ReverseProxyMailMode value : values()) {
                if (value.mValue.equals(s)) return value;
             }
             throw ServiceException.INVALID_REQUEST("invalid value: "+s+", valid values: "+ Arrays.asList(values()), null);
        }
        public boolean isHttps() { return this == https;}
        public boolean isBoth() { return this == both;}
        public boolean isHttp() { return this == http;}
        public boolean isMixed() { return this == mixed;}
        public boolean isRedirect() { return this == redirect;}
    }

    public static enum ReverseProxyPop3StartTlsMode {
        off("off"),
        on("on"),
        only("only");
        private String mValue;
        private ReverseProxyPop3StartTlsMode(String value) { mValue = value; }
        public String toString() { return mValue; }
        public static ReverseProxyPop3StartTlsMode fromString(String s) throws ServiceException {
            for (ReverseProxyPop3StartTlsMode value : values()) {
                if (value.mValue.equals(s)) return value;
             }
             throw ServiceException.INVALID_REQUEST("invalid value: "+s+", valid values: "+ Arrays.asList(values()), null);
        }
        public boolean isOff() { return this == off;}
        public boolean isOn() { return this == on;}
        public boolean isOnly() { return this == only;}
    }

    public static enum TableMaintenanceOperation {
        OPTIMIZE("OPTIMIZE"),
        ANALYZE("ANALYZE");
        private String mValue;
        private TableMaintenanceOperation(String value) { mValue = value; }
        public String toString() { return mValue; }
        public static TableMaintenanceOperation fromString(String s) throws ServiceException {
            for (TableMaintenanceOperation value : values()) {
                if (value.mValue.equals(s)) return value;
             }
             throw ServiceException.INVALID_REQUEST("invalid value: "+s+", valid values: "+ Arrays.asList(values()), null);
        }
        public boolean isOPTIMIZE() { return this == OPTIMIZE;}
        public boolean isANALYZE() { return this == ANALYZE;}
    }

    /**
     */
    @ZAttr(id=-1)
    public static final String A_amavisBadHeaderAdmin = "amavisBadHeaderAdmin";

    /**
     */
    @ZAttr(id=-1)
    public static final String A_amavisBadHeaderLover = "amavisBadHeaderLover";

    /**
     */
    @ZAttr(id=-1)
    public static final String A_amavisBadHeaderQuarantineTo = "amavisBadHeaderQuarantineTo";

    /**
     */
    @ZAttr(id=-1)
    public static final String A_amavisBannedAdmin = "amavisBannedAdmin";

    /**
     */
    @ZAttr(id=-1)
    public static final String A_amavisBannedFilesLover = "amavisBannedFilesLover";

    /**
     */
    @ZAttr(id=-1)
    public static final String A_amavisBannedQuarantineTo = "amavisBannedQuarantineTo";

    /**
     */
    @ZAttr(id=-1)
    public static final String A_amavisBannedRuleNames = "amavisBannedRuleNames";

    /**
     */
    @ZAttr(id=-1)
    public static final String A_amavisBlacklistSender = "amavisBlacklistSender";

    /**
     */
    @ZAttr(id=-1)
    public static final String A_amavisBypassBannedChecks = "amavisBypassBannedChecks";

    /**
     */
    @ZAttr(id=-1)
    public static final String A_amavisBypassHeaderChecks = "amavisBypassHeaderChecks";

    /**
     */
    @ZAttr(id=-1)
    public static final String A_amavisBypassSpamChecks = "amavisBypassSpamChecks";

    /**
     */
    @ZAttr(id=-1)
    public static final String A_amavisBypassVirusChecks = "amavisBypassVirusChecks";

    /**
     */
    @ZAttr(id=-1)
    public static final String A_amavisLocal = "amavisLocal";

    /**
     */
    @ZAttr(id=-1)
    public static final String A_amavisMessageSizeLimit = "amavisMessageSizeLimit";

    /**
     */
    @ZAttr(id=-1)
    public static final String A_amavisNewVirusAdmin = "amavisNewVirusAdmin";

    /**
     */
    @ZAttr(id=-1)
    public static final String A_amavisSpamAdmin = "amavisSpamAdmin";

    /**
     */
    @ZAttr(id=-1)
    public static final String A_amavisSpamKillLevel = "amavisSpamKillLevel";

    /**
     */
    @ZAttr(id=-1)
    public static final String A_amavisSpamLover = "amavisSpamLover";

    /**
     */
    @ZAttr(id=-1)
    public static final String A_amavisSpamModifiesSubj = "amavisSpamModifiesSubj";

    /**
     */
    @ZAttr(id=-1)
    public static final String A_amavisSpamQuarantineTo = "amavisSpamQuarantineTo";

    /**
     */
    @ZAttr(id=-1)
    public static final String A_amavisSpamTag2Level = "amavisSpamTag2Level";

    /**
     */
    @ZAttr(id=-1)
    public static final String A_amavisSpamTagLevel = "amavisSpamTagLevel";

    /**
     */
    @ZAttr(id=-1)
    public static final String A_amavisVirusAdmin = "amavisVirusAdmin";

    /**
     */
    @ZAttr(id=-1)
    public static final String A_amavisVirusLover = "amavisVirusLover";

    /**
     */
    @ZAttr(id=-1)
    public static final String A_amavisVirusQuarantineTo = "amavisVirusQuarantineTo";

    /**
     */
    @ZAttr(id=-1)
    public static final String A_amavisWarnBadHeaderRecip = "amavisWarnBadHeaderRecip";

    /**
     */
    @ZAttr(id=-1)
    public static final String A_amavisWarnBannedRecip = "amavisWarnBannedRecip";

    /**
     */
    @ZAttr(id=-1)
    public static final String A_amavisWarnVirusRecip = "amavisWarnVirusRecip";

    /**
     */
    @ZAttr(id=-1)
    public static final String A_amavisWhitelistSender = "amavisWhitelistSender";

    /**
     * RFC2256: ISO-3166 country 2-letter code
     */
    @ZAttr(id=-1)
    public static final String A_c = "c";

    /**
     * RFC2256: common name(s) for which the entity is known by
     */
    @ZAttr(id=-1)
    public static final String A_cn = "cn";

    /**
     * RFC1274: friendly country name
     */
    @ZAttr(id=-1)
    public static final String A_co = "co";

    /**
     * From Microsoft Schema
     */
    @ZAttr(id=-1)
    public static final String A_company = "company";

    /**
     * RFC2256: descriptive information
     */
    @ZAttr(id=-1)
    public static final String A_description = "description";

    /**
     * RFC2256: destination indicator
     */
    @ZAttr(id=-1)
    public static final String A_destinationIndicator = "destinationIndicator";

    /**
     * RFC2798: preferred name to be used when displaying entries
     */
    @ZAttr(id=-1)
    public static final String A_displayName = "displayName";

    /**
     * RFC2256: Facsimile (Fax) Telephone Number
     */
    @ZAttr(id=-1)
    public static final String A_facsimileTelephoneNumber = "facsimileTelephoneNumber";

    /**
     * RFC2256: first name(s) for which the entity is known by
     */
    @ZAttr(id=-1)
    public static final String A_givenName = "givenName";

    /**
     * RFC2256: first name(s) for which the entity is known by
     */
    @ZAttr(id=-1)
    public static final String A_gn = "gn";

    /**
     * RFC1274: home telephone number
     */
    @ZAttr(id=-1)
    public static final String A_homePhone = "homePhone";

    /**
     * RFC2256: initials of some or all of names, but not the surname(s).
     */
    @ZAttr(id=-1)
    public static final String A_initials = "initials";

    /**
     * RFC2256: international ISDN number
     */
    @ZAttr(id=-1)
    public static final String A_internationaliSDNNumber = "internationaliSDNNumber";

    /**
     * RFC2256: locality which this object resides in
     */
    @ZAttr(id=-1)
    public static final String A_l = "l";

    /**
     * RFC1274: RFC822 Mailbox
     */
    @ZAttr(id=-1)
    public static final String A_mail = "mail";

    /**
     * RFC1274: mobile telephone number
     */
    @ZAttr(id=-1)
    public static final String A_mobile = "mobile";

    /**
     * RFC2256: organization this object belongs to
     */
    @ZAttr(id=-1)
    public static final String A_o = "o";

    /**
     * RFC2256: object classes of the entity
     */
    @ZAttr(id=-1)
    public static final String A_objectClass = "objectClass";

    /**
     * RFC2256: organizational unit this object belongs to
     */
    @ZAttr(id=-1)
    public static final String A_ou = "ou";

    /**
     * RFC1274: pager telephone number
     */
    @ZAttr(id=-1)
    public static final String A_pager = "pager";

    /**
     * &#039;RFC2256: Physical Delivery Office Name
     */
    @ZAttr(id=-1)
    public static final String A_physicalDeliveryOfficeName = "physicalDeliveryOfficeName";

    /**
     * RFC2256: postal address
     */
    @ZAttr(id=-1)
    public static final String A_postalAddress = "postalAddress";

    /**
     * RFC2256: postal code
     */
    @ZAttr(id=-1)
    public static final String A_postalCode = "postalCode";

    /**
     * RFC2256: Post Office Box
     */
    @ZAttr(id=-1)
    public static final String A_postOfficeBox = "postOfficeBox";

    /**
     * RFC2256: preferred delivery method
     */
    @ZAttr(id=-1)
    public static final String A_preferredDeliveryMethod = "preferredDeliveryMethod";

    /**
     * RFC2256: registered postal address
     */
    @ZAttr(id=-1)
    public static final String A_registeredAddress = "registeredAddress";

    /**
     * RFC2256: last (family) name(s) for which the entity is known by
     */
    @ZAttr(id=-1)
    public static final String A_sn = "sn";

    /**
     * RFC2256: state or province which this object resides in
     */
    @ZAttr(id=-1)
    public static final String A_st = "st";

    /**
     * RFC2256: street address of this object
     */
    @ZAttr(id=-1)
    public static final String A_street = "street";

    /**
     * RFC2256: street address of this object
     */
    @ZAttr(id=-1)
    public static final String A_streetAddress = "streetAddress";

    /**
     * RFC2256: Telephone Number
     */
    @ZAttr(id=-1)
    public static final String A_telephoneNumber = "telephoneNumber";

    /**
     * RFC2256: Teletex Terminal Identifier
     */
    @ZAttr(id=-1)
    public static final String A_teletexTerminalIdentifier = "teletexTerminalIdentifier";

    /**
     * RFC2256: Telex Number
     */
    @ZAttr(id=-1)
    public static final String A_telexNumber = "telexNumber";

    /**
     * RFC2256: title associated with the entity
     */
    @ZAttr(id=-1)
    public static final String A_title = "title";

    /**
     * RFC1274: user identifier
     */
    @ZAttr(id=-1)
    public static final String A_uid = "uid";

    /**
     * RFC2256/2307: password of user. Stored encoded as SSHA (salted-SHA1)
     */
    @ZAttr(id=-1)
    public static final String A_userPassword = "userPassword";

    /**
     * RFC2256: X.121 Address
     */
    @ZAttr(id=-1)
    public static final String A_x121Address = "x121Address";

    /**
     * calendar user type - USER (default) or RESOURCE
     */
    @ZAttr(id=313)
    public static final String A_zimbraAccountCalendarUserType = "zimbraAccountCalendarUserType";

    /**
     * Deprecated since: 5.0. deprecated in favor of the accountInfo flag.
     * Orig desc: additional account attrs that get returned to a client
     */
    @ZAttr(id=112)
    public static final String A_zimbraAccountClientAttr = "zimbraAccountClientAttr";

    /**
     * Object classes to add when creating a zimbra account object. Useful if
     * you want to add sambaSamAccount etc to zimbra accounts.
     */
    @ZAttr(id=438)
    public static final String A_zimbraAccountExtraObjectClass = "zimbraAccountExtraObjectClass";

    /**
     * account status
     */
    @ZAttr(id=2)
    public static final String A_zimbraAccountStatus = "zimbraAccountStatus";

    /**
     * Zimbra access control list
     *
     * @since ZCS 5.0.7
     */
    @ZAttr(id=659)
    public static final String A_zimbraACE = "zimbraACE";

    /**
     * access control mechanism for admin access acl: ACL based access
     * control (a.k.a. delegated admin). global: allows only global admins.
     *
     * @since ZCS 6.0.9
     */
    @ZAttr(id=1101)
    public static final String A_zimbraAdminAccessControlMech = "zimbraAdminAccessControlMech";

    /**
     * lifetime of newly created admin auth tokens Must be in valid duration
     * format: {digits}{time-unit}. digits: 0-9, time-unit: [hmsd]|ms. h -
     * hours, m - minutes, s - seconds, d - days, ms - milliseconds. If time
     * unit is not specified, the default is s(seconds).
     */
    @ZAttr(id=109)
    public static final String A_zimbraAdminAuthTokenLifetime = "zimbraAdminAuthTokenLifetime";

    /**
     * whether to show catchall addresses in admin console
     *
     * @since ZCS 5.0.10
     */
    @ZAttr(id=746)
    public static final String A_zimbraAdminConsoleCatchAllAddressEnabled = "zimbraAdminConsoleCatchAllAddressEnabled";

    /**
     * enable MX check feature for domain
     *
     * @since ZCS 5.0.10
     */
    @ZAttr(id=743)
    public static final String A_zimbraAdminConsoleDNSCheckEnabled = "zimbraAdminConsoleDNSCheckEnabled";

    /**
     * whether configuring external LDAP auth is enabled in admin console
     *
     * @since ZCS 5.0.12
     */
    @ZAttr(id=774)
    public static final String A_zimbraAdminConsoleLDAPAuthEnabled = "zimbraAdminConsoleLDAPAuthEnabled";

    /**
     * admin console login message
     *
     * @since ZCS 5.0.12
     */
    @ZAttr(id=772)
    public static final String A_zimbraAdminConsoleLoginMessage = "zimbraAdminConsoleLoginMessage";

    /**
     * login URL for admin console to send the user to upon explicit logging
     * in
     *
     * @since ZCS 5.0.9
     */
    @ZAttr(id=696)
    public static final String A_zimbraAdminConsoleLoginURL = "zimbraAdminConsoleLoginURL";

    /**
     * logout URL for admin console to send the user to upon explicit logging
     * out
     *
     * @since ZCS 5.0.7
     */
    @ZAttr(id=684)
    public static final String A_zimbraAdminConsoleLogoutURL = "zimbraAdminConsoleLogoutURL";

    /**
     * whether to allow skin management in admin console
     *
     * @since ZCS 5.0.11
     */
    @ZAttr(id=751)
    public static final String A_zimbraAdminConsoleSkinEnabled = "zimbraAdminConsoleSkinEnabled";

    /**
     * UI components available for the authed admin in admin console
     *
     * @since ZCS 6.0.0_BETA1
     */
    @ZAttr(id=761)
    public static final String A_zimbraAdminConsoleUIComponents = "zimbraAdminConsoleUIComponents";

    /**
     * Zimlet Util will set this attribute based on the value in zimlet
     * definition XML file
     *
     * @since ZCS 6.0.0_BETA1
     */
    @ZAttr(id=803)
    public static final String A_zimbraAdminExtDisableUIUndeploy = "zimbraAdminExtDisableUIUndeploy";

    /**
     * number of admin initiated imap import handler threads
     *
     * @since ZCS 7.0.0
     */
    @ZAttr(id=1113)
    public static final String A_zimbraAdminImapImportNumThreads = "zimbraAdminImapImportNumThreads";

    /**
     * SSL port for admin UI
     */
    @ZAttr(id=155)
    public static final String A_zimbraAdminPort = "zimbraAdminPort";

    /**
     * admin saved searches
     */
    @ZAttr(id=446)
    public static final String A_zimbraAdminSavedSearches = "zimbraAdminSavedSearches";

    /**
     * URL prefix for where the zimbraAdmin app resides on this server
     */
    @ZAttr(id=497)
    public static final String A_zimbraAdminURL = "zimbraAdminURL";

    /**
     * zimbraId of alias target
     */
    @ZAttr(id=40)
    public static final String A_zimbraAliasTargetId = "zimbraAliasTargetId";

    /**
     * Whether this account can use any from address. Not changeable by
     * domain admin to allow arbitrary addresses
     */
    @ZAttr(id=427)
    public static final String A_zimbraAllowAnyFromAddress = "zimbraAllowAnyFromAddress";

    /**
     * Addresses that this account can as from address if
     * arbitrary-addresses-allowed setting is not set
     */
    @ZAttr(id=428)
    public static final String A_zimbraAllowFromAddress = "zimbraAllowFromAddress";

    /**
     * whether creating domains, and renaming domains to a name, containing
     * non-LDH (letter, digit, hyphen) characters is allowed
     *
     * @since ZCS 6.0.2
     */
    @ZAttr(id=1052)
    public static final String A_zimbraAllowNonLDHCharsInDomain = "zimbraAllowNonLDHCharsInDomain";

    /**
     * When a virus is detected quarantine message to this account
     *
     * @since ZCS 7.0.0
     */
    @ZAttr(id=1100)
    public static final String A_zimbraAmavisQuarantineAccount = "zimbraAmavisQuarantineAccount";

    /**
     * Mailboxes in which the current account in archived. Multi-value attr
     * with eg values { user-2006@example.com.archive,
     * user-2007@example.com.archive } that tells us that user@example.com
     * has been archived into those two mailboxes.
     */
    @ZAttr(id=429)
    public static final String A_zimbraArchiveAccount = "zimbraArchiveAccount";

    /**
     * An account or CoS setting that works with the name template that
     * allows you to dictate the date format used in the name template. This
     * is a Java SimpleDateFormat specifier. The default is an LDAP
     * generalized time format:
     */
    @ZAttr(id=432)
    public static final String A_zimbraArchiveAccountDateTemplate = "zimbraArchiveAccountDateTemplate";

    /**
     * An account or CoS setting - typically only in CoS - that tells the
     * archiving system how to derive the archive mailbox name. ID, USER,
     * DATE, and DOMAIN are expanded.
     */
    @ZAttr(id=431)
    public static final String A_zimbraArchiveAccountNameTemplate = "zimbraArchiveAccountNameTemplate";

    /**
     * Address to which archive message bounces should be sent. Typically
     * could be an admin account. This is global across all domains.
     */
    @ZAttr(id=430)
    public static final String A_zimbraArchiveMailFrom = "zimbraArchiveMailFrom";

    /**
     * block all attachment downloading
     */
    @ZAttr(id=115)
    public static final String A_zimbraAttachmentsBlocked = "zimbraAttachmentsBlocked";

    /**
     * Maximum number of characters that will be indexed for a given MIME
     * part.
     *
     * @since ZCS 5.0.0
     */
    @ZAttr(id=582)
    public static final String A_zimbraAttachmentsIndexedTextLimit = "zimbraAttachmentsIndexedTextLimit";

    /**
     * whether or not to index attachemts
     */
    @ZAttr(id=173)
    public static final String A_zimbraAttachmentsIndexingEnabled = "zimbraAttachmentsIndexingEnabled";

    /**
     * Class to use to scan attachments during compose
     */
    @ZAttr(id=238)
    public static final String A_zimbraAttachmentsScanClass = "zimbraAttachmentsScanClass";

    /**
     * Whether to scan attachments during compose
     */
    @ZAttr(id=237)
    public static final String A_zimbraAttachmentsScanEnabled = "zimbraAttachmentsScanEnabled";

    /**
     * Data for class that scans attachments during compose
     */
    @ZAttr(id=239)
    public static final String A_zimbraAttachmentsScanURL = "zimbraAttachmentsScanURL";

    /**
     * view all attachments in html only
     */
    @ZAttr(id=116)
    public static final String A_zimbraAttachmentsViewInHtmlOnly = "zimbraAttachmentsViewInHtmlOnly";

    /**
     * fallback to local auth if external mech fails
     */
    @ZAttr(id=257)
    public static final String A_zimbraAuthFallbackToLocal = "zimbraAuthFallbackToLocal";

    /**
     * kerberos5 realm for kerberos5 auth mech
     *
     * @since ZCS 5.0.0
     */
    @ZAttr(id=548)
    public static final String A_zimbraAuthKerberos5Realm = "zimbraAuthKerberos5Realm";

    /**
     * LDAP bind dn for ldap auth mech
     */
    @ZAttr(id=44)
    public static final String A_zimbraAuthLdapBindDn = "zimbraAuthLdapBindDn";

    /**
     * explict mapping to an external LDAP dn for a given account
     */
    @ZAttr(id=256)
    public static final String A_zimbraAuthLdapExternalDn = "zimbraAuthLdapExternalDn";

    /**
     * LDAP search base for ldap auth mech
     */
    @ZAttr(id=252)
    public static final String A_zimbraAuthLdapSearchBase = "zimbraAuthLdapSearchBase";

    /**
     * LDAP search bind dn for ldap auth mech
     */
    @ZAttr(id=253)
    public static final String A_zimbraAuthLdapSearchBindDn = "zimbraAuthLdapSearchBindDn";

    /**
     * LDAP search bind password for ldap auth mech
     */
    @ZAttr(id=254)
    public static final String A_zimbraAuthLdapSearchBindPassword = "zimbraAuthLdapSearchBindPassword";

    /**
     * LDAP search filter for ldap auth mech
     */
    @ZAttr(id=255)
    public static final String A_zimbraAuthLdapSearchFilter = "zimbraAuthLdapSearchFilter";

    /**
     * whether to use startTLS for external LDAP auth
     *
     * @since ZCS 5.0.6
     */
    @ZAttr(id=654)
    public static final String A_zimbraAuthLdapStartTlsEnabled = "zimbraAuthLdapStartTlsEnabled";

    /**
     * LDAP URL for ldap auth mech
     */
    @ZAttr(id=43)
    public static final String A_zimbraAuthLdapURL = "zimbraAuthLdapURL";

    /**
     * mechanism to use for authentication. Valid values are zimbra, ldap,
     * ad, kerberos5, custom:{handler-name} [arg1 arg2 ...]
     */
    @ZAttr(id=42)
    public static final String A_zimbraAuthMech = "zimbraAuthMech";

    /**
     * auth token secret key
     */
    @ZAttr(id=100)
    public static final String A_zimbraAuthTokenKey = "zimbraAuthTokenKey";

    /**
     * lifetime of newly created auth tokens Must be in valid duration
     * format: {digits}{time-unit}. digits: 0-9, time-unit: [hmsd]|ms. h -
     * hours, m - minutes, s - seconds, d - days, ms - milliseconds. If time
     * unit is not specified, the default is s(seconds).
     */
    @ZAttr(id=108)
    public static final String A_zimbraAuthTokenLifetime = "zimbraAuthTokenLifetime";

    /**
     * if set, this value gets stored in the auth token and compared on every
     * request. Changing it will invalidate all outstanding auth tokens. It
     * also gets changed when an account password is changed.
     *
     * @since ZCS 6.0.0_GA
     */
    @ZAttr(id=1044)
    public static final String A_zimbraAuthTokenValidityValue = "zimbraAuthTokenValidityValue";

    /**
     * Whether auth token validity value checking should be performed during
     * auth token validation. See description for
     * zimbraAuthTokenValidityValue.
     *
     * @since ZCS 6.0.7
     */
    @ZAttr(id=1094)
    public static final String A_zimbraAuthTokenValidityValueEnabled = "zimbraAuthTokenValidityValueEnabled";

    /**
     * Use null return path for envelope MAIL FROM when sending out of office
     * and new mail notifications. If false, use account address for envelope
     */
    @ZAttr(id=502)
    public static final String A_zimbraAutoSubmittedNullReturnPath = "zimbraAutoSubmittedNullReturnPath";

    /**
     * Locales available for this account
     */
    @ZAttr(id=487)
    public static final String A_zimbraAvailableLocale = "zimbraAvailableLocale";

    /**
     * Skins available for this account. Fallback order is: 1. the normal
     * account/cos inheritance 2. if not set on account/cos, use the value on
     * the domain of the account
     */
    @ZAttr(id=364)
    public static final String A_zimbraAvailableSkin = "zimbraAvailableSkin";

    /**
     * length of each interval in auto-grouped backup
     */
    @ZAttr(id=513)
    public static final String A_zimbraBackupAutoGroupedInterval = "zimbraBackupAutoGroupedInterval";

    /**
     * number of groups to auto-group backups over
     */
    @ZAttr(id=514)
    public static final String A_zimbraBackupAutoGroupedNumGroups = "zimbraBackupAutoGroupedNumGroups";

    /**
     * if true, limit the number of mailboxes in auto-grouped backup to total
     * mailboxes divided by auto-group days
     */
    @ZAttr(id=515)
    public static final String A_zimbraBackupAutoGroupedThrottled = "zimbraBackupAutoGroupedThrottled";

    /**
     * Minimum percentage or TB/GB/MB/KB/bytes of free space on backup target
     * to allow a full or auto-grouped backup to start; 0 = no minimum is
     * enforced. Examples: 25%, 10GB
     *
     * @since ZCS 7.0.0
     */
    @ZAttr(id=1111)
    public static final String A_zimbraBackupMinFreeSpace = "zimbraBackupMinFreeSpace";

    /**
     * backup mode
     */
    @ZAttr(id=512)
    public static final String A_zimbraBackupMode = "zimbraBackupMode";

    /**
     * Backup report email recipients
     */
    @ZAttr(id=459)
    public static final String A_zimbraBackupReportEmailRecipients = "zimbraBackupReportEmailRecipients";

    /**
     * Backup report email From address
     */
    @ZAttr(id=460)
    public static final String A_zimbraBackupReportEmailSender = "zimbraBackupReportEmailSender";

    /**
     * Backup report email subject prefix
     */
    @ZAttr(id=461)
    public static final String A_zimbraBackupReportEmailSubjectPrefix = "zimbraBackupReportEmailSubjectPrefix";

    /**
     * if true, do not backup blobs (HSM or not) during a full backup
     *
     * @since ZCS 6.0.0_BETA2
     */
    @ZAttr(id=1004)
    public static final String A_zimbraBackupSkipBlobs = "zimbraBackupSkipBlobs";

    /**
     * if true, do not backup blobs on secondary (HSM) volumes during a full
     * backup
     *
     * @since ZCS 6.0.0_BETA2
     */
    @ZAttr(id=1005)
    public static final String A_zimbraBackupSkipHsmBlobs = "zimbraBackupSkipHsmBlobs";

    /**
     * if true, do not backup search index during a full backup
     *
     * @since ZCS 6.0.0_BETA2
     */
    @ZAttr(id=1003)
    public static final String A_zimbraBackupSkipSearchIndex = "zimbraBackupSkipSearchIndex";

    /**
     * Default backup target path
     */
    @ZAttr(id=458)
    public static final String A_zimbraBackupTarget = "zimbraBackupTarget";

    /**
     * Realm for the basic auth challenge (WWW-Authenticate) header
     *
     * @since ZCS 7.0.0
     */
    @ZAttr(id=1098)
    public static final String A_zimbraBasicAuthRealm = "zimbraBasicAuthRealm";

    /**
     * Batch size to use when indexing data
     *
     * @since ZCS 5.0.3
     */
    @ZAttr(id=619)
    public static final String A_zimbraBatchedIndexingSize = "zimbraBatchedIndexingSize";

    /**
     * alternate location for calendar and task folders
     *
     * @since ZCS 5.0.6
     */
    @ZAttr(id=651)
    public static final String A_zimbraCalendarCalDavAlternateCalendarHomeSet = "zimbraCalendarCalDavAlternateCalendarHomeSet";

    /**
     * Whether to allow password sent to non-secured port from CalDAV
     * clients. If it set to TRUE the server will allow access from CalDAV
     * client to zimbraMailPort. If it set to FALSE the server will return an
     * error if a request is made from CalDAV client to zimbraMailPort.
     *
     * @since ZCS 5.0.14
     */
    @ZAttr(id=820)
    public static final String A_zimbraCalendarCalDavClearTextPasswordEnabled = "zimbraCalendarCalDavClearTextPasswordEnabled";

    /**
     * Id of calendar folder to advertise as the default calendar to CalDAV
     * client.
     *
     * @since ZCS 6.0.6
     */
    @ZAttr(id=1078)
    public static final String A_zimbraCalendarCalDavDefaultCalendarId = "zimbraCalendarCalDavDefaultCalendarId";

    /**
     * set true to turn off handling free/busy lookup for CalDAV
     *
     * @since ZCS 5.0.9
     */
    @ZAttr(id=690)
    public static final String A_zimbraCalendarCalDavDisableFreebusy = "zimbraCalendarCalDavDisableFreebusy";

    /**
     * set true to turn off handling scheduling message for CalDAV
     *
     * @since ZCS 5.0.6
     */
    @ZAttr(id=652)
    public static final String A_zimbraCalendarCalDavDisableScheduling = "zimbraCalendarCalDavDisableScheduling";

    /**
     * CalDAV shared folder cache duration Must be in valid duration format:
     * {digits}{time-unit}. digits: 0-9, time-unit: [hmsd]|ms. h - hours, m -
     * minutes, s - seconds, d - days, ms - milliseconds. If time unit is not
     * specified, the default is s(seconds).
     *
     * @since ZCS 5.0.14
     */
    @ZAttr(id=817)
    public static final String A_zimbraCalendarCalDavSharedFolderCacheDuration = "zimbraCalendarCalDavSharedFolderCacheDuration";

    /**
     * see description of zimbraCalendarCalDavSyncStart Must be in valid
     * duration format: {digits}{time-unit}. digits: 0-9, time-unit:
     * [hmsd]|ms. h - hours, m - minutes, s - seconds, d - days, ms -
     * milliseconds. If time unit is not specified, the default is
     * s(seconds).
     *
     * @since ZCS 5.0.14
     */
    @ZAttr(id=816)
    public static final String A_zimbraCalendarCalDavSyncEnd = "zimbraCalendarCalDavSyncEnd";

    /**
     * zimbraCalendarCalDavSyncStart and zimbraCalendarCalDavSyncEnd limits
     * the window of appointment data available via CalDAV. for example when
     * zimbraCalendarCalDavSyncStart is set to 30 days, and
     * zimbraCalendarCalDavSyncEnd is set to 1 years, then the appointments
     * between (now - 30 days) and (now + 1 year) will be available via
     * CalDAV. When they are unset all the appointments are available via
     * CalDAV. Must be in valid duration format: {digits}{time-unit}. digits:
     * 0-9, time-unit: [hmsd]|ms. h - hours, m - minutes, s - seconds, d -
     * days, ms - milliseconds. If time unit is not specified, the default is
     * s(seconds).
     *
     * @since ZCS 5.0.14
     */
    @ZAttr(id=815)
    public static final String A_zimbraCalendarCalDavSyncStart = "zimbraCalendarCalDavSyncStart";

    /**
     * When set to TRUE, Calendar folders and Todo folders in Zimbra will be
     * advertised as Calendar only and Todo only via CalDAV. When set to
     * FALSE, Calendar folders will be able to store both appointments and
     * tasks, and Todo folders will not be advertised as CalDAV enabled.
     *
     * @since ZCS 5.0.12
     */
    @ZAttr(id=794)
    public static final String A_zimbraCalendarCalDavUseDistinctAppointmentAndToDoCollection = "zimbraCalendarCalDavUseDistinctAppointmentAndToDoCollection";

    /**
     * compatibility mode for calendar server
     */
    @ZAttr(id=243)
    public static final String A_zimbraCalendarCompatibilityMode = "zimbraCalendarCompatibilityMode";

    /**
     * maximum number of revisions to keep for calendar items (appointments
     * and tasks). 0 means unlimited.
     *
     * @since ZCS 5.0.10
     */
    @ZAttr(id=709)
    public static final String A_zimbraCalendarMaxRevisions = "zimbraCalendarMaxRevisions";

    /**
     * Maximum number of days a DAILY recurrence rule can span; 0 means
     * unlimited
     *
     * @since ZCS 5.0.7
     */
    @ZAttr(id=661)
    public static final String A_zimbraCalendarRecurrenceDailyMaxDays = "zimbraCalendarRecurrenceDailyMaxDays";

    /**
     * Maximum number of instances expanded per recurrence rule; 0 means
     * unlimited
     *
     * @since ZCS 5.0.7
     */
    @ZAttr(id=660)
    public static final String A_zimbraCalendarRecurrenceMaxInstances = "zimbraCalendarRecurrenceMaxInstances";

    /**
     * Maximum number of months a MONTHLY recurrence rule can span; 0 means
     * unlimited
     *
     * @since ZCS 5.0.7
     */
    @ZAttr(id=663)
    public static final String A_zimbraCalendarRecurrenceMonthlyMaxMonths = "zimbraCalendarRecurrenceMonthlyMaxMonths";

    /**
     * Maximum number of years a recurrence rule can span for frequencies
     * other than DAILY/WEEKLY/MONTHLY/YEARLY; 0 means unlimited
     *
     * @since ZCS 5.0.7
     */
    @ZAttr(id=665)
    public static final String A_zimbraCalendarRecurrenceOtherFrequencyMaxYears = "zimbraCalendarRecurrenceOtherFrequencyMaxYears";

    /**
     * Maximum number of weeks a WEEKLY recurrence rule can span; 0 means
     * unlimited
     *
     * @since ZCS 5.0.7
     */
    @ZAttr(id=662)
    public static final String A_zimbraCalendarRecurrenceWeeklyMaxWeeks = "zimbraCalendarRecurrenceWeeklyMaxWeeks";

    /**
     * Maximum number of years a YEARLY recurrence rule can span; 0 means
     * unlimited
     *
     * @since ZCS 5.0.7
     */
    @ZAttr(id=664)
    public static final String A_zimbraCalendarRecurrenceYearlyMaxYears = "zimbraCalendarRecurrenceYearlyMaxYears";

    /**
     * email address identifying the default device for receiving reminders
     * for appointments and tasks
     *
     * @since ZCS 7.0.0
     */
    @ZAttr(id=1140)
    public static final String A_zimbraCalendarReminderDeviceEmail = "zimbraCalendarReminderDeviceEmail";

    /**
     * whether calendar reasources can be double booked
     *
     * @since ZCS 6.0.7
     */
    @ZAttr(id=1087)
    public static final String A_zimbraCalendarResourceDoubleBookingAllowed = "zimbraCalendarResourceDoubleBookingAllowed";

    /**
     * Object classes to add when creating a zimbra calendar resource object.
     *
     * @since ZCS 6.0.0_BETA1
     */
    @ZAttr(id=753)
    public static final String A_zimbraCalendarResourceExtraObjectClass = "zimbraCalendarResourceExtraObjectClass";

    /**
     * whether to show Find Locations and Find Resources tabs for editing
     * appointments
     *
     * @since ZCS 6.0.7
     */
    @ZAttr(id=1092)
    public static final String A_zimbraCalendarShowResourceTabs = "zimbraCalendarShowResourceTabs";

    /**
     * Whether this calendar resource accepts/declines meeting invites
     * automatically; default TRUE
     */
    @ZAttr(id=315)
    public static final String A_zimbraCalResAutoAcceptDecline = "zimbraCalResAutoAcceptDecline";

    /**
     * Whether this calendar resource declines invite if already busy;
     * default TRUE
     */
    @ZAttr(id=322)
    public static final String A_zimbraCalResAutoDeclineIfBusy = "zimbraCalResAutoDeclineIfBusy";

    /**
     * Whether this calendar resource declines invites to recurring
     * appointments; default FALSE
     */
    @ZAttr(id=323)
    public static final String A_zimbraCalResAutoDeclineRecurring = "zimbraCalResAutoDeclineRecurring";

    /**
     * building number or name
     */
    @ZAttr(id=327)
    public static final String A_zimbraCalResBuilding = "zimbraCalResBuilding";

    /**
     * capacity
     */
    @ZAttr(id=330)
    public static final String A_zimbraCalResCapacity = "zimbraCalResCapacity";

    /**
     * email of contact in charge of resource
     */
    @ZAttr(id=332)
    public static final String A_zimbraCalResContactEmail = "zimbraCalResContactEmail";

    /**
     * name of contact in charge of resource
     */
    @ZAttr(id=331)
    public static final String A_zimbraCalResContactName = "zimbraCalResContactName";

    /**
     * phone number of contact in charge of resource
     */
    @ZAttr(id=333)
    public static final String A_zimbraCalResContactPhone = "zimbraCalResContactPhone";

    /**
     * floor number or name
     */
    @ZAttr(id=328)
    public static final String A_zimbraCalResFloor = "zimbraCalResFloor";

    /**
     * display name for resource location
     */
    @ZAttr(id=324)
    public static final String A_zimbraCalResLocationDisplayName = "zimbraCalResLocationDisplayName";

    /**
     * Maximum number of conflicting instances allowed before declining
     * schedule request for a recurring appointments; default 0 (means
     * decline on any conflict)
     *
     * @since ZCS 5.0.14
     */
    @ZAttr(id=808)
    public static final String A_zimbraCalResMaxNumConflictsAllowed = "zimbraCalResMaxNumConflictsAllowed";

    /**
     * Maximum percent of conflicting instances allowed before declining
     * schedule request for a recurring appointment; default 0 (means decline
     * on any conflict)
     *
     * @since ZCS 5.0.14
     */
    @ZAttr(id=809)
    public static final String A_zimbraCalResMaxPercentConflictsAllowed = "zimbraCalResMaxPercentConflictsAllowed";

    /**
     * room number or name
     */
    @ZAttr(id=329)
    public static final String A_zimbraCalResRoom = "zimbraCalResRoom";

    /**
     * site name
     */
    @ZAttr(id=326)
    public static final String A_zimbraCalResSite = "zimbraCalResSite";

    /**
     * calendar resource type - Location or Equipment
     */
    @ZAttr(id=314)
    public static final String A_zimbraCalResType = "zimbraCalResType";

    /**
     * When creating self-signed SSL certs during an install, we also create
     * a local Certificate Authority (CA) to sign these SSL certs. This local
     * CA-s own cert is then added to different applications &quot;trusted
     * CA-s&quot; list/store. This attribute should not be used in a system
     * with real certs issued by well known CAs.
     */
    @ZAttr(id=280)
    public static final String A_zimbraCertAuthorityCertSelfSigned = "zimbraCertAuthorityCertSelfSigned";

    /**
     * Please see the documentation for the attribute
     * zimbraCertAuthorityCertSelfSigned. In addition, please note that this
     * attribute is provided at install for convenience during a test install
     * without real certs issued by well known CAs. If you choose to create
     * your own CA for your production uses, please note that it is a bad
     * idea to store your CA-s private key in LDAP, as this data maybe read
     * from zimbraGlobalConfig in the clear.
     */
    @ZAttr(id=279)
    public static final String A_zimbraCertAuthorityKeySelfSigned = "zimbraCertAuthorityKeySelfSigned";

    /**
     * change password URL
     *
     * @since ZCS 5.0.12
     */
    @ZAttr(id=777)
    public static final String A_zimbraChangePasswordURL = "zimbraChangePasswordURL";

    /**
     * zimbraId of child accounts
     */
    @ZAttr(id=449)
    public static final String A_zimbraChildAccount = "zimbraChildAccount";

    /**
     * Deprecated since: 5.0.0. deprecated in favor of user-settable
     * attribute zimbraPrefChildVisibleAccount . Orig desc: zimbraId of
     * visible child accounts
     */
    @ZAttr(id=450)
    public static final String A_zimbraChildVisibleAccount = "zimbraChildVisibleAccount";

    /**
     * Type of HA cluster software in use; &quot;none&quot; by default,
     * &quot;RedHat&quot; for Red Hat cluster or &quot;Veritas&quot; for
     * Veritas Cluster Server from Symantec
     */
    @ZAttr(id=508)
    public static final String A_zimbraClusterType = "zimbraClusterType";

    /**
     * Names of additonal components that have been installed
     */
    @ZAttr(id=242)
    public static final String A_zimbraComponentAvailable = "zimbraComponentAvailable";

    /**
     * attribute constraints TODO: fill all the constraints
     *
     * @since ZCS 6.0.0_BETA1
     */
    @ZAttr(id=766)
    public static final String A_zimbraConstraint = "zimbraConstraint";

    /**
     * Deprecated since: 6.0.7. deprecated in favor of
     * zimbraContactEmailFields, for bug 45475. Orig desc: Comma separates
     * list of attributes in contact object to search for email addresses
     * when generating auto-complete contact list. The same set of fields are
     * used for GAL contacts as well because LDAP attributes for GAL objects
     * are mapped to Contact compatible attributes via zimbraGalLdapAttrMap.
     *
     * @since ZCS 6.0.0_BETA1
     */
    @ZAttr(id=760)
    public static final String A_zimbraContactAutoCompleteEmailFields = "zimbraContactAutoCompleteEmailFields";

    /**
     * maximum number of contact entries to return from an auto complete
     *
     * @since ZCS 6.0.0_BETA1
     */
    @ZAttr(id=827)
    public static final String A_zimbraContactAutoCompleteMaxResults = "zimbraContactAutoCompleteMaxResults";

    /**
     * Comma separates list of attributes in contact object to search for
     * email addresses when generating auto-complete contact list. The same
     * set of fields are used for GAL contacts as well because LDAP
     * attributes for GAL objects are mapped to Contact compatible attributes
     * via zimbraGalLdapAttrMap.
     *
     * @since ZCS 6.0.7
     */
    @ZAttr(id=1088)
    public static final String A_zimbraContactEmailFields = "zimbraContactEmailFields";

    /**
     * Comma separated list of Contact attributes that should be hidden from
     * clients and export of contacts.
     *
     * @since ZCS 6.0.6
     */
    @ZAttr(id=1086)
    public static final String A_zimbraContactHiddenAttributes = "zimbraContactHiddenAttributes";

    /**
     * Maximum number of contacts allowed in mailbox. 0 means no limit.
     */
    @ZAttr(id=107)
    public static final String A_zimbraContactMaxNumEntries = "zimbraContactMaxNumEntries";

    /**
     * Deprecated since: 6.0.6. Deprecated per bug 40081. Orig desc: How
     * often do we refresh contact ranking table from address book and GAL to
     * get friendly name for the email address. Use 0 to disable the refresh.
     * Must be in valid duration format: {digits}{time-unit}. digits: 0-9,
     * time-unit: [hmsd]|ms. h - hours, m - minutes, s - seconds, d - days,
     * ms - milliseconds. If time unit is not specified, the default is
     * s(seconds).
     *
     * @since ZCS 6.0.0_BETA2
     */
    @ZAttr(id=1023)
    public static final String A_zimbraContactRankingTableRefreshInterval = "zimbraContactRankingTableRefreshInterval";

    /**
     * Size of the contact ranking table. Ranking table is used to keep track
     * of most heavily used contacts in outgoing email. Contacts in the
     * ranking table are given the priority when generating the auto-complete
     * contact list.
     *
     * @since ZCS 6.0.0_BETA1
     */
    @ZAttr(id=758)
    public static final String A_zimbraContactRankingTableSize = "zimbraContactRankingTableSize";

    /**
     * convertd URL
     *
     * @since ZCS 6.0.0_BETA1
     */
    @ZAttr(id=776)
    public static final String A_zimbraConvertdURL = "zimbraConvertdURL";

    /**
     * Object classes to add when creating a zimbra cos object.
     *
     * @since ZCS 6.0.0_BETA1
     */
    @ZAttr(id=754)
    public static final String A_zimbraCosExtraObjectClass = "zimbraCosExtraObjectClass";

    /**
     * COS zimbraID
     */
    @ZAttr(id=14)
    public static final String A_zimbraCOSId = "zimbraCOSId";

    /**
     * Deprecated since: 5.0. deprecated in favor of the accountInherited
     * flag. Orig desc: zimbraCOS attrs that get inherited in a zimbraAccount
     */
    @ZAttr(id=21)
    public static final String A_zimbraCOSInheritedAttr = "zimbraCOSInheritedAttr";

    /**
     * time object was created
     *
     * @since ZCS 6.0.0_BETA1
     */
    @ZAttr(id=790)
    public static final String A_zimbraCreateTimestamp = "zimbraCreateTimestamp";

    /**
     * set to 1 or 3 to specify customer care account tier level
     *
     * @since ZCS 5.0.3
     */
    @ZAttr(id=605)
    public static final String A_zimbraCustomerCareTier = "zimbraCustomerCareTier";

    /**
     * SQL statements that take longer than this duration to execute will be
     * logged to the sqltrace category in mailbox.log. Must be in valid
     * duration format: {digits}{time-unit}. digits: 0-9, time-unit:
     * [hmsd]|ms. h - hours, m - minutes, s - seconds, d - days, ms -
     * milliseconds. If time unit is not specified, the default is
     * s(seconds).
     *
     * @since ZCS 6.0.0_RC1
     */
    @ZAttr(id=1038)
    public static final String A_zimbraDatabaseSlowSqlThreshold = "zimbraDatabaseSlowSqlThreshold";

    /**
     * properties for data source
     *
     * @since ZCS 5.0.10
     */
    @ZAttr(id=718)
    public static final String A_zimbraDataSourceAttribute = "zimbraDataSourceAttribute";

    /**
     * Which SASL authentication mechanism to use for authenticating to IMAP
     * server.
     *
     * @since ZCS 7.0.0
     */
    @ZAttr(id=1107)
    public static final String A_zimbraDataSourceAuthMechanism = "zimbraDataSourceAuthMechanism";

    /**
     * authorizationId for SASL authentication
     *
     * @since ZCS 7.0.0
     */
    @ZAttr(id=1108)
    public static final String A_zimbraDataSourceAuthorizationId = "zimbraDataSourceAuthorizationId";

    /**
     * The time interval between automated data imports for a Caldav data
     * source. If unset or 0, the data source will not be scheduled for
     * automated polling. Must be in valid duration format:
     * {digits}{time-unit}. digits: 0-9, time-unit: [hmsd]|ms. h - hours, m -
     * minutes, s - seconds, d - days, ms - milliseconds. If time unit is not
     * specified, the default is s(seconds).
     *
     * @since ZCS 6.0.0_BETA1
     */
    @ZAttr(id=788)
    public static final String A_zimbraDataSourceCaldavPollingInterval = "zimbraDataSourceCaldavPollingInterval";

    /**
     * The time interval between automated data imports for a remote calendar
     * data source. If unset or 0, the data source will not be scheduled for
     * automated polling. Must be in valid duration format:
     * {digits}{time-unit}. digits: 0-9, time-unit: [hmsd]|ms. h - hours, m -
     * minutes, s - seconds, d - days, ms - milliseconds. If time unit is not
     * specified, the default is s(seconds).
     *
     * @since ZCS 6.0.0_BETA1
     */
    @ZAttr(id=819)
    public static final String A_zimbraDataSourceCalendarPollingInterval = "zimbraDataSourceCalendarPollingInterval";

    /**
     * Which security layer to use for connection (cleartext, ssl, tls, or
     * tls if available). If not set on data source, fallback to the value on
     * global config.
     */
    @ZAttr(id=425)
    public static final String A_zimbraDataSourceConnectionType = "zimbraDataSourceConnectionType";

    /**
     * Connect timeout in seconds for the data source
     *
     * @since ZCS 6.0.7
     */
    @ZAttr(id=1083)
    public static final String A_zimbraDataSourceConnectTimeout = "zimbraDataSourceConnectTimeout";

    /**
     * domain name of data source
     *
     * @since ZCS 6.0.0_RC1
     */
    @ZAttr(id=1037)
    public static final String A_zimbraDataSourceDomain = "zimbraDataSourceDomain";

    /**
     * email address for the data source
     */
    @ZAttr(id=495)
    public static final String A_zimbraDataSourceEmailAddress = "zimbraDataSourceEmailAddress";

    /**
     * Whether or not the data source is enabled
     */
    @ZAttr(id=419)
    public static final String A_zimbraDataSourceEnabled = "zimbraDataSourceEnabled";

    /**
     * Whether to enable debug trace of this data source
     *
     * @since ZCS 5.0.7
     */
    @ZAttr(id=683)
    public static final String A_zimbraDataSourceEnableTrace = "zimbraDataSourceEnableTrace";

    /**
     * Timestamp of the first sync error for a data source. This value is
     * unset after a successful sync.
     *
     * @since ZCS 5.0.17
     */
    @ZAttr(id=1030)
    public static final String A_zimbraDataSourceFailingSince = "zimbraDataSourceFailingSince";

    /**
     * Local folder id to store retreived data in
     */
    @ZAttr(id=424)
    public static final String A_zimbraDataSourceFolderId = "zimbraDataSourceFolderId";

    /**
     * The time interval between automated data imports for a GAL data
     * source. If unset or 0, the data source will not be scheduled for
     * automated polling. Must be in valid duration format:
     * {digits}{time-unit}. digits: 0-9, time-unit: [hmsd]|ms. h - hours, m -
     * minutes, s - seconds, d - days, ms - milliseconds. If time unit is not
     * specified, the default is s(seconds).
     *
     * @since ZCS 6.0.0_BETA1
     */
    @ZAttr(id=826)
    public static final String A_zimbraDataSourceGalPollingInterval = "zimbraDataSourceGalPollingInterval";

    /**
     * Host name of server
     */
    @ZAttr(id=420)
    public static final String A_zimbraDataSourceHost = "zimbraDataSourceHost";

    /**
     * Unique ID for a data source
     */
    @ZAttr(id=417)
    public static final String A_zimbraDataSourceId = "zimbraDataSourceId";

    /**
     * The time interval between automated data imports for an Imap data
     * source. If unset or 0, the data source will not be scheduled for
     * automated polling. Must be in valid duration format:
     * {digits}{time-unit}. digits: 0-9, time-unit: [hmsd]|ms. h - hours, m -
     * minutes, s - seconds, d - days, ms - milliseconds. If time unit is not
     * specified, the default is s(seconds).
     *
     * @since ZCS 6.0.0_BETA1
     */
    @ZAttr(id=768)
    public static final String A_zimbraDataSourceImapPollingInterval = "zimbraDataSourceImapPollingInterval";

    /**
     * DataImport class used by this data source object
     *
     * @since ZCS 5.0.10
     */
    @ZAttr(id=717)
    public static final String A_zimbraDataSourceImportClassName = "zimbraDataSourceImportClassName";

    /**
     * indicates that this datasource is used for one way (incoming) import
     * vs. two-way sync
     *
     * @since ZCS 7.0.0
     */
    @ZAttr(id=1106)
    public static final String A_zimbraDataSourceImportOnly = "zimbraDataSourceImportOnly";

    /**
     * If TRUE, the data source is hidden from the UI.
     *
     * @since ZCS 7.0.0
     */
    @ZAttr(id=1126)
    public static final String A_zimbraDataSourceIsInternal = "zimbraDataSourceIsInternal";

    /**
     * If the last data source sync failed, contains the error message. If
     * the last data source sync succeeded, this attribute is unset.
     *
     * @since ZCS 5.0.17
     */
    @ZAttr(id=1029)
    public static final String A_zimbraDataSourceLastError = "zimbraDataSourceLastError";

    /**
     * Specifies whether imported POP3 messages should be left on the server
     * or deleted.
     */
    @ZAttr(id=434)
    public static final String A_zimbraDataSourceLeaveOnServer = "zimbraDataSourceLeaveOnServer";

    /**
     * The time interval between automated data imports for a Live data
     * source. If unset or 0, the data source will not be scheduled for
     * automated polling. Must be in valid duration format:
     * {digits}{time-unit}. digits: 0-9, time-unit: [hmsd]|ms. h - hours, m -
     * minutes, s - seconds, d - days, ms - milliseconds. If time unit is not
     * specified, the default is s(seconds).
     *
     * @since ZCS 6.0.0_BETA1
     */
    @ZAttr(id=769)
    public static final String A_zimbraDataSourceLivePollingInterval = "zimbraDataSourceLivePollingInterval";

    /**
     * Maximum number of data sources allowed on an account
     */
    @ZAttr(id=426)
    public static final String A_zimbraDataSourceMaxNumEntries = "zimbraDataSourceMaxNumEntries";

    /**
     * Message content data exceeding this size will not be included in IMAP
     * trace file
     *
     * @since ZCS 6.0.0_RC1
     */
    @ZAttr(id=1033)
    public static final String A_zimbraDataSourceMaxTraceSize = "zimbraDataSourceMaxTraceSize";

    /**
     * Shortest allowed duration for zimbraDataSourcePollingInterval. Must be
     * in valid duration format: {digits}{time-unit}. digits: 0-9, time-unit:
     * [hmsd]|ms. h - hours, m - minutes, s - seconds, d - days, ms -
     * milliseconds. If time unit is not specified, the default is
     * s(seconds).
     *
     * @since ZCS 5.0.0
     */
    @ZAttr(id=525)
    public static final String A_zimbraDataSourceMinPollingInterval = "zimbraDataSourceMinPollingInterval";

    /**
     * Descriptive name of the data source
     */
    @ZAttr(id=418)
    public static final String A_zimbraDataSourceName = "zimbraDataSourceName";

    /**
     * Password on server
     */
    @ZAttr(id=423)
    public static final String A_zimbraDataSourcePassword = "zimbraDataSourcePassword";

    /**
     * Prior to 6.0.0: The time interval between automated data imports for a
     * data source, or all data sources owned by an account. If unset or 0,
     * the data source will not be scheduled for automated polling. Since
     * 6.0.0: Deprecated on account/cos since 6.0.0. Values on account/cos
     * are migrated to protocol specific
     * zimbraDataSource{proto}PollingInterval attributes. 1. if
     * zimbraDataSourcePollingInterval is set on data source, use it 2.
     * otherwise use the zimbraDataSource{Proto}PollingInterval on
     * account/cos 3. if zimbraDataSource{Proto}PollingInterval is not set on
     * account/cos, use 0, which means no automated polling. Must be in valid
     * duration format: {digits}{time-unit}. digits: 0-9, time-unit:
     * [hmsd]|ms. h - hours, m - minutes, s - seconds, d - days, ms -
     * milliseconds. If time unit is not specified, the default is
     * s(seconds).
     */
    @ZAttr(id=455)
    public static final String A_zimbraDataSourcePollingInterval = "zimbraDataSourcePollingInterval";

    /**
     * The time interval between automated data imports for a Pop3 data
     * source. If unset or 0, the data source will not be scheduled for
     * automated polling. Must be in valid duration format:
     * {digits}{time-unit}. digits: 0-9, time-unit: [hmsd]|ms. h - hours, m -
     * minutes, s - seconds, d - days, ms - milliseconds. If time unit is not
     * specified, the default is s(seconds).
     *
     * @since ZCS 6.0.0_BETA1
     */
    @ZAttr(id=767)
    public static final String A_zimbraDataSourcePop3PollingInterval = "zimbraDataSourcePop3PollingInterval";

    /**
     * Port number of server
     */
    @ZAttr(id=421)
    public static final String A_zimbraDataSourcePort = "zimbraDataSourcePort";

    /**
     * Read timeout in seconds
     *
     * @since ZCS 6.0.7
     */
    @ZAttr(id=1084)
    public static final String A_zimbraDataSourceReadTimeout = "zimbraDataSourceReadTimeout";

    /**
     * The time interval between automated data imports for a Rss data
     * source. If unset or 0, the data source will not be scheduled for
     * automated polling. Must be in valid duration format:
     * {digits}{time-unit}. digits: 0-9, time-unit: [hmsd]|ms. h - hours, m -
     * minutes, s - seconds, d - days, ms - milliseconds. If time unit is not
     * specified, the default is s(seconds).
     *
     * @since ZCS 6.0.0_BETA1
     */
    @ZAttr(id=770)
    public static final String A_zimbraDataSourceRssPollingInterval = "zimbraDataSourceRssPollingInterval";

    /**
     * type of data source (pop3, imap, caldav, etc)
     *
     * @since ZCS 5.0.10
     */
    @ZAttr(id=716)
    public static final String A_zimbraDataSourceType = "zimbraDataSourceType";

    /**
     * when forwarding or replying to messages sent to this data source,
     * whether or not to use the email address of the data source for the
     * from address and the designated signature/replyTo of the data source
     * for the outgoing message.
     */
    @ZAttr(id=496)
    public static final String A_zimbraDataSourceUseAddressForForwardReply = "zimbraDataSourceUseAddressForForwardReply";

    /**
     * Username on server
     */
    @ZAttr(id=422)
    public static final String A_zimbraDataSourceUsername = "zimbraDataSourceUsername";

    /**
     * The time interval between automated data imports for a Yahoo address
     * book data source. If unset or 0, the data source will not be scheduled
     * for automated polling. Must be in valid duration format:
     * {digits}{time-unit}. digits: 0-9, time-unit: [hmsd]|ms. h - hours, m -
     * minutes, s - seconds, d - days, ms - milliseconds. If time unit is not
     * specified, the default is s(seconds).
     *
     * @since ZCS 6.0.0_BETA1
     */
    @ZAttr(id=789)
    public static final String A_zimbraDataSourceYabPollingInterval = "zimbraDataSourceYabPollingInterval";

    /**
     * For selective enabling of debug logging
     */
    @ZAttr(id=365)
    public static final String A_zimbraDebugInfo = "zimbraDebugInfo";

    /**
     * name of the default domain for accounts when authenticating without a
     * domain
     */
    @ZAttr(id=172)
    public static final String A_zimbraDefaultDomainName = "zimbraDefaultDomainName";

    /**
     * Email address to put in from header for the share info email. If not
     * set, email address of the authenticated admin account will be used.
     *
     * @since ZCS 6.0.0_BETA1
     */
    @ZAttr(id=811)
    public static final String A_zimbraDistributionListSendShareMessageFromAddress = "zimbraDistributionListSendShareMessageFromAddress";

    /**
     * Whether to send an email with all the shares of the group when a new
     * member is added to the group. If not set, default is to send the
     * email.
     *
     * @since ZCS 6.0.0_BETA1
     */
    @ZAttr(id=810)
    public static final String A_zimbraDistributionListSendShareMessageToNewMembers = "zimbraDistributionListSendShareMessageToNewMembers";

    /**
     * This attribute is used for DNS check by customers that configure their
     * MX to point at spam relays or other non-zimbra inbox smtp servers
     *
     * @since ZCS 5.0.10
     */
    @ZAttr(id=744)
    public static final String A_zimbraDNSCheckHostname = "zimbraDNSCheckHostname";

    /**
     * maximum amount of mail quota a domain admin can set on a user
     */
    @ZAttr(id=398)
    public static final String A_zimbraDomainAdminMaxMailQuota = "zimbraDomainAdminMaxMailQuota";

    /**
     * Deprecated since: 5.0. deprecated in favor of the
     * domainAdminAdminModifiable flag. Orig desc: account attributes that a
     * domain administrator is allowed to modify
     */
    @ZAttr(id=300)
    public static final String A_zimbraDomainAdminModifiableAttr = "zimbraDomainAdminModifiableAttr";

    /**
     * zimbraId of domain alias target
     *
     * @since ZCS 5.0.12
     */
    @ZAttr(id=775)
    public static final String A_zimbraDomainAliasTargetId = "zimbraDomainAliasTargetId";

    /**
     * maximum number of accounts allowed to be assigned to specified COSes
     * in a domain. Values are in the format of
     * {zimraId-of-a-cos}:{max-accounts}
     *
     * @since ZCS 5.0.10
     */
    @ZAttr(id=714)
    public static final String A_zimbraDomainCOSMaxAccounts = "zimbraDomainCOSMaxAccounts";

    /**
     * COS zimbraID
     */
    @ZAttr(id=299)
    public static final String A_zimbraDomainDefaultCOSId = "zimbraDomainDefaultCOSId";

    /**
     * Object classes to add when creating a zimbra domain object.
     *
     * @since ZCS 6.0.0_BETA1
     */
    @ZAttr(id=755)
    public static final String A_zimbraDomainExtraObjectClass = "zimbraDomainExtraObjectClass";

    /**
     * maximum number of accounts allowed to have specified features in a
     * domain
     *
     * @since ZCS 5.0.10
     */
    @ZAttr(id=715)
    public static final String A_zimbraDomainFeatureMaxAccounts = "zimbraDomainFeatureMaxAccounts";

    /**
     * ZimbraID of the domain that this component is registered under
     *
     * @since ZCS 6.0.0_BETA1
     */
    @ZAttr(id=741)
    public static final String A_zimbraDomainId = "zimbraDomainId";

    /**
     * Deprecated since: 5.0. deprecated in favor of the domainInherited
     * flag. Orig desc: zimbraDomain attrs that get inherited from global
     * config
     */
    @ZAttr(id=63)
    public static final String A_zimbraDomainInheritedAttr = "zimbraDomainInheritedAttr";

    /**
     * enable domain mandatory mail signature
     *
     * @since ZCS 6.0.4
     */
    @ZAttr(id=1069)
    public static final String A_zimbraDomainMandatoryMailSignatureEnabled = "zimbraDomainMandatoryMailSignatureEnabled";

    /**
     * domain mandatory mail html signature
     *
     * @since ZCS 6.0.4
     */
    @ZAttr(id=1071)
    public static final String A_zimbraDomainMandatoryMailSignatureHTML = "zimbraDomainMandatoryMailSignatureHTML";

    /**
     * domain mandatory mail plain text signature
     *
     * @since ZCS 6.0.4
     */
    @ZAttr(id=1070)
    public static final String A_zimbraDomainMandatoryMailSignatureText = "zimbraDomainMandatoryMailSignatureText";

    /**
     * maximum number of accounts allowed in a domain
     */
    @ZAttr(id=400)
    public static final String A_zimbraDomainMaxAccounts = "zimbraDomainMaxAccounts";

    /**
     * name of the domain
     */
    @ZAttr(id=19)
    public static final String A_zimbraDomainName = "zimbraDomainName";

    /**
     * domain rename info/status
     *
     * @since ZCS 5.0.0
     */
    @ZAttr(id=536)
    public static final String A_zimbraDomainRenameInfo = "zimbraDomainRenameInfo";

    /**
     * domain status. enum values are akin to those of zimbraAccountStatus
     * zimbraAccountStatus values: active - active lockout - no login until
     * lockout duration is over locked - no login maintenance - no login, no
     * delivery(try again, no bouncing) pending - no login, no
     * delivery(bouncing mails), Account behavior is like closed, except that
     * when the status is being set to pending, account addresses are not
     * removed from distribution lists. The use case is for hosted. New
     * account creation based on invites that are not completed until user
     * accepts TOS on account creation confirmation page. closed - no login,
     * no delivery(bouncing mails) all addresses (account main email and all
     * aliases) of the account are removed from all distribution lists.
     * zimbraDomainStatus values: all values for zimbraAccountStatus (except
     * for lockout, see mapping below) suspended - maintenance + no
     * creating/deleting/modifying accounts/DLs under the domain. shutdown -
     * suspended + cannot modify domain attrs + cannot delete the domain
     * Indicating server is doing major and lengthy maintenance work on the
     * domain, e.g. renaming the domain and moving LDAP enteries.
     * Modification and deletion of the domain can only be done internally by
     * the server when it is safe to release the domain, they cannot be done
     * in admin console or zmprov. How zimbraDomainStatus affects account
     * behavior : ------------------------------------- zimbraDomainStatus
     * account behavior ------------------------------------- active
     * zimbraAccountStatus locked zimbraAccountStatus if it is maintenance or
     * pending or closed, else locked maintenance zimbraAccountStatus if it
     * is pending or closed, else maintenance suspended zimbraAccountStatus
     * if it is pending or closed, else maintenance shutdown
     * zimbraAccountStatus if it is pending or closed, else maintenance
     * closed closed
     *
     * @since ZCS 5.0.0
     */
    @ZAttr(id=535)
    public static final String A_zimbraDomainStatus = "zimbraDomainStatus";

    /**
     * should be one of: local, alias
     */
    @ZAttr(id=212)
    public static final String A_zimbraDomainType = "zimbraDomainType";

    /**
     * enable/disable dumpster
     *
     * @since ZCS 7.0.0
     */
    @ZAttr(id=1128)
    public static final String A_zimbraDumpsterEnabled = "zimbraDumpsterEnabled";

    /**
     * URL for posting error report popped up in WEB client
     *
     * @since ZCS 6.0.5
     */
    @ZAttr(id=1075)
    public static final String A_zimbraErrorReportUrl = "zimbraErrorReportUrl";

    /**
     * Indicates the account should be excluded from Crossmailbox searchers.
     */
    @ZAttr(id=501)
    public static final String A_zimbraExcludeFromCMBSearch = "zimbraExcludeFromCMBSearch";

    /**
     * external imap hostname
     *
     * @since ZCS 5.0.12
     */
    @ZAttr(id=786)
    public static final String A_zimbraExternalImapHostname = "zimbraExternalImapHostname";

    /**
     * external imap port
     *
     * @since ZCS 5.0.12
     */
    @ZAttr(id=782)
    public static final String A_zimbraExternalImapPort = "zimbraExternalImapPort";

    /**
     * external imap SSL hostname
     *
     * @since ZCS 5.0.12
     */
    @ZAttr(id=787)
    public static final String A_zimbraExternalImapSSLHostname = "zimbraExternalImapSSLHostname";

    /**
     * external imap SSL port
     *
     * @since ZCS 5.0.12
     */
    @ZAttr(id=783)
    public static final String A_zimbraExternalImapSSLPort = "zimbraExternalImapSSLPort";

    /**
     * external pop3 hostname
     *
     * @since ZCS 5.0.12
     */
    @ZAttr(id=784)
    public static final String A_zimbraExternalPop3Hostname = "zimbraExternalPop3Hostname";

    /**
     * external pop3 port
     *
     * @since ZCS 5.0.12
     */
    @ZAttr(id=780)
    public static final String A_zimbraExternalPop3Port = "zimbraExternalPop3Port";

    /**
     * external pop3 SSL hostname
     *
     * @since ZCS 5.0.12
     */
    @ZAttr(id=785)
    public static final String A_zimbraExternalPop3SSLHostname = "zimbraExternalPop3SSLHostname";

    /**
     * external pop3 SSL port
     *
     * @since ZCS 5.0.12
     */
    @ZAttr(id=781)
    public static final String A_zimbraExternalPop3SSLPort = "zimbraExternalPop3SSLPort";

    /**
     * whether email features and tabs are enabled in the web client if
     * accessed from the admin console
     *
     * @since ZCS 7.1.0
     */
    @ZAttr(id=1170)
    public static final String A_zimbraFeatureAdminMailEnabled = "zimbraFeatureAdminMailEnabled";

    /**
     * advanced search button enabled
     */
    @ZAttr(id=138)
    public static final String A_zimbraFeatureAdvancedSearchEnabled = "zimbraFeatureAdvancedSearchEnabled";

    /**
     * whether or not to enable rerouting spam messages to Junk folder in
     * ZCS, exposing Junk folder and actions in the web UI, and exposing Junk
     * folder to IMAP clients.
     *
     * @since ZCS 7.1.0
     */
    @ZAttr(id=1168)
    public static final String A_zimbraFeatureAntispamEnabled = "zimbraFeatureAntispamEnabled";

    /**
     * Docs features enabled in briefcase
     *
     * @since ZCS 6.0.2
     */
    @ZAttr(id=1055)
    public static final String A_zimbraFeatureBriefcaseDocsEnabled = "zimbraFeatureBriefcaseDocsEnabled";

    /**
     * whether to allow use of briefcase feature
     */
    @ZAttr(id=498)
    public static final String A_zimbraFeatureBriefcasesEnabled = "zimbraFeatureBriefcasesEnabled";

    /**
     * Slides features enabled in briefcase
     *
     * @since ZCS 6.0.2
     */
    @ZAttr(id=1054)
    public static final String A_zimbraFeatureBriefcaseSlidesEnabled = "zimbraFeatureBriefcaseSlidesEnabled";

    /**
     * Spreadsheet features enabled in briefcase
     *
     * @since ZCS 6.0.2
     */
    @ZAttr(id=1053)
    public static final String A_zimbraFeatureBriefcaseSpreadsheetEnabled = "zimbraFeatureBriefcaseSpreadsheetEnabled";

    /**
     * calendar features
     */
    @ZAttr(id=136)
    public static final String A_zimbraFeatureCalendarEnabled = "zimbraFeatureCalendarEnabled";

    /**
     * whether receiving reminders on the designated device for appointments
     * and tasks is enabled
     *
     * @since ZCS 7.0.0
     */
    @ZAttr(id=1150)
    public static final String A_zimbraFeatureCalendarReminderDeviceEmailEnabled = "zimbraFeatureCalendarReminderDeviceEmailEnabled";

    /**
     * calendar upsell enabled
     *
     * @since ZCS 5.0.0
     */
    @ZAttr(id=531)
    public static final String A_zimbraFeatureCalendarUpsellEnabled = "zimbraFeatureCalendarUpsellEnabled";

    /**
     * calendar upsell URL
     *
     * @since ZCS 5.0.0
     */
    @ZAttr(id=532)
    public static final String A_zimbraFeatureCalendarUpsellURL = "zimbraFeatureCalendarUpsellURL";

    /**
     * password changing
     */
    @ZAttr(id=141)
    public static final String A_zimbraFeatureChangePasswordEnabled = "zimbraFeatureChangePasswordEnabled";

    /**
     * whether or not compose messages in a new windows is allowed
     *
     * @since ZCS 5.0.1
     */
    @ZAttr(id=584)
    public static final String A_zimbraFeatureComposeInNewWindowEnabled = "zimbraFeatureComposeInNewWindowEnabled";

    /**
     * whether a confirmation page should be display after an operation is
     * done in the UI
     *
     * @since ZCS 6.0.0_BETA1
     */
    @ZAttr(id=806)
    public static final String A_zimbraFeatureConfirmationPageEnabled = "zimbraFeatureConfirmationPageEnabled";

    /**
     * whether detailed contact search UI is enabled
     *
     * @since ZCS 7.1.0
     */
    @ZAttr(id=1164)
    public static final String A_zimbraFeatureContactsDetailedSearchEnabled = "zimbraFeatureContactsDetailedSearchEnabled";

    /**
     * contact features
     */
    @ZAttr(id=135)
    public static final String A_zimbraFeatureContactsEnabled = "zimbraFeatureContactsEnabled";

    /**
     * address book upsell enabled
     *
     * @since ZCS 5.0.0
     */
    @ZAttr(id=529)
    public static final String A_zimbraFeatureContactsUpsellEnabled = "zimbraFeatureContactsUpsellEnabled";

    /**
     * address book upsell URL
     *
     * @since ZCS 5.0.0
     */
    @ZAttr(id=530)
    public static final String A_zimbraFeatureContactsUpsellURL = "zimbraFeatureContactsUpsellURL";

    /**
     * conversations
     */
    @ZAttr(id=140)
    public static final String A_zimbraFeatureConversationsEnabled = "zimbraFeatureConversationsEnabled";

    /**
     * enable end-user mail discarding defined in mail filters features
     *
     * @since ZCS 6.0.0_BETA1
     */
    @ZAttr(id=773)
    public static final String A_zimbraFeatureDiscardInFiltersEnabled = "zimbraFeatureDiscardInFiltersEnabled";

    /**
     * whether expanding distribution list members feature is enabled
     *
     * @since ZCS 7.0.0
     */
    @ZAttr(id=1134)
    public static final String A_zimbraFeatureDistributionListExpandMembersEnabled = "zimbraFeatureDistributionListExpandMembersEnabled";

    /**
     * whether export folder feature is enabled
     *
     * @since ZCS 7.1.0
     */
    @ZAttr(id=1185)
    public static final String A_zimbraFeatureExportFolderEnabled = "zimbraFeatureExportFolderEnabled";

    /**
     * filter prefs enabled
     */
    @ZAttr(id=143)
    public static final String A_zimbraFeatureFiltersEnabled = "zimbraFeatureFiltersEnabled";

    /**
     * whether to allow use of flagging feature
     */
    @ZAttr(id=499)
    public static final String A_zimbraFeatureFlaggingEnabled = "zimbraFeatureFlaggingEnabled";

    /**
     * whether free busy view is enabled in the web UI
     *
     * @since ZCS 7.0.0
     */
    @ZAttr(id=1143)
    public static final String A_zimbraFeatureFreeBusyViewEnabled = "zimbraFeatureFreeBusyViewEnabled";

    /**
     * enable auto-completion from the GAL, zimbraFeatureGalEnabled also has
     * to be enabled for the auto-completion feature
     */
    @ZAttr(id=359)
    public static final String A_zimbraFeatureGalAutoCompleteEnabled = "zimbraFeatureGalAutoCompleteEnabled";

    /**
     * whether GAL features are enabled
     */
    @ZAttr(id=149)
    public static final String A_zimbraFeatureGalEnabled = "zimbraFeatureGalEnabled";

    /**
     * whether GAL sync feature is enabled
     *
     * @since ZCS 5.0.10
     */
    @ZAttr(id=711)
    public static final String A_zimbraFeatureGalSyncEnabled = "zimbraFeatureGalSyncEnabled";

    /**
     * group calendar features. if set to FALSE, calendar works as a personal
     * calendar and attendees and scheduling etc are turned off in web UI
     */
    @ZAttr(id=481)
    public static final String A_zimbraFeatureGroupCalendarEnabled = "zimbraFeatureGroupCalendarEnabled";

    /**
     * enabled html composing
     */
    @ZAttr(id=219)
    public static final String A_zimbraFeatureHtmlComposeEnabled = "zimbraFeatureHtmlComposeEnabled";

    /**
     * whether to allow use of identities feature
     */
    @ZAttr(id=415)
    public static final String A_zimbraFeatureIdentitiesEnabled = "zimbraFeatureIdentitiesEnabled";

    /**
     * whether user is allowed to retrieve mail from an external IMAP data
     * source
     *
     * @since ZCS 5.0.0
     */
    @ZAttr(id=568)
    public static final String A_zimbraFeatureImapDataSourceEnabled = "zimbraFeatureImapDataSourceEnabled";

    /**
     * IM features
     */
    @ZAttr(id=305)
    public static final String A_zimbraFeatureIMEnabled = "zimbraFeatureIMEnabled";

    /**
     * Deprecated since: 7.1.0. deprecated in favor of
     * zimbraFeatureImportFolderEnabled and zimbraFeatureExportFolderEnabled
     * for bug 53745. Orig desc: whether import export folder feature is
     * enabled
     *
     * @since ZCS 6.0.0_BETA1
     */
    @ZAttr(id=750)
    public static final String A_zimbraFeatureImportExportFolderEnabled = "zimbraFeatureImportExportFolderEnabled";

    /**
     * whether import folder feature is enabled
     *
     * @since ZCS 7.1.0
     */
    @ZAttr(id=1184)
    public static final String A_zimbraFeatureImportFolderEnabled = "zimbraFeatureImportFolderEnabled";

    /**
     * preference to set initial search
     */
    @ZAttr(id=142)
    public static final String A_zimbraFeatureInitialSearchPreferenceEnabled = "zimbraFeatureInitialSearchPreferenceEnabled";

    /**
     * Enable instant notifications
     */
    @ZAttr(id=521)
    public static final String A_zimbraFeatureInstantNotify = "zimbraFeatureInstantNotify";

    /**
     * email features enabled
     */
    @ZAttr(id=489)
    public static final String A_zimbraFeatureMailEnabled = "zimbraFeatureMailEnabled";

    /**
     * enable end-user mail forwarding features
     */
    @ZAttr(id=342)
    public static final String A_zimbraFeatureMailForwardingEnabled = "zimbraFeatureMailForwardingEnabled";

    /**
     * enable end-user mail forwarding defined in mail filters features
     *
     * @since ZCS 5.0.10
     */
    @ZAttr(id=704)
    public static final String A_zimbraFeatureMailForwardingInFiltersEnabled = "zimbraFeatureMailForwardingInFiltersEnabled";

    /**
     * Deprecated since: 5.0. done via skin template overrides. Orig desc:
     * whether user is allowed to set mail polling interval
     */
    @ZAttr(id=441)
    public static final String A_zimbraFeatureMailPollingIntervalPreferenceEnabled = "zimbraFeatureMailPollingIntervalPreferenceEnabled";

    /**
     * mail priority feature
     *
     * @since ZCS 5.0.0
     */
    @ZAttr(id=566)
    public static final String A_zimbraFeatureMailPriorityEnabled = "zimbraFeatureMailPriorityEnabled";

    /**
     * whether the send later feature is enabled
     *
     * @since ZCS 7.0.0
     */
    @ZAttr(id=1137)
    public static final String A_zimbraFeatureMailSendLaterEnabled = "zimbraFeatureMailSendLaterEnabled";

    /**
     * email upsell enabled
     *
     * @since ZCS 5.0.0
     */
    @ZAttr(id=527)
    public static final String A_zimbraFeatureMailUpsellEnabled = "zimbraFeatureMailUpsellEnabled";

    /**
     * email upsell URL
     *
     * @since ZCS 5.0.0
     */
    @ZAttr(id=528)
    public static final String A_zimbraFeatureMailUpsellURL = "zimbraFeatureMailUpsellURL";

    /**
     * whether to allow end user to publish and remove S/MIME certificates to
     * their GAL entry in the web UI
     *
     * @since ZCS 7.1.0
     */
    @ZAttr(id=1183)
    public static final String A_zimbraFeatureManageSMIMECertificateEnabled = "zimbraFeatureManageSMIMECertificateEnabled";

    /**
     * enable end-user to manage zimlets
     *
     * @since ZCS 6.0.2
     */
    @ZAttr(id=1051)
    public static final String A_zimbraFeatureManageZimlets = "zimbraFeatureManageZimlets";

    /**
     * enable/disable MAPI (Microsoft Outlook) Connector
     *
     * @since ZCS 7.0.0
     */
    @ZAttr(id=1127)
    public static final String A_zimbraFeatureMAPIConnectorEnabled = "zimbraFeatureMAPIConnectorEnabled";

    /**
     * whether to enforce mobile policy
     *
     * @since ZCS 6.0.0_BETA1
     */
    @ZAttr(id=833)
    public static final String A_zimbraFeatureMobilePolicyEnabled = "zimbraFeatureMobilePolicyEnabled";

    /**
     * whether to permit mobile sync
     */
    @ZAttr(id=347)
    public static final String A_zimbraFeatureMobileSyncEnabled = "zimbraFeatureMobileSyncEnabled";

    /**
     * Whether user can create address books
     *
     * @since ZCS 5.0.4
     */
    @ZAttr(id=631)
    public static final String A_zimbraFeatureNewAddrBookEnabled = "zimbraFeatureNewAddrBookEnabled";

    /**
     * Whether new mail notification feature should be allowed for this
     * account or in this cos
     */
    @ZAttr(id=367)
    public static final String A_zimbraFeatureNewMailNotificationEnabled = "zimbraFeatureNewMailNotificationEnabled";

    /**
     * Deprecated since: 7.0.0. Deprecated per bug 50465. Orig desc: Whether
     * notebook feature should be allowed for this account or in this cos
     */
    @ZAttr(id=356)
    public static final String A_zimbraFeatureNotebookEnabled = "zimbraFeatureNotebookEnabled";

    /**
     * whether or not open a new msg/conv in a new windows is allowed
     *
     * @since ZCS 5.0.1
     */
    @ZAttr(id=585)
    public static final String A_zimbraFeatureOpenMailInNewWindowEnabled = "zimbraFeatureOpenMailInNewWindowEnabled";

    /**
     * whether an account can modify its zimbraPref* attributes
     */
    @ZAttr(id=451)
    public static final String A_zimbraFeatureOptionsEnabled = "zimbraFeatureOptionsEnabled";

    /**
     * Whether out of office reply feature should be allowed for this account
     * or in this cos
     */
    @ZAttr(id=366)
    public static final String A_zimbraFeatureOutOfOfficeReplyEnabled = "zimbraFeatureOutOfOfficeReplyEnabled";

    /**
     * whether people search feature is enabled
     *
     * @since ZCS 7.0.0
     */
    @ZAttr(id=1109)
    public static final String A_zimbraFeaturePeopleSearchEnabled = "zimbraFeaturePeopleSearchEnabled";

    /**
     * whether user is allowed to retrieve mail from an external POP3 data
     * source
     */
    @ZAttr(id=416)
    public static final String A_zimbraFeaturePop3DataSourceEnabled = "zimbraFeaturePop3DataSourceEnabled";

    /**
     * portal features
     */
    @ZAttr(id=447)
    public static final String A_zimbraFeaturePortalEnabled = "zimbraFeaturePortalEnabled";

    /**
     * whether the web UI shows UI elements related to read receipts
     *
     * @since ZCS 6.0.0_BETA1
     */
    @ZAttr(id=821)
    public static final String A_zimbraFeatureReadReceiptsEnabled = "zimbraFeatureReadReceiptsEnabled";

    /**
     * saved search feature
     */
    @ZAttr(id=139)
    public static final String A_zimbraFeatureSavedSearchesEnabled = "zimbraFeatureSavedSearchesEnabled";

    /**
     * enabled sharing
     */
    @ZAttr(id=335)
    public static final String A_zimbraFeatureSharingEnabled = "zimbraFeatureSharingEnabled";

    /**
     * Deprecated since: 6.0.0_GA. deprecated. Orig desc: keyboard shortcuts
     * aliases features
     */
    @ZAttr(id=452)
    public static final String A_zimbraFeatureShortcutAliasesEnabled = "zimbraFeatureShortcutAliasesEnabled";

    /**
     * whether to allow use of signature feature
     */
    @ZAttr(id=494)
    public static final String A_zimbraFeatureSignaturesEnabled = "zimbraFeatureSignaturesEnabled";

    /**
     * Whether changing skin is allowed for this account or in this cos
     */
    @ZAttr(id=354)
    public static final String A_zimbraFeatureSkinChangeEnabled = "zimbraFeatureSkinChangeEnabled";

    /**
     * tagging feature
     */
    @ZAttr(id=137)
    public static final String A_zimbraFeatureTaggingEnabled = "zimbraFeatureTaggingEnabled";

    /**
     * whether to allow use of tasks feature
     */
    @ZAttr(id=436)
    public static final String A_zimbraFeatureTasksEnabled = "zimbraFeatureTasksEnabled";

    /**
     * option to view attachments in html
     */
    @ZAttr(id=312)
    public static final String A_zimbraFeatureViewInHtmlEnabled = "zimbraFeatureViewInHtmlEnabled";

    /**
     * whether or not changing voicemail pin is enabled
     *
     * @since ZCS 5.0.19
     */
    @ZAttr(id=1050)
    public static final String A_zimbraFeatureVoiceChangePinEnabled = "zimbraFeatureVoiceChangePinEnabled";

    /**
     * Voicemail features enabled
     */
    @ZAttr(id=445)
    public static final String A_zimbraFeatureVoiceEnabled = "zimbraFeatureVoiceEnabled";

    /**
     * voice upsell enabled
     *
     * @since ZCS 5.0.0
     */
    @ZAttr(id=533)
    public static final String A_zimbraFeatureVoiceUpsellEnabled = "zimbraFeatureVoiceUpsellEnabled";

    /**
     * voice upsell URL
     *
     * @since ZCS 5.0.0
     */
    @ZAttr(id=534)
    public static final String A_zimbraFeatureVoiceUpsellURL = "zimbraFeatureVoiceUpsellURL";

    /**
     * Deprecated since: 6.0.0_GA. deprecated per bug 40170. Orig desc:
     * whether web search feature is enabled
     *
     * @since ZCS 5.0.2
     */
    @ZAttr(id=602)
    public static final String A_zimbraFeatureWebSearchEnabled = "zimbraFeatureWebSearchEnabled";

    /**
     * Zimbra Assistant enabled
     *
     * @since ZCS 5.0.0
     */
    @ZAttr(id=544)
    public static final String A_zimbraFeatureZimbraAssistantEnabled = "zimbraFeatureZimbraAssistantEnabled";

    /**
     * Maximum size in bytes for attachments
     */
    @ZAttr(id=227)
    public static final String A_zimbraFileUploadMaxSize = "zimbraFileUploadMaxSize";

    /**
     * Maximum number of messages that can be processed in a single
     * ApplyFilterRules operation.
     *
     * @since ZCS 7.0.0
     */
    @ZAttr(id=1158)
    public static final String A_zimbraFilterBatchSize = "zimbraFilterBatchSize";

    /**
     * The amount of time to sleep between every two messages during
     * ApplyFilterRules. Increasing this value will even out server load at
     * the expense of slowing down the operation. Must be in valid duration
     * format: {digits}{time-unit}. digits: 0-9, time-unit: [hmsd]|ms. h -
     * hours, m - minutes, s - seconds, d - days, ms - milliseconds. If time
     * unit is not specified, the default is s(seconds).
     *
     * @since ZCS 7.0.0
     */
    @ZAttr(id=1159)
    public static final String A_zimbraFilterSleepInterval = "zimbraFilterSleepInterval";

    /**
     * foreign name for mapping an external name to a zimbra domain on domain
     * level, it is in the format of {application}:{foreign name}
     *
     * @since ZCS 7.0.0
     */
    @ZAttr(id=1135)
    public static final String A_zimbraForeignName = "zimbraForeignName";

    /**
     * handler for foreign name mapping, it is in the format of
     * {application}:{class name}[:{params}]
     *
     * @since ZCS 7.0.0
     */
    @ZAttr(id=1136)
    public static final String A_zimbraForeignNameHandler = "zimbraForeignNameHandler";

    /**
     * mapping to foreign principal identifier
     */
    @ZAttr(id=295)
    public static final String A_zimbraForeignPrincipal = "zimbraForeignPrincipal";

    /**
     * Exchange user password for free/busy lookup and propagation
     *
     * @since ZCS 5.0.3
     */
    @ZAttr(id=609)
    public static final String A_zimbraFreebusyExchangeAuthPassword = "zimbraFreebusyExchangeAuthPassword";

    /**
     * auth scheme to use
     *
     * @since ZCS 5.0.3
     */
    @ZAttr(id=611)
    public static final String A_zimbraFreebusyExchangeAuthScheme = "zimbraFreebusyExchangeAuthScheme";

    /**
     * Exchange username for free/busy lookup and propagation
     *
     * @since ZCS 5.0.3
     */
    @ZAttr(id=608)
    public static final String A_zimbraFreebusyExchangeAuthUsername = "zimbraFreebusyExchangeAuthUsername";

    /**
     * The duration of f/b block pushed to Exchange server. Must be in valid
     * duration format: {digits}{time-unit}. digits: 0-9, time-unit:
     * [hmsd]|ms. h - hours, m - minutes, s - seconds, d - days, ms -
     * milliseconds. If time unit is not specified, the default is
     * s(seconds).
     *
     * @since ZCS 5.0.3
     */
    @ZAttr(id=621)
    public static final String A_zimbraFreebusyExchangeCachedInterval = "zimbraFreebusyExchangeCachedInterval";

    /**
     * The value of duration is used to indicate the start date (in the past
     * relative to today) of the f/b interval pushed to Exchange server. Must
     * be in valid duration format: {digits}{time-unit}. digits: 0-9,
     * time-unit: [hmsd]|ms. h - hours, m - minutes, s - seconds, d - days,
     * ms - milliseconds. If time unit is not specified, the default is
     * s(seconds).
     *
     * @since ZCS 5.0.3
     */
    @ZAttr(id=620)
    public static final String A_zimbraFreebusyExchangeCachedIntervalStart = "zimbraFreebusyExchangeCachedIntervalStart";

    /**
     * Can be set to either webdav for Exchange 2007 or older, or ews for
     * 2010 and newer
     *
     * @since ZCS 6.0.11
     */
    @ZAttr(id=1174)
    public static final String A_zimbraFreebusyExchangeServerType = "zimbraFreebusyExchangeServerType";

    /**
     * URL to Exchange server for free/busy lookup and propagation
     *
     * @since ZCS 5.0.3
     */
    @ZAttr(id=607)
    public static final String A_zimbraFreebusyExchangeURL = "zimbraFreebusyExchangeURL";

    /**
     * O and OU used in legacyExchangeDN attribute
     *
     * @since ZCS 5.0.3
     */
    @ZAttr(id=610)
    public static final String A_zimbraFreebusyExchangeUserOrg = "zimbraFreebusyExchangeUserOrg";

    /**
     * when set to TRUE, free/busy for the account is not calculated from
     * local mailbox.
     *
     * @since ZCS 5.0.11
     */
    @ZAttr(id=752)
    public static final String A_zimbraFreebusyLocalMailboxNotActive = "zimbraFreebusyLocalMailboxNotActive";

    /**
     * The interval to wait when the server encounters problems while
     * propagating Zimbra users free/busy information to external provider
     * such as Exchange. Must be in valid duration format:
     * {digits}{time-unit}. digits: 0-9, time-unit: [hmsd]|ms. h - hours, m -
     * minutes, s - seconds, d - days, ms - milliseconds. If time unit is not
     * specified, the default is s(seconds).
     *
     * @since ZCS 5.0.17
     */
    @ZAttr(id=1026)
    public static final String A_zimbraFreebusyPropagationRetryInterval = "zimbraFreebusyPropagationRetryInterval";

    /**
     * zimbraId of GAL sync accounts
     *
     * @since ZCS 6.0.0_BETA1
     */
    @ZAttr(id=831)
    public static final String A_zimbraGalAccountId = "zimbraGalAccountId";

    /**
     * When set to TRUE, GAL search will always include local calendar
     * resources regardless of zimbraGalMode.
     *
     * @since ZCS 6.0.7
     */
    @ZAttr(id=1093)
    public static final String A_zimbraGalAlwaysIncludeLocalCalendarResources = "zimbraGalAlwaysIncludeLocalCalendarResources";

    /**
     * LDAP search filter for external GAL auto-complete queries
     */
    @ZAttr(id=360)
    public static final String A_zimbraGalAutoCompleteLdapFilter = "zimbraGalAutoCompleteLdapFilter";

    /**
     * whether to indicate if an email address on a message is a GAL group
     *
     * @since ZCS 7.0.0
     */
    @ZAttr(id=1153)
    public static final String A_zimbraGalGroupIndicatorEnabled = "zimbraGalGroupIndicatorEnabled";

    /**
     * LDAP search base for interal GAL queries (special values:
     * &quot;ROOT&quot; for top, &quot;DOMAIN&quot; for domain only,
     * &quot;SUBDOMAINS&quot; for domain and subdomains)
     */
    @ZAttr(id=358)
    public static final String A_zimbraGalInternalSearchBase = "zimbraGalInternalSearchBase";

    /**
     * the last time at which a syncing attempt failed
     *
     * @since ZCS 6.0.0_BETA1
     */
    @ZAttr(id=829)
    public static final String A_zimbraGalLastFailedSyncTimestamp = "zimbraGalLastFailedSyncTimestamp";

    /**
     * the last time at which this GAL data source was successfully synced
     *
     * @since ZCS 6.0.0_BETA1
     */
    @ZAttr(id=828)
    public static final String A_zimbraGalLastSuccessfulSyncTimestamp = "zimbraGalLastSuccessfulSyncTimestamp";

    /**
     * LDAP Gal attribute to contact attr mapping
     */
    @ZAttr(id=153)
    public static final String A_zimbraGalLdapAttrMap = "zimbraGalLdapAttrMap";

    /**
     * external LDAP GAL authentication mechanism none: anonymous binding
     * simple: zimbraGalLdapBindDn and zimbraGalLdapBindPassword has to be
     * set kerberos5: zimbraGalLdapKerberos5Principal and
     * zimbraGalLdapKerberos5Keytab has to be set
     *
     * @since ZCS 5.0.0
     */
    @ZAttr(id=549)
    public static final String A_zimbraGalLdapAuthMech = "zimbraGalLdapAuthMech";

    /**
     * LDAP bind dn for external GAL queries
     */
    @ZAttr(id=49)
    public static final String A_zimbraGalLdapBindDn = "zimbraGalLdapBindDn";

    /**
     * LDAP bind password for external GAL queries
     */
    @ZAttr(id=50)
    public static final String A_zimbraGalLdapBindPassword = "zimbraGalLdapBindPassword";

    /**
     * LDAP search filter for external GAL search queries
     */
    @ZAttr(id=51)
    public static final String A_zimbraGalLdapFilter = "zimbraGalLdapFilter";

    /**
     * LDAP search filter definitions for GAL queries
     */
    @ZAttr(id=52)
    public static final String A_zimbraGalLdapFilterDef = "zimbraGalLdapFilterDef";

    /**
     * the handler class for mapping groups from GAL source to zimbra GAL
     * contacts for external GAL
     *
     * @since ZCS 7.0.0
     */
    @ZAttr(id=1112)
    public static final String A_zimbraGalLdapGroupHandlerClass = "zimbraGalLdapGroupHandlerClass";

    /**
     * kerberos5 keytab file path for external GAL queries
     *
     * @since ZCS 5.0.0
     */
    @ZAttr(id=551)
    public static final String A_zimbraGalLdapKerberos5Keytab = "zimbraGalLdapKerberos5Keytab";

    /**
     * kerberos5 principal for external GAL queries
     *
     * @since ZCS 5.0.0
     */
    @ZAttr(id=550)
    public static final String A_zimbraGalLdapKerberos5Principal = "zimbraGalLdapKerberos5Principal";

    /**
     * LDAP page size for paged search control while accessing LDAP server
     * for GAL. This applies to both Zimbra and external LDAP servers. A
     * value of 0 means paging is not enabled.
     *
     * @since ZCS 5.0.1
     */
    @ZAttr(id=583)
    public static final String A_zimbraGalLdapPageSize = "zimbraGalLdapPageSize";

    /**
     * LDAP search base for external GAL queries
     */
    @ZAttr(id=48)
    public static final String A_zimbraGalLdapSearchBase = "zimbraGalLdapSearchBase";

    /**
     * whether to use startTLS for external GAL. startTLS will be used for
     * external GAL access only if this attribute is true and
     * zimbraGalLdapURL(or zimbraGalSyncLdapURL for sync) does not contain a
     * ldaps URL.
     *
     * @since ZCS 5.0.6
     */
    @ZAttr(id=655)
    public static final String A_zimbraGalLdapStartTlsEnabled = "zimbraGalLdapStartTlsEnabled";

    /**
     * LDAP URL for external GAL queries
     */
    @ZAttr(id=47)
    public static final String A_zimbraGalLdapURL = "zimbraGalLdapURL";

    /**
     * LDAP Gal attribute to contact value mapping. Each value is in the
     * format of {gal contact filed}: {regex} {replacement}
     *
     * @since ZCS 7.0.0
     */
    @ZAttr(id=1110)
    public static final String A_zimbraGalLdapValueMap = "zimbraGalLdapValueMap";

    /**
     * maximum number of gal entries to return from a search
     */
    @ZAttr(id=53)
    public static final String A_zimbraGalMaxResults = "zimbraGalMaxResults";

    /**
     * valid modes are &quot;zimbra&quot; (query internal directory only),
     * &quot;ldap&quot; (query external directory only), or &quot;both&quot;
     * (query internal and external directory)
     */
    @ZAttr(id=46)
    public static final String A_zimbraGalMode = "zimbraGalMode";

    /**
     * GAL data source status
     *
     * @since ZCS 6.0.0_BETA1
     */
    @ZAttr(id=830)
    public static final String A_zimbraGalStatus = "zimbraGalStatus";

    /**
     * whether to use gal sync account for autocomplete
     *
     * @since ZCS 6.0.0_BETA2
     */
    @ZAttr(id=1027)
    public static final String A_zimbraGalSyncAccountBasedAutoCompleteEnabled = "zimbraGalSyncAccountBasedAutoCompleteEnabled";

    /**
     * List of attributes that will be ignored when determining whether a GAL
     * contact has been modified. Any change in other attribute values will
     * make the contact &quot;dirty&quot; and the contact will show as
     * modified in the next GAL sync response. By default modifyTimeStamp is
     * always included in ignored attributes. Then if the only change in GAL
     * contact is modifyTimeStamp, the contact will not be shown as modified
     * in the next GAL sync response from the client, thus minimizing the
     * need to download the GAL contact again when none of the meaningful
     * attributes have changed.
     *
     * @since ZCS 6.0.10
     */
    @ZAttr(id=1145)
    public static final String A_zimbraGalSyncIgnoredAttributes = "zimbraGalSyncIgnoredAttributes";

    /**
     * LDAP search base for internal GAL sync (special values:
     * &quot;ROOT&quot; for top, &quot;DOMAIN&quot; for domain only,
     * &quot;SUBDOMAINS&quot; for domain and subdomains) If not set fallback
     * to zimbraGalInternalSearchBase
     *
     * @since ZCS 5.0.2
     */
    @ZAttr(id=598)
    public static final String A_zimbraGalSyncInternalSearchBase = "zimbraGalSyncInternalSearchBase";

    /**
     * external LDAP GAL authentication mechanism for GAL sync none:
     * anonymous binding simple: zimbraGalLdapBindDn and
     * zimbraGalLdapBindPassword has to be set kerberos5:
     * zimbraGalLdapKerberos5Principal and zimbraGalLdapKerberos5Keytab has
     * to be set if not set fallback to zimbraGalLdapAuthMech
     *
     * @since ZCS 5.0.2
     */
    @ZAttr(id=592)
    public static final String A_zimbraGalSyncLdapAuthMech = "zimbraGalSyncLdapAuthMech";

    /**
     * LDAP bind dn for external GAL sync queries, if not set fallback to
     * zimbraGalLdapBindDn
     *
     * @since ZCS 5.0.2
     */
    @ZAttr(id=593)
    public static final String A_zimbraGalSyncLdapBindDn = "zimbraGalSyncLdapBindDn";

    /**
     * LDAP bind password for external GAL sync queries, if not set fallback
     * to zimbraGalLdapBindPassword
     *
     * @since ZCS 5.0.2
     */
    @ZAttr(id=594)
    public static final String A_zimbraGalSyncLdapBindPassword = "zimbraGalSyncLdapBindPassword";

    /**
     * LDAP search filter for external GAL sync queries, if not set fallback
     * to zimbraGalLdapFilter
     *
     * @since ZCS 5.0.2
     */
    @ZAttr(id=591)
    public static final String A_zimbraGalSyncLdapFilter = "zimbraGalSyncLdapFilter";

    /**
     * kerberos5 keytab file path for external GAL sync queries, if not set
     * fallback to zimbraGalLdapKerberos5Keytab
     *
     * @since ZCS 5.0.2
     */
    @ZAttr(id=596)
    public static final String A_zimbraGalSyncLdapKerberos5Keytab = "zimbraGalSyncLdapKerberos5Keytab";

    /**
     * kerberos5 principal for external GAL sync queries, if not set fallback
     * to zimbraGalLdapKerberos5Principal
     *
     * @since ZCS 5.0.2
     */
    @ZAttr(id=595)
    public static final String A_zimbraGalSyncLdapKerberos5Principal = "zimbraGalSyncLdapKerberos5Principal";

    /**
     * LDAP page size for paged search control while accessing LDAP server
     * for GAL sync. This applies to both Zimbra and external LDAP servers. A
     * value of 0 means paging is not enabled. If not set fallback to
     * zimbraGalLdapPageSize
     *
     * @since ZCS 5.0.2
     */
    @ZAttr(id=597)
    public static final String A_zimbraGalSyncLdapPageSize = "zimbraGalSyncLdapPageSize";

    /**
     * LDAP search base for external GAL sync queries, if not set fallback to
     * zimbraGalLdapSearchBase
     *
     * @since ZCS 5.0.2
     */
    @ZAttr(id=590)
    public static final String A_zimbraGalSyncLdapSearchBase = "zimbraGalSyncLdapSearchBase";

    /**
     * whether to use startTLS for external GAL sync, if not set fallback to
     * zimbraGalLdapStartTlsEnabled
     *
     * @since ZCS 5.0.6
     */
    @ZAttr(id=656)
    public static final String A_zimbraGalSyncLdapStartTlsEnabled = "zimbraGalSyncLdapStartTlsEnabled";

    /**
     * LDAP URL for external GAL sync, if not set fallback to
     * zimbraGalLdapURL
     *
     * @since ZCS 5.0.2
     */
    @ZAttr(id=589)
    public static final String A_zimbraGalSyncLdapURL = "zimbraGalSyncLdapURL";

    /**
     * Maximum number of concurrent GAL sync requests allowed on the system /
     * domain.
     *
     * @since ZCS 7.0.0
     */
    @ZAttr(id=1154)
    public static final String A_zimbraGalSyncMaxConcurrentClients = "zimbraGalSyncMaxConcurrentClients";

    /**
     * LDAP generalized time format for external GAL sync
     *
     * @since ZCS 6.0.0_BETA2
     */
    @ZAttr(id=1019)
    public static final String A_zimbraGalSyncTimestampFormat = "zimbraGalSyncTimestampFormat";

    /**
     * whether to tokenize key and AND or OR the tokenized queries for GAL
     * auto complete, if not set, key is not tokenized
     *
     * @since ZCS 5.0.2
     */
    @ZAttr(id=599)
    public static final String A_zimbraGalTokenizeAutoCompleteKey = "zimbraGalTokenizeAutoCompleteKey";

    /**
     * whether to tokenize key and AND or OR the tokenized queries for GAL
     * search, if not set, key is not tokenized
     *
     * @since ZCS 5.0.2
     */
    @ZAttr(id=600)
    public static final String A_zimbraGalTokenizeSearchKey = "zimbraGalTokenizeSearchKey";

    /**
     * type of this GAl data source. zimbra - zimbra internal GAL. ldap -
     * external LDAP GAL.
     *
     * @since ZCS 6.0.0_BETA1
     */
    @ZAttr(id=850)
    public static final String A_zimbraGalType = "zimbraGalType";

    /**
     * Deprecated since: 3.2.0. greatly simplify dl/group model. Orig desc:
     * Zimbra Systems Unique Group ID
     */
    @ZAttr(id=325)
    public static final String A_zimbraGroupId = "zimbraGroupId";

    /**
     * help URL for admin
     *
     * @since ZCS 5.0.7
     */
    @ZAttr(id=674)
    public static final String A_zimbraHelpAdminURL = "zimbraHelpAdminURL";

    /**
     * help URL for advanced client
     *
     * @since ZCS 5.0.7
     */
    @ZAttr(id=676)
    public static final String A_zimbraHelpAdvancedURL = "zimbraHelpAdvancedURL";

    /**
     * help URL for delegated admin
     *
     * @since ZCS 5.0.7
     */
    @ZAttr(id=675)
    public static final String A_zimbraHelpDelegatedURL = "zimbraHelpDelegatedURL";

    /**
     * help URL for standard client
     *
     * @since ZCS 5.0.7
     */
    @ZAttr(id=677)
    public static final String A_zimbraHelpStandardURL = "zimbraHelpStandardURL";

    /**
     * hide entry in Global Address List
     */
    @ZAttr(id=353)
    public static final String A_zimbraHideInGal = "zimbraHideInGal";

    /**
     * Deprecated since: 6.0.0_BETA2. deprecated in favor for
     * zimbraHsmPolicy. Orig desc: Minimum age of mail items whose filesystem
     * data will be moved to secondary storage. Must be in valid duration
     * format: {digits}{time-unit}. digits: 0-9, time-unit: [hmsd]|ms. h -
     * hours, m - minutes, s - seconds, d - days, ms - milliseconds. If time
     * unit is not specified, the default is s(seconds).
     */
    @ZAttr(id=8)
    public static final String A_zimbraHsmAge = "zimbraHsmAge";

    /**
     * The policy that determines which mail items get moved to secondary
     * storage during HSM. Each value specifies a comma-separated list of
     * item types and the search query used to select items to move. See the
     * spec for &lt;SearchRequest&gt; for the complete list of item types and
     * query.txt for the search query spec.
     *
     * @since ZCS 6.0.0_BETA2
     */
    @ZAttr(id=1024)
    public static final String A_zimbraHsmPolicy = "zimbraHsmPolicy";

    /**
     * Whether to enable http debug handler on a server
     *
     * @since ZCS 6.0.0_GA
     */
    @ZAttr(id=1043)
    public static final String A_zimbraHttpDebugHandlerEnabled = "zimbraHttpDebugHandlerEnabled";

    /**
     * number of http handler threads
     */
    @ZAttr(id=518)
    public static final String A_zimbraHttpNumThreads = "zimbraHttpNumThreads";

    /**
     * the http proxy URL to connect to when making outgoing connections
     * (Zimlet proxy, RSS/ATOM feeds, etc)
     */
    @ZAttr(id=388)
    public static final String A_zimbraHttpProxyURL = "zimbraHttpProxyURL";

    /**
     * Deprecated since: 5.0. not applicable for jetty. Orig desc: number of
     * https handler threads
     */
    @ZAttr(id=519)
    public static final String A_zimbraHttpSSLNumThreads = "zimbraHttpSSLNumThreads";

    /**
     * Zimbra Systems Unique ID
     */
    @ZAttr(id=1)
    public static final String A_zimbraId = "zimbraId";

    /**
     * maximum number of identities allowed on an account
     */
    @ZAttr(id=414)
    public static final String A_zimbraIdentityMaxNumEntries = "zimbraIdentityMaxNumEntries";

    /**
     * name to use in greeting and sign-off; if empty, uses hostname
     */
    @ZAttr(id=178)
    public static final String A_zimbraImapAdvertisedName = "zimbraImapAdvertisedName";

    /**
     * interface address(es) on which IMAP server should listen; if empty,
     * binds to all interfaces
     */
    @ZAttr(id=179)
    public static final String A_zimbraImapBindAddress = "zimbraImapBindAddress";

    /**
     * Whether to bind to port on startup irrespective of whether the server
     * is enabled. Useful when port to bind is privileged and must be bound
     * early.
     */
    @ZAttr(id=268)
    public static final String A_zimbraImapBindOnStartup = "zimbraImapBindOnStartup";

    /**
     * port number on which IMAP server should listen
     */
    @ZAttr(id=180)
    public static final String A_zimbraImapBindPort = "zimbraImapBindPort";

    /**
     * whether or not to allow cleartext logins over a non SSL/TLS connection
     */
    @ZAttr(id=185)
    public static final String A_zimbraImapCleartextLoginEnabled = "zimbraImapCleartextLoginEnabled";

    /**
     * disabled IMAP capabilities. Capabilities are listed on the CAPABILITY
     * line, also known in RFCs as extensions
     */
    @ZAttr(id=443)
    public static final String A_zimbraImapDisabledCapability = "zimbraImapDisabledCapability";

    /**
     * whether IMAP is enabled for an account
     */
    @ZAttr(id=174)
    public static final String A_zimbraImapEnabled = "zimbraImapEnabled";

    /**
     * Whether to expose version on IMAP banner
     *
     * @since ZCS 5.0.9
     */
    @ZAttr(id=693)
    public static final String A_zimbraImapExposeVersionOnBanner = "zimbraImapExposeVersionOnBanner";

    /**
     * Maximum number of concurrent IMAP connections allowed. New connections
     * exceeding this limit are rejected.
     *
     * @since ZCS 8.0.0
     */
    @ZAttr(id=1156)
    public static final String A_zimbraImapMaxConnections = "zimbraImapMaxConnections";

    /**
     * maximum size of IMAP request in bytes excluding literal data
     *
     * @since ZCS 6.0.7
     */
    @ZAttr(id=1085)
    public static final String A_zimbraImapMaxRequestSize = "zimbraImapMaxRequestSize";

    /**
     * number of handler threads
     */
    @ZAttr(id=181)
    public static final String A_zimbraImapNumThreads = "zimbraImapNumThreads";

    /**
     * port number on which IMAP proxy server should listen
     */
    @ZAttr(id=348)
    public static final String A_zimbraImapProxyBindPort = "zimbraImapProxyBindPort";

    /**
     * whether IMAP SASL GSSAPI is enabled for a given server
     *
     * @since ZCS 5.0.0
     */
    @ZAttr(id=555)
    public static final String A_zimbraImapSaslGssapiEnabled = "zimbraImapSaslGssapiEnabled";

    /**
     * whether IMAP is enabled for a server
     */
    @ZAttr(id=176)
    public static final String A_zimbraImapServerEnabled = "zimbraImapServerEnabled";

    /**
     * number of seconds to wait before forcing IMAP server shutdown
     *
     * @since ZCS 6.0.7
     */
    @ZAttr(id=1080)
    public static final String A_zimbraImapShutdownGraceSeconds = "zimbraImapShutdownGraceSeconds";

    /**
     * interface address(es) on which IMAP server should listen; if empty,
     * binds to all interfaces
     */
    @ZAttr(id=182)
    public static final String A_zimbraImapSSLBindAddress = "zimbraImapSSLBindAddress";

    /**
     * Whether to bind to port on startup irrespective of whether the server
     * is enabled. Useful when port to bind is privileged and must be bound
     * early.
     */
    @ZAttr(id=269)
    public static final String A_zimbraImapSSLBindOnStartup = "zimbraImapSSLBindOnStartup";

    /**
     * port number on which IMAP SSL server should listen on
     */
    @ZAttr(id=183)
    public static final String A_zimbraImapSSLBindPort = "zimbraImapSSLBindPort";

    /**
     * disabled IMAP SSL capabilities. Capabilities are listed on the
     * CAPABILITY line, also known in RFCs as extensions
     */
    @ZAttr(id=444)
    public static final String A_zimbraImapSSLDisabledCapability = "zimbraImapSSLDisabledCapability";

    /**
     * port number on which IMAPS proxy server should listen
     */
    @ZAttr(id=349)
    public static final String A_zimbraImapSSLProxyBindPort = "zimbraImapSSLProxyBindPort";

    /**
     * whether IMAP SSL server is enabled for a given server
     */
    @ZAttr(id=184)
    public static final String A_zimbraImapSSLServerEnabled = "zimbraImapSSLServerEnabled";

    /**
     * available IM interop gateways
     *
     * @since ZCS 5.0.0
     */
    @ZAttr(id=571)
    public static final String A_zimbraIMAvailableInteropGateways = "zimbraIMAvailableInteropGateways";

    /**
     * interface address(es) on which IM server should listen; if empty,
     * binds to all interfaces
     *
     * @since ZCS 5.0.0
     */
    @ZAttr(id=567)
    public static final String A_zimbraIMBindAddress = "zimbraIMBindAddress";

    /**
     * Deprecated since: 6.0.0_GA. deprecated per bug 40069. Orig desc: IM
     * service
     *
     * @since ZCS 6.0.0_BETA1
     */
    @ZAttr(id=762)
    public static final String A_zimbraIMService = "zimbraIMService";

    /**
     * Deprecated since: 5.0. Installed skin list is a per server property,
     * the list is now generated by directory scan of skin files. Orig desc:
     * Skins installed and available on all servers (this is global config
     * only)
     */
    @ZAttr(id=368)
    public static final String A_zimbraInstalledSkin = "zimbraInstalledSkin";

    /**
     * The address to which legal intercept messages will be sent.
     *
     * @since ZCS 5.0.3
     */
    @ZAttr(id=614)
    public static final String A_zimbraInterceptAddress = "zimbraInterceptAddress";

    /**
     * Template used to construct the body of a legal intercept message.
     *
     * @since ZCS 5.0.3
     */
    @ZAttr(id=618)
    public static final String A_zimbraInterceptBody = "zimbraInterceptBody";

    /**
     * Template used to construct the sender of a legal intercept message.
     *
     * @since ZCS 5.0.3
     */
    @ZAttr(id=616)
    public static final String A_zimbraInterceptFrom = "zimbraInterceptFrom";

    /**
     * Specifies whether legal intercept messages should contain the entire
     * original message or just the headers.
     *
     * @since ZCS 5.0.3
     */
    @ZAttr(id=615)
    public static final String A_zimbraInterceptSendHeadersOnly = "zimbraInterceptSendHeadersOnly";

    /**
     * Template used to construct the subject of a legal intercept message.
     *
     * @since ZCS 5.0.3
     */
    @ZAttr(id=617)
    public static final String A_zimbraInterceptSubject = "zimbraInterceptSubject";

    /**
     * supported IP mode
     *
     * @since ZCS 7.1.0
     */
    @ZAttr(id=1171)
    public static final String A_zimbraIPMode = "zimbraIPMode";

    /**
     * set to true for admin accounts
     */
    @ZAttr(id=31)
    public static final String A_zimbraIsAdminAccount = "zimbraIsAdminAccount";

    /**
     * set to true for admin groups
     *
     * @since ZCS 6.0.0_BETA1
     */
    @ZAttr(id=802)
    public static final String A_zimbraIsAdminGroup = "zimbraIsAdminGroup";

    /**
     * set to true for customer care accounts
     *
     * @since ZCS 5.0.2
     */
    @ZAttr(id=601)
    public static final String A_zimbraIsCustomerCareAccount = "zimbraIsCustomerCareAccount";

    /**
     * set to true for delegated admin accounts
     *
     * @since ZCS 6.0.0_BETA1
     */
    @ZAttr(id=852)
    public static final String A_zimbraIsDelegatedAdminAccount = "zimbraIsDelegatedAdminAccount";

    /**
     * set to true for domain admin accounts
     */
    @ZAttr(id=298)
    public static final String A_zimbraIsDomainAdminAccount = "zimbraIsDomainAdminAccount";

    /**
     * true if this server is the monitor host
     */
    @ZAttr(id=132)
    public static final String A_zimbraIsMonitorHost = "zimbraIsMonitorHost";

    /**
     * Indicates the account is a resource used by the system such as spam
     * accounts or Notebook accounts.
     */
    @ZAttr(id=376)
    public static final String A_zimbraIsSystemResource = "zimbraIsSystemResource";

    /**
     * Whether to index junk messages
     *
     * @since ZCS 5.0.0
     */
    @ZAttr(id=579)
    public static final String A_zimbraJunkMessagesIndexingEnabled = "zimbraJunkMessagesIndexingEnabled";

    /**
     * rough estimate of when the user last logged in. see
     * zimbraLastLogonTimestampFrequency
     */
    @ZAttr(id=113)
    public static final String A_zimbraLastLogonTimestamp = "zimbraLastLogonTimestamp";

    /**
     * how often the zimbraLastLogonTimestamp is updated. if set to 0,
     * updating zimbraLastLogonTimestamp is completely disabled Must be in
     * valid duration format: {digits}{time-unit}. digits: 0-9, time-unit:
     * [hmsd]|ms. h - hours, m - minutes, s - seconds, d - days, ms -
     * milliseconds. If time unit is not specified, the default is
     * s(seconds).
     */
    @ZAttr(id=114)
    public static final String A_zimbraLastLogonTimestampFrequency = "zimbraLastLogonTimestampFrequency";

    /**
     * name to use in greeting and sign-off; if empty, uses hostname
     */
    @ZAttr(id=23)
    public static final String A_zimbraLmtpAdvertisedName = "zimbraLmtpAdvertisedName";

    /**
     * interface address(es) on which LMTP server should listen; if empty,
     * binds to all interfaces
     */
    @ZAttr(id=25)
    public static final String A_zimbraLmtpBindAddress = "zimbraLmtpBindAddress";

    /**
     * Whether to bind to port on startup irrespective of whether the server
     * is enabled. Useful when port to bind is privileged and must be bound
     * early.
     */
    @ZAttr(id=270)
    public static final String A_zimbraLmtpBindOnStartup = "zimbraLmtpBindOnStartup";

    /**
     * port number on which LMTP server should listen
     */
    @ZAttr(id=24)
    public static final String A_zimbraLmtpBindPort = "zimbraLmtpBindPort";

    /**
     * Whether to expose version on LMTP banner
     *
     * @since ZCS 5.0.9
     */
    @ZAttr(id=691)
    public static final String A_zimbraLmtpExposeVersionOnBanner = "zimbraLmtpExposeVersionOnBanner";

    /**
     * number of handler threads, should match MTA concurrency setting for
     * this server
     */
    @ZAttr(id=26)
    public static final String A_zimbraLmtpNumThreads = "zimbraLmtpNumThreads";

    /**
     * If true, a permanent failure (552) is returned when the user is over
     * quota. If false, a temporary failure (452) is returned.
     *
     * @since ZCS 5.0.6
     */
    @ZAttr(id=657)
    public static final String A_zimbraLmtpPermanentFailureWhenOverQuota = "zimbraLmtpPermanentFailureWhenOverQuota";

    /**
     * whether LMTP server is enabled for a given server
     *
     * @since ZCS 5.0.4
     */
    @ZAttr(id=630)
    public static final String A_zimbraLmtpServerEnabled = "zimbraLmtpServerEnabled";

    /**
     * number of seconds to wait before forcing LMTP server shutdown
     *
     * @since ZCS 6.0.7
     */
    @ZAttr(id=1082)
    public static final String A_zimbraLmtpShutdownGraceSeconds = "zimbraLmtpShutdownGraceSeconds";

    /**
     * locale of entry, e.g. en_US
     */
    @ZAttr(id=345)
    public static final String A_zimbraLocale = "zimbraLocale";

    /**
     * destination for syslog messages
     */
    @ZAttr(id=250)
    public static final String A_zimbraLogHostname = "zimbraLogHostname";

    /**
     * lifetime of raw log rows in consolidated logger tables Must be in
     * valid duration format: {digits}{time-unit}. digits: 0-9, time-unit:
     * [hmsd]|ms. h - hours, m - minutes, s - seconds, d - days, ms -
     * milliseconds. If time unit is not specified, the default is
     * s(seconds).
     */
    @ZAttr(id=263)
    public static final String A_zimbraLogRawLifetime = "zimbraLogRawLifetime";

    /**
     * lifetime of summarized log rows in consolidated logger tables Must be
     * in valid duration format: {digits}{time-unit}. digits: 0-9, time-unit:
     * [hmsd]|ms. h - hours, m - minutes, s - seconds, d - days, ms -
     * milliseconds. If time unit is not specified, the default is
     * s(seconds).
     */
    @ZAttr(id=264)
    public static final String A_zimbraLogSummaryLifetime = "zimbraLogSummaryLifetime";

    /**
     * whether mailbox server should log to syslog
     */
    @ZAttr(id=520)
    public static final String A_zimbraLogToSyslog = "zimbraLogToSyslog";

    /**
     * RFC822 email address of this recipient for accepting mail
     */
    @ZAttr(id=3)
    public static final String A_zimbraMailAddress = "zimbraMailAddress";

    /**
     * RFC822 email address of this recipient for accepting mail
     */
    @ZAttr(id=20)
    public static final String A_zimbraMailAlias = "zimbraMailAlias";

    /**
     * If TRUE, a mailbox that exceeds its quota is still allowed to receive
     * mail, but is not allowed to send.
     *
     * @since ZCS 7.0.0
     */
    @ZAttr(id=1099)
    public static final String A_zimbraMailAllowReceiveButNotSendWhenOverQuota = "zimbraMailAllowReceiveButNotSendWhenOverQuota";

    /**
     * Maximum number of entries for per user black list. This restricts the
     * number of values that can be set on the amavisBlacklistSender
     * attribute of an account. If set to 0, the per user white list feature
     * is disabled.
     *
     * @since ZCS 6.0.0_BETA1
     */
    @ZAttr(id=799)
    public static final String A_zimbraMailBlacklistMaxNumEntries = "zimbraMailBlacklistMaxNumEntries";

    /**
     * serverId:mboxId of mailbox before being moved
     */
    @ZAttr(id=346)
    public static final String A_zimbraMailboxLocationBeforeMove = "zimbraMailboxLocationBeforeMove";

    /**
     * if true, exclude blobs (HSM or not) from mailbox move
     *
     * @since ZCS 6.0.0_BETA2
     */
    @ZAttr(id=1007)
    public static final String A_zimbraMailboxMoveSkipBlobs = "zimbraMailboxMoveSkipBlobs";

    /**
     * if true, exclude blobs on secondary (HSM) volumes from mailbox move
     *
     * @since ZCS 6.0.0_BETA2
     */
    @ZAttr(id=1008)
    public static final String A_zimbraMailboxMoveSkipHsmBlobs = "zimbraMailboxMoveSkipHsmBlobs";

    /**
     * if true, exclude search index from mailbox move
     *
     * @since ZCS 6.0.0_BETA2
     */
    @ZAttr(id=1006)
    public static final String A_zimbraMailboxMoveSkipSearchIndex = "zimbraMailboxMoveSkipSearchIndex";

    /**
     * temp directory for mailbox move
     *
     * @since ZCS 7.0.1
     */
    @ZAttr(id=1175)
    public static final String A_zimbraMailboxMoveTempDir = "zimbraMailboxMoveTempDir";

    /**
     * RFC822 email address for senders outbound messages
     */
    @ZAttr(id=213)
    public static final String A_zimbraMailCanonicalAddress = "zimbraMailCanonicalAddress";

    /**
     * Address to catch all messages to specified domain
     */
    @ZAttr(id=214)
    public static final String A_zimbraMailCatchAllAddress = "zimbraMailCatchAllAddress";

    /**
     * Catch all address to rewrite to
     */
    @ZAttr(id=216)
    public static final String A_zimbraMailCatchAllCanonicalAddress = "zimbraMailCatchAllCanonicalAddress";

    /**
     * Address to deliver catch all messages to
     */
    @ZAttr(id=215)
    public static final String A_zimbraMailCatchAllForwardingAddress = "zimbraMailCatchAllForwardingAddress";

    /**
     * Whether to allow password sent to non-secured port when zimbraMailMode
     * is mixed. If it set to TRUE the server will allow login with clear
     * text AuthRequests and change password with clear text
     * ChangePasswordRequest. If it set to FALSE the server will return an
     * error if an attempt is made to ChangePasswordRequest or AuthRequest.
     *
     * @since ZCS 6.0.0_BETA1
     */
    @ZAttr(id=791)
    public static final String A_zimbraMailClearTextPasswordEnabled = "zimbraMailClearTextPasswordEnabled";

    /**
     * Maximum size in bytes for the &lt;content &gt; element in SOAP. Mail
     * content larger than this limit will be truncated.
     *
     * @since ZCS 6.0.0_BETA1
     */
    @ZAttr(id=807)
    public static final String A_zimbraMailContentMaxSize = "zimbraMailContentMaxSize";

    /**
     * RFC822 email address of this recipient for local delivery
     */
    @ZAttr(id=13)
    public static final String A_zimbraMailDeliveryAddress = "zimbraMailDeliveryAddress";

    /**
     * Incoming messages larger than this number of bytes are streamed to
     * disk during LMTP delivery, instead of being read into memory. This
     * limits memory consumption at the expense of higher disk utilization.
     *
     * @since ZCS 5.0.0
     */
    @ZAttr(id=565)
    public static final String A_zimbraMailDiskStreamingThreshold = "zimbraMailDiskStreamingThreshold";

    /**
     * Retention period of messages in the dumpster. 0 means that all
     * messages will be retained. Must be in valid duration format:
     * {digits}{time-unit}. digits: 0-9, time-unit: [hmsd]|ms. h - hours, m -
     * minutes, s - seconds, d - days, ms - milliseconds. If time unit is not
     * specified, the default is s(seconds).
     *
     * @since ZCS 7.0.0
     */
    @ZAttr(id=1133)
    public static final String A_zimbraMailDumpsterLifetime = "zimbraMailDumpsterLifetime";

    /**
     * Maximum number of messages to delete during a single transaction when
     * emptying a folder. If the limit is exceeded, the folder is emptied in
     * multiple transactions. Each transaction deletes this number of
     * messages.
     *
     * @since ZCS 6.0.8
     */
    @ZAttr(id=1097)
    public static final String A_zimbraMailEmptyFolderBatchSize = "zimbraMailEmptyFolderBatchSize";

    /**
     * Number of bytes to buffer in memory per file descriptor in the cache.
     * Larger values result in fewer disk reads, but increase memory
     * consumption.
     *
     * @since ZCS 6.0.0_RC1
     */
    @ZAttr(id=1035)
    public static final String A_zimbraMailFileDescriptorBufferSize = "zimbraMailFileDescriptorBufferSize";

    /**
     * Maximum number of file descriptors that are opened for accessing
     * message content.
     *
     * @since ZCS 6.0.0_RC1
     */
    @ZAttr(id=1034)
    public static final String A_zimbraMailFileDescriptorCacheSize = "zimbraMailFileDescriptorCacheSize";

    /**
     * RFC822 forwarding address for an account
     */
    @ZAttr(id=12)
    public static final String A_zimbraMailForwardingAddress = "zimbraMailForwardingAddress";

    /**
     * max number of chars in zimbraPrefMailForwardingAddress
     *
     * @since ZCS 6.0.0_RC1
     */
    @ZAttr(id=1039)
    public static final String A_zimbraMailForwardingAddressMaxLength = "zimbraMailForwardingAddressMaxLength";

    /**
     * max number of email addresses in zimbraPrefMailForwardingAddress
     *
     * @since ZCS 6.0.0_RC1
     */
    @ZAttr(id=1040)
    public static final String A_zimbraMailForwardingAddressMaxNumAddrs = "zimbraMailForwardingAddressMaxNumAddrs";

    /**
     * the server hosting the account&#039;s mailbox
     */
    @ZAttr(id=4)
    public static final String A_zimbraMailHost = "zimbraMailHost";

    /**
     * servers that an account can be initially provisioned on
     */
    @ZAttr(id=125)
    public static final String A_zimbraMailHostPool = "zimbraMailHostPool";

    /**
     * idle timeout Must be in valid duration format: {digits}{time-unit}.
     * digits: 0-9, time-unit: [hmsd]|ms. h - hours, m - minutes, s -
     * seconds, d - days, ms - milliseconds. If time unit is not specified,
     * the default is s(seconds).
     */
    @ZAttr(id=147)
    public static final String A_zimbraMailIdleSessionTimeout = "zimbraMailIdleSessionTimeout";

    /**
     * When set to true, robots.txt on mailboxd will be set up to keep web
     * crawlers out
     *
     * @since ZCS 7.0.1
     */
    @ZAttr(id=1161)
    public static final String A_zimbraMailKeepOutWebCrawlers = "zimbraMailKeepOutWebCrawlers";

    /**
     * Deprecated since: 5.0.7. deprecated per bug 28842. Orig desc: The id
     * of the last purged mailbox.
     *
     * @since ZCS 5.0.0
     */
    @ZAttr(id=543)
    public static final String A_zimbraMailLastPurgedMailboxId = "zimbraMailLastPurgedMailboxId";

    /**
     * lifetime of a mail message regardless of location Must be in valid
     * duration format: {digits}{time-unit}. digits: 0-9, time-unit:
     * [hmsd]|ms. h - hours, m - minutes, s - seconds, d - days, ms -
     * milliseconds. If time unit is not specified, the default is
     * s(seconds).
     */
    @ZAttr(id=106)
    public static final String A_zimbraMailMessageLifetime = "zimbraMailMessageLifetime";

    /**
     * minimum allowed value for zimbraPrefMailPollingInterval Must be in
     * valid duration format: {digits}{time-unit}. digits: 0-9, time-unit:
     * [hmsd]|ms. h - hours, m - minutes, s - seconds, d - days, ms -
     * milliseconds. If time unit is not specified, the default is
     * s(seconds).
     */
    @ZAttr(id=110)
    public static final String A_zimbraMailMinPollingInterval = "zimbraMailMinPollingInterval";

    /**
     * whether to run HTTP or HTTPS or both/mixed mode or redirect mode. See
     * also related attributes zimbraMailPort and zimbraMailSSLPort
     */
    @ZAttr(id=308)
    public static final String A_zimbraMailMode = "zimbraMailMode";

    /**
     * sieve script generated from user outgoing filter rules
     *
     * @since ZCS 7.0.0
     */
    @ZAttr(id=1130)
    public static final String A_zimbraMailOutgoingSieveScript = "zimbraMailOutgoingSieveScript";

    /**
     * HTTP port for end-user UI
     */
    @ZAttr(id=154)
    public static final String A_zimbraMailPort = "zimbraMailPort";

    /**
     * HTTP proxy port
     *
     * @since ZCS 5.0.3
     */
    @ZAttr(id=626)
    public static final String A_zimbraMailProxyPort = "zimbraMailProxyPort";

    /**
     * Maximum number of messages to delete from a folder during a single
     * purge operation. If the limit is exceeded, the mailbox is purged again
     * at the end of the purge cycle until all qualifying messages are
     * purged.
     *
     * @since ZCS 6.0.8
     */
    @ZAttr(id=1096)
    public static final String A_zimbraMailPurgeBatchSize = "zimbraMailPurgeBatchSize";

    /**
     * Sleep time between subsequent mailbox purges. 0 means that mailbox
     * purging is disabled. Must be in valid duration format:
     * {digits}{time-unit}. digits: 0-9, time-unit: [hmsd]|ms. h - hours, m -
     * minutes, s - seconds, d - days, ms - milliseconds. If time unit is not
     * specified, the default is s(seconds).
     *
     * @since ZCS 5.0.0
     */
    @ZAttr(id=542)
    public static final String A_zimbraMailPurgeSleepInterval = "zimbraMailPurgeSleepInterval";

    /**
     * If TRUE, a message is purged from Spam based on the date that it was
     * moved to the Spam folder. If FALSE, a message is purged from Spam
     * based on the date that it was added to the mailbox.
     *
     * @since ZCS 7.0.0
     */
    @ZAttr(id=1117)
    public static final String A_zimbraMailPurgeUseChangeDateForSpam = "zimbraMailPurgeUseChangeDateForSpam";

    /**
     * If TRUE, a message is purged from trash based on the date that it was
     * moved to the Trash folder. If FALSE, a message is purged from Trash
     * based on the date that it was added to the mailbox.
     *
     * @since ZCS 5.0.17
     */
    @ZAttr(id=748)
    public static final String A_zimbraMailPurgeUseChangeDateForTrash = "zimbraMailPurgeUseChangeDateForTrash";

    /**
     * mail quota in bytes
     */
    @ZAttr(id=16)
    public static final String A_zimbraMailQuota = "zimbraMailQuota";

    /**
     * If TRUE, the envelope sender of a message redirected by mail filters
     * will be set to the users address. If FALSE, the envelope sender will
     * be set to the From address of the redirected message.
     *
     * @since ZCS 6.0.0_BETA1
     */
    @ZAttr(id=764)
    public static final String A_zimbraMailRedirectSetEnvelopeSender = "zimbraMailRedirectSetEnvelopeSender";

    /**
     * whether to send back a refer tag in an auth response to force a client
     * redirect. always - always send refer wronghost - send refer if only if
     * the account being authenticated does not live on this mail host
     * reverse-proxied - reverse proxy is in place and should never send
     * refer
     *
     * @since ZCS 5.0.3
     */
    @ZAttr(id=613)
    public static final String A_zimbraMailReferMode = "zimbraMailReferMode";

    /**
     * sieve script generated from user filter rules
     */
    @ZAttr(id=32)
    public static final String A_zimbraMailSieveScript = "zimbraMailSieveScript";

    /**
     * maximum length of mail signature, 0 means unlimited. If not set,
     * default is 1024
     */
    @ZAttr(id=454)
    public static final String A_zimbraMailSignatureMaxLength = "zimbraMailSignatureMaxLength";

    /**
     * Retention period of messages in the Junk folder. 0 means that all
     * messages will be retained. This admin-modifiable attribute works in
     * conjunction with zimbraPrefJunkLifetime, which is user-modifiable. The
     * shorter duration is used. Must be in valid duration format:
     * {digits}{time-unit}. digits: 0-9, time-unit: [hmsd]|ms. h - hours, m -
     * minutes, s - seconds, d - days, ms - milliseconds. If time unit is not
     * specified, the default is s(seconds).
     */
    @ZAttr(id=105)
    public static final String A_zimbraMailSpamLifetime = "zimbraMailSpamLifetime";

    /**
     * SSL port for end-user UI
     */
    @ZAttr(id=166)
    public static final String A_zimbraMailSSLPort = "zimbraMailSSLPort";

    /**
     * SSL port HTTP proxy
     *
     * @since ZCS 5.0.3
     */
    @ZAttr(id=627)
    public static final String A_zimbraMailSSLProxyPort = "zimbraMailSSLProxyPort";

    /**
     * mail delivery status (enabled/disabled)
     */
    @ZAttr(id=15)
    public static final String A_zimbraMailStatus = "zimbraMailStatus";

    /**
     * The algorithm to use when aggregating new messages into conversations.
     * Possible values are: - &quot;none&quot;: no conversation threading is
     * performed. - &quot;subject&quot;: the message will be threaded based
     * solely on its normalized subject. - &quot;strict&quot;: only the
     * threading message headers (References, In-Reply-To, Message-ID, and
     * Resent-Message-ID) are used to correlate messages. No checking of
     * normalized subjects is performed. - &quot;references&quot;: the same
     * logic as &quot;strict&quot; with the constraints slightly altered so
     * that the non-standard Thread-Index header is considered when threading
     * messages and that a reply message lacking References and In-Reply-To
     * headers will fall back to using subject-based threading. -
     * &quot;subjrefs&quot;: the same logic as &quot;references&quot; with
     * the further caveat that changes in the normalized subject will break a
     * thread in two.
     *
     * @since ZCS 8.0.0
     */
    @ZAttr(id=1160)
    public static final String A_zimbraMailThreadingAlgorithm = "zimbraMailThreadingAlgorithm";

    /**
     * where to deliver parameter for use in postfix transport_maps
     */
    @ZAttr(id=247)
    public static final String A_zimbraMailTransport = "zimbraMailTransport";

    /**
     * Retention period of messages in the Trash folder. 0 means that all
     * messages will be retained. This admin-modifiable attribute works in
     * conjunction with zimbraPrefTrashLifetime, which is user-modifiable.
     * The shorter duration is used. Must be in valid duration format:
     * {digits}{time-unit}. digits: 0-9, time-unit: [hmsd]|ms. h - hours, m -
     * minutes, s - seconds, d - days, ms - milliseconds. If time unit is not
     * specified, the default is s(seconds).
     */
    @ZAttr(id=104)
    public static final String A_zimbraMailTrashLifetime = "zimbraMailTrashLifetime";

    /**
     * In our web app, AJAX and standard html client, we have support for
     * adding the HTTP client IP address as X-Originating-IP in an outbound
     * message. We also use the HTTP client IP address in our logging. In the
     * case of standard client making connections to the SOAP layer, the JSP
     * layer tells the SOAP layer in a http header what the remote HTTP
     * client address is. In the case where nginx or some other proxy layer
     * is fronting our webapps, the proxy tells the SOAP/JSP layers in a http
     * header what the real HTTP client s address is. Our SOAP/JSP layers
     * will trust the client/proxy only if the IP address of the client/proxy
     * is one of the IPs listed in this attribute.
     *
     * @since ZCS 5.0.17
     */
    @ZAttr(id=1025)
    public static final String A_zimbraMailTrustedIP = "zimbraMailTrustedIP";

    /**
     * Maximum number of entries for zimbraPrefMailTrustedSenderList.
     *
     * @since ZCS 7.0.0
     */
    @ZAttr(id=1139)
    public static final String A_zimbraMailTrustedSenderListMaxNumEntries = "zimbraMailTrustedSenderListMaxNumEntries";

    /**
     * Deprecated since: 6.0.7. Deprecated per bug 43497. The number of
     * uncompressed files on disk will never exceed
     * zimbraMailFileDescriptorCacheSize.. Orig desc: max number of bytes
     * stored in the uncompressed blob cache on disk
     *
     * @since ZCS 6.0.0_BETA1
     */
    @ZAttr(id=825)
    public static final String A_zimbraMailUncompressedCacheMaxBytes = "zimbraMailUncompressedCacheMaxBytes";

    /**
     * Deprecated since: 6.0.7. Deprecated per bug 43497. The number of
     * uncompressed files on disk will never exceed
     * zimbraMailFileDescriptorCacheSize.. Orig desc: max number of files in
     * the uncompressed blob cache on disk
     *
     * @since ZCS 6.0.0_BETA1
     */
    @ZAttr(id=824)
    public static final String A_zimbraMailUncompressedCacheMaxFiles = "zimbraMailUncompressedCacheMaxFiles";

    /**
     * URL prefix for where the zimbra app resides on this server
     */
    @ZAttr(id=340)
    public static final String A_zimbraMailURL = "zimbraMailURL";

    /**
     * Used to control whether Java NIO direct buffers are used. Value is
     * propagated to Jetty configuration. In the future, other NIO pieces
     * (IMAP/POP/LMTP) will also honor this.
     *
     * @since ZCS 5.0.22
     */
    @ZAttr(id=1002)
    public static final String A_zimbraMailUseDirectBuffers = "zimbraMailUseDirectBuffers";

    /**
     * Maximum number of entries for per user white list. This restricts the
     * number of values that can be set on the amavisWhitelistSender
     * attribute of an account. If set to 0, the per user white list feature
     * is disabled.
     *
     * @since ZCS 6.0.0_BETA1
     */
    @ZAttr(id=798)
    public static final String A_zimbraMailWhitelistMaxNumEntries = "zimbraMailWhitelistMaxNumEntries";

    /**
     * max number of contacts per page, Web client (not server) verifies that
     * zimbraPrefContactsPerPage should not exceed this attribute.
     *
     * @since ZCS 6.0.0_BETA2
     */
    @ZAttr(id=1012)
    public static final String A_zimbraMaxContactsPerPage = "zimbraMaxContactsPerPage";

    /**
     * max number of messages/conversations per page, Web client (not server)
     * verifies that zimbraPrefMailItemsPerPage should not exceed this
     * attribute.
     *
     * @since ZCS 6.0.0_BETA2
     */
    @ZAttr(id=1011)
    public static final String A_zimbraMaxMailItemsPerPage = "zimbraMaxMailItemsPerPage";

    /**
     * max number of voice items per page, Web client (not server) verifies
     * that zimbraPrefVoiceItemsPerPage should not exceed this attribute.
     *
     * @since ZCS 6.0.0_BETA2
     */
    @ZAttr(id=1013)
    public static final String A_zimbraMaxVoiceItemsPerPage = "zimbraMaxVoiceItemsPerPage";

    /**
     * Deprecated since: 3.2.0. greatly simplify dl/group model. Orig desc:
     * for group membership, included with person object
     */
    @ZAttr(id=11)
    public static final String A_zimbraMemberOf = "zimbraMemberOf";

    /**
     * interface address(es) on which memcached server
     *
     * @since ZCS 5.0.0
     */
    @ZAttr(id=581)
    public static final String A_zimbraMemcachedBindAddress = "zimbraMemcachedBindAddress";

    /**
     * port number on which memcached server should listen
     *
     * @since ZCS 5.0.0
     */
    @ZAttr(id=580)
    public static final String A_zimbraMemcachedBindPort = "zimbraMemcachedBindPort";

    /**
     * if true, use binary protocol of memcached; if false, use ascii
     * protocol
     *
     * @since ZCS 5.0.17
     */
    @ZAttr(id=1015)
    public static final String A_zimbraMemcachedClientBinaryProtocolEnabled = "zimbraMemcachedClientBinaryProtocolEnabled";

    /**
     * default expiration time in seconds for memcached values; default is 1
     * day
     *
     * @since ZCS 5.0.17
     */
    @ZAttr(id=1017)
    public static final String A_zimbraMemcachedClientExpirySeconds = "zimbraMemcachedClientExpirySeconds";

    /**
     * memcached hash algorithm
     *
     * @since ZCS 5.0.17
     */
    @ZAttr(id=1016)
    public static final String A_zimbraMemcachedClientHashAlgorithm = "zimbraMemcachedClientHashAlgorithm";

    /**
     * list of host:port for memcached servers; set to empty value to disable
     * the use of memcached
     *
     * @since ZCS 5.0.17
     */
    @ZAttr(id=1014)
    public static final String A_zimbraMemcachedClientServerList = "zimbraMemcachedClientServerList";

    /**
     * default timeout in milliseconds for async memcached operations
     *
     * @since ZCS 5.0.17
     */
    @ZAttr(id=1018)
    public static final String A_zimbraMemcachedClientTimeoutMillis = "zimbraMemcachedClientTimeoutMillis";

    /**
     * Maximum number of JavaMail MimeMessage objects in the message cache.
     */
    @ZAttr(id=297)
    public static final String A_zimbraMessageCacheSize = "zimbraMessageCacheSize";

    /**
     * Number of Message-Id header values to keep in the LMTP dedupe cache.
     * Subsequent attempts to deliver a message with a matching Message-Id to
     * the same mailbox will be ignored. A value of 0 disables deduping.
     */
    @ZAttr(id=334)
    public static final String A_zimbraMessageIdDedupeCacheSize = "zimbraMessageIdDedupeCacheSize";

    /**
     * interface address(es) on which milter server should listen; if not
     * specified, binds to 127.0.0.1
     *
     * @since ZCS 7.0.0
     */
    @ZAttr(id=1115)
    public static final String A_zimbraMilterBindAddress = "zimbraMilterBindAddress";

    /**
     * port number on which milter server should listen
     *
     * @since ZCS 7.0.0
     */
    @ZAttr(id=1114)
    public static final String A_zimbraMilterBindPort = "zimbraMilterBindPort";

    /**
     * Maximum number of concurrent MILTER connections allowed. New
     * connections exceeding this limit are rejected.
     *
     * @since ZCS 8.0.0
     */
    @ZAttr(id=1157)
    public static final String A_zimbraMilterMaxConnections = "zimbraMilterMaxConnections";

    /**
     * number of milter handler threads
     *
     * @since ZCS 7.0.0
     */
    @ZAttr(id=1144)
    public static final String A_zimbraMilterNumThreads = "zimbraMilterNumThreads";

    /**
     * whether milter server is enabled for a given server
     *
     * @since ZCS 7.0.0
     */
    @ZAttr(id=1116)
    public static final String A_zimbraMilterServerEnabled = "zimbraMilterServerEnabled";

    /**
     * the file extension (without the .)
     */
    @ZAttr(id=160)
    public static final String A_zimbraMimeFileExtension = "zimbraMimeFileExtension";

    /**
     * the handler class for the mime type
     */
    @ZAttr(id=159)
    public static final String A_zimbraMimeHandlerClass = "zimbraMimeHandlerClass";

    /**
     * the name of the zimbra extension where the handler class for the mime
     * type lives
     */
    @ZAttr(id=293)
    public static final String A_zimbraMimeHandlerExtension = "zimbraMimeHandlerExtension";

    /**
     * whether or not indexing is enabled for this type
     */
    @ZAttr(id=158)
    public static final String A_zimbraMimeIndexingEnabled = "zimbraMimeIndexingEnabled";

    /**
     * The priority that this MIME type will be chosen, in the case that more
     * than one MIME type object matches a given type or filename extension.
     */
    @ZAttr(id=503)
    public static final String A_zimbraMimePriority = "zimbraMimePriority";

    /**
     * the MIME type (type/substype) or a regular expression
     */
    @ZAttr(id=157)
    public static final String A_zimbraMimeType = "zimbraMimeType";

    /**
     * whether to allow non-provisionable devices; ignored if
     * zimbraFeatureMobilePolicyEnabled=FALSE
     *
     * @since ZCS 6.0.0_BETA1
     */
    @ZAttr(id=834)
    public static final String A_zimbraMobilePolicyAllowNonProvisionableDevices = "zimbraMobilePolicyAllowNonProvisionableDevices";

    /**
     * whether to allow partial policy enforcement on device; ignored if
     * zimbraFeatureMobilePolicyEnabled=FALSE
     *
     * @since ZCS 6.0.0_BETA1
     */
    @ZAttr(id=835)
    public static final String A_zimbraMobilePolicyAllowPartialProvisioning = "zimbraMobilePolicyAllowPartialProvisioning";

    /**
     * whether to allow simple password; ignored if
     * zimbraFeatureMobilePolicyEnabled=FALSE or
     * zimbraMobileDevicePasswordEnabled=FALSE
     *
     * @since ZCS 6.0.0_BETA1
     */
    @ZAttr(id=839)
    public static final String A_zimbraMobilePolicyAllowSimpleDevicePassword = "zimbraMobilePolicyAllowSimpleDevicePassword";

    /**
     * whether to require alpha-numeric password as device pin; ignored if
     * zimbraFeatureMobilePolicyEnabled=FALSE or
     * zimbraMobileDevicePasswordEnabled=FALSE
     *
     * @since ZCS 6.0.0_BETA1
     */
    @ZAttr(id=840)
    public static final String A_zimbraMobilePolicyAlphanumericDevicePasswordRequired = "zimbraMobilePolicyAlphanumericDevicePasswordRequired";

    /**
     * require data encryption on device; ignored if
     * zimbraFeatureMobilePolicyEnabled=FALSE
     *
     * @since ZCS 6.0.0_BETA1
     */
    @ZAttr(id=847)
    public static final String A_zimbraMobilePolicyDeviceEncryptionEnabled = "zimbraMobilePolicyDeviceEncryptionEnabled";

    /**
     * whether to force pin on device; ignored if
     * zimbraFeatureMobilePolicyEnabled=FALSE
     *
     * @since ZCS 6.0.0_BETA1
     */
    @ZAttr(id=837)
    public static final String A_zimbraMobilePolicyDevicePasswordEnabled = "zimbraMobilePolicyDevicePasswordEnabled";

    /**
     * number of days before device pin must expire; ignored if
     * zimbraFeatureMobilePolicyEnabled=FALSE or
     * zimbraMobileDevicePasswordEnabled=FALSE
     *
     * @since ZCS 6.0.0_BETA1
     */
    @ZAttr(id=842)
    public static final String A_zimbraMobilePolicyDevicePasswordExpiration = "zimbraMobilePolicyDevicePasswordExpiration";

    /**
     * number of previously used password stored in history; ignored if
     * zimbraFeatureMobilePolicyEnabled=FALSE or
     * zimbraMobileDevicePasswordEnabled=FALSE or
     * zimbraMobilePolicyDevicePasswordExpiration=0
     *
     * @since ZCS 6.0.0_BETA1
     */
    @ZAttr(id=843)
    public static final String A_zimbraMobilePolicyDevicePasswordHistory = "zimbraMobilePolicyDevicePasswordHistory";

    /**
     * number of consecutive incorrect pin input before device is wiped;
     * ignored if zimbraFeatureMobilePolicyEnabled=FALSE or
     * zimbraMobileDevicePasswordEnabled=FALSE
     *
     * @since ZCS 6.0.0_BETA1
     */
    @ZAttr(id=845)
    public static final String A_zimbraMobilePolicyMaxDevicePasswordFailedAttempts = "zimbraMobilePolicyMaxDevicePasswordFailedAttempts";

    /**
     * max idle time in minutes before device is locked; ignored if
     * zimbraFeatureMobilePolicyEnabled=FALSE or
     * zimbraMobileDevicePasswordEnabled=FALSE
     *
     * @since ZCS 6.0.0_BETA1
     */
    @ZAttr(id=844)
    public static final String A_zimbraMobilePolicyMaxInactivityTimeDeviceLock = "zimbraMobilePolicyMaxInactivityTimeDeviceLock";

    /**
     * least number of complex characters must be included in device pin;
     * ignored if zimbraFeatureMobilePolicyEnabled=FALSE or
     * zimbraMobileDevicePasswordEnabled=FALSE
     *
     * @since ZCS 6.0.0_BETA1
     */
    @ZAttr(id=841)
    public static final String A_zimbraMobilePolicyMinDevicePasswordComplexCharacters = "zimbraMobilePolicyMinDevicePasswordComplexCharacters";

    /**
     * min length for device pin; ignored if
     * zimbraFeatureMobilePolicyEnabled=FALSE or
     * zimbraMobileDevicePasswordEnabled=FALSE
     *
     * @since ZCS 6.0.0_BETA1
     */
    @ZAttr(id=838)
    public static final String A_zimbraMobilePolicyMinDevicePasswordLength = "zimbraMobilePolicyMinDevicePasswordLength";

    /**
     * support device pin recovery; ignored if
     * zimbraFeatureMobilePolicyEnabled=FALSE or
     * zimbraMobileDevicePasswordEnabled=FALSE
     *
     * @since ZCS 6.0.0_BETA1
     */
    @ZAttr(id=846)
    public static final String A_zimbraMobilePolicyPasswordRecoveryEnabled = "zimbraMobilePolicyPasswordRecoveryEnabled";

    /**
     * time interval in minutes before forcing device to refresh policy;
     * ignored if zimbraFeatureMobilePolicyEnabled=FALSE
     *
     * @since ZCS 6.0.0_BETA1
     */
    @ZAttr(id=836)
    public static final String A_zimbraMobilePolicyRefreshInterval = "zimbraMobilePolicyRefreshInterval";

    /**
     * mta anti spam lock method.
     *
     * @since ZCS 5.0.3
     */
    @ZAttr(id=612)
    public static final String A_zimbraMtaAntiSpamLockMethod = "zimbraMtaAntiSpamLockMethod";

    /**
     * Deprecated since: 6.0.0_BETA1. deprecated in favor of
     * zimbraMtaTlsSecurityLevel and zimbraMtaSaslAuthEnable. Orig desc:
     * Value for postconf smtpd_tls_security_level
     */
    @ZAttr(id=194)
    public static final String A_zimbraMtaAuthEnabled = "zimbraMtaAuthEnabled";

    /**
     * Host running SOAP service for use by MTA auth. Setting this sets
     * zimbraMtaAuthURL via attr callback mechanism.
     */
    @ZAttr(id=309)
    public static final String A_zimbraMtaAuthHost = "zimbraMtaAuthHost";

    /**
     * whether this server is a mta auth target
     */
    @ZAttr(id=505)
    public static final String A_zimbraMtaAuthTarget = "zimbraMtaAuthTarget";

    /**
     * URL at which this MTA (via zimbra saslauthd) should authenticate. Set
     * by setting zimbraMtaAuthHost.
     */
    @ZAttr(id=310)
    public static final String A_zimbraMtaAuthURL = "zimbraMtaAuthURL";

    /**
     * Attachment file extensions that are blocked
     */
    @ZAttr(id=195)
    public static final String A_zimbraMtaBlockedExtension = "zimbraMtaBlockedExtension";

    /**
     * Whether to email admin on detection of attachment with blocked
     * extension
     *
     * @since ZCS 6.0.0_RC1
     */
    @ZAttr(id=1031)
    public static final String A_zimbraMtaBlockedExtensionWarnAdmin = "zimbraMtaBlockedExtensionWarnAdmin";

    /**
     * Whether to email recipient on detection of attachment with blocked
     * extension
     *
     * @since ZCS 6.0.0_RC1
     */
    @ZAttr(id=1032)
    public static final String A_zimbraMtaBlockedExtensionWarnRecipient = "zimbraMtaBlockedExtensionWarnRecipient";

    /**
     * Commonly blocked attachment file extensions
     */
    @ZAttr(id=196)
    public static final String A_zimbraMtaCommonBlockedExtension = "zimbraMtaCommonBlockedExtension";

    /**
     * Value for postconf disable_dns_lookups (note enable v. disable)
     */
    @ZAttr(id=197)
    public static final String A_zimbraMtaDnsLookupsEnabled = "zimbraMtaDnsLookupsEnabled";

    /**
     * Value for postconf message_size_limit
     */
    @ZAttr(id=198)
    public static final String A_zimbraMtaMaxMessageSize = "zimbraMtaMaxMessageSize";

    /**
     * value of postfix mydestination
     */
    @ZAttr(id=524)
    public static final String A_zimbraMtaMyDestination = "zimbraMtaMyDestination";

    /**
     * value of postfix myhostname
     */
    @ZAttr(id=509)
    public static final String A_zimbraMtaMyHostname = "zimbraMtaMyHostname";

    /**
     * value of postfix mynetworks
     */
    @ZAttr(id=311)
    public static final String A_zimbraMtaMyNetworks = "zimbraMtaMyNetworks";

    /**
     * value of postfix myorigin
     */
    @ZAttr(id=510)
    public static final String A_zimbraMtaMyOrigin = "zimbraMtaMyOrigin";

    /**
     * value for postfix non_smtpd_milters
     *
     * @since ZCS 5.0.7
     */
    @ZAttr(id=673)
    public static final String A_zimbraMtaNonSmtpdMilters = "zimbraMtaNonSmtpdMilters";

    /**
     * Value for postconf recipient_delimiter. Also used by ZCS LMTP server
     * to check if it should accept messages to addresses with extensions.
     */
    @ZAttr(id=306)
    public static final String A_zimbraMtaRecipientDelimiter = "zimbraMtaRecipientDelimiter";

    /**
     * Value for postconf relayhost. Note: there can be only one value on
     * this attribute, see bug 50697.
     */
    @ZAttr(id=199)
    public static final String A_zimbraMtaRelayHost = "zimbraMtaRelayHost";

    /**
     * restrictions to reject some suspect SMTP clients
     */
    @ZAttr(id=226)
    public static final String A_zimbraMtaRestriction = "zimbraMtaRestriction";

    /**
     * Value for postconf smtpd_sasl_auth_enable
     *
     * @since ZCS 6.0.0_BETA1
     */
    @ZAttr(id=796)
    public static final String A_zimbraMtaSaslAuthEnable = "zimbraMtaSaslAuthEnable";

    /**
     * value for postfix smtpd_milters
     *
     * @since ZCS 5.0.7
     */
    @ZAttr(id=672)
    public static final String A_zimbraMtaSmtpdMilters = "zimbraMtaSmtpdMilters";

    /**
     * Value for postconf smtpd_tls_auth_only
     */
    @ZAttr(id=200)
    public static final String A_zimbraMtaTlsAuthOnly = "zimbraMtaTlsAuthOnly";

    /**
     * Value for postconf smtpd_tls_security_level
     *
     * @since ZCS 6.0.0_BETA1
     */
    @ZAttr(id=795)
    public static final String A_zimbraMtaTlsSecurityLevel = "zimbraMtaTlsSecurityLevel";

    /**
     * certificate to be used for validating the SAML assertions received
     * from myonelogin (tricipher)
     *
     * @since ZCS 7.0.1
     */
    @ZAttr(id=1169)
    public static final String A_zimbraMyoneloginSamlSigningCert = "zimbraMyoneloginSamlSigningCert";

    /**
     * A signed activation key that authorizes this installation.
     */
    @ZAttr(id=375)
    public static final String A_zimbraNetworkActivation = "zimbraNetworkActivation";

    /**
     * Contents of a signed Zimbra license key - an XML string.
     */
    @ZAttr(id=374)
    public static final String A_zimbraNetworkLicense = "zimbraNetworkLicense";

    /**
     * template used to construct the body of an email notification message
     */
    @ZAttr(id=152)
    public static final String A_zimbraNewMailNotificationBody = "zimbraNewMailNotificationBody";

    /**
     * template used to construct the sender of an email notification message
     */
    @ZAttr(id=150)
    public static final String A_zimbraNewMailNotificationFrom = "zimbraNewMailNotificationFrom";

    /**
     * template used to construct the subject of an email notification
     * message
     */
    @ZAttr(id=151)
    public static final String A_zimbraNewMailNotificationSubject = "zimbraNewMailNotificationSubject";

    /**
     * Account for storing templates and providing space for public wiki
     */
    @ZAttr(id=363)
    public static final String A_zimbraNotebookAccount = "zimbraNotebookAccount";

    /**
     * Deprecated since: 6.0.0_BETA1. deprecated. Orig desc: The size of Wiki
     * / Notebook folder cache on the server.
     */
    @ZAttr(id=370)
    public static final String A_zimbraNotebookFolderCacheSize = "zimbraNotebookFolderCacheSize";

    /**
     * Deprecated since: 6.0.0_BETA1. deprecated. Orig desc: The maximum
     * number of cached templates in each Wiki / Notebook folder cache.
     */
    @ZAttr(id=371)
    public static final String A_zimbraNotebookMaxCachedTemplatesPerFolder = "zimbraNotebookMaxCachedTemplatesPerFolder";

    /**
     * maximum number of revisions to keep for wiki pages and documents. 0
     * means unlimited.
     */
    @ZAttr(id=482)
    public static final String A_zimbraNotebookMaxRevisions = "zimbraNotebookMaxRevisions";

    /**
     * The size of composed Wiki / Notebook page cache on the server.
     */
    @ZAttr(id=369)
    public static final String A_zimbraNotebookPageCacheSize = "zimbraNotebookPageCacheSize";

    /**
     * whether to strip off potentially harming HTML tags in Wiki and HTML
     * Documents.
     *
     * @since ZCS 5.0.6
     */
    @ZAttr(id=646)
    public static final String A_zimbraNotebookSanitizeHtml = "zimbraNotebookSanitizeHtml";

    /**
     * administrative notes
     */
    @ZAttr(id=9)
    public static final String A_zimbraNotes = "zimbraNotes";

    /**
     * Deprecated since: 4.0. was experimental and never part of any shipping
     * feature. Orig desc: Network interface on which notification server
     * should listen; if empty, binds to all interfaces.
     */
    @ZAttr(id=317)
    public static final String A_zimbraNotifyBindAddress = "zimbraNotifyBindAddress";

    /**
     * Deprecated since: 4.0. was experimental and never part of any shipping
     * feature. Orig desc: Port number on which notification server should
     * listen.
     */
    @ZAttr(id=318)
    public static final String A_zimbraNotifyBindPort = "zimbraNotifyBindPort";

    /**
     * Deprecated since: 4.0. was experimental and never part of any shipping
     * feature. Orig desc: Whether notification server should be enabled.
     */
    @ZAttr(id=316)
    public static final String A_zimbraNotifyServerEnabled = "zimbraNotifyServerEnabled";

    /**
     * Deprecated since: 4.0. was experimental and never part of any shipping
     * feature. Orig desc: Network interface on which SSL notification server
     * should listen; if empty, binds to all interfaces
     */
    @ZAttr(id=320)
    public static final String A_zimbraNotifySSLBindAddress = "zimbraNotifySSLBindAddress";

    /**
     * Deprecated since: 4.0. was experimental and never part of any shipping
     * feature. Orig desc: Port number on which notification server should
     * listen.
     */
    @ZAttr(id=321)
    public static final String A_zimbraNotifySSLBindPort = "zimbraNotifySSLBindPort";

    /**
     * Deprecated since: 4.0. was experimental and never part of any shipping
     * feature. Orig desc: Whether SSL notification server should be enabled.
     */
    @ZAttr(id=319)
    public static final String A_zimbraNotifySSLServerEnabled = "zimbraNotifySSLServerEnabled";

    /**
     * OAuth consumer ids and secrets. It is in the format of
     * {consumer-id]:{secrets}
     *
     * @since ZCS 7.0.0
     */
    @ZAttr(id=1131)
    public static final String A_zimbraOAuthConsumerCredentials = "zimbraOAuthConsumerCredentials";

    /**
     * the handler class for the object type
     */
    @ZAttr(id=164)
    public static final String A_zimbraObjectHandlerClass = "zimbraObjectHandlerClass";

    /**
     * config for this type
     */
    @ZAttr(id=165)
    public static final String A_zimbraObjectHandlerConfig = "zimbraObjectHandlerConfig";

    /**
     * whether or not indexing is enabled for this type
     */
    @ZAttr(id=162)
    public static final String A_zimbraObjectIndexingEnabled = "zimbraObjectIndexingEnabled";

    /**
     * whether or not store is matched for this type
     */
    @ZAttr(id=163)
    public static final String A_zimbraObjectStoreMatched = "zimbraObjectStoreMatched";

    /**
     * the object type
     */
    @ZAttr(id=161)
    public static final String A_zimbraObjectType = "zimbraObjectType";

    /**
     * regex of alllowed characters in password
     *
     * @since ZCS 7.1.0
     */
    @ZAttr(id=1163)
    public static final String A_zimbraPasswordAllowedChars = "zimbraPasswordAllowedChars";

    /**
     * registered change password listener name
     *
     * @since ZCS 5.0.1
     */
    @ZAttr(id=586)
    public static final String A_zimbraPasswordChangeListener = "zimbraPasswordChangeListener";

    /**
     * whether or not to enforce password history. Number of unique passwords
     * a user must have before being allowed to re-use an old one. A value of
     * 0 means no password history.
     */
    @ZAttr(id=37)
    public static final String A_zimbraPasswordEnforceHistory = "zimbraPasswordEnforceHistory";

    /**
     * historical password values
     */
    @ZAttr(id=38)
    public static final String A_zimbraPasswordHistory = "zimbraPasswordHistory";

    /**
     * user is unable to change password
     */
    @ZAttr(id=45)
    public static final String A_zimbraPasswordLocked = "zimbraPasswordLocked";

    /**
     * how long an account is locked out. Use 0 to lockout an account until
     * admin resets it Must be in valid duration format: {digits}{time-unit}.
     * digits: 0-9, time-unit: [hmsd]|ms. h - hours, m - minutes, s -
     * seconds, d - days, ms - milliseconds. If time unit is not specified,
     * the default is s(seconds).
     */
    @ZAttr(id=379)
    public static final String A_zimbraPasswordLockoutDuration = "zimbraPasswordLockoutDuration";

    /**
     * whether or not account lockout is enabled.
     */
    @ZAttr(id=378)
    public static final String A_zimbraPasswordLockoutEnabled = "zimbraPasswordLockoutEnabled";

    /**
     * the duration after which old consecutive failed login attempts are
     * purged from the list, even though no successful authentication has
     * occurred Must be in valid duration format: {digits}{time-unit}.
     * digits: 0-9, time-unit: [hmsd]|ms. h - hours, m - minutes, s -
     * seconds, d - days, ms - milliseconds. If time unit is not specified,
     * the default is s(seconds).
     */
    @ZAttr(id=381)
    public static final String A_zimbraPasswordLockoutFailureLifetime = "zimbraPasswordLockoutFailureLifetime";

    /**
     * this attribute contains the timestamps of each of the consecutive
     * authentication failures made on an account
     */
    @ZAttr(id=383)
    public static final String A_zimbraPasswordLockoutFailureTime = "zimbraPasswordLockoutFailureTime";

    /**
     * the time at which an account was locked
     */
    @ZAttr(id=382)
    public static final String A_zimbraPasswordLockoutLockedTime = "zimbraPasswordLockoutLockedTime";

    /**
     * number of consecutive failed login attempts until an account is locked
     * out
     */
    @ZAttr(id=380)
    public static final String A_zimbraPasswordLockoutMaxFailures = "zimbraPasswordLockoutMaxFailures";

    /**
     * maximum days between password changes
     */
    @ZAttr(id=36)
    public static final String A_zimbraPasswordMaxAge = "zimbraPasswordMaxAge";

    /**
     * max length of a password
     */
    @ZAttr(id=34)
    public static final String A_zimbraPasswordMaxLength = "zimbraPasswordMaxLength";

    /**
     * minimum days between password changes
     */
    @ZAttr(id=35)
    public static final String A_zimbraPasswordMinAge = "zimbraPasswordMinAge";

    /**
     * minimum number of alphabet characters required in a password
     *
     * @since ZCS 7.1.0
     */
    @ZAttr(id=1162)
    public static final String A_zimbraPasswordMinAlphaChars = "zimbraPasswordMinAlphaChars";

    /**
     * minimum length of a password
     */
    @ZAttr(id=33)
    public static final String A_zimbraPasswordMinLength = "zimbraPasswordMinLength";

    /**
     * minimum number of lower case characters required in a password
     */
    @ZAttr(id=390)
    public static final String A_zimbraPasswordMinLowerCaseChars = "zimbraPasswordMinLowerCaseChars";

    /**
     * minimum number of numeric characters required in a password
     */
    @ZAttr(id=392)
    public static final String A_zimbraPasswordMinNumericChars = "zimbraPasswordMinNumericChars";

    /**
     * minimum number of ascii punctuation characters required in a password
     */
    @ZAttr(id=391)
    public static final String A_zimbraPasswordMinPunctuationChars = "zimbraPasswordMinPunctuationChars";

    /**
     * minimum number of upper case characters required in a password
     */
    @ZAttr(id=389)
    public static final String A_zimbraPasswordMinUpperCaseChars = "zimbraPasswordMinUpperCaseChars";

    /**
     * time password was last changed
     */
    @ZAttr(id=39)
    public static final String A_zimbraPasswordModifiedTime = "zimbraPasswordModifiedTime";

    /**
     * must change password on auth
     */
    @ZAttr(id=41)
    public static final String A_zimbraPasswordMustChange = "zimbraPasswordMustChange";

    /**
     * phonetic company name
     *
     * @since ZCS 7.0.0
     */
    @ZAttr(id=1149)
    public static final String A_zimbraPhoneticCompany = "zimbraPhoneticCompany";

    /**
     * phonetic first name
     *
     * @since ZCS 7.0.0
     */
    @ZAttr(id=1147)
    public static final String A_zimbraPhoneticFirstName = "zimbraPhoneticFirstName";

    /**
     * phonetic last name
     *
     * @since ZCS 7.0.0
     */
    @ZAttr(id=1148)
    public static final String A_zimbraPhoneticLastName = "zimbraPhoneticLastName";

    /**
     * name to use in greeting and sign-off; if empty, uses hostname
     */
    @ZAttr(id=93)
    public static final String A_zimbraPop3AdvertisedName = "zimbraPop3AdvertisedName";

    /**
     * interface address(es) on which POP3 server should listen; if empty,
     * binds to all interfaces
     */
    @ZAttr(id=95)
    public static final String A_zimbraPop3BindAddress = "zimbraPop3BindAddress";

    /**
     * Whether to bind to port on startup irrespective of whether the server
     * is enabled. Useful when port to bind is privileged and must be bound
     * early.
     */
    @ZAttr(id=271)
    public static final String A_zimbraPop3BindOnStartup = "zimbraPop3BindOnStartup";

    /**
     * port number on which POP3 server should listen
     */
    @ZAttr(id=94)
    public static final String A_zimbraPop3BindPort = "zimbraPop3BindPort";

    /**
     * whether or not to allow cleartext logins over a non SSL/TLS connection
     */
    @ZAttr(id=189)
    public static final String A_zimbraPop3CleartextLoginEnabled = "zimbraPop3CleartextLoginEnabled";

    /**
     * whether POP3 is enabled for an account
     */
    @ZAttr(id=175)
    public static final String A_zimbraPop3Enabled = "zimbraPop3Enabled";

    /**
     * Whether to expose version on POP3 banner
     *
     * @since ZCS 5.0.9
     */
    @ZAttr(id=692)
    public static final String A_zimbraPop3ExposeVersionOnBanner = "zimbraPop3ExposeVersionOnBanner";

    /**
     * Maximum number of concurrent POP3 connections allowed. New connections
     * exceeding this limit are rejected.
     *
     * @since ZCS 8.0.0
     */
    @ZAttr(id=1155)
    public static final String A_zimbraPop3MaxConnections = "zimbraPop3MaxConnections";

    /**
     * number of handler threads
     */
    @ZAttr(id=96)
    public static final String A_zimbraPop3NumThreads = "zimbraPop3NumThreads";

    /**
     * port number on which POP3 proxy server should listen
     */
    @ZAttr(id=350)
    public static final String A_zimbraPop3ProxyBindPort = "zimbraPop3ProxyBindPort";

    /**
     * whether POP3 SASL GSSAPI is enabled for a given server
     *
     * @since ZCS 5.0.0
     */
    @ZAttr(id=554)
    public static final String A_zimbraPop3SaslGssapiEnabled = "zimbraPop3SaslGssapiEnabled";

    /**
     * whether POP3 is enabled for a server
     */
    @ZAttr(id=177)
    public static final String A_zimbraPop3ServerEnabled = "zimbraPop3ServerEnabled";

    /**
     * number of seconds to wait before forcing POP3 server shutdown
     *
     * @since ZCS 6.0.7
     */
    @ZAttr(id=1081)
    public static final String A_zimbraPop3ShutdownGraceSeconds = "zimbraPop3ShutdownGraceSeconds";

    /**
     * interface address(es) on which POP3 server should listen; if empty,
     * binds to all interfaces
     */
    @ZAttr(id=186)
    public static final String A_zimbraPop3SSLBindAddress = "zimbraPop3SSLBindAddress";

    /**
     * Whether to bind to port on startup irrespective of whether the server
     * is enabled. Useful when port to bind is privileged and must be bound
     * early.
     */
    @ZAttr(id=272)
    public static final String A_zimbraPop3SSLBindOnStartup = "zimbraPop3SSLBindOnStartup";

    /**
     * port number on which POP3 server should listen
     */
    @ZAttr(id=187)
    public static final String A_zimbraPop3SSLBindPort = "zimbraPop3SSLBindPort";

    /**
     * port number on which POP3S proxy server should listen
     */
    @ZAttr(id=351)
    public static final String A_zimbraPop3SSLProxyBindPort = "zimbraPop3SSLProxyBindPort";

    /**
     * whether POP3 SSL server is enabled for a server
     */
    @ZAttr(id=188)
    public static final String A_zimbraPop3SSLServerEnabled = "zimbraPop3SSLServerEnabled";

    /**
     * portal name
     */
    @ZAttr(id=448)
    public static final String A_zimbraPortalName = "zimbraPortalName";

    /**
     * preauth secret key
     */
    @ZAttr(id=307)
    public static final String A_zimbraPreAuthKey = "zimbraPreAuthKey";

    /**
     * whether or not account tree is expanded
     *
     * @since ZCS 6.0.2
     */
    @ZAttr(id=1048)
    public static final String A_zimbraPrefAccountTreeOpen = "zimbraPrefAccountTreeOpen";

    /**
     * whether to display a warning when users try to navigate away from the
     * admin console
     *
     * @since ZCS 6.0.0_RC1
     */
    @ZAttr(id=1036)
    public static final String A_zimbraPrefAdminConsoleWarnOnExit = "zimbraPrefAdminConsoleWarnOnExit";

    /**
     * After login, whether the advanced client should enforce minimum
     * display resolution
     *
     * @since ZCS 5.0.7
     */
    @ZAttr(id=678)
    public static final String A_zimbraPrefAdvancedClientEnforceMinDisplay = "zimbraPrefAdvancedClientEnforceMinDisplay";

    /**
     * Use the iCal style delegation model for shared calendars for CalDAV
     * interface when set to TRUE.
     *
     * @since ZCS 5.0.17
     */
    @ZAttr(id=1028)
    public static final String A_zimbraPrefAppleIcalDelegationEnabled = "zimbraPrefAppleIcalDelegationEnabled";

    /**
     * whether or not new address in outgoing email are auto added to address
     * book
     */
    @ZAttr(id=131)
    public static final String A_zimbraPrefAutoAddAddressEnabled = "zimbraPrefAutoAddAddressEnabled";

    /**
     * whether actionable address objects result from autocomplete is enabled
     *
     * @since ZCS 7.0.0
     */
    @ZAttr(id=1146)
    public static final String A_zimbraPrefAutocompleteAddressBubblesEnabled = "zimbraPrefAutocompleteAddressBubblesEnabled";

    /**
     * whether to end auto-complete on comma
     *
     * @since ZCS 6.0.7
     */
    @ZAttr(id=1091)
    public static final String A_zimbraPrefAutoCompleteQuickCompletionOnComma = "zimbraPrefAutoCompleteQuickCompletionOnComma";

    /**
     * time to wait before auto saving a draft Must be in valid duration
     * format: {digits}{time-unit}. digits: 0-9, time-unit: [hmsd]|ms. h -
     * hours, m - minutes, s - seconds, d - days, ms - milliseconds. If time
     * unit is not specified, the default is s(seconds).
     *
     * @since ZCS 5.0.0
     */
    @ZAttr(id=561)
    public static final String A_zimbraPrefAutoSaveDraftInterval = "zimbraPrefAutoSaveDraftInterval";

    /**
     * address that we will bcc when using sending mail with this identity
     * (deprecatedSince 5.0 in identity)
     */
    @ZAttr(id=411)
    public static final String A_zimbraPrefBccAddress = "zimbraPrefBccAddress";

    /**
     * where the reading pane is displayed for briefcase
     *
     * @since ZCS 7.0.0
     */
    @ZAttr(id=1152)
    public static final String A_zimbraPrefBriefcaseReadingPaneLocation = "zimbraPrefBriefcaseReadingPaneLocation";

    /**
     * whether to allow a cancel email sent to organizer of appointment
     *
     * @since ZCS 5.0.9
     */
    @ZAttr(id=702)
    public static final String A_zimbraPrefCalendarAllowCancelEmailToSelf = "zimbraPrefCalendarAllowCancelEmailToSelf";

    /**
     * whether calendar invite part in a forwarded email is auto-added to
     * calendar
     *
     * @since ZCS 6.0.0_BETA1
     */
    @ZAttr(id=686)
    public static final String A_zimbraPrefCalendarAllowForwardedInvite = "zimbraPrefCalendarAllowForwardedInvite";

    /**
     * whether calendar invite part with PUBLISH method is auto-added to
     * calendar
     *
     * @since ZCS 6.0.0_BETA1
     */
    @ZAttr(id=688)
    public static final String A_zimbraPrefCalendarAllowPublishMethodInvite = "zimbraPrefCalendarAllowPublishMethodInvite";

    /**
     * always show the mini calendar
     */
    @ZAttr(id=276)
    public static final String A_zimbraPrefCalendarAlwaysShowMiniCal = "zimbraPrefCalendarAlwaysShowMiniCal";

    /**
     * Whether to allow attendees to make local edits to appointments. The
     * change is only on the attendees copy of the message and changes from
     * the organizer will overwrite the local changes.
     *
     * @since ZCS 6.0.7
     */
    @ZAttr(id=1089)
    public static final String A_zimbraPrefCalendarApptAllowAtendeeEdit = "zimbraPrefCalendarApptAllowAtendeeEdit";

    /**
     * number of minutes (0 = never) before appt to show reminder dialog
     */
    @ZAttr(id=341)
    public static final String A_zimbraPrefCalendarApptReminderWarningTime = "zimbraPrefCalendarApptReminderWarningTime";

    /**
     * default visibility of the appointment when starting a new appointment
     * in the UI
     *
     * @since ZCS 6.0.0_BETA1
     */
    @ZAttr(id=832)
    public static final String A_zimbraPrefCalendarApptVisibility = "zimbraPrefCalendarApptVisibility";

    /**
     * automatically add appointments when invited
     *
     * @since ZCS 6.0.0_BETA1
     */
    @ZAttr(id=848)
    public static final String A_zimbraPrefCalendarAutoAddInvites = "zimbraPrefCalendarAutoAddInvites";

    /**
     * hour of day that the day view should end at, non-inclusive (16=4pm, 24
     * = midnight, etc)
     */
    @ZAttr(id=440)
    public static final String A_zimbraPrefCalendarDayHourEnd = "zimbraPrefCalendarDayHourEnd";

    /**
     * hour of day that the day view should start at (1=1 AM, 8=8 AM, etc)
     */
    @ZAttr(id=439)
    public static final String A_zimbraPrefCalendarDayHourStart = "zimbraPrefCalendarDayHourStart";

    /**
     * first day of week to show in calendar (0=sunday, 6=saturday)
     */
    @ZAttr(id=261)
    public static final String A_zimbraPrefCalendarFirstDayOfWeek = "zimbraPrefCalendarFirstDayOfWeek";

    /**
     * Forward a copy of calendar invites received to these users.
     *
     * @since ZCS 6.0.0_BETA1
     */
    @ZAttr(id=851)
    public static final String A_zimbraPrefCalendarForwardInvitesTo = "zimbraPrefCalendarForwardInvitesTo";

    /**
     * comma-sep list of calendars that are initially checked
     */
    @ZAttr(id=275)
    public static final String A_zimbraPrefCalendarInitialCheckedCalendars = "zimbraPrefCalendarInitialCheckedCalendars";

    /**
     * initial calendar view to use
     */
    @ZAttr(id=240)
    public static final String A_zimbraPrefCalendarInitialView = "zimbraPrefCalendarInitialView";

    /**
     * If set to true, user is notified by email of changes made to her
     * calendar by others via delegated calendar access.
     */
    @ZAttr(id=273)
    public static final String A_zimbraPrefCalendarNotifyDelegatedChanges = "zimbraPrefCalendarNotifyDelegatedChanges";

    /**
     * Deprecated since: 6.0.0_BETA1. was added for Yahoo calendar, no longer
     * used. Orig desc: When to send the first reminder for an event.
     *
     * @since ZCS 5.0.0
     */
    @ZAttr(id=573)
    public static final String A_zimbraPrefCalendarReminderDuration1 = "zimbraPrefCalendarReminderDuration1";

    /**
     * Deprecated since: 6.0.0_BETA1. was added for Yahoo calendar, no longer
     * used. Orig desc: When to send the second reminder for an event.
     *
     * @since ZCS 5.0.0
     */
    @ZAttr(id=574)
    public static final String A_zimbraPrefCalendarReminderDuration2 = "zimbraPrefCalendarReminderDuration2";

    /**
     * RFC822 email address for receiving reminders for appointments and
     * tasks
     *
     * @since ZCS 7.0.0
     */
    @ZAttr(id=575)
    public static final String A_zimbraPrefCalendarReminderEmail = "zimbraPrefCalendarReminderEmail";

    /**
     * Flash title when on appointment remimnder notification
     *
     * @since ZCS 5.0.7
     */
    @ZAttr(id=682)
    public static final String A_zimbraPrefCalendarReminderFlashTitle = "zimbraPrefCalendarReminderFlashTitle";

    /**
     * Deprecated since: 6.0.0_BETA1. was added for Yahoo calendar, no longer
     * used. Orig desc: The mobile device (phone) the reminder goes to.
     *
     * @since ZCS 5.0.0
     */
    @ZAttr(id=577)
    public static final String A_zimbraPrefCalendarReminderMobile = "zimbraPrefCalendarReminderMobile";

    /**
     * Deprecated since: 6.0.0_BETA1. was added for Yahoo calendar, no longer
     * used. Orig desc: whether or not email reminders for appointments and
     * tasks are enabled
     *
     * @since ZCS 5.0.0
     */
    @ZAttr(id=576)
    public static final String A_zimbraPrefCalendarReminderSendEmail = "zimbraPrefCalendarReminderSendEmail";

    /**
     * whether audible alert is enabled when appointment notification is
     * played
     *
     * @since ZCS 5.0.7
     */
    @ZAttr(id=667)
    public static final String A_zimbraPrefCalendarReminderSoundsEnabled = "zimbraPrefCalendarReminderSoundsEnabled";

    /**
     * Deprecated since: 6.0.0_BETA1. was added for Yahoo calendar, no longer
     * used. Orig desc: Send a reminder via YIM
     *
     * @since ZCS 5.0.0
     */
    @ZAttr(id=578)
    public static final String A_zimbraPrefCalendarReminderYMessenger = "zimbraPrefCalendarReminderYMessenger";

    /**
     * if an invite is received from an organizer who does not have
     * permission to invite this user to a meeting, send an auto-decline
     * reply
     *
     * @since ZCS 6.0.0_BETA1
     */
    @ZAttr(id=849)
    public static final String A_zimbraPrefCalendarSendInviteDeniedAutoReply = "zimbraPrefCalendarSendInviteDeniedAutoReply";

    /**
     * whether to pop-up reminder for past due appointments in the UI
     *
     * @since ZCS 6.0.0_BETA2
     */
    @ZAttr(id=1022)
    public static final String A_zimbraPrefCalendarShowPastDueReminders = "zimbraPrefCalendarShowPastDueReminders";

    /**
     * whether to enable toaster notification for new mail
     *
     * @since ZCS 6.0.0_BETA1
     */
    @ZAttr(id=813)
    public static final String A_zimbraPrefCalendarToasterEnabled = "zimbraPrefCalendarToasterEnabled";

    /**
     * whether or not use quick add dialog or go into full appt edit view
     */
    @ZAttr(id=274)
    public static final String A_zimbraPrefCalendarUseQuickAdd = "zimbraPrefCalendarUseQuickAdd";

    /**
     * working hours for each day of the week
     *
     * @since ZCS 7.0.0
     */
    @ZAttr(id=1103)
    public static final String A_zimbraPrefCalendarWorkingHours = "zimbraPrefCalendarWorkingHours";

    /**
     * zimbraId of visible child accounts
     *
     * @since ZCS 5.0.0
     */
    @ZAttr(id=553)
    public static final String A_zimbraPrefChildVisibleAccount = "zimbraPrefChildVisibleAccount";

    /**
     * user preference of client type
     */
    @ZAttr(id=453)
    public static final String A_zimbraPrefClientType = "zimbraPrefClientType";

    /**
     * whether or not to compose in html or text.
     */
    @ZAttr(id=217)
    public static final String A_zimbraPrefComposeFormat = "zimbraPrefComposeFormat";

    /**
     * whether or not compose messages in a new windows by default
     */
    @ZAttr(id=209)
    public static final String A_zimbraPrefComposeInNewWindow = "zimbraPrefComposeInNewWindow";

    /**
     * Disables autocomplete matching against the members email address.
     *
     * @since ZCS 6.0.7
     */
    @ZAttr(id=1090)
    public static final String A_zimbraPrefContactsDisableAutocompleteOnContactGroupMembers = "zimbraPrefContactsDisableAutocompleteOnContactGroupMembers";

    /**
     * Expand the contact groups in Apple Address Book format to Zimbra
     * format over CardDAV.
     *
     * @since ZCS 7.0.0
     */
    @ZAttr(id=1102)
    public static final String A_zimbraPrefContactsExpandAppleContactGroups = "zimbraPrefContactsExpandAppleContactGroups";

    /**
     * Deprecated since: 6.0.5. We do not support cards view any more. See
     * bug 47439. Orig desc: initial contact view to use
     */
    @ZAttr(id=167)
    public static final String A_zimbraPrefContactsInitialView = "zimbraPrefContactsInitialView";

    /**
     * number of contacts per page
     */
    @ZAttr(id=148)
    public static final String A_zimbraPrefContactsPerPage = "zimbraPrefContactsPerPage";

    /**
     * order of messages displayed within a conversation
     *
     * @since ZCS 6.0.0_BETA1
     */
    @ZAttr(id=818)
    public static final String A_zimbraPrefConversationOrder = "zimbraPrefConversationOrder";

    /**
     * where the message reading pane is displayed in conv view
     *
     * @since ZCS 6.0.0_BETA2
     */
    @ZAttr(id=1010)
    public static final String A_zimbraPrefConvReadingPaneLocation = "zimbraPrefConvReadingPaneLocation";

    /**
     * dedupeNone|secondCopyIfOnToOrCC|moveSentMessageToInbox|dedupeAll
     */
    @ZAttr(id=144)
    public static final String A_zimbraPrefDedupeMessagesSentToSelf = "zimbraPrefDedupeMessagesSentToSelf";

    /**
     * default font size
     *
     * @since ZCS 6.0.8
     */
    @ZAttr(id=1095)
    public static final String A_zimbraPrefDefaultPrintFontSize = "zimbraPrefDefaultPrintFontSize";

    /**
     * default mail signature for account/identity/dataSource
     */
    @ZAttr(id=492)
    public static final String A_zimbraPrefDefaultSignatureId = "zimbraPrefDefaultSignatureId";

    /**
     * whether meeting invite emails are moved to Trash folder upon
     * accept/decline
     */
    @ZAttr(id=470)
    public static final String A_zimbraPrefDeleteInviteOnReply = "zimbraPrefDeleteInviteOnReply";

    /**
     * zimlets user does not want to see in the UI
     *
     * @since ZCS 6.0.5
     */
    @ZAttr(id=1076)
    public static final String A_zimbraPrefDisabledZimlets = "zimbraPrefDisabledZimlets";

    /**
     * whether to display external images in HTML mail
     */
    @ZAttr(id=511)
    public static final String A_zimbraPrefDisplayExternalImages = "zimbraPrefDisplayExternalImages";

    /**
     * whether folder color is enabled
     *
     * @since ZCS 6.0.0_BETA1
     */
    @ZAttr(id=771)
    public static final String A_zimbraPrefFolderColorEnabled = "zimbraPrefFolderColorEnabled";

    /**
     * whether or not folder tree is expanded
     *
     * @since ZCS 5.0.5
     */
    @ZAttr(id=637)
    public static final String A_zimbraPrefFolderTreeOpen = "zimbraPrefFolderTreeOpen";

    /**
     * what part of the original message to include during forwards
     * (deprecatedSince 5.0 in identity). The value includeBody has been
     * deprecated since 6.0.6, use includeBodyAndHeaders instead.
     */
    @ZAttr(id=134)
    public static final String A_zimbraPrefForwardIncludeOriginalText = "zimbraPrefForwardIncludeOriginalText";

    /**
     * what format we reply/forward messages in (deprecatedSince 5.0 in
     * identity)
     */
    @ZAttr(id=413)
    public static final String A_zimbraPrefForwardReplyFormat = "zimbraPrefForwardReplyFormat";

    /**
     * Deprecated since: 4.5. Deprecated in favor of
     * zimbraPrefForwardReplyFormat. Orig desc: whether or not to use same
     * format (text or html) of message we are replying to
     */
    @ZAttr(id=218)
    public static final String A_zimbraPrefForwardReplyInOriginalFormat = "zimbraPrefForwardReplyInOriginalFormat";

    /**
     * prefix character to use during forward/reply (deprecatedSince 5.0 in
     * identity)
     */
    @ZAttr(id=130)
    public static final String A_zimbraPrefForwardReplyPrefixChar = "zimbraPrefForwardReplyPrefixChar";

    /**
     * forword/reply signature id for account/identity/dataSource
     *
     * @since ZCS 7.0.0
     */
    @ZAttr(id=1125)
    public static final String A_zimbraPrefForwardReplySignatureId = "zimbraPrefForwardReplySignatureId";

    /**
     * email address to put in from header
     */
    @ZAttr(id=403)
    public static final String A_zimbraPrefFromAddress = "zimbraPrefFromAddress";

    /**
     * personal part of email address put in from header
     */
    @ZAttr(id=402)
    public static final String A_zimbraPrefFromDisplay = "zimbraPrefFromDisplay";

    /**
     * whether end-user wants auto-complete from GAL. Feature must also be
     * enabled.
     */
    @ZAttr(id=372)
    public static final String A_zimbraPrefGalAutoCompleteEnabled = "zimbraPrefGalAutoCompleteEnabled";

    /**
     * whether end-user wants search from GAL. Feature must also be enabled
     *
     * @since ZCS 5.0.5
     */
    @ZAttr(id=635)
    public static final String A_zimbraPrefGalSearchEnabled = "zimbraPrefGalSearchEnabled";

    /**
     * action to perform for the get mail button in UI
     *
     * @since ZCS 6.0.2
     */
    @ZAttr(id=1067)
    public static final String A_zimbraPrefGetMailAction = "zimbraPrefGetMailAction";

    /**
     * how to group mail by default
     */
    @ZAttr(id=54)
    public static final String A_zimbraPrefGroupMailBy = "zimbraPrefGroupMailBy";

    /**
     * default font color
     */
    @ZAttr(id=260)
    public static final String A_zimbraPrefHtmlEditorDefaultFontColor = "zimbraPrefHtmlEditorDefaultFontColor";

    /**
     * default font family
     */
    @ZAttr(id=258)
    public static final String A_zimbraPrefHtmlEditorDefaultFontFamily = "zimbraPrefHtmlEditorDefaultFontFamily";

    /**
     * default font size
     */
    @ZAttr(id=259)
    public static final String A_zimbraPrefHtmlEditorDefaultFontSize = "zimbraPrefHtmlEditorDefaultFontSize";

    /**
     * Unique ID for an identity
     */
    @ZAttr(id=433)
    public static final String A_zimbraPrefIdentityId = "zimbraPrefIdentityId";

    /**
     * name of the identity
     */
    @ZAttr(id=412)
    public static final String A_zimbraPrefIdentityName = "zimbraPrefIdentityName";

    /**
     * whether or not the IMAP server exports search folders
     */
    @ZAttr(id=241)
    public static final String A_zimbraPrefImapSearchFoldersEnabled = "zimbraPrefImapSearchFoldersEnabled";

    /**
     * whether to login to the IM client automatically
     */
    @ZAttr(id=488)
    public static final String A_zimbraPrefIMAutoLogin = "zimbraPrefIMAutoLogin";

    /**
     * IM buddy list sort order
     *
     * @since ZCS 5.0.10
     */
    @ZAttr(id=705)
    public static final String A_zimbraPrefIMBuddyListSort = "zimbraPrefIMBuddyListSort";

    /**
     * Custom IM status messages
     *
     * @since ZCS 5.0.6
     */
    @ZAttr(id=645)
    public static final String A_zimbraPrefIMCustomStatusMessage = "zimbraPrefIMCustomStatusMessage";

    /**
     * Flash IM icon on new messages
     */
    @ZAttr(id=462)
    public static final String A_zimbraPrefIMFlashIcon = "zimbraPrefIMFlashIcon";

    /**
     * Flash title bar when a new IM arrives
     *
     * @since ZCS 5.0.7
     */
    @ZAttr(id=679)
    public static final String A_zimbraPrefIMFlashTitle = "zimbraPrefIMFlashTitle";

    /**
     * whether to hide IM blocked buddies
     *
     * @since ZCS 5.0.10
     */
    @ZAttr(id=707)
    public static final String A_zimbraPrefIMHideBlockedBuddies = "zimbraPrefIMHideBlockedBuddies";

    /**
     * whether to hide IM offline buddies
     *
     * @since ZCS 5.0.10
     */
    @ZAttr(id=706)
    public static final String A_zimbraPrefIMHideOfflineBuddies = "zimbraPrefIMHideOfflineBuddies";

    /**
     * IM idle status
     *
     * @since ZCS 5.0.0
     */
    @ZAttr(id=560)
    public static final String A_zimbraPrefIMIdleStatus = "zimbraPrefIMIdleStatus";

    /**
     * IM session idle timeout in minutes
     *
     * @since ZCS 5.0.0
     */
    @ZAttr(id=559)
    public static final String A_zimbraPrefIMIdleTimeout = "zimbraPrefIMIdleTimeout";

    /**
     * Enable instant notifications
     */
    @ZAttr(id=517)
    public static final String A_zimbraPrefIMInstantNotify = "zimbraPrefIMInstantNotify";

    /**
     * whether to log IM chats to the Chats folder
     *
     * @since ZCS 5.0.0
     */
    @ZAttr(id=556)
    public static final String A_zimbraPrefIMLogChats = "zimbraPrefIMLogChats";

    /**
     * whether IM log chats is enabled
     *
     * @since ZCS 5.0.0
     */
    @ZAttr(id=552)
    public static final String A_zimbraPrefIMLogChatsEnabled = "zimbraPrefIMLogChatsEnabled";

    /**
     * Notify for presence modifications
     */
    @ZAttr(id=463)
    public static final String A_zimbraPrefIMNotifyPresence = "zimbraPrefIMNotifyPresence";

    /**
     * Notify for status change
     */
    @ZAttr(id=464)
    public static final String A_zimbraPrefIMNotifyStatus = "zimbraPrefIMNotifyStatus";

    /**
     * whether to report IM idle status
     *
     * @since ZCS 5.0.0
     */
    @ZAttr(id=558)
    public static final String A_zimbraPrefIMReportIdle = "zimbraPrefIMReportIdle";

    /**
     * whether sounds is enabled in IM
     *
     * @since ZCS 5.0.0
     */
    @ZAttr(id=570)
    public static final String A_zimbraPrefIMSoundsEnabled = "zimbraPrefIMSoundsEnabled";

    /**
     * whether to enable toaster notification for IM
     *
     * @since ZCS 6.0.0_BETA1
     */
    @ZAttr(id=814)
    public static final String A_zimbraPrefIMToasterEnabled = "zimbraPrefIMToasterEnabled";

    /**
     * last used yahoo id
     *
     * @since ZCS 6.0.0_BETA1
     */
    @ZAttr(id=757)
    public static final String A_zimbraPrefIMYahooId = "zimbraPrefIMYahooId";

    /**
     * Retention period of read messages in the Inbox folder. 0 means that
     * all messages will be retained. Must be in valid duration format:
     * {digits}{time-unit}. digits: 0-9, time-unit: [hmsd]|ms. h - hours, m -
     * minutes, s - seconds, d - days, ms - milliseconds. If time unit is not
     * specified, the default is s(seconds).
     *
     * @since ZCS 5.0.0
     */
    @ZAttr(id=538)
    public static final String A_zimbraPrefInboxReadLifetime = "zimbraPrefInboxReadLifetime";

    /**
     * Retention period of unread messages in the Inbox folder. 0 means that
     * all messages will be retained. Must be in valid duration format:
     * {digits}{time-unit}. digits: 0-9, time-unit: [hmsd]|ms. h - hours, m -
     * minutes, s - seconds, d - days, ms - milliseconds. If time unit is not
     * specified, the default is s(seconds).
     *
     * @since ZCS 5.0.0
     */
    @ZAttr(id=537)
    public static final String A_zimbraPrefInboxUnreadLifetime = "zimbraPrefInboxUnreadLifetime";

    /**
     * whether or not to include spam in search by default
     */
    @ZAttr(id=55)
    public static final String A_zimbraPrefIncludeSpamInSearch = "zimbraPrefIncludeSpamInSearch";

    /**
     * whether or not to include trash in search by default
     */
    @ZAttr(id=56)
    public static final String A_zimbraPrefIncludeTrashInSearch = "zimbraPrefIncludeTrashInSearch";

    /**
     * number of messages/conversations per virtual page
     *
     * @since ZCS 6.0.6
     */
    @ZAttr(id=1079)
    public static final String A_zimbraPrefItemsPerVirtualPage = "zimbraPrefItemsPerVirtualPage";

    /**
     * Retention period of messages in the Junk folder. 0 means that all
     * messages will be retained. This user-modifiable attribute works in
     * conjunction with zimbraMailSpamLifetime, which is admin-modifiable.
     * The shorter duration is used. Must be in valid duration format:
     * {digits}{time-unit}. digits: 0-9, time-unit: [hmsd]|ms. h - hours, m -
     * minutes, s - seconds, d - days, ms - milliseconds. If time unit is not
     * specified, the default is s(seconds).
     *
     * @since ZCS 5.0.0
     */
    @ZAttr(id=540)
    public static final String A_zimbraPrefJunkLifetime = "zimbraPrefJunkLifetime";

    /**
     * optional account descriptive label
     *
     * @since ZCS 5.0.2
     */
    @ZAttr(id=603)
    public static final String A_zimbraPrefLabel = "zimbraPrefLabel";

    /**
     * list view columns in web client
     *
     * @since ZCS 5.0.9
     */
    @ZAttr(id=694)
    public static final String A_zimbraPrefListViewColumns = "zimbraPrefListViewColumns";

    /**
     * user locale preference, e.g. en_US Whenever the server looks for the
     * user locale, it will first look for zimbraPrefLocale, if it is not set
     * then it will fallback to the current mechanism of looking for
     * zimbraLocale in the various places for a user. zimbraLocale is the non
     * end-user attribute that specifies which locale an object defaults to,
     * it is not an end-user setting.
     */
    @ZAttr(id=442)
    public static final String A_zimbraPrefLocale = "zimbraPrefLocale";

    /**
     * Default Charset for mail composing and parsing text
     */
    @ZAttr(id=469)
    public static final String A_zimbraPrefMailDefaultCharset = "zimbraPrefMailDefaultCharset";

    /**
     * Flash icon when a new email arrives
     *
     * @since ZCS 5.0.7
     */
    @ZAttr(id=681)
    public static final String A_zimbraPrefMailFlashIcon = "zimbraPrefMailFlashIcon";

    /**
     * Flash title bar when a new email arrives
     *
     * @since ZCS 5.0.7
     */
    @ZAttr(id=680)
    public static final String A_zimbraPrefMailFlashTitle = "zimbraPrefMailFlashTitle";

    /**
     * a list of comma separated folder ids of all folders used to count for
     * showing a new message indicator icon for the account, useful in UIs
     * managing multiple accounts: desktop and family mailboxes.
     *
     * @since ZCS 6.0.5
     */
    @ZAttr(id=1072)
    public static final String A_zimbraPrefMailFoldersCheckedForNewMsgIndicator = "zimbraPrefMailFoldersCheckedForNewMsgIndicator";

    /**
     * RFC822 forwarding address for an account
     */
    @ZAttr(id=343)
    public static final String A_zimbraPrefMailForwardingAddress = "zimbraPrefMailForwardingAddress";

    /**
     * initial search done by dhtml client
     */
    @ZAttr(id=102)
    public static final String A_zimbraPrefMailInitialSearch = "zimbraPrefMailInitialSearch";

    /**
     * number of messages/conversations per page
     */
    @ZAttr(id=57)
    public static final String A_zimbraPrefMailItemsPerPage = "zimbraPrefMailItemsPerPage";

    /**
     * whether or not to deliver mail locally
     */
    @ZAttr(id=344)
    public static final String A_zimbraPrefMailLocalDeliveryDisabled = "zimbraPrefMailLocalDeliveryDisabled";

    /**
     * interval at which the web client polls the server for new messages
     * Must be in valid duration format: {digits}{time-unit}. digits: 0-9,
     * time-unit: [hmsd]|ms. h - hours, m - minutes, s - seconds, d - days,
     * ms - milliseconds. If time unit is not specified, the default is
     * s(seconds).
     */
    @ZAttr(id=111)
    public static final String A_zimbraPrefMailPollingInterval = "zimbraPrefMailPollingInterval";

    /**
     * After deleting a message in list, which message should be selected
     *
     * @since ZCS 6.0.0_GA
     */
    @ZAttr(id=1046)
    public static final String A_zimbraPrefMailSelectAfterDelete = "zimbraPrefMailSelectAfterDelete";

    /**
     * whether to send read receipt
     *
     * @since ZCS 6.0.0_BETA1
     */
    @ZAttr(id=822)
    public static final String A_zimbraPrefMailSendReadReceipts = "zimbraPrefMailSendReadReceipts";

    /**
     * mail text signature (deprecatedSince 5.0 in identity)
     */
    @ZAttr(id=17)
    public static final String A_zimbraPrefMailSignature = "zimbraPrefMailSignature";

    /**
     * contact id associated with the signature
     *
     * @since ZCS 7.0.0
     */
    @ZAttr(id=1129)
    public static final String A_zimbraPrefMailSignatureContactId = "zimbraPrefMailSignatureContactId";

    /**
     * mail signature enabled (deprecatedSince 5.0 in identity)
     */
    @ZAttr(id=18)
    public static final String A_zimbraPrefMailSignatureEnabled = "zimbraPrefMailSignatureEnabled";

    /**
     * mail html signature
     */
    @ZAttr(id=516)
    public static final String A_zimbraPrefMailSignatureHTML = "zimbraPrefMailSignatureHTML";

    /**
     * mail signature style outlook|internet (deprecatedSince 5.0 in
     * identity)
     */
    @ZAttr(id=156)
    public static final String A_zimbraPrefMailSignatureStyle = "zimbraPrefMailSignatureStyle";

    /**
     * user&#039;s S/MIME public keys (certificates)
     *
     * @since ZCS 7.1.0
     */
    @ZAttr(id=1172)
    public static final String A_zimbraPrefMailSMIMECertificate = "zimbraPrefMailSMIMECertificate";

    /**
     * whether audible alert is enabled when a new email arrives
     *
     * @since ZCS 5.0.7
     */
    @ZAttr(id=666)
    public static final String A_zimbraPrefMailSoundsEnabled = "zimbraPrefMailSoundsEnabled";

    /**
     * whether to enable toaster notification for new mail
     *
     * @since ZCS 6.0.0_BETA1
     */
    @ZAttr(id=812)
    public static final String A_zimbraPrefMailToasterEnabled = "zimbraPrefMailToasterEnabled";

    /**
     * Trusted sender email addresses or domains. External images in emails
     * sent by trusted senders are automatically loaded in the message view.
     *
     * @since ZCS 7.0.0
     */
    @ZAttr(id=1138)
    public static final String A_zimbraPrefMailTrustedSenderList = "zimbraPrefMailTrustedSenderList";

    /**
     * whether mandatory spell check is enabled
     *
     * @since ZCS 6.0.0_BETA1
     */
    @ZAttr(id=749)
    public static final String A_zimbraPrefMandatorySpellCheckEnabled = "zimbraPrefMandatorySpellCheckEnabled";

    /**
     * whether and mark a message as read -1: Do not mark read 0: Mark read
     * 1..n: Mark read after this many seconds
     *
     * @since ZCS 5.0.6
     */
    @ZAttr(id=650)
    public static final String A_zimbraPrefMarkMsgRead = "zimbraPrefMarkMsgRead";

    /**
     * whether client prefers text/html or text/plain
     */
    @ZAttr(id=145)
    public static final String A_zimbraPrefMessageViewHtmlPreferred = "zimbraPrefMessageViewHtmlPreferred";

    /**
     * RFC822 email address for email notifications
     */
    @ZAttr(id=127)
    public static final String A_zimbraPrefNewMailNotificationAddress = "zimbraPrefNewMailNotificationAddress";

    /**
     * whether or not new mail notification is enabled
     */
    @ZAttr(id=126)
    public static final String A_zimbraPrefNewMailNotificationEnabled = "zimbraPrefNewMailNotificationEnabled";

    /**
     * whether or not the client opens a new msg/conv in a new window (via
     * dbl-click)
     */
    @ZAttr(id=500)
    public static final String A_zimbraPrefOpenMailInNewWindow = "zimbraPrefOpenMailInNewWindow";

    /**
     * server remembers addresses to which notifications have been sent for
     * this interval, and does not send duplicate notifications in this
     * interval Must be in valid duration format: {digits}{time-unit}.
     * digits: 0-9, time-unit: [hmsd]|ms. h - hours, m - minutes, s -
     * seconds, d - days, ms - milliseconds. If time unit is not specified,
     * the default is s(seconds).
     */
    @ZAttr(id=386)
    public static final String A_zimbraPrefOutOfOfficeCacheDuration = "zimbraPrefOutOfOfficeCacheDuration";

    /**
     * per RFC 3834 no out of office notifications are sent if recipients
     * address is not directly specified in the To/CC headers - for this
     * check, we check to see if To/CC contained accounts address, aliases,
     * canonical address. But when external accounts are forwarded to Zimbra,
     * and you want notifications sent to messages that contain their
     * external address in To/Cc, add those address, then you can specify
     * those external addresses here.
     */
    @ZAttr(id=387)
    public static final String A_zimbraPrefOutOfOfficeDirectAddress = "zimbraPrefOutOfOfficeDirectAddress";

    /**
     * out of office notifications (if enabled) are sent only if current date
     * is after this date
     */
    @ZAttr(id=384)
    public static final String A_zimbraPrefOutOfOfficeFromDate = "zimbraPrefOutOfOfficeFromDate";

    /**
     * out of office message
     */
    @ZAttr(id=58)
    public static final String A_zimbraPrefOutOfOfficeReply = "zimbraPrefOutOfOfficeReply";

    /**
     * whether or not out of office reply is enabled
     */
    @ZAttr(id=59)
    public static final String A_zimbraPrefOutOfOfficeReplyEnabled = "zimbraPrefOutOfOfficeReplyEnabled";

    /**
     * out of office notifications (if enabled) are sent only if current date
     * is before this date
     */
    @ZAttr(id=385)
    public static final String A_zimbraPrefOutOfOfficeUntilDate = "zimbraPrefOutOfOfficeUntilDate";

    /**
     * When messages are accessed via POP3: - keep: Leave DELE&#039;ed
     * messages in Inbox. - read: Mark RETR&#039;ed messages as read, and
     * leave DELE&#039;ed messages in Inbox. - trash: Move DELE&#039;ed
     * messages to Trash, and mark them as read. - delete: Hard-delete
     * DELE&#039;ed messages. This is the straightforward POP3
     * implementation.
     *
     * @since ZCS 8.0.0
     */
    @ZAttr(id=1165)
    public static final String A_zimbraPrefPop3DeleteOption = "zimbraPrefPop3DeleteOption";

    /**
     * download pop3 messages since
     *
     * @since ZCS 5.0.6
     */
    @ZAttr(id=653)
    public static final String A_zimbraPrefPop3DownloadSince = "zimbraPrefPop3DownloadSince";

    /**
     * whether or not to include spam messages in POP3 access
     *
     * @since ZCS 8.0.0
     */
    @ZAttr(id=1166)
    public static final String A_zimbraPrefPop3IncludeSpam = "zimbraPrefPop3IncludeSpam";

    /**
     * Deprecated since: 6.0.0_BETA2. deprecated in favor of
     * zimbraPrefReadingPaneLocation and zimbraPrefConvReadingPaneLocation.
     * Orig desc: whether reading pane is shown by default
     */
    @ZAttr(id=394)
    public static final String A_zimbraPrefReadingPaneEnabled = "zimbraPrefReadingPaneEnabled";

    /**
     * where the message reading pane is displayed in list views
     *
     * @since ZCS 6.0.0_BETA1
     */
    @ZAttr(id=804)
    public static final String A_zimbraPrefReadingPaneLocation = "zimbraPrefReadingPaneLocation";

    /**
     * Deprecated since: 6.0.8. Deprecated per bug 46988. This feature was
     * never fully implemented.. Orig desc: address to put in reply-to header
     * of read receipt messages, if it is not set, then the compose identitys
     * primary email address is used.
     *
     * @since ZCS 6.0.0_BETA1
     */
    @ZAttr(id=823)
    public static final String A_zimbraPrefReadReceiptsToAddress = "zimbraPrefReadReceiptsToAddress";

    /**
     * what part of the original message to include during replies
     * (deprecatedSince 5.0 in identity). The value includeBody has been
     * deprecated since 6.0.6, use includeBodyAndHeaders instead.
     */
    @ZAttr(id=133)
    public static final String A_zimbraPrefReplyIncludeOriginalText = "zimbraPrefReplyIncludeOriginalText";

    /**
     * address to put in reply-to header
     */
    @ZAttr(id=60)
    public static final String A_zimbraPrefReplyToAddress = "zimbraPrefReplyToAddress";

    /**
     * personal part of email address put in reply-to header
     */
    @ZAttr(id=404)
    public static final String A_zimbraPrefReplyToDisplay = "zimbraPrefReplyToDisplay";

    /**
     * TRUE if we should set a reply-to header
     */
    @ZAttr(id=405)
    public static final String A_zimbraPrefReplyToEnabled = "zimbraPrefReplyToEnabled";

    /**
     * whether or not to save outgoing mail (deprecatedSince 5.0 in identity)
     */
    @ZAttr(id=22)
    public static final String A_zimbraPrefSaveToSent = "zimbraPrefSaveToSent";

    /**
     * whether or not search tree is expanded
     *
     * @since ZCS 5.0.5
     */
    @ZAttr(id=634)
    public static final String A_zimbraPrefSearchTreeOpen = "zimbraPrefSearchTreeOpen";

    /**
     * Retention period of messages in the Sent folder. 0 means that all
     * messages will be retained. Must be in valid duration format:
     * {digits}{time-unit}. digits: 0-9, time-unit: [hmsd]|ms. h - hours, m -
     * minutes, s - seconds, d - days, ms - milliseconds. If time unit is not
     * specified, the default is s(seconds).
     *
     * @since ZCS 5.0.0
     */
    @ZAttr(id=539)
    public static final String A_zimbraPrefSentLifetime = "zimbraPrefSentLifetime";

    /**
     * name of folder to save sent mail in (deprecatedSince 5.0 in identity)
     */
    @ZAttr(id=103)
    public static final String A_zimbraPrefSentMailFolder = "zimbraPrefSentMailFolder";

    /**
     * whether end-user wants auto-complete from shared address books.
     *
     * @since ZCS 6.0.0_BETA1
     */
    @ZAttr(id=759)
    public static final String A_zimbraPrefSharedAddrBookAutoCompleteEnabled = "zimbraPrefSharedAddrBookAutoCompleteEnabled";

    /**
     * keyboard shortcuts
     */
    @ZAttr(id=396)
    public static final String A_zimbraPrefShortcuts = "zimbraPrefShortcuts";

    /**
     * show just the display name of email addresses in the message header
     * area and compose pane
     *
     * @since ZCS 7.0.1
     */
    @ZAttr(id=1173)
    public static final String A_zimbraPrefShortEmailAddress = "zimbraPrefShortEmailAddress";

    /**
     * show calendar week in calendar views
     *
     * @since ZCS 6.0.0_GA
     */
    @ZAttr(id=1045)
    public static final String A_zimbraPrefShowCalendarWeek = "zimbraPrefShowCalendarWeek";

    /**
     * show fragments in conversation and message lists
     */
    @ZAttr(id=192)
    public static final String A_zimbraPrefShowFragments = "zimbraPrefShowFragments";

    /**
     * whether to show search box or not
     */
    @ZAttr(id=222)
    public static final String A_zimbraPrefShowSearchString = "zimbraPrefShowSearchString";

    /**
     * show selection checkbox for selecting email, contact, voicemial items
     * in a list view for batch operations
     */
    @ZAttr(id=471)
    public static final String A_zimbraPrefShowSelectionCheckbox = "zimbraPrefShowSelectionCheckbox";

    /**
     * Skin to use for this account
     */
    @ZAttr(id=355)
    public static final String A_zimbraPrefSkin = "zimbraPrefSkin";

    /**
     * The name of the dictionary used for spell checking. If not set, the
     * locale is used.
     *
     * @since ZCS 6.0.0_GA
     */
    @ZAttr(id=1041)
    public static final String A_zimbraPrefSpellDictionary = "zimbraPrefSpellDictionary";

    /**
     * List of words to ignore when checking spelling. The word list of an
     * account includes the words specified for its cos and domain.
     *
     * @since ZCS 6.0.5
     */
    @ZAttr(id=1073)
    public static final String A_zimbraPrefSpellIgnoreWord = "zimbraPrefSpellIgnoreWord";

    /**
     * whether standard client should operate in accessibility Mode
     *
     * @since ZCS 6.0.0_BETA1
     */
    @ZAttr(id=689)
    public static final String A_zimbraPrefStandardClientAccessibilityMode = "zimbraPrefStandardClientAccessibilityMode";

    /**
     * whether or not tag tree is expanded
     *
     * @since ZCS 5.0.5
     */
    @ZAttr(id=633)
    public static final String A_zimbraPrefTagTreeOpen = "zimbraPrefTagTreeOpen";

    /**
     * where the reading pane is displayed for tasks
     *
     * @since ZCS 7.0.0
     */
    @ZAttr(id=1151)
    public static final String A_zimbraPrefTasksReadingPaneLocation = "zimbraPrefTasksReadingPaneLocation";

    /**
     * time zone of user or COS
     */
    @ZAttr(id=235)
    public static final String A_zimbraPrefTimeZoneId = "zimbraPrefTimeZoneId";

    /**
     * Retention period of messages in the Trash folder. 0 means that all
     * messages will be retained. This user-modifiable attribute works in
     * conjunction with zimbraMailTrashLifetime, which is admin-modifiable.
     * The shorter duration is used. Must be in valid duration format:
     * {digits}{time-unit}. digits: 0-9, time-unit: [hmsd]|ms. h - hours, m -
     * minutes, s - seconds, d - days, ms - milliseconds. If time unit is not
     * specified, the default is s(seconds).
     *
     * @since ZCS 5.0.0
     */
    @ZAttr(id=541)
    public static final String A_zimbraPrefTrashLifetime = "zimbraPrefTrashLifetime";

    /**
     * Deprecated since: 5.0. no longer used in account or identity. Orig
     * desc: TRUE if we this identity should get settings from the default
     * identity
     */
    @ZAttr(id=410)
    public static final String A_zimbraPrefUseDefaultIdentitySettings = "zimbraPrefUseDefaultIdentitySettings";

    /**
     * whether or not keyboard shortcuts are enabled
     */
    @ZAttr(id=61)
    public static final String A_zimbraPrefUseKeyboardShortcuts = "zimbraPrefUseKeyboardShortcuts";

    /**
     * When composing and sending mail, whether to use RFC 2231 MIME
     * parameter value encoding. If set to FALSE, then RFC 2047 style
     * encoding is used.
     */
    @ZAttr(id=395)
    public static final String A_zimbraPrefUseRfc2231 = "zimbraPrefUseRfc2231";

    /**
     * whether list of well known time zones is displayed in calendar UI
     */
    @ZAttr(id=236)
    public static final String A_zimbraPrefUseTimeZoneListInCalendar = "zimbraPrefUseTimeZoneListInCalendar";

    /**
     * number of voice messages/call logs per page
     *
     * @since ZCS 5.0.0
     */
    @ZAttr(id=526)
    public static final String A_zimbraPrefVoiceItemsPerPage = "zimbraPrefVoiceItemsPerPage";

    /**
     * whether to display a warning when users try to navigate away from ZCS
     */
    @ZAttr(id=456)
    public static final String A_zimbraPrefWarnOnExit = "zimbraPrefWarnOnExit";

    /**
     * if replying/forwarding a message in this folder, use this identity
     * (deprecatedSince 5.0 in account)
     */
    @ZAttr(id=409)
    public static final String A_zimbraPrefWhenInFolderIds = "zimbraPrefWhenInFolderIds";

    /**
     * TRUE if we should look at zimbraPrefWhenInFolderIds (deprecatedSince
     * 5.0 in account)
     */
    @ZAttr(id=408)
    public static final String A_zimbraPrefWhenInFoldersEnabled = "zimbraPrefWhenInFoldersEnabled";

    /**
     * addresses that we will look at to see if we should use an identity
     * (deprecatedSince 5.0 in account)
     */
    @ZAttr(id=407)
    public static final String A_zimbraPrefWhenSentToAddresses = "zimbraPrefWhenSentToAddresses";

    /**
     * TRUE if we should look at zimbraPrefWhenSentToAddresses
     * (deprecatedSince 5.0 in account)
     */
    @ZAttr(id=406)
    public static final String A_zimbraPrefWhenSentToEnabled = "zimbraPrefWhenSentToEnabled";

    /**
     * zimlets user wants to see in the UI
     *
     * @since ZCS 6.0.0_BETA1
     */
    @ZAttr(id=765)
    public static final String A_zimbraPrefZimlets = "zimbraPrefZimlets";

    /**
     * whether or not zimlet tree is expanded
     *
     * @since ZCS 5.0.5
     */
    @ZAttr(id=638)
    public static final String A_zimbraPrefZimletTreeOpen = "zimbraPrefZimletTreeOpen";

    /**
     * Allowed domains for Proxy servlet
     */
    @ZAttr(id=294)
    public static final String A_zimbraProxyAllowedDomains = "zimbraProxyAllowedDomains";

    /**
     * Content types that can be cached by proxy servlet
     */
    @ZAttr(id=303)
    public static final String A_zimbraProxyCacheableContentTypes = "zimbraProxyCacheableContentTypes";

    /**
     * Name to be used in public API such as REST or SOAP proxy.
     */
    @ZAttr(id=377)
    public static final String A_zimbraPublicServiceHostname = "zimbraPublicServiceHostname";

    /**
     * Port to be used in public API such as REST or SOAP proxy.
     *
     * @since ZCS 5.0.9
     */
    @ZAttr(id=699)
    public static final String A_zimbraPublicServicePort = "zimbraPublicServicePort";

    /**
     * Protocol to be used in public API such as REST or SOAP proxy.
     *
     * @since ZCS 5.0.9
     */
    @ZAttr(id=698)
    public static final String A_zimbraPublicServiceProtocol = "zimbraPublicServiceProtocol";

    /**
     * Last time a quota warning was sent.
     */
    @ZAttr(id=484)
    public static final String A_zimbraQuotaLastWarnTime = "zimbraQuotaLastWarnTime";

    /**
     * Minimum duration of time between quota warnings. Must be in valid
     * duration format: {digits}{time-unit}. digits: 0-9, time-unit:
     * [hmsd]|ms. h - hours, m - minutes, s - seconds, d - days, ms -
     * milliseconds. If time unit is not specified, the default is
     * s(seconds).
     */
    @ZAttr(id=485)
    public static final String A_zimbraQuotaWarnInterval = "zimbraQuotaWarnInterval";

    /**
     * Quota warning message template.
     */
    @ZAttr(id=486)
    public static final String A_zimbraQuotaWarnMessage = "zimbraQuotaWarnMessage";

    /**
     * Threshold for quota warning messages.
     */
    @ZAttr(id=483)
    public static final String A_zimbraQuotaWarnPercent = "zimbraQuotaWarnPercent";

    /**
     * redolog rollover destination
     */
    @ZAttr(id=76)
    public static final String A_zimbraRedoLogArchiveDir = "zimbraRedoLogArchiveDir";

    /**
     * how many seconds worth of committed redo ops to re-execute during
     * crash recovery; related to mysql parameter
     * innodb_flush_log_at_trx_commit=0
     *
     * @since ZCS 6.0.0_BETA2
     */
    @ZAttr(id=1009)
    public static final String A_zimbraRedoLogCrashRecoveryLookbackSec = "zimbraRedoLogCrashRecoveryLookbackSec";

    /**
     * whether logs are delete on rollover or archived
     */
    @ZAttr(id=251)
    public static final String A_zimbraRedoLogDeleteOnRollover = "zimbraRedoLogDeleteOnRollover";

    /**
     * whether redo logging is enabled
     */
    @ZAttr(id=74)
    public static final String A_zimbraRedoLogEnabled = "zimbraRedoLogEnabled";

    /**
     * how frequently writes to redo log get fsynced to disk
     */
    @ZAttr(id=79)
    public static final String A_zimbraRedoLogFsyncIntervalMS = "zimbraRedoLogFsyncIntervalMS";

    /**
     * name and location of the redolog file
     */
    @ZAttr(id=75)
    public static final String A_zimbraRedoLogLogPath = "zimbraRedoLogLogPath";

    /**
     * provider class name for redo logging
     */
    @ZAttr(id=225)
    public static final String A_zimbraRedoLogProvider = "zimbraRedoLogProvider";

    /**
     * redo.log file becomes eligible for rollover over when it goes over
     * this size
     */
    @ZAttr(id=78)
    public static final String A_zimbraRedoLogRolloverFileSizeKB = "zimbraRedoLogRolloverFileSizeKB";

    /**
     * redo.log file rolls over when it goes over this size, even if it does
     * not meet the minimum file age requirement
     *
     * @since ZCS 5.0.17
     */
    @ZAttr(id=1021)
    public static final String A_zimbraRedoLogRolloverHardMaxFileSizeKB = "zimbraRedoLogRolloverHardMaxFileSizeKB";

    /**
     * minimum age in minutes for redo.log file before it becomes eligible
     * for rollover based on size
     *
     * @since ZCS 5.0.17
     */
    @ZAttr(id=1020)
    public static final String A_zimbraRedoLogRolloverMinFileAge = "zimbraRedoLogRolloverMinFileAge";

    /**
     * Path to remote management command to execute on this server
     */
    @ZAttr(id=336)
    public static final String A_zimbraRemoteManagementCommand = "zimbraRemoteManagementCommand";

    /**
     * Port on which remote management sshd listening on this server.
     */
    @ZAttr(id=339)
    public static final String A_zimbraRemoteManagementPort = "zimbraRemoteManagementPort";

    /**
     * Private key this server should use to access another server
     */
    @ZAttr(id=338)
    public static final String A_zimbraRemoteManagementPrivateKeyPath = "zimbraRemoteManagementPrivateKeyPath";

    /**
     * Login name of user allowed to execute remote management command
     */
    @ZAttr(id=337)
    public static final String A_zimbraRemoteManagementUser = "zimbraRemoteManagementUser";

    /**
     * Custom response headers. For example, can be used to add a P3P header
     * for user agents to understand the sites privacy policy. Note: the
     * value MUST be the entire header line (e.g. X-Foo: Bar).
     *
     * @since ZCS 6.0.5
     */
    @ZAttr(id=1074)
    public static final String A_zimbraResponseHeader = "zimbraResponseHeader";

    /**
     * Allowed reverse proxy IP addresses. Lookup servlet will only generate
     * authtokens if request was made from one of these IP addresses
     *
     * @since ZCS 5.0.9
     */
    @ZAttr(id=697)
    public static final String A_zimbraReverseProxyAdminIPAddress = "zimbraReverseProxyAdminIPAddress";

    /**
     * the attribute that identifies the zimbra admin bind port
     *
     * @since ZCS 5.0.9
     */
    @ZAttr(id=700)
    public static final String A_zimbraReverseProxyAdminPortAttribute = "zimbraReverseProxyAdminPortAttribute";

    /**
     * wait duration before nginx sending back the NO response for failed
     * imap/pop3 reverse proxy lookups Must be in valid duration format:
     * {digits}{time-unit}. digits: 0-9, time-unit: [hmsd]|ms. h - hours, m -
     * minutes, s - seconds, d - days, ms - milliseconds. If time unit is not
     * specified, the default is s(seconds).
     *
     * @since ZCS 5.0.0
     */
    @ZAttr(id=569)
    public static final String A_zimbraReverseProxyAuthWaitInterval = "zimbraReverseProxyAuthWaitInterval";

    /**
     * time interval that an entry cached by NGINX will remain in the cache
     * Must be in valid duration format: {digits}{time-unit}. digits: 0-9,
     * time-unit: [hmsd]|ms. h - hours, m - minutes, s - seconds, d - days,
     * ms - milliseconds. If time unit is not specified, the default is
     * s(seconds).
     *
     * @since ZCS 5.0.10
     */
    @ZAttr(id=732)
    public static final String A_zimbraReverseProxyCacheEntryTTL = "zimbraReverseProxyCacheEntryTTL";

    /**
     * time interval that NGINX proxy will wait for a cache result, before
     * considering the result as a cache miss Must be in valid duration
     * format: {digits}{time-unit}. digits: 0-9, time-unit: [hmsd]|ms. h -
     * hours, m - minutes, s - seconds, d - days, ms - milliseconds. If time
     * unit is not specified, the default is s(seconds).
     *
     * @since ZCS 5.0.10
     */
    @ZAttr(id=731)
    public static final String A_zimbraReverseProxyCacheFetchTimeout = "zimbraReverseProxyCacheFetchTimeout";

    /**
     * time interval that NGINX proxy will wait before attempting to
     * re-establish a connection to a memcache server that disconnected Must
     * be in valid duration format: {digits}{time-unit}. digits: 0-9,
     * time-unit: [hmsd]|ms. h - hours, m - minutes, s - seconds, d - days,
     * ms - milliseconds. If time unit is not specified, the default is
     * s(seconds).
     *
     * @since ZCS 5.0.10
     */
    @ZAttr(id=730)
    public static final String A_zimbraReverseProxyCacheReconnectInterval = "zimbraReverseProxyCacheReconnectInterval";

    /**
     * Time interval after which NGINX mail proxy will disconnect while
     * establishing an upstream IMAP/POP connection Must be in valid duration
     * format: {digits}{time-unit}. digits: 0-9, time-unit: [hmsd]|ms. h -
     * hours, m - minutes, s - seconds, d - days, ms - milliseconds. If time
     * unit is not specified, the default is s(seconds).
     *
     * @since ZCS 6.0.0_BETA1
     */
    @ZAttr(id=797)
    public static final String A_zimbraReverseProxyConnectTimeout = "zimbraReverseProxyConnectTimeout";

    /**
     * The default realm that will be used by NGINX mail proxy, when the
     * realm is not specified in GSSAPI Authentication
     *
     * @since ZCS 5.0.9
     */
    @ZAttr(id=703)
    public static final String A_zimbraReverseProxyDefaultRealm = "zimbraReverseProxyDefaultRealm";

    /**
     * LDAP attribute that contains domain name for the domain
     *
     * @since ZCS 5.0.0
     */
    @ZAttr(id=547)
    public static final String A_zimbraReverseProxyDomainNameAttribute = "zimbraReverseProxyDomainNameAttribute";

    /**
     * LDAP query to find a domain
     *
     * @since ZCS 5.0.0
     */
    @ZAttr(id=545)
    public static final String A_zimbraReverseProxyDomainNameQuery = "zimbraReverseProxyDomainNameQuery";

    /**
     * search base for zimbraReverseProxyDomainNameQuery
     *
     * @since ZCS 5.0.0
     */
    @ZAttr(id=546)
    public static final String A_zimbraReverseProxyDomainNameSearchBase = "zimbraReverseProxyDomainNameSearchBase";

    /**
     * Whether to enable HTTP proxy
     *
     * @since ZCS 5.0.3
     */
    @ZAttr(id=628)
    public static final String A_zimbraReverseProxyHttpEnabled = "zimbraReverseProxyHttpEnabled";

    /**
     * attribute that contains http bind port
     *
     * @since ZCS 5.0.5
     */
    @ZAttr(id=632)
    public static final String A_zimbraReverseProxyHttpPortAttribute = "zimbraReverseProxyHttpPortAttribute";

    /**
     * NGINX reverse proxy imap capabilities
     *
     * @since ZCS 5.0.10
     */
    @ZAttr(id=719)
    public static final String A_zimbraReverseProxyImapEnabledCapability = "zimbraReverseProxyImapEnabledCapability";

    /**
     * Whether to expose version on Proxy IMAP banner
     *
     * @since ZCS 5.0.10
     */
    @ZAttr(id=713)
    public static final String A_zimbraReverseProxyImapExposeVersionOnBanner = "zimbraReverseProxyImapExposeVersionOnBanner";

    /**
     * attribute that contains imap bind port
     */
    @ZAttr(id=479)
    public static final String A_zimbraReverseProxyImapPortAttribute = "zimbraReverseProxyImapPortAttribute";

    /**
     * whether IMAP SASL GSSAPI is enabled for reverse proxy
     *
     * @since ZCS 5.0.5
     */
    @ZAttr(id=643)
    public static final String A_zimbraReverseProxyImapSaslGssapiEnabled = "zimbraReverseProxyImapSaslGssapiEnabled";

    /**
     * whether IMAP SASL PLAIN is enabled for reverse proxy
     *
     * @since ZCS 5.0.10
     */
    @ZAttr(id=728)
    public static final String A_zimbraReverseProxyImapSaslPlainEnabled = "zimbraReverseProxyImapSaslPlainEnabled";

    /**
     * attribute that contains imap bind port for SSL
     */
    @ZAttr(id=480)
    public static final String A_zimbraReverseProxyImapSSLPortAttribute = "zimbraReverseProxyImapSSLPortAttribute";

    /**
     * on - on the plain POP/IMAP port, starttls is allowed off - no starttls
     * is offered on plain port only - you have to use starttls before clear
     * text login
     *
     * @since ZCS 5.0.5
     */
    @ZAttr(id=641)
    public static final String A_zimbraReverseProxyImapStartTlsMode = "zimbraReverseProxyImapStartTlsMode";

    /**
     * Time interval after which NGINX mail proxy will disconnect an inactive
     * IMAP/POP connection Must be in valid duration format:
     * {digits}{time-unit}. digits: 0-9, time-unit: [hmsd]|ms. h - hours, m -
     * minutes, s - seconds, d - days, ms - milliseconds. If time unit is not
     * specified, the default is s(seconds).
     *
     * @since ZCS 5.0.10
     */
    @ZAttr(id=735)
    public static final String A_zimbraReverseProxyInactivityTimeout = "zimbraReverseProxyInactivityTimeout";

    /**
     * Sets the upper limit on logins from a remote IP via POP or IMAP to
     * this proxy server after which login is rejected with an appropriate
     * protocol specific bye response. This counter is cumulative for all
     * users that appear to the proxy to be logging in from the same IP
     * address. If multiple users appear to the proxy to be logging in from
     * the same IP address (usual with NATing), then each of the different
     * users login will contribute to increasing the hit counter for that IP
     * address, and when the counter eventually exceeds the limit, then the
     * connections from that IP address will be throttled. Therefore, all
     * users from the same IP will contribute to (and be affected by) this
     * counter. Logins using all protocols (POP3/POP3S/IMAP/IMAPS) will
     * affect this counter (the counter is aggregate for all protocols, *not*
     * separate). If this value is set to 0, then no limiting will take place
     * for any IP.
     *
     * @since ZCS 5.0.3
     */
    @ZAttr(id=622)
    public static final String A_zimbraReverseProxyIPLoginLimit = "zimbraReverseProxyIPLoginLimit";

    /**
     * Sets the time-to-live for the hit counter for IP based login
     * throttling. If time is set to 3600 and limit is set to 1000, then it
     * means that NGINX should not allow more than 1000 users to log in via
     * the proxy from the same IP, within the time interval of an hour. The
     * semantics for such a configuration would then be: allow maximum 1000
     * users per hour from any given IP address.
     *
     * @since ZCS 5.0.3
     */
    @ZAttr(id=623)
    public static final String A_zimbraReverseProxyIPLoginLimitTime = "zimbraReverseProxyIPLoginLimitTime";

    /**
     * The error message with which a connection attempt from an IP address
     * will be throttled, if the connection count exceeds the configured
     * limit
     *
     * @since ZCS 5.0.10
     */
    @ZAttr(id=727)
    public static final String A_zimbraReverseProxyIpThrottleMsg = "zimbraReverseProxyIpThrottleMsg";

    /**
     * Log level for NGINX Proxy error log
     *
     * @since ZCS 5.0.10
     */
    @ZAttr(id=723)
    public static final String A_zimbraReverseProxyLogLevel = "zimbraReverseProxyLogLevel";

    /**
     * whether this server is a reverse proxy lookup target
     */
    @ZAttr(id=504)
    public static final String A_zimbraReverseProxyLookupTarget = "zimbraReverseProxyLookupTarget";

    /**
     * Whether to enable IMAP/POP proxy
     *
     * @since ZCS 5.0.3
     */
    @ZAttr(id=629)
    public static final String A_zimbraReverseProxyMailEnabled = "zimbraReverseProxyMailEnabled";

    /**
     * LDAP attribute that contains mailhost for the user
     */
    @ZAttr(id=474)
    public static final String A_zimbraReverseProxyMailHostAttribute = "zimbraReverseProxyMailHostAttribute";

    /**
     * LDAP query to find a user
     */
    @ZAttr(id=472)
    public static final String A_zimbraReverseProxyMailHostQuery = "zimbraReverseProxyMailHostQuery";

    /**
     * search base for zimbraReverseProxyMailHostQuery
     */
    @ZAttr(id=473)
    public static final String A_zimbraReverseProxyMailHostSearchBase = "zimbraReverseProxyMailHostSearchBase";

    /**
     * whether to run proxy in HTTP, HTTPS, both, mixed, or redirect mode.
     * See also related attributes zimbraMailProxyPort and
     * zimbraMailSSLProxyPort
     *
     * @since ZCS 5.0.7
     */
    @ZAttr(id=685)
    public static final String A_zimbraReverseProxyMailMode = "zimbraReverseProxyMailMode";

    /**
     * whether NGINX mail proxy will pass upstream server errors back to the
     * downstream email clients
     *
     * @since ZCS 5.0.10
     */
    @ZAttr(id=736)
    public static final String A_zimbraReverseProxyPassErrors = "zimbraReverseProxyPassErrors";

    /**
     * NGINX reverse proxy pop3 capabilities
     *
     * @since ZCS 5.0.10
     */
    @ZAttr(id=721)
    public static final String A_zimbraReverseProxyPop3EnabledCapability = "zimbraReverseProxyPop3EnabledCapability";

    /**
     * Whether to expose version on Proxy POP3 banner
     *
     * @since ZCS 5.0.10
     */
    @ZAttr(id=712)
    public static final String A_zimbraReverseProxyPop3ExposeVersionOnBanner = "zimbraReverseProxyPop3ExposeVersionOnBanner";

    /**
     * attribute that contains pop3 bind port
     */
    @ZAttr(id=477)
    public static final String A_zimbraReverseProxyPop3PortAttribute = "zimbraReverseProxyPop3PortAttribute";

    /**
     * whether POP3 SASL GSSAPI is enabled for reverse proxy
     *
     * @since ZCS 5.0.5
     */
    @ZAttr(id=644)
    public static final String A_zimbraReverseProxyPop3SaslGssapiEnabled = "zimbraReverseProxyPop3SaslGssapiEnabled";

    /**
     * whether POP3 SASL PLAIN is enabled for reverse proxy
     *
     * @since ZCS 5.0.10
     */
    @ZAttr(id=729)
    public static final String A_zimbraReverseProxyPop3SaslPlainEnabled = "zimbraReverseProxyPop3SaslPlainEnabled";

    /**
     * attribute that contains pop3 bind port for SSL
     */
    @ZAttr(id=478)
    public static final String A_zimbraReverseProxyPop3SSLPortAttribute = "zimbraReverseProxyPop3SSLPortAttribute";

    /**
     * on - on the plain POP/IMAP port, starttls is allowed off - no starttls
     * is offered on plain port only - you have to use starttls before clear
     * text login
     *
     * @since ZCS 5.0.5
     */
    @ZAttr(id=642)
    public static final String A_zimbraReverseProxyPop3StartTlsMode = "zimbraReverseProxyPop3StartTlsMode";

    /**
     * LDAP query to find server object
     */
    @ZAttr(id=475)
    public static final String A_zimbraReverseProxyPortQuery = "zimbraReverseProxyPortQuery";

    /**
     * search base for zimbraReverseProxyPortQuery
     */
    @ZAttr(id=476)
    public static final String A_zimbraReverseProxyPortSearchBase = "zimbraReverseProxyPortSearchBase";

    /**
     * Time interval after which NGINX will fail over to the next route
     * lookup handler, if a handler does not respond to the route lookup
     * request within this time Must be in valid duration format:
     * {digits}{time-unit}. digits: 0-9, time-unit: [hmsd]|ms. h - hours, m -
     * minutes, s - seconds, d - days, ms - milliseconds. If time unit is not
     * specified, the default is s(seconds).
     *
     * @since ZCS 5.0.10
     */
    @ZAttr(id=745)
    public static final String A_zimbraReverseProxyRouteLookupTimeout = "zimbraReverseProxyRouteLookupTimeout";

    /**
     * Time interval (ms) given to mail route lookup handler to cache a
     * failed response to route a previous lookup request (after this time
     * elapses, Proxy retries this host) Must be in valid duration format:
     * {digits}{time-unit}. digits: 0-9, time-unit: [hmsd]|ms. h - hours, m -
     * minutes, s - seconds, d - days, ms - milliseconds. If time unit is not
     * specified, the default is s(seconds).
     *
     * @since ZCS 5.0.12
     */
    @ZAttr(id=778)
    public static final String A_zimbraReverseProxyRouteLookupTimeoutCache = "zimbraReverseProxyRouteLookupTimeoutCache";

    /**
     * whether nginx should send ID command for imap
     *
     * @since ZCS 5.0.1
     */
    @ZAttr(id=588)
    public static final String A_zimbraReverseProxySendImapId = "zimbraReverseProxySendImapId";

    /**
     * whether nginx should send XOIP command for pop3
     *
     * @since ZCS 5.0.1
     */
    @ZAttr(id=587)
    public static final String A_zimbraReverseProxySendPop3Xoip = "zimbraReverseProxySendPop3Xoip";

    /**
     * permitted ciphers for reverse proxy. Ciphers are in the formats
     * supported by OpenSSL e.g.
     * ALL:!ADH:!EXPORT56:RC4+RSA:+HIGH:+MEDIUM:+LOW:+SSLv2:+EXP; if not set,
     * default ciphers permitted by nginx will apply
     *
     * @since ZCS 5.0.5
     */
    @ZAttr(id=640)
    public static final String A_zimbraReverseProxySSLCiphers = "zimbraReverseProxySSLCiphers";

    /**
     * There is a deployment scenario for migrations where all of the
     * customers users are pointed at the zimbra POP IMAP reverse proxy. We
     * then want their connections proxied back to the legacy system for for
     * not-yet-non-migrated users. If this attribute is TRUE, reverse proxy
     * lookup sevlet should check to see if zimbraExternal* is set on the
     * domain. If so it is used. If not, lookup proceeds as usual.
     *
     * @since ZCS 5.0.12
     */
    @ZAttr(id=779)
    public static final String A_zimbraReverseProxyUseExternalRoute = "zimbraReverseProxyUseExternalRoute";

    /**
     * Use external route configured on doamin if account cannot be found.
     * Also see zimbraReverseProxyUseExternalRoute.
     *
     * @since ZCS 7.0.0
     */
    @ZAttr(id=1132)
    public static final String A_zimbraReverseProxyUseExternalRouteIfAccountNotExist = "zimbraReverseProxyUseExternalRouteIfAccountNotExist";

    /**
     * Limit how many times a user can login via the proxy. Setting limit to
     * 100 and time to 3600 means: allow maximum 100 logins per hour for any
     * user. As with the ip counterparts, the user hit counter and timeout
     * are cumulative for all protocols. Also, for a given users login, both
     * counters are checked in succession, with the IP counter being checked
     * first. A login may be rejected (throttled) because the IP is
     * over-usage, or because the login name itself is over-usage. A value of
     * 0 indicates that no throttling will take place for any user.
     *
     * @since ZCS 5.0.3
     */
    @ZAttr(id=624)
    public static final String A_zimbraReverseProxyUserLoginLimit = "zimbraReverseProxyUserLoginLimit";

    /**
     * Sets the time-to-live for the hit counter for per user login
     * throttling.
     *
     * @since ZCS 5.0.3
     */
    @ZAttr(id=625)
    public static final String A_zimbraReverseProxyUserLoginLimitTime = "zimbraReverseProxyUserLoginLimitTime";

    /**
     * LDAP attribute that contains user name for the principal
     *
     * @since ZCS 5.0.0
     */
    @ZAttr(id=572)
    public static final String A_zimbraReverseProxyUserNameAttribute = "zimbraReverseProxyUserNameAttribute";

    /**
     * The error message with which a login attempt by a user will be
     * throttled, if the attempt count exceeds the configured limit
     *
     * @since ZCS 5.0.10
     */
    @ZAttr(id=726)
    public static final String A_zimbraReverseProxyUserThrottleMsg = "zimbraReverseProxyUserThrottleMsg";

    /**
     * Maximum number of connections that an NGINX Proxy worker process is
     * allowed to handle
     *
     * @since ZCS 5.0.10
     */
    @ZAttr(id=725)
    public static final String A_zimbraReverseProxyWorkerConnections = "zimbraReverseProxyWorkerConnections";

    /**
     * Number of worker processes of NGINX Proxy
     *
     * @since ZCS 5.0.10
     */
    @ZAttr(id=724)
    public static final String A_zimbraReverseProxyWorkerProcesses = "zimbraReverseProxyWorkerProcesses";

    /**
     * whether TLS is required for IMAP/POP GSSAPI auth
     *
     * @since ZCS 5.0.20
     */
    @ZAttr(id=1068)
    public static final String A_zimbraSaslGssapiRequiresTls = "zimbraSaslGssapiRequiresTls";

    /**
     * Maximum number of scheduled tasks that can run simultaneously.
     */
    @ZAttr(id=522)
    public static final String A_zimbraScheduledTaskNumThreads = "zimbraScheduledTaskNumThreads";

    /**
     * Object classes to add when creating a zimbra server object.
     *
     * @since ZCS 6.0.0_BETA1
     */
    @ZAttr(id=756)
    public static final String A_zimbraServerExtraObjectClass = "zimbraServerExtraObjectClass";

    /**
     * ZimbraID of the server that this component is running on
     *
     * @since ZCS 6.0.0_BETA1
     */
    @ZAttr(id=742)
    public static final String A_zimbraServerId = "zimbraServerId";

    /**
     * Deprecated since: 5.0. deprecated in favor of the serverInherited
     * flag. Orig desc: zimbraServer attrs that get inherited from global
     * config
     */
    @ZAttr(id=62)
    public static final String A_zimbraServerInheritedAttr = "zimbraServerInheritedAttr";

    /**
     * services that are enabled on this server
     */
    @ZAttr(id=220)
    public static final String A_zimbraServiceEnabled = "zimbraServiceEnabled";

    /**
     * public hostname of the host
     */
    @ZAttr(id=65)
    public static final String A_zimbraServiceHostname = "zimbraServiceHostname";

    /**
     * services that are installed on this server
     */
    @ZAttr(id=221)
    public static final String A_zimbraServiceInstalled = "zimbraServiceInstalled";

    /**
     * items an account or group has shared
     */
    @ZAttr(id=357)
    public static final String A_zimbraShareInfo = "zimbraShareInfo";

    /**
     * Unique ID for an signature
     */
    @ZAttr(id=490)
    public static final String A_zimbraSignatureId = "zimbraSignatureId";

    /**
     * maximum number of signatures allowed on an account
     */
    @ZAttr(id=493)
    public static final String A_zimbraSignatureMaxNumEntries = "zimbraSignatureMaxNumEntries";

    /**
     * minimum number of signatures allowed on an account, this is only used
     * in the client
     */
    @ZAttr(id=523)
    public static final String A_zimbraSignatureMinNumEntries = "zimbraSignatureMinNumEntries";

    /**
     * name of the signature
     */
    @ZAttr(id=491)
    public static final String A_zimbraSignatureName = "zimbraSignatureName";

    /**
     * background color for chameleon skin for the domain
     *
     * @since ZCS 5.0.6
     */
    @ZAttr(id=648)
    public static final String A_zimbraSkinBackgroundColor = "zimbraSkinBackgroundColor";

    /**
     * favicon for chameleon skin for the domain
     *
     * @since ZCS 6.0.0_BETA1
     */
    @ZAttr(id=800)
    public static final String A_zimbraSkinFavicon = "zimbraSkinFavicon";

    /**
     * foreground color for chameleon skin for the domain
     *
     * @since ZCS 5.0.6
     */
    @ZAttr(id=647)
    public static final String A_zimbraSkinForegroundColor = "zimbraSkinForegroundColor";

    /**
     * logo app banner for chameleon skin for the domain
     *
     * @since ZCS 5.0.7
     */
    @ZAttr(id=671)
    public static final String A_zimbraSkinLogoAppBanner = "zimbraSkinLogoAppBanner";

    /**
     * logo login banner for chameleon skin for the domain
     *
     * @since ZCS 5.0.7
     */
    @ZAttr(id=670)
    public static final String A_zimbraSkinLogoLoginBanner = "zimbraSkinLogoLoginBanner";

    /**
     * Logo URL for chameleon skin for the domain
     *
     * @since ZCS 5.0.6
     */
    @ZAttr(id=649)
    public static final String A_zimbraSkinLogoURL = "zimbraSkinLogoURL";

    /**
     * secondary color for chameleon skin for the domain
     *
     * @since ZCS 5.0.7
     */
    @ZAttr(id=668)
    public static final String A_zimbraSkinSecondaryColor = "zimbraSkinSecondaryColor";

    /**
     * selection color for chameleon skin for the domain
     *
     * @since ZCS 5.0.7
     */
    @ZAttr(id=669)
    public static final String A_zimbraSkinSelectionColor = "zimbraSkinSelectionColor";

    /**
     * LDAP attribute(s) for public key lookup for S/MIME via external LDAP.
     * Multiple attributes can be separated by comma. All SMIME attributes
     * are in the format of {config-name}:{value}. A &#039;SMIME config&#039;
     * is a set of SMIME attribute values with the same {config-name}.
     * Multiple SMIME configs can be configured on a domain or on
     * globalconfig. Note: SMIME attributes on domains do not inherited
     * values from globalconfig, they are not domain-inherited attributes.
     * During SMIME public key lookup, if there are any SMIME config on the
     * domain of the account, they are used. SMIME configs on globalconfig
     * will be used only when there is no SMIME config on the domain. SMIME
     * attributes cannot be modified directly with zmprov md/mcf commands.
     * Use zmprov gcsc/gdsc/mcsc/mdsc/rcsc/rdsc command instead.
     *
     * @since ZCS 7.1.0
     */
    @ZAttr(id=1182)
    public static final String A_zimbraSMIMELdapAttribute = "zimbraSMIMELdapAttribute";

    /**
     * LDAP bind DN for public key lookup for S/MIME via external LDAP. Can
     * be empty for anonymous bind. All SMIME attributes are in the format of
     * {config-name}:{value}. A &#039;SMIME config&#039; is a set of SMIME
     * attribute values with the same {config-name}. Multiple SMIME configs
     * can be configured on a domain or on globalconfig. Note: SMIME
     * attributes on domains do not inherited values from globalconfig, they
     * are not domain-inherited attributes. During SMIME public key lookup,
     * if there are any SMIME config on the domain of the account, they are
     * used. SMIME configs on globalconfig will be used only when there is no
     * SMIME config on the domain. SMIME attributes cannot be modified
     * directly with zmprov md/mcf commands. Use zmprov
     * gcsc/gdsc/mcsc/mdsc/rcsc/rdsc command instead.
     *
     * @since ZCS 7.1.0
     */
    @ZAttr(id=1178)
    public static final String A_zimbraSMIMELdapBindDn = "zimbraSMIMELdapBindDn";

    /**
     * LDAP bind password for public key lookup for S/MIME via external LDAP.
     * Can be empty for anonymous bind. All SMIME attributes are in the
     * format of {config-name}:{value}. A &#039;SMIME config&#039; is a set
     * of SMIME attribute values with the same {config-name}. Multiple SMIME
     * configs can be configured on a domain or on globalconfig. Note: SMIME
     * attributes on domains do not inherited values from globalconfig, they
     * are not domain-inherited attributes. During SMIME public key lookup,
     * if there are any SMIME config on the domain of the account, they are
     * used. SMIME configs on globalconfig will be used only when there is no
     * SMIME config on the domain. SMIME attributes cannot be modified
     * directly with zmprov md/mcf commands. Use zmprov
     * gcsc/gdsc/mcsc/mdsc/rcsc/rdsc command instead.
     *
     * @since ZCS 7.1.0
     */
    @ZAttr(id=1179)
    public static final String A_zimbraSMIMELdapBindPassword = "zimbraSMIMELdapBindPassword";

    /**
     * LDAP search filter for public key lookup for S/MIME via external LDAP.
     * Can contain the following conversion variables for expansion: %n -
     * search key with @ (or without, if no @ was specified) %u - with @
     * removed e.g. (mail=%n) All SMIME attributes are in the format of
     * {config-name}:{value}. A &#039;SMIME config&#039; is a set of SMIME
     * attribute values with the same {config-name}. Multiple SMIME configs
     * can be configured on a domain or on globalconfig. Note: SMIME
     * attributes on domains do not inherited values from globalconfig, they
     * are not domain-inherited attributes. During SMIME public key lookup,
     * if there are any SMIME config on the domain of the account, they are
     * used. SMIME configs on globalconfig will be used only when there is no
     * SMIME config on the domain. SMIME attributes cannot be modified
     * directly with zmprov md/mcf commands. Use zmprov
     * gcsc/gdsc/mcsc/mdsc/rcsc/rdsc command instead.
     *
     * @since ZCS 7.1.0
     */
    @ZAttr(id=1181)
    public static final String A_zimbraSMIMELdapFilter = "zimbraSMIMELdapFilter";

    /**
     * LDAP search base for public key lookup for S/MIME via external LDAP.
     * All SMIME attributes are in the format of {config-name}:{value}. A
     * &#039;SMIME config&#039; is a set of SMIME attribute values with the
     * same {config-name}. Multiple SMIME configs can be configured on a
     * domain or on globalconfig. Note: SMIME attributes on domains do not
     * inherited values from globalconfig, they are not domain-inherited
     * attributes. During SMIME public key lookup, if there are any SMIME
     * config on the domain of the account, they are used. SMIME configs on
     * globalconfig will be used only when there is no SMIME config on the
     * domain. SMIME attributes cannot be modified directly with zmprov
     * md/mcf commands. Use zmprov gcsc/gdsc/mcsc/mdsc/rcsc/rdsc command
     * instead.
     *
     * @since ZCS 7.1.0
     */
    @ZAttr(id=1180)
    public static final String A_zimbraSMIMELdapSearchBase = "zimbraSMIMELdapSearchBase";

    /**
     * Whether to use startTLS for public key lookup for S/MIME via external
     * LDAP. All SMIME attributes are in the format of {config-name}:{value}.
     * A &#039;SMIME config&#039; is a set of SMIME attribute values with the
     * same {config-name}. Multiple SMIME configs can be configured on a
     * domain or on globalconfig. Note: SMIME attributes on domains do not
     * inherited values from globalconfig, they are not domain-inherited
     * attributes. During SMIME public key lookup, if there are any SMIME
     * config on the domain of the account, they are used. SMIME configs on
     * globalconfig will be used only when there is no SMIME config on the
     * domain. SMIME attributes cannot be modified directly with zmprov
     * md/mcf commands. Use zmprov gcsc/gdsc/mcsc/mdsc/rcsc/rdsc command
     * instead.
     *
     * @since ZCS 7.1.0
     */
    @ZAttr(id=1177)
    public static final String A_zimbraSMIMELdapStartTlsEnabled = "zimbraSMIMELdapStartTlsEnabled";

    /**
     * LDAP URL(s) for public key lookup for S/MIME via external LDAP.
     * Multiple URLs for error fallback purpose can be seperated by space.
     * All SMIME attributes are in the format of {config-name}:{value}. A
     * &#039;SMIME config&#039; is a set of SMIME attribute values with the
     * same {config-name}. Multiple SMIME configs can be configured on a
     * domain or on globalconfig. Note: SMIME attributes on domains do not
     * inherited values from globalconfig, they are not domain-inherited
     * attributes. During SMIME public key lookup, if there are any SMIME
     * config on the domain of the account, they are used. SMIME configs on
     * globalconfig will be used only when there is no SMIME config on the
     * domain. SMIME attributes cannot be modified directly with zmprov
     * md/mcf commands. Use zmprov gcsc/gdsc/mcsc/mdsc/rcsc/rdsc command
     * instead.
     *
     * @since ZCS 7.1.0
     */
    @ZAttr(id=1176)
    public static final String A_zimbraSMIMELdapURL = "zimbraSMIMELdapURL";

    /**
     * Whether to enable smtp debug trace
     *
     * @since ZCS 6.0.0_BETA1
     */
    @ZAttr(id=793)
    public static final String A_zimbraSmtpEnableTrace = "zimbraSmtpEnableTrace";

    /**
     * the SMTP server to connect to when sending mail
     */
    @ZAttr(id=97)
    public static final String A_zimbraSmtpHostname = "zimbraSmtpHostname";

    /**
     * the SMTP server port to connect to when sending mail
     */
    @ZAttr(id=98)
    public static final String A_zimbraSmtpPort = "zimbraSmtpPort";

    /**
     * If TRUE, the address for MAIL FROM in the SMTP session will always be
     * set to the email address of the account. If FALSE, the address will be
     * the value of the Sender or From header in the outgoing message, in
     * that order.
     *
     * @since ZCS 6.0.5
     */
    @ZAttr(id=1077)
    public static final String A_zimbraSmtpRestrictEnvelopeFrom = "zimbraSmtpRestrictEnvelopeFrom";

    /**
     * If true, an X-Authenticated-User header will be added to messages sent
     * via SendMsgRequest.
     *
     * @since ZCS 5.0.10
     */
    @ZAttr(id=747)
    public static final String A_zimbraSmtpSendAddAuthenticatedUser = "zimbraSmtpSendAddAuthenticatedUser";

    /**
     * Whether X-Mailer will be added to messages sent by Zimbra
     *
     * @since ZCS 5.0.5
     */
    @ZAttr(id=636)
    public static final String A_zimbraSmtpSendAddMailer = "zimbraSmtpSendAddMailer";

    /**
     * Whether X-Originating-IP will be added to messages sent via
     * SendMsgRequest.
     */
    @ZAttr(id=435)
    public static final String A_zimbraSmtpSendAddOriginatingIP = "zimbraSmtpSendAddOriginatingIP";

    /**
     * Value of the mail.smtp.sendpartial property
     */
    @ZAttr(id=249)
    public static final String A_zimbraSmtpSendPartial = "zimbraSmtpSendPartial";

    /**
     * timeout value in seconds
     */
    @ZAttr(id=99)
    public static final String A_zimbraSmtpTimeout = "zimbraSmtpTimeout";

    /**
     * If TRUE, enables support for GetVersionInfo for account SOAP requests.
     * If FALSE, GetVersionInfoRequest returns a SOAP fault.
     *
     * @since ZCS 5.0.10
     */
    @ZAttr(id=708)
    public static final String A_zimbraSoapExposeVersion = "zimbraSoapExposeVersion";

    /**
     * Maximum size in bytes for incoming SOAP requests. 0 means no limit.
     *
     * @since ZCS 5.0.0
     */
    @ZAttr(id=557)
    public static final String A_zimbraSoapRequestMaxSize = "zimbraSoapRequestMaxSize";

    /**
     * If TRUE, spam messages will be affected by user mail filters instead
     * of being automatically filed into the Junk folder. This attribute is
     * deprecated and will be removed in a future release. See bug 23886 for
     * details.
     *
     * @since ZCS 5.0.2
     */
    @ZAttr(id=604)
    public static final String A_zimbraSpamApplyUserFilters = "zimbraSpamApplyUserFilters";

    /**
     * Deprecated since: 4.5. Deprecated in favor of zimbraServiceEnabled.
     * Orig desc: Whether to enable spam checking
     */
    @ZAttr(id=201)
    public static final String A_zimbraSpamCheckEnabled = "zimbraSpamCheckEnabled";

    /**
     * mail header name for flagging spam
     */
    @ZAttr(id=210)
    public static final String A_zimbraSpamHeader = "zimbraSpamHeader";

    /**
     * regular expression for matching the spam header
     */
    @ZAttr(id=211)
    public static final String A_zimbraSpamHeaderValue = "zimbraSpamHeaderValue";

    /**
     * When user classifies a message as not spam forward message via SMTP to
     * this account
     */
    @ZAttr(id=245)
    public static final String A_zimbraSpamIsNotSpamAccount = "zimbraSpamIsNotSpamAccount";

    /**
     * When user classifies a message as spam forward message via SMTP to
     * this account
     */
    @ZAttr(id=244)
    public static final String A_zimbraSpamIsSpamAccount = "zimbraSpamIsSpamAccount";

    /**
     * Spaminess percentage beyond which a message is dropped
     */
    @ZAttr(id=202)
    public static final String A_zimbraSpamKillPercent = "zimbraSpamKillPercent";

    /**
     * value for envelope from (MAIL FROM) in spam report
     *
     * @since ZCS 6.0.2
     */
    @ZAttr(id=1049)
    public static final String A_zimbraSpamReportEnvelopeFrom = "zimbraSpamReportEnvelopeFrom";

    /**
     * mail header name for sender in spam report
     */
    @ZAttr(id=465)
    public static final String A_zimbraSpamReportSenderHeader = "zimbraSpamReportSenderHeader";

    /**
     * spam report type value for ham
     */
    @ZAttr(id=468)
    public static final String A_zimbraSpamReportTypeHam = "zimbraSpamReportTypeHam";

    /**
     * mail header name for report type in spam report
     */
    @ZAttr(id=466)
    public static final String A_zimbraSpamReportTypeHeader = "zimbraSpamReportTypeHeader";

    /**
     * spam report type value for spam
     */
    @ZAttr(id=467)
    public static final String A_zimbraSpamReportTypeSpam = "zimbraSpamReportTypeSpam";

    /**
     * Subject prefix for spam messages
     */
    @ZAttr(id=203)
    public static final String A_zimbraSpamSubjectTag = "zimbraSpamSubjectTag";

    /**
     * Spaminess percentage beyound which a message is marked as spam
     */
    @ZAttr(id=204)
    public static final String A_zimbraSpamTagPercent = "zimbraSpamTagPercent";

    /**
     * Aliases of Trash folder. In case some IMAP clients use different
     * folder names other than Trash, the spam filter still special-cases
     * those folders as if they are Trash.
     *
     * @since ZCS 8.0.0
     */
    @ZAttr(id=1167)
    public static final String A_zimbraSpamTrashAlias = "zimbraSpamTrashAlias";

    /**
     * The list of available dictionaries that can be used for spell
     * checking.
     *
     * @since ZCS 6.0.0_GA
     */
    @ZAttr(id=1042)
    public static final String A_zimbraSpellAvailableDictionary = "zimbraSpellAvailableDictionary";

    /**
     * URL of the server running the spell checking service. Multi-valued
     * attribute that allows multiple spell check servers to be specified. If
     * the request to the first server fails, a request to the second server
     * is sent and so on.
     */
    @ZAttr(id=267)
    public static final String A_zimbraSpellCheckURL = "zimbraSpellCheckURL";

    /**
     * whether spnego SSO is enabled
     *
     * @since ZCS 7.0.0
     */
    @ZAttr(id=1118)
    public static final String A_zimbraSpnegoAuthEnabled = "zimbraSpnegoAuthEnabled";

    /**
     * spnego auth error URL
     *
     * @since ZCS 7.0.0
     */
    @ZAttr(id=1124)
    public static final String A_zimbraSpnegoAuthErrorURL = "zimbraSpnegoAuthErrorURL";

    /**
     * spnego auth principal
     *
     * @since ZCS 7.0.0
     */
    @ZAttr(id=1122)
    public static final String A_zimbraSpnegoAuthPrincipal = "zimbraSpnegoAuthPrincipal";

    /**
     * spnego auth realm
     *
     * @since ZCS 7.0.0
     */
    @ZAttr(id=1119)
    public static final String A_zimbraSpnegoAuthRealm = "zimbraSpnegoAuthRealm";

    /**
     * spnego auth target name
     *
     * @since ZCS 7.0.0
     */
    @ZAttr(id=1123)
    public static final String A_zimbraSpnegoAuthTargetName = "zimbraSpnegoAuthTargetName";

    /**
     * Public key of this server, used by other hosts to authorize this
     * server to login.
     */
    @ZAttr(id=262)
    public static final String A_zimbraSshPublicKey = "zimbraSshPublicKey";

    /**
     * CA Cert used to sign all self signed certs
     */
    @ZAttr(id=277)
    public static final String A_zimbraSslCaCert = "zimbraSslCaCert";

    /**
     * CA Key used to sign all self signed certs
     */
    @ZAttr(id=278)
    public static final String A_zimbraSslCaKey = "zimbraSslCaKey";

    /**
     * SSL certificate
     *
     * @since ZCS 5.0.0
     */
    @ZAttr(id=563)
    public static final String A_zimbraSSLCertificate = "zimbraSSLCertificate";

    /**
     * space separated list of excluded cipher suites
     *
     * @since ZCS 5.0.5
     */
    @ZAttr(id=639)
    public static final String A_zimbraSSLExcludeCipherSuites = "zimbraSSLExcludeCipherSuites";

    /**
     * SSL private key
     *
     * @since ZCS 5.0.0
     */
    @ZAttr(id=564)
    public static final String A_zimbraSSLPrivateKey = "zimbraSSLPrivateKey";

    /**
     * Prefixes of thread names. Each value is a column in threads.csv that
     * tracks the number of threads whose name starts with the given prefix.
     *
     * @since ZCS 6.0.0_BETA1
     */
    @ZAttr(id=792)
    public static final String A_zimbraStatThreadNamePrefix = "zimbraStatThreadNamePrefix";

    /**
     * The maximum batch size for each ZimbraSync transaction. Default value
     * of 0 means to follow client requested size. If set to any positive
     * integer, the value will be the maximum number of items to sync even if
     * client requests more. This setting affects all sync categories
     * including email, contacts, calendar and tasks.
     */
    @ZAttr(id=437)
    public static final String A_zimbraSyncWindowSize = "zimbraSyncWindowSize";

    /**
     * Deprecated since: 4.5.7. We now maintain all tables unconditionally.
     * See bug 19145. Orig desc: table maintenance will be performed if the
     * number of rows grows by this factor
     */
    @ZAttr(id=171)
    public static final String A_zimbraTableMaintenanceGrowthFactor = "zimbraTableMaintenanceGrowthFactor";

    /**
     * Deprecated since: 4.5.7. We now maintain all tables unconditionally.
     * See bug 19145. Orig desc: maximum number of rows required for database
     * table maintenance
     */
    @ZAttr(id=169)
    public static final String A_zimbraTableMaintenanceMaxRows = "zimbraTableMaintenanceMaxRows";

    /**
     * Deprecated since: 4.5.7. We now maintain all tables unconditionally.
     * See bug 19145. Orig desc: minimum number of rows required for database
     * table maintenance
     */
    @ZAttr(id=168)
    public static final String A_zimbraTableMaintenanceMinRows = "zimbraTableMaintenanceMinRows";

    /**
     * Deprecated since: 4.5.7. We now maintain all tables unconditionally.
     * See bug 19145. Orig desc: table maintenance operation that will be
     * performed. Valid options: &quot;ANALYZE&quot;, &quot;OPTIMIZE&quot;
     */
    @ZAttr(id=170)
    public static final String A_zimbraTableMaintenanceOperation = "zimbraTableMaintenanceOperation";

    /**
     * The registered name of the Zimbra Analyzer Extension for this account
     * to use
     */
    @ZAttr(id=393)
    public static final String A_zimbraTextAnalyzer = "zimbraTextAnalyzer";

    /**
     * Start date for daylight time
     */
    @ZAttr(id=232)
    public static final String A_zimbraTimeZoneDaylightDtStart = "zimbraTimeZoneDaylightDtStart";

    /**
     * Offset in daylight time
     */
    @ZAttr(id=233)
    public static final String A_zimbraTimeZoneDaylightOffset = "zimbraTimeZoneDaylightOffset";

    /**
     * iCalendar recurrence rule for onset of daylight time
     */
    @ZAttr(id=234)
    public static final String A_zimbraTimeZoneDaylightRRule = "zimbraTimeZoneDaylightRRule";

    /**
     * Start date for standard time
     */
    @ZAttr(id=229)
    public static final String A_zimbraTimeZoneStandardDtStart = "zimbraTimeZoneStandardDtStart";

    /**
     * Offset in standard time
     */
    @ZAttr(id=230)
    public static final String A_zimbraTimeZoneStandardOffset = "zimbraTimeZoneStandardOffset";

    /**
     * iCalendar recurrence rule for onset of standard time
     */
    @ZAttr(id=231)
    public static final String A_zimbraTimeZoneStandardRRule = "zimbraTimeZoneStandardRRule";

    /**
     * whether end-user services on SOAP and LMTP interfaces are enabled
     */
    @ZAttr(id=146)
    public static final String A_zimbraUserServicesEnabled = "zimbraUserServicesEnabled";

    /**
     * account version information
     */
    @ZAttr(id=399)
    public static final String A_zimbraVersion = "zimbraVersion";

    /**
     * an email address to send mail to if Zimbra version check detects a new
     * version Must be in valid duration format: {digits}{time-unit}. digits:
     * 0-9, time-unit: [hmsd]|ms. h - hours, m - minutes, s - seconds, d -
     * days, ms - milliseconds. If time unit is not specified, the default is
     * s(seconds).
     *
     * @since ZCS 6.0.2
     */
    @ZAttr(id=1059)
    public static final String A_zimbraVersionCheckInterval = "zimbraVersionCheckInterval";

    /**
     * time Zimbra version was last checked
     *
     * @since ZCS 6.0.2
     */
    @ZAttr(id=1056)
    public static final String A_zimbraVersionCheckLastAttempt = "zimbraVersionCheckLastAttempt";

    /**
     * last response of last Zimbra version check. This will be a short XML
     * that will contain information about available updates.
     *
     * @since ZCS 6.0.2
     */
    @ZAttr(id=1058)
    public static final String A_zimbraVersionCheckLastResponse = "zimbraVersionCheckLastResponse";

    /**
     * time Zimbra version was last checked successfully
     *
     * @since ZCS 6.0.2
     */
    @ZAttr(id=1057)
    public static final String A_zimbraVersionCheckLastSuccess = "zimbraVersionCheckLastSuccess";

    /**
     * template used to construct the body of an Zimbra version check
     * notification message
     *
     * @since ZCS 6.0.2
     */
    @ZAttr(id=1066)
    public static final String A_zimbraVersionCheckNotificationBody = "zimbraVersionCheckNotificationBody";

    /**
     * email address to send mail to for the Zimbra version check
     * notification message
     *
     * @since ZCS 6.0.2
     */
    @ZAttr(id=1063)
    public static final String A_zimbraVersionCheckNotificationEmail = "zimbraVersionCheckNotificationEmail";

    /**
     * from address for the Zimbra version check notification message
     *
     * @since ZCS 6.0.2
     */
    @ZAttr(id=1064)
    public static final String A_zimbraVersionCheckNotificationEmailFrom = "zimbraVersionCheckNotificationEmailFrom";

    /**
     * template used to construct the subject of an Zimbra version check
     * notification message
     *
     * @since ZCS 6.0.2
     */
    @ZAttr(id=1065)
    public static final String A_zimbraVersionCheckNotificationSubject = "zimbraVersionCheckNotificationSubject";

    /**
     * whether to send a notification message if Zimbra version check detects
     * a new version
     *
     * @since ZCS 6.0.2
     */
    @ZAttr(id=1062)
    public static final String A_zimbraVersionCheckSendNotifications = "zimbraVersionCheckSendNotifications";

    /**
     * zimbraId of the server that should perform the Zimbra version checks
     *
     * @since ZCS 6.0.2
     */
    @ZAttr(id=1060)
    public static final String A_zimbraVersionCheckServer = "zimbraVersionCheckServer";

    /**
     * URL of the Zimbra version check script
     *
     * @since ZCS 6.0.2
     */
    @ZAttr(id=1061)
    public static final String A_zimbraVersionCheckURL = "zimbraVersionCheckURL";

    /**
     * An alias for this domain, used to determine default login domain based
     * on URL client is visiting
     */
    @ZAttr(id=352)
    public static final String A_zimbraVirtualHostname = "zimbraVirtualHostname";

    /**
     * An virtual IP address for this domain, used to determine domain based
     * on an IP address
     *
     * @since ZCS 5.0.0
     */
    @ZAttr(id=562)
    public static final String A_zimbraVirtualIPAddress = "zimbraVirtualIPAddress";

    /**
     * Whether to block archive files that are password protected or
     * encrypted
     */
    @ZAttr(id=205)
    public static final String A_zimbraVirusBlockEncryptedArchive = "zimbraVirusBlockEncryptedArchive";

    /**
     * Deprecated since: 4.5. Deprecated in favor of zimbraServiceEnabled.
     * Orig desc: Whether to enable virus checking
     */
    @ZAttr(id=206)
    public static final String A_zimbraVirusCheckEnabled = "zimbraVirusCheckEnabled";

    /**
     * how often the virus definitions are updated Must be in valid duration
     * format: {digits}{time-unit}. digits: 0-9, time-unit: [hmsd]|ms. h -
     * hours, m - minutes, s - seconds, d - days, ms - milliseconds. If time
     * unit is not specified, the default is s(seconds).
     */
    @ZAttr(id=191)
    public static final String A_zimbraVirusDefinitionsUpdateFrequency = "zimbraVirusDefinitionsUpdateFrequency";

    /**
     * Whether to email admin on virus detection
     */
    @ZAttr(id=207)
    public static final String A_zimbraVirusWarnAdmin = "zimbraVirusWarnAdmin";

    /**
     * Whether to email recipient on virus detection
     */
    @ZAttr(id=208)
    public static final String A_zimbraVirusWarnRecipient = "zimbraVirusWarnRecipient";

    /**
     * link for admin users in the web client
     *
     * @since ZCS 5.0.9
     */
    @ZAttr(id=701)
    public static final String A_zimbraWebClientAdminReference = "zimbraWebClientAdminReference";

    /**
     * login URL for web client to send the user to upon failed login, auth
     * expired, or no/invalid auth
     */
    @ZAttr(id=506)
    public static final String A_zimbraWebClientLoginURL = "zimbraWebClientLoginURL";

    /**
     * regex to be matched for allowed user agents for honoring
     * zimbraWebClientLoginURL. If not set, all UAs are allowed. If multiple
     * values are set, an UA is allowed as long as it matches any one of the
     * values. e.g. &quot;.*Windows NT.*Firefox/3.*&quot; will match firefox
     * 3 or later browsers on Windows. &quot;.*MSIE.*Windows NT.*&quot; will
     * match IE browsers on Windows.
     *
     * @since ZCS 7.0.0
     */
    @ZAttr(id=1141)
    public static final String A_zimbraWebClientLoginURLAllowedUA = "zimbraWebClientLoginURLAllowedUA";

    /**
     * logout URL for web client to send the user to upon explicit loggin out
     */
    @ZAttr(id=507)
    public static final String A_zimbraWebClientLogoutURL = "zimbraWebClientLogoutURL";

    /**
     * regex to be matched for allowed user agents for honoring
     * zimbraWebClientLogoutURL. If not set, all UAs are allowed. If multiple
     * values are set, an UA is allowed as long as it matches any one of the
     * values. e.g. &quot;.*Windows NT.*Firefox/3.*&quot; will match firefox
     * 3 or later browsers on Windows. &quot;.*MSIE.*Windows NT.*&quot; will
     * match IE browsers on Windows.
     *
     * @since ZCS 7.0.0
     */
    @ZAttr(id=1142)
    public static final String A_zimbraWebClientLogoutURLAllowedUA = "zimbraWebClientLogoutURLAllowedUA";

    /**
     * whether or not to show link to offline version in the web UI top bar
     *
     * @since ZCS 6.0.0_GA
     */
    @ZAttr(id=1047)
    public static final String A_zimbraWebClientShowOfflineLink = "zimbraWebClientShowOfflineLink";

    /**
     * XMPP Category of the component
     *
     * @since ZCS 6.0.0_BETA1
     */
    @ZAttr(id=737)
    public static final String A_zimbraXMPPComponentCategory = "zimbraXMPPComponentCategory";

    /**
     * class name of the XMPP component
     *
     * @since ZCS 6.0.0_BETA1
     */
    @ZAttr(id=763)
    public static final String A_zimbraXMPPComponentClassName = "zimbraXMPPComponentClassName";

    /**
     * XMPP Type of the component
     *
     * @since ZCS 6.0.0_BETA1
     */
    @ZAttr(id=739)
    public static final String A_zimbraXMPPComponentFeatures = "zimbraXMPPComponentFeatures";

    /**
     * Name of the XMPP Component
     *
     * @since ZCS 6.0.0_BETA1
     */
    @ZAttr(id=740)
    public static final String A_zimbraXMPPComponentName = "zimbraXMPPComponentName";

    /**
     * XMPP Type of the component
     *
     * @since ZCS 6.0.0_BETA1
     */
    @ZAttr(id=738)
    public static final String A_zimbraXMPPComponentType = "zimbraXMPPComponentType";

    /**
     * Enable XMPP support for IM
     */
    @ZAttr(id=397)
    public static final String A_zimbraXMPPEnabled = "zimbraXMPPEnabled";

    /**
     * Shared Secret for XMPP Server Dialback Protocol
     *
     * @since ZCS 5.0.9
     */
    @ZAttr(id=695)
    public static final String A_zimbraXMPPServerDialbackKey = "zimbraXMPPServerDialbackKey";

    /**
     * Yahoo ID
     *
     * @since ZCS 5.0.6
     */
    @ZAttr(id=658)
    public static final String A_zimbraYahooId = "zimbraYahooId";

    /**
     * List of Zimlets available to this COS Values can be prefixed with ! or
     * + or - !: mandatory + (or no prefix): enabled by default -: disabled
     * by default
     */
    @ZAttr(id=291)
    public static final String A_zimbraZimletAvailableZimlets = "zimbraZimletAvailableZimlets";

    /**
     * The content object section in the Zimlet description
     */
    @ZAttr(id=288)
    public static final String A_zimbraZimletContentObject = "zimbraZimletContentObject";

    /**
     * Zimlet description
     */
    @ZAttr(id=283)
    public static final String A_zimbraZimletDescription = "zimbraZimletDescription";

    /**
     * List of Zimlets available to this domain. Zimlets available to
     * accounts in the domain is the union of account/cos attribute
     * zimbraZimletAvailableZimlets and this attribute. See
     * zimbraZimletAvailableZimlets for value format.
     *
     * @since ZCS 5.0.10
     */
    @ZAttr(id=710)
    public static final String A_zimbraZimletDomainAvailableZimlets = "zimbraZimletDomainAvailableZimlets";

    /**
     * whether this Zimlet is enabled
     */
    @ZAttr(id=301)
    public static final String A_zimbraZimletEnabled = "zimbraZimletEnabled";

    /**
     * The handler class for server side Zimlet extension
     */
    @ZAttr(id=286)
    public static final String A_zimbraZimletHandlerClass = "zimbraZimletHandlerClass";

    /**
     * The global config for the Zimlet
     */
    @ZAttr(id=287)
    public static final String A_zimbraZimletHandlerConfig = "zimbraZimletHandlerConfig";

    /**
     * Whether server side keyword indexing enabled
     */
    @ZAttr(id=284)
    public static final String A_zimbraZimletIndexingEnabled = "zimbraZimletIndexingEnabled";

    /**
     * Whether this zimlet is an extension
     */
    @ZAttr(id=304)
    public static final String A_zimbraZimletIsExtension = "zimbraZimletIsExtension";

    /**
     * Server side object keyword used for indexing and search for this
     * Zimlet
     */
    @ZAttr(id=281)
    public static final String A_zimbraZimletKeyword = "zimbraZimletKeyword";

    /**
     * The panel item section in the Zimlet description
     */
    @ZAttr(id=289)
    public static final String A_zimbraZimletPanelItem = "zimbraZimletPanelItem";

    /**
     * Object match priority
     */
    @ZAttr(id=302)
    public static final String A_zimbraZimletPriority = "zimbraZimletPriority";

    /**
     * URL of extra scripts used by the Zimlet
     */
    @ZAttr(id=290)
    public static final String A_zimbraZimletScript = "zimbraZimletScript";

    /**
     * Regex of content object
     */
    @ZAttr(id=292)
    public static final String A_zimbraZimletServerIndexRegex = "zimbraZimletServerIndexRegex";

    /**
     * Whether store is matched for this type
     */
    @ZAttr(id=285)
    public static final String A_zimbraZimletStoreMatched = "zimbraZimletStoreMatched";

    /**
     * Zimlet target apps
     *
     * @since ZCS 5.0.3
     */
    @ZAttr(id=606)
    public static final String A_zimbraZimletTarget = "zimbraZimletTarget";

    /**
     * User properties for Zimlets
     */
    @ZAttr(id=296)
    public static final String A_zimbraZimletUserProperties = "zimbraZimletUserProperties";

    /**
     * Version of the Zimlet
     */
    @ZAttr(id=282)
    public static final String A_zimbraZimletVersion = "zimbraZimletVersion";

    ///// END-AUTO-GEN-REPLACE
}
<|MERGE_RESOLUTION|>--- conflicted
+++ resolved
@@ -1,7 +1,7 @@
 /*
  * ***** BEGIN LICENSE BLOCK *****
  * Zimbra Collaboration Suite Server
- * Copyright (C) 2008, 2009, 2010 Zimbra, Inc.
+ * Copyright (C) 2008, 2009, 2010, 2011 Zimbra, Inc.
  * 
  * The contents of this file are subject to the Zimbra Public License
  * Version 1.3 ("License"); you may not use this file except in
@@ -28,11 +28,7 @@
 
     ///// BEGIN-AUTO-GEN-REPLACE
 
-<<<<<<< HEAD
     /* build: 7.0.0_BETA1_1111 pshao 20110223-1625 */
-=======
-    /* build: 7.0.0_BETA1_1111 pshao 20110223-1555 */
->>>>>>> ff345cc0
 
     public static enum AccountCalendarUserType {
         RESOURCE("RESOURCE"),
@@ -474,28 +470,6 @@
         public boolean isDisabled() { return this == disabled;}
     }
 
-    public static enum MailThreadingAlgorithm {
-        references("references"),
-        subject("subject"),
-        none("none"),
-        strict("strict"),
-        subjrefs("subjrefs");
-        private String mValue;
-        private MailThreadingAlgorithm(String value) { mValue = value; }
-        public String toString() { return mValue; }
-        public static MailThreadingAlgorithm fromString(String s) throws ServiceException {
-            for (MailThreadingAlgorithm value : values()) {
-                if (value.mValue.equals(s)) return value;
-             }
-             throw ServiceException.INVALID_REQUEST("invalid value: "+s+", valid values: "+ Arrays.asList(values()), null);
-        }
-        public boolean isReferences() { return this == references;}
-        public boolean isSubject() { return this == subject;}
-        public boolean isNone() { return this == none;}
-        public boolean isStrict() { return this == strict;}
-        public boolean isSubjrefs() { return this == subjrefs;}
-    }
-
     public static enum MtaSaslAuthEnable {
         yes("yes"),
         no("no");
@@ -830,26 +804,6 @@
         }
         public boolean isOutlook() { return this == outlook;}
         public boolean isInternet() { return this == internet;}
-    }
-
-    public static enum PrefPop3DeleteOption {
-        delete("delete"),
-        trash("trash"),
-        read("read"),
-        keep("keep");
-        private String mValue;
-        private PrefPop3DeleteOption(String value) { mValue = value; }
-        public String toString() { return mValue; }
-        public static PrefPop3DeleteOption fromString(String s) throws ServiceException {
-            for (PrefPop3DeleteOption value : values()) {
-                if (value.mValue.equals(s)) return value;
-             }
-             throw ServiceException.INVALID_REQUEST("invalid value: "+s+", valid values: "+ Arrays.asList(values()), null);
-        }
-        public boolean isDelete() { return this == delete;}
-        public boolean isTrash() { return this == trash;}
-        public boolean isRead() { return this == read;}
-        public boolean isKeep() { return this == keep;}
     }
 
     public static enum PrefReadingPaneLocation {
@@ -4208,15 +4162,6 @@
     public static final String A_zimbraImapExposeVersionOnBanner = "zimbraImapExposeVersionOnBanner";
 
     /**
-     * Maximum number of concurrent IMAP connections allowed. New connections
-     * exceeding this limit are rejected.
-     *
-     * @since ZCS 8.0.0
-     */
-    @ZAttr(id=1156)
-    public static final String A_zimbraImapMaxConnections = "zimbraImapMaxConnections";
-
-    /**
      * maximum size of IMAP request in bytes excluding literal data
      *
      * @since ZCS 6.0.7
@@ -4960,27 +4905,6 @@
      */
     @ZAttr(id=15)
     public static final String A_zimbraMailStatus = "zimbraMailStatus";
-
-    /**
-     * The algorithm to use when aggregating new messages into conversations.
-     * Possible values are: - &quot;none&quot;: no conversation threading is
-     * performed. - &quot;subject&quot;: the message will be threaded based
-     * solely on its normalized subject. - &quot;strict&quot;: only the
-     * threading message headers (References, In-Reply-To, Message-ID, and
-     * Resent-Message-ID) are used to correlate messages. No checking of
-     * normalized subjects is performed. - &quot;references&quot;: the same
-     * logic as &quot;strict&quot; with the constraints slightly altered so
-     * that the non-standard Thread-Index header is considered when threading
-     * messages and that a reply message lacking References and In-Reply-To
-     * headers will fall back to using subject-based threading. -
-     * &quot;subjrefs&quot;: the same logic as &quot;references&quot; with
-     * the further caveat that changes in the normalized subject will break a
-     * thread in two.
-     *
-     * @since ZCS 8.0.0
-     */
-    @ZAttr(id=1160)
-    public static final String A_zimbraMailThreadingAlgorithm = "zimbraMailThreadingAlgorithm";
 
     /**
      * where to deliver parameter for use in postfix transport_maps
@@ -5200,15 +5124,6 @@
     public static final String A_zimbraMilterBindPort = "zimbraMilterBindPort";
 
     /**
-     * Maximum number of concurrent MILTER connections allowed. New
-     * connections exceeding this limit are rejected.
-     *
-     * @since ZCS 8.0.0
-     */
-    @ZAttr(id=1157)
-    public static final String A_zimbraMilterMaxConnections = "zimbraMilterMaxConnections";
-
-    /**
      * number of milter handler threads
      *
      * @since ZCS 7.0.0
@@ -5952,15 +5867,6 @@
      */
     @ZAttr(id=692)
     public static final String A_zimbraPop3ExposeVersionOnBanner = "zimbraPop3ExposeVersionOnBanner";
-
-    /**
-     * Maximum number of concurrent POP3 connections allowed. New connections
-     * exceeding this limit are rejected.
-     *
-     * @since ZCS 8.0.0
-     */
-    @ZAttr(id=1155)
-    public static final String A_zimbraPop3MaxConnections = "zimbraPop3MaxConnections";
 
     /**
      * number of handler threads
@@ -7051,33 +6957,12 @@
     public static final String A_zimbraPrefOutOfOfficeUntilDate = "zimbraPrefOutOfOfficeUntilDate";
 
     /**
-     * When messages are accessed via POP3: - keep: Leave DELE&#039;ed
-     * messages in Inbox. - read: Mark RETR&#039;ed messages as read, and
-     * leave DELE&#039;ed messages in Inbox. - trash: Move DELE&#039;ed
-     * messages to Trash, and mark them as read. - delete: Hard-delete
-     * DELE&#039;ed messages. This is the straightforward POP3
-     * implementation.
-     *
-     * @since ZCS 8.0.0
-     */
-    @ZAttr(id=1165)
-    public static final String A_zimbraPrefPop3DeleteOption = "zimbraPrefPop3DeleteOption";
-
-    /**
      * download pop3 messages since
      *
      * @since ZCS 5.0.6
      */
     @ZAttr(id=653)
     public static final String A_zimbraPrefPop3DownloadSince = "zimbraPrefPop3DownloadSince";
-
-    /**
-     * whether or not to include spam messages in POP3 access
-     *
-     * @since ZCS 8.0.0
-     */
-    @ZAttr(id=1166)
-    public static final String A_zimbraPrefPop3IncludeSpam = "zimbraPrefPop3IncludeSpam";
 
     /**
      * Deprecated since: 6.0.0_BETA2. deprecated in favor of
@@ -8496,16 +8381,6 @@
     public static final String A_zimbraSpamTagPercent = "zimbraSpamTagPercent";
 
     /**
-     * Aliases of Trash folder. In case some IMAP clients use different
-     * folder names other than Trash, the spam filter still special-cases
-     * those folders as if they are Trash.
-     *
-     * @since ZCS 8.0.0
-     */
-    @ZAttr(id=1167)
-    public static final String A_zimbraSpamTrashAlias = "zimbraSpamTrashAlias";
-
-    /**
      * The list of available dictionaries that can be used for spell
      * checking.
      *
