--- conflicted
+++ resolved
@@ -28,15 +28,11 @@
 
     ///// BEGIN-AUTO-GEN-REPLACE
 
-<<<<<<< HEAD
-    /* build: 6.0.2_BETA1_1111 pshao 20100728-1657 */
-=======
-    /* build: 7.0.0_BETA1_1111 pshao 20101004-1531 */
->>>>>>> da003fd7
+    /* build: 6.0.2_BETA1_1111 pshao 20101005-2010 */
 
     public static enum AccountCalendarUserType {
-        USER("USER"),
-        RESOURCE("RESOURCE");
+        RESOURCE("RESOURCE"),
+        USER("USER");
         private String mValue;
         private AccountCalendarUserType(String value) { mValue = value; }
         public String toString() { return mValue; }
@@ -46,17 +42,17 @@
              }
              throw ServiceException.INVALID_REQUEST("invalid value: "+s+", valid values: "+ Arrays.asList(values()), null);
         }
+        public boolean isRESOURCE() { return this == RESOURCE;}
         public boolean isUSER() { return this == USER;}
-        public boolean isRESOURCE() { return this == RESOURCE;}
     }
 
     public static enum AccountStatus {
+        maintenance("maintenance"),
+        pending("pending"),
         active("active"),
-        lockout("lockout"),
-        pending("pending"),
+        closed("closed"),
         locked("locked"),
-        maintenance("maintenance"),
-        closed("closed");
+        lockout("lockout");
         private String mValue;
         private AccountStatus(String value) { mValue = value; }
         public String toString() { return mValue; }
@@ -66,12 +62,12 @@
              }
              throw ServiceException.INVALID_REQUEST("invalid value: "+s+", valid values: "+ Arrays.asList(values()), null);
         }
+        public boolean isMaintenance() { return this == maintenance;}
+        public boolean isPending() { return this == pending;}
         public boolean isActive() { return this == active;}
+        public boolean isClosed() { return this == closed;}
+        public boolean isLocked() { return this == locked;}
         public boolean isLockout() { return this == lockout;}
-        public boolean isPending() { return this == pending;}
-        public boolean isLocked() { return this == locked;}
-        public boolean isMaintenance() { return this == maintenance;}
-        public boolean isClosed() { return this == closed;}
     }
 
     public static enum AdminAccessControlMech {
@@ -91,8 +87,8 @@
     }
 
     public static enum BackupMode {
-        Auto_Grouped("Auto-Grouped"),
-        Standard("Standard");
+        Standard("Standard"),
+        Auto_Grouped("Auto-Grouped");
         private String mValue;
         private BackupMode(String value) { mValue = value; }
         public String toString() { return mValue; }
@@ -102,13 +98,13 @@
              }
              throw ServiceException.INVALID_REQUEST("invalid value: "+s+", valid values: "+ Arrays.asList(values()), null);
         }
+        public boolean isStandard() { return this == Standard;}
         public boolean isAuto_Grouped() { return this == Auto_Grouped;}
-        public boolean isStandard() { return this == Standard;}
     }
 
     public static enum CalendarCompatibilityMode {
-        exchange("exchange"),
-        standard("standard");
+        standard("standard"),
+        exchange("exchange");
         private String mValue;
         private CalendarCompatibilityMode(String value) { mValue = value; }
         public String toString() { return mValue; }
@@ -118,8 +114,8 @@
              }
              throw ServiceException.INVALID_REQUEST("invalid value: "+s+", valid values: "+ Arrays.asList(values()), null);
         }
+        public boolean isStandard() { return this == standard;}
         public boolean isExchange() { return this == exchange;}
-        public boolean isStandard() { return this == standard;}
     }
 
     public static enum CalResType {
@@ -139,9 +135,9 @@
     }
 
     public static enum ClusterType {
-        none("none"),
+        Veritas("Veritas"),
         RedHat("RedHat"),
-        Veritas("Veritas");
+        none("none");
         private String mValue;
         private ClusterType(String value) { mValue = value; }
         public String toString() { return mValue; }
@@ -151,16 +147,16 @@
              }
              throw ServiceException.INVALID_REQUEST("invalid value: "+s+", valid values: "+ Arrays.asList(values()), null);
         }
+        public boolean isVeritas() { return this == Veritas;}
+        public boolean isRedHat() { return this == RedHat;}
         public boolean isNone() { return this == none;}
-        public boolean isRedHat() { return this == RedHat;}
-        public boolean isVeritas() { return this == Veritas;}
     }
 
     public static enum DataSourceConnectionType {
+        tls_if_available("tls_if_available"),
         tls("tls"),
         ssl("ssl"),
-        cleartext("cleartext"),
-        tls_if_available("tls_if_available");
+        cleartext("cleartext");
         private String mValue;
         private DataSourceConnectionType(String value) { mValue = value; }
         public String toString() { return mValue; }
@@ -170,18 +166,18 @@
              }
              throw ServiceException.INVALID_REQUEST("invalid value: "+s+", valid values: "+ Arrays.asList(values()), null);
         }
+        public boolean isTls_if_available() { return this == tls_if_available;}
         public boolean isTls() { return this == tls;}
         public boolean isSsl() { return this == ssl;}
         public boolean isCleartext() { return this == cleartext;}
-        public boolean isTls_if_available() { return this == tls_if_available;}
     }
 
     public static enum DomainStatus {
+        maintenance("maintenance"),
         active("active"),
+        closed("closed"),
         locked("locked"),
-        maintenance("maintenance"),
         suspended("suspended"),
-        closed("closed"),
         shutdown("shutdown");
         private String mValue;
         private DomainStatus(String value) { mValue = value; }
@@ -192,17 +188,17 @@
              }
              throw ServiceException.INVALID_REQUEST("invalid value: "+s+", valid values: "+ Arrays.asList(values()), null);
         }
+        public boolean isMaintenance() { return this == maintenance;}
         public boolean isActive() { return this == active;}
+        public boolean isClosed() { return this == closed;}
         public boolean isLocked() { return this == locked;}
-        public boolean isMaintenance() { return this == maintenance;}
         public boolean isSuspended() { return this == suspended;}
-        public boolean isClosed() { return this == closed;}
         public boolean isShutdown() { return this == shutdown;}
     }
 
     public static enum DomainType {
-        local("local"),
-        alias("alias");
+        alias("alias"),
+        local("local");
         private String mValue;
         private DomainType(String value) { mValue = value; }
         public String toString() { return mValue; }
@@ -212,13 +208,13 @@
              }
              throw ServiceException.INVALID_REQUEST("invalid value: "+s+", valid values: "+ Arrays.asList(values()), null);
         }
+        public boolean isAlias() { return this == alias;}
         public boolean isLocal() { return this == local;}
-        public boolean isAlias() { return this == alias;}
     }
 
     public static enum FreebusyExchangeAuthScheme {
-        basic("basic"),
-        form("form");
+        form("form"),
+        basic("basic");
         private String mValue;
         private FreebusyExchangeAuthScheme(String value) { mValue = value; }
         public String toString() { return mValue; }
@@ -228,14 +224,14 @@
              }
              throw ServiceException.INVALID_REQUEST("invalid value: "+s+", valid values: "+ Arrays.asList(values()), null);
         }
+        public boolean isForm() { return this == form;}
         public boolean isBasic() { return this == basic;}
-        public boolean isForm() { return this == form;}
     }
 
     public static enum GalLdapAuthMech {
-        none("none"),
+        simple("simple"),
         kerberos5("kerberos5"),
-        simple("simple");
+        none("none");
         private String mValue;
         private GalLdapAuthMech(String value) { mValue = value; }
         public String toString() { return mValue; }
@@ -245,15 +241,15 @@
              }
              throw ServiceException.INVALID_REQUEST("invalid value: "+s+", valid values: "+ Arrays.asList(values()), null);
         }
+        public boolean isSimple() { return this == simple;}
+        public boolean isKerberos5() { return this == kerberos5;}
         public boolean isNone() { return this == none;}
-        public boolean isKerberos5() { return this == kerberos5;}
-        public boolean isSimple() { return this == simple;}
     }
 
     public static enum GalMode {
-        zimbra("zimbra"),
+        both("both"),
         ldap("ldap"),
-        both("both");
+        zimbra("zimbra");
         private String mValue;
         private GalMode(String value) { mValue = value; }
         public String toString() { return mValue; }
@@ -263,9 +259,9 @@
              }
              throw ServiceException.INVALID_REQUEST("invalid value: "+s+", valid values: "+ Arrays.asList(values()), null);
         }
+        public boolean isBoth() { return this == both;}
+        public boolean isLdap() { return this == ldap;}
         public boolean isZimbra() { return this == zimbra;}
-        public boolean isLdap() { return this == ldap;}
-        public boolean isBoth() { return this == both;}
     }
 
     public static enum GalStatus {
@@ -285,9 +281,9 @@
     }
 
     public static enum GalSyncLdapAuthMech {
-        none("none"),
+        simple("simple"),
         kerberos5("kerberos5"),
-        simple("simple");
+        none("none");
         private String mValue;
         private GalSyncLdapAuthMech(String value) { mValue = value; }
         public String toString() { return mValue; }
@@ -297,14 +293,14 @@
              }
              throw ServiceException.INVALID_REQUEST("invalid value: "+s+", valid values: "+ Arrays.asList(values()), null);
         }
+        public boolean isSimple() { return this == simple;}
+        public boolean isKerberos5() { return this == kerberos5;}
         public boolean isNone() { return this == none;}
-        public boolean isKerberos5() { return this == kerberos5;}
-        public boolean isSimple() { return this == simple;}
     }
 
     public static enum GalTokenizeAutoCompleteKey {
-        and("and"),
-        or("or");
+        or("or"),
+        and("and");
         private String mValue;
         private GalTokenizeAutoCompleteKey(String value) { mValue = value; }
         public String toString() { return mValue; }
@@ -314,13 +310,13 @@
              }
              throw ServiceException.INVALID_REQUEST("invalid value: "+s+", valid values: "+ Arrays.asList(values()), null);
         }
+        public boolean isOr() { return this == or;}
         public boolean isAnd() { return this == and;}
-        public boolean isOr() { return this == or;}
     }
 
     public static enum GalTokenizeSearchKey {
-        and("and"),
-        or("or");
+        or("or"),
+        and("and");
         private String mValue;
         private GalTokenizeSearchKey(String value) { mValue = value; }
         public String toString() { return mValue; }
@@ -330,13 +326,13 @@
              }
              throw ServiceException.INVALID_REQUEST("invalid value: "+s+", valid values: "+ Arrays.asList(values()), null);
         }
+        public boolean isOr() { return this == or;}
         public boolean isAnd() { return this == and;}
-        public boolean isOr() { return this == or;}
     }
 
     public static enum GalType {
-        zimbra("zimbra"),
-        ldap("ldap");
+        ldap("ldap"),
+        zimbra("zimbra");
         private String mValue;
         private GalType(String value) { mValue = value; }
         public String toString() { return mValue; }
@@ -346,8 +342,8 @@
              }
              throw ServiceException.INVALID_REQUEST("invalid value: "+s+", valid values: "+ Arrays.asList(values()), null);
         }
+        public boolean isLdap() { return this == ldap;}
         public boolean isZimbra() { return this == zimbra;}
-        public boolean isLdap() { return this == ldap;}
     }
 
     public static enum IMService {
@@ -368,10 +364,10 @@
 
     public static enum MailMode {
         https("https"),
+        both("both"),
         http("http"),
-        both("both"),
-        redirect("redirect"),
-        mixed("mixed");
+        mixed("mixed"),
+        redirect("redirect");
         private String mValue;
         private MailMode(String value) { mValue = value; }
         public String toString() { return mValue; }
@@ -382,16 +378,16 @@
              throw ServiceException.INVALID_REQUEST("invalid value: "+s+", valid values: "+ Arrays.asList(values()), null);
         }
         public boolean isHttps() { return this == https;}
+        public boolean isBoth() { return this == both;}
         public boolean isHttp() { return this == http;}
-        public boolean isBoth() { return this == both;}
+        public boolean isMixed() { return this == mixed;}
         public boolean isRedirect() { return this == redirect;}
-        public boolean isMixed() { return this == mixed;}
     }
 
     public static enum MailReferMode {
-        always("always"),
         reverse_proxied("reverse-proxied"),
-        wronghost("wronghost");
+        wronghost("wronghost"),
+        always("always");
         private String mValue;
         private MailReferMode(String value) { mValue = value; }
         public String toString() { return mValue; }
@@ -401,9 +397,9 @@
              }
              throw ServiceException.INVALID_REQUEST("invalid value: "+s+", valid values: "+ Arrays.asList(values()), null);
         }
-        public boolean isAlways() { return this == always;}
         public boolean isReverse_proxied() { return this == reverse_proxied;}
         public boolean isWronghost() { return this == wronghost;}
+        public boolean isAlways() { return this == always;}
     }
 
     public static enum MailStatus {
@@ -455,11 +451,11 @@
     }
 
     public static enum PrefCalendarInitialView {
+        workWeek("workWeek"),
+        schedule("schedule"),
         month("month"),
         list("list"),
         day("day"),
-        workWeek("workWeek"),
-        schedule("schedule"),
         week("week");
         private String mValue;
         private PrefCalendarInitialView(String value) { mValue = value; }
@@ -470,17 +466,17 @@
              }
              throw ServiceException.INVALID_REQUEST("invalid value: "+s+", valid values: "+ Arrays.asList(values()), null);
         }
+        public boolean isWorkWeek() { return this == workWeek;}
+        public boolean isSchedule() { return this == schedule;}
         public boolean isMonth() { return this == month;}
         public boolean isList() { return this == list;}
         public boolean isDay() { return this == day;}
-        public boolean isWorkWeek() { return this == workWeek;}
-        public boolean isSchedule() { return this == schedule;}
         public boolean isWeek() { return this == week;}
     }
 
     public static enum PrefClientType {
-        advanced("advanced"),
-        standard("standard");
+        standard("standard"),
+        advanced("advanced");
         private String mValue;
         private PrefClientType(String value) { mValue = value; }
         public String toString() { return mValue; }
@@ -490,8 +486,8 @@
              }
              throw ServiceException.INVALID_REQUEST("invalid value: "+s+", valid values: "+ Arrays.asList(values()), null);
         }
+        public boolean isStandard() { return this == standard;}
         public boolean isAdvanced() { return this == advanced;}
-        public boolean isStandard() { return this == standard;}
     }
 
     public static enum PrefComposeFormat {
@@ -527,8 +523,8 @@
     }
 
     public static enum PrefConversationOrder {
-        dateAsc("dateAsc"),
-        dateDesc("dateDesc");
+        dateDesc("dateDesc"),
+        dateAsc("dateAsc");
         private String mValue;
         private PrefConversationOrder(String value) { mValue = value; }
         public String toString() { return mValue; }
@@ -538,14 +534,14 @@
              }
              throw ServiceException.INVALID_REQUEST("invalid value: "+s+", valid values: "+ Arrays.asList(values()), null);
         }
+        public boolean isDateDesc() { return this == dateDesc;}
         public boolean isDateAsc() { return this == dateAsc;}
-        public boolean isDateDesc() { return this == dateDesc;}
     }
 
     public static enum PrefConvReadingPaneLocation {
-        right("right"),
         bottom("bottom"),
-        off("off");
+        off("off"),
+        right("right");
         private String mValue;
         private PrefConvReadingPaneLocation(String value) { mValue = value; }
         public String toString() { return mValue; }
@@ -555,15 +551,15 @@
              }
              throw ServiceException.INVALID_REQUEST("invalid value: "+s+", valid values: "+ Arrays.asList(values()), null);
         }
-        public boolean isRight() { return this == right;}
         public boolean isBottom() { return this == bottom;}
         public boolean isOff() { return this == off;}
+        public boolean isRight() { return this == right;}
     }
 
     public static enum PrefDedupeMessagesSentToSelf {
-        dedupeAll("dedupeAll"),
+        secondCopyifOnToOrCC("secondCopyifOnToOrCC"),
         dedupeNone("dedupeNone"),
-        secondCopyifOnToOrCC("secondCopyifOnToOrCC");
+        dedupeAll("dedupeAll");
         private String mValue;
         private PrefDedupeMessagesSentToSelf(String value) { mValue = value; }
         public String toString() { return mValue; }
@@ -573,18 +569,18 @@
              }
              throw ServiceException.INVALID_REQUEST("invalid value: "+s+", valid values: "+ Arrays.asList(values()), null);
         }
+        public boolean isSecondCopyifOnToOrCC() { return this == secondCopyifOnToOrCC;}
+        public boolean isDedupeNone() { return this == dedupeNone;}
         public boolean isDedupeAll() { return this == dedupeAll;}
-        public boolean isDedupeNone() { return this == dedupeNone;}
-        public boolean isSecondCopyifOnToOrCC() { return this == secondCopyifOnToOrCC;}
     }
 
     public static enum PrefForwardIncludeOriginalText {
+        includeBodyWithPrefix("includeBodyWithPrefix"),
+        includeBodyOnly("includeBodyOnly"),
         includeBody("includeBody"),
-        includeBodyWithPrefix("includeBodyWithPrefix"),
         includeAsAttachment("includeAsAttachment"),
         includeBodyAndHeaders("includeBodyAndHeaders"),
-        includeBodyAndHeadersWithPrefix("includeBodyAndHeadersWithPrefix"),
-        includeBodyOnly("includeBodyOnly");
+        includeBodyAndHeadersWithPrefix("includeBodyAndHeadersWithPrefix");
         private String mValue;
         private PrefForwardIncludeOriginalText(String value) { mValue = value; }
         public String toString() { return mValue; }
@@ -594,12 +590,12 @@
              }
              throw ServiceException.INVALID_REQUEST("invalid value: "+s+", valid values: "+ Arrays.asList(values()), null);
         }
+        public boolean isIncludeBodyWithPrefix() { return this == includeBodyWithPrefix;}
+        public boolean isIncludeBodyOnly() { return this == includeBodyOnly;}
         public boolean isIncludeBody() { return this == includeBody;}
-        public boolean isIncludeBodyWithPrefix() { return this == includeBodyWithPrefix;}
         public boolean isIncludeAsAttachment() { return this == includeAsAttachment;}
         public boolean isIncludeBodyAndHeaders() { return this == includeBodyAndHeaders;}
         public boolean isIncludeBodyAndHeadersWithPrefix() { return this == includeBodyAndHeadersWithPrefix;}
-        public boolean isIncludeBodyOnly() { return this == includeBodyOnly;}
     }
 
     public static enum PrefForwardReplyFormat {
@@ -653,10 +649,10 @@
     }
 
     public static enum PrefIMIdleStatus {
-        offline("offline"),
+        away("away"),
+        invisible("invisible"),
         xa("xa"),
-        away("away"),
-        invisible("invisible");
+        offline("offline");
         private String mValue;
         private PrefIMIdleStatus(String value) { mValue = value; }
         public String toString() { return mValue; }
@@ -666,15 +662,15 @@
              }
              throw ServiceException.INVALID_REQUEST("invalid value: "+s+", valid values: "+ Arrays.asList(values()), null);
         }
-        public boolean isOffline() { return this == offline;}
-        public boolean isXa() { return this == xa;}
         public boolean isAway() { return this == away;}
         public boolean isInvisible() { return this == invisible;}
+        public boolean isXa() { return this == xa;}
+        public boolean isOffline() { return this == offline;}
     }
 
     public static enum PrefMailSelectAfterDelete {
+        previous("previous"),
         adaptive("adaptive"),
-        previous("previous"),
         next("next");
         private String mValue;
         private PrefMailSelectAfterDelete(String value) { mValue = value; }
@@ -685,8 +681,8 @@
              }
              throw ServiceException.INVALID_REQUEST("invalid value: "+s+", valid values: "+ Arrays.asList(values()), null);
         }
+        public boolean isPrevious() { return this == previous;}
         public boolean isAdaptive() { return this == adaptive;}
-        public boolean isPrevious() { return this == previous;}
         public boolean isNext() { return this == next;}
     }
 
@@ -725,9 +721,9 @@
     }
 
     public static enum PrefReadingPaneLocation {
-        right("right"),
         bottom("bottom"),
-        off("off");
+        off("off"),
+        right("right");
         private String mValue;
         private PrefReadingPaneLocation(String value) { mValue = value; }
         public String toString() { return mValue; }
@@ -737,23 +733,23 @@
              }
              throw ServiceException.INVALID_REQUEST("invalid value: "+s+", valid values: "+ Arrays.asList(values()), null);
         }
-        public boolean isRight() { return this == right;}
         public boolean isBottom() { return this == bottom;}
         public boolean isOff() { return this == off;}
+        public boolean isRight() { return this == right;}
     }
 
     public static enum PrefReplyIncludeOriginalText {
+        includeBodyWithPrefix("includeBodyWithPrefix"),
         includeSmartAndHeadersWithPrefix("includeSmartAndHeadersWithPrefix"),
+        includeBodyOnly("includeBodyOnly"),
+        includeBody("includeBody"),
+        includeSmartWithPrefix("includeSmartWithPrefix"),
+        includeAsAttachment("includeAsAttachment"),
+        includeSmart("includeSmart"),
+        includeBodyAndHeaders("includeBodyAndHeaders"),
         includeSmartAndHeaders("includeSmartAndHeaders"),
-        includeBody("includeBody"),
-        includeBodyWithPrefix("includeBodyWithPrefix"),
-        includeAsAttachment("includeAsAttachment"),
         includeNone("includeNone"),
-        includeBodyAndHeaders("includeBodyAndHeaders"),
-        includeBodyAndHeadersWithPrefix("includeBodyAndHeadersWithPrefix"),
-        includeSmartWithPrefix("includeSmartWithPrefix"),
-        includeBodyOnly("includeBodyOnly"),
-        includeSmart("includeSmart");
+        includeBodyAndHeadersWithPrefix("includeBodyAndHeadersWithPrefix");
         private String mValue;
         private PrefReplyIncludeOriginalText(String value) { mValue = value; }
         public String toString() { return mValue; }
@@ -763,23 +759,23 @@
              }
              throw ServiceException.INVALID_REQUEST("invalid value: "+s+", valid values: "+ Arrays.asList(values()), null);
         }
+        public boolean isIncludeBodyWithPrefix() { return this == includeBodyWithPrefix;}
         public boolean isIncludeSmartAndHeadersWithPrefix() { return this == includeSmartAndHeadersWithPrefix;}
+        public boolean isIncludeBodyOnly() { return this == includeBodyOnly;}
+        public boolean isIncludeBody() { return this == includeBody;}
+        public boolean isIncludeSmartWithPrefix() { return this == includeSmartWithPrefix;}
+        public boolean isIncludeAsAttachment() { return this == includeAsAttachment;}
+        public boolean isIncludeSmart() { return this == includeSmart;}
+        public boolean isIncludeBodyAndHeaders() { return this == includeBodyAndHeaders;}
         public boolean isIncludeSmartAndHeaders() { return this == includeSmartAndHeaders;}
-        public boolean isIncludeBody() { return this == includeBody;}
-        public boolean isIncludeBodyWithPrefix() { return this == includeBodyWithPrefix;}
-        public boolean isIncludeAsAttachment() { return this == includeAsAttachment;}
         public boolean isIncludeNone() { return this == includeNone;}
-        public boolean isIncludeBodyAndHeaders() { return this == includeBodyAndHeaders;}
         public boolean isIncludeBodyAndHeadersWithPrefix() { return this == includeBodyAndHeadersWithPrefix;}
-        public boolean isIncludeSmartWithPrefix() { return this == includeSmartWithPrefix;}
-        public boolean isIncludeBodyOnly() { return this == includeBodyOnly;}
-        public boolean isIncludeSmart() { return this == includeSmart;}
     }
 
     public static enum ReverseProxyImapStartTlsMode {
-        only("only"),
+        off("off"),
         on("on"),
-        off("off");
+        only("only");
         private String mValue;
         private ReverseProxyImapStartTlsMode(String value) { mValue = value; }
         public String toString() { return mValue; }
@@ -789,18 +785,18 @@
              }
              throw ServiceException.INVALID_REQUEST("invalid value: "+s+", valid values: "+ Arrays.asList(values()), null);
         }
+        public boolean isOff() { return this == off;}
+        public boolean isOn() { return this == on;}
         public boolean isOnly() { return this == only;}
-        public boolean isOn() { return this == on;}
-        public boolean isOff() { return this == off;}
     }
 
     public static enum ReverseProxyLogLevel {
+        warn("warn"),
+        error("error"),
+        crit("crit"),
         debug("debug"),
-        info("info"),
-        crit("crit"),
-        warn("warn"),
         notice("notice"),
-        error("error");
+        info("info");
         private String mValue;
         private ReverseProxyLogLevel(String value) { mValue = value; }
         public String toString() { return mValue; }
@@ -810,20 +806,20 @@
              }
              throw ServiceException.INVALID_REQUEST("invalid value: "+s+", valid values: "+ Arrays.asList(values()), null);
         }
+        public boolean isWarn() { return this == warn;}
+        public boolean isError() { return this == error;}
+        public boolean isCrit() { return this == crit;}
         public boolean isDebug() { return this == debug;}
+        public boolean isNotice() { return this == notice;}
         public boolean isInfo() { return this == info;}
-        public boolean isCrit() { return this == crit;}
-        public boolean isWarn() { return this == warn;}
-        public boolean isNotice() { return this == notice;}
-        public boolean isError() { return this == error;}
     }
 
     public static enum ReverseProxyMailMode {
         https("https"),
+        both("both"),
         http("http"),
-        both("both"),
-        redirect("redirect"),
-        mixed("mixed");
+        mixed("mixed"),
+        redirect("redirect");
         private String mValue;
         private ReverseProxyMailMode(String value) { mValue = value; }
         public String toString() { return mValue; }
@@ -834,16 +830,16 @@
              throw ServiceException.INVALID_REQUEST("invalid value: "+s+", valid values: "+ Arrays.asList(values()), null);
         }
         public boolean isHttps() { return this == https;}
+        public boolean isBoth() { return this == both;}
         public boolean isHttp() { return this == http;}
-        public boolean isBoth() { return this == both;}
+        public boolean isMixed() { return this == mixed;}
         public boolean isRedirect() { return this == redirect;}
-        public boolean isMixed() { return this == mixed;}
     }
 
     public static enum ReverseProxyPop3StartTlsMode {
-        only("only"),
+        off("off"),
         on("on"),
-        off("off");
+        only("only");
         private String mValue;
         private ReverseProxyPop3StartTlsMode(String value) { mValue = value; }
         public String toString() { return mValue; }
@@ -853,14 +849,14 @@
              }
              throw ServiceException.INVALID_REQUEST("invalid value: "+s+", valid values: "+ Arrays.asList(values()), null);
         }
+        public boolean isOff() { return this == off;}
+        public boolean isOn() { return this == on;}
         public boolean isOnly() { return this == only;}
-        public boolean isOn() { return this == on;}
-        public boolean isOff() { return this == off;}
     }
 
     public static enum TableMaintenanceOperation {
-        ANALYZE("ANALYZE"),
-        OPTIMIZE("OPTIMIZE");
+        OPTIMIZE("OPTIMIZE"),
+        ANALYZE("ANALYZE");
         private String mValue;
         private TableMaintenanceOperation(String value) { mValue = value; }
         public String toString() { return mValue; }
@@ -870,8 +866,8 @@
              }
              throw ServiceException.INVALID_REQUEST("invalid value: "+s+", valid values: "+ Arrays.asList(values()), null);
         }
+        public boolean isOPTIMIZE() { return this == OPTIMIZE;}
         public boolean isANALYZE() { return this == ANALYZE;}
-        public boolean isOPTIMIZE() { return this == OPTIMIZE;}
     }
 
     /**
