/*
 * ***** BEGIN LICENSE BLOCK *****
 * Zimbra Collaboration Suite Server
 * Copyright (C) 2008, 2009, 2010, 2011 Zimbra, Inc.
 * 
 * The contents of this file are subject to the Zimbra Public License
 * Version 1.3 ("License"); you may not use this file except in
 * compliance with the License.  You may obtain a copy of the License at
 * http://www.zimbra.com/license.
 * 
 * Software distributed under the License is distributed on an "AS IS"
 * basis, WITHOUT WARRANTY OF ANY KIND, either express or implied.
 * ***** END LICENSE BLOCK *****
 */
package com.zimbra.cs.account;

import com.zimbra.common.service.ServiceException;

import java.util.Arrays;

/**
 * AUTO-GENERATED. DO NOT EDIT.
 * 
 * @author schemers
 *
 */
public class ZAttrProvisioning {

    ///// BEGIN-AUTO-GEN-REPLACE

<<<<<<< HEAD
    /* build: 7.0.0_BETA1_1111 pshao 20110407-1038 */
=======
    /* build: 7.0.0_BETA1_1111 pshao 20110408-1047 */
>>>>>>> 7e268196

    public static enum AccountCalendarUserType {
        RESOURCE("RESOURCE"),
        USER("USER");
        private String mValue;
        private AccountCalendarUserType(String value) { mValue = value; }
        public String toString() { return mValue; }
        public static AccountCalendarUserType fromString(String s) throws ServiceException {
            for (AccountCalendarUserType value : values()) {
                if (value.mValue.equals(s)) return value;
             }
             throw ServiceException.INVALID_REQUEST("invalid value: "+s+", valid values: "+ Arrays.asList(values()), null);
        }
        public boolean isRESOURCE() { return this == RESOURCE;}
        public boolean isUSER() { return this == USER;}
    }

    public static enum AccountStatus {
        maintenance("maintenance"),
        pending("pending"),
        active("active"),
        closed("closed"),
        locked("locked"),
        lockout("lockout");
        private String mValue;
        private AccountStatus(String value) { mValue = value; }
        public String toString() { return mValue; }
        public static AccountStatus fromString(String s) throws ServiceException {
            for (AccountStatus value : values()) {
                if (value.mValue.equals(s)) return value;
             }
             throw ServiceException.INVALID_REQUEST("invalid value: "+s+", valid values: "+ Arrays.asList(values()), null);
        }
        public boolean isMaintenance() { return this == maintenance;}
        public boolean isPending() { return this == pending;}
        public boolean isActive() { return this == active;}
        public boolean isClosed() { return this == closed;}
        public boolean isLocked() { return this == locked;}
        public boolean isLockout() { return this == lockout;}
    }

    public static enum AdminAccessControlMech {
        acl("acl"),
        global("global");
        private String mValue;
        private AdminAccessControlMech(String value) { mValue = value; }
        public String toString() { return mValue; }
        public static AdminAccessControlMech fromString(String s) throws ServiceException {
            for (AdminAccessControlMech value : values()) {
                if (value.mValue.equals(s)) return value;
             }
             throw ServiceException.INVALID_REQUEST("invalid value: "+s+", valid values: "+ Arrays.asList(values()), null);
        }
        public boolean isAcl() { return this == acl;}
        public boolean isGlobal() { return this == global;}
    }

    public static enum BackupMode {
        Standard("Standard"),
        Auto_Grouped("Auto-Grouped");
        private String mValue;
        private BackupMode(String value) { mValue = value; }
        public String toString() { return mValue; }
        public static BackupMode fromString(String s) throws ServiceException {
            for (BackupMode value : values()) {
                if (value.mValue.equals(s)) return value;
             }
             throw ServiceException.INVALID_REQUEST("invalid value: "+s+", valid values: "+ Arrays.asList(values()), null);
        }
        public boolean isStandard() { return this == Standard;}
        public boolean isAuto_Grouped() { return this == Auto_Grouped;}
    }

    public static enum CalendarCompatibilityMode {
        standard("standard"),
        exchange("exchange");
        private String mValue;
        private CalendarCompatibilityMode(String value) { mValue = value; }
        public String toString() { return mValue; }
        public static CalendarCompatibilityMode fromString(String s) throws ServiceException {
            for (CalendarCompatibilityMode value : values()) {
                if (value.mValue.equals(s)) return value;
             }
             throw ServiceException.INVALID_REQUEST("invalid value: "+s+", valid values: "+ Arrays.asList(values()), null);
        }
        public boolean isStandard() { return this == standard;}
        public boolean isExchange() { return this == exchange;}
    }

    public static enum CalResType {
        Equipment("Equipment"),
        Location("Location");
        private String mValue;
        private CalResType(String value) { mValue = value; }
        public String toString() { return mValue; }
        public static CalResType fromString(String s) throws ServiceException {
            for (CalResType value : values()) {
                if (value.mValue.equals(s)) return value;
             }
             throw ServiceException.INVALID_REQUEST("invalid value: "+s+", valid values: "+ Arrays.asList(values()), null);
        }
        public boolean isEquipment() { return this == Equipment;}
        public boolean isLocation() { return this == Location;}
    }

    public static enum ClusterType {
        Veritas("Veritas"),
        RedHat("RedHat"),
        none("none");
        private String mValue;
        private ClusterType(String value) { mValue = value; }
        public String toString() { return mValue; }
        public static ClusterType fromString(String s) throws ServiceException {
            for (ClusterType value : values()) {
                if (value.mValue.equals(s)) return value;
             }
             throw ServiceException.INVALID_REQUEST("invalid value: "+s+", valid values: "+ Arrays.asList(values()), null);
        }
        public boolean isVeritas() { return this == Veritas;}
        public boolean isRedHat() { return this == RedHat;}
        public boolean isNone() { return this == none;}
    }

    public static enum DataSourceAuthMechanism {
        GSSAPI("GSSAPI"),
        PLAIN("PLAIN"),
        CRAM_MD5("CRAM-MD5");
        private String mValue;
        private DataSourceAuthMechanism(String value) { mValue = value; }
        public String toString() { return mValue; }
        public static DataSourceAuthMechanism fromString(String s) throws ServiceException {
            for (DataSourceAuthMechanism value : values()) {
                if (value.mValue.equals(s)) return value;
             }
             throw ServiceException.INVALID_REQUEST("invalid value: "+s+", valid values: "+ Arrays.asList(values()), null);
        }
        public boolean isGSSAPI() { return this == GSSAPI;}
        public boolean isPLAIN() { return this == PLAIN;}
        public boolean isCRAM_MD5() { return this == CRAM_MD5;}
    }

    public static enum DataSourceConnectionType {
        tls_if_available("tls_if_available"),
        tls("tls"),
        ssl("ssl"),
        cleartext("cleartext");
        private String mValue;
        private DataSourceConnectionType(String value) { mValue = value; }
        public String toString() { return mValue; }
        public static DataSourceConnectionType fromString(String s) throws ServiceException {
            for (DataSourceConnectionType value : values()) {
                if (value.mValue.equals(s)) return value;
             }
             throw ServiceException.INVALID_REQUEST("invalid value: "+s+", valid values: "+ Arrays.asList(values()), null);
        }
        public boolean isTls_if_available() { return this == tls_if_available;}
        public boolean isTls() { return this == tls;}
        public boolean isSsl() { return this == ssl;}
        public boolean isCleartext() { return this == cleartext;}
    }

    public static enum DomainStatus {
        maintenance("maintenance"),
        active("active"),
        closed("closed"),
        locked("locked"),
        suspended("suspended"),
        shutdown("shutdown");
        private String mValue;
        private DomainStatus(String value) { mValue = value; }
        public String toString() { return mValue; }
        public static DomainStatus fromString(String s) throws ServiceException {
            for (DomainStatus value : values()) {
                if (value.mValue.equals(s)) return value;
             }
             throw ServiceException.INVALID_REQUEST("invalid value: "+s+", valid values: "+ Arrays.asList(values()), null);
        }
        public boolean isMaintenance() { return this == maintenance;}
        public boolean isActive() { return this == active;}
        public boolean isClosed() { return this == closed;}
        public boolean isLocked() { return this == locked;}
        public boolean isSuspended() { return this == suspended;}
        public boolean isShutdown() { return this == shutdown;}
    }

    public static enum DomainType {
        alias("alias"),
        local("local");
        private String mValue;
        private DomainType(String value) { mValue = value; }
        public String toString() { return mValue; }
        public static DomainType fromString(String s) throws ServiceException {
            for (DomainType value : values()) {
                if (value.mValue.equals(s)) return value;
             }
             throw ServiceException.INVALID_REQUEST("invalid value: "+s+", valid values: "+ Arrays.asList(values()), null);
        }
        public boolean isAlias() { return this == alias;}
        public boolean isLocal() { return this == local;}
    }

    public static enum FreebusyExchangeAuthScheme {
        form("form"),
        basic("basic");
        private String mValue;
        private FreebusyExchangeAuthScheme(String value) { mValue = value; }
        public String toString() { return mValue; }
        public static FreebusyExchangeAuthScheme fromString(String s) throws ServiceException {
            for (FreebusyExchangeAuthScheme value : values()) {
                if (value.mValue.equals(s)) return value;
             }
             throw ServiceException.INVALID_REQUEST("invalid value: "+s+", valid values: "+ Arrays.asList(values()), null);
        }
        public boolean isForm() { return this == form;}
        public boolean isBasic() { return this == basic;}
    }

    public static enum FreebusyExchangeServerType {
        webdav("webdav"),
        ews("ews");
        private String mValue;
        private FreebusyExchangeServerType(String value) { mValue = value; }
        public String toString() { return mValue; }
        public static FreebusyExchangeServerType fromString(String s) throws ServiceException {
            for (FreebusyExchangeServerType value : values()) {
                if (value.mValue.equals(s)) return value;
             }
             throw ServiceException.INVALID_REQUEST("invalid value: "+s+", valid values: "+ Arrays.asList(values()), null);
        }
        public boolean isWebdav() { return this == webdav;}
        public boolean isEws() { return this == ews;}
    }

    public static enum GalLdapAuthMech {
        simple("simple"),
        kerberos5("kerberos5"),
        none("none");
        private String mValue;
        private GalLdapAuthMech(String value) { mValue = value; }
        public String toString() { return mValue; }
        public static GalLdapAuthMech fromString(String s) throws ServiceException {
            for (GalLdapAuthMech value : values()) {
                if (value.mValue.equals(s)) return value;
             }
             throw ServiceException.INVALID_REQUEST("invalid value: "+s+", valid values: "+ Arrays.asList(values()), null);
        }
        public boolean isSimple() { return this == simple;}
        public boolean isKerberos5() { return this == kerberos5;}
        public boolean isNone() { return this == none;}
    }

    public static enum GalMode {
        both("both"),
        ldap("ldap"),
        zimbra("zimbra");
        private String mValue;
        private GalMode(String value) { mValue = value; }
        public String toString() { return mValue; }
        public static GalMode fromString(String s) throws ServiceException {
            for (GalMode value : values()) {
                if (value.mValue.equals(s)) return value;
             }
             throw ServiceException.INVALID_REQUEST("invalid value: "+s+", valid values: "+ Arrays.asList(values()), null);
        }
        public boolean isBoth() { return this == both;}
        public boolean isLdap() { return this == ldap;}
        public boolean isZimbra() { return this == zimbra;}
    }

    public static enum GalStatus {
        enabled("enabled"),
        disabled("disabled");
        private String mValue;
        private GalStatus(String value) { mValue = value; }
        public String toString() { return mValue; }
        public static GalStatus fromString(String s) throws ServiceException {
            for (GalStatus value : values()) {
                if (value.mValue.equals(s)) return value;
             }
             throw ServiceException.INVALID_REQUEST("invalid value: "+s+", valid values: "+ Arrays.asList(values()), null);
        }
        public boolean isEnabled() { return this == enabled;}
        public boolean isDisabled() { return this == disabled;}
    }

    public static enum GalSyncLdapAuthMech {
        simple("simple"),
        kerberos5("kerberos5"),
        none("none");
        private String mValue;
        private GalSyncLdapAuthMech(String value) { mValue = value; }
        public String toString() { return mValue; }
        public static GalSyncLdapAuthMech fromString(String s) throws ServiceException {
            for (GalSyncLdapAuthMech value : values()) {
                if (value.mValue.equals(s)) return value;
             }
             throw ServiceException.INVALID_REQUEST("invalid value: "+s+", valid values: "+ Arrays.asList(values()), null);
        }
        public boolean isSimple() { return this == simple;}
        public boolean isKerberos5() { return this == kerberos5;}
        public boolean isNone() { return this == none;}
    }

    public static enum GalTokenizeAutoCompleteKey {
        or("or"),
        and("and");
        private String mValue;
        private GalTokenizeAutoCompleteKey(String value) { mValue = value; }
        public String toString() { return mValue; }
        public static GalTokenizeAutoCompleteKey fromString(String s) throws ServiceException {
            for (GalTokenizeAutoCompleteKey value : values()) {
                if (value.mValue.equals(s)) return value;
             }
             throw ServiceException.INVALID_REQUEST("invalid value: "+s+", valid values: "+ Arrays.asList(values()), null);
        }
        public boolean isOr() { return this == or;}
        public boolean isAnd() { return this == and;}
    }

    public static enum GalTokenizeSearchKey {
        or("or"),
        and("and");
        private String mValue;
        private GalTokenizeSearchKey(String value) { mValue = value; }
        public String toString() { return mValue; }
        public static GalTokenizeSearchKey fromString(String s) throws ServiceException {
            for (GalTokenizeSearchKey value : values()) {
                if (value.mValue.equals(s)) return value;
             }
             throw ServiceException.INVALID_REQUEST("invalid value: "+s+", valid values: "+ Arrays.asList(values()), null);
        }
        public boolean isOr() { return this == or;}
        public boolean isAnd() { return this == and;}
    }

    public static enum GalType {
        ldap("ldap"),
        zimbra("zimbra");
        private String mValue;
        private GalType(String value) { mValue = value; }
        public String toString() { return mValue; }
        public static GalType fromString(String s) throws ServiceException {
            for (GalType value : values()) {
                if (value.mValue.equals(s)) return value;
             }
             throw ServiceException.INVALID_REQUEST("invalid value: "+s+", valid values: "+ Arrays.asList(values()), null);
        }
        public boolean isLdap() { return this == ldap;}
        public boolean isZimbra() { return this == zimbra;}
    }

    public static enum IMService {
        zimbra("zimbra"),
        yahoo("yahoo");
        private String mValue;
        private IMService(String value) { mValue = value; }
        public String toString() { return mValue; }
        public static IMService fromString(String s) throws ServiceException {
            for (IMService value : values()) {
                if (value.mValue.equals(s)) return value;
             }
             throw ServiceException.INVALID_REQUEST("invalid value: "+s+", valid values: "+ Arrays.asList(values()), null);
        }
        public boolean isZimbra() { return this == zimbra;}
        public boolean isYahoo() { return this == yahoo;}
    }

    public static enum IPMode {
        ipv6("ipv6"),
        ipv4("ipv4"),
        both("both");
        private String mValue;
        private IPMode(String value) { mValue = value; }
        public String toString() { return mValue; }
        public static IPMode fromString(String s) throws ServiceException {
            for (IPMode value : values()) {
                if (value.mValue.equals(s)) return value;
             }
             throw ServiceException.INVALID_REQUEST("invalid value: "+s+", valid values: "+ Arrays.asList(values()), null);
        }
        public boolean isIpv6() { return this == ipv6;}
        public boolean isIpv4() { return this == ipv4;}
        public boolean isBoth() { return this == both;}
    }

    public static enum MailMode {
        https("https"),
        both("both"),
        http("http"),
        mixed("mixed"),
        redirect("redirect");
        private String mValue;
        private MailMode(String value) { mValue = value; }
        public String toString() { return mValue; }
        public static MailMode fromString(String s) throws ServiceException {
            for (MailMode value : values()) {
                if (value.mValue.equals(s)) return value;
             }
             throw ServiceException.INVALID_REQUEST("invalid value: "+s+", valid values: "+ Arrays.asList(values()), null);
        }
        public boolean isHttps() { return this == https;}
        public boolean isBoth() { return this == both;}
        public boolean isHttp() { return this == http;}
        public boolean isMixed() { return this == mixed;}
        public boolean isRedirect() { return this == redirect;}
    }

    public static enum MailReferMode {
        reverse_proxied("reverse-proxied"),
        wronghost("wronghost"),
        always("always");
        private String mValue;
        private MailReferMode(String value) { mValue = value; }
        public String toString() { return mValue; }
        public static MailReferMode fromString(String s) throws ServiceException {
            for (MailReferMode value : values()) {
                if (value.mValue.equals(s)) return value;
             }
             throw ServiceException.INVALID_REQUEST("invalid value: "+s+", valid values: "+ Arrays.asList(values()), null);
        }
        public boolean isReverse_proxied() { return this == reverse_proxied;}
        public boolean isWronghost() { return this == wronghost;}
        public boolean isAlways() { return this == always;}
    }

    public static enum MailSSLClientCertMode {
        Disabled("Disabled"),
        NeedClientAuth("NeedClientAuth"),
        WantClientAuth("WantClientAuth");
        private String mValue;
        private MailSSLClientCertMode(String value) { mValue = value; }
        public String toString() { return mValue; }
        public static MailSSLClientCertMode fromString(String s) throws ServiceException {
            for (MailSSLClientCertMode value : values()) {
                if (value.mValue.equals(s)) return value;
             }
             throw ServiceException.INVALID_REQUEST("invalid value: "+s+", valid values: "+ Arrays.asList(values()), null);
        }
        public boolean isDisabled() { return this == Disabled;}
        public boolean isNeedClientAuth() { return this == NeedClientAuth;}
        public boolean isWantClientAuth() { return this == WantClientAuth;}
    }

    public static enum MailStatus {
        enabled("enabled"),
        disabled("disabled");
        private String mValue;
        private MailStatus(String value) { mValue = value; }
        public String toString() { return mValue; }
        public static MailStatus fromString(String s) throws ServiceException {
            for (MailStatus value : values()) {
                if (value.mValue.equals(s)) return value;
             }
             throw ServiceException.INVALID_REQUEST("invalid value: "+s+", valid values: "+ Arrays.asList(values()), null);
        }
        public boolean isEnabled() { return this == enabled;}
        public boolean isDisabled() { return this == disabled;}
    }

    public static enum MtaSaslAuthEnable {
        yes("yes"),
        no("no");
        private String mValue;
        private MtaSaslAuthEnable(String value) { mValue = value; }
        public String toString() { return mValue; }
        public static MtaSaslAuthEnable fromString(String s) throws ServiceException {
            for (MtaSaslAuthEnable value : values()) {
                if (value.mValue.equals(s)) return value;
             }
             throw ServiceException.INVALID_REQUEST("invalid value: "+s+", valid values: "+ Arrays.asList(values()), null);
        }
        public boolean isYes() { return this == yes;}
        public boolean isNo() { return this == no;}
    }

    public static enum MtaTlsSecurityLevel {
        may("may"),
        none("none");
        private String mValue;
        private MtaTlsSecurityLevel(String value) { mValue = value; }
        public String toString() { return mValue; }
        public static MtaTlsSecurityLevel fromString(String s) throws ServiceException {
            for (MtaTlsSecurityLevel value : values()) {
                if (value.mValue.equals(s)) return value;
             }
             throw ServiceException.INVALID_REQUEST("invalid value: "+s+", valid values: "+ Arrays.asList(values()), null);
        }
        public boolean isMay() { return this == may;}
        public boolean isNone() { return this == none;}
    }

    public static enum PrefBriefcaseReadingPaneLocation {
        bottom("bottom"),
        off("off"),
        right("right");
        private String mValue;
        private PrefBriefcaseReadingPaneLocation(String value) { mValue = value; }
        public String toString() { return mValue; }
        public static PrefBriefcaseReadingPaneLocation fromString(String s) throws ServiceException {
            for (PrefBriefcaseReadingPaneLocation value : values()) {
                if (value.mValue.equals(s)) return value;
             }
             throw ServiceException.INVALID_REQUEST("invalid value: "+s+", valid values: "+ Arrays.asList(values()), null);
        }
        public boolean isBottom() { return this == bottom;}
        public boolean isOff() { return this == off;}
        public boolean isRight() { return this == right;}
    }

    public static enum PrefCalendarApptVisibility {
        public_("public"),
        private_("private");
        private String mValue;
        private PrefCalendarApptVisibility(String value) { mValue = value; }
        public String toString() { return mValue; }
        public static PrefCalendarApptVisibility fromString(String s) throws ServiceException {
            for (PrefCalendarApptVisibility value : values()) {
                if (value.mValue.equals(s)) return value;
             }
             throw ServiceException.INVALID_REQUEST("invalid value: "+s+", valid values: "+ Arrays.asList(values()), null);
        }
        public boolean isPublic_() { return this == public_;}
        public boolean isPrivate_() { return this == private_;}
    }

    public static enum PrefCalendarInitialView {
        workWeek("workWeek"),
        schedule("schedule"),
        month("month"),
        list("list"),
        day("day"),
        week("week");
        private String mValue;
        private PrefCalendarInitialView(String value) { mValue = value; }
        public String toString() { return mValue; }
        public static PrefCalendarInitialView fromString(String s) throws ServiceException {
            for (PrefCalendarInitialView value : values()) {
                if (value.mValue.equals(s)) return value;
             }
             throw ServiceException.INVALID_REQUEST("invalid value: "+s+", valid values: "+ Arrays.asList(values()), null);
        }
        public boolean isWorkWeek() { return this == workWeek;}
        public boolean isSchedule() { return this == schedule;}
        public boolean isMonth() { return this == month;}
        public boolean isList() { return this == list;}
        public boolean isDay() { return this == day;}
        public boolean isWeek() { return this == week;}
    }

    public static enum PrefClientType {
        standard("standard"),
        advanced("advanced");
        private String mValue;
        private PrefClientType(String value) { mValue = value; }
        public String toString() { return mValue; }
        public static PrefClientType fromString(String s) throws ServiceException {
            for (PrefClientType value : values()) {
                if (value.mValue.equals(s)) return value;
             }
             throw ServiceException.INVALID_REQUEST("invalid value: "+s+", valid values: "+ Arrays.asList(values()), null);
        }
        public boolean isStandard() { return this == standard;}
        public boolean isAdvanced() { return this == advanced;}
    }

    public static enum PrefComposeFormat {
        text("text"),
        html("html");
        private String mValue;
        private PrefComposeFormat(String value) { mValue = value; }
        public String toString() { return mValue; }
        public static PrefComposeFormat fromString(String s) throws ServiceException {
            for (PrefComposeFormat value : values()) {
                if (value.mValue.equals(s)) return value;
             }
             throw ServiceException.INVALID_REQUEST("invalid value: "+s+", valid values: "+ Arrays.asList(values()), null);
        }
        public boolean isText() { return this == text;}
        public boolean isHtml() { return this == html;}
    }

    public static enum PrefContactsInitialView {
        list("list"),
        cards("cards");
        private String mValue;
        private PrefContactsInitialView(String value) { mValue = value; }
        public String toString() { return mValue; }
        public static PrefContactsInitialView fromString(String s) throws ServiceException {
            for (PrefContactsInitialView value : values()) {
                if (value.mValue.equals(s)) return value;
             }
             throw ServiceException.INVALID_REQUEST("invalid value: "+s+", valid values: "+ Arrays.asList(values()), null);
        }
        public boolean isList() { return this == list;}
        public boolean isCards() { return this == cards;}
    }

    public static enum PrefConversationOrder {
        dateDesc("dateDesc"),
        dateAsc("dateAsc");
        private String mValue;
        private PrefConversationOrder(String value) { mValue = value; }
        public String toString() { return mValue; }
        public static PrefConversationOrder fromString(String s) throws ServiceException {
            for (PrefConversationOrder value : values()) {
                if (value.mValue.equals(s)) return value;
             }
             throw ServiceException.INVALID_REQUEST("invalid value: "+s+", valid values: "+ Arrays.asList(values()), null);
        }
        public boolean isDateDesc() { return this == dateDesc;}
        public boolean isDateAsc() { return this == dateAsc;}
    }

    public static enum PrefConvReadingPaneLocation {
        bottom("bottom"),
        off("off"),
        right("right");
        private String mValue;
        private PrefConvReadingPaneLocation(String value) { mValue = value; }
        public String toString() { return mValue; }
        public static PrefConvReadingPaneLocation fromString(String s) throws ServiceException {
            for (PrefConvReadingPaneLocation value : values()) {
                if (value.mValue.equals(s)) return value;
             }
             throw ServiceException.INVALID_REQUEST("invalid value: "+s+", valid values: "+ Arrays.asList(values()), null);
        }
        public boolean isBottom() { return this == bottom;}
        public boolean isOff() { return this == off;}
        public boolean isRight() { return this == right;}
    }

    public static enum PrefDedupeMessagesSentToSelf {
        secondCopyifOnToOrCC("secondCopyifOnToOrCC"),
        dedupeNone("dedupeNone"),
        dedupeAll("dedupeAll");
        private String mValue;
        private PrefDedupeMessagesSentToSelf(String value) { mValue = value; }
        public String toString() { return mValue; }
        public static PrefDedupeMessagesSentToSelf fromString(String s) throws ServiceException {
            for (PrefDedupeMessagesSentToSelf value : values()) {
                if (value.mValue.equals(s)) return value;
             }
             throw ServiceException.INVALID_REQUEST("invalid value: "+s+", valid values: "+ Arrays.asList(values()), null);
        }
        public boolean isSecondCopyifOnToOrCC() { return this == secondCopyifOnToOrCC;}
        public boolean isDedupeNone() { return this == dedupeNone;}
        public boolean isDedupeAll() { return this == dedupeAll;}
    }

    public static enum PrefForwardIncludeOriginalText {
        includeBodyWithPrefix("includeBodyWithPrefix"),
        includeBodyOnly("includeBodyOnly"),
        includeBody("includeBody"),
        includeAsAttachment("includeAsAttachment"),
        includeBodyAndHeaders("includeBodyAndHeaders"),
        includeBodyAndHeadersWithPrefix("includeBodyAndHeadersWithPrefix");
        private String mValue;
        private PrefForwardIncludeOriginalText(String value) { mValue = value; }
        public String toString() { return mValue; }
        public static PrefForwardIncludeOriginalText fromString(String s) throws ServiceException {
            for (PrefForwardIncludeOriginalText value : values()) {
                if (value.mValue.equals(s)) return value;
             }
             throw ServiceException.INVALID_REQUEST("invalid value: "+s+", valid values: "+ Arrays.asList(values()), null);
        }
        public boolean isIncludeBodyWithPrefix() { return this == includeBodyWithPrefix;}
        public boolean isIncludeBodyOnly() { return this == includeBodyOnly;}
        public boolean isIncludeBody() { return this == includeBody;}
        public boolean isIncludeAsAttachment() { return this == includeAsAttachment;}
        public boolean isIncludeBodyAndHeaders() { return this == includeBodyAndHeaders;}
        public boolean isIncludeBodyAndHeadersWithPrefix() { return this == includeBodyAndHeadersWithPrefix;}
    }

    public static enum PrefForwardReplyFormat {
        text("text"),
        html("html"),
        same("same");
        private String mValue;
        private PrefForwardReplyFormat(String value) { mValue = value; }
        public String toString() { return mValue; }
        public static PrefForwardReplyFormat fromString(String s) throws ServiceException {
            for (PrefForwardReplyFormat value : values()) {
                if (value.mValue.equals(s)) return value;
             }
             throw ServiceException.INVALID_REQUEST("invalid value: "+s+", valid values: "+ Arrays.asList(values()), null);
        }
        public boolean isText() { return this == text;}
        public boolean isHtml() { return this == html;}
        public boolean isSame() { return this == same;}
    }

    public static enum PrefGetMailAction {
        update("update"),
        default_("default");
        private String mValue;
        private PrefGetMailAction(String value) { mValue = value; }
        public String toString() { return mValue; }
        public static PrefGetMailAction fromString(String s) throws ServiceException {
            for (PrefGetMailAction value : values()) {
                if (value.mValue.equals(s)) return value;
             }
             throw ServiceException.INVALID_REQUEST("invalid value: "+s+", valid values: "+ Arrays.asList(values()), null);
        }
        public boolean isUpdate() { return this == update;}
        public boolean isDefault_() { return this == default_;}
    }

    public static enum PrefGroupMailBy {
        message("message"),
        conversation("conversation");
        private String mValue;
        private PrefGroupMailBy(String value) { mValue = value; }
        public String toString() { return mValue; }
        public static PrefGroupMailBy fromString(String s) throws ServiceException {
            for (PrefGroupMailBy value : values()) {
                if (value.mValue.equals(s)) return value;
             }
             throw ServiceException.INVALID_REQUEST("invalid value: "+s+", valid values: "+ Arrays.asList(values()), null);
        }
        public boolean isMessage() { return this == message;}
        public boolean isConversation() { return this == conversation;}
    }

    public static enum PrefIMIdleStatus {
        away("away"),
        invisible("invisible"),
        xa("xa"),
        offline("offline");
        private String mValue;
        private PrefIMIdleStatus(String value) { mValue = value; }
        public String toString() { return mValue; }
        public static PrefIMIdleStatus fromString(String s) throws ServiceException {
            for (PrefIMIdleStatus value : values()) {
                if (value.mValue.equals(s)) return value;
             }
             throw ServiceException.INVALID_REQUEST("invalid value: "+s+", valid values: "+ Arrays.asList(values()), null);
        }
        public boolean isAway() { return this == away;}
        public boolean isInvisible() { return this == invisible;}
        public boolean isXa() { return this == xa;}
        public boolean isOffline() { return this == offline;}
    }

    public static enum PrefMailSelectAfterDelete {
        previous("previous"),
        adaptive("adaptive"),
        next("next");
        private String mValue;
        private PrefMailSelectAfterDelete(String value) { mValue = value; }
        public String toString() { return mValue; }
        public static PrefMailSelectAfterDelete fromString(String s) throws ServiceException {
            for (PrefMailSelectAfterDelete value : values()) {
                if (value.mValue.equals(s)) return value;
             }
             throw ServiceException.INVALID_REQUEST("invalid value: "+s+", valid values: "+ Arrays.asList(values()), null);
        }
        public boolean isPrevious() { return this == previous;}
        public boolean isAdaptive() { return this == adaptive;}
        public boolean isNext() { return this == next;}
    }

    public static enum PrefMailSendReadReceipts {
        never("never"),
        prompt("prompt"),
        always("always");
        private String mValue;
        private PrefMailSendReadReceipts(String value) { mValue = value; }
        public String toString() { return mValue; }
        public static PrefMailSendReadReceipts fromString(String s) throws ServiceException {
            for (PrefMailSendReadReceipts value : values()) {
                if (value.mValue.equals(s)) return value;
             }
             throw ServiceException.INVALID_REQUEST("invalid value: "+s+", valid values: "+ Arrays.asList(values()), null);
        }
        public boolean isNever() { return this == never;}
        public boolean isPrompt() { return this == prompt;}
        public boolean isAlways() { return this == always;}
    }

    public static enum PrefMailSignatureStyle {
        outlook("outlook"),
        internet("internet");
        private String mValue;
        private PrefMailSignatureStyle(String value) { mValue = value; }
        public String toString() { return mValue; }
        public static PrefMailSignatureStyle fromString(String s) throws ServiceException {
            for (PrefMailSignatureStyle value : values()) {
                if (value.mValue.equals(s)) return value;
             }
             throw ServiceException.INVALID_REQUEST("invalid value: "+s+", valid values: "+ Arrays.asList(values()), null);
        }
        public boolean isOutlook() { return this == outlook;}
        public boolean isInternet() { return this == internet;}
    }

    public static enum PrefReadingPaneLocation {
        bottom("bottom"),
        off("off"),
        right("right");
        private String mValue;
        private PrefReadingPaneLocation(String value) { mValue = value; }
        public String toString() { return mValue; }
        public static PrefReadingPaneLocation fromString(String s) throws ServiceException {
            for (PrefReadingPaneLocation value : values()) {
                if (value.mValue.equals(s)) return value;
             }
             throw ServiceException.INVALID_REQUEST("invalid value: "+s+", valid values: "+ Arrays.asList(values()), null);
        }
        public boolean isBottom() { return this == bottom;}
        public boolean isOff() { return this == off;}
        public boolean isRight() { return this == right;}
    }

    public static enum PrefReplyIncludeOriginalText {
        includeBodyWithPrefix("includeBodyWithPrefix"),
        includeSmartAndHeadersWithPrefix("includeSmartAndHeadersWithPrefix"),
        includeBodyOnly("includeBodyOnly"),
        includeBody("includeBody"),
        includeSmartWithPrefix("includeSmartWithPrefix"),
        includeAsAttachment("includeAsAttachment"),
        includeSmart("includeSmart"),
        includeBodyAndHeaders("includeBodyAndHeaders"),
        includeSmartAndHeaders("includeSmartAndHeaders"),
        includeNone("includeNone"),
        includeBodyAndHeadersWithPrefix("includeBodyAndHeadersWithPrefix");
        private String mValue;
        private PrefReplyIncludeOriginalText(String value) { mValue = value; }
        public String toString() { return mValue; }
        public static PrefReplyIncludeOriginalText fromString(String s) throws ServiceException {
            for (PrefReplyIncludeOriginalText value : values()) {
                if (value.mValue.equals(s)) return value;
             }
             throw ServiceException.INVALID_REQUEST("invalid value: "+s+", valid values: "+ Arrays.asList(values()), null);
        }
        public boolean isIncludeBodyWithPrefix() { return this == includeBodyWithPrefix;}
        public boolean isIncludeSmartAndHeadersWithPrefix() { return this == includeSmartAndHeadersWithPrefix;}
        public boolean isIncludeBodyOnly() { return this == includeBodyOnly;}
        public boolean isIncludeBody() { return this == includeBody;}
        public boolean isIncludeSmartWithPrefix() { return this == includeSmartWithPrefix;}
        public boolean isIncludeAsAttachment() { return this == includeAsAttachment;}
        public boolean isIncludeSmart() { return this == includeSmart;}
        public boolean isIncludeBodyAndHeaders() { return this == includeBodyAndHeaders;}
        public boolean isIncludeSmartAndHeaders() { return this == includeSmartAndHeaders;}
        public boolean isIncludeNone() { return this == includeNone;}
        public boolean isIncludeBodyAndHeadersWithPrefix() { return this == includeBodyAndHeadersWithPrefix;}
    }

    public static enum PrefTasksReadingPaneLocation {
        bottom("bottom"),
        off("off"),
        right("right");
        private String mValue;
        private PrefTasksReadingPaneLocation(String value) { mValue = value; }
        public String toString() { return mValue; }
        public static PrefTasksReadingPaneLocation fromString(String s) throws ServiceException {
            for (PrefTasksReadingPaneLocation value : values()) {
                if (value.mValue.equals(s)) return value;
             }
             throw ServiceException.INVALID_REQUEST("invalid value: "+s+", valid values: "+ Arrays.asList(values()), null);
        }
        public boolean isBottom() { return this == bottom;}
        public boolean isOff() { return this == off;}
        public boolean isRight() { return this == right;}
    }

    public static enum ReverseProxyClientCertMode {
        optional("optional"),
        off("off"),
        on("on");
        private String mValue;
        private ReverseProxyClientCertMode(String value) { mValue = value; }
        public String toString() { return mValue; }
        public static ReverseProxyClientCertMode fromString(String s) throws ServiceException {
            for (ReverseProxyClientCertMode value : values()) {
                if (value.mValue.equals(s)) return value;
             }
             throw ServiceException.INVALID_REQUEST("invalid value: "+s+", valid values: "+ Arrays.asList(values()), null);
        }
        public boolean isOptional() { return this == optional;}
        public boolean isOff() { return this == off;}
        public boolean isOn() { return this == on;}
    }

    public static enum ReverseProxyImapStartTlsMode {
        off("off"),
        on("on"),
        only("only");
        private String mValue;
        private ReverseProxyImapStartTlsMode(String value) { mValue = value; }
        public String toString() { return mValue; }
        public static ReverseProxyImapStartTlsMode fromString(String s) throws ServiceException {
            for (ReverseProxyImapStartTlsMode value : values()) {
                if (value.mValue.equals(s)) return value;
             }
             throw ServiceException.INVALID_REQUEST("invalid value: "+s+", valid values: "+ Arrays.asList(values()), null);
        }
        public boolean isOff() { return this == off;}
        public boolean isOn() { return this == on;}
        public boolean isOnly() { return this == only;}
    }

    public static enum ReverseProxyLogLevel {
        warn("warn"),
        error("error"),
        crit("crit"),
        debug("debug"),
        notice("notice"),
        info("info");
        private String mValue;
        private ReverseProxyLogLevel(String value) { mValue = value; }
        public String toString() { return mValue; }
        public static ReverseProxyLogLevel fromString(String s) throws ServiceException {
            for (ReverseProxyLogLevel value : values()) {
                if (value.mValue.equals(s)) return value;
             }
             throw ServiceException.INVALID_REQUEST("invalid value: "+s+", valid values: "+ Arrays.asList(values()), null);
        }
        public boolean isWarn() { return this == warn;}
        public boolean isError() { return this == error;}
        public boolean isCrit() { return this == crit;}
        public boolean isDebug() { return this == debug;}
        public boolean isNotice() { return this == notice;}
        public boolean isInfo() { return this == info;}
    }

    public static enum ReverseProxyMailMode {
        https("https"),
        both("both"),
        http("http"),
        mixed("mixed"),
        redirect("redirect");
        private String mValue;
        private ReverseProxyMailMode(String value) { mValue = value; }
        public String toString() { return mValue; }
        public static ReverseProxyMailMode fromString(String s) throws ServiceException {
            for (ReverseProxyMailMode value : values()) {
                if (value.mValue.equals(s)) return value;
             }
             throw ServiceException.INVALID_REQUEST("invalid value: "+s+", valid values: "+ Arrays.asList(values()), null);
        }
        public boolean isHttps() { return this == https;}
        public boolean isBoth() { return this == both;}
        public boolean isHttp() { return this == http;}
        public boolean isMixed() { return this == mixed;}
        public boolean isRedirect() { return this == redirect;}
    }

    public static enum ReverseProxyPop3StartTlsMode {
        off("off"),
        on("on"),
        only("only");
        private String mValue;
        private ReverseProxyPop3StartTlsMode(String value) { mValue = value; }
        public String toString() { return mValue; }
        public static ReverseProxyPop3StartTlsMode fromString(String s) throws ServiceException {
            for (ReverseProxyPop3StartTlsMode value : values()) {
                if (value.mValue.equals(s)) return value;
             }
             throw ServiceException.INVALID_REQUEST("invalid value: "+s+", valid values: "+ Arrays.asList(values()), null);
        }
        public boolean isOff() { return this == off;}
        public boolean isOn() { return this == on;}
        public boolean isOnly() { return this == only;}
    }

    public static enum TableMaintenanceOperation {
        OPTIMIZE("OPTIMIZE"),
        ANALYZE("ANALYZE");
        private String mValue;
        private TableMaintenanceOperation(String value) { mValue = value; }
        public String toString() { return mValue; }
        public static TableMaintenanceOperation fromString(String s) throws ServiceException {
            for (TableMaintenanceOperation value : values()) {
                if (value.mValue.equals(s)) return value;
             }
             throw ServiceException.INVALID_REQUEST("invalid value: "+s+", valid values: "+ Arrays.asList(values()), null);
        }
        public boolean isOPTIMIZE() { return this == OPTIMIZE;}
        public boolean isANALYZE() { return this == ANALYZE;}
    }

    /**
     */
    @ZAttr(id=-1)
    public static final String A_amavisBadHeaderAdmin = "amavisBadHeaderAdmin";

    /**
     */
    @ZAttr(id=-1)
    public static final String A_amavisBadHeaderLover = "amavisBadHeaderLover";

    /**
     */
    @ZAttr(id=-1)
    public static final String A_amavisBadHeaderQuarantineTo = "amavisBadHeaderQuarantineTo";

    /**
     */
    @ZAttr(id=-1)
    public static final String A_amavisBannedAdmin = "amavisBannedAdmin";

    /**
     */
    @ZAttr(id=-1)
    public static final String A_amavisBannedFilesLover = "amavisBannedFilesLover";

    /**
     */
    @ZAttr(id=-1)
    public static final String A_amavisBannedQuarantineTo = "amavisBannedQuarantineTo";

    /**
     */
    @ZAttr(id=-1)
    public static final String A_amavisBannedRuleNames = "amavisBannedRuleNames";

    /**
     */
    @ZAttr(id=-1)
    public static final String A_amavisBlacklistSender = "amavisBlacklistSender";

    /**
     */
    @ZAttr(id=-1)
    public static final String A_amavisBypassBannedChecks = "amavisBypassBannedChecks";

    /**
     */
    @ZAttr(id=-1)
    public static final String A_amavisBypassHeaderChecks = "amavisBypassHeaderChecks";

    /**
     */
    @ZAttr(id=-1)
    public static final String A_amavisBypassSpamChecks = "amavisBypassSpamChecks";

    /**
     */
    @ZAttr(id=-1)
    public static final String A_amavisBypassVirusChecks = "amavisBypassVirusChecks";

    /**
     */
    @ZAttr(id=-1)
    public static final String A_amavisLocal = "amavisLocal";

    /**
     */
    @ZAttr(id=-1)
    public static final String A_amavisMessageSizeLimit = "amavisMessageSizeLimit";

    /**
     */
    @ZAttr(id=-1)
    public static final String A_amavisNewVirusAdmin = "amavisNewVirusAdmin";

    /**
     */
    @ZAttr(id=-1)
    public static final String A_amavisSpamAdmin = "amavisSpamAdmin";

    /**
     */
    @ZAttr(id=-1)
    public static final String A_amavisSpamKillLevel = "amavisSpamKillLevel";

    /**
     */
    @ZAttr(id=-1)
    public static final String A_amavisSpamLover = "amavisSpamLover";

    /**
     */
    @ZAttr(id=-1)
    public static final String A_amavisSpamModifiesSubj = "amavisSpamModifiesSubj";

    /**
     */
    @ZAttr(id=-1)
    public static final String A_amavisSpamQuarantineTo = "amavisSpamQuarantineTo";

    /**
     */
    @ZAttr(id=-1)
    public static final String A_amavisSpamTag2Level = "amavisSpamTag2Level";

    /**
     */
    @ZAttr(id=-1)
    public static final String A_amavisSpamTagLevel = "amavisSpamTagLevel";

    /**
     */
    @ZAttr(id=-1)
    public static final String A_amavisVirusAdmin = "amavisVirusAdmin";

    /**
     */
    @ZAttr(id=-1)
    public static final String A_amavisVirusLover = "amavisVirusLover";

    /**
     */
    @ZAttr(id=-1)
    public static final String A_amavisVirusQuarantineTo = "amavisVirusQuarantineTo";

    /**
     */
    @ZAttr(id=-1)
    public static final String A_amavisWarnBadHeaderRecip = "amavisWarnBadHeaderRecip";

    /**
     */
    @ZAttr(id=-1)
    public static final String A_amavisWarnBannedRecip = "amavisWarnBannedRecip";

    /**
     */
    @ZAttr(id=-1)
    public static final String A_amavisWarnVirusRecip = "amavisWarnVirusRecip";

    /**
     */
    @ZAttr(id=-1)
    public static final String A_amavisWhitelistSender = "amavisWhitelistSender";

    /**
     * RFC2256: ISO-3166 country 2-letter code
     */
    @ZAttr(id=-1)
    public static final String A_c = "c";

    /**
     * RFC2256: common name(s) for which the entity is known by
     */
    @ZAttr(id=-1)
    public static final String A_cn = "cn";

    /**
     * RFC1274: friendly country name
     */
    @ZAttr(id=-1)
    public static final String A_co = "co";

    /**
     * From Microsoft Schema
     */
    @ZAttr(id=-1)
    public static final String A_company = "company";

    /**
     * RFC2256: descriptive information
     */
    @ZAttr(id=-1)
    public static final String A_description = "description";

    /**
     * RFC2256: destination indicator
     */
    @ZAttr(id=-1)
    public static final String A_destinationIndicator = "destinationIndicator";

    /**
     * RFC2798: preferred name to be used when displaying entries
     */
    @ZAttr(id=-1)
    public static final String A_displayName = "displayName";

    /**
     * RFC2256: Facsimile (Fax) Telephone Number
     */
    @ZAttr(id=-1)
    public static final String A_facsimileTelephoneNumber = "facsimileTelephoneNumber";

    /**
     * RFC2256: first name(s) for which the entity is known by
     */
    @ZAttr(id=-1)
    public static final String A_givenName = "givenName";

    /**
     * RFC2256: first name(s) for which the entity is known by
     */
    @ZAttr(id=-1)
    public static final String A_gn = "gn";

    /**
     * RFC1274: home telephone number
     */
    @ZAttr(id=-1)
    public static final String A_homePhone = "homePhone";

    /**
     * RFC2256: initials of some or all of names, but not the surname(s).
     */
    @ZAttr(id=-1)
    public static final String A_initials = "initials";

    /**
     * RFC2256: international ISDN number
     */
    @ZAttr(id=-1)
    public static final String A_internationaliSDNNumber = "internationaliSDNNumber";

    /**
     * RFC2256: locality which this object resides in
     */
    @ZAttr(id=-1)
    public static final String A_l = "l";

    /**
     * RFC1274: RFC822 Mailbox
     */
    @ZAttr(id=-1)
    public static final String A_mail = "mail";

    /**
     * RFC1274: mobile telephone number
     */
    @ZAttr(id=-1)
    public static final String A_mobile = "mobile";

    /**
     * RFC2256: organization this object belongs to
     */
    @ZAttr(id=-1)
    public static final String A_o = "o";

    /**
     * RFC2256: object classes of the entity
     */
    @ZAttr(id=-1)
    public static final String A_objectClass = "objectClass";

    /**
     * RFC2256: organizational unit this object belongs to
     */
    @ZAttr(id=-1)
    public static final String A_ou = "ou";

    /**
     * RFC1274: pager telephone number
     */
    @ZAttr(id=-1)
    public static final String A_pager = "pager";

    /**
     * &#039;RFC2256: Physical Delivery Office Name
     */
    @ZAttr(id=-1)
    public static final String A_physicalDeliveryOfficeName = "physicalDeliveryOfficeName";

    /**
     * RFC2256: postal address
     */
    @ZAttr(id=-1)
    public static final String A_postalAddress = "postalAddress";

    /**
     * RFC2256: postal code
     */
    @ZAttr(id=-1)
    public static final String A_postalCode = "postalCode";

    /**
     * RFC2256: Post Office Box
     */
    @ZAttr(id=-1)
    public static final String A_postOfficeBox = "postOfficeBox";

    /**
     * RFC2256: preferred delivery method
     */
    @ZAttr(id=-1)
    public static final String A_preferredDeliveryMethod = "preferredDeliveryMethod";

    /**
     * RFC2256: registered postal address
     */
    @ZAttr(id=-1)
    public static final String A_registeredAddress = "registeredAddress";

    /**
     * RFC2256: last (family) name(s) for which the entity is known by
     */
    @ZAttr(id=-1)
    public static final String A_sn = "sn";

    /**
     * RFC2256: state or province which this object resides in
     */
    @ZAttr(id=-1)
    public static final String A_st = "st";

    /**
     * RFC2256: street address of this object
     */
    @ZAttr(id=-1)
    public static final String A_street = "street";

    /**
     * RFC2256: street address of this object
     */
    @ZAttr(id=-1)
    public static final String A_streetAddress = "streetAddress";

    /**
     * RFC2256: Telephone Number
     */
    @ZAttr(id=-1)
    public static final String A_telephoneNumber = "telephoneNumber";

    /**
     * RFC2256: Teletex Terminal Identifier
     */
    @ZAttr(id=-1)
    public static final String A_teletexTerminalIdentifier = "teletexTerminalIdentifier";

    /**
     * RFC2256: Telex Number
     */
    @ZAttr(id=-1)
    public static final String A_telexNumber = "telexNumber";

    /**
     * RFC2256: title associated with the entity
     */
    @ZAttr(id=-1)
    public static final String A_title = "title";

    /**
     * RFC1274: user identifier
     */
    @ZAttr(id=-1)
    public static final String A_uid = "uid";

    /**
     * RFC2256: X.509 user certificate
     */
    @ZAttr(id=-1)
    public static final String A_userCertificate = "userCertificate";

    /**
     * RFC2256/2307: password of user. Stored encoded as SSHA (salted-SHA1)
     */
    @ZAttr(id=-1)
    public static final String A_userPassword = "userPassword";

    /**
     * RFC2798: PKCS#7 SignedData used to support S/MIME
     */
    @ZAttr(id=-1)
    public static final String A_userSMIMECertificate = "userSMIMECertificate";

    /**
     * RFC2256: X.121 Address
     */
    @ZAttr(id=-1)
    public static final String A_x121Address = "x121Address";

    /**
     * calendar user type - USER (default) or RESOURCE
     */
    @ZAttr(id=313)
    public static final String A_zimbraAccountCalendarUserType = "zimbraAccountCalendarUserType";

    /**
     * Deprecated since: 5.0. deprecated in favor of the accountInfo flag.
     * Orig desc: additional account attrs that get returned to a client
     */
    @ZAttr(id=112)
    public static final String A_zimbraAccountClientAttr = "zimbraAccountClientAttr";

    /**
     * Object classes to add when creating a zimbra account object. Useful if
     * you want to add sambaSamAccount etc to zimbra accounts.
     */
    @ZAttr(id=438)
    public static final String A_zimbraAccountExtraObjectClass = "zimbraAccountExtraObjectClass";

    /**
     * account status
     */
    @ZAttr(id=2)
    public static final String A_zimbraAccountStatus = "zimbraAccountStatus";

    /**
     * Zimbra access control list
     *
     * @since ZCS 5.0.7
     */
    @ZAttr(id=659)
    public static final String A_zimbraACE = "zimbraACE";

    /**
     * access control mechanism for admin access acl: ACL based access
     * control (a.k.a. delegated admin). global: allows only global admins.
     *
     * @since ZCS 6.0.9
     */
    @ZAttr(id=1101)
    public static final String A_zimbraAdminAccessControlMech = "zimbraAdminAccessControlMech";

    /**
     * lifetime of newly created admin auth tokens. Must be in valid duration
     * format: {digits}{time-unit}. digits: 0-9, time-unit: [hmsd]|ms. h -
     * hours, m - minutes, s - seconds, d - days, ms - milliseconds. If time
     * unit is not specified, the default is s(seconds).
     */
    @ZAttr(id=109)
    public static final String A_zimbraAdminAuthTokenLifetime = "zimbraAdminAuthTokenLifetime";

    /**
     * whether to show catchall addresses in admin console
     *
     * @since ZCS 5.0.10
     */
    @ZAttr(id=746)
    public static final String A_zimbraAdminConsoleCatchAllAddressEnabled = "zimbraAdminConsoleCatchAllAddressEnabled";

    /**
     * enable MX check feature for domain
     *
     * @since ZCS 5.0.10
     */
    @ZAttr(id=743)
    public static final String A_zimbraAdminConsoleDNSCheckEnabled = "zimbraAdminConsoleDNSCheckEnabled";

    /**
     * whether configuring external LDAP auth is enabled in admin console
     *
     * @since ZCS 5.0.12
     */
    @ZAttr(id=774)
    public static final String A_zimbraAdminConsoleLDAPAuthEnabled = "zimbraAdminConsoleLDAPAuthEnabled";

    /**
     * admin console login message
     *
     * @since ZCS 5.0.12
     */
    @ZAttr(id=772)
    public static final String A_zimbraAdminConsoleLoginMessage = "zimbraAdminConsoleLoginMessage";

    /**
     * login URL for admin console to send the user to upon explicit logging
     * in
     *
     * @since ZCS 5.0.9
     */
    @ZAttr(id=696)
    public static final String A_zimbraAdminConsoleLoginURL = "zimbraAdminConsoleLoginURL";

    /**
     * logout URL for admin console to send the user to upon explicit logging
     * out
     *
     * @since ZCS 5.0.7
     */
    @ZAttr(id=684)
    public static final String A_zimbraAdminConsoleLogoutURL = "zimbraAdminConsoleLogoutURL";

    /**
     * whether to allow skin management in admin console
     *
     * @since ZCS 5.0.11
     */
    @ZAttr(id=751)
    public static final String A_zimbraAdminConsoleSkinEnabled = "zimbraAdminConsoleSkinEnabled";

    /**
     * UI components available for the authed admin in admin console
     *
     * @since ZCS 6.0.0_BETA1
     */
    @ZAttr(id=761)
    public static final String A_zimbraAdminConsoleUIComponents = "zimbraAdminConsoleUIComponents";

    /**
     * Zimlet Util will set this attribute based on the value in zimlet
     * definition XML file
     *
     * @since ZCS 6.0.0_BETA1
     */
    @ZAttr(id=803)
    public static final String A_zimbraAdminExtDisableUIUndeploy = "zimbraAdminExtDisableUIUndeploy";

    /**
     * number of admin initiated imap import handler threads
     *
     * @since ZCS 7.0.0
     */
    @ZAttr(id=1113)
    public static final String A_zimbraAdminImapImportNumThreads = "zimbraAdminImapImportNumThreads";

    /**
     * SSL port for admin UI
     */
    @ZAttr(id=155)
    public static final String A_zimbraAdminPort = "zimbraAdminPort";

    /**
     * admin saved searches
     */
    @ZAttr(id=446)
    public static final String A_zimbraAdminSavedSearches = "zimbraAdminSavedSearches";

    /**
     * URL prefix for where the zimbraAdmin app resides on this server
     */
    @ZAttr(id=497)
    public static final String A_zimbraAdminURL = "zimbraAdminURL";

    /**
     * zimbraId of alias target
     */
    @ZAttr(id=40)
    public static final String A_zimbraAliasTargetId = "zimbraAliasTargetId";

    /**
     * Whether this account can use any from address. Not changeable by
     * domain admin to allow arbitrary addresses
     */
    @ZAttr(id=427)
    public static final String A_zimbraAllowAnyFromAddress = "zimbraAllowAnyFromAddress";

    /**
     * Addresses that this account can as from address if
     * arbitrary-addresses-allowed setting is not set
     */
    @ZAttr(id=428)
    public static final String A_zimbraAllowFromAddress = "zimbraAllowFromAddress";

    /**
     * whether creating domains, and renaming domains to a name, containing
     * non-LDH (letter, digit, hyphen) characters is allowed
     *
     * @since ZCS 6.0.2
     */
    @ZAttr(id=1052)
    public static final String A_zimbraAllowNonLDHCharsInDomain = "zimbraAllowNonLDHCharsInDomain";

    /**
     * When a virus is detected quarantine message to this account
     *
     * @since ZCS 7.0.0
     */
    @ZAttr(id=1100)
    public static final String A_zimbraAmavisQuarantineAccount = "zimbraAmavisQuarantineAccount";

    /**
     * Mailboxes in which the current account in archived. Multi-value attr
     * with eg values { user-2006@example.com.archive,
     * user-2007@example.com.archive } that tells us that user@example.com
     * has been archived into those two mailboxes.
     */
    @ZAttr(id=429)
    public static final String A_zimbraArchiveAccount = "zimbraArchiveAccount";

    /**
     * An account or CoS setting that works with the name template that
     * allows you to dictate the date format used in the name template. This
     * is a Java SimpleDateFormat specifier. The default is an LDAP
     * generalized time format:
     */
    @ZAttr(id=432)
    public static final String A_zimbraArchiveAccountDateTemplate = "zimbraArchiveAccountDateTemplate";

    /**
     * An account or CoS setting - typically only in CoS - that tells the
     * archiving system how to derive the archive mailbox name. ID, USER,
     * DATE, and DOMAIN are expanded.
     */
    @ZAttr(id=431)
    public static final String A_zimbraArchiveAccountNameTemplate = "zimbraArchiveAccountNameTemplate";

    /**
     * whether account archiving is enabled
     *
     * @since ZCS 8.0.0
     */
    @ZAttr(id=1206)
    public static final String A_zimbraArchiveEnabled = "zimbraArchiveEnabled";

    /**
     * Address to which archive message bounces should be sent. Typically
     * could be an admin account. This is global across all domains.
     */
    @ZAttr(id=430)
    public static final String A_zimbraArchiveMailFrom = "zimbraArchiveMailFrom";

    /**
     * block all attachment downloading
     */
    @ZAttr(id=115)
    public static final String A_zimbraAttachmentsBlocked = "zimbraAttachmentsBlocked";

    /**
     * Maximum number of characters that will be indexed for a given MIME
     * part.
     *
     * @since ZCS 5.0.0
     */
    @ZAttr(id=582)
    public static final String A_zimbraAttachmentsIndexedTextLimit = "zimbraAttachmentsIndexedTextLimit";

    /**
     * whether or not to index attachemts
     */
    @ZAttr(id=173)
    public static final String A_zimbraAttachmentsIndexingEnabled = "zimbraAttachmentsIndexingEnabled";

    /**
     * Class to use to scan attachments during compose
     */
    @ZAttr(id=238)
    public static final String A_zimbraAttachmentsScanClass = "zimbraAttachmentsScanClass";

    /**
     * Whether to scan attachments during compose
     */
    @ZAttr(id=237)
    public static final String A_zimbraAttachmentsScanEnabled = "zimbraAttachmentsScanEnabled";

    /**
     * Data for class that scans attachments during compose
     */
    @ZAttr(id=239)
    public static final String A_zimbraAttachmentsScanURL = "zimbraAttachmentsScanURL";

    /**
     * view all attachments in html only
     */
    @ZAttr(id=116)
    public static final String A_zimbraAttachmentsViewInHtmlOnly = "zimbraAttachmentsViewInHtmlOnly";

    /**
     * fallback to local auth if external mech fails
     */
    @ZAttr(id=257)
    public static final String A_zimbraAuthFallbackToLocal = "zimbraAuthFallbackToLocal";

    /**
     * kerberos5 realm for kerberos5 auth mech
     *
     * @since ZCS 5.0.0
     */
    @ZAttr(id=548)
    public static final String A_zimbraAuthKerberos5Realm = "zimbraAuthKerberos5Realm";

    /**
     * LDAP bind dn for ldap auth mech
     */
    @ZAttr(id=44)
    public static final String A_zimbraAuthLdapBindDn = "zimbraAuthLdapBindDn";

    /**
     * explict mapping to an external LDAP dn for a given account
     */
    @ZAttr(id=256)
    public static final String A_zimbraAuthLdapExternalDn = "zimbraAuthLdapExternalDn";

    /**
     * LDAP search base for ldap auth mech
     */
    @ZAttr(id=252)
    public static final String A_zimbraAuthLdapSearchBase = "zimbraAuthLdapSearchBase";

    /**
     * LDAP search bind dn for ldap auth mech
     */
    @ZAttr(id=253)
    public static final String A_zimbraAuthLdapSearchBindDn = "zimbraAuthLdapSearchBindDn";

    /**
     * LDAP search bind password for ldap auth mech
     */
    @ZAttr(id=254)
    public static final String A_zimbraAuthLdapSearchBindPassword = "zimbraAuthLdapSearchBindPassword";

    /**
     * LDAP search filter for ldap auth mech
     */
    @ZAttr(id=255)
    public static final String A_zimbraAuthLdapSearchFilter = "zimbraAuthLdapSearchFilter";

    /**
     * whether to use startTLS for external LDAP auth
     *
     * @since ZCS 5.0.6
     */
    @ZAttr(id=654)
    public static final String A_zimbraAuthLdapStartTlsEnabled = "zimbraAuthLdapStartTlsEnabled";

    /**
     * LDAP URL for ldap auth mech
     */
    @ZAttr(id=43)
    public static final String A_zimbraAuthLdapURL = "zimbraAuthLdapURL";

    /**
     * mechanism to use for authentication. Valid values are zimbra, ldap,
     * ad, kerberos5, custom:{handler-name} [arg1 arg2 ...]
     */
    @ZAttr(id=42)
    public static final String A_zimbraAuthMech = "zimbraAuthMech";

    /**
     * auth token secret key
     */
    @ZAttr(id=100)
    public static final String A_zimbraAuthTokenKey = "zimbraAuthTokenKey";

    /**
     * lifetime of newly created auth tokens. Must be in valid duration
     * format: {digits}{time-unit}. digits: 0-9, time-unit: [hmsd]|ms. h -
     * hours, m - minutes, s - seconds, d - days, ms - milliseconds. If time
     * unit is not specified, the default is s(seconds).
     */
    @ZAttr(id=108)
    public static final String A_zimbraAuthTokenLifetime = "zimbraAuthTokenLifetime";

    /**
     * if set, this value gets stored in the auth token and compared on every
     * request. Changing it will invalidate all outstanding auth tokens. It
     * also gets changed when an account password is changed.
     *
     * @since ZCS 6.0.0_GA
     */
    @ZAttr(id=1044)
    public static final String A_zimbraAuthTokenValidityValue = "zimbraAuthTokenValidityValue";

    /**
     * Whether auth token validity value checking should be performed during
     * auth token validation. See description for
     * zimbraAuthTokenValidityValue.
     *
     * @since ZCS 6.0.7
     */
    @ZAttr(id=1094)
    public static final String A_zimbraAuthTokenValidityValueEnabled = "zimbraAuthTokenValidityValueEnabled";

    /**
     * Use null return path for envelope MAIL FROM when sending out of office
     * and new mail notifications. If false, use account address for envelope
     */
    @ZAttr(id=502)
    public static final String A_zimbraAutoSubmittedNullReturnPath = "zimbraAutoSubmittedNullReturnPath";

    /**
     * Locales available for this account
     */
    @ZAttr(id=487)
    public static final String A_zimbraAvailableLocale = "zimbraAvailableLocale";

    /**
     * Skins available for this account. Fallback order is: 1. the normal
     * account/cos inheritance 2. if not set on account/cos, use the value on
     * the domain of the account
     */
    @ZAttr(id=364)
    public static final String A_zimbraAvailableSkin = "zimbraAvailableSkin";

    /**
     * length of each interval in auto-grouped backup
     */
    @ZAttr(id=513)
    public static final String A_zimbraBackupAutoGroupedInterval = "zimbraBackupAutoGroupedInterval";

    /**
     * number of groups to auto-group backups over
     */
    @ZAttr(id=514)
    public static final String A_zimbraBackupAutoGroupedNumGroups = "zimbraBackupAutoGroupedNumGroups";

    /**
     * if true, limit the number of mailboxes in auto-grouped backup to total
     * mailboxes divided by auto-group days
     */
    @ZAttr(id=515)
    public static final String A_zimbraBackupAutoGroupedThrottled = "zimbraBackupAutoGroupedThrottled";

    /**
     * Minimum percentage or TB/GB/MB/KB/bytes of free space on backup target
     * to allow a full or auto-grouped backup to start; 0 = no minimum is
     * enforced. Examples: 25%, 10GB
     *
     * @since ZCS 7.0.0
     */
    @ZAttr(id=1111)
    public static final String A_zimbraBackupMinFreeSpace = "zimbraBackupMinFreeSpace";

    /**
     * backup mode
     */
    @ZAttr(id=512)
    public static final String A_zimbraBackupMode = "zimbraBackupMode";

    /**
     * Backup report email recipients
     */
    @ZAttr(id=459)
    public static final String A_zimbraBackupReportEmailRecipients = "zimbraBackupReportEmailRecipients";

    /**
     * Backup report email From address
     */
    @ZAttr(id=460)
    public static final String A_zimbraBackupReportEmailSender = "zimbraBackupReportEmailSender";

    /**
     * Backup report email subject prefix
     */
    @ZAttr(id=461)
    public static final String A_zimbraBackupReportEmailSubjectPrefix = "zimbraBackupReportEmailSubjectPrefix";

    /**
     * if true, do not backup blobs (HSM or not) during a full backup
     *
     * @since ZCS 6.0.0_BETA2
     */
    @ZAttr(id=1004)
    public static final String A_zimbraBackupSkipBlobs = "zimbraBackupSkipBlobs";

    /**
     * if true, do not backup blobs on secondary (HSM) volumes during a full
     * backup
     *
     * @since ZCS 6.0.0_BETA2
     */
    @ZAttr(id=1005)
    public static final String A_zimbraBackupSkipHsmBlobs = "zimbraBackupSkipHsmBlobs";

    /**
     * if true, do not backup search index during a full backup
     *
     * @since ZCS 6.0.0_BETA2
     */
    @ZAttr(id=1003)
    public static final String A_zimbraBackupSkipSearchIndex = "zimbraBackupSkipSearchIndex";

    /**
     * Default backup target path
     */
    @ZAttr(id=458)
    public static final String A_zimbraBackupTarget = "zimbraBackupTarget";

    /**
     * Realm for the basic auth challenge (WWW-Authenticate) header
     *
     * @since ZCS 7.0.0
     */
    @ZAttr(id=1098)
    public static final String A_zimbraBasicAuthRealm = "zimbraBasicAuthRealm";

    /**
     * Batch size to use when indexing data
     *
     * @since ZCS 5.0.3
     */
    @ZAttr(id=619)
    public static final String A_zimbraBatchedIndexingSize = "zimbraBatchedIndexingSize";

    /**
     * alternate location for calendar and task folders
     *
     * @since ZCS 5.0.6
     */
    @ZAttr(id=651)
    public static final String A_zimbraCalendarCalDavAlternateCalendarHomeSet = "zimbraCalendarCalDavAlternateCalendarHomeSet";

    /**
     * Whether to allow password sent to non-secured port from CalDAV
     * clients. If it set to TRUE the server will allow access from CalDAV
     * client to zimbraMailPort. If it set to FALSE the server will return an
     * error if a request is made from CalDAV client to zimbraMailPort.
     *
     * @since ZCS 5.0.14
     */
    @ZAttr(id=820)
    public static final String A_zimbraCalendarCalDavClearTextPasswordEnabled = "zimbraCalendarCalDavClearTextPasswordEnabled";

    /**
     * Id of calendar folder to advertise as the default calendar to CalDAV
     * client.
     *
     * @since ZCS 6.0.6
     */
    @ZAttr(id=1078)
    public static final String A_zimbraCalendarCalDavDefaultCalendarId = "zimbraCalendarCalDavDefaultCalendarId";

    /**
     * set true to turn off handling free/busy lookup for CalDAV
     *
     * @since ZCS 5.0.9
     */
    @ZAttr(id=690)
    public static final String A_zimbraCalendarCalDavDisableFreebusy = "zimbraCalendarCalDavDisableFreebusy";

    /**
     * set true to turn off handling scheduling message for CalDAV
     *
     * @since ZCS 5.0.6
     */
    @ZAttr(id=652)
    public static final String A_zimbraCalendarCalDavDisableScheduling = "zimbraCalendarCalDavDisableScheduling";

    /**
     * CalDAV shared folder cache duration. Must be in valid duration format:
     * {digits}{time-unit}. digits: 0-9, time-unit: [hmsd]|ms. h - hours, m -
     * minutes, s - seconds, d - days, ms - milliseconds. If time unit is not
     * specified, the default is s(seconds).
     *
     * @since ZCS 5.0.14
     */
    @ZAttr(id=817)
    public static final String A_zimbraCalendarCalDavSharedFolderCacheDuration = "zimbraCalendarCalDavSharedFolderCacheDuration";

    /**
     * see description of zimbraCalendarCalDavSyncStart. Must be in valid
     * duration format: {digits}{time-unit}. digits: 0-9, time-unit:
     * [hmsd]|ms. h - hours, m - minutes, s - seconds, d - days, ms -
     * milliseconds. If time unit is not specified, the default is
     * s(seconds).
     *
     * @since ZCS 5.0.14
     */
    @ZAttr(id=816)
    public static final String A_zimbraCalendarCalDavSyncEnd = "zimbraCalendarCalDavSyncEnd";

    /**
     * zimbraCalendarCalDavSyncStart and zimbraCalendarCalDavSyncEnd limits
     * the window of appointment data available via CalDAV. for example when
     * zimbraCalendarCalDavSyncStart is set to 30 days, and
     * zimbraCalendarCalDavSyncEnd is set to 1 years, then the appointments
     * between (now - 30 days) and (now + 1 year) will be available via
     * CalDAV. When they are unset all the appointments are available via
     * CalDAV. . Must be in valid duration format: {digits}{time-unit}.
     * digits: 0-9, time-unit: [hmsd]|ms. h - hours, m - minutes, s -
     * seconds, d - days, ms - milliseconds. If time unit is not specified,
     * the default is s(seconds).
     *
     * @since ZCS 5.0.14
     */
    @ZAttr(id=815)
    public static final String A_zimbraCalendarCalDavSyncStart = "zimbraCalendarCalDavSyncStart";

    /**
     * When set to TRUE, Calendar folders and Todo folders in Zimbra will be
     * advertised as Calendar only and Todo only via CalDAV. When set to
     * FALSE, Calendar folders will be able to store both appointments and
     * tasks, and Todo folders will not be advertised as CalDAV enabled.
     *
     * @since ZCS 5.0.12
     */
    @ZAttr(id=794)
    public static final String A_zimbraCalendarCalDavUseDistinctAppointmentAndToDoCollection = "zimbraCalendarCalDavUseDistinctAppointmentAndToDoCollection";

    /**
     * compatibility mode for calendar server
     */
    @ZAttr(id=243)
    public static final String A_zimbraCalendarCompatibilityMode = "zimbraCalendarCompatibilityMode";

    /**
     * maximum number of revisions to keep for calendar items (appointments
     * and tasks). 0 means unlimited.
     *
     * @since ZCS 5.0.10
     */
    @ZAttr(id=709)
    public static final String A_zimbraCalendarMaxRevisions = "zimbraCalendarMaxRevisions";

    /**
     * Maximum number of days a DAILY recurrence rule can span; 0 means
     * unlimited
     *
     * @since ZCS 5.0.7
     */
    @ZAttr(id=661)
    public static final String A_zimbraCalendarRecurrenceDailyMaxDays = "zimbraCalendarRecurrenceDailyMaxDays";

    /**
     * Maximum number of instances expanded per recurrence rule; 0 means
     * unlimited
     *
     * @since ZCS 5.0.7
     */
    @ZAttr(id=660)
    public static final String A_zimbraCalendarRecurrenceMaxInstances = "zimbraCalendarRecurrenceMaxInstances";

    /**
     * Maximum number of months a MONTHLY recurrence rule can span; 0 means
     * unlimited
     *
     * @since ZCS 5.0.7
     */
    @ZAttr(id=663)
    public static final String A_zimbraCalendarRecurrenceMonthlyMaxMonths = "zimbraCalendarRecurrenceMonthlyMaxMonths";

    /**
     * Maximum number of years a recurrence rule can span for frequencies
     * other than DAILY/WEEKLY/MONTHLY/YEARLY; 0 means unlimited
     *
     * @since ZCS 5.0.7
     */
    @ZAttr(id=665)
    public static final String A_zimbraCalendarRecurrenceOtherFrequencyMaxYears = "zimbraCalendarRecurrenceOtherFrequencyMaxYears";

    /**
     * Maximum number of weeks a WEEKLY recurrence rule can span; 0 means
     * unlimited
     *
     * @since ZCS 5.0.7
     */
    @ZAttr(id=662)
    public static final String A_zimbraCalendarRecurrenceWeeklyMaxWeeks = "zimbraCalendarRecurrenceWeeklyMaxWeeks";

    /**
     * Maximum number of years a YEARLY recurrence rule can span; 0 means
     * unlimited
     *
     * @since ZCS 5.0.7
     */
    @ZAttr(id=664)
    public static final String A_zimbraCalendarRecurrenceYearlyMaxYears = "zimbraCalendarRecurrenceYearlyMaxYears";

    /**
     * email address identifying the default device for receiving reminders
     * for appointments and tasks
     *
     * @since ZCS 7.0.0
     */
    @ZAttr(id=1140)
    public static final String A_zimbraCalendarReminderDeviceEmail = "zimbraCalendarReminderDeviceEmail";

    /**
     * whether calendar reasources can be double booked
     *
     * @since ZCS 6.0.7
     */
    @ZAttr(id=1087)
    public static final String A_zimbraCalendarResourceDoubleBookingAllowed = "zimbraCalendarResourceDoubleBookingAllowed";

    /**
     * Object classes to add when creating a zimbra calendar resource object.
     *
     * @since ZCS 6.0.0_BETA1
     */
    @ZAttr(id=753)
    public static final String A_zimbraCalendarResourceExtraObjectClass = "zimbraCalendarResourceExtraObjectClass";

    /**
     * whether to show Find Locations and Find Resources tabs for editing
     * appointments
     *
     * @since ZCS 6.0.7
     */
    @ZAttr(id=1092)
    public static final String A_zimbraCalendarShowResourceTabs = "zimbraCalendarShowResourceTabs";

    /**
     * Whether this calendar resource accepts/declines meeting invites
     * automatically; default TRUE
     */
    @ZAttr(id=315)
    public static final String A_zimbraCalResAutoAcceptDecline = "zimbraCalResAutoAcceptDecline";

    /**
     * Whether this calendar resource declines invite if already busy;
     * default TRUE
     */
    @ZAttr(id=322)
    public static final String A_zimbraCalResAutoDeclineIfBusy = "zimbraCalResAutoDeclineIfBusy";

    /**
     * Whether this calendar resource declines invites to recurring
     * appointments; default FALSE
     */
    @ZAttr(id=323)
    public static final String A_zimbraCalResAutoDeclineRecurring = "zimbraCalResAutoDeclineRecurring";

    /**
     * building number or name
     */
    @ZAttr(id=327)
    public static final String A_zimbraCalResBuilding = "zimbraCalResBuilding";

    /**
     * capacity
     */
    @ZAttr(id=330)
    public static final String A_zimbraCalResCapacity = "zimbraCalResCapacity";

    /**
     * email of contact in charge of resource
     */
    @ZAttr(id=332)
    public static final String A_zimbraCalResContactEmail = "zimbraCalResContactEmail";

    /**
     * name of contact in charge of resource
     */
    @ZAttr(id=331)
    public static final String A_zimbraCalResContactName = "zimbraCalResContactName";

    /**
     * phone number of contact in charge of resource
     */
    @ZAttr(id=333)
    public static final String A_zimbraCalResContactPhone = "zimbraCalResContactPhone";

    /**
     * floor number or name
     */
    @ZAttr(id=328)
    public static final String A_zimbraCalResFloor = "zimbraCalResFloor";

    /**
     * display name for resource location
     */
    @ZAttr(id=324)
    public static final String A_zimbraCalResLocationDisplayName = "zimbraCalResLocationDisplayName";

    /**
     * Maximum number of conflicting instances allowed before declining
     * schedule request for a recurring appointments; default 0 (means
     * decline on any conflict)
     *
     * @since ZCS 5.0.14
     */
    @ZAttr(id=808)
    public static final String A_zimbraCalResMaxNumConflictsAllowed = "zimbraCalResMaxNumConflictsAllowed";

    /**
     * Maximum percent of conflicting instances allowed before declining
     * schedule request for a recurring appointment; default 0 (means decline
     * on any conflict)
     *
     * @since ZCS 5.0.14
     */
    @ZAttr(id=809)
    public static final String A_zimbraCalResMaxPercentConflictsAllowed = "zimbraCalResMaxPercentConflictsAllowed";

    /**
     * room number or name
     */
    @ZAttr(id=329)
    public static final String A_zimbraCalResRoom = "zimbraCalResRoom";

    /**
     * site name
     */
    @ZAttr(id=326)
    public static final String A_zimbraCalResSite = "zimbraCalResSite";

    /**
     * calendar resource type - Location or Equipment
     */
    @ZAttr(id=314)
    public static final String A_zimbraCalResType = "zimbraCalResType";

    /**
     * When creating self-signed SSL certs during an install, we also create
     * a local Certificate Authority (CA) to sign these SSL certs. This local
     * CA-s own cert is then added to different applications &quot;trusted
     * CA-s&quot; list/store. This attribute should not be used in a system
     * with real certs issued by well known CAs.
     */
    @ZAttr(id=280)
    public static final String A_zimbraCertAuthorityCertSelfSigned = "zimbraCertAuthorityCertSelfSigned";

    /**
     * Please see the documentation for the attribute
     * zimbraCertAuthorityCertSelfSigned. In addition, please note that this
     * attribute is provided at install for convenience during a test install
     * without real certs issued by well known CAs. If you choose to create
     * your own CA for your production uses, please note that it is a bad
     * idea to store your CA-s private key in LDAP, as this data maybe read
     * from zimbraGlobalConfig in the clear.
     */
    @ZAttr(id=279)
    public static final String A_zimbraCertAuthorityKeySelfSigned = "zimbraCertAuthorityKeySelfSigned";

    /**
     * change password URL
     *
     * @since ZCS 5.0.12
     */
    @ZAttr(id=777)
    public static final String A_zimbraChangePasswordURL = "zimbraChangePasswordURL";

    /**
     * zimbraId of child accounts
     */
    @ZAttr(id=449)
    public static final String A_zimbraChildAccount = "zimbraChildAccount";

    /**
     * Deprecated since: 5.0.0. deprecated in favor of user-settable
     * attribute zimbraPrefChildVisibleAccount . Orig desc: zimbraId of
     * visible child accounts
     */
    @ZAttr(id=450)
    public static final String A_zimbraChildVisibleAccount = "zimbraChildVisibleAccount";

    /**
     * Type of HA cluster software in use; &quot;none&quot; by default,
     * &quot;RedHat&quot; for Red Hat cluster or &quot;Veritas&quot; for
     * Veritas Cluster Server from Symantec
     */
    @ZAttr(id=508)
    public static final String A_zimbraClusterType = "zimbraClusterType";

    /**
     * Names of additonal components that have been installed
     */
    @ZAttr(id=242)
    public static final String A_zimbraComponentAvailable = "zimbraComponentAvailable";

    /**
     * attribute constraints TODO: fill all the constraints
     *
     * @since ZCS 6.0.0_BETA1
     */
    @ZAttr(id=766)
    public static final String A_zimbraConstraint = "zimbraConstraint";

    /**
     * Deprecated since: 6.0.7. deprecated in favor of
     * zimbraContactEmailFields, for bug 45475. Orig desc: Comma separates
     * list of attributes in contact object to search for email addresses
     * when generating auto-complete contact list. The same set of fields are
     * used for GAL contacts as well because LDAP attributes for GAL objects
     * are mapped to Contact compatible attributes via zimbraGalLdapAttrMap.
     *
     * @since ZCS 6.0.0_BETA1
     */
    @ZAttr(id=760)
    public static final String A_zimbraContactAutoCompleteEmailFields = "zimbraContactAutoCompleteEmailFields";

    /**
     * maximum number of contact entries to return from an auto complete
     *
     * @since ZCS 6.0.0_BETA1
     */
    @ZAttr(id=827)
    public static final String A_zimbraContactAutoCompleteMaxResults = "zimbraContactAutoCompleteMaxResults";

    /**
     * Comma separates list of attributes in contact object to search for
     * email addresses when generating auto-complete contact list. The same
     * set of fields are used for GAL contacts as well because LDAP
     * attributes for GAL objects are mapped to Contact compatible attributes
     * via zimbraGalLdapAttrMap.
     *
     * @since ZCS 6.0.7
     */
    @ZAttr(id=1088)
    public static final String A_zimbraContactEmailFields = "zimbraContactEmailFields";

    /**
     * Comma separated list of Contact attributes that should be hidden from
     * clients and export of contacts.
     *
     * @since ZCS 6.0.6
     */
    @ZAttr(id=1086)
    public static final String A_zimbraContactHiddenAttributes = "zimbraContactHiddenAttributes";

    /**
     * Maximum number of contacts allowed in mailbox. 0 means no limit.
     */
    @ZAttr(id=107)
    public static final String A_zimbraContactMaxNumEntries = "zimbraContactMaxNumEntries";

    /**
     * Deprecated since: 6.0.6. Deprecated per bug 40081. Orig desc: How
     * often do we refresh contact ranking table from address book and GAL to
     * get friendly name for the email address. Use 0 to disable the
     * refresh.. Must be in valid duration format: {digits}{time-unit}.
     * digits: 0-9, time-unit: [hmsd]|ms. h - hours, m - minutes, s -
     * seconds, d - days, ms - milliseconds. If time unit is not specified,
     * the default is s(seconds).
     *
     * @since ZCS 6.0.0_BETA2
     */
    @ZAttr(id=1023)
    public static final String A_zimbraContactRankingTableRefreshInterval = "zimbraContactRankingTableRefreshInterval";

    /**
     * Size of the contact ranking table. Ranking table is used to keep track
     * of most heavily used contacts in outgoing email. Contacts in the
     * ranking table are given the priority when generating the auto-complete
     * contact list.
     *
     * @since ZCS 6.0.0_BETA1
     */
    @ZAttr(id=758)
    public static final String A_zimbraContactRankingTableSize = "zimbraContactRankingTableSize";

    /**
     * convertd URL
     *
     * @since ZCS 6.0.0_BETA1
     */
    @ZAttr(id=776)
    public static final String A_zimbraConvertdURL = "zimbraConvertdURL";

    /**
     * Object classes to add when creating a zimbra cos object.
     *
     * @since ZCS 6.0.0_BETA1
     */
    @ZAttr(id=754)
    public static final String A_zimbraCosExtraObjectClass = "zimbraCosExtraObjectClass";

    /**
     * COS zimbraID
     */
    @ZAttr(id=14)
    public static final String A_zimbraCOSId = "zimbraCOSId";

    /**
     * Deprecated since: 5.0. deprecated in favor of the accountInherited
     * flag. Orig desc: zimbraCOS attrs that get inherited in a zimbraAccount
     */
    @ZAttr(id=21)
    public static final String A_zimbraCOSInheritedAttr = "zimbraCOSInheritedAttr";

    /**
     * time object was created
     *
     * @since ZCS 6.0.0_BETA1
     */
    @ZAttr(id=790)
    public static final String A_zimbraCreateTimestamp = "zimbraCreateTimestamp";

    /**
     * set to 1 or 3 to specify customer care account tier level
     *
     * @since ZCS 5.0.3
     */
    @ZAttr(id=605)
    public static final String A_zimbraCustomerCareTier = "zimbraCustomerCareTier";

    /**
     * SQL statements that take longer than this duration to execute will be
     * logged to the sqltrace category in mailbox.log.. Must be in valid
     * duration format: {digits}{time-unit}. digits: 0-9, time-unit:
     * [hmsd]|ms. h - hours, m - minutes, s - seconds, d - days, ms -
     * milliseconds. If time unit is not specified, the default is
     * s(seconds).
     *
     * @since ZCS 6.0.0_RC1
     */
    @ZAttr(id=1038)
    public static final String A_zimbraDatabaseSlowSqlThreshold = "zimbraDatabaseSlowSqlThreshold";

    /**
     * properties for data source
     *
     * @since ZCS 5.0.10
     */
    @ZAttr(id=718)
    public static final String A_zimbraDataSourceAttribute = "zimbraDataSourceAttribute";

    /**
     * Which SASL authentication mechanism to use for authenticating to IMAP
     * server.
     *
     * @since ZCS 7.0.0
     */
    @ZAttr(id=1107)
    public static final String A_zimbraDataSourceAuthMechanism = "zimbraDataSourceAuthMechanism";

    /**
     * authorizationId for SASL authentication
     *
     * @since ZCS 7.0.0
     */
    @ZAttr(id=1108)
    public static final String A_zimbraDataSourceAuthorizationId = "zimbraDataSourceAuthorizationId";

    /**
     * The time interval between automated data imports for a Caldav data
     * source. If unset or 0, the data source will not be scheduled for
     * automated polling. . Must be in valid duration format:
     * {digits}{time-unit}. digits: 0-9, time-unit: [hmsd]|ms. h - hours, m -
     * minutes, s - seconds, d - days, ms - milliseconds. If time unit is not
     * specified, the default is s(seconds).
     *
     * @since ZCS 6.0.0_BETA1
     */
    @ZAttr(id=788)
    public static final String A_zimbraDataSourceCaldavPollingInterval = "zimbraDataSourceCaldavPollingInterval";

    /**
     * The time interval between automated data imports for a remote calendar
     * data source. If unset or 0, the data source will not be scheduled for
     * automated polling. . Must be in valid duration format:
     * {digits}{time-unit}. digits: 0-9, time-unit: [hmsd]|ms. h - hours, m -
     * minutes, s - seconds, d - days, ms - milliseconds. If time unit is not
     * specified, the default is s(seconds).
     *
     * @since ZCS 6.0.0_BETA1
     */
    @ZAttr(id=819)
    public static final String A_zimbraDataSourceCalendarPollingInterval = "zimbraDataSourceCalendarPollingInterval";

    /**
     * Which security layer to use for connection (cleartext, ssl, tls, or
     * tls if available). If not set on data source, fallback to the value on
     * global config.
     */
    @ZAttr(id=425)
    public static final String A_zimbraDataSourceConnectionType = "zimbraDataSourceConnectionType";

    /**
     * Connect timeout in seconds for the data source
     *
     * @since ZCS 6.0.7
     */
    @ZAttr(id=1083)
    public static final String A_zimbraDataSourceConnectTimeout = "zimbraDataSourceConnectTimeout";

    /**
     * domain name of data source
     *
     * @since ZCS 6.0.0_RC1
     */
    @ZAttr(id=1037)
    public static final String A_zimbraDataSourceDomain = "zimbraDataSourceDomain";

    /**
     * email address for the data source
     */
    @ZAttr(id=495)
    public static final String A_zimbraDataSourceEmailAddress = "zimbraDataSourceEmailAddress";

    /**
     * Whether or not the data source is enabled
     */
    @ZAttr(id=419)
    public static final String A_zimbraDataSourceEnabled = "zimbraDataSourceEnabled";

    /**
     * Whether to enable debug trace of this data source
     *
     * @since ZCS 5.0.7
     */
    @ZAttr(id=683)
    public static final String A_zimbraDataSourceEnableTrace = "zimbraDataSourceEnableTrace";

    /**
     * Timestamp of the first sync error for a data source. This value is
     * unset after a successful sync.
     *
     * @since ZCS 5.0.17
     */
    @ZAttr(id=1030)
    public static final String A_zimbraDataSourceFailingSince = "zimbraDataSourceFailingSince";

    /**
     * Local folder id to store retreived data in
     */
    @ZAttr(id=424)
    public static final String A_zimbraDataSourceFolderId = "zimbraDataSourceFolderId";

    /**
     * The time interval between automated data imports for a GAL data
     * source. If unset or 0, the data source will not be scheduled for
     * automated polling. . Must be in valid duration format:
     * {digits}{time-unit}. digits: 0-9, time-unit: [hmsd]|ms. h - hours, m -
     * minutes, s - seconds, d - days, ms - milliseconds. If time unit is not
     * specified, the default is s(seconds).
     *
     * @since ZCS 6.0.0_BETA1
     */
    @ZAttr(id=826)
    public static final String A_zimbraDataSourceGalPollingInterval = "zimbraDataSourceGalPollingInterval";

    /**
     * Host name of server
     */
    @ZAttr(id=420)
    public static final String A_zimbraDataSourceHost = "zimbraDataSourceHost";

    /**
     * Unique ID for a data source
     */
    @ZAttr(id=417)
    public static final String A_zimbraDataSourceId = "zimbraDataSourceId";

    /**
     * The time interval between automated data imports for an Imap data
     * source. If unset or 0, the data source will not be scheduled for
     * automated polling. . Must be in valid duration format:
     * {digits}{time-unit}. digits: 0-9, time-unit: [hmsd]|ms. h - hours, m -
     * minutes, s - seconds, d - days, ms - milliseconds. If time unit is not
     * specified, the default is s(seconds).
     *
     * @since ZCS 6.0.0_BETA1
     */
    @ZAttr(id=768)
    public static final String A_zimbraDataSourceImapPollingInterval = "zimbraDataSourceImapPollingInterval";

    /**
     * DataImport class used by this data source object
     *
     * @since ZCS 5.0.10
     */
    @ZAttr(id=717)
    public static final String A_zimbraDataSourceImportClassName = "zimbraDataSourceImportClassName";

    /**
     * indicates that this datasource is used for one way (incoming) import
     * vs. two-way sync
     *
     * @since ZCS 7.0.0
     */
    @ZAttr(id=1106)
    public static final String A_zimbraDataSourceImportOnly = "zimbraDataSourceImportOnly";

    /**
     * If TRUE, the data source is hidden from the UI.
     *
     * @since ZCS 7.0.0
     */
    @ZAttr(id=1126)
    public static final String A_zimbraDataSourceIsInternal = "zimbraDataSourceIsInternal";

    /**
     * If the last data source sync failed, contains the error message. If
     * the last data source sync succeeded, this attribute is unset.
     *
     * @since ZCS 5.0.17
     */
    @ZAttr(id=1029)
    public static final String A_zimbraDataSourceLastError = "zimbraDataSourceLastError";

    /**
     * Specifies whether imported POP3 messages should be left on the server
     * or deleted.
     */
    @ZAttr(id=434)
    public static final String A_zimbraDataSourceLeaveOnServer = "zimbraDataSourceLeaveOnServer";

    /**
     * The time interval between automated data imports for a Live data
     * source. If unset or 0, the data source will not be scheduled for
     * automated polling. . Must be in valid duration format:
     * {digits}{time-unit}. digits: 0-9, time-unit: [hmsd]|ms. h - hours, m -
     * minutes, s - seconds, d - days, ms - milliseconds. If time unit is not
     * specified, the default is s(seconds).
     *
     * @since ZCS 6.0.0_BETA1
     */
    @ZAttr(id=769)
    public static final String A_zimbraDataSourceLivePollingInterval = "zimbraDataSourceLivePollingInterval";

    /**
     * Maximum number of data sources allowed on an account
     */
    @ZAttr(id=426)
    public static final String A_zimbraDataSourceMaxNumEntries = "zimbraDataSourceMaxNumEntries";

    /**
     * Message content data exceeding this size will not be included in IMAP
     * trace file
     *
     * @since ZCS 6.0.0_RC1
     */
    @ZAttr(id=1033)
    public static final String A_zimbraDataSourceMaxTraceSize = "zimbraDataSourceMaxTraceSize";

    /**
     * Shortest allowed duration for zimbraDataSourcePollingInterval.. Must
     * be in valid duration format: {digits}{time-unit}. digits: 0-9,
     * time-unit: [hmsd]|ms. h - hours, m - minutes, s - seconds, d - days,
     * ms - milliseconds. If time unit is not specified, the default is
     * s(seconds).
     *
     * @since ZCS 5.0.0
     */
    @ZAttr(id=525)
    public static final String A_zimbraDataSourceMinPollingInterval = "zimbraDataSourceMinPollingInterval";

    /**
     * Descriptive name of the data source
     */
    @ZAttr(id=418)
    public static final String A_zimbraDataSourceName = "zimbraDataSourceName";

    /**
     * Password on server
     */
    @ZAttr(id=423)
    public static final String A_zimbraDataSourcePassword = "zimbraDataSourcePassword";

    /**
     * Prior to 6.0.0: The time interval between automated data imports for a
     * data source, or all data sources owned by an account. If unset or 0,
     * the data source will not be scheduled for automated polling. Since
     * 6.0.0: Deprecated on account/cos since 6.0.0. Values on account/cos
     * are migrated to protocol specific
     * zimbraDataSource{proto}PollingInterval attributes. 1. if
     * zimbraDataSourcePollingInterval is set on data source, use it 2.
     * otherwise use the zimbraDataSource{Proto}PollingInterval on
     * account/cos 3. if zimbraDataSource{Proto}PollingInterval is not set on
     * account/cos, use 0, which means no automated polling. . Must be in
     * valid duration format: {digits}{time-unit}. digits: 0-9, time-unit:
     * [hmsd]|ms. h - hours, m - minutes, s - seconds, d - days, ms -
     * milliseconds. If time unit is not specified, the default is
     * s(seconds).
     */
    @ZAttr(id=455)
    public static final String A_zimbraDataSourcePollingInterval = "zimbraDataSourcePollingInterval";

    /**
     * The time interval between automated data imports for a Pop3 data
     * source. If unset or 0, the data source will not be scheduled for
     * automated polling. . Must be in valid duration format:
     * {digits}{time-unit}. digits: 0-9, time-unit: [hmsd]|ms. h - hours, m -
     * minutes, s - seconds, d - days, ms - milliseconds. If time unit is not
     * specified, the default is s(seconds).
     *
     * @since ZCS 6.0.0_BETA1
     */
    @ZAttr(id=767)
    public static final String A_zimbraDataSourcePop3PollingInterval = "zimbraDataSourcePop3PollingInterval";

    /**
     * Port number of server
     */
    @ZAttr(id=421)
    public static final String A_zimbraDataSourcePort = "zimbraDataSourcePort";

    /**
     * Read timeout in seconds
     *
     * @since ZCS 6.0.7
     */
    @ZAttr(id=1084)
    public static final String A_zimbraDataSourceReadTimeout = "zimbraDataSourceReadTimeout";

    /**
     * The time interval between automated data imports for a Rss data
     * source. If unset or 0, the data source will not be scheduled for
     * automated polling. . Must be in valid duration format:
     * {digits}{time-unit}. digits: 0-9, time-unit: [hmsd]|ms. h - hours, m -
     * minutes, s - seconds, d - days, ms - milliseconds. If time unit is not
     * specified, the default is s(seconds).
     *
     * @since ZCS 6.0.0_BETA1
     */
    @ZAttr(id=770)
    public static final String A_zimbraDataSourceRssPollingInterval = "zimbraDataSourceRssPollingInterval";

    /**
     * type of data source (pop3, imap, caldav, etc)
     *
     * @since ZCS 5.0.10
     */
    @ZAttr(id=716)
    public static final String A_zimbraDataSourceType = "zimbraDataSourceType";

    /**
     * when forwarding or replying to messages sent to this data source,
     * whether or not to use the email address of the data source for the
     * from address and the designated signature/replyTo of the data source
     * for the outgoing message.
     */
    @ZAttr(id=496)
    public static final String A_zimbraDataSourceUseAddressForForwardReply = "zimbraDataSourceUseAddressForForwardReply";

    /**
     * Username on server
     */
    @ZAttr(id=422)
    public static final String A_zimbraDataSourceUsername = "zimbraDataSourceUsername";

    /**
     * The time interval between automated data imports for a Yahoo address
     * book data source. If unset or 0, the data source will not be scheduled
     * for automated polling. . Must be in valid duration format:
     * {digits}{time-unit}. digits: 0-9, time-unit: [hmsd]|ms. h - hours, m -
     * minutes, s - seconds, d - days, ms - milliseconds. If time unit is not
     * specified, the default is s(seconds).
     *
     * @since ZCS 6.0.0_BETA1
     */
    @ZAttr(id=789)
    public static final String A_zimbraDataSourceYabPollingInterval = "zimbraDataSourceYabPollingInterval";

    /**
     * For selective enabling of debug logging
     */
    @ZAttr(id=365)
    public static final String A_zimbraDebugInfo = "zimbraDebugInfo";

    /**
     * name of the default domain for accounts when authenticating without a
     * domain
     */
    @ZAttr(id=172)
    public static final String A_zimbraDefaultDomainName = "zimbraDefaultDomainName";

    /**
     * Email address to put in from header for the share info email. If not
     * set, email address of the authenticated admin account will be used.
     *
     * @since ZCS 6.0.0_BETA1
     */
    @ZAttr(id=811)
    public static final String A_zimbraDistributionListSendShareMessageFromAddress = "zimbraDistributionListSendShareMessageFromAddress";

    /**
     * Whether to send an email with all the shares of the group when a new
     * member is added to the group. If not set, default is to send the
     * email.
     *
     * @since ZCS 6.0.0_BETA1
     */
    @ZAttr(id=810)
    public static final String A_zimbraDistributionListSendShareMessageToNewMembers = "zimbraDistributionListSendShareMessageToNewMembers";

    /**
     * This attribute is used for DNS check by customers that configure their
     * MX to point at spam relays or other non-zimbra inbox smtp servers
     *
     * @since ZCS 5.0.10
     */
    @ZAttr(id=744)
    public static final String A_zimbraDNSCheckHostname = "zimbraDNSCheckHostname";

    /**
     * maximum amount of mail quota a domain admin can set on a user
     */
    @ZAttr(id=398)
    public static final String A_zimbraDomainAdminMaxMailQuota = "zimbraDomainAdminMaxMailQuota";

    /**
     * Deprecated since: 5.0. deprecated in favor of the
     * domainAdminAdminModifiable flag. Orig desc: account attributes that a
     * domain administrator is allowed to modify
     */
    @ZAttr(id=300)
    public static final String A_zimbraDomainAdminModifiableAttr = "zimbraDomainAdminModifiableAttr";

    /**
     * zimbraId of domain alias target
     *
     * @since ZCS 5.0.12
     */
    @ZAttr(id=775)
    public static final String A_zimbraDomainAliasTargetId = "zimbraDomainAliasTargetId";

    /**
     * maximum number of accounts allowed to be assigned to specified COSes
     * in a domain. Values are in the format of
     * {zimraId-of-a-cos}:{max-accounts}
     *
     * @since ZCS 5.0.10
     */
    @ZAttr(id=714)
    public static final String A_zimbraDomainCOSMaxAccounts = "zimbraDomainCOSMaxAccounts";

    /**
     * COS zimbraID
     */
    @ZAttr(id=299)
    public static final String A_zimbraDomainDefaultCOSId = "zimbraDomainDefaultCOSId";

    /**
     * Object classes to add when creating a zimbra domain object.
     *
     * @since ZCS 6.0.0_BETA1
     */
    @ZAttr(id=755)
    public static final String A_zimbraDomainExtraObjectClass = "zimbraDomainExtraObjectClass";

    /**
     * maximum number of accounts allowed to have specified features in a
     * domain
     *
     * @since ZCS 5.0.10
     */
    @ZAttr(id=715)
    public static final String A_zimbraDomainFeatureMaxAccounts = "zimbraDomainFeatureMaxAccounts";

    /**
     * ZimbraID of the domain that this component is registered under
     *
     * @since ZCS 6.0.0_BETA1
     */
    @ZAttr(id=741)
    public static final String A_zimbraDomainId = "zimbraDomainId";

    /**
     * Deprecated since: 5.0. deprecated in favor of the domainInherited
     * flag. Orig desc: zimbraDomain attrs that get inherited from global
     * config
     */
    @ZAttr(id=63)
    public static final String A_zimbraDomainInheritedAttr = "zimbraDomainInheritedAttr";

    /**
     * enable domain mandatory mail signature
     *
     * @since ZCS 6.0.4
     */
    @ZAttr(id=1069)
    public static final String A_zimbraDomainMandatoryMailSignatureEnabled = "zimbraDomainMandatoryMailSignatureEnabled";

    /**
     * domain mandatory mail html signature
     *
     * @since ZCS 6.0.4
     */
    @ZAttr(id=1071)
    public static final String A_zimbraDomainMandatoryMailSignatureHTML = "zimbraDomainMandatoryMailSignatureHTML";

    /**
     * domain mandatory mail plain text signature
     *
     * @since ZCS 6.0.4
     */
    @ZAttr(id=1070)
    public static final String A_zimbraDomainMandatoryMailSignatureText = "zimbraDomainMandatoryMailSignatureText";

    /**
     * maximum number of accounts allowed in a domain
     */
    @ZAttr(id=400)
    public static final String A_zimbraDomainMaxAccounts = "zimbraDomainMaxAccounts";

    /**
     * name of the domain
     */
    @ZAttr(id=19)
    public static final String A_zimbraDomainName = "zimbraDomainName";

    /**
     * domain rename info/status
     *
     * @since ZCS 5.0.0
     */
    @ZAttr(id=536)
    public static final String A_zimbraDomainRenameInfo = "zimbraDomainRenameInfo";

    /**
     * domain status. enum values are akin to those of zimbraAccountStatus
     * zimbraAccountStatus values: active - active lockout - no login until
     * lockout duration is over locked - no login maintenance - no login, no
     * delivery(try again, no bouncing) pending - no login, no
     * delivery(bouncing mails), Account behavior is like closed, except that
     * when the status is being set to pending, account addresses are not
     * removed from distribution lists. The use case is for hosted. New
     * account creation based on invites that are not completed until user
     * accepts TOS on account creation confirmation page. closed - no login,
     * no delivery(bouncing mails) all addresses (account main email and all
     * aliases) of the account are removed from all distribution lists.
     * zimbraDomainStatus values: all values for zimbraAccountStatus (except
     * for lockout, see mapping below) suspended - maintenance + no
     * creating/deleting/modifying accounts/DLs under the domain. shutdown -
     * suspended + cannot modify domain attrs + cannot delete the domain
     * Indicating server is doing major and lengthy maintenance work on the
     * domain, e.g. renaming the domain and moving LDAP enteries.
     * Modification and deletion of the domain can only be done internally by
     * the server when it is safe to release the domain, they cannot be done
     * in admin console or zmprov. How zimbraDomainStatus affects account
     * behavior : ------------------------------------- zimbraDomainStatus
     * account behavior ------------------------------------- active
     * zimbraAccountStatus locked zimbraAccountStatus if it is maintenance or
     * pending or closed, else locked maintenance zimbraAccountStatus if it
     * is pending or closed, else maintenance suspended zimbraAccountStatus
     * if it is pending or closed, else maintenance shutdown
     * zimbraAccountStatus if it is pending or closed, else maintenance
     * closed closed
     *
     * @since ZCS 5.0.0
     */
    @ZAttr(id=535)
    public static final String A_zimbraDomainStatus = "zimbraDomainStatus";

    /**
     * should be one of: local, alias
     */
    @ZAttr(id=212)
    public static final String A_zimbraDomainType = "zimbraDomainType";

    /**
     * enable/disable dumpster
     *
     * @since ZCS 7.0.0
     */
    @ZAttr(id=1128)
    public static final String A_zimbraDumpsterEnabled = "zimbraDumpsterEnabled";

    /**
     * URL for posting error report popped up in WEB client
     *
     * @since ZCS 6.0.5
     */
    @ZAttr(id=1075)
    public static final String A_zimbraErrorReportUrl = "zimbraErrorReportUrl";

    /**
     * Indicates the account should be excluded from Crossmailbox searchers.
     */
    @ZAttr(id=501)
    public static final String A_zimbraExcludeFromCMBSearch = "zimbraExcludeFromCMBSearch";

    /**
     * external imap hostname
     *
     * @since ZCS 5.0.12
     */
    @ZAttr(id=786)
    public static final String A_zimbraExternalImapHostname = "zimbraExternalImapHostname";

    /**
     * external imap port
     *
     * @since ZCS 5.0.12
     */
    @ZAttr(id=782)
    public static final String A_zimbraExternalImapPort = "zimbraExternalImapPort";

    /**
     * external imap SSL hostname
     *
     * @since ZCS 5.0.12
     */
    @ZAttr(id=787)
    public static final String A_zimbraExternalImapSSLHostname = "zimbraExternalImapSSLHostname";

    /**
     * external imap SSL port
     *
     * @since ZCS 5.0.12
     */
    @ZAttr(id=783)
    public static final String A_zimbraExternalImapSSLPort = "zimbraExternalImapSSLPort";

    /**
     * external pop3 hostname
     *
     * @since ZCS 5.0.12
     */
    @ZAttr(id=784)
    public static final String A_zimbraExternalPop3Hostname = "zimbraExternalPop3Hostname";

    /**
     * external pop3 port
     *
     * @since ZCS 5.0.12
     */
    @ZAttr(id=780)
    public static final String A_zimbraExternalPop3Port = "zimbraExternalPop3Port";

    /**
     * external pop3 SSL hostname
     *
     * @since ZCS 5.0.12
     */
    @ZAttr(id=785)
    public static final String A_zimbraExternalPop3SSLHostname = "zimbraExternalPop3SSLHostname";

    /**
     * external pop3 SSL port
     *
     * @since ZCS 5.0.12
     */
    @ZAttr(id=781)
    public static final String A_zimbraExternalPop3SSLPort = "zimbraExternalPop3SSLPort";

    /**
     * whether email features and tabs are enabled in the web client if
     * accessed from the admin console
     *
     * @since ZCS 7.1.0
     */
    @ZAttr(id=1170)
    public static final String A_zimbraFeatureAdminMailEnabled = "zimbraFeatureAdminMailEnabled";

    /**
     * advanced search button enabled
     */
    @ZAttr(id=138)
    public static final String A_zimbraFeatureAdvancedSearchEnabled = "zimbraFeatureAdvancedSearchEnabled";

    /**
     * whether or not to enable rerouting spam messages to Junk folder in
     * ZCS, exposing Junk folder and actions in the web UI, and exposing Junk
     * folder to IMAP clients.
     *
     * @since ZCS 7.1.0
     */
    @ZAttr(id=1168)
    public static final String A_zimbraFeatureAntispamEnabled = "zimbraFeatureAntispamEnabled";

    /**
     * Docs features enabled in briefcase
     *
     * @since ZCS 6.0.2
     */
    @ZAttr(id=1055)
    public static final String A_zimbraFeatureBriefcaseDocsEnabled = "zimbraFeatureBriefcaseDocsEnabled";

    /**
     * whether to allow use of briefcase feature
     */
    @ZAttr(id=498)
    public static final String A_zimbraFeatureBriefcasesEnabled = "zimbraFeatureBriefcasesEnabled";

    /**
     * Slides features enabled in briefcase
     *
     * @since ZCS 6.0.2
     */
    @ZAttr(id=1054)
    public static final String A_zimbraFeatureBriefcaseSlidesEnabled = "zimbraFeatureBriefcaseSlidesEnabled";

    /**
     * Spreadsheet features enabled in briefcase
     *
     * @since ZCS 6.0.2
     */
    @ZAttr(id=1053)
    public static final String A_zimbraFeatureBriefcaseSpreadsheetEnabled = "zimbraFeatureBriefcaseSpreadsheetEnabled";

    /**
     * calendar features
     */
    @ZAttr(id=136)
    public static final String A_zimbraFeatureCalendarEnabled = "zimbraFeatureCalendarEnabled";

    /**
     * whether receiving reminders on the designated device for appointments
     * and tasks is enabled
     *
     * @since ZCS 7.0.0
     */
    @ZAttr(id=1150)
    public static final String A_zimbraFeatureCalendarReminderDeviceEmailEnabled = "zimbraFeatureCalendarReminderDeviceEmailEnabled";

    /**
     * calendar upsell enabled
     *
     * @since ZCS 5.0.0
     */
    @ZAttr(id=531)
    public static final String A_zimbraFeatureCalendarUpsellEnabled = "zimbraFeatureCalendarUpsellEnabled";

    /**
     * calendar upsell URL
     *
     * @since ZCS 5.0.0
     */
    @ZAttr(id=532)
    public static final String A_zimbraFeatureCalendarUpsellURL = "zimbraFeatureCalendarUpsellURL";

    /**
     * password changing
     */
    @ZAttr(id=141)
    public static final String A_zimbraFeatureChangePasswordEnabled = "zimbraFeatureChangePasswordEnabled";

    /**
     * whether or not compose messages in a new windows is allowed
     *
     * @since ZCS 5.0.1
     */
    @ZAttr(id=584)
    public static final String A_zimbraFeatureComposeInNewWindowEnabled = "zimbraFeatureComposeInNewWindowEnabled";

    /**
     * whether a confirmation page should be display after an operation is
     * done in the UI
     *
     * @since ZCS 6.0.0_BETA1
     */
    @ZAttr(id=806)
    public static final String A_zimbraFeatureConfirmationPageEnabled = "zimbraFeatureConfirmationPageEnabled";

    /**
     * whether detailed contact search UI is enabled
     *
     * @since ZCS 7.1.0
     */
    @ZAttr(id=1164)
    public static final String A_zimbraFeatureContactsDetailedSearchEnabled = "zimbraFeatureContactsDetailedSearchEnabled";

    /**
     * contact features
     */
    @ZAttr(id=135)
    public static final String A_zimbraFeatureContactsEnabled = "zimbraFeatureContactsEnabled";

    /**
     * address book upsell enabled
     *
     * @since ZCS 5.0.0
     */
    @ZAttr(id=529)
    public static final String A_zimbraFeatureContactsUpsellEnabled = "zimbraFeatureContactsUpsellEnabled";

    /**
     * address book upsell URL
     *
     * @since ZCS 5.0.0
     */
    @ZAttr(id=530)
    public static final String A_zimbraFeatureContactsUpsellURL = "zimbraFeatureContactsUpsellURL";

    /**
     * conversations
     */
    @ZAttr(id=140)
    public static final String A_zimbraFeatureConversationsEnabled = "zimbraFeatureConversationsEnabled";

    /**
     * enable end-user mail discarding defined in mail filters features
     *
     * @since ZCS 6.0.0_BETA1
     */
    @ZAttr(id=773)
    public static final String A_zimbraFeatureDiscardInFiltersEnabled = "zimbraFeatureDiscardInFiltersEnabled";

    /**
     * whether expanding distribution list members feature is enabled
     *
     * @since ZCS 7.0.0
     */
    @ZAttr(id=1134)
    public static final String A_zimbraFeatureDistributionListExpandMembersEnabled = "zimbraFeatureDistributionListExpandMembersEnabled";

    /**
     * whether export folder feature is enabled
     *
     * @since ZCS 7.1.0
     */
    @ZAttr(id=1185)
    public static final String A_zimbraFeatureExportFolderEnabled = "zimbraFeatureExportFolderEnabled";

    /**
     * filter prefs enabled
     */
    @ZAttr(id=143)
    public static final String A_zimbraFeatureFiltersEnabled = "zimbraFeatureFiltersEnabled";

    /**
     * whether to allow use of flagging feature
     */
    @ZAttr(id=499)
    public static final String A_zimbraFeatureFlaggingEnabled = "zimbraFeatureFlaggingEnabled";

    /**
     * whether free busy view is enabled in the web UI
     *
     * @since ZCS 7.0.0
     */
    @ZAttr(id=1143)
    public static final String A_zimbraFeatureFreeBusyViewEnabled = "zimbraFeatureFreeBusyViewEnabled";

    /**
     * enable auto-completion from the GAL, zimbraFeatureGalEnabled also has
     * to be enabled for the auto-completion feature
     */
    @ZAttr(id=359)
    public static final String A_zimbraFeatureGalAutoCompleteEnabled = "zimbraFeatureGalAutoCompleteEnabled";

    /**
     * whether GAL features are enabled
     */
    @ZAttr(id=149)
    public static final String A_zimbraFeatureGalEnabled = "zimbraFeatureGalEnabled";

    /**
     * whether GAL sync feature is enabled
     *
     * @since ZCS 5.0.10
     */
    @ZAttr(id=711)
    public static final String A_zimbraFeatureGalSyncEnabled = "zimbraFeatureGalSyncEnabled";

    /**
     * group calendar features. if set to FALSE, calendar works as a personal
     * calendar and attendees and scheduling etc are turned off in web UI
     */
    @ZAttr(id=481)
    public static final String A_zimbraFeatureGroupCalendarEnabled = "zimbraFeatureGroupCalendarEnabled";

    /**
     * enabled html composing
     */
    @ZAttr(id=219)
    public static final String A_zimbraFeatureHtmlComposeEnabled = "zimbraFeatureHtmlComposeEnabled";

    /**
     * whether to allow use of identities feature
     */
    @ZAttr(id=415)
    public static final String A_zimbraFeatureIdentitiesEnabled = "zimbraFeatureIdentitiesEnabled";

    /**
     * whether user is allowed to retrieve mail from an external IMAP data
     * source
     *
     * @since ZCS 5.0.0
     */
    @ZAttr(id=568)
    public static final String A_zimbraFeatureImapDataSourceEnabled = "zimbraFeatureImapDataSourceEnabled";

    /**
     * IM features
     */
    @ZAttr(id=305)
    public static final String A_zimbraFeatureIMEnabled = "zimbraFeatureIMEnabled";

    /**
     * Deprecated since: 7.1.0. deprecated in favor of
     * zimbraFeatureImportFolderEnabled and zimbraFeatureExportFolderEnabled
     * for bug 53745. Orig desc: whether import export folder feature is
     * enabled
     *
     * @since ZCS 6.0.0_BETA1
     */
    @ZAttr(id=750)
    public static final String A_zimbraFeatureImportExportFolderEnabled = "zimbraFeatureImportExportFolderEnabled";

    /**
     * whether import folder feature is enabled
     *
     * @since ZCS 7.1.0
     */
    @ZAttr(id=1184)
    public static final String A_zimbraFeatureImportFolderEnabled = "zimbraFeatureImportFolderEnabled";

    /**
     * preference to set initial search
     */
    @ZAttr(id=142)
    public static final String A_zimbraFeatureInitialSearchPreferenceEnabled = "zimbraFeatureInitialSearchPreferenceEnabled";

    /**
     * Enable instant notifications
     */
    @ZAttr(id=521)
    public static final String A_zimbraFeatureInstantNotify = "zimbraFeatureInstantNotify";

    /**
     * email features enabled
     */
    @ZAttr(id=489)
    public static final String A_zimbraFeatureMailEnabled = "zimbraFeatureMailEnabled";

    /**
     * enable end-user mail forwarding features
     */
    @ZAttr(id=342)
    public static final String A_zimbraFeatureMailForwardingEnabled = "zimbraFeatureMailForwardingEnabled";

    /**
     * enable end-user mail forwarding defined in mail filters features
     *
     * @since ZCS 5.0.10
     */
    @ZAttr(id=704)
    public static final String A_zimbraFeatureMailForwardingInFiltersEnabled = "zimbraFeatureMailForwardingInFiltersEnabled";

    /**
     * Deprecated since: 5.0. done via skin template overrides. Orig desc:
     * whether user is allowed to set mail polling interval
     */
    @ZAttr(id=441)
    public static final String A_zimbraFeatureMailPollingIntervalPreferenceEnabled = "zimbraFeatureMailPollingIntervalPreferenceEnabled";

    /**
     * mail priority feature
     *
     * @since ZCS 5.0.0
     */
    @ZAttr(id=566)
    public static final String A_zimbraFeatureMailPriorityEnabled = "zimbraFeatureMailPriorityEnabled";

    /**
     * whether the send later feature is enabled
     *
     * @since ZCS 7.0.0
     */
    @ZAttr(id=1137)
    public static final String A_zimbraFeatureMailSendLaterEnabled = "zimbraFeatureMailSendLaterEnabled";

    /**
     * email upsell enabled
     *
     * @since ZCS 5.0.0
     */
    @ZAttr(id=527)
    public static final String A_zimbraFeatureMailUpsellEnabled = "zimbraFeatureMailUpsellEnabled";

    /**
     * email upsell URL
     *
     * @since ZCS 5.0.0
     */
    @ZAttr(id=528)
    public static final String A_zimbraFeatureMailUpsellURL = "zimbraFeatureMailUpsellURL";

    /**
     * whether to allow end user to publish and remove S/MIME certificates to
     * their GAL entry in the web UI
     *
     * @since ZCS 7.1.0
     */
    @ZAttr(id=1183)
    public static final String A_zimbraFeatureManageSMIMECertificateEnabled = "zimbraFeatureManageSMIMECertificateEnabled";

    /**
     * enable end-user to manage zimlets
     *
     * @since ZCS 6.0.2
     */
    @ZAttr(id=1051)
    public static final String A_zimbraFeatureManageZimlets = "zimbraFeatureManageZimlets";

    /**
     * enable/disable MAPI (Microsoft Outlook) Connector
     *
     * @since ZCS 7.0.0
     */
    @ZAttr(id=1127)
    public static final String A_zimbraFeatureMAPIConnectorEnabled = "zimbraFeatureMAPIConnectorEnabled";

    /**
     * whether to enforce mobile policy
     *
     * @since ZCS 6.0.0_BETA1
     */
    @ZAttr(id=833)
    public static final String A_zimbraFeatureMobilePolicyEnabled = "zimbraFeatureMobilePolicyEnabled";

    /**
     * whether to permit mobile sync
     */
    @ZAttr(id=347)
    public static final String A_zimbraFeatureMobileSyncEnabled = "zimbraFeatureMobileSyncEnabled";

    /**
     * Whether user can create address books
     *
     * @since ZCS 5.0.4
     */
    @ZAttr(id=631)
    public static final String A_zimbraFeatureNewAddrBookEnabled = "zimbraFeatureNewAddrBookEnabled";

    /**
     * Whether new mail notification feature should be allowed for this
     * account or in this cos
     */
    @ZAttr(id=367)
    public static final String A_zimbraFeatureNewMailNotificationEnabled = "zimbraFeatureNewMailNotificationEnabled";

    /**
     * Deprecated since: 7.0.0. Deprecated per bug 50465. Orig desc: Whether
     * notebook feature should be allowed for this account or in this cos
     */
    @ZAttr(id=356)
    public static final String A_zimbraFeatureNotebookEnabled = "zimbraFeatureNotebookEnabled";

    /**
     * whether or not open a new msg/conv in a new windows is allowed
     *
     * @since ZCS 5.0.1
     */
    @ZAttr(id=585)
    public static final String A_zimbraFeatureOpenMailInNewWindowEnabled = "zimbraFeatureOpenMailInNewWindowEnabled";

    /**
     * whether an account can modify its zimbraPref* attributes
     */
    @ZAttr(id=451)
    public static final String A_zimbraFeatureOptionsEnabled = "zimbraFeatureOptionsEnabled";

    /**
     * Whether out of office reply feature should be allowed for this account
     * or in this cos
     */
    @ZAttr(id=366)
    public static final String A_zimbraFeatureOutOfOfficeReplyEnabled = "zimbraFeatureOutOfOfficeReplyEnabled";

    /**
     * whether people search feature is enabled
     *
     * @since ZCS 7.0.0
     */
    @ZAttr(id=1109)
    public static final String A_zimbraFeaturePeopleSearchEnabled = "zimbraFeaturePeopleSearchEnabled";

    /**
     * whether user is allowed to retrieve mail from an external POP3 data
     * source
     */
    @ZAttr(id=416)
    public static final String A_zimbraFeaturePop3DataSourceEnabled = "zimbraFeaturePop3DataSourceEnabled";

    /**
     * portal features
     */
    @ZAttr(id=447)
    public static final String A_zimbraFeaturePortalEnabled = "zimbraFeaturePortalEnabled";

    /**
     * whether the web UI shows UI elements related to read receipts
     *
     * @since ZCS 6.0.0_BETA1
     */
    @ZAttr(id=821)
    public static final String A_zimbraFeatureReadReceiptsEnabled = "zimbraFeatureReadReceiptsEnabled";

    /**
     * saved search feature
     */
    @ZAttr(id=139)
    public static final String A_zimbraFeatureSavedSearchesEnabled = "zimbraFeatureSavedSearchesEnabled";

    /**
     * enabled sharing
     */
    @ZAttr(id=335)
    public static final String A_zimbraFeatureSharingEnabled = "zimbraFeatureSharingEnabled";

    /**
     * Deprecated since: 6.0.0_GA. deprecated. Orig desc: keyboard shortcuts
     * aliases features
     */
    @ZAttr(id=452)
    public static final String A_zimbraFeatureShortcutAliasesEnabled = "zimbraFeatureShortcutAliasesEnabled";

    /**
     * whether to allow use of signature feature
     */
    @ZAttr(id=494)
    public static final String A_zimbraFeatureSignaturesEnabled = "zimbraFeatureSignaturesEnabled";

    /**
     * Whether changing skin is allowed for this account or in this cos
     */
    @ZAttr(id=354)
    public static final String A_zimbraFeatureSkinChangeEnabled = "zimbraFeatureSkinChangeEnabled";

    /**
     * whether S/MIME feature is enabled. Note: SMIME is a Network feature,
     * this attribute is effective only if SMIME is permited by license.
     *
     * @since ZCS 7.1.0
     */
    @ZAttr(id=1186)
    public static final String A_zimbraFeatureSMIMEEnabled = "zimbraFeatureSMIMEEnabled";

    /**
     * tagging feature
     */
    @ZAttr(id=137)
    public static final String A_zimbraFeatureTaggingEnabled = "zimbraFeatureTaggingEnabled";

    /**
     * whether to allow use of tasks feature
     */
    @ZAttr(id=436)
    public static final String A_zimbraFeatureTasksEnabled = "zimbraFeatureTasksEnabled";

    /**
     * option to view attachments in html
     */
    @ZAttr(id=312)
    public static final String A_zimbraFeatureViewInHtmlEnabled = "zimbraFeatureViewInHtmlEnabled";

    /**
     * whether or not changing voicemail pin is enabled
     *
     * @since ZCS 5.0.19
     */
    @ZAttr(id=1050)
    public static final String A_zimbraFeatureVoiceChangePinEnabled = "zimbraFeatureVoiceChangePinEnabled";

    /**
     * Voicemail features enabled
     */
    @ZAttr(id=445)
    public static final String A_zimbraFeatureVoiceEnabled = "zimbraFeatureVoiceEnabled";

    /**
     * voice upsell enabled
     *
     * @since ZCS 5.0.0
     */
    @ZAttr(id=533)
    public static final String A_zimbraFeatureVoiceUpsellEnabled = "zimbraFeatureVoiceUpsellEnabled";

    /**
     * voice upsell URL
     *
     * @since ZCS 5.0.0
     */
    @ZAttr(id=534)
    public static final String A_zimbraFeatureVoiceUpsellURL = "zimbraFeatureVoiceUpsellURL";

    /**
     * Deprecated since: 6.0.0_GA. deprecated per bug 40170. Orig desc:
     * whether web search feature is enabled
     *
     * @since ZCS 5.0.2
     */
    @ZAttr(id=602)
    public static final String A_zimbraFeatureWebSearchEnabled = "zimbraFeatureWebSearchEnabled";

    /**
     * Zimbra Assistant enabled
     *
     * @since ZCS 5.0.0
     */
    @ZAttr(id=544)
    public static final String A_zimbraFeatureZimbraAssistantEnabled = "zimbraFeatureZimbraAssistantEnabled";

    /**
     * Maximum size in bytes for attachments
     */
    @ZAttr(id=227)
    public static final String A_zimbraFileUploadMaxSize = "zimbraFileUploadMaxSize";

    /**
     * Maximum number of messages that can be processed in a single
     * ApplyFilterRules operation.
     *
     * @since ZCS 7.0.0
     */
    @ZAttr(id=1158)
    public static final String A_zimbraFilterBatchSize = "zimbraFilterBatchSize";

    /**
     * The amount of time to sleep between every two messages during
     * ApplyFilterRules. Increasing this value will even out server load at
     * the expense of slowing down the operation. . Must be in valid duration
     * format: {digits}{time-unit}. digits: 0-9, time-unit: [hmsd]|ms. h -
     * hours, m - minutes, s - seconds, d - days, ms - milliseconds. If time
     * unit is not specified, the default is s(seconds).
     *
     * @since ZCS 7.0.0
     */
    @ZAttr(id=1159)
    public static final String A_zimbraFilterSleepInterval = "zimbraFilterSleepInterval";

    /**
     * foreign name for mapping an external name to a zimbra domain on domain
     * level, it is in the format of {application}:{foreign name}
     *
     * @since ZCS 7.0.0
     */
    @ZAttr(id=1135)
    public static final String A_zimbraForeignName = "zimbraForeignName";

    /**
     * handler for foreign name mapping, it is in the format of
     * {application}:{class name}[:{params}]
     *
     * @since ZCS 7.0.0
     */
    @ZAttr(id=1136)
    public static final String A_zimbraForeignNameHandler = "zimbraForeignNameHandler";

    /**
     * mapping to foreign principal identifier
     */
    @ZAttr(id=295)
    public static final String A_zimbraForeignPrincipal = "zimbraForeignPrincipal";

    /**
     * Exchange user password for free/busy lookup and propagation
     *
     * @since ZCS 5.0.3
     */
    @ZAttr(id=609)
    public static final String A_zimbraFreebusyExchangeAuthPassword = "zimbraFreebusyExchangeAuthPassword";

    /**
     * auth scheme to use
     *
     * @since ZCS 5.0.3
     */
    @ZAttr(id=611)
    public static final String A_zimbraFreebusyExchangeAuthScheme = "zimbraFreebusyExchangeAuthScheme";

    /**
     * Exchange username for free/busy lookup and propagation
     *
     * @since ZCS 5.0.3
     */
    @ZAttr(id=608)
    public static final String A_zimbraFreebusyExchangeAuthUsername = "zimbraFreebusyExchangeAuthUsername";

    /**
     * The duration of f/b block pushed to Exchange server.. Must be in valid
     * duration format: {digits}{time-unit}. digits: 0-9, time-unit:
     * [hmsd]|ms. h - hours, m - minutes, s - seconds, d - days, ms -
     * milliseconds. If time unit is not specified, the default is
     * s(seconds).
     *
     * @since ZCS 5.0.3
     */
    @ZAttr(id=621)
    public static final String A_zimbraFreebusyExchangeCachedInterval = "zimbraFreebusyExchangeCachedInterval";

    /**
     * The value of duration is used to indicate the start date (in the past
     * relative to today) of the f/b interval pushed to Exchange server..
     * Must be in valid duration format: {digits}{time-unit}. digits: 0-9,
     * time-unit: [hmsd]|ms. h - hours, m - minutes, s - seconds, d - days,
     * ms - milliseconds. If time unit is not specified, the default is
     * s(seconds).
     *
     * @since ZCS 5.0.3
     */
    @ZAttr(id=620)
    public static final String A_zimbraFreebusyExchangeCachedIntervalStart = "zimbraFreebusyExchangeCachedIntervalStart";

    /**
     * Can be set to either webdav for Exchange 2007 or older, or ews for
     * 2010 and newer
     *
     * @since ZCS 6.0.11
     */
    @ZAttr(id=1174)
    public static final String A_zimbraFreebusyExchangeServerType = "zimbraFreebusyExchangeServerType";

    /**
     * URL to Exchange server for free/busy lookup and propagation
     *
     * @since ZCS 5.0.3
     */
    @ZAttr(id=607)
    public static final String A_zimbraFreebusyExchangeURL = "zimbraFreebusyExchangeURL";

    /**
     * O and OU used in legacyExchangeDN attribute
     *
     * @since ZCS 5.0.3
     */
    @ZAttr(id=610)
    public static final String A_zimbraFreebusyExchangeUserOrg = "zimbraFreebusyExchangeUserOrg";

    /**
     * when set to TRUE, free/busy for the account is not calculated from
     * local mailbox.
     *
     * @since ZCS 5.0.11
     */
    @ZAttr(id=752)
    public static final String A_zimbraFreebusyLocalMailboxNotActive = "zimbraFreebusyLocalMailboxNotActive";

    /**
     * The interval to wait when the server encounters problems while
     * propagating Zimbra users free/busy information to external provider
     * such as Exchange. . Must be in valid duration format:
     * {digits}{time-unit}. digits: 0-9, time-unit: [hmsd]|ms. h - hours, m -
     * minutes, s - seconds, d - days, ms - milliseconds. If time unit is not
     * specified, the default is s(seconds).
     *
     * @since ZCS 5.0.17
     */
    @ZAttr(id=1026)
    public static final String A_zimbraFreebusyPropagationRetryInterval = "zimbraFreebusyPropagationRetryInterval";

    /**
     * zimbraId of GAL sync accounts
     *
     * @since ZCS 6.0.0_BETA1
     */
    @ZAttr(id=831)
    public static final String A_zimbraGalAccountId = "zimbraGalAccountId";

    /**
     * When set to TRUE, GAL search will always include local calendar
     * resources regardless of zimbraGalMode.
     *
     * @since ZCS 6.0.7
     */
    @ZAttr(id=1093)
    public static final String A_zimbraGalAlwaysIncludeLocalCalendarResources = "zimbraGalAlwaysIncludeLocalCalendarResources";

    /**
     * LDAP search filter for external GAL auto-complete queries
     */
    @ZAttr(id=360)
    public static final String A_zimbraGalAutoCompleteLdapFilter = "zimbraGalAutoCompleteLdapFilter";

    /**
     * whether to indicate if an email address on a message is a GAL group
     *
     * @since ZCS 7.0.0
     */
    @ZAttr(id=1153)
    public static final String A_zimbraGalGroupIndicatorEnabled = "zimbraGalGroupIndicatorEnabled";

    /**
     * LDAP search base for interal GAL queries (special values:
     * &quot;ROOT&quot; for top, &quot;DOMAIN&quot; for domain only,
     * &quot;SUBDOMAINS&quot; for domain and subdomains)
     */
    @ZAttr(id=358)
    public static final String A_zimbraGalInternalSearchBase = "zimbraGalInternalSearchBase";

    /**
     * the last time at which a syncing attempt failed
     *
     * @since ZCS 6.0.0_BETA1
     */
    @ZAttr(id=829)
    public static final String A_zimbraGalLastFailedSyncTimestamp = "zimbraGalLastFailedSyncTimestamp";

    /**
     * the last time at which this GAL data source was successfully synced
     *
     * @since ZCS 6.0.0_BETA1
     */
    @ZAttr(id=828)
    public static final String A_zimbraGalLastSuccessfulSyncTimestamp = "zimbraGalLastSuccessfulSyncTimestamp";

    /**
     * LDAP Gal attribute to contact attr mapping
     */
    @ZAttr(id=153)
    public static final String A_zimbraGalLdapAttrMap = "zimbraGalLdapAttrMap";

    /**
     * external LDAP GAL authentication mechanism none: anonymous binding
     * simple: zimbraGalLdapBindDn and zimbraGalLdapBindPassword has to be
     * set kerberos5: zimbraGalLdapKerberos5Principal and
     * zimbraGalLdapKerberos5Keytab has to be set
     *
     * @since ZCS 5.0.0
     */
    @ZAttr(id=549)
    public static final String A_zimbraGalLdapAuthMech = "zimbraGalLdapAuthMech";

    /**
     * LDAP bind dn for external GAL queries
     */
    @ZAttr(id=49)
    public static final String A_zimbraGalLdapBindDn = "zimbraGalLdapBindDn";

    /**
     * LDAP bind password for external GAL queries
     */
    @ZAttr(id=50)
    public static final String A_zimbraGalLdapBindPassword = "zimbraGalLdapBindPassword";

    /**
     * LDAP search filter for external GAL search queries
     */
    @ZAttr(id=51)
    public static final String A_zimbraGalLdapFilter = "zimbraGalLdapFilter";

    /**
     * LDAP search filter definitions for GAL queries
     */
    @ZAttr(id=52)
    public static final String A_zimbraGalLdapFilterDef = "zimbraGalLdapFilterDef";

    /**
     * the handler class for mapping groups from GAL source to zimbra GAL
     * contacts for external GAL
     *
     * @since ZCS 7.0.0
     */
    @ZAttr(id=1112)
    public static final String A_zimbraGalLdapGroupHandlerClass = "zimbraGalLdapGroupHandlerClass";

    /**
     * kerberos5 keytab file path for external GAL queries
     *
     * @since ZCS 5.0.0
     */
    @ZAttr(id=551)
    public static final String A_zimbraGalLdapKerberos5Keytab = "zimbraGalLdapKerberos5Keytab";

    /**
     * kerberos5 principal for external GAL queries
     *
     * @since ZCS 5.0.0
     */
    @ZAttr(id=550)
    public static final String A_zimbraGalLdapKerberos5Principal = "zimbraGalLdapKerberos5Principal";

    /**
     * LDAP page size for paged search control while accessing LDAP server
     * for GAL. This applies to both Zimbra and external LDAP servers. A
     * value of 0 means paging is not enabled.
     *
     * @since ZCS 5.0.1
     */
    @ZAttr(id=583)
    public static final String A_zimbraGalLdapPageSize = "zimbraGalLdapPageSize";

    /**
     * LDAP search base for external GAL queries
     */
    @ZAttr(id=48)
    public static final String A_zimbraGalLdapSearchBase = "zimbraGalLdapSearchBase";

    /**
     * whether to use startTLS for external GAL. startTLS will be used for
     * external GAL access only if this attribute is true and
     * zimbraGalLdapURL(or zimbraGalSyncLdapURL for sync) does not contain a
     * ldaps URL.
     *
     * @since ZCS 5.0.6
     */
    @ZAttr(id=655)
    public static final String A_zimbraGalLdapStartTlsEnabled = "zimbraGalLdapStartTlsEnabled";

    /**
     * LDAP URL for external GAL queries
     */
    @ZAttr(id=47)
    public static final String A_zimbraGalLdapURL = "zimbraGalLdapURL";

    /**
     * LDAP Gal attribute to contact value mapping. Each value is in the
     * format of {gal contact filed}: {regex} {replacement}
     *
     * @since ZCS 7.0.0
     */
    @ZAttr(id=1110)
    public static final String A_zimbraGalLdapValueMap = "zimbraGalLdapValueMap";

    /**
     * maximum number of gal entries to return from a search
     */
    @ZAttr(id=53)
    public static final String A_zimbraGalMaxResults = "zimbraGalMaxResults";

    /**
     * valid modes are &quot;zimbra&quot; (query internal directory only),
     * &quot;ldap&quot; (query external directory only), or &quot;both&quot;
     * (query internal and external directory)
     */
    @ZAttr(id=46)
    public static final String A_zimbraGalMode = "zimbraGalMode";

    /**
     * GAL data source status
     *
     * @since ZCS 6.0.0_BETA1
     */
    @ZAttr(id=830)
    public static final String A_zimbraGalStatus = "zimbraGalStatus";

    /**
     * whether to use gal sync account for autocomplete
     *
     * @since ZCS 6.0.0_BETA2
     */
    @ZAttr(id=1027)
    public static final String A_zimbraGalSyncAccountBasedAutoCompleteEnabled = "zimbraGalSyncAccountBasedAutoCompleteEnabled";

    /**
     * List of attributes that will be ignored when determining whether a GAL
     * contact has been modified. Any change in other attribute values will
     * make the contact &quot;dirty&quot; and the contact will show as
     * modified in the next GAL sync response. By default modifyTimeStamp is
     * always included in ignored attributes. Then if the only change in GAL
     * contact is modifyTimeStamp, the contact will not be shown as modified
     * in the next GAL sync response from the client, thus minimizing the
     * need to download the GAL contact again when none of the meaningful
     * attributes have changed.
     *
     * @since ZCS 6.0.10
     */
    @ZAttr(id=1145)
    public static final String A_zimbraGalSyncIgnoredAttributes = "zimbraGalSyncIgnoredAttributes";

    /**
     * LDAP search base for internal GAL sync (special values:
     * &quot;ROOT&quot; for top, &quot;DOMAIN&quot; for domain only,
     * &quot;SUBDOMAINS&quot; for domain and subdomains) If not set fallback
     * to zimbraGalInternalSearchBase
     *
     * @since ZCS 5.0.2
     */
    @ZAttr(id=598)
    public static final String A_zimbraGalSyncInternalSearchBase = "zimbraGalSyncInternalSearchBase";

    /**
     * external LDAP GAL authentication mechanism for GAL sync none:
     * anonymous binding simple: zimbraGalLdapBindDn and
     * zimbraGalLdapBindPassword has to be set kerberos5:
     * zimbraGalLdapKerberos5Principal and zimbraGalLdapKerberos5Keytab has
     * to be set if not set fallback to zimbraGalLdapAuthMech
     *
     * @since ZCS 5.0.2
     */
    @ZAttr(id=592)
    public static final String A_zimbraGalSyncLdapAuthMech = "zimbraGalSyncLdapAuthMech";

    /**
     * LDAP bind dn for external GAL sync queries, if not set fallback to
     * zimbraGalLdapBindDn
     *
     * @since ZCS 5.0.2
     */
    @ZAttr(id=593)
    public static final String A_zimbraGalSyncLdapBindDn = "zimbraGalSyncLdapBindDn";

    /**
     * LDAP bind password for external GAL sync queries, if not set fallback
     * to zimbraGalLdapBindPassword
     *
     * @since ZCS 5.0.2
     */
    @ZAttr(id=594)
    public static final String A_zimbraGalSyncLdapBindPassword = "zimbraGalSyncLdapBindPassword";

    /**
     * LDAP search filter for external GAL sync queries, if not set fallback
     * to zimbraGalLdapFilter
     *
     * @since ZCS 5.0.2
     */
    @ZAttr(id=591)
    public static final String A_zimbraGalSyncLdapFilter = "zimbraGalSyncLdapFilter";

    /**
     * kerberos5 keytab file path for external GAL sync queries, if not set
     * fallback to zimbraGalLdapKerberos5Keytab
     *
     * @since ZCS 5.0.2
     */
    @ZAttr(id=596)
    public static final String A_zimbraGalSyncLdapKerberos5Keytab = "zimbraGalSyncLdapKerberos5Keytab";

    /**
     * kerberos5 principal for external GAL sync queries, if not set fallback
     * to zimbraGalLdapKerberos5Principal
     *
     * @since ZCS 5.0.2
     */
    @ZAttr(id=595)
    public static final String A_zimbraGalSyncLdapKerberos5Principal = "zimbraGalSyncLdapKerberos5Principal";

    /**
     * LDAP page size for paged search control while accessing LDAP server
     * for GAL sync. This applies to both Zimbra and external LDAP servers. A
     * value of 0 means paging is not enabled. If not set fallback to
     * zimbraGalLdapPageSize
     *
     * @since ZCS 5.0.2
     */
    @ZAttr(id=597)
    public static final String A_zimbraGalSyncLdapPageSize = "zimbraGalSyncLdapPageSize";

    /**
     * LDAP search base for external GAL sync queries, if not set fallback to
     * zimbraGalLdapSearchBase
     *
     * @since ZCS 5.0.2
     */
    @ZAttr(id=590)
    public static final String A_zimbraGalSyncLdapSearchBase = "zimbraGalSyncLdapSearchBase";

    /**
     * whether to use startTLS for external GAL sync, if not set fallback to
     * zimbraGalLdapStartTlsEnabled
     *
     * @since ZCS 5.0.6
     */
    @ZAttr(id=656)
    public static final String A_zimbraGalSyncLdapStartTlsEnabled = "zimbraGalSyncLdapStartTlsEnabled";

    /**
     * LDAP URL for external GAL sync, if not set fallback to
     * zimbraGalLdapURL
     *
     * @since ZCS 5.0.2
     */
    @ZAttr(id=589)
    public static final String A_zimbraGalSyncLdapURL = "zimbraGalSyncLdapURL";

    /**
     * Maximum number of concurrent GAL sync requests allowed on the system /
     * domain.
     *
     * @since ZCS 7.0.0
     */
    @ZAttr(id=1154)
    public static final String A_zimbraGalSyncMaxConcurrentClients = "zimbraGalSyncMaxConcurrentClients";

    /**
     * LDAP generalized time format for external GAL sync
     *
     * @since ZCS 6.0.0_BETA2
     */
    @ZAttr(id=1019)
    public static final String A_zimbraGalSyncTimestampFormat = "zimbraGalSyncTimestampFormat";

    /**
     * whether to tokenize key and AND or OR the tokenized queries for GAL
     * auto complete, if not set, key is not tokenized
     *
     * @since ZCS 5.0.2
     */
    @ZAttr(id=599)
    public static final String A_zimbraGalTokenizeAutoCompleteKey = "zimbraGalTokenizeAutoCompleteKey";

    /**
     * whether to tokenize key and AND or OR the tokenized queries for GAL
     * search, if not set, key is not tokenized
     *
     * @since ZCS 5.0.2
     */
    @ZAttr(id=600)
    public static final String A_zimbraGalTokenizeSearchKey = "zimbraGalTokenizeSearchKey";

    /**
     * type of this GAl data source. zimbra - zimbra internal GAL. ldap -
     * external LDAP GAL.
     *
     * @since ZCS 6.0.0_BETA1
     */
    @ZAttr(id=850)
    public static final String A_zimbraGalType = "zimbraGalType";

    /**
     * Deprecated since: 3.2.0. greatly simplify dl/group model. Orig desc:
     * Zimbra Systems Unique Group ID
     */
    @ZAttr(id=325)
    public static final String A_zimbraGroupId = "zimbraGroupId";

    /**
     * help URL for admin
     *
     * @since ZCS 5.0.7
     */
    @ZAttr(id=674)
    public static final String A_zimbraHelpAdminURL = "zimbraHelpAdminURL";

    /**
     * help URL for advanced client
     *
     * @since ZCS 5.0.7
     */
    @ZAttr(id=676)
    public static final String A_zimbraHelpAdvancedURL = "zimbraHelpAdvancedURL";

    /**
     * help URL for delegated admin
     *
     * @since ZCS 5.0.7
     */
    @ZAttr(id=675)
    public static final String A_zimbraHelpDelegatedURL = "zimbraHelpDelegatedURL";

    /**
     * help URL for standard client
     *
     * @since ZCS 5.0.7
     */
    @ZAttr(id=677)
    public static final String A_zimbraHelpStandardURL = "zimbraHelpStandardURL";

    /**
     * hide entry in Global Address List
     */
    @ZAttr(id=353)
    public static final String A_zimbraHideInGal = "zimbraHideInGal";

    /**
     * Deprecated since: 6.0.0_BETA2. deprecated in favor for
     * zimbraHsmPolicy. Orig desc: Minimum age of mail items whose filesystem
     * data will be moved to secondary storage.. Must be in valid duration
     * format: {digits}{time-unit}. digits: 0-9, time-unit: [hmsd]|ms. h -
     * hours, m - minutes, s - seconds, d - days, ms - milliseconds. If time
     * unit is not specified, the default is s(seconds).
     */
    @ZAttr(id=8)
    public static final String A_zimbraHsmAge = "zimbraHsmAge";

    /**
     * The policy that determines which mail items get moved to secondary
     * storage during HSM. Each value specifies a comma-separated list of
     * item types and the search query used to select items to move. See the
     * spec for &lt;SearchRequest&gt; for the complete list of item types and
     * query.txt for the search query spec.
     *
     * @since ZCS 6.0.0_BETA2
     */
    @ZAttr(id=1024)
    public static final String A_zimbraHsmPolicy = "zimbraHsmPolicy";

    /**
     * Whether to enable http debug handler on a server
     *
     * @since ZCS 6.0.0_GA
     */
    @ZAttr(id=1043)
    public static final String A_zimbraHttpDebugHandlerEnabled = "zimbraHttpDebugHandlerEnabled";

    /**
     * number of http handler threads
     */
    @ZAttr(id=518)
    public static final String A_zimbraHttpNumThreads = "zimbraHttpNumThreads";

    /**
     * the http proxy URL to connect to when making outgoing connections
     * (Zimlet proxy, RSS/ATOM feeds, etc)
     */
    @ZAttr(id=388)
    public static final String A_zimbraHttpProxyURL = "zimbraHttpProxyURL";

    /**
     * Deprecated since: 5.0. not applicable for jetty. Orig desc: number of
     * https handler threads
     */
    @ZAttr(id=519)
    public static final String A_zimbraHttpSSLNumThreads = "zimbraHttpSSLNumThreads";

    /**
     * Zimbra Systems Unique ID
     */
    @ZAttr(id=1)
    public static final String A_zimbraId = "zimbraId";

    /**
     * maximum number of identities allowed on an account
     */
    @ZAttr(id=414)
    public static final String A_zimbraIdentityMaxNumEntries = "zimbraIdentityMaxNumEntries";

    /**
     * name to use in greeting and sign-off; if empty, uses hostname
     */
    @ZAttr(id=178)
    public static final String A_zimbraImapAdvertisedName = "zimbraImapAdvertisedName";

    /**
     * interface address(es) on which IMAP server should listen; if empty,
     * binds to all interfaces
     */
    @ZAttr(id=179)
    public static final String A_zimbraImapBindAddress = "zimbraImapBindAddress";

    /**
     * Whether to bind to port on startup irrespective of whether the server
     * is enabled. Useful when port to bind is privileged and must be bound
     * early.
     */
    @ZAttr(id=268)
    public static final String A_zimbraImapBindOnStartup = "zimbraImapBindOnStartup";

    /**
     * port number on which IMAP server should listen
     */
    @ZAttr(id=180)
    public static final String A_zimbraImapBindPort = "zimbraImapBindPort";

    /**
     * whether or not to allow cleartext logins over a non SSL/TLS connection
     */
    @ZAttr(id=185)
    public static final String A_zimbraImapCleartextLoginEnabled = "zimbraImapCleartextLoginEnabled";

    /**
     * disabled IMAP capabilities. Capabilities are listed on the CAPABILITY
     * line, also known in RFCs as extensions
     */
    @ZAttr(id=443)
    public static final String A_zimbraImapDisabledCapability = "zimbraImapDisabledCapability";

    /**
     * whether IMAP is enabled for an account
     */
    @ZAttr(id=174)
    public static final String A_zimbraImapEnabled = "zimbraImapEnabled";

    /**
     * Whether to expose version on IMAP banner
     *
     * @since ZCS 5.0.9
     */
    @ZAttr(id=693)
    public static final String A_zimbraImapExposeVersionOnBanner = "zimbraImapExposeVersionOnBanner";

    /**
     * maximum size of IMAP request in bytes excluding literal data
     *
     * @since ZCS 6.0.7
     */
    @ZAttr(id=1085)
    public static final String A_zimbraImapMaxRequestSize = "zimbraImapMaxRequestSize";

    /**
     * number of handler threads
     */
    @ZAttr(id=181)
    public static final String A_zimbraImapNumThreads = "zimbraImapNumThreads";

    /**
     * port number on which IMAP proxy server should listen
     */
    @ZAttr(id=348)
    public static final String A_zimbraImapProxyBindPort = "zimbraImapProxyBindPort";

    /**
     * whether IMAP SASL GSSAPI is enabled for a given server
     *
     * @since ZCS 5.0.0
     */
    @ZAttr(id=555)
    public static final String A_zimbraImapSaslGssapiEnabled = "zimbraImapSaslGssapiEnabled";

    /**
     * whether IMAP is enabled for a server
     */
    @ZAttr(id=176)
    public static final String A_zimbraImapServerEnabled = "zimbraImapServerEnabled";

    /**
     * number of seconds to wait before forcing IMAP server shutdown
     *
     * @since ZCS 6.0.7
     */
    @ZAttr(id=1080)
    public static final String A_zimbraImapShutdownGraceSeconds = "zimbraImapShutdownGraceSeconds";

    /**
     * interface address(es) on which IMAP server should listen; if empty,
     * binds to all interfaces
     */
    @ZAttr(id=182)
    public static final String A_zimbraImapSSLBindAddress = "zimbraImapSSLBindAddress";

    /**
     * Whether to bind to port on startup irrespective of whether the server
     * is enabled. Useful when port to bind is privileged and must be bound
     * early.
     */
    @ZAttr(id=269)
    public static final String A_zimbraImapSSLBindOnStartup = "zimbraImapSSLBindOnStartup";

    /**
     * port number on which IMAP SSL server should listen on
     */
    @ZAttr(id=183)
    public static final String A_zimbraImapSSLBindPort = "zimbraImapSSLBindPort";

    /**
     * disabled IMAP SSL capabilities. Capabilities are listed on the
     * CAPABILITY line, also known in RFCs as extensions
     */
    @ZAttr(id=444)
    public static final String A_zimbraImapSSLDisabledCapability = "zimbraImapSSLDisabledCapability";

    /**
     * port number on which IMAPS proxy server should listen
     */
    @ZAttr(id=349)
    public static final String A_zimbraImapSSLProxyBindPort = "zimbraImapSSLProxyBindPort";

    /**
     * whether IMAP SSL server is enabled for a given server
     */
    @ZAttr(id=184)
    public static final String A_zimbraImapSSLServerEnabled = "zimbraImapSSLServerEnabled";

    /**
     * available IM interop gateways
     *
     * @since ZCS 5.0.0
     */
    @ZAttr(id=571)
    public static final String A_zimbraIMAvailableInteropGateways = "zimbraIMAvailableInteropGateways";

    /**
     * interface address(es) on which IM server should listen; if empty,
     * binds to all interfaces
     *
     * @since ZCS 5.0.0
     */
    @ZAttr(id=567)
    public static final String A_zimbraIMBindAddress = "zimbraIMBindAddress";

    /**
     * Deprecated since: 6.0.0_GA. deprecated per bug 40069. Orig desc: IM
     * service
     *
     * @since ZCS 6.0.0_BETA1
     */
    @ZAttr(id=762)
    public static final String A_zimbraIMService = "zimbraIMService";

    /**
     * Deprecated since: 5.0. Installed skin list is a per server property,
     * the list is now generated by directory scan of skin files. Orig desc:
     * Skins installed and available on all servers (this is global config
     * only)
     */
    @ZAttr(id=368)
    public static final String A_zimbraInstalledSkin = "zimbraInstalledSkin";

    /**
     * The address to which legal intercept messages will be sent.
     *
     * @since ZCS 5.0.3
     */
    @ZAttr(id=614)
    public static final String A_zimbraInterceptAddress = "zimbraInterceptAddress";

    /**
     * Template used to construct the body of a legal intercept message.
     *
     * @since ZCS 5.0.3
     */
    @ZAttr(id=618)
    public static final String A_zimbraInterceptBody = "zimbraInterceptBody";

    /**
     * Template used to construct the sender of a legal intercept message.
     *
     * @since ZCS 5.0.3
     */
    @ZAttr(id=616)
    public static final String A_zimbraInterceptFrom = "zimbraInterceptFrom";

    /**
     * Specifies whether legal intercept messages should contain the entire
     * original message or just the headers.
     *
     * @since ZCS 5.0.3
     */
    @ZAttr(id=615)
    public static final String A_zimbraInterceptSendHeadersOnly = "zimbraInterceptSendHeadersOnly";

    /**
     * Template used to construct the subject of a legal intercept message.
     *
     * @since ZCS 5.0.3
     */
    @ZAttr(id=617)
    public static final String A_zimbraInterceptSubject = "zimbraInterceptSubject";

    /**
     * supported IP mode
     *
     * @since ZCS 7.1.0
     */
    @ZAttr(id=1171)
    public static final String A_zimbraIPMode = "zimbraIPMode";

    /**
     * set to true for admin accounts
     */
    @ZAttr(id=31)
    public static final String A_zimbraIsAdminAccount = "zimbraIsAdminAccount";

    /**
     * set to true for admin groups
     *
     * @since ZCS 6.0.0_BETA1
     */
    @ZAttr(id=802)
    public static final String A_zimbraIsAdminGroup = "zimbraIsAdminGroup";

    /**
     * set to true for customer care accounts
     *
     * @since ZCS 5.0.2
     */
    @ZAttr(id=601)
    public static final String A_zimbraIsCustomerCareAccount = "zimbraIsCustomerCareAccount";

    /**
     * set to true for delegated admin accounts
     *
     * @since ZCS 6.0.0_BETA1
     */
    @ZAttr(id=852)
    public static final String A_zimbraIsDelegatedAdminAccount = "zimbraIsDelegatedAdminAccount";

    /**
     * set to true for domain admin accounts
     */
    @ZAttr(id=298)
    public static final String A_zimbraIsDomainAdminAccount = "zimbraIsDomainAdminAccount";

    /**
     * true if this server is the monitor host
     */
    @ZAttr(id=132)
    public static final String A_zimbraIsMonitorHost = "zimbraIsMonitorHost";

    /**
     * Indicates the account is a resource used by the system such as spam
     * accounts or Notebook accounts.
     */
    @ZAttr(id=376)
    public static final String A_zimbraIsSystemResource = "zimbraIsSystemResource";

    /**
     * Whether to index junk messages
     *
     * @since ZCS 5.0.0
     */
    @ZAttr(id=579)
    public static final String A_zimbraJunkMessagesIndexingEnabled = "zimbraJunkMessagesIndexingEnabled";

    /**
     * rough estimate of when the user last logged in. see
     * zimbraLastLogonTimestampFrequency
     */
    @ZAttr(id=113)
    public static final String A_zimbraLastLogonTimestamp = "zimbraLastLogonTimestamp";

    /**
     * how often the zimbraLastLogonTimestamp is updated. if set to 0,
     * updating zimbraLastLogonTimestamp is completely disabled . Must be in
     * valid duration format: {digits}{time-unit}. digits: 0-9, time-unit:
     * [hmsd]|ms. h - hours, m - minutes, s - seconds, d - days, ms -
     * milliseconds. If time unit is not specified, the default is
     * s(seconds).
     */
    @ZAttr(id=114)
    public static final String A_zimbraLastLogonTimestampFrequency = "zimbraLastLogonTimestampFrequency";

    /**
     * name to use in greeting and sign-off; if empty, uses hostname
     */
    @ZAttr(id=23)
    public static final String A_zimbraLmtpAdvertisedName = "zimbraLmtpAdvertisedName";

    /**
     * interface address(es) on which LMTP server should listen; if empty,
     * binds to all interfaces
     */
    @ZAttr(id=25)
    public static final String A_zimbraLmtpBindAddress = "zimbraLmtpBindAddress";

    /**
     * Whether to bind to port on startup irrespective of whether the server
     * is enabled. Useful when port to bind is privileged and must be bound
     * early.
     */
    @ZAttr(id=270)
    public static final String A_zimbraLmtpBindOnStartup = "zimbraLmtpBindOnStartup";

    /**
     * port number on which LMTP server should listen
     */
    @ZAttr(id=24)
    public static final String A_zimbraLmtpBindPort = "zimbraLmtpBindPort";

    /**
     * Whether to expose version on LMTP banner
     *
     * @since ZCS 5.0.9
     */
    @ZAttr(id=691)
    public static final String A_zimbraLmtpExposeVersionOnBanner = "zimbraLmtpExposeVersionOnBanner";

    /**
     * number of handler threads, should match MTA concurrency setting for
     * this server
     */
    @ZAttr(id=26)
    public static final String A_zimbraLmtpNumThreads = "zimbraLmtpNumThreads";

    /**
     * If true, a permanent failure (552) is returned when the user is over
     * quota. If false, a temporary failure (452) is returned.
     *
     * @since ZCS 5.0.6
     */
    @ZAttr(id=657)
    public static final String A_zimbraLmtpPermanentFailureWhenOverQuota = "zimbraLmtpPermanentFailureWhenOverQuota";

    /**
     * whether LMTP server is enabled for a given server
     *
     * @since ZCS 5.0.4
     */
    @ZAttr(id=630)
    public static final String A_zimbraLmtpServerEnabled = "zimbraLmtpServerEnabled";

    /**
     * number of seconds to wait before forcing LMTP server shutdown
     *
     * @since ZCS 6.0.7
     */
    @ZAttr(id=1082)
    public static final String A_zimbraLmtpShutdownGraceSeconds = "zimbraLmtpShutdownGraceSeconds";

    /**
     * locale of entry, e.g. en_US
     */
    @ZAttr(id=345)
    public static final String A_zimbraLocale = "zimbraLocale";

    /**
     * destination for syslog messages
     */
    @ZAttr(id=250)
    public static final String A_zimbraLogHostname = "zimbraLogHostname";

    /**
     * lifetime of raw log rows in consolidated logger tables. Must be in
     * valid duration format: {digits}{time-unit}. digits: 0-9, time-unit:
     * [hmsd]|ms. h - hours, m - minutes, s - seconds, d - days, ms -
     * milliseconds. If time unit is not specified, the default is
     * s(seconds).
     */
    @ZAttr(id=263)
    public static final String A_zimbraLogRawLifetime = "zimbraLogRawLifetime";

    /**
     * lifetime of summarized log rows in consolidated logger tables. Must be
     * in valid duration format: {digits}{time-unit}. digits: 0-9, time-unit:
     * [hmsd]|ms. h - hours, m - minutes, s - seconds, d - days, ms -
     * milliseconds. If time unit is not specified, the default is
     * s(seconds).
     */
    @ZAttr(id=264)
    public static final String A_zimbraLogSummaryLifetime = "zimbraLogSummaryLifetime";

    /**
     * whether mailbox server should log to syslog
     */
    @ZAttr(id=520)
    public static final String A_zimbraLogToSyslog = "zimbraLogToSyslog";

    /**
     * RFC822 email address of this recipient for accepting mail
     */
    @ZAttr(id=3)
    public static final String A_zimbraMailAddress = "zimbraMailAddress";

    /**
     * RFC822 email address of this recipient for accepting mail
     */
    @ZAttr(id=20)
    public static final String A_zimbraMailAlias = "zimbraMailAlias";

    /**
     * If TRUE, a mailbox that exceeds its quota is still allowed to receive
     * mail, but is not allowed to send.
     *
     * @since ZCS 7.0.0
     */
    @ZAttr(id=1099)
    public static final String A_zimbraMailAllowReceiveButNotSendWhenOverQuota = "zimbraMailAllowReceiveButNotSendWhenOverQuota";

    /**
     * Maximum number of entries for per user black list. This restricts the
     * number of values that can be set on the amavisBlacklistSender
     * attribute of an account. If set to 0, the per user white list feature
     * is disabled.
     *
     * @since ZCS 6.0.0_BETA1
     */
    @ZAttr(id=799)
    public static final String A_zimbraMailBlacklistMaxNumEntries = "zimbraMailBlacklistMaxNumEntries";

    /**
     * serverId:mboxId of mailbox before being moved
     */
    @ZAttr(id=346)
    public static final String A_zimbraMailboxLocationBeforeMove = "zimbraMailboxLocationBeforeMove";

    /**
     * if true, exclude blobs (HSM or not) from mailbox move
     *
     * @since ZCS 6.0.0_BETA2
     */
    @ZAttr(id=1007)
    public static final String A_zimbraMailboxMoveSkipBlobs = "zimbraMailboxMoveSkipBlobs";

    /**
     * if true, exclude blobs on secondary (HSM) volumes from mailbox move
     *
     * @since ZCS 6.0.0_BETA2
     */
    @ZAttr(id=1008)
    public static final String A_zimbraMailboxMoveSkipHsmBlobs = "zimbraMailboxMoveSkipHsmBlobs";

    /**
     * if true, exclude search index from mailbox move
     *
     * @since ZCS 6.0.0_BETA2
     */
    @ZAttr(id=1006)
    public static final String A_zimbraMailboxMoveSkipSearchIndex = "zimbraMailboxMoveSkipSearchIndex";

    /**
     * temp directory for mailbox move
     *
     * @since ZCS 7.0.1
     */
    @ZAttr(id=1175)
    public static final String A_zimbraMailboxMoveTempDir = "zimbraMailboxMoveTempDir";

    /**
     * RFC822 email address for senders outbound messages
     */
    @ZAttr(id=213)
    public static final String A_zimbraMailCanonicalAddress = "zimbraMailCanonicalAddress";

    /**
     * Address to catch all messages to specified domain
     */
    @ZAttr(id=214)
    public static final String A_zimbraMailCatchAllAddress = "zimbraMailCatchAllAddress";

    /**
     * Catch all address to rewrite to
     */
    @ZAttr(id=216)
    public static final String A_zimbraMailCatchAllCanonicalAddress = "zimbraMailCatchAllCanonicalAddress";

    /**
     * Address to deliver catch all messages to
     */
    @ZAttr(id=215)
    public static final String A_zimbraMailCatchAllForwardingAddress = "zimbraMailCatchAllForwardingAddress";

    /**
     * Whether to allow password sent to non-secured port when zimbraMailMode
     * is mixed. If it set to TRUE the server will allow login with clear
     * text AuthRequests and change password with clear text
     * ChangePasswordRequest. If it set to FALSE the server will return an
     * error if an attempt is made to ChangePasswordRequest or AuthRequest.
     *
     * @since ZCS 6.0.0_BETA1
     */
    @ZAttr(id=791)
    public static final String A_zimbraMailClearTextPasswordEnabled = "zimbraMailClearTextPasswordEnabled";

    /**
     * Maximum size in bytes for the &lt;content &gt; element in SOAP. Mail
     * content larger than this limit will be truncated.
     *
     * @since ZCS 6.0.0_BETA1
     */
    @ZAttr(id=807)
    public static final String A_zimbraMailContentMaxSize = "zimbraMailContentMaxSize";

    /**
     * RFC822 email address of this recipient for local delivery
     */
    @ZAttr(id=13)
    public static final String A_zimbraMailDeliveryAddress = "zimbraMailDeliveryAddress";

    /**
     * Incoming messages larger than this number of bytes are streamed to
     * disk during LMTP delivery, instead of being read into memory. This
     * limits memory consumption at the expense of higher disk utilization.
     *
     * @since ZCS 5.0.0
     */
    @ZAttr(id=565)
    public static final String A_zimbraMailDiskStreamingThreshold = "zimbraMailDiskStreamingThreshold";

    /**
     * Retention period of messages in the dumpster. 0 means that all
     * messages will be retained. . Must be in valid duration format:
     * {digits}{time-unit}. digits: 0-9, time-unit: [hmsd]|ms. h - hours, m -
     * minutes, s - seconds, d - days, ms - milliseconds. If time unit is not
     * specified, the default is s(seconds).
     *
     * @since ZCS 7.0.0
     */
    @ZAttr(id=1133)
    public static final String A_zimbraMailDumpsterLifetime = "zimbraMailDumpsterLifetime";

    /**
     * Maximum number of messages to delete during a single transaction when
     * emptying a folder. If the limit is exceeded, the folder is emptied in
     * multiple transactions. Each transaction deletes this number of
     * messages.
     *
     * @since ZCS 6.0.8
     */
    @ZAttr(id=1097)
    public static final String A_zimbraMailEmptyFolderBatchSize = "zimbraMailEmptyFolderBatchSize";

    /**
     * Number of bytes to buffer in memory per file descriptor in the cache.
     * Larger values result in fewer disk reads, but increase memory
     * consumption.
     *
     * @since ZCS 6.0.0_RC1
     */
    @ZAttr(id=1035)
    public static final String A_zimbraMailFileDescriptorBufferSize = "zimbraMailFileDescriptorBufferSize";

    /**
     * Maximum number of file descriptors that are opened for accessing
     * message content.
     *
     * @since ZCS 6.0.0_RC1
     */
    @ZAttr(id=1034)
    public static final String A_zimbraMailFileDescriptorCacheSize = "zimbraMailFileDescriptorCacheSize";

    /**
     * RFC822 forwarding address for an account
     */
    @ZAttr(id=12)
    public static final String A_zimbraMailForwardingAddress = "zimbraMailForwardingAddress";

    /**
     * max number of chars in zimbraPrefMailForwardingAddress
     *
     * @since ZCS 6.0.0_RC1
     */
    @ZAttr(id=1039)
    public static final String A_zimbraMailForwardingAddressMaxLength = "zimbraMailForwardingAddressMaxLength";

    /**
     * max number of email addresses in zimbraPrefMailForwardingAddress
     *
     * @since ZCS 6.0.0_RC1
     */
    @ZAttr(id=1040)
    public static final String A_zimbraMailForwardingAddressMaxNumAddrs = "zimbraMailForwardingAddressMaxNumAddrs";

    /**
     * the server hosting the account&#039;s mailbox
     */
    @ZAttr(id=4)
    public static final String A_zimbraMailHost = "zimbraMailHost";

    /**
     * servers that an account can be initially provisioned on
     */
    @ZAttr(id=125)
    public static final String A_zimbraMailHostPool = "zimbraMailHostPool";

    /**
     * idle timeout. Must be in valid duration format: {digits}{time-unit}.
     * digits: 0-9, time-unit: [hmsd]|ms. h - hours, m - minutes, s -
     * seconds, d - days, ms - milliseconds. If time unit is not specified,
     * the default is s(seconds).
     */
    @ZAttr(id=147)
    public static final String A_zimbraMailIdleSessionTimeout = "zimbraMailIdleSessionTimeout";

    /**
     * When set to true, robots.txt on mailboxd will be set up to keep web
     * crawlers out
     *
     * @since ZCS 7.0.1
     */
    @ZAttr(id=1161)
    public static final String A_zimbraMailKeepOutWebCrawlers = "zimbraMailKeepOutWebCrawlers";

    /**
     * Deprecated since: 5.0.7. deprecated per bug 28842. Orig desc: The id
     * of the last purged mailbox.
     *
     * @since ZCS 5.0.0
     */
    @ZAttr(id=543)
    public static final String A_zimbraMailLastPurgedMailboxId = "zimbraMailLastPurgedMailboxId";

    /**
     * lifetime of a mail message regardless of location. Must be in valid
     * duration format: {digits}{time-unit}. digits: 0-9, time-unit:
     * [hmsd]|ms. h - hours, m - minutes, s - seconds, d - days, ms -
     * milliseconds. If time unit is not specified, the default is
     * s(seconds).
     */
    @ZAttr(id=106)
    public static final String A_zimbraMailMessageLifetime = "zimbraMailMessageLifetime";

    /**
     * minimum allowed value for zimbraPrefMailPollingInterval. Must be in
     * valid duration format: {digits}{time-unit}. digits: 0-9, time-unit:
     * [hmsd]|ms. h - hours, m - minutes, s - seconds, d - days, ms -
     * milliseconds. If time unit is not specified, the default is
     * s(seconds).
     */
    @ZAttr(id=110)
    public static final String A_zimbraMailMinPollingInterval = "zimbraMailMinPollingInterval";

    /**
     * whether to run HTTP or HTTPS or both/mixed mode or redirect mode. See
     * also related attributes zimbraMailPort and zimbraMailSSLPort
     */
    @ZAttr(id=308)
    public static final String A_zimbraMailMode = "zimbraMailMode";

    /**
     * sieve script generated from user outgoing filter rules
     *
     * @since ZCS 7.0.0
     */
    @ZAttr(id=1130)
    public static final String A_zimbraMailOutgoingSieveScript = "zimbraMailOutgoingSieveScript";

    /**
     * HTTP port for end-user UI
     */
    @ZAttr(id=154)
    public static final String A_zimbraMailPort = "zimbraMailPort";

    /**
     * HTTP proxy port
     *
     * @since ZCS 5.0.3
     */
    @ZAttr(id=626)
    public static final String A_zimbraMailProxyPort = "zimbraMailProxyPort";

    /**
     * Maximum number of messages to delete from a folder during a single
     * purge operation. If the limit is exceeded, the mailbox is purged again
     * at the end of the purge cycle until all qualifying messages are
     * purged.
     *
     * @since ZCS 6.0.8
     */
    @ZAttr(id=1096)
    public static final String A_zimbraMailPurgeBatchSize = "zimbraMailPurgeBatchSize";

    /**
     * Sleep time between subsequent mailbox purges. 0 means that mailbox
     * purging is disabled. . Must be in valid duration format:
     * {digits}{time-unit}. digits: 0-9, time-unit: [hmsd]|ms. h - hours, m -
     * minutes, s - seconds, d - days, ms - milliseconds. If time unit is not
     * specified, the default is s(seconds).
     *
     * @since ZCS 5.0.0
     */
    @ZAttr(id=542)
    public static final String A_zimbraMailPurgeSleepInterval = "zimbraMailPurgeSleepInterval";

    /**
     * If TRUE, a message is purged from Spam based on the date that it was
     * moved to the Spam folder. If FALSE, a message is purged from Spam
     * based on the date that it was added to the mailbox.
     *
     * @since ZCS 7.0.0
     */
    @ZAttr(id=1117)
    public static final String A_zimbraMailPurgeUseChangeDateForSpam = "zimbraMailPurgeUseChangeDateForSpam";

    /**
     * If TRUE, a message is purged from trash based on the date that it was
     * moved to the Trash folder. If FALSE, a message is purged from Trash
     * based on the date that it was added to the mailbox.
     *
     * @since ZCS 5.0.17
     */
    @ZAttr(id=748)
    public static final String A_zimbraMailPurgeUseChangeDateForTrash = "zimbraMailPurgeUseChangeDateForTrash";

    /**
     * mail quota in bytes
     */
    @ZAttr(id=16)
    public static final String A_zimbraMailQuota = "zimbraMailQuota";

    /**
     * If TRUE, the envelope sender of a message redirected by mail filters
     * will be set to the users address. If FALSE, the envelope sender will
     * be set to the From address of the redirected message.
     *
     * @since ZCS 6.0.0_BETA1
     */
    @ZAttr(id=764)
    public static final String A_zimbraMailRedirectSetEnvelopeSender = "zimbraMailRedirectSetEnvelopeSender";

    /**
     * whether to send back a refer tag in an auth response to force a client
     * redirect. always - always send refer wronghost - send refer if only if
     * the account being authenticated does not live on this mail host
     * reverse-proxied - reverse proxy is in place and should never send
     * refer
     *
     * @since ZCS 5.0.3
     */
    @ZAttr(id=613)
    public static final String A_zimbraMailReferMode = "zimbraMailReferMode";

    /**
     * sieve script generated from user filter rules
     */
    @ZAttr(id=32)
    public static final String A_zimbraMailSieveScript = "zimbraMailSieveScript";

    /**
     * maximum length of mail signature, 0 means unlimited. If not set,
     * default is 1024
     */
    @ZAttr(id=454)
    public static final String A_zimbraMailSignatureMaxLength = "zimbraMailSignatureMaxLength";

    /**
     * Retention period of messages in the Junk folder. 0 means that all
     * messages will be retained. This admin-modifiable attribute works in
     * conjunction with zimbraPrefJunkLifetime, which is user-modifiable. The
     * shorter duration is used. . Must be in valid duration format:
     * {digits}{time-unit}. digits: 0-9, time-unit: [hmsd]|ms. h - hours, m -
     * minutes, s - seconds, d - days, ms - milliseconds. If time unit is not
     * specified, the default is s(seconds).
     */
    @ZAttr(id=105)
    public static final String A_zimbraMailSpamLifetime = "zimbraMailSpamLifetime";

    /**
     * enable authentication via X.509 Client Certificate. Disabled: client
     * authentication is disabled. NeedClientAuth: client authentication is
     * required during SSL handshake on the SSL mutual authentication
     * port(see zimbraMailSSLClientCertPort). The SSL handshake will fail if
     * the client does not present a certificate to autenticate.
     * WantClientAuth: client authentication is requested during SSL
     * handshake on the SSL mutual authentication port(see
     * zimbraMailSSLClientCertPort). The SSL handshake will still proceed if
     * the client does not present a certificate to autenticate. In the case
     * when client does not send a certificate, user will be redirected to
     * the usual entry page of the requested webapp, where username/password
     * is ptompted.
     *
     * @since ZCS 7.1.0
     */
    @ZAttr(id=1190)
    public static final String A_zimbraMailSSLClientCertMode = "zimbraMailSSLClientCertMode";

    /**
     * SSL port requesting client certificate for end-user UI
     *
     * @since ZCS 7.1.0
     */
    @ZAttr(id=1199)
    public static final String A_zimbraMailSSLClientCertPort = "zimbraMailSSLClientCertPort";

    /**
     * SSL port for end-user UI
     */
    @ZAttr(id=166)
    public static final String A_zimbraMailSSLPort = "zimbraMailSSLPort";

    /**
     * SSL port HTTP proxy
     *
     * @since ZCS 5.0.3
     */
    @ZAttr(id=627)
    public static final String A_zimbraMailSSLProxyPort = "zimbraMailSSLProxyPort";

    /**
     * mail delivery status (enabled/disabled)
     */
    @ZAttr(id=15)
    public static final String A_zimbraMailStatus = "zimbraMailStatus";

    /**
     * where to deliver parameter for use in postfix transport_maps
     */
    @ZAttr(id=247)
    public static final String A_zimbraMailTransport = "zimbraMailTransport";

    /**
     * Retention period of messages in the Trash folder. 0 means that all
     * messages will be retained. This admin-modifiable attribute works in
     * conjunction with zimbraPrefTrashLifetime, which is user-modifiable.
     * The shorter duration is used. . Must be in valid duration format:
     * {digits}{time-unit}. digits: 0-9, time-unit: [hmsd]|ms. h - hours, m -
     * minutes, s - seconds, d - days, ms - milliseconds. If time unit is not
     * specified, the default is s(seconds).
     */
    @ZAttr(id=104)
    public static final String A_zimbraMailTrashLifetime = "zimbraMailTrashLifetime";

    /**
     * In our web app, AJAX and standard html client, we have support for
     * adding the HTTP client IP address as X-Originating-IP in an outbound
     * message. We also use the HTTP client IP address in our logging. In the
     * case of standard client making connections to the SOAP layer, the JSP
     * layer tells the SOAP layer in a http header what the remote HTTP
     * client address is. In the case where nginx or some other proxy layer
     * is fronting our webapps, the proxy tells the SOAP/JSP layers in a http
     * header what the real HTTP client s address is. Our SOAP/JSP layers
     * will trust the client/proxy only if the IP address of the client/proxy
     * is one of the IPs listed in this attribute.
     *
     * @since ZCS 5.0.17
     */
    @ZAttr(id=1025)
    public static final String A_zimbraMailTrustedIP = "zimbraMailTrustedIP";

    /**
     * Maximum number of entries for zimbraPrefMailTrustedSenderList.
     *
     * @since ZCS 7.0.0
     */
    @ZAttr(id=1139)
    public static final String A_zimbraMailTrustedSenderListMaxNumEntries = "zimbraMailTrustedSenderListMaxNumEntries";

    /**
     * Deprecated since: 6.0.7. Deprecated per bug 43497. The number of
     * uncompressed files on disk will never exceed
     * zimbraMailFileDescriptorCacheSize.. Orig desc: max number of bytes
     * stored in the uncompressed blob cache on disk
     *
     * @since ZCS 6.0.0_BETA1
     */
    @ZAttr(id=825)
    public static final String A_zimbraMailUncompressedCacheMaxBytes = "zimbraMailUncompressedCacheMaxBytes";

    /**
     * Deprecated since: 6.0.7. Deprecated per bug 43497. The number of
     * uncompressed files on disk will never exceed
     * zimbraMailFileDescriptorCacheSize.. Orig desc: max number of files in
     * the uncompressed blob cache on disk
     *
     * @since ZCS 6.0.0_BETA1
     */
    @ZAttr(id=824)
    public static final String A_zimbraMailUncompressedCacheMaxFiles = "zimbraMailUncompressedCacheMaxFiles";

    /**
     * URL prefix for where the zimbra app resides on this server
     */
    @ZAttr(id=340)
    public static final String A_zimbraMailURL = "zimbraMailURL";

    /**
     * Used to control whether Java NIO direct buffers are used. Value is
     * propagated to Jetty configuration. In the future, other NIO pieces
     * (IMAP/POP/LMTP) will also honor this.
     *
     * @since ZCS 5.0.22
     */
    @ZAttr(id=1002)
    public static final String A_zimbraMailUseDirectBuffers = "zimbraMailUseDirectBuffers";

    /**
     * Maximum number of entries for per user white list. This restricts the
     * number of values that can be set on the amavisWhitelistSender
     * attribute of an account. If set to 0, the per user white list feature
     * is disabled.
     *
     * @since ZCS 6.0.0_BETA1
     */
    @ZAttr(id=798)
    public static final String A_zimbraMailWhitelistMaxNumEntries = "zimbraMailWhitelistMaxNumEntries";

    /**
     * max number of contacts per page, Web client (not server) verifies that
     * zimbraPrefContactsPerPage should not exceed this attribute.
     *
     * @since ZCS 6.0.0_BETA2
     */
    @ZAttr(id=1012)
    public static final String A_zimbraMaxContactsPerPage = "zimbraMaxContactsPerPage";

    /**
     * max number of messages/conversations per page, Web client (not server)
     * verifies that zimbraPrefMailItemsPerPage should not exceed this
     * attribute.
     *
     * @since ZCS 6.0.0_BETA2
     */
    @ZAttr(id=1011)
    public static final String A_zimbraMaxMailItemsPerPage = "zimbraMaxMailItemsPerPage";

    /**
     * max number of voice items per page, Web client (not server) verifies
     * that zimbraPrefVoiceItemsPerPage should not exceed this attribute.
     *
     * @since ZCS 6.0.0_BETA2
     */
    @ZAttr(id=1013)
    public static final String A_zimbraMaxVoiceItemsPerPage = "zimbraMaxVoiceItemsPerPage";

    /**
     * Deprecated since: 3.2.0. greatly simplify dl/group model. Orig desc:
     * for group membership, included with person object
     */
    @ZAttr(id=11)
    public static final String A_zimbraMemberOf = "zimbraMemberOf";

    /**
     * interface address(es) on which memcached server
     *
     * @since ZCS 5.0.0
     */
    @ZAttr(id=581)
    public static final String A_zimbraMemcachedBindAddress = "zimbraMemcachedBindAddress";

    /**
     * port number on which memcached server should listen
     *
     * @since ZCS 5.0.0
     */
    @ZAttr(id=580)
    public static final String A_zimbraMemcachedBindPort = "zimbraMemcachedBindPort";

    /**
     * if true, use binary protocol of memcached; if false, use ascii
     * protocol
     *
     * @since ZCS 5.0.17
     */
    @ZAttr(id=1015)
    public static final String A_zimbraMemcachedClientBinaryProtocolEnabled = "zimbraMemcachedClientBinaryProtocolEnabled";

    /**
     * default expiration time in seconds for memcached values; default is 1
     * day
     *
     * @since ZCS 5.0.17
     */
    @ZAttr(id=1017)
    public static final String A_zimbraMemcachedClientExpirySeconds = "zimbraMemcachedClientExpirySeconds";

    /**
     * memcached hash algorithm
     *
     * @since ZCS 5.0.17
     */
    @ZAttr(id=1016)
    public static final String A_zimbraMemcachedClientHashAlgorithm = "zimbraMemcachedClientHashAlgorithm";

    /**
     * list of host:port for memcached servers; set to empty value to disable
     * the use of memcached
     *
     * @since ZCS 5.0.17
     */
    @ZAttr(id=1014)
    public static final String A_zimbraMemcachedClientServerList = "zimbraMemcachedClientServerList";

    /**
     * default timeout in milliseconds for async memcached operations
     *
     * @since ZCS 5.0.17
     */
    @ZAttr(id=1018)
    public static final String A_zimbraMemcachedClientTimeoutMillis = "zimbraMemcachedClientTimeoutMillis";

    /**
     * Maximum number of JavaMail MimeMessage objects in the message cache.
     */
    @ZAttr(id=297)
    public static final String A_zimbraMessageCacheSize = "zimbraMessageCacheSize";

    /**
     * Number of Message-Id header values to keep in the LMTP dedupe cache.
     * Subsequent attempts to deliver a message with a matching Message-Id to
     * the same mailbox will be ignored. A value of 0 disables deduping.
     */
    @ZAttr(id=334)
    public static final String A_zimbraMessageIdDedupeCacheSize = "zimbraMessageIdDedupeCacheSize";

    /**
     * interface address(es) on which milter server should listen; if not
     * specified, binds to 127.0.0.1
     *
     * @since ZCS 7.0.0
     */
    @ZAttr(id=1115)
    public static final String A_zimbraMilterBindAddress = "zimbraMilterBindAddress";

    /**
     * port number on which milter server should listen
     *
     * @since ZCS 7.0.0
     */
    @ZAttr(id=1114)
    public static final String A_zimbraMilterBindPort = "zimbraMilterBindPort";

    /**
     * number of milter handler threads
     *
     * @since ZCS 7.0.0
     */
    @ZAttr(id=1144)
    public static final String A_zimbraMilterNumThreads = "zimbraMilterNumThreads";

    /**
     * whether milter server is enabled for a given server
     *
     * @since ZCS 7.0.0
     */
    @ZAttr(id=1116)
    public static final String A_zimbraMilterServerEnabled = "zimbraMilterServerEnabled";

    /**
     * the file extension (without the .)
     */
    @ZAttr(id=160)
    public static final String A_zimbraMimeFileExtension = "zimbraMimeFileExtension";

    /**
     * the handler class for the mime type
     */
    @ZAttr(id=159)
    public static final String A_zimbraMimeHandlerClass = "zimbraMimeHandlerClass";

    /**
     * the name of the zimbra extension where the handler class for the mime
     * type lives
     */
    @ZAttr(id=293)
    public static final String A_zimbraMimeHandlerExtension = "zimbraMimeHandlerExtension";

    /**
     * whether or not indexing is enabled for this type
     */
    @ZAttr(id=158)
    public static final String A_zimbraMimeIndexingEnabled = "zimbraMimeIndexingEnabled";

    /**
     * The priority that this MIME type will be chosen, in the case that more
     * than one MIME type object matches a given type or filename extension.
     */
    @ZAttr(id=503)
    public static final String A_zimbraMimePriority = "zimbraMimePriority";

    /**
     * the MIME type (type/substype) or a regular expression
     */
    @ZAttr(id=157)
    public static final String A_zimbraMimeType = "zimbraMimeType";

    /**
     * whether to allow non-provisionable devices; ignored if
     * zimbraFeatureMobilePolicyEnabled=FALSE
     *
     * @since ZCS 6.0.0_BETA1
     */
    @ZAttr(id=834)
    public static final String A_zimbraMobilePolicyAllowNonProvisionableDevices = "zimbraMobilePolicyAllowNonProvisionableDevices";

    /**
     * whether to allow partial policy enforcement on device; ignored if
     * zimbraFeatureMobilePolicyEnabled=FALSE
     *
     * @since ZCS 6.0.0_BETA1
     */
    @ZAttr(id=835)
    public static final String A_zimbraMobilePolicyAllowPartialProvisioning = "zimbraMobilePolicyAllowPartialProvisioning";

    /**
     * whether to allow simple password; ignored if
     * zimbraFeatureMobilePolicyEnabled=FALSE or
     * zimbraMobileDevicePasswordEnabled=FALSE
     *
     * @since ZCS 6.0.0_BETA1
     */
    @ZAttr(id=839)
    public static final String A_zimbraMobilePolicyAllowSimpleDevicePassword = "zimbraMobilePolicyAllowSimpleDevicePassword";

    /**
     * whether to require alpha-numeric password as device pin; ignored if
     * zimbraFeatureMobilePolicyEnabled=FALSE or
     * zimbraMobileDevicePasswordEnabled=FALSE
     *
     * @since ZCS 6.0.0_BETA1
     */
    @ZAttr(id=840)
    public static final String A_zimbraMobilePolicyAlphanumericDevicePasswordRequired = "zimbraMobilePolicyAlphanumericDevicePasswordRequired";

    /**
     * require data encryption on device; ignored if
     * zimbraFeatureMobilePolicyEnabled=FALSE
     *
     * @since ZCS 6.0.0_BETA1
     */
    @ZAttr(id=847)
    public static final String A_zimbraMobilePolicyDeviceEncryptionEnabled = "zimbraMobilePolicyDeviceEncryptionEnabled";

    /**
     * whether to force pin on device; ignored if
     * zimbraFeatureMobilePolicyEnabled=FALSE
     *
     * @since ZCS 6.0.0_BETA1
     */
    @ZAttr(id=837)
    public static final String A_zimbraMobilePolicyDevicePasswordEnabled = "zimbraMobilePolicyDevicePasswordEnabled";

    /**
     * number of days before device pin must expire; ignored if
     * zimbraFeatureMobilePolicyEnabled=FALSE or
     * zimbraMobileDevicePasswordEnabled=FALSE
     *
     * @since ZCS 6.0.0_BETA1
     */
    @ZAttr(id=842)
    public static final String A_zimbraMobilePolicyDevicePasswordExpiration = "zimbraMobilePolicyDevicePasswordExpiration";

    /**
     * number of previously used password stored in history; ignored if
     * zimbraFeatureMobilePolicyEnabled=FALSE or
     * zimbraMobileDevicePasswordEnabled=FALSE or
     * zimbraMobilePolicyDevicePasswordExpiration=0
     *
     * @since ZCS 6.0.0_BETA1
     */
    @ZAttr(id=843)
    public static final String A_zimbraMobilePolicyDevicePasswordHistory = "zimbraMobilePolicyDevicePasswordHistory";

    /**
     * number of consecutive incorrect pin input before device is wiped;
     * ignored if zimbraFeatureMobilePolicyEnabled=FALSE or
     * zimbraMobileDevicePasswordEnabled=FALSE
     *
     * @since ZCS 6.0.0_BETA1
     */
    @ZAttr(id=845)
    public static final String A_zimbraMobilePolicyMaxDevicePasswordFailedAttempts = "zimbraMobilePolicyMaxDevicePasswordFailedAttempts";

    /**
     * max idle time in minutes before device is locked; ignored if
     * zimbraFeatureMobilePolicyEnabled=FALSE or
     * zimbraMobileDevicePasswordEnabled=FALSE
     *
     * @since ZCS 6.0.0_BETA1
     */
    @ZAttr(id=844)
    public static final String A_zimbraMobilePolicyMaxInactivityTimeDeviceLock = "zimbraMobilePolicyMaxInactivityTimeDeviceLock";

    /**
     * least number of complex characters must be included in device pin;
     * ignored if zimbraFeatureMobilePolicyEnabled=FALSE or
     * zimbraMobileDevicePasswordEnabled=FALSE
     *
     * @since ZCS 6.0.0_BETA1
     */
    @ZAttr(id=841)
    public static final String A_zimbraMobilePolicyMinDevicePasswordComplexCharacters = "zimbraMobilePolicyMinDevicePasswordComplexCharacters";

    /**
     * min length for device pin; ignored if
     * zimbraFeatureMobilePolicyEnabled=FALSE or
     * zimbraMobileDevicePasswordEnabled=FALSE
     *
     * @since ZCS 6.0.0_BETA1
     */
    @ZAttr(id=838)
    public static final String A_zimbraMobilePolicyMinDevicePasswordLength = "zimbraMobilePolicyMinDevicePasswordLength";

    /**
     * support device pin recovery; ignored if
     * zimbraFeatureMobilePolicyEnabled=FALSE or
     * zimbraMobileDevicePasswordEnabled=FALSE
     *
     * @since ZCS 6.0.0_BETA1
     */
    @ZAttr(id=846)
    public static final String A_zimbraMobilePolicyPasswordRecoveryEnabled = "zimbraMobilePolicyPasswordRecoveryEnabled";

    /**
     * time interval in minutes before forcing device to refresh policy;
     * ignored if zimbraFeatureMobilePolicyEnabled=FALSE
     *
     * @since ZCS 6.0.0_BETA1
     */
    @ZAttr(id=836)
    public static final String A_zimbraMobilePolicyRefreshInterval = "zimbraMobilePolicyRefreshInterval";

    /**
     * mta anti spam lock method.
     *
     * @since ZCS 5.0.3
     */
    @ZAttr(id=612)
    public static final String A_zimbraMtaAntiSpamLockMethod = "zimbraMtaAntiSpamLockMethod";

    /**
     * Deprecated since: 6.0.0_BETA1. deprecated in favor of
     * zimbraMtaTlsSecurityLevel and zimbraMtaSaslAuthEnable. Orig desc:
     * Value for postconf smtpd_tls_security_level
     */
    @ZAttr(id=194)
    public static final String A_zimbraMtaAuthEnabled = "zimbraMtaAuthEnabled";

    /**
     * Host running SOAP service for use by MTA auth. Setting this sets
     * zimbraMtaAuthURL via attr callback mechanism.
     */
    @ZAttr(id=309)
    public static final String A_zimbraMtaAuthHost = "zimbraMtaAuthHost";

    /**
     * whether this server is a mta auth target
     */
    @ZAttr(id=505)
    public static final String A_zimbraMtaAuthTarget = "zimbraMtaAuthTarget";

    /**
     * URL at which this MTA (via zimbra saslauthd) should authenticate. Set
     * by setting zimbraMtaAuthHost.
     */
    @ZAttr(id=310)
    public static final String A_zimbraMtaAuthURL = "zimbraMtaAuthURL";

    /**
     * Attachment file extensions that are blocked
     */
    @ZAttr(id=195)
    public static final String A_zimbraMtaBlockedExtension = "zimbraMtaBlockedExtension";

    /**
     * Whether to email admin on detection of attachment with blocked
     * extension
     *
     * @since ZCS 6.0.0_RC1
     */
    @ZAttr(id=1031)
    public static final String A_zimbraMtaBlockedExtensionWarnAdmin = "zimbraMtaBlockedExtensionWarnAdmin";

    /**
     * Whether to email recipient on detection of attachment with blocked
     * extension
     *
     * @since ZCS 6.0.0_RC1
     */
    @ZAttr(id=1032)
    public static final String A_zimbraMtaBlockedExtensionWarnRecipient = "zimbraMtaBlockedExtensionWarnRecipient";

    /**
     * Commonly blocked attachment file extensions
     */
    @ZAttr(id=196)
    public static final String A_zimbraMtaCommonBlockedExtension = "zimbraMtaCommonBlockedExtension";

    /**
     * Value for postconf disable_dns_lookups (note enable v. disable)
     */
    @ZAttr(id=197)
    public static final String A_zimbraMtaDnsLookupsEnabled = "zimbraMtaDnsLookupsEnabled";

    /**
     * Value for postconf message_size_limit
     */
    @ZAttr(id=198)
    public static final String A_zimbraMtaMaxMessageSize = "zimbraMtaMaxMessageSize";

    /**
     * value of postfix mydestination
     */
    @ZAttr(id=524)
    public static final String A_zimbraMtaMyDestination = "zimbraMtaMyDestination";

    /**
     * value of postfix myhostname
     */
    @ZAttr(id=509)
    public static final String A_zimbraMtaMyHostname = "zimbraMtaMyHostname";

    /**
     * value of postfix mynetworks
     */
    @ZAttr(id=311)
    public static final String A_zimbraMtaMyNetworks = "zimbraMtaMyNetworks";

    /**
     * value of postfix myorigin
     */
    @ZAttr(id=510)
    public static final String A_zimbraMtaMyOrigin = "zimbraMtaMyOrigin";

    /**
     * value for postfix non_smtpd_milters
     *
     * @since ZCS 5.0.7
     */
    @ZAttr(id=673)
    public static final String A_zimbraMtaNonSmtpdMilters = "zimbraMtaNonSmtpdMilters";

    /**
     * Value for postconf recipient_delimiter. Also used by ZCS LMTP server
     * to check if it should accept messages to addresses with extensions.
     */
    @ZAttr(id=306)
    public static final String A_zimbraMtaRecipientDelimiter = "zimbraMtaRecipientDelimiter";

    /**
     * Value for postconf relayhost. Note: there can be only one value on
     * this attribute, see bug 50697.
     */
    @ZAttr(id=199)
    public static final String A_zimbraMtaRelayHost = "zimbraMtaRelayHost";

    /**
     * restrictions to reject some suspect SMTP clients
     */
    @ZAttr(id=226)
    public static final String A_zimbraMtaRestriction = "zimbraMtaRestriction";

    /**
     * Value for postconf smtpd_sasl_auth_enable
     *
     * @since ZCS 6.0.0_BETA1
     */
    @ZAttr(id=796)
    public static final String A_zimbraMtaSaslAuthEnable = "zimbraMtaSaslAuthEnable";

    /**
     * value for postfix smtpd_milters
     *
     * @since ZCS 5.0.7
     */
    @ZAttr(id=672)
    public static final String A_zimbraMtaSmtpdMilters = "zimbraMtaSmtpdMilters";

    /**
     * Value for postconf smtpd_tls_auth_only
     */
    @ZAttr(id=200)
    public static final String A_zimbraMtaTlsAuthOnly = "zimbraMtaTlsAuthOnly";

    /**
     * Value for postconf smtpd_tls_security_level
     *
     * @since ZCS 6.0.0_BETA1
     */
    @ZAttr(id=795)
    public static final String A_zimbraMtaTlsSecurityLevel = "zimbraMtaTlsSecurityLevel";

    /**
     * certificate to be used for validating the SAML assertions received
     * from myonelogin (tricipher)
     *
     * @since ZCS 7.0.1
     */
    @ZAttr(id=1169)
    public static final String A_zimbraMyoneloginSamlSigningCert = "zimbraMyoneloginSamlSigningCert";

    /**
     * A signed activation key that authorizes this installation.
     */
    @ZAttr(id=375)
    public static final String A_zimbraNetworkActivation = "zimbraNetworkActivation";

    /**
     * Contents of a signed Zimbra license key - an XML string.
     */
    @ZAttr(id=374)
    public static final String A_zimbraNetworkLicense = "zimbraNetworkLicense";

    /**
     * template used to construct the body of an email notification message
     */
    @ZAttr(id=152)
    public static final String A_zimbraNewMailNotificationBody = "zimbraNewMailNotificationBody";

    /**
     * template used to construct the sender of an email notification message
     */
    @ZAttr(id=150)
    public static final String A_zimbraNewMailNotificationFrom = "zimbraNewMailNotificationFrom";

    /**
     * template used to construct the subject of an email notification
     * message
     */
    @ZAttr(id=151)
    public static final String A_zimbraNewMailNotificationSubject = "zimbraNewMailNotificationSubject";

    /**
     * Account for storing templates and providing space for public wiki
     */
    @ZAttr(id=363)
    public static final String A_zimbraNotebookAccount = "zimbraNotebookAccount";

    /**
     * Deprecated since: 6.0.0_BETA1. deprecated. Orig desc: The size of Wiki
     * / Notebook folder cache on the server.
     */
    @ZAttr(id=370)
    public static final String A_zimbraNotebookFolderCacheSize = "zimbraNotebookFolderCacheSize";

    /**
     * Deprecated since: 6.0.0_BETA1. deprecated. Orig desc: The maximum
     * number of cached templates in each Wiki / Notebook folder cache.
     */
    @ZAttr(id=371)
    public static final String A_zimbraNotebookMaxCachedTemplatesPerFolder = "zimbraNotebookMaxCachedTemplatesPerFolder";

    /**
     * maximum number of revisions to keep for wiki pages and documents. 0
     * means unlimited.
     */
    @ZAttr(id=482)
    public static final String A_zimbraNotebookMaxRevisions = "zimbraNotebookMaxRevisions";

    /**
     * The size of composed Wiki / Notebook page cache on the server.
     */
    @ZAttr(id=369)
    public static final String A_zimbraNotebookPageCacheSize = "zimbraNotebookPageCacheSize";

    /**
     * whether to strip off potentially harming HTML tags in Wiki and HTML
     * Documents.
     *
     * @since ZCS 5.0.6
     */
    @ZAttr(id=646)
    public static final String A_zimbraNotebookSanitizeHtml = "zimbraNotebookSanitizeHtml";

    /**
     * administrative notes
     */
    @ZAttr(id=9)
    public static final String A_zimbraNotes = "zimbraNotes";

    /**
     * Deprecated since: 4.0. was experimental and never part of any shipping
     * feature. Orig desc: Network interface on which notification server
     * should listen; if empty, binds to all interfaces.
     */
    @ZAttr(id=317)
    public static final String A_zimbraNotifyBindAddress = "zimbraNotifyBindAddress";

    /**
     * Deprecated since: 4.0. was experimental and never part of any shipping
     * feature. Orig desc: Port number on which notification server should
     * listen.
     */
    @ZAttr(id=318)
    public static final String A_zimbraNotifyBindPort = "zimbraNotifyBindPort";

    /**
     * Deprecated since: 4.0. was experimental and never part of any shipping
     * feature. Orig desc: Whether notification server should be enabled.
     */
    @ZAttr(id=316)
    public static final String A_zimbraNotifyServerEnabled = "zimbraNotifyServerEnabled";

    /**
     * Deprecated since: 4.0. was experimental and never part of any shipping
     * feature. Orig desc: Network interface on which SSL notification server
     * should listen; if empty, binds to all interfaces
     */
    @ZAttr(id=320)
    public static final String A_zimbraNotifySSLBindAddress = "zimbraNotifySSLBindAddress";

    /**
     * Deprecated since: 4.0. was experimental and never part of any shipping
     * feature. Orig desc: Port number on which notification server should
     * listen.
     */
    @ZAttr(id=321)
    public static final String A_zimbraNotifySSLBindPort = "zimbraNotifySSLBindPort";

    /**
     * Deprecated since: 4.0. was experimental and never part of any shipping
     * feature. Orig desc: Whether SSL notification server should be enabled.
     */
    @ZAttr(id=319)
    public static final String A_zimbraNotifySSLServerEnabled = "zimbraNotifySSLServerEnabled";

    /**
     * OAuth consumer ids and secrets. It is in the format of
     * {consumer-id]:{secrets}
     *
     * @since ZCS 7.0.0
     */
    @ZAttr(id=1131)
    public static final String A_zimbraOAuthConsumerCredentials = "zimbraOAuthConsumerCredentials";

    /**
     * the handler class for the object type
     */
    @ZAttr(id=164)
    public static final String A_zimbraObjectHandlerClass = "zimbraObjectHandlerClass";

    /**
     * config for this type
     */
    @ZAttr(id=165)
    public static final String A_zimbraObjectHandlerConfig = "zimbraObjectHandlerConfig";

    /**
     * whether or not indexing is enabled for this type
     */
    @ZAttr(id=162)
    public static final String A_zimbraObjectIndexingEnabled = "zimbraObjectIndexingEnabled";

    /**
     * whether or not store is matched for this type
     */
    @ZAttr(id=163)
    public static final String A_zimbraObjectStoreMatched = "zimbraObjectStoreMatched";

    /**
     * the object type
     */
    @ZAttr(id=161)
    public static final String A_zimbraObjectType = "zimbraObjectType";

    /**
     * allowed OpenID Provider Endpoint URLs for authentication
     *
     * @since ZCS 7.1.0
     */
    @ZAttr(id=1191)
    public static final String A_zimbraOpenidConsumerAllowedOPEndpointURL = "zimbraOpenidConsumerAllowedOPEndpointURL";

    /**
     * whether stateless mode (not establishing an association with the
     * OpenID Provider) in OpenID Consumer is enabled
     *
     * @since ZCS 7.1.0
     */
    @ZAttr(id=1189)
    public static final String A_zimbraOpenidConsumerStatelessModeEnabled = "zimbraOpenidConsumerStatelessModeEnabled";

    /**
     * regex of alllowed characters in password
     *
     * @since ZCS 7.1.0
     */
    @ZAttr(id=1163)
    public static final String A_zimbraPasswordAllowedChars = "zimbraPasswordAllowedChars";

    /**
     * registered change password listener name
     *
     * @since ZCS 5.0.1
     */
    @ZAttr(id=586)
    public static final String A_zimbraPasswordChangeListener = "zimbraPasswordChangeListener";

    /**
     * whether or not to enforce password history. Number of unique passwords
     * a user must have before being allowed to re-use an old one. A value of
     * 0 means no password history.
     */
    @ZAttr(id=37)
    public static final String A_zimbraPasswordEnforceHistory = "zimbraPasswordEnforceHistory";

    /**
     * historical password values
     */
    @ZAttr(id=38)
    public static final String A_zimbraPasswordHistory = "zimbraPasswordHistory";

    /**
     * user is unable to change password
     */
    @ZAttr(id=45)
    public static final String A_zimbraPasswordLocked = "zimbraPasswordLocked";

    /**
     * how long an account is locked out. Use 0 to lockout an account until
     * admin resets it. Must be in valid duration format:
     * {digits}{time-unit}. digits: 0-9, time-unit: [hmsd]|ms. h - hours, m -
     * minutes, s - seconds, d - days, ms - milliseconds. If time unit is not
     * specified, the default is s(seconds).
     */
    @ZAttr(id=379)
    public static final String A_zimbraPasswordLockoutDuration = "zimbraPasswordLockoutDuration";

    /**
     * whether or not account lockout is enabled.
     */
    @ZAttr(id=378)
    public static final String A_zimbraPasswordLockoutEnabled = "zimbraPasswordLockoutEnabled";

    /**
     * the duration after which old consecutive failed login attempts are
     * purged from the list, even though no successful authentication has
     * occurred. Must be in valid duration format: {digits}{time-unit}.
     * digits: 0-9, time-unit: [hmsd]|ms. h - hours, m - minutes, s -
     * seconds, d - days, ms - milliseconds. If time unit is not specified,
     * the default is s(seconds).
     */
    @ZAttr(id=381)
    public static final String A_zimbraPasswordLockoutFailureLifetime = "zimbraPasswordLockoutFailureLifetime";

    /**
     * this attribute contains the timestamps of each of the consecutive
     * authentication failures made on an account
     */
    @ZAttr(id=383)
    public static final String A_zimbraPasswordLockoutFailureTime = "zimbraPasswordLockoutFailureTime";

    /**
     * the time at which an account was locked
     */
    @ZAttr(id=382)
    public static final String A_zimbraPasswordLockoutLockedTime = "zimbraPasswordLockoutLockedTime";

    /**
     * number of consecutive failed login attempts until an account is locked
     * out
     */
    @ZAttr(id=380)
    public static final String A_zimbraPasswordLockoutMaxFailures = "zimbraPasswordLockoutMaxFailures";

    /**
     * maximum days between password changes
     */
    @ZAttr(id=36)
    public static final String A_zimbraPasswordMaxAge = "zimbraPasswordMaxAge";

    /**
     * max length of a password
     */
    @ZAttr(id=34)
    public static final String A_zimbraPasswordMaxLength = "zimbraPasswordMaxLength";

    /**
     * minimum days between password changes
     */
    @ZAttr(id=35)
    public static final String A_zimbraPasswordMinAge = "zimbraPasswordMinAge";

    /**
     * minimum number of alphabet characters required in a password
     *
     * @since ZCS 7.1.0
     */
    @ZAttr(id=1162)
    public static final String A_zimbraPasswordMinAlphaChars = "zimbraPasswordMinAlphaChars";

    /**
     * minimum length of a password
     */
    @ZAttr(id=33)
    public static final String A_zimbraPasswordMinLength = "zimbraPasswordMinLength";

    /**
     * minimum number of lower case characters required in a password
     */
    @ZAttr(id=390)
    public static final String A_zimbraPasswordMinLowerCaseChars = "zimbraPasswordMinLowerCaseChars";

    /**
     * minimum number of numeric characters required in a password
     */
    @ZAttr(id=392)
    public static final String A_zimbraPasswordMinNumericChars = "zimbraPasswordMinNumericChars";

    /**
     * minimum number of ascii punctuation characters required in a password
     */
    @ZAttr(id=391)
    public static final String A_zimbraPasswordMinPunctuationChars = "zimbraPasswordMinPunctuationChars";

    /**
     * minimum number of upper case characters required in a password
     */
    @ZAttr(id=389)
    public static final String A_zimbraPasswordMinUpperCaseChars = "zimbraPasswordMinUpperCaseChars";

    /**
     * time password was last changed
     */
    @ZAttr(id=39)
    public static final String A_zimbraPasswordModifiedTime = "zimbraPasswordModifiedTime";

    /**
     * must change password on auth
     */
    @ZAttr(id=41)
    public static final String A_zimbraPasswordMustChange = "zimbraPasswordMustChange";

    /**
     * phonetic company name
     *
     * @since ZCS 7.0.0
     */
    @ZAttr(id=1149)
    public static final String A_zimbraPhoneticCompany = "zimbraPhoneticCompany";

    /**
     * phonetic first name
     *
     * @since ZCS 7.0.0
     */
    @ZAttr(id=1147)
    public static final String A_zimbraPhoneticFirstName = "zimbraPhoneticFirstName";

    /**
     * phonetic last name
     *
     * @since ZCS 7.0.0
     */
    @ZAttr(id=1148)
    public static final String A_zimbraPhoneticLastName = "zimbraPhoneticLastName";

    /**
     * name to use in greeting and sign-off; if empty, uses hostname
     */
    @ZAttr(id=93)
    public static final String A_zimbraPop3AdvertisedName = "zimbraPop3AdvertisedName";

    /**
     * interface address(es) on which POP3 server should listen; if empty,
     * binds to all interfaces
     */
    @ZAttr(id=95)
    public static final String A_zimbraPop3BindAddress = "zimbraPop3BindAddress";

    /**
     * Whether to bind to port on startup irrespective of whether the server
     * is enabled. Useful when port to bind is privileged and must be bound
     * early.
     */
    @ZAttr(id=271)
    public static final String A_zimbraPop3BindOnStartup = "zimbraPop3BindOnStartup";

    /**
     * port number on which POP3 server should listen
     */
    @ZAttr(id=94)
    public static final String A_zimbraPop3BindPort = "zimbraPop3BindPort";

    /**
     * whether or not to allow cleartext logins over a non SSL/TLS connection
     */
    @ZAttr(id=189)
    public static final String A_zimbraPop3CleartextLoginEnabled = "zimbraPop3CleartextLoginEnabled";

    /**
     * whether POP3 is enabled for an account
     */
    @ZAttr(id=175)
    public static final String A_zimbraPop3Enabled = "zimbraPop3Enabled";

    /**
     * Whether to expose version on POP3 banner
     *
     * @since ZCS 5.0.9
     */
    @ZAttr(id=692)
    public static final String A_zimbraPop3ExposeVersionOnBanner = "zimbraPop3ExposeVersionOnBanner";

    /**
     * number of handler threads
     */
    @ZAttr(id=96)
    public static final String A_zimbraPop3NumThreads = "zimbraPop3NumThreads";

    /**
     * port number on which POP3 proxy server should listen
     */
    @ZAttr(id=350)
    public static final String A_zimbraPop3ProxyBindPort = "zimbraPop3ProxyBindPort";

    /**
     * whether POP3 SASL GSSAPI is enabled for a given server
     *
     * @since ZCS 5.0.0
     */
    @ZAttr(id=554)
    public static final String A_zimbraPop3SaslGssapiEnabled = "zimbraPop3SaslGssapiEnabled";

    /**
     * whether POP3 is enabled for a server
     */
    @ZAttr(id=177)
    public static final String A_zimbraPop3ServerEnabled = "zimbraPop3ServerEnabled";

    /**
     * number of seconds to wait before forcing POP3 server shutdown
     *
     * @since ZCS 6.0.7
     */
    @ZAttr(id=1081)
    public static final String A_zimbraPop3ShutdownGraceSeconds = "zimbraPop3ShutdownGraceSeconds";

    /**
     * interface address(es) on which POP3 server should listen; if empty,
     * binds to all interfaces
     */
    @ZAttr(id=186)
    public static final String A_zimbraPop3SSLBindAddress = "zimbraPop3SSLBindAddress";

    /**
     * Whether to bind to port on startup irrespective of whether the server
     * is enabled. Useful when port to bind is privileged and must be bound
     * early.
     */
    @ZAttr(id=272)
    public static final String A_zimbraPop3SSLBindOnStartup = "zimbraPop3SSLBindOnStartup";

    /**
     * port number on which POP3 server should listen
     */
    @ZAttr(id=187)
    public static final String A_zimbraPop3SSLBindPort = "zimbraPop3SSLBindPort";

    /**
     * port number on which POP3S proxy server should listen
     */
    @ZAttr(id=351)
    public static final String A_zimbraPop3SSLProxyBindPort = "zimbraPop3SSLProxyBindPort";

    /**
     * whether POP3 SSL server is enabled for a server
     */
    @ZAttr(id=188)
    public static final String A_zimbraPop3SSLServerEnabled = "zimbraPop3SSLServerEnabled";

    /**
     * portal name
     */
    @ZAttr(id=448)
    public static final String A_zimbraPortalName = "zimbraPortalName";

    /**
     * preauth secret key
     */
    @ZAttr(id=307)
    public static final String A_zimbraPreAuthKey = "zimbraPreAuthKey";

    /**
     * whether or not account tree is expanded
     *
     * @since ZCS 6.0.2
     */
    @ZAttr(id=1048)
    public static final String A_zimbraPrefAccountTreeOpen = "zimbraPrefAccountTreeOpen";

    /**
     * whether to display a warning when users try to navigate away from the
     * admin console
     *
     * @since ZCS 6.0.0_RC1
     */
    @ZAttr(id=1036)
    public static final String A_zimbraPrefAdminConsoleWarnOnExit = "zimbraPrefAdminConsoleWarnOnExit";

    /**
     * After login, whether the advanced client should enforce minimum
     * display resolution
     *
     * @since ZCS 5.0.7
     */
    @ZAttr(id=678)
    public static final String A_zimbraPrefAdvancedClientEnforceMinDisplay = "zimbraPrefAdvancedClientEnforceMinDisplay";

    /**
     * Use the iCal style delegation model for shared calendars for CalDAV
     * interface when set to TRUE.
     *
     * @since ZCS 5.0.17
     */
    @ZAttr(id=1028)
    public static final String A_zimbraPrefAppleIcalDelegationEnabled = "zimbraPrefAppleIcalDelegationEnabled";

    /**
     * whether or not new address in outgoing email are auto added to address
     * book
     */
    @ZAttr(id=131)
    public static final String A_zimbraPrefAutoAddAddressEnabled = "zimbraPrefAutoAddAddressEnabled";

    /**
     * whether actionable address objects result from autocomplete is enabled
     *
     * @since ZCS 7.0.0
     */
    @ZAttr(id=1146)
    public static final String A_zimbraPrefAutocompleteAddressBubblesEnabled = "zimbraPrefAutocompleteAddressBubblesEnabled";

    /**
     * whether to end auto-complete on comma
     *
     * @since ZCS 6.0.7
     */
    @ZAttr(id=1091)
    public static final String A_zimbraPrefAutoCompleteQuickCompletionOnComma = "zimbraPrefAutoCompleteQuickCompletionOnComma";

    /**
     * time to wait before auto saving a draft. Must be in valid duration
     * format: {digits}{time-unit}. digits: 0-9, time-unit: [hmsd]|ms. h -
     * hours, m - minutes, s - seconds, d - days, ms - milliseconds. If time
     * unit is not specified, the default is s(seconds).
     *
     * @since ZCS 5.0.0
     */
    @ZAttr(id=561)
    public static final String A_zimbraPrefAutoSaveDraftInterval = "zimbraPrefAutoSaveDraftInterval";

    /**
     * address that we will bcc when using sending mail with this identity
     * (deprecatedSince 5.0 in identity)
     */
    @ZAttr(id=411)
    public static final String A_zimbraPrefBccAddress = "zimbraPrefBccAddress";

    /**
     * where the reading pane is displayed for briefcase
     *
     * @since ZCS 7.0.0
     */
    @ZAttr(id=1152)
    public static final String A_zimbraPrefBriefcaseReadingPaneLocation = "zimbraPrefBriefcaseReadingPaneLocation";

    /**
     * whether to allow a cancel email sent to organizer of appointment
     *
     * @since ZCS 5.0.9
     */
    @ZAttr(id=702)
    public static final String A_zimbraPrefCalendarAllowCancelEmailToSelf = "zimbraPrefCalendarAllowCancelEmailToSelf";

    /**
     * whether calendar invite part in a forwarded email is auto-added to
     * calendar
     *
     * @since ZCS 6.0.0_BETA1
     */
    @ZAttr(id=686)
    public static final String A_zimbraPrefCalendarAllowForwardedInvite = "zimbraPrefCalendarAllowForwardedInvite";

    /**
     * whether calendar invite part with PUBLISH method is auto-added to
     * calendar
     *
     * @since ZCS 6.0.0_BETA1
     */
    @ZAttr(id=688)
    public static final String A_zimbraPrefCalendarAllowPublishMethodInvite = "zimbraPrefCalendarAllowPublishMethodInvite";

    /**
     * always show the mini calendar
     */
    @ZAttr(id=276)
    public static final String A_zimbraPrefCalendarAlwaysShowMiniCal = "zimbraPrefCalendarAlwaysShowMiniCal";

    /**
     * Whether to allow attendees to make local edits to appointments. The
     * change is only on the attendees copy of the message and changes from
     * the organizer will overwrite the local changes.
     *
     * @since ZCS 6.0.7
     */
    @ZAttr(id=1089)
    public static final String A_zimbraPrefCalendarApptAllowAtendeeEdit = "zimbraPrefCalendarApptAllowAtendeeEdit";

    /**
     * number of minutes (0 = never) before appt to show reminder dialog
     */
    @ZAttr(id=341)
    public static final String A_zimbraPrefCalendarApptReminderWarningTime = "zimbraPrefCalendarApptReminderWarningTime";

    /**
     * default visibility of the appointment when starting a new appointment
     * in the UI
     *
     * @since ZCS 6.0.0_BETA1
     */
    @ZAttr(id=832)
    public static final String A_zimbraPrefCalendarApptVisibility = "zimbraPrefCalendarApptVisibility";

    /**
     * automatically add appointments when invited
     *
     * @since ZCS 6.0.0_BETA1
     */
    @ZAttr(id=848)
    public static final String A_zimbraPrefCalendarAutoAddInvites = "zimbraPrefCalendarAutoAddInvites";

    /**
     * hour of day that the day view should end at, non-inclusive (16=4pm, 24
     * = midnight, etc)
     */
    @ZAttr(id=440)
    public static final String A_zimbraPrefCalendarDayHourEnd = "zimbraPrefCalendarDayHourEnd";

    /**
     * hour of day that the day view should start at (1=1 AM, 8=8 AM, etc)
     */
    @ZAttr(id=439)
    public static final String A_zimbraPrefCalendarDayHourStart = "zimbraPrefCalendarDayHourStart";

    /**
     * first day of week to show in calendar (0=sunday, 6=saturday)
     */
    @ZAttr(id=261)
    public static final String A_zimbraPrefCalendarFirstDayOfWeek = "zimbraPrefCalendarFirstDayOfWeek";

    /**
     * Forward a copy of calendar invites received to these users.
     *
     * @since ZCS 6.0.0_BETA1
     */
    @ZAttr(id=851)
    public static final String A_zimbraPrefCalendarForwardInvitesTo = "zimbraPrefCalendarForwardInvitesTo";

    /**
     * comma-sep list of calendars that are initially checked
     */
    @ZAttr(id=275)
    public static final String A_zimbraPrefCalendarInitialCheckedCalendars = "zimbraPrefCalendarInitialCheckedCalendars";

    /**
     * initial calendar view to use
     */
    @ZAttr(id=240)
    public static final String A_zimbraPrefCalendarInitialView = "zimbraPrefCalendarInitialView";

    /**
     * If set to true, user is notified by email of changes made to her
     * calendar by others via delegated calendar access.
     */
    @ZAttr(id=273)
    public static final String A_zimbraPrefCalendarNotifyDelegatedChanges = "zimbraPrefCalendarNotifyDelegatedChanges";

    /**
     * Deprecated since: 6.0.0_BETA1. was added for Yahoo calendar, no longer
     * used. Orig desc: When to send the first reminder for an event.
     *
     * @since ZCS 5.0.0
     */
    @ZAttr(id=573)
    public static final String A_zimbraPrefCalendarReminderDuration1 = "zimbraPrefCalendarReminderDuration1";

    /**
     * Deprecated since: 6.0.0_BETA1. was added for Yahoo calendar, no longer
     * used. Orig desc: When to send the second reminder for an event.
     *
     * @since ZCS 5.0.0
     */
    @ZAttr(id=574)
    public static final String A_zimbraPrefCalendarReminderDuration2 = "zimbraPrefCalendarReminderDuration2";

    /**
     * RFC822 email address for receiving reminders for appointments and
     * tasks
     *
     * @since ZCS 7.0.0
     */
    @ZAttr(id=575)
    public static final String A_zimbraPrefCalendarReminderEmail = "zimbraPrefCalendarReminderEmail";

    /**
     * Flash title when on appointment remimnder notification
     *
     * @since ZCS 5.0.7
     */
    @ZAttr(id=682)
    public static final String A_zimbraPrefCalendarReminderFlashTitle = "zimbraPrefCalendarReminderFlashTitle";

    /**
     * Deprecated since: 6.0.0_BETA1. was added for Yahoo calendar, no longer
     * used. Orig desc: The mobile device (phone) the reminder goes to.
     *
     * @since ZCS 5.0.0
     */
    @ZAttr(id=577)
    public static final String A_zimbraPrefCalendarReminderMobile = "zimbraPrefCalendarReminderMobile";

    /**
     * Deprecated since: 6.0.0_BETA1. was added for Yahoo calendar, no longer
     * used. Orig desc: whether or not email reminders for appointments and
     * tasks are enabled
     *
     * @since ZCS 5.0.0
     */
    @ZAttr(id=576)
    public static final String A_zimbraPrefCalendarReminderSendEmail = "zimbraPrefCalendarReminderSendEmail";

    /**
     * whether audible alert is enabled when appointment notification is
     * played
     *
     * @since ZCS 5.0.7
     */
    @ZAttr(id=667)
    public static final String A_zimbraPrefCalendarReminderSoundsEnabled = "zimbraPrefCalendarReminderSoundsEnabled";

    /**
     * Deprecated since: 6.0.0_BETA1. was added for Yahoo calendar, no longer
     * used. Orig desc: Send a reminder via YIM
     *
     * @since ZCS 5.0.0
     */
    @ZAttr(id=578)
    public static final String A_zimbraPrefCalendarReminderYMessenger = "zimbraPrefCalendarReminderYMessenger";

    /**
     * if an invite is received from an organizer who does not have
     * permission to invite this user to a meeting, send an auto-decline
     * reply
     *
     * @since ZCS 6.0.0_BETA1
     */
    @ZAttr(id=849)
    public static final String A_zimbraPrefCalendarSendInviteDeniedAutoReply = "zimbraPrefCalendarSendInviteDeniedAutoReply";

    /**
     * whether to pop-up reminder for past due appointments in the UI
     *
     * @since ZCS 6.0.0_BETA2
     */
    @ZAttr(id=1022)
    public static final String A_zimbraPrefCalendarShowPastDueReminders = "zimbraPrefCalendarShowPastDueReminders";

    /**
     * whether to enable toaster notification for new mail
     *
     * @since ZCS 6.0.0_BETA1
     */
    @ZAttr(id=813)
    public static final String A_zimbraPrefCalendarToasterEnabled = "zimbraPrefCalendarToasterEnabled";

    /**
     * whether or not use quick add dialog or go into full appt edit view
     */
    @ZAttr(id=274)
    public static final String A_zimbraPrefCalendarUseQuickAdd = "zimbraPrefCalendarUseQuickAdd";

    /**
     * working hours for each day of the week
     *
     * @since ZCS 7.0.0
     */
    @ZAttr(id=1103)
    public static final String A_zimbraPrefCalendarWorkingHours = "zimbraPrefCalendarWorkingHours";

    /**
     * zimbraId of visible child accounts
     *
     * @since ZCS 5.0.0
     */
    @ZAttr(id=553)
    public static final String A_zimbraPrefChildVisibleAccount = "zimbraPrefChildVisibleAccount";

    /**
     * user preference of client type
     */
    @ZAttr(id=453)
    public static final String A_zimbraPrefClientType = "zimbraPrefClientType";

    /**
     * whether or not to compose in html or text.
     */
    @ZAttr(id=217)
    public static final String A_zimbraPrefComposeFormat = "zimbraPrefComposeFormat";

    /**
     * whether or not compose messages in a new windows by default
     */
    @ZAttr(id=209)
    public static final String A_zimbraPrefComposeInNewWindow = "zimbraPrefComposeInNewWindow";

    /**
     * Disables autocomplete matching against the members email address.
     *
     * @since ZCS 6.0.7
     */
    @ZAttr(id=1090)
    public static final String A_zimbraPrefContactsDisableAutocompleteOnContactGroupMembers = "zimbraPrefContactsDisableAutocompleteOnContactGroupMembers";

    /**
     * Expand the contact groups in Apple Address Book format to Zimbra
     * format over CardDAV.
     *
     * @since ZCS 7.0.0
     */
    @ZAttr(id=1102)
    public static final String A_zimbraPrefContactsExpandAppleContactGroups = "zimbraPrefContactsExpandAppleContactGroups";

    /**
     * Deprecated since: 6.0.5. We do not support cards view any more. See
     * bug 47439. Orig desc: initial contact view to use
     */
    @ZAttr(id=167)
    public static final String A_zimbraPrefContactsInitialView = "zimbraPrefContactsInitialView";

    /**
     * number of contacts per page
     */
    @ZAttr(id=148)
    public static final String A_zimbraPrefContactsPerPage = "zimbraPrefContactsPerPage";

    /**
     * order of messages displayed within a conversation
     *
     * @since ZCS 6.0.0_BETA1
     */
    @ZAttr(id=818)
    public static final String A_zimbraPrefConversationOrder = "zimbraPrefConversationOrder";

    /**
     * where the message reading pane is displayed in conv view
     *
     * @since ZCS 6.0.0_BETA2
     */
    @ZAttr(id=1010)
    public static final String A_zimbraPrefConvReadingPaneLocation = "zimbraPrefConvReadingPaneLocation";

    /**
     * dedupeNone|secondCopyIfOnToOrCC|moveSentMessageToInbox|dedupeAll
     */
    @ZAttr(id=144)
    public static final String A_zimbraPrefDedupeMessagesSentToSelf = "zimbraPrefDedupeMessagesSentToSelf";

    /**
     * default font size
     *
     * @since ZCS 6.0.8
     */
    @ZAttr(id=1095)
    public static final String A_zimbraPrefDefaultPrintFontSize = "zimbraPrefDefaultPrintFontSize";

    /**
     * default mail signature for account/identity/dataSource
     */
    @ZAttr(id=492)
    public static final String A_zimbraPrefDefaultSignatureId = "zimbraPrefDefaultSignatureId";

    /**
     * whether meeting invite emails are moved to Trash folder upon
     * accept/decline
     */
    @ZAttr(id=470)
    public static final String A_zimbraPrefDeleteInviteOnReply = "zimbraPrefDeleteInviteOnReply";

    /**
     * zimlets user does not want to see in the UI
     *
     * @since ZCS 6.0.5
     */
    @ZAttr(id=1076)
    public static final String A_zimbraPrefDisabledZimlets = "zimbraPrefDisabledZimlets";

    /**
     * whether to display external images in HTML mail
     */
    @ZAttr(id=511)
    public static final String A_zimbraPrefDisplayExternalImages = "zimbraPrefDisplayExternalImages";

    /**
     * whether folder color is enabled
     *
     * @since ZCS 6.0.0_BETA1
     */
    @ZAttr(id=771)
    public static final String A_zimbraPrefFolderColorEnabled = "zimbraPrefFolderColorEnabled";

    /**
     * whether or not folder tree is expanded
     *
     * @since ZCS 5.0.5
     */
    @ZAttr(id=637)
    public static final String A_zimbraPrefFolderTreeOpen = "zimbraPrefFolderTreeOpen";

    /**
     * what part of the original message to include during forwards
     * (deprecatedSince 5.0 in identity). The value includeBody has been
     * deprecated since 6.0.6, use includeBodyAndHeaders instead.
     */
    @ZAttr(id=134)
    public static final String A_zimbraPrefForwardIncludeOriginalText = "zimbraPrefForwardIncludeOriginalText";

    /**
     * what format we reply/forward messages in (deprecatedSince 5.0 in
     * identity)
     */
    @ZAttr(id=413)
    public static final String A_zimbraPrefForwardReplyFormat = "zimbraPrefForwardReplyFormat";

    /**
     * Deprecated since: 4.5. Deprecated in favor of
     * zimbraPrefForwardReplyFormat. Orig desc: whether or not to use same
     * format (text or html) of message we are replying to
     */
    @ZAttr(id=218)
    public static final String A_zimbraPrefForwardReplyInOriginalFormat = "zimbraPrefForwardReplyInOriginalFormat";

    /**
     * prefix character to use during forward/reply (deprecatedSince 5.0 in
     * identity)
     */
    @ZAttr(id=130)
    public static final String A_zimbraPrefForwardReplyPrefixChar = "zimbraPrefForwardReplyPrefixChar";

    /**
     * forword/reply signature id for account/identity/dataSource
     *
     * @since ZCS 7.0.0
     */
    @ZAttr(id=1125)
    public static final String A_zimbraPrefForwardReplySignatureId = "zimbraPrefForwardReplySignatureId";

    /**
     * email address to put in from header
     */
    @ZAttr(id=403)
    public static final String A_zimbraPrefFromAddress = "zimbraPrefFromAddress";

    /**
     * personal part of email address put in from header
     */
    @ZAttr(id=402)
    public static final String A_zimbraPrefFromDisplay = "zimbraPrefFromDisplay";

    /**
     * whether end-user wants auto-complete from GAL. Feature must also be
     * enabled.
     */
    @ZAttr(id=372)
    public static final String A_zimbraPrefGalAutoCompleteEnabled = "zimbraPrefGalAutoCompleteEnabled";

    /**
     * whether end-user wants search from GAL. Feature must also be enabled
     *
     * @since ZCS 5.0.5
     */
    @ZAttr(id=635)
    public static final String A_zimbraPrefGalSearchEnabled = "zimbraPrefGalSearchEnabled";

    /**
     * action to perform for the get mail button in UI
     *
     * @since ZCS 6.0.2
     */
    @ZAttr(id=1067)
    public static final String A_zimbraPrefGetMailAction = "zimbraPrefGetMailAction";

    /**
     * how to group mail by default
     */
    @ZAttr(id=54)
    public static final String A_zimbraPrefGroupMailBy = "zimbraPrefGroupMailBy";

    /**
     * default font color
     */
    @ZAttr(id=260)
    public static final String A_zimbraPrefHtmlEditorDefaultFontColor = "zimbraPrefHtmlEditorDefaultFontColor";

    /**
     * default font family
     */
    @ZAttr(id=258)
    public static final String A_zimbraPrefHtmlEditorDefaultFontFamily = "zimbraPrefHtmlEditorDefaultFontFamily";

    /**
     * default font size
     */
    @ZAttr(id=259)
    public static final String A_zimbraPrefHtmlEditorDefaultFontSize = "zimbraPrefHtmlEditorDefaultFontSize";

    /**
     * Unique ID for an identity
     */
    @ZAttr(id=433)
    public static final String A_zimbraPrefIdentityId = "zimbraPrefIdentityId";

    /**
     * name of the identity
     */
    @ZAttr(id=412)
    public static final String A_zimbraPrefIdentityName = "zimbraPrefIdentityName";

    /**
     * whether or not the IMAP server exports search folders
     */
    @ZAttr(id=241)
    public static final String A_zimbraPrefImapSearchFoldersEnabled = "zimbraPrefImapSearchFoldersEnabled";

    /**
     * whether to login to the IM client automatically
     */
    @ZAttr(id=488)
    public static final String A_zimbraPrefIMAutoLogin = "zimbraPrefIMAutoLogin";

    /**
     * IM buddy list sort order
     *
     * @since ZCS 5.0.10
     */
    @ZAttr(id=705)
    public static final String A_zimbraPrefIMBuddyListSort = "zimbraPrefIMBuddyListSort";

    /**
     * Custom IM status messages
     *
     * @since ZCS 5.0.6
     */
    @ZAttr(id=645)
    public static final String A_zimbraPrefIMCustomStatusMessage = "zimbraPrefIMCustomStatusMessage";

    /**
     * Flash IM icon on new messages
     */
    @ZAttr(id=462)
    public static final String A_zimbraPrefIMFlashIcon = "zimbraPrefIMFlashIcon";

    /**
     * Flash title bar when a new IM arrives
     *
     * @since ZCS 5.0.7
     */
    @ZAttr(id=679)
    public static final String A_zimbraPrefIMFlashTitle = "zimbraPrefIMFlashTitle";

    /**
     * whether to hide IM blocked buddies
     *
     * @since ZCS 5.0.10
     */
    @ZAttr(id=707)
    public static final String A_zimbraPrefIMHideBlockedBuddies = "zimbraPrefIMHideBlockedBuddies";

    /**
     * whether to hide IM offline buddies
     *
     * @since ZCS 5.0.10
     */
    @ZAttr(id=706)
    public static final String A_zimbraPrefIMHideOfflineBuddies = "zimbraPrefIMHideOfflineBuddies";

    /**
     * IM idle status
     *
     * @since ZCS 5.0.0
     */
    @ZAttr(id=560)
    public static final String A_zimbraPrefIMIdleStatus = "zimbraPrefIMIdleStatus";

    /**
     * IM session idle timeout in minutes
     *
     * @since ZCS 5.0.0
     */
    @ZAttr(id=559)
    public static final String A_zimbraPrefIMIdleTimeout = "zimbraPrefIMIdleTimeout";

    /**
     * Enable instant notifications
     */
    @ZAttr(id=517)
    public static final String A_zimbraPrefIMInstantNotify = "zimbraPrefIMInstantNotify";

    /**
     * whether to log IM chats to the Chats folder
     *
     * @since ZCS 5.0.0
     */
    @ZAttr(id=556)
    public static final String A_zimbraPrefIMLogChats = "zimbraPrefIMLogChats";

    /**
     * whether IM log chats is enabled
     *
     * @since ZCS 5.0.0
     */
    @ZAttr(id=552)
    public static final String A_zimbraPrefIMLogChatsEnabled = "zimbraPrefIMLogChatsEnabled";

    /**
     * Notify for presence modifications
     */
    @ZAttr(id=463)
    public static final String A_zimbraPrefIMNotifyPresence = "zimbraPrefIMNotifyPresence";

    /**
     * Notify for status change
     */
    @ZAttr(id=464)
    public static final String A_zimbraPrefIMNotifyStatus = "zimbraPrefIMNotifyStatus";

    /**
     * whether to report IM idle status
     *
     * @since ZCS 5.0.0
     */
    @ZAttr(id=558)
    public static final String A_zimbraPrefIMReportIdle = "zimbraPrefIMReportIdle";

    /**
     * whether sounds is enabled in IM
     *
     * @since ZCS 5.0.0
     */
    @ZAttr(id=570)
    public static final String A_zimbraPrefIMSoundsEnabled = "zimbraPrefIMSoundsEnabled";

    /**
     * whether to enable toaster notification for IM
     *
     * @since ZCS 6.0.0_BETA1
     */
    @ZAttr(id=814)
    public static final String A_zimbraPrefIMToasterEnabled = "zimbraPrefIMToasterEnabled";

    /**
     * last used yahoo id
     *
     * @since ZCS 6.0.0_BETA1
     */
    @ZAttr(id=757)
    public static final String A_zimbraPrefIMYahooId = "zimbraPrefIMYahooId";

    /**
     * Retention period of read messages in the Inbox folder. 0 means that
     * all messages will be retained. . Must be in valid duration format:
     * {digits}{time-unit}. digits: 0-9, time-unit: [hmsd]|ms. h - hours, m -
     * minutes, s - seconds, d - days, ms - milliseconds. If time unit is not
     * specified, the default is s(seconds).
     *
     * @since ZCS 5.0.0
     */
    @ZAttr(id=538)
    public static final String A_zimbraPrefInboxReadLifetime = "zimbraPrefInboxReadLifetime";

    /**
     * Retention period of unread messages in the Inbox folder. 0 means that
     * all messages will be retained. . Must be in valid duration format:
     * {digits}{time-unit}. digits: 0-9, time-unit: [hmsd]|ms. h - hours, m -
     * minutes, s - seconds, d - days, ms - milliseconds. If time unit is not
     * specified, the default is s(seconds).
     *
     * @since ZCS 5.0.0
     */
    @ZAttr(id=537)
    public static final String A_zimbraPrefInboxUnreadLifetime = "zimbraPrefInboxUnreadLifetime";

    /**
     * whether or not to include spam in search by default
     */
    @ZAttr(id=55)
    public static final String A_zimbraPrefIncludeSpamInSearch = "zimbraPrefIncludeSpamInSearch";

    /**
     * whether or not to include trash in search by default
     */
    @ZAttr(id=56)
    public static final String A_zimbraPrefIncludeTrashInSearch = "zimbraPrefIncludeTrashInSearch";

    /**
     * number of messages/conversations per virtual page
     *
     * @since ZCS 6.0.6
     */
    @ZAttr(id=1079)
    public static final String A_zimbraPrefItemsPerVirtualPage = "zimbraPrefItemsPerVirtualPage";

    /**
     * Retention period of messages in the Junk folder. 0 means that all
     * messages will be retained. This user-modifiable attribute works in
     * conjunction with zimbraMailSpamLifetime, which is admin-modifiable.
     * The shorter duration is used. . Must be in valid duration format:
     * {digits}{time-unit}. digits: 0-9, time-unit: [hmsd]|ms. h - hours, m -
     * minutes, s - seconds, d - days, ms - milliseconds. If time unit is not
     * specified, the default is s(seconds).
     *
     * @since ZCS 5.0.0
     */
    @ZAttr(id=540)
    public static final String A_zimbraPrefJunkLifetime = "zimbraPrefJunkLifetime";

    /**
     * optional account descriptive label
     *
     * @since ZCS 5.0.2
     */
    @ZAttr(id=603)
    public static final String A_zimbraPrefLabel = "zimbraPrefLabel";

    /**
     * list view columns in web client
     *
     * @since ZCS 5.0.9
     */
    @ZAttr(id=694)
    public static final String A_zimbraPrefListViewColumns = "zimbraPrefListViewColumns";

    /**
     * user locale preference, e.g. en_US Whenever the server looks for the
     * user locale, it will first look for zimbraPrefLocale, if it is not set
     * then it will fallback to the current mechanism of looking for
     * zimbraLocale in the various places for a user. zimbraLocale is the non
     * end-user attribute that specifies which locale an object defaults to,
     * it is not an end-user setting.
     */
    @ZAttr(id=442)
    public static final String A_zimbraPrefLocale = "zimbraPrefLocale";

    /**
     * Default Charset for mail composing and parsing text
     */
    @ZAttr(id=469)
    public static final String A_zimbraPrefMailDefaultCharset = "zimbraPrefMailDefaultCharset";

    /**
     * Flash icon when a new email arrives
     *
     * @since ZCS 5.0.7
     */
    @ZAttr(id=681)
    public static final String A_zimbraPrefMailFlashIcon = "zimbraPrefMailFlashIcon";

    /**
     * Flash title bar when a new email arrives
     *
     * @since ZCS 5.0.7
     */
    @ZAttr(id=680)
    public static final String A_zimbraPrefMailFlashTitle = "zimbraPrefMailFlashTitle";

    /**
     * a list of comma separated folder ids of all folders used to count for
     * showing a new message indicator icon for the account, useful in UIs
     * managing multiple accounts: desktop and family mailboxes.
     *
     * @since ZCS 6.0.5
     */
    @ZAttr(id=1072)
    public static final String A_zimbraPrefMailFoldersCheckedForNewMsgIndicator = "zimbraPrefMailFoldersCheckedForNewMsgIndicator";

    /**
     * RFC822 forwarding address for an account
     */
    @ZAttr(id=343)
    public static final String A_zimbraPrefMailForwardingAddress = "zimbraPrefMailForwardingAddress";

    /**
     * initial search done by dhtml client
     */
    @ZAttr(id=102)
    public static final String A_zimbraPrefMailInitialSearch = "zimbraPrefMailInitialSearch";

    /**
     * number of messages/conversations per page
     */
    @ZAttr(id=57)
    public static final String A_zimbraPrefMailItemsPerPage = "zimbraPrefMailItemsPerPage";

    /**
     * whether or not to deliver mail locally
     */
    @ZAttr(id=344)
    public static final String A_zimbraPrefMailLocalDeliveryDisabled = "zimbraPrefMailLocalDeliveryDisabled";

    /**
     * interval at which the web client polls the server for new messages.
     * Must be in valid duration format: {digits}{time-unit}. digits: 0-9,
     * time-unit: [hmsd]|ms. h - hours, m - minutes, s - seconds, d - days,
     * ms - milliseconds. If time unit is not specified, the default is
     * s(seconds).
     */
    @ZAttr(id=111)
    public static final String A_zimbraPrefMailPollingInterval = "zimbraPrefMailPollingInterval";

    /**
     * After deleting a message in list, which message should be selected
     *
     * @since ZCS 6.0.0_GA
     */
    @ZAttr(id=1046)
    public static final String A_zimbraPrefMailSelectAfterDelete = "zimbraPrefMailSelectAfterDelete";

    /**
     * whether to send read receipt
     *
     * @since ZCS 6.0.0_BETA1
     */
    @ZAttr(id=822)
    public static final String A_zimbraPrefMailSendReadReceipts = "zimbraPrefMailSendReadReceipts";

    /**
     * mail text signature (deprecatedSince 5.0 in identity)
     */
    @ZAttr(id=17)
    public static final String A_zimbraPrefMailSignature = "zimbraPrefMailSignature";

    /**
     * contact id associated with the signature
     *
     * @since ZCS 7.0.0
     */
    @ZAttr(id=1129)
    public static final String A_zimbraPrefMailSignatureContactId = "zimbraPrefMailSignatureContactId";

    /**
     * mail signature enabled (deprecatedSince 5.0 in identity)
     */
    @ZAttr(id=18)
    public static final String A_zimbraPrefMailSignatureEnabled = "zimbraPrefMailSignatureEnabled";

    /**
     * mail html signature
     */
    @ZAttr(id=516)
    public static final String A_zimbraPrefMailSignatureHTML = "zimbraPrefMailSignatureHTML";

    /**
     * mail signature style outlook|internet (deprecatedSince 5.0 in
     * identity)
     */
    @ZAttr(id=156)
    public static final String A_zimbraPrefMailSignatureStyle = "zimbraPrefMailSignatureStyle";

    /**
     * Deprecated since: 7.1.1. deprecated in favor of userCertificate and
     * userSMIMECertificate. Orig desc: user&#039;s S/MIME public keys
     * (certificates)
     *
     * @since ZCS 7.1.0
     */
    @ZAttr(id=1172)
    public static final String A_zimbraPrefMailSMIMECertificate = "zimbraPrefMailSMIMECertificate";

    /**
     * whether audible alert is enabled when a new email arrives
     *
     * @since ZCS 5.0.7
     */
    @ZAttr(id=666)
    public static final String A_zimbraPrefMailSoundsEnabled = "zimbraPrefMailSoundsEnabled";

    /**
     * whether to enable toaster notification for new mail
     *
     * @since ZCS 6.0.0_BETA1
     */
    @ZAttr(id=812)
    public static final String A_zimbraPrefMailToasterEnabled = "zimbraPrefMailToasterEnabled";

    /**
     * Trusted sender email addresses or domains. External images in emails
     * sent by trusted senders are automatically loaded in the message view.
     *
     * @since ZCS 7.0.0
     */
    @ZAttr(id=1138)
    public static final String A_zimbraPrefMailTrustedSenderList = "zimbraPrefMailTrustedSenderList";

    /**
     * whether mandatory spell check is enabled
     *
     * @since ZCS 6.0.0_BETA1
     */
    @ZAttr(id=749)
    public static final String A_zimbraPrefMandatorySpellCheckEnabled = "zimbraPrefMandatorySpellCheckEnabled";

    /**
     * whether and mark a message as read -1: Do not mark read 0: Mark read
     * 1..n: Mark read after this many seconds
     *
     * @since ZCS 5.0.6
     */
    @ZAttr(id=650)
    public static final String A_zimbraPrefMarkMsgRead = "zimbraPrefMarkMsgRead";

    /**
     * whether client prefers text/html or text/plain
     */
    @ZAttr(id=145)
    public static final String A_zimbraPrefMessageViewHtmlPreferred = "zimbraPrefMessageViewHtmlPreferred";

    /**
     * RFC822 email address for email notifications
     */
    @ZAttr(id=127)
    public static final String A_zimbraPrefNewMailNotificationAddress = "zimbraPrefNewMailNotificationAddress";

    /**
     * whether or not new mail notification is enabled
     */
    @ZAttr(id=126)
    public static final String A_zimbraPrefNewMailNotificationEnabled = "zimbraPrefNewMailNotificationEnabled";

    /**
     * whether or not the client opens a new msg/conv in a new window (via
     * dbl-click)
     */
    @ZAttr(id=500)
    public static final String A_zimbraPrefOpenMailInNewWindow = "zimbraPrefOpenMailInNewWindow";

    /**
     * server remembers addresses to which notifications have been sent for
     * this interval, and does not send duplicate notifications in this
     * interval. Must be in valid duration format: {digits}{time-unit}.
     * digits: 0-9, time-unit: [hmsd]|ms. h - hours, m - minutes, s -
     * seconds, d - days, ms - milliseconds. If time unit is not specified,
     * the default is s(seconds).
     */
    @ZAttr(id=386)
    public static final String A_zimbraPrefOutOfOfficeCacheDuration = "zimbraPrefOutOfOfficeCacheDuration";

    /**
     * per RFC 3834 no out of office notifications are sent if recipients
     * address is not directly specified in the To/CC headers - for this
     * check, we check to see if To/CC contained accounts address, aliases,
     * canonical address. But when external accounts are forwarded to Zimbra,
     * and you want notifications sent to messages that contain their
     * external address in To/Cc, add those address, then you can specify
     * those external addresses here.
     */
    @ZAttr(id=387)
    public static final String A_zimbraPrefOutOfOfficeDirectAddress = "zimbraPrefOutOfOfficeDirectAddress";

    /**
     * out of office notifications (if enabled) are sent only if current date
     * is after this date
     */
    @ZAttr(id=384)
    public static final String A_zimbraPrefOutOfOfficeFromDate = "zimbraPrefOutOfOfficeFromDate";

    /**
     * out of office message
     */
    @ZAttr(id=58)
    public static final String A_zimbraPrefOutOfOfficeReply = "zimbraPrefOutOfOfficeReply";

    /**
     * whether or not out of office reply is enabled
     */
    @ZAttr(id=59)
    public static final String A_zimbraPrefOutOfOfficeReplyEnabled = "zimbraPrefOutOfOfficeReplyEnabled";

    /**
     * out of office notifications (if enabled) are sent only if current date
     * is before this date
     */
    @ZAttr(id=385)
    public static final String A_zimbraPrefOutOfOfficeUntilDate = "zimbraPrefOutOfOfficeUntilDate";

    /**
     * download pop3 messages since
     *
     * @since ZCS 5.0.6
     */
    @ZAttr(id=653)
    public static final String A_zimbraPrefPop3DownloadSince = "zimbraPrefPop3DownloadSince";

    /**
     * Deprecated since: 6.0.0_BETA2. deprecated in favor of
     * zimbraPrefReadingPaneLocation and zimbraPrefConvReadingPaneLocation.
     * Orig desc: whether reading pane is shown by default
     */
    @ZAttr(id=394)
    public static final String A_zimbraPrefReadingPaneEnabled = "zimbraPrefReadingPaneEnabled";

    /**
     * where the message reading pane is displayed in list views
     *
     * @since ZCS 6.0.0_BETA1
     */
    @ZAttr(id=804)
    public static final String A_zimbraPrefReadingPaneLocation = "zimbraPrefReadingPaneLocation";

    /**
     * Deprecated since: 6.0.8. Deprecated per bug 46988. This feature was
     * never fully implemented.. Orig desc: address to put in reply-to header
     * of read receipt messages, if it is not set, then the compose identitys
     * primary email address is used.
     *
     * @since ZCS 6.0.0_BETA1
     */
    @ZAttr(id=823)
    public static final String A_zimbraPrefReadReceiptsToAddress = "zimbraPrefReadReceiptsToAddress";

    /**
     * what part of the original message to include during replies
     * (deprecatedSince 5.0 in identity). The value includeBody has been
     * deprecated since 6.0.6, use includeBodyAndHeaders instead.
     */
    @ZAttr(id=133)
    public static final String A_zimbraPrefReplyIncludeOriginalText = "zimbraPrefReplyIncludeOriginalText";

    /**
     * address to put in reply-to header
     */
    @ZAttr(id=60)
    public static final String A_zimbraPrefReplyToAddress = "zimbraPrefReplyToAddress";

    /**
     * personal part of email address put in reply-to header
     */
    @ZAttr(id=404)
    public static final String A_zimbraPrefReplyToDisplay = "zimbraPrefReplyToDisplay";

    /**
     * TRUE if we should set a reply-to header
     */
    @ZAttr(id=405)
    public static final String A_zimbraPrefReplyToEnabled = "zimbraPrefReplyToEnabled";

    /**
     * whether or not to save outgoing mail (deprecatedSince 5.0 in identity)
     */
    @ZAttr(id=22)
    public static final String A_zimbraPrefSaveToSent = "zimbraPrefSaveToSent";

    /**
     * whether or not search tree is expanded
     *
     * @since ZCS 5.0.5
     */
    @ZAttr(id=634)
    public static final String A_zimbraPrefSearchTreeOpen = "zimbraPrefSearchTreeOpen";

    /**
     * Retention period of messages in the Sent folder. 0 means that all
     * messages will be retained. . Must be in valid duration format:
     * {digits}{time-unit}. digits: 0-9, time-unit: [hmsd]|ms. h - hours, m -
     * minutes, s - seconds, d - days, ms - milliseconds. If time unit is not
     * specified, the default is s(seconds).
     *
     * @since ZCS 5.0.0
     */
    @ZAttr(id=539)
    public static final String A_zimbraPrefSentLifetime = "zimbraPrefSentLifetime";

    /**
     * name of folder to save sent mail in (deprecatedSince 5.0 in identity)
     */
    @ZAttr(id=103)
    public static final String A_zimbraPrefSentMailFolder = "zimbraPrefSentMailFolder";

    /**
     * whether end-user wants auto-complete from shared address books.
     *
     * @since ZCS 6.0.0_BETA1
     */
    @ZAttr(id=759)
    public static final String A_zimbraPrefSharedAddrBookAutoCompleteEnabled = "zimbraPrefSharedAddrBookAutoCompleteEnabled";

    /**
     * keyboard shortcuts
     */
    @ZAttr(id=396)
    public static final String A_zimbraPrefShortcuts = "zimbraPrefShortcuts";

    /**
     * show just the display name of email addresses in the message header
     * area and compose pane
     *
     * @since ZCS 7.0.1
     */
    @ZAttr(id=1173)
    public static final String A_zimbraPrefShortEmailAddress = "zimbraPrefShortEmailAddress";

    /**
     * show calendar week in calendar views
     *
     * @since ZCS 6.0.0_GA
     */
    @ZAttr(id=1045)
    public static final String A_zimbraPrefShowCalendarWeek = "zimbraPrefShowCalendarWeek";

    /**
     * show fragments in conversation and message lists
     */
    @ZAttr(id=192)
    public static final String A_zimbraPrefShowFragments = "zimbraPrefShowFragments";

    /**
     * whether to show search box or not
     */
    @ZAttr(id=222)
    public static final String A_zimbraPrefShowSearchString = "zimbraPrefShowSearchString";

    /**
     * show selection checkbox for selecting email, contact, voicemial items
     * in a list view for batch operations
     */
    @ZAttr(id=471)
    public static final String A_zimbraPrefShowSelectionCheckbox = "zimbraPrefShowSelectionCheckbox";

    /**
     * Skin to use for this account
     */
    @ZAttr(id=355)
    public static final String A_zimbraPrefSkin = "zimbraPrefSkin";

    /**
     * sort order for list view in the WEB UI
     *
     * @since ZCS 7.1.0
     */
    @ZAttr(id=1188)
    public static final String A_zimbraPrefSortOrder = "zimbraPrefSortOrder";

    /**
     * The name of the dictionary used for spell checking. If not set, the
     * locale is used.
     *
     * @since ZCS 6.0.0_GA
     */
    @ZAttr(id=1041)
    public static final String A_zimbraPrefSpellDictionary = "zimbraPrefSpellDictionary";

    /**
     * List of words to ignore when checking spelling. The word list of an
     * account includes the words specified for its cos and domain.
     *
     * @since ZCS 6.0.5
     */
    @ZAttr(id=1073)
    public static final String A_zimbraPrefSpellIgnoreWord = "zimbraPrefSpellIgnoreWord";

    /**
     * whether standard client should operate in accessibility Mode
     *
     * @since ZCS 6.0.0_BETA1
     */
    @ZAttr(id=689)
    public static final String A_zimbraPrefStandardClientAccessibilityMode = "zimbraPrefStandardClientAccessibilityMode";

    /**
     * whether or not tag tree is expanded
     *
     * @since ZCS 5.0.5
     */
    @ZAttr(id=633)
    public static final String A_zimbraPrefTagTreeOpen = "zimbraPrefTagTreeOpen";

    /**
     * where the reading pane is displayed for tasks
     *
     * @since ZCS 7.0.0
     */
    @ZAttr(id=1151)
    public static final String A_zimbraPrefTasksReadingPaneLocation = "zimbraPrefTasksReadingPaneLocation";

    /**
     * time zone of user or COS
     */
    @ZAttr(id=235)
    public static final String A_zimbraPrefTimeZoneId = "zimbraPrefTimeZoneId";

    /**
     * Retention period of messages in the Trash folder. 0 means that all
     * messages will be retained. This user-modifiable attribute works in
     * conjunction with zimbraMailTrashLifetime, which is admin-modifiable.
     * The shorter duration is used. . Must be in valid duration format:
     * {digits}{time-unit}. digits: 0-9, time-unit: [hmsd]|ms. h - hours, m -
     * minutes, s - seconds, d - days, ms - milliseconds. If time unit is not
     * specified, the default is s(seconds).
     *
     * @since ZCS 5.0.0
     */
    @ZAttr(id=541)
    public static final String A_zimbraPrefTrashLifetime = "zimbraPrefTrashLifetime";

    /**
     * Deprecated since: 5.0. no longer used in account or identity. Orig
     * desc: TRUE if we this identity should get settings from the default
     * identity
     */
    @ZAttr(id=410)
    public static final String A_zimbraPrefUseDefaultIdentitySettings = "zimbraPrefUseDefaultIdentitySettings";

    /**
     * whether or not keyboard shortcuts are enabled
     */
    @ZAttr(id=61)
    public static final String A_zimbraPrefUseKeyboardShortcuts = "zimbraPrefUseKeyboardShortcuts";

    /**
     * When composing and sending mail, whether to use RFC 2231 MIME
     * parameter value encoding. If set to FALSE, then RFC 2047 style
     * encoding is used.
     */
    @ZAttr(id=395)
    public static final String A_zimbraPrefUseRfc2231 = "zimbraPrefUseRfc2231";

    /**
     * whether list of well known time zones is displayed in calendar UI
     */
    @ZAttr(id=236)
    public static final String A_zimbraPrefUseTimeZoneListInCalendar = "zimbraPrefUseTimeZoneListInCalendar";

    /**
     * number of voice messages/call logs per page
     *
     * @since ZCS 5.0.0
     */
    @ZAttr(id=526)
    public static final String A_zimbraPrefVoiceItemsPerPage = "zimbraPrefVoiceItemsPerPage";

    /**
     * whether to display a warning when users try to navigate away from ZCS
     */
    @ZAttr(id=456)
    public static final String A_zimbraPrefWarnOnExit = "zimbraPrefWarnOnExit";

    /**
     * if replying/forwarding a message in this folder, use this identity
     * (deprecatedSince 5.0 in account)
     */
    @ZAttr(id=409)
    public static final String A_zimbraPrefWhenInFolderIds = "zimbraPrefWhenInFolderIds";

    /**
     * TRUE if we should look at zimbraPrefWhenInFolderIds (deprecatedSince
     * 5.0 in account)
     */
    @ZAttr(id=408)
    public static final String A_zimbraPrefWhenInFoldersEnabled = "zimbraPrefWhenInFoldersEnabled";

    /**
     * addresses that we will look at to see if we should use an identity
     * (deprecatedSince 5.0 in account)
     */
    @ZAttr(id=407)
    public static final String A_zimbraPrefWhenSentToAddresses = "zimbraPrefWhenSentToAddresses";

    /**
     * TRUE if we should look at zimbraPrefWhenSentToAddresses
     * (deprecatedSince 5.0 in account)
     */
    @ZAttr(id=406)
    public static final String A_zimbraPrefWhenSentToEnabled = "zimbraPrefWhenSentToEnabled";

    /**
     * zimlets user wants to see in the UI
     *
     * @since ZCS 6.0.0_BETA1
     */
    @ZAttr(id=765)
    public static final String A_zimbraPrefZimlets = "zimbraPrefZimlets";

    /**
     * whether or not zimlet tree is expanded
     *
     * @since ZCS 5.0.5
     */
    @ZAttr(id=638)
    public static final String A_zimbraPrefZimletTreeOpen = "zimbraPrefZimletTreeOpen";

    /**
     * Allowed domains for Proxy servlet
     */
    @ZAttr(id=294)
    public static final String A_zimbraProxyAllowedDomains = "zimbraProxyAllowedDomains";

    /**
     * Content types that can be cached by proxy servlet
     */
    @ZAttr(id=303)
    public static final String A_zimbraProxyCacheableContentTypes = "zimbraProxyCacheableContentTypes";

    /**
     * Name to be used in public API such as REST or SOAP proxy.
     */
    @ZAttr(id=377)
    public static final String A_zimbraPublicServiceHostname = "zimbraPublicServiceHostname";

    /**
     * Port to be used in public API such as REST or SOAP proxy.
     *
     * @since ZCS 5.0.9
     */
    @ZAttr(id=699)
    public static final String A_zimbraPublicServicePort = "zimbraPublicServicePort";

    /**
     * Protocol to be used in public API such as REST or SOAP proxy.
     *
     * @since ZCS 5.0.9
     */
    @ZAttr(id=698)
    public static final String A_zimbraPublicServiceProtocol = "zimbraPublicServiceProtocol";

    /**
     * Last time a quota warning was sent.
     */
    @ZAttr(id=484)
    public static final String A_zimbraQuotaLastWarnTime = "zimbraQuotaLastWarnTime";

    /**
     * Minimum duration of time between quota warnings.. Must be in valid
     * duration format: {digits}{time-unit}. digits: 0-9, time-unit:
     * [hmsd]|ms. h - hours, m - minutes, s - seconds, d - days, ms -
     * milliseconds. If time unit is not specified, the default is
     * s(seconds).
     */
    @ZAttr(id=485)
    public static final String A_zimbraQuotaWarnInterval = "zimbraQuotaWarnInterval";

    /**
     * Quota warning message template.
     */
    @ZAttr(id=486)
    public static final String A_zimbraQuotaWarnMessage = "zimbraQuotaWarnMessage";

    /**
     * Threshold for quota warning messages.
     */
    @ZAttr(id=483)
    public static final String A_zimbraQuotaWarnPercent = "zimbraQuotaWarnPercent";

    /**
     * redolog rollover destination
     */
    @ZAttr(id=76)
    public static final String A_zimbraRedoLogArchiveDir = "zimbraRedoLogArchiveDir";

    /**
     * how many seconds worth of committed redo ops to re-execute during
     * crash recovery; related to mysql parameter
     * innodb_flush_log_at_trx_commit=0
     *
     * @since ZCS 6.0.0_BETA2
     */
    @ZAttr(id=1009)
    public static final String A_zimbraRedoLogCrashRecoveryLookbackSec = "zimbraRedoLogCrashRecoveryLookbackSec";

    /**
     * whether logs are delete on rollover or archived
     */
    @ZAttr(id=251)
    public static final String A_zimbraRedoLogDeleteOnRollover = "zimbraRedoLogDeleteOnRollover";

    /**
     * whether redo logging is enabled
     */
    @ZAttr(id=74)
    public static final String A_zimbraRedoLogEnabled = "zimbraRedoLogEnabled";

    /**
     * how frequently writes to redo log get fsynced to disk
     */
    @ZAttr(id=79)
    public static final String A_zimbraRedoLogFsyncIntervalMS = "zimbraRedoLogFsyncIntervalMS";

    /**
     * name and location of the redolog file
     */
    @ZAttr(id=75)
    public static final String A_zimbraRedoLogLogPath = "zimbraRedoLogLogPath";

    /**
     * provider class name for redo logging
     */
    @ZAttr(id=225)
    public static final String A_zimbraRedoLogProvider = "zimbraRedoLogProvider";

    /**
     * redo.log file becomes eligible for rollover over when it goes over
     * this size
     */
    @ZAttr(id=78)
    public static final String A_zimbraRedoLogRolloverFileSizeKB = "zimbraRedoLogRolloverFileSizeKB";

    /**
     * redo.log file rolls over when it goes over this size, even if it does
     * not meet the minimum file age requirement
     *
     * @since ZCS 5.0.17
     */
    @ZAttr(id=1021)
    public static final String A_zimbraRedoLogRolloverHardMaxFileSizeKB = "zimbraRedoLogRolloverHardMaxFileSizeKB";

    /**
     * minimum age in minutes for redo.log file before it becomes eligible
     * for rollover based on size
     *
     * @since ZCS 5.0.17
     */
    @ZAttr(id=1020)
    public static final String A_zimbraRedoLogRolloverMinFileAge = "zimbraRedoLogRolloverMinFileAge";

    /**
     * Path to remote management command to execute on this server
     */
    @ZAttr(id=336)
    public static final String A_zimbraRemoteManagementCommand = "zimbraRemoteManagementCommand";

    /**
     * Port on which remote management sshd listening on this server.
     */
    @ZAttr(id=339)
    public static final String A_zimbraRemoteManagementPort = "zimbraRemoteManagementPort";

    /**
     * Private key this server should use to access another server
     */
    @ZAttr(id=338)
    public static final String A_zimbraRemoteManagementPrivateKeyPath = "zimbraRemoteManagementPrivateKeyPath";

    /**
     * Login name of user allowed to execute remote management command
     */
    @ZAttr(id=337)
    public static final String A_zimbraRemoteManagementUser = "zimbraRemoteManagementUser";

    /**
     * Custom response headers. For example, can be used to add a P3P header
     * for user agents to understand the sites privacy policy. Note: the
     * value MUST be the entire header line (e.g. X-Foo: Bar).
     *
     * @since ZCS 6.0.5
     */
    @ZAttr(id=1074)
    public static final String A_zimbraResponseHeader = "zimbraResponseHeader";

    /**
     * Allowed reverse proxy IP addresses. Lookup servlet will only generate
     * authtokens if request was made from one of these IP addresses
     *
     * @since ZCS 5.0.9
     */
    @ZAttr(id=697)
    public static final String A_zimbraReverseProxyAdminIPAddress = "zimbraReverseProxyAdminIPAddress";

    /**
     * the attribute that identifies the zimbra admin bind port
     *
     * @since ZCS 5.0.9
     */
    @ZAttr(id=700)
    public static final String A_zimbraReverseProxyAdminPortAttribute = "zimbraReverseProxyAdminPortAttribute";

    /**
     * wait duration before nginx sending back the NO response for failed
     * imap/pop3 reverse proxy lookups. Must be in valid duration format:
     * {digits}{time-unit}. digits: 0-9, time-unit: [hmsd]|ms. h - hours, m -
     * minutes, s - seconds, d - days, ms - milliseconds. If time unit is not
     * specified, the default is s(seconds).
     *
     * @since ZCS 5.0.0
     */
    @ZAttr(id=569)
    public static final String A_zimbraReverseProxyAuthWaitInterval = "zimbraReverseProxyAuthWaitInterval";

    /**
     * time interval that an entry cached by NGINX will remain in the cache.
     * Must be in valid duration format: {digits}{time-unit}. digits: 0-9,
     * time-unit: [hmsd]|ms. h - hours, m - minutes, s - seconds, d - days,
     * ms - milliseconds. If time unit is not specified, the default is
     * s(seconds).
     *
     * @since ZCS 5.0.10
     */
    @ZAttr(id=732)
    public static final String A_zimbraReverseProxyCacheEntryTTL = "zimbraReverseProxyCacheEntryTTL";

    /**
     * time interval that NGINX proxy will wait for a cache result, before
     * considering the result as a cache miss. Must be in valid duration
     * format: {digits}{time-unit}. digits: 0-9, time-unit: [hmsd]|ms. h -
     * hours, m - minutes, s - seconds, d - days, ms - milliseconds. If time
     * unit is not specified, the default is s(seconds).
     *
     * @since ZCS 5.0.10
     */
    @ZAttr(id=731)
    public static final String A_zimbraReverseProxyCacheFetchTimeout = "zimbraReverseProxyCacheFetchTimeout";

    /**
     * time interval that NGINX proxy will wait before attempting to
     * re-establish a connection to a memcache server that disconnected. Must
     * be in valid duration format: {digits}{time-unit}. digits: 0-9,
     * time-unit: [hmsd]|ms. h - hours, m - minutes, s - seconds, d - days,
     * ms - milliseconds. If time unit is not specified, the default is
     * s(seconds).
     *
     * @since ZCS 5.0.10
     */
    @ZAttr(id=730)
    public static final String A_zimbraReverseProxyCacheReconnectInterval = "zimbraReverseProxyCacheReconnectInterval";

    /**
     * CA certificate for authenticating client certificates in nginx proxy
     * (https only)
     *
     * @since ZCS 7.1.1
     */
    @ZAttr(id=1201)
    public static final String A_zimbraReverseProxyClientCertCA = "zimbraReverseProxyClientCertCA";

    /**
     * enable authentication via X.509 Client Certificate in nginx proxy
     * (https only)
     *
     * @since ZCS 7.1.1
     */
    @ZAttr(id=1200)
    public static final String A_zimbraReverseProxyClientCertMode = "zimbraReverseProxyClientCertMode";

    /**
     * Time interval after which NGINX mail proxy will disconnect while
     * establishing an upstream IMAP/POP connection. Must be in valid
     * duration format: {digits}{time-unit}. digits: 0-9, time-unit:
     * [hmsd]|ms. h - hours, m - minutes, s - seconds, d - days, ms -
     * milliseconds. If time unit is not specified, the default is
     * s(seconds).
     *
     * @since ZCS 6.0.0_BETA1
     */
    @ZAttr(id=797)
    public static final String A_zimbraReverseProxyConnectTimeout = "zimbraReverseProxyConnectTimeout";

    /**
     * The default realm that will be used by NGINX mail proxy, when the
     * realm is not specified in GSSAPI Authentication
     *
     * @since ZCS 5.0.9
     */
    @ZAttr(id=703)
    public static final String A_zimbraReverseProxyDefaultRealm = "zimbraReverseProxyDefaultRealm";

    /**
     * LDAP attribute that contains domain name for the domain
     *
     * @since ZCS 5.0.0
     */
    @ZAttr(id=547)
    public static final String A_zimbraReverseProxyDomainNameAttribute = "zimbraReverseProxyDomainNameAttribute";

    /**
     * LDAP query to find a domain
     *
     * @since ZCS 5.0.0
     */
    @ZAttr(id=545)
    public static final String A_zimbraReverseProxyDomainNameQuery = "zimbraReverseProxyDomainNameQuery";

    /**
     * search base for zimbraReverseProxyDomainNameQuery
     *
     * @since ZCS 5.0.0
     */
    @ZAttr(id=546)
    public static final String A_zimbraReverseProxyDomainNameSearchBase = "zimbraReverseProxyDomainNameSearchBase";

    /**
     * Whether to enable HTTP proxy
     *
     * @since ZCS 5.0.3
     */
    @ZAttr(id=628)
    public static final String A_zimbraReverseProxyHttpEnabled = "zimbraReverseProxyHttpEnabled";

    /**
     * attribute that contains http bind port
     *
     * @since ZCS 5.0.5
     */
    @ZAttr(id=632)
    public static final String A_zimbraReverseProxyHttpPortAttribute = "zimbraReverseProxyHttpPortAttribute";

    /**
     * NGINX reverse proxy imap capabilities
     *
     * @since ZCS 5.0.10
     */
    @ZAttr(id=719)
    public static final String A_zimbraReverseProxyImapEnabledCapability = "zimbraReverseProxyImapEnabledCapability";

    /**
     * Whether to expose version on Proxy IMAP banner
     *
     * @since ZCS 5.0.10
     */
    @ZAttr(id=713)
    public static final String A_zimbraReverseProxyImapExposeVersionOnBanner = "zimbraReverseProxyImapExposeVersionOnBanner";

    /**
     * attribute that contains imap bind port
     */
    @ZAttr(id=479)
    public static final String A_zimbraReverseProxyImapPortAttribute = "zimbraReverseProxyImapPortAttribute";

    /**
     * whether IMAP SASL GSSAPI is enabled for reverse proxy
     *
     * @since ZCS 5.0.5
     */
    @ZAttr(id=643)
    public static final String A_zimbraReverseProxyImapSaslGssapiEnabled = "zimbraReverseProxyImapSaslGssapiEnabled";

    /**
     * whether IMAP SASL PLAIN is enabled for reverse proxy
     *
     * @since ZCS 5.0.10
     */
    @ZAttr(id=728)
    public static final String A_zimbraReverseProxyImapSaslPlainEnabled = "zimbraReverseProxyImapSaslPlainEnabled";

    /**
     * attribute that contains imap bind port for SSL
     */
    @ZAttr(id=480)
    public static final String A_zimbraReverseProxyImapSSLPortAttribute = "zimbraReverseProxyImapSSLPortAttribute";

    /**
     * on - on the plain POP/IMAP port, starttls is allowed off - no starttls
     * is offered on plain port only - you have to use starttls before clear
     * text login
     *
     * @since ZCS 5.0.5
     */
    @ZAttr(id=641)
    public static final String A_zimbraReverseProxyImapStartTlsMode = "zimbraReverseProxyImapStartTlsMode";

    /**
     * Time interval after which NGINX mail proxy will disconnect an inactive
     * IMAP/POP connection. Must be in valid duration format:
     * {digits}{time-unit}. digits: 0-9, time-unit: [hmsd]|ms. h - hours, m -
     * minutes, s - seconds, d - days, ms - milliseconds. If time unit is not
     * specified, the default is s(seconds).
     *
     * @since ZCS 5.0.10
     */
    @ZAttr(id=735)
    public static final String A_zimbraReverseProxyInactivityTimeout = "zimbraReverseProxyInactivityTimeout";

    /**
     * Sets the upper limit on logins from a remote IP via POP or IMAP to
     * this proxy server after which login is rejected with an appropriate
     * protocol specific bye response. This counter is cumulative for all
     * users that appear to the proxy to be logging in from the same IP
     * address. If multiple users appear to the proxy to be logging in from
     * the same IP address (usual with NATing), then each of the different
     * users login will contribute to increasing the hit counter for that IP
     * address, and when the counter eventually exceeds the limit, then the
     * connections from that IP address will be throttled. Therefore, all
     * users from the same IP will contribute to (and be affected by) this
     * counter. Logins using all protocols (POP3/POP3S/IMAP/IMAPS) will
     * affect this counter (the counter is aggregate for all protocols, *not*
     * separate). If this value is set to 0, then no limiting will take place
     * for any IP.
     *
     * @since ZCS 5.0.3
     */
    @ZAttr(id=622)
    public static final String A_zimbraReverseProxyIPLoginLimit = "zimbraReverseProxyIPLoginLimit";

    /**
     * Sets the time-to-live for the hit counter for IP based login
     * throttling. If time is set to 3600 and limit is set to 1000, then it
     * means that NGINX should not allow more than 1000 users to log in via
     * the proxy from the same IP, within the time interval of an hour. The
     * semantics for such a configuration would then be: allow maximum 1000
     * users per hour from any given IP address.
     *
     * @since ZCS 5.0.3
     */
    @ZAttr(id=623)
    public static final String A_zimbraReverseProxyIPLoginLimitTime = "zimbraReverseProxyIPLoginLimitTime";

    /**
     * The error message with which a connection attempt from an IP address
     * will be throttled, if the connection count exceeds the configured
     * limit
     *
     * @since ZCS 5.0.10
     */
    @ZAttr(id=727)
    public static final String A_zimbraReverseProxyIpThrottleMsg = "zimbraReverseProxyIpThrottleMsg";

    /**
     * Log level for NGINX Proxy error log
     *
     * @since ZCS 5.0.10
     */
    @ZAttr(id=723)
    public static final String A_zimbraReverseProxyLogLevel = "zimbraReverseProxyLogLevel";

    /**
     * whether this server is a reverse proxy lookup target
     */
    @ZAttr(id=504)
    public static final String A_zimbraReverseProxyLookupTarget = "zimbraReverseProxyLookupTarget";

    /**
     * Whether to enable IMAP/POP proxy
     *
     * @since ZCS 5.0.3
     */
    @ZAttr(id=629)
    public static final String A_zimbraReverseProxyMailEnabled = "zimbraReverseProxyMailEnabled";

    /**
     * LDAP attribute that contains mailhost for the user
     */
    @ZAttr(id=474)
    public static final String A_zimbraReverseProxyMailHostAttribute = "zimbraReverseProxyMailHostAttribute";

    /**
     * LDAP query to find a user
     */
    @ZAttr(id=472)
    public static final String A_zimbraReverseProxyMailHostQuery = "zimbraReverseProxyMailHostQuery";

    /**
     * search base for zimbraReverseProxyMailHostQuery
     */
    @ZAttr(id=473)
    public static final String A_zimbraReverseProxyMailHostSearchBase = "zimbraReverseProxyMailHostSearchBase";

    /**
     * whether to run proxy in HTTP, HTTPS, both, mixed, or redirect mode.
     * See also related attributes zimbraMailProxyPort and
     * zimbraMailSSLProxyPort
     *
     * @since ZCS 5.0.7
     */
    @ZAttr(id=685)
    public static final String A_zimbraReverseProxyMailMode = "zimbraReverseProxyMailMode";

    /**
     * whether NGINX mail proxy will pass upstream server errors back to the
     * downstream email clients
     *
     * @since ZCS 5.0.10
     */
    @ZAttr(id=736)
    public static final String A_zimbraReverseProxyPassErrors = "zimbraReverseProxyPassErrors";

    /**
     * NGINX reverse proxy pop3 capabilities
     *
     * @since ZCS 5.0.10
     */
    @ZAttr(id=721)
    public static final String A_zimbraReverseProxyPop3EnabledCapability = "zimbraReverseProxyPop3EnabledCapability";

    /**
     * Whether to expose version on Proxy POP3 banner
     *
     * @since ZCS 5.0.10
     */
    @ZAttr(id=712)
    public static final String A_zimbraReverseProxyPop3ExposeVersionOnBanner = "zimbraReverseProxyPop3ExposeVersionOnBanner";

    /**
     * attribute that contains pop3 bind port
     */
    @ZAttr(id=477)
    public static final String A_zimbraReverseProxyPop3PortAttribute = "zimbraReverseProxyPop3PortAttribute";

    /**
     * whether POP3 SASL GSSAPI is enabled for reverse proxy
     *
     * @since ZCS 5.0.5
     */
    @ZAttr(id=644)
    public static final String A_zimbraReverseProxyPop3SaslGssapiEnabled = "zimbraReverseProxyPop3SaslGssapiEnabled";

    /**
     * whether POP3 SASL PLAIN is enabled for reverse proxy
     *
     * @since ZCS 5.0.10
     */
    @ZAttr(id=729)
    public static final String A_zimbraReverseProxyPop3SaslPlainEnabled = "zimbraReverseProxyPop3SaslPlainEnabled";

    /**
     * attribute that contains pop3 bind port for SSL
     */
    @ZAttr(id=478)
    public static final String A_zimbraReverseProxyPop3SSLPortAttribute = "zimbraReverseProxyPop3SSLPortAttribute";

    /**
     * on - on the plain POP/IMAP port, starttls is allowed off - no starttls
     * is offered on plain port only - you have to use starttls before clear
     * text login
     *
     * @since ZCS 5.0.5
     */
    @ZAttr(id=642)
    public static final String A_zimbraReverseProxyPop3StartTlsMode = "zimbraReverseProxyPop3StartTlsMode";

    /**
     * LDAP query to find server object
     */
    @ZAttr(id=475)
    public static final String A_zimbraReverseProxyPortQuery = "zimbraReverseProxyPortQuery";

    /**
     * search base for zimbraReverseProxyPortQuery
     */
    @ZAttr(id=476)
    public static final String A_zimbraReverseProxyPortSearchBase = "zimbraReverseProxyPortSearchBase";

    /**
     * Time interval after which NGINX will fail over to the next route
     * lookup handler, if a handler does not respond to the route lookup
     * request within this time. Must be in valid duration format:
     * {digits}{time-unit}. digits: 0-9, time-unit: [hmsd]|ms. h - hours, m -
     * minutes, s - seconds, d - days, ms - milliseconds. If time unit is not
     * specified, the default is s(seconds).
     *
     * @since ZCS 5.0.10
     */
    @ZAttr(id=745)
    public static final String A_zimbraReverseProxyRouteLookupTimeout = "zimbraReverseProxyRouteLookupTimeout";

    /**
     * Time interval (ms) given to mail route lookup handler to cache a
     * failed response to route a previous lookup request (after this time
     * elapses, Proxy retries this host). Must be in valid duration format:
     * {digits}{time-unit}. digits: 0-9, time-unit: [hmsd]|ms. h - hours, m -
     * minutes, s - seconds, d - days, ms - milliseconds. If time unit is not
     * specified, the default is s(seconds).
     *
     * @since ZCS 5.0.12
     */
    @ZAttr(id=778)
    public static final String A_zimbraReverseProxyRouteLookupTimeoutCache = "zimbraReverseProxyRouteLookupTimeoutCache";

    /**
     * whether nginx should send ID command for imap
     *
     * @since ZCS 5.0.1
     */
    @ZAttr(id=588)
    public static final String A_zimbraReverseProxySendImapId = "zimbraReverseProxySendImapId";

    /**
     * whether nginx should send XOIP command for pop3
     *
     * @since ZCS 5.0.1
     */
    @ZAttr(id=587)
    public static final String A_zimbraReverseProxySendPop3Xoip = "zimbraReverseProxySendPop3Xoip";

    /**
     * permitted ciphers for reverse proxy. Ciphers are in the formats
     * supported by OpenSSL e.g.
     * ALL:!ADH:!EXPORT56:RC4+RSA:+HIGH:+MEDIUM:+LOW:+SSLv2:+EXP; if not set,
     * default ciphers permitted by nginx will apply
     *
     * @since ZCS 5.0.5
     */
    @ZAttr(id=640)
    public static final String A_zimbraReverseProxySSLCiphers = "zimbraReverseProxySSLCiphers";

    /**
     * There is a deployment scenario for migrations where all of the
     * customers users are pointed at the zimbra POP IMAP reverse proxy. We
     * then want their connections proxied back to the legacy system for for
     * not-yet-non-migrated users. If this attribute is TRUE, reverse proxy
     * lookup sevlet should check to see if zimbraExternal* is set on the
     * domain. If so it is used. If not, lookup proceeds as usual.
     *
     * @since ZCS 5.0.12
     */
    @ZAttr(id=779)
    public static final String A_zimbraReverseProxyUseExternalRoute = "zimbraReverseProxyUseExternalRoute";

    /**
     * Use external route configured on doamin if account cannot be found.
     * Also see zimbraReverseProxyUseExternalRoute.
     *
     * @since ZCS 7.0.0
     */
    @ZAttr(id=1132)
    public static final String A_zimbraReverseProxyUseExternalRouteIfAccountNotExist = "zimbraReverseProxyUseExternalRouteIfAccountNotExist";

    /**
     * Limit how many times a user can login via the proxy. Setting limit to
     * 100 and time to 3600 means: allow maximum 100 logins per hour for any
     * user. As with the ip counterparts, the user hit counter and timeout
     * are cumulative for all protocols. Also, for a given users login, both
     * counters are checked in succession, with the IP counter being checked
     * first. A login may be rejected (throttled) because the IP is
     * over-usage, or because the login name itself is over-usage. A value of
     * 0 indicates that no throttling will take place for any user.
     *
     * @since ZCS 5.0.3
     */
    @ZAttr(id=624)
    public static final String A_zimbraReverseProxyUserLoginLimit = "zimbraReverseProxyUserLoginLimit";

    /**
     * Sets the time-to-live for the hit counter for per user login
     * throttling.
     *
     * @since ZCS 5.0.3
     */
    @ZAttr(id=625)
    public static final String A_zimbraReverseProxyUserLoginLimitTime = "zimbraReverseProxyUserLoginLimitTime";

    /**
     * LDAP attribute that contains user name for the principal
     *
     * @since ZCS 5.0.0
     */
    @ZAttr(id=572)
    public static final String A_zimbraReverseProxyUserNameAttribute = "zimbraReverseProxyUserNameAttribute";

    /**
     * The error message with which a login attempt by a user will be
     * throttled, if the attempt count exceeds the configured limit
     *
     * @since ZCS 5.0.10
     */
    @ZAttr(id=726)
    public static final String A_zimbraReverseProxyUserThrottleMsg = "zimbraReverseProxyUserThrottleMsg";

    /**
     * Maximum number of connections that an NGINX Proxy worker process is
     * allowed to handle
     *
     * @since ZCS 5.0.10
     */
    @ZAttr(id=725)
    public static final String A_zimbraReverseProxyWorkerConnections = "zimbraReverseProxyWorkerConnections";

    /**
     * Number of worker processes of NGINX Proxy
     *
     * @since ZCS 5.0.10
     */
    @ZAttr(id=724)
    public static final String A_zimbraReverseProxyWorkerProcesses = "zimbraReverseProxyWorkerProcesses";

    /**
     * whether TLS is required for IMAP/POP GSSAPI auth
     *
     * @since ZCS 5.0.20
     */
    @ZAttr(id=1068)
    public static final String A_zimbraSaslGssapiRequiresTls = "zimbraSaslGssapiRequiresTls";

    /**
     * Maximum number of scheduled tasks that can run simultaneously.
     */
    @ZAttr(id=522)
    public static final String A_zimbraScheduledTaskNumThreads = "zimbraScheduledTaskNumThreads";

    /**
     * Object classes to add when creating a zimbra server object.
     *
     * @since ZCS 6.0.0_BETA1
     */
    @ZAttr(id=756)
    public static final String A_zimbraServerExtraObjectClass = "zimbraServerExtraObjectClass";

    /**
     * ZimbraID of the server that this component is running on
     *
     * @since ZCS 6.0.0_BETA1
     */
    @ZAttr(id=742)
    public static final String A_zimbraServerId = "zimbraServerId";

    /**
     * Deprecated since: 5.0. deprecated in favor of the serverInherited
     * flag. Orig desc: zimbraServer attrs that get inherited from global
     * config
     */
    @ZAttr(id=62)
    public static final String A_zimbraServerInheritedAttr = "zimbraServerInheritedAttr";

    /**
     * services that are enabled on this server
     */
    @ZAttr(id=220)
    public static final String A_zimbraServiceEnabled = "zimbraServiceEnabled";

    /**
     * public hostname of the host
     */
    @ZAttr(id=65)
    public static final String A_zimbraServiceHostname = "zimbraServiceHostname";

    /**
     * services that are installed on this server
     */
    @ZAttr(id=221)
    public static final String A_zimbraServiceInstalled = "zimbraServiceInstalled";

    /**
     * items an account or group has shared
     */
    @ZAttr(id=357)
    public static final String A_zimbraShareInfo = "zimbraShareInfo";

    /**
     * Unique ID for an signature
     */
    @ZAttr(id=490)
    public static final String A_zimbraSignatureId = "zimbraSignatureId";

    /**
     * maximum number of signatures allowed on an account
     */
    @ZAttr(id=493)
    public static final String A_zimbraSignatureMaxNumEntries = "zimbraSignatureMaxNumEntries";

    /**
     * minimum number of signatures allowed on an account, this is only used
     * in the client
     */
    @ZAttr(id=523)
    public static final String A_zimbraSignatureMinNumEntries = "zimbraSignatureMinNumEntries";

    /**
     * name of the signature
     */
    @ZAttr(id=491)
    public static final String A_zimbraSignatureName = "zimbraSignatureName";

    /**
     * background color for chameleon skin for the domain
     *
     * @since ZCS 5.0.6
     */
    @ZAttr(id=648)
    public static final String A_zimbraSkinBackgroundColor = "zimbraSkinBackgroundColor";

    /**
     * favicon for chameleon skin for the domain
     *
     * @since ZCS 6.0.0_BETA1
     */
    @ZAttr(id=800)
    public static final String A_zimbraSkinFavicon = "zimbraSkinFavicon";

    /**
     * foreground color for chameleon skin for the domain
     *
     * @since ZCS 5.0.6
     */
    @ZAttr(id=647)
    public static final String A_zimbraSkinForegroundColor = "zimbraSkinForegroundColor";

    /**
     * logo app banner for chameleon skin for the domain
     *
     * @since ZCS 5.0.7
     */
    @ZAttr(id=671)
    public static final String A_zimbraSkinLogoAppBanner = "zimbraSkinLogoAppBanner";

    /**
     * logo login banner for chameleon skin for the domain
     *
     * @since ZCS 5.0.7
     */
    @ZAttr(id=670)
    public static final String A_zimbraSkinLogoLoginBanner = "zimbraSkinLogoLoginBanner";

    /**
     * Logo URL for chameleon skin for the domain
     *
     * @since ZCS 5.0.6
     */
    @ZAttr(id=649)
    public static final String A_zimbraSkinLogoURL = "zimbraSkinLogoURL";

    /**
     * secondary color for chameleon skin for the domain
     *
     * @since ZCS 5.0.7
     */
    @ZAttr(id=668)
    public static final String A_zimbraSkinSecondaryColor = "zimbraSkinSecondaryColor";

    /**
     * selection color for chameleon skin for the domain
     *
     * @since ZCS 5.0.7
     */
    @ZAttr(id=669)
    public static final String A_zimbraSkinSelectionColor = "zimbraSkinSelectionColor";

    /**
     * LDAP attribute(s) for public key lookup for S/MIME via external LDAP.
     * Multiple attributes can be separated by comma. All SMIME attributes
     * are in the format of {config-name}:{value}. A &#039;SMIME config&#039;
     * is a set of SMIME attribute values with the same {config-name}.
     * Multiple SMIME configs can be configured on a domain or on
     * globalconfig. Note: SMIME attributes on domains do not inherited
     * values from globalconfig, they are not domain-inherited attributes.
     * During SMIME public key lookup, if there are any SMIME config on the
     * domain of the account, they are used. SMIME configs on globalconfig
     * will be used only when there is no SMIME config on the domain. SMIME
     * attributes cannot be modified directly with zmprov md/mcf commands.
     * Use zmprov gcsc/gdsc/mcsc/mdsc/rcsc/rdsc command instead.
     *
     * @since ZCS 7.1.0
     */
    @ZAttr(id=1182)
    public static final String A_zimbraSMIMELdapAttribute = "zimbraSMIMELdapAttribute";

    /**
     * LDAP bind DN for public key lookup for S/MIME via external LDAP. Can
     * be empty for anonymous bind. All SMIME attributes are in the format of
     * {config-name}:{value}. A &#039;SMIME config&#039; is a set of SMIME
     * attribute values with the same {config-name}. Multiple SMIME configs
     * can be configured on a domain or on globalconfig. Note: SMIME
     * attributes on domains do not inherited values from globalconfig, they
     * are not domain-inherited attributes. During SMIME public key lookup,
     * if there are any SMIME config on the domain of the account, they are
     * used. SMIME configs on globalconfig will be used only when there is no
     * SMIME config on the domain. SMIME attributes cannot be modified
     * directly with zmprov md/mcf commands. Use zmprov
     * gcsc/gdsc/mcsc/mdsc/rcsc/rdsc command instead.
     *
     * @since ZCS 7.1.0
     */
    @ZAttr(id=1178)
    public static final String A_zimbraSMIMELdapBindDn = "zimbraSMIMELdapBindDn";

    /**
     * LDAP bind password for public key lookup for S/MIME via external LDAP.
     * Can be empty for anonymous bind. All SMIME attributes are in the
     * format of {config-name}:{value}. A &#039;SMIME config&#039; is a set
     * of SMIME attribute values with the same {config-name}. Multiple SMIME
     * configs can be configured on a domain or on globalconfig. Note: SMIME
     * attributes on domains do not inherited values from globalconfig, they
     * are not domain-inherited attributes. During SMIME public key lookup,
     * if there are any SMIME config on the domain of the account, they are
     * used. SMIME configs on globalconfig will be used only when there is no
     * SMIME config on the domain. SMIME attributes cannot be modified
     * directly with zmprov md/mcf commands. Use zmprov
     * gcsc/gdsc/mcsc/mdsc/rcsc/rdsc command instead.
     *
     * @since ZCS 7.1.0
     */
    @ZAttr(id=1179)
    public static final String A_zimbraSMIMELdapBindPassword = "zimbraSMIMELdapBindPassword";

    /**
     * LDAP search filter for public key lookup for S/MIME via external LDAP.
     * Can contain the following conversion variables for expansion: %n -
     * search key with @ (or without, if no @ was specified) %u - with @
     * removed e.g. (mail=%n) All SMIME attributes are in the format of
     * {config-name}:{value}. A &#039;SMIME config&#039; is a set of SMIME
     * attribute values with the same {config-name}. Multiple SMIME configs
     * can be configured on a domain or on globalconfig. Note: SMIME
     * attributes on domains do not inherited values from globalconfig, they
     * are not domain-inherited attributes. During SMIME public key lookup,
     * if there are any SMIME config on the domain of the account, they are
     * used. SMIME configs on globalconfig will be used only when there is no
     * SMIME config on the domain. SMIME attributes cannot be modified
     * directly with zmprov md/mcf commands. Use zmprov
     * gcsc/gdsc/mcsc/mdsc/rcsc/rdsc command instead.
     *
     * @since ZCS 7.1.0
     */
    @ZAttr(id=1181)
    public static final String A_zimbraSMIMELdapFilter = "zimbraSMIMELdapFilter";

    /**
     * LDAP search base for public key lookup for S/MIME via external LDAP.
     * All SMIME attributes are in the format of {config-name}:{value}. A
     * &#039;SMIME config&#039; is a set of SMIME attribute values with the
     * same {config-name}. Multiple SMIME configs can be configured on a
     * domain or on globalconfig. Note: SMIME attributes on domains do not
     * inherited values from globalconfig, they are not domain-inherited
     * attributes. During SMIME public key lookup, if there are any SMIME
     * config on the domain of the account, they are used. SMIME configs on
     * globalconfig will be used only when there is no SMIME config on the
     * domain. SMIME attributes cannot be modified directly with zmprov
     * md/mcf commands. Use zmprov gcsc/gdsc/mcsc/mdsc/rcsc/rdsc command
     * instead.
     *
     * @since ZCS 7.1.0
     */
    @ZAttr(id=1180)
    public static final String A_zimbraSMIMELdapSearchBase = "zimbraSMIMELdapSearchBase";

    /**
     * Whether to use startTLS for public key lookup for S/MIME via external
     * LDAP. All SMIME attributes are in the format of {config-name}:{value}.
     * A &#039;SMIME config&#039; is a set of SMIME attribute values with the
     * same {config-name}. Multiple SMIME configs can be configured on a
     * domain or on globalconfig. Note: SMIME attributes on domains do not
     * inherited values from globalconfig, they are not domain-inherited
     * attributes. During SMIME public key lookup, if there are any SMIME
     * config on the domain of the account, they are used. SMIME configs on
     * globalconfig will be used only when there is no SMIME config on the
     * domain. SMIME attributes cannot be modified directly with zmprov
     * md/mcf commands. Use zmprov gcsc/gdsc/mcsc/mdsc/rcsc/rdsc command
     * instead.
     *
     * @since ZCS 7.1.0
     */
    @ZAttr(id=1177)
    public static final String A_zimbraSMIMELdapStartTlsEnabled = "zimbraSMIMELdapStartTlsEnabled";

    /**
     * LDAP URL(s) for public key lookup for S/MIME via external LDAP.
     * Multiple URLs for error fallback purpose can be seperated by space.
     * All SMIME attributes are in the format of {config-name}:{value}. A
     * &#039;SMIME config&#039; is a set of SMIME attribute values with the
     * same {config-name}. Multiple SMIME configs can be configured on a
     * domain or on globalconfig. Note: SMIME attributes on domains do not
     * inherited values from globalconfig, they are not domain-inherited
     * attributes. During SMIME public key lookup, if there are any SMIME
     * config on the domain of the account, they are used. SMIME configs on
     * globalconfig will be used only when there is no SMIME config on the
     * domain. SMIME attributes cannot be modified directly with zmprov
     * md/mcf commands. Use zmprov gcsc/gdsc/mcsc/mdsc/rcsc/rdsc command
     * instead.
     *
     * @since ZCS 7.1.0
     */
    @ZAttr(id=1176)
    public static final String A_zimbraSMIMELdapURL = "zimbraSMIMELdapURL";

    /**
     * Whether to enable smtp debug trace
     *
     * @since ZCS 6.0.0_BETA1
     */
    @ZAttr(id=793)
    public static final String A_zimbraSmtpEnableTrace = "zimbraSmtpEnableTrace";

    /**
     * the SMTP server to connect to when sending mail
     */
    @ZAttr(id=97)
    public static final String A_zimbraSmtpHostname = "zimbraSmtpHostname";

    /**
     * the SMTP server port to connect to when sending mail
     */
    @ZAttr(id=98)
    public static final String A_zimbraSmtpPort = "zimbraSmtpPort";

    /**
     * If TRUE, the address for MAIL FROM in the SMTP session will always be
     * set to the email address of the account. If FALSE, the address will be
     * the value of the Sender or From header in the outgoing message, in
     * that order.
     *
     * @since ZCS 6.0.5
     */
    @ZAttr(id=1077)
    public static final String A_zimbraSmtpRestrictEnvelopeFrom = "zimbraSmtpRestrictEnvelopeFrom";

    /**
     * If true, an X-Authenticated-User header will be added to messages sent
     * via SendMsgRequest.
     *
     * @since ZCS 5.0.10
     */
    @ZAttr(id=747)
    public static final String A_zimbraSmtpSendAddAuthenticatedUser = "zimbraSmtpSendAddAuthenticatedUser";

    /**
     * Whether X-Mailer will be added to messages sent by Zimbra
     *
     * @since ZCS 5.0.5
     */
    @ZAttr(id=636)
    public static final String A_zimbraSmtpSendAddMailer = "zimbraSmtpSendAddMailer";

    /**
     * Whether X-Originating-IP will be added to messages sent via
     * SendMsgRequest.
     */
    @ZAttr(id=435)
    public static final String A_zimbraSmtpSendAddOriginatingIP = "zimbraSmtpSendAddOriginatingIP";

    /**
     * Value of the mail.smtp.sendpartial property
     */
    @ZAttr(id=249)
    public static final String A_zimbraSmtpSendPartial = "zimbraSmtpSendPartial";

    /**
     * timeout value in seconds
     */
    @ZAttr(id=99)
    public static final String A_zimbraSmtpTimeout = "zimbraSmtpTimeout";

    /**
     * If TRUE, enables support for GetVersionInfo for account SOAP requests.
     * If FALSE, GetVersionInfoRequest returns a SOAP fault.
     *
     * @since ZCS 5.0.10
     */
    @ZAttr(id=708)
    public static final String A_zimbraSoapExposeVersion = "zimbraSoapExposeVersion";

    /**
     * Maximum size in bytes for incoming SOAP requests. 0 means no limit.
     *
     * @since ZCS 5.0.0
     */
    @ZAttr(id=557)
    public static final String A_zimbraSoapRequestMaxSize = "zimbraSoapRequestMaxSize";

    /**
     * If TRUE, spam messages will be affected by user mail filters instead
     * of being automatically filed into the Junk folder. This attribute is
     * deprecated and will be removed in a future release. See bug 23886 for
     * details.
     *
     * @since ZCS 5.0.2
     */
    @ZAttr(id=604)
    public static final String A_zimbraSpamApplyUserFilters = "zimbraSpamApplyUserFilters";

    /**
     * Deprecated since: 4.5. Deprecated in favor of zimbraServiceEnabled.
     * Orig desc: Whether to enable spam checking
     */
    @ZAttr(id=201)
    public static final String A_zimbraSpamCheckEnabled = "zimbraSpamCheckEnabled";

    /**
     * mail header name for flagging spam
     */
    @ZAttr(id=210)
    public static final String A_zimbraSpamHeader = "zimbraSpamHeader";

    /**
     * regular expression for matching the spam header
     */
    @ZAttr(id=211)
    public static final String A_zimbraSpamHeaderValue = "zimbraSpamHeaderValue";

    /**
     * When user classifies a message as not spam forward message via SMTP to
     * this account
     */
    @ZAttr(id=245)
    public static final String A_zimbraSpamIsNotSpamAccount = "zimbraSpamIsNotSpamAccount";

    /**
     * When user classifies a message as spam forward message via SMTP to
     * this account
     */
    @ZAttr(id=244)
    public static final String A_zimbraSpamIsSpamAccount = "zimbraSpamIsSpamAccount";

    /**
     * Spaminess percentage beyond which a message is dropped
     */
    @ZAttr(id=202)
    public static final String A_zimbraSpamKillPercent = "zimbraSpamKillPercent";

    /**
     * value for envelope from (MAIL FROM) in spam report
     *
     * @since ZCS 6.0.2
     */
    @ZAttr(id=1049)
    public static final String A_zimbraSpamReportEnvelopeFrom = "zimbraSpamReportEnvelopeFrom";

    /**
     * mail header name for sender in spam report
     */
    @ZAttr(id=465)
    public static final String A_zimbraSpamReportSenderHeader = "zimbraSpamReportSenderHeader";

    /**
     * spam report type value for ham
     */
    @ZAttr(id=468)
    public static final String A_zimbraSpamReportTypeHam = "zimbraSpamReportTypeHam";

    /**
     * mail header name for report type in spam report
     */
    @ZAttr(id=466)
    public static final String A_zimbraSpamReportTypeHeader = "zimbraSpamReportTypeHeader";

    /**
     * spam report type value for spam
     */
    @ZAttr(id=467)
    public static final String A_zimbraSpamReportTypeSpam = "zimbraSpamReportTypeSpam";

    /**
     * Subject prefix for spam messages
     */
    @ZAttr(id=203)
    public static final String A_zimbraSpamSubjectTag = "zimbraSpamSubjectTag";

    /**
     * Spaminess percentage beyound which a message is marked as spam
     */
    @ZAttr(id=204)
    public static final String A_zimbraSpamTagPercent = "zimbraSpamTagPercent";

    /**
     * The list of available dictionaries that can be used for spell
     * checking.
     *
     * @since ZCS 6.0.0_GA
     */
    @ZAttr(id=1042)
    public static final String A_zimbraSpellAvailableDictionary = "zimbraSpellAvailableDictionary";

    /**
     * URL of the server running the spell checking service. Multi-valued
     * attribute that allows multiple spell check servers to be specified. If
     * the request to the first server fails, a request to the second server
     * is sent and so on.
     */
    @ZAttr(id=267)
    public static final String A_zimbraSpellCheckURL = "zimbraSpellCheckURL";

    /**
     * whether spnego SSO is enabled
     *
     * @since ZCS 7.0.0
     */
    @ZAttr(id=1118)
    public static final String A_zimbraSpnegoAuthEnabled = "zimbraSpnegoAuthEnabled";

    /**
     * spnego auth error URL
     *
     * @since ZCS 7.0.0
     */
    @ZAttr(id=1124)
    public static final String A_zimbraSpnegoAuthErrorURL = "zimbraSpnegoAuthErrorURL";

    /**
     * spnego auth principal
     *
     * @since ZCS 7.0.0
     */
    @ZAttr(id=1122)
    public static final String A_zimbraSpnegoAuthPrincipal = "zimbraSpnegoAuthPrincipal";

    /**
     * spnego auth realm
     *
     * @since ZCS 7.0.0
     */
    @ZAttr(id=1119)
    public static final String A_zimbraSpnegoAuthRealm = "zimbraSpnegoAuthRealm";

    /**
     * spnego auth target name
     *
     * @since ZCS 7.0.0
     */
    @ZAttr(id=1123)
    public static final String A_zimbraSpnegoAuthTargetName = "zimbraSpnegoAuthTargetName";

    /**
     * Public key of this server, used by other hosts to authorize this
     * server to login.
     */
    @ZAttr(id=262)
    public static final String A_zimbraSshPublicKey = "zimbraSshPublicKey";

    /**
     * CA Cert used to sign all self signed certs
     */
    @ZAttr(id=277)
    public static final String A_zimbraSslCaCert = "zimbraSslCaCert";

    /**
     * CA Key used to sign all self signed certs
     */
    @ZAttr(id=278)
    public static final String A_zimbraSslCaKey = "zimbraSslCaKey";

    /**
     * SSL certificate
     *
     * @since ZCS 5.0.0
     */
    @ZAttr(id=563)
    public static final String A_zimbraSSLCertificate = "zimbraSSLCertificate";

    /**
     * space separated list of excluded cipher suites
     *
     * @since ZCS 5.0.5
     */
    @ZAttr(id=639)
    public static final String A_zimbraSSLExcludeCipherSuites = "zimbraSSLExcludeCipherSuites";

    /**
     * SSL private key
     *
     * @since ZCS 5.0.0
     */
    @ZAttr(id=564)
    public static final String A_zimbraSSLPrivateKey = "zimbraSSLPrivateKey";

    /**
     * Prefixes of thread names. Each value is a column in threads.csv that
     * tracks the number of threads whose name starts with the given prefix.
     *
     * @since ZCS 6.0.0_BETA1
     */
    @ZAttr(id=792)
    public static final String A_zimbraStatThreadNamePrefix = "zimbraStatThreadNamePrefix";

    /**
     * The maximum batch size for each ZimbraSync transaction. Default value
     * of 0 means to follow client requested size. If set to any positive
     * integer, the value will be the maximum number of items to sync even if
     * client requests more. This setting affects all sync categories
     * including email, contacts, calendar and tasks.
     */
    @ZAttr(id=437)
    public static final String A_zimbraSyncWindowSize = "zimbraSyncWindowSize";

    /**
     * Deprecated since: 4.5.7. We now maintain all tables unconditionally.
     * See bug 19145. Orig desc: table maintenance will be performed if the
     * number of rows grows by this factor
     */
    @ZAttr(id=171)
    public static final String A_zimbraTableMaintenanceGrowthFactor = "zimbraTableMaintenanceGrowthFactor";

    /**
     * Deprecated since: 4.5.7. We now maintain all tables unconditionally.
     * See bug 19145. Orig desc: maximum number of rows required for database
     * table maintenance
     */
    @ZAttr(id=169)
    public static final String A_zimbraTableMaintenanceMaxRows = "zimbraTableMaintenanceMaxRows";

    /**
     * Deprecated since: 4.5.7. We now maintain all tables unconditionally.
     * See bug 19145. Orig desc: minimum number of rows required for database
     * table maintenance
     */
    @ZAttr(id=168)
    public static final String A_zimbraTableMaintenanceMinRows = "zimbraTableMaintenanceMinRows";

    /**
     * Deprecated since: 4.5.7. We now maintain all tables unconditionally.
     * See bug 19145. Orig desc: table maintenance operation that will be
     * performed. Valid options: &quot;ANALYZE&quot;, &quot;OPTIMIZE&quot;
     */
    @ZAttr(id=170)
    public static final String A_zimbraTableMaintenanceOperation = "zimbraTableMaintenanceOperation";

    /**
     * The registered name of the Zimbra Analyzer Extension for this account
     * to use
     */
    @ZAttr(id=393)
    public static final String A_zimbraTextAnalyzer = "zimbraTextAnalyzer";

    /**
     * Start date for daylight time
     */
    @ZAttr(id=232)
    public static final String A_zimbraTimeZoneDaylightDtStart = "zimbraTimeZoneDaylightDtStart";

    /**
     * Offset in daylight time
     */
    @ZAttr(id=233)
    public static final String A_zimbraTimeZoneDaylightOffset = "zimbraTimeZoneDaylightOffset";

    /**
     * iCalendar recurrence rule for onset of daylight time
     */
    @ZAttr(id=234)
    public static final String A_zimbraTimeZoneDaylightRRule = "zimbraTimeZoneDaylightRRule";

    /**
     * Start date for standard time
     */
    @ZAttr(id=229)
    public static final String A_zimbraTimeZoneStandardDtStart = "zimbraTimeZoneStandardDtStart";

    /**
     * Offset in standard time
     */
    @ZAttr(id=230)
    public static final String A_zimbraTimeZoneStandardOffset = "zimbraTimeZoneStandardOffset";

    /**
     * iCalendar recurrence rule for onset of standard time
     */
    @ZAttr(id=231)
    public static final String A_zimbraTimeZoneStandardRRule = "zimbraTimeZoneStandardRRule";

    /**
     * whether end-user services on SOAP and LMTP interfaces are enabled
     */
    @ZAttr(id=146)
    public static final String A_zimbraUserServicesEnabled = "zimbraUserServicesEnabled";

    /**
     * account version information
     */
    @ZAttr(id=399)
    public static final String A_zimbraVersion = "zimbraVersion";

    /**
     * an email address to send mail to if Zimbra version check detects a new
     * version. Must be in valid duration format: {digits}{time-unit}.
     * digits: 0-9, time-unit: [hmsd]|ms. h - hours, m - minutes, s -
     * seconds, d - days, ms - milliseconds. If time unit is not specified,
     * the default is s(seconds).
     *
     * @since ZCS 6.0.2
     */
    @ZAttr(id=1059)
    public static final String A_zimbraVersionCheckInterval = "zimbraVersionCheckInterval";

    /**
     * time Zimbra version was last checked
     *
     * @since ZCS 6.0.2
     */
    @ZAttr(id=1056)
    public static final String A_zimbraVersionCheckLastAttempt = "zimbraVersionCheckLastAttempt";

    /**
     * last response of last Zimbra version check. This will be a short XML
     * that will contain information about available updates.
     *
     * @since ZCS 6.0.2
     */
    @ZAttr(id=1058)
    public static final String A_zimbraVersionCheckLastResponse = "zimbraVersionCheckLastResponse";

    /**
     * time Zimbra version was last checked successfully
     *
     * @since ZCS 6.0.2
     */
    @ZAttr(id=1057)
    public static final String A_zimbraVersionCheckLastSuccess = "zimbraVersionCheckLastSuccess";

    /**
     * template used to construct the body of an Zimbra version check
     * notification message
     *
     * @since ZCS 6.0.2
     */
    @ZAttr(id=1066)
    public static final String A_zimbraVersionCheckNotificationBody = "zimbraVersionCheckNotificationBody";

    /**
     * email address to send mail to for the Zimbra version check
     * notification message
     *
     * @since ZCS 6.0.2
     */
    @ZAttr(id=1063)
    public static final String A_zimbraVersionCheckNotificationEmail = "zimbraVersionCheckNotificationEmail";

    /**
     * from address for the Zimbra version check notification message
     *
     * @since ZCS 6.0.2
     */
    @ZAttr(id=1064)
    public static final String A_zimbraVersionCheckNotificationEmailFrom = "zimbraVersionCheckNotificationEmailFrom";

    /**
     * template used to construct the subject of an Zimbra version check
     * notification message
     *
     * @since ZCS 6.0.2
     */
    @ZAttr(id=1065)
    public static final String A_zimbraVersionCheckNotificationSubject = "zimbraVersionCheckNotificationSubject";

    /**
     * whether to send a notification message if Zimbra version check detects
     * a new version
     *
     * @since ZCS 6.0.2
     */
    @ZAttr(id=1062)
    public static final String A_zimbraVersionCheckSendNotifications = "zimbraVersionCheckSendNotifications";

    /**
     * zimbraId of the server that should perform the Zimbra version checks
     *
     * @since ZCS 6.0.2
     */
    @ZAttr(id=1060)
    public static final String A_zimbraVersionCheckServer = "zimbraVersionCheckServer";

    /**
     * URL of the Zimbra version check script
     *
     * @since ZCS 6.0.2
     */
    @ZAttr(id=1061)
    public static final String A_zimbraVersionCheckURL = "zimbraVersionCheckURL";

    /**
     * An alias for this domain, used to determine default login domain based
     * on URL client is visiting
     */
    @ZAttr(id=352)
    public static final String A_zimbraVirtualHostname = "zimbraVirtualHostname";

    /**
     * An virtual IP address for this domain, used to determine domain based
     * on an IP address
     *
     * @since ZCS 5.0.0
     */
    @ZAttr(id=562)
    public static final String A_zimbraVirtualIPAddress = "zimbraVirtualIPAddress";

    /**
     * Whether to block archive files that are password protected or
     * encrypted
     */
    @ZAttr(id=205)
    public static final String A_zimbraVirusBlockEncryptedArchive = "zimbraVirusBlockEncryptedArchive";

    /**
     * Deprecated since: 4.5. Deprecated in favor of zimbraServiceEnabled.
     * Orig desc: Whether to enable virus checking
     */
    @ZAttr(id=206)
    public static final String A_zimbraVirusCheckEnabled = "zimbraVirusCheckEnabled";

    /**
     * how often the virus definitions are updated. Must be in valid duration
     * format: {digits}{time-unit}. digits: 0-9, time-unit: [hmsd]|ms. h -
     * hours, m - minutes, s - seconds, d - days, ms - milliseconds. If time
     * unit is not specified, the default is s(seconds).
     */
    @ZAttr(id=191)
    public static final String A_zimbraVirusDefinitionsUpdateFrequency = "zimbraVirusDefinitionsUpdateFrequency";

    /**
     * Whether to email admin on virus detection
     */
    @ZAttr(id=207)
    public static final String A_zimbraVirusWarnAdmin = "zimbraVirusWarnAdmin";

    /**
     * Whether to email recipient on virus detection
     */
    @ZAttr(id=208)
    public static final String A_zimbraVirusWarnRecipient = "zimbraVirusWarnRecipient";

    /**
     * link for admin users in the web client
     *
     * @since ZCS 5.0.9
     */
    @ZAttr(id=701)
    public static final String A_zimbraWebClientAdminReference = "zimbraWebClientAdminReference";

    /**
     * login URL for web client to send the user to upon failed login, auth
     * expired, or no/invalid auth
     */
    @ZAttr(id=506)
    public static final String A_zimbraWebClientLoginURL = "zimbraWebClientLoginURL";

    /**
     * regex to be matched for allowed user agents for honoring
     * zimbraWebClientLoginURL. If not set, all UAs are allowed. If multiple
     * values are set, an UA is allowed as long as it matches any one of the
     * values. e.g. &quot;.*Windows NT.*Firefox/3.*&quot; will match firefox
     * 3 or later browsers on Windows. &quot;.*MSIE.*Windows NT.*&quot; will
     * match IE browsers on Windows.
     *
     * @since ZCS 7.0.0
     */
    @ZAttr(id=1141)
    public static final String A_zimbraWebClientLoginURLAllowedUA = "zimbraWebClientLoginURLAllowedUA";

    /**
     * logout URL for web client to send the user to upon explicit loggin out
     */
    @ZAttr(id=507)
    public static final String A_zimbraWebClientLogoutURL = "zimbraWebClientLogoutURL";

    /**
     * regex to be matched for allowed user agents for honoring
     * zimbraWebClientLogoutURL. If not set, all UAs are allowed. If multiple
     * values are set, an UA is allowed as long as it matches any one of the
     * values. e.g. &quot;.*Windows NT.*Firefox/3.*&quot; will match firefox
     * 3 or later browsers on Windows. &quot;.*MSIE.*Windows NT.*&quot; will
     * match IE browsers on Windows.
     *
     * @since ZCS 7.0.0
     */
    @ZAttr(id=1142)
    public static final String A_zimbraWebClientLogoutURLAllowedUA = "zimbraWebClientLogoutURLAllowedUA";

    /**
     * whether or not to show link to offline version in the web UI top bar
     *
     * @since ZCS 6.0.0_GA
     */
    @ZAttr(id=1047)
    public static final String A_zimbraWebClientShowOfflineLink = "zimbraWebClientShowOfflineLink";

    /**
     * XMPP Category of the component
     *
     * @since ZCS 6.0.0_BETA1
     */
    @ZAttr(id=737)
    public static final String A_zimbraXMPPComponentCategory = "zimbraXMPPComponentCategory";

    /**
     * class name of the XMPP component
     *
     * @since ZCS 6.0.0_BETA1
     */
    @ZAttr(id=763)
    public static final String A_zimbraXMPPComponentClassName = "zimbraXMPPComponentClassName";

    /**
     * XMPP Type of the component
     *
     * @since ZCS 6.0.0_BETA1
     */
    @ZAttr(id=739)
    public static final String A_zimbraXMPPComponentFeatures = "zimbraXMPPComponentFeatures";

    /**
     * Name of the XMPP Component
     *
     * @since ZCS 6.0.0_BETA1
     */
    @ZAttr(id=740)
    public static final String A_zimbraXMPPComponentName = "zimbraXMPPComponentName";

    /**
     * XMPP Type of the component
     *
     * @since ZCS 6.0.0_BETA1
     */
    @ZAttr(id=738)
    public static final String A_zimbraXMPPComponentType = "zimbraXMPPComponentType";

    /**
     * Enable XMPP support for IM
     */
    @ZAttr(id=397)
    public static final String A_zimbraXMPPEnabled = "zimbraXMPPEnabled";

    /**
     * Shared Secret for XMPP Server Dialback Protocol
     *
     * @since ZCS 5.0.9
     */
    @ZAttr(id=695)
    public static final String A_zimbraXMPPServerDialbackKey = "zimbraXMPPServerDialbackKey";

    /**
     * Yahoo ID
     *
     * @since ZCS 5.0.6
     */
    @ZAttr(id=658)
    public static final String A_zimbraYahooId = "zimbraYahooId";

    /**
     * List of Zimlets available to this COS Values can be prefixed with ! or
     * + or - !: mandatory + (or no prefix): enabled by default -: disabled
     * by default
     */
    @ZAttr(id=291)
    public static final String A_zimbraZimletAvailableZimlets = "zimbraZimletAvailableZimlets";

    /**
     * The content object section in the Zimlet description
     */
    @ZAttr(id=288)
    public static final String A_zimbraZimletContentObject = "zimbraZimletContentObject";

    /**
     * Zimlet description
     */
    @ZAttr(id=283)
    public static final String A_zimbraZimletDescription = "zimbraZimletDescription";

    /**
     * List of Zimlets available to this domain. Zimlets available to
     * accounts in the domain is the union of account/cos attribute
     * zimbraZimletAvailableZimlets and this attribute. See
     * zimbraZimletAvailableZimlets for value format.
     *
     * @since ZCS 5.0.10
     */
    @ZAttr(id=710)
    public static final String A_zimbraZimletDomainAvailableZimlets = "zimbraZimletDomainAvailableZimlets";

    /**
     * whether this Zimlet is enabled
     */
    @ZAttr(id=301)
    public static final String A_zimbraZimletEnabled = "zimbraZimletEnabled";

    /**
     * The handler class for server side Zimlet extension
     */
    @ZAttr(id=286)
    public static final String A_zimbraZimletHandlerClass = "zimbraZimletHandlerClass";

    /**
     * The global config for the Zimlet
     */
    @ZAttr(id=287)
    public static final String A_zimbraZimletHandlerConfig = "zimbraZimletHandlerConfig";

    /**
     * Whether server side keyword indexing enabled
     */
    @ZAttr(id=284)
    public static final String A_zimbraZimletIndexingEnabled = "zimbraZimletIndexingEnabled";

    /**
     * Whether this zimlet is an extension
     */
    @ZAttr(id=304)
    public static final String A_zimbraZimletIsExtension = "zimbraZimletIsExtension";

    /**
     * Server side object keyword used for indexing and search for this
     * Zimlet
     */
    @ZAttr(id=281)
    public static final String A_zimbraZimletKeyword = "zimbraZimletKeyword";

    /**
     * The panel item section in the Zimlet description
     */
    @ZAttr(id=289)
    public static final String A_zimbraZimletPanelItem = "zimbraZimletPanelItem";

    /**
     * Object match priority
     */
    @ZAttr(id=302)
    public static final String A_zimbraZimletPriority = "zimbraZimletPriority";

    /**
     * URL of extra scripts used by the Zimlet
     */
    @ZAttr(id=290)
    public static final String A_zimbraZimletScript = "zimbraZimletScript";

    /**
     * Regex of content object
     */
    @ZAttr(id=292)
    public static final String A_zimbraZimletServerIndexRegex = "zimbraZimletServerIndexRegex";

    /**
     * Whether store is matched for this type
     */
    @ZAttr(id=285)
    public static final String A_zimbraZimletStoreMatched = "zimbraZimletStoreMatched";

    /**
     * Zimlet target apps
     *
     * @since ZCS 5.0.3
     */
    @ZAttr(id=606)
    public static final String A_zimbraZimletTarget = "zimbraZimletTarget";

    /**
     * User properties for Zimlets
     */
    @ZAttr(id=296)
    public static final String A_zimbraZimletUserProperties = "zimbraZimletUserProperties";

    /**
     * Version of the Zimlet
     */
    @ZAttr(id=282)
    public static final String A_zimbraZimletVersion = "zimbraZimletVersion";

    ///// END-AUTO-GEN-REPLACE
}
<|MERGE_RESOLUTION|>--- conflicted
+++ resolved
@@ -28,11 +28,7 @@
 
     ///// BEGIN-AUTO-GEN-REPLACE
 
-<<<<<<< HEAD
-    /* build: 7.0.0_BETA1_1111 pshao 20110407-1038 */
-=======
-    /* build: 7.0.0_BETA1_1111 pshao 20110408-1047 */
->>>>>>> 7e268196
+    /* build: 7.0.0_BETA1_1111 pshao 20110408-1107 */
 
     public static enum AccountCalendarUserType {
         RESOURCE("RESOURCE"),
@@ -1610,14 +1606,6 @@
     public static final String A_zimbraArchiveAccountNameTemplate = "zimbraArchiveAccountNameTemplate";
 
     /**
-     * whether account archiving is enabled
-     *
-     * @since ZCS 8.0.0
-     */
-    @ZAttr(id=1206)
-    public static final String A_zimbraArchiveEnabled = "zimbraArchiveEnabled";
-
-    /**
      * Address to which archive message bounces should be sent. Typically
      * could be an admin account. This is global across all domains.
      */
