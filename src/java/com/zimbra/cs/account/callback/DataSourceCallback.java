/*
 * ***** BEGIN LICENSE BLOCK *****
 * 
 * Zimbra Collaboration Suite Server
 * Copyright (C) 2007 Zimbra, Inc.
 * 
 * The contents of this file are subject to the Yahoo! Public License
 * Version 1.0 ("License"); you may not use this file except in
 * compliance with the License.  You may obtain a copy of the License at
 * http://www.zimbra.com/license.
 * 
 * Software distributed under the License is distributed on an "AS IS"
 * basis, WITHOUT WARRANTY OF ANY KIND, either express or implied.
 * 
 * ***** END LICENSE BLOCK *****
 */
package com.zimbra.cs.account.callback;

import java.util.List;
import java.util.Map;
import java.util.Set;

import com.zimbra.common.localconfig.LC;
import com.zimbra.common.service.ServiceException;
import com.zimbra.common.util.DateUtil;
import com.zimbra.common.util.ZimbraLog;
import com.zimbra.cs.account.Account;
import com.zimbra.cs.account.AttributeCallback;
import com.zimbra.cs.account.Cos;
import com.zimbra.cs.account.DataSource;
import com.zimbra.cs.account.Entry;
import com.zimbra.cs.account.Provisioning;
import com.zimbra.cs.account.Provisioning.AccountBy;
import com.zimbra.cs.datasource.DataSourceManager;
import com.zimbra.cs.db.DbMailbox;
import com.zimbra.cs.db.DbPool;
import com.zimbra.cs.db.DbPool.Connection;

/**
 * Validates <tt>DataSource</tt> attribute values.
 * 
 * @author bburtin
 */
public class DataSourceCallback extends AttributeCallback {

    private static final String KEY_INTERVAL_CHANGED = "IntervalChanged";
    
    /**
      * Confirms that the polling interval set on the data source is at least as long
      * as the minimum set for the account.
      * 
      * @param entry a {@link DataSource} or {@link Account}
      */
    @SuppressWarnings("unchecked")
    public void preModify(Map context, String attrName, Object attrValue, Map attrsToModify,
                          Entry entry, boolean isCreate)
    throws ServiceException {
        if (!Provisioning.A_zimbraDataSourcePollingInterval.equals(attrName)) {
            return;
        }
<<<<<<< HEAD
        if (!LC.data_source_scheduling_enabled.booleanValue()) {
            return;
        }
        
        if (INTERVAL_ATTRS.contains(attrName)) {
            context.put(KEY_INTERVAL_CHANGED, willIntervalChange(attrName, attrValue, entry));
        } else if (attrName.equals(Provisioning.A_zimbraDataSourceEnabled)) {
            String oldValue = entry.getAttr(Provisioning.A_zimbraDataSourceEnabled);
            context.put(KEY_INTERVAL_CHANGED, StringUtil.equal(oldValue, (String) attrValue));
        } else {
            context.put(KEY_INTERVAL_CHANGED, false);
        }
    }
    
    private boolean willIntervalChange(String attrName, Object attrValue, Entry entry)
    throws ServiceException {
=======
        
>>>>>>> 3ca7e1b0
        String newInterval = (String) attrValue;
        String oldInterval = "";
        if (entry != null) {
            oldInterval = entry.getAttr(Provisioning.A_zimbraDataSourcePollingInterval);
        }
        
        if (entry instanceof DataSource) {
            validateDataSource((DataSource) entry, newInterval);
        } else if (entry instanceof Account) {
            validateAccount((Account) entry, newInterval);
        } else if (entry instanceof Cos) {
            validateCos((Cos) entry, newInterval);
        }

        // Determine if the interval has changed
        long lNewInterval = DateUtil.getTimeInterval(newInterval, 0);
        long lOldInterval = DateUtil.getTimeInterval(oldInterval, 0);
        context.put(KEY_INTERVAL_CHANGED, (lNewInterval != lOldInterval));
    }

    @SuppressWarnings("unchecked")
    public void postModify(Map context, String attrName, Entry entry, boolean isCreate) {
        if (Provisioning.A_zimbraDataSourcePollingInterval.equals(attrName)) {
            postModifyPollingInterval(context, attrName, entry, isCreate);
        } else if (entry instanceof DataSource) {
            // Reset error status on any attribute changes (bug 39050).
            DataSourceManager.resetErrorStatus((DataSource) entry);
        }
    }
    
    @SuppressWarnings("unchecked")
<<<<<<< HEAD
    @Override public void postModify(Map context, String attrName, Entry entry, boolean isCreate) {
        // Don't do anything unless inside the server
        if (!Zimbra.started())
            return;
        if (!LC.data_source_scheduling_enabled.booleanValue()) {
            return;
        }
        
=======
    private void postModifyPollingInterval(Map context, String attrName, Entry entry, boolean isCreate) {
>>>>>>> 3ca7e1b0
        // Don't do anything if the interval didn't change
        Boolean intervalChanged = (Boolean) context.get(KEY_INTERVAL_CHANGED);
        if (intervalChanged == null) {
            ZimbraLog.datasource.warn("%s: unable to determine if polling interval changed.",
                DataSourceCallback.class.getSimpleName());
            return;
        }
        if (!intervalChanged) {
            return;
        }
        
        // Update schedules for any affected data sources
        try {
            if (entry instanceof DataSource) {
                scheduleDataSource((DataSource) entry);
            } else if (entry instanceof Account) {
                scheduleAccount((Account) entry);
            } else if (entry instanceof Cos) {
                scheduleCos((Cos) entry);
            }
        } catch (ServiceException e) {
            ZimbraLog.datasource.warn("Unable to update schedule for %s", entry, e);
        }
    }
    
    private void validateDataSource(DataSource ds, String newInterval)
    throws ServiceException {
        Account account = ds.getAccount();
        if (account == null) {
            ZimbraLog.datasource.warn("Could not determine account for %s", ds);
            return;
        }
        validateInterval(newInterval, account.getAttr(Provisioning.A_zimbraDataSourceMinPollingInterval));
    }
    
    private void scheduleDataSource(DataSource ds)
    throws ServiceException {
        Account account = ds.getAccount();
        if (account == null) {
            ZimbraLog.datasource.warn("Could not determine account for %s", ds);
            return;
        }
        DataSourceManager.updateSchedule(account.getId(), ds.getId());
    }
    
    private void validateAccount(Account account, String newInterval)
    throws ServiceException {
        validateInterval(newInterval, account.getAttr(Provisioning.A_zimbraDataSourceMinPollingInterval));
    }
    
    private void scheduleAccount(Account account)
    throws ServiceException {
        List<DataSource> dataSources = Provisioning.getInstance().getAllDataSources(account);
        for (DataSource ds : dataSources) {
            DataSourceManager.updateSchedule(account.getId(), ds.getId());
        }
    }
    
    private void validateCos(Cos cos, String newInterval)
    throws ServiceException {
        validateInterval(newInterval, cos.getAttr(Provisioning.A_zimbraDataSourceMinPollingInterval));
    }
    
    /**
     * Updates data source schedules for all accounts that are on the current server
     * and in the given COS. 
     */
    private void scheduleCos(Cos cos)
    throws ServiceException {
        // Look up all account id's for this server
        Connection conn = null;
        Set<String> accountIds = null;
        
        try {
            conn = DbPool.getConnection();
            accountIds = DbMailbox.getAccountIds(conn);
        } finally {
            DbPool.quietClose(conn);
        }
        
        // Update schedules for all data sources on this server
        Provisioning prov = Provisioning.getInstance();
        for (String accountId : accountIds) {
            Account account = null;
            try {
                account = prov.get(AccountBy.id, accountId);
            } catch (ServiceException e) {
                ZimbraLog.datasource.debug("Unable to look up account for id %s: %s", accountId, e.toString());
            }
            if (account != null && Provisioning.ACCOUNT_STATUS_ACTIVE.equals(account.getAccountStatus(prov))) {
                Cos accountCos = prov.getCOS(account);
                if (accountCos != null && cos.getId().equals(accountCos.getId())) {
                    scheduleAccount(account);
                }
            }
            
        }
    }
    
    private void validateInterval(String newInterval, String minInterval)
    throws ServiceException {
        long interval = DateUtil.getTimeInterval(newInterval, 0);
        if (interval == 0) {
            return;
        }
        long lMinInterval = DateUtil.getTimeInterval(minInterval, 0);
        if (interval < lMinInterval) {
            String msg = String.format(
                "Polling interval value %s is shorter than the allowed minimum of %s.",
                newInterval, minInterval);
            throw ServiceException.INVALID_REQUEST(msg, null);
        }
    }
}<|MERGE_RESOLUTION|>--- conflicted
+++ resolved
@@ -1,8 +1,7 @@
 /*
  * ***** BEGIN LICENSE BLOCK *****
- * 
  * Zimbra Collaboration Suite Server
- * Copyright (C) 2007 Zimbra, Inc.
+ * Copyright (C) 2007, 2008, 2009 Zimbra, Inc.
  * 
  * The contents of this file are subject to the Yahoo! Public License
  * Version 1.0 ("License"); you may not use this file except in
@@ -11,11 +10,11 @@
  * 
  * Software distributed under the License is distributed on an "AS IS"
  * basis, WITHOUT WARRANTY OF ANY KIND, either express or implied.
- * 
  * ***** END LICENSE BLOCK *****
  */
 package com.zimbra.cs.account.callback;
 
+import java.util.HashSet;
 import java.util.List;
 import java.util.Map;
 import java.util.Set;
@@ -23,6 +22,7 @@
 import com.zimbra.common.localconfig.LC;
 import com.zimbra.common.service.ServiceException;
 import com.zimbra.common.util.DateUtil;
+import com.zimbra.common.util.StringUtil;
 import com.zimbra.common.util.ZimbraLog;
 import com.zimbra.cs.account.Account;
 import com.zimbra.cs.account.AttributeCallback;
@@ -35,15 +35,26 @@
 import com.zimbra.cs.db.DbMailbox;
 import com.zimbra.cs.db.DbPool;
 import com.zimbra.cs.db.DbPool.Connection;
+import com.zimbra.cs.util.Zimbra;
 
 /**
  * Validates <tt>DataSource</tt> attribute values.
- * 
- * @author bburtin
  */
 public class DataSourceCallback extends AttributeCallback {
 
     private static final String KEY_INTERVAL_CHANGED = "IntervalChanged";
+    private static final Set<String> INTERVAL_ATTRS = new HashSet<String>();
+    
+    static {
+        INTERVAL_ATTRS.add(Provisioning.A_zimbraDataSourcePollingInterval);
+        INTERVAL_ATTRS.add(Provisioning.A_zimbraDataSourcePop3PollingInterval);
+        INTERVAL_ATTRS.add(Provisioning.A_zimbraDataSourceImapPollingInterval);
+        INTERVAL_ATTRS.add(Provisioning.A_zimbraDataSourceLivePollingInterval);
+        INTERVAL_ATTRS.add(Provisioning.A_zimbraDataSourceRssPollingInterval);
+        INTERVAL_ATTRS.add(Provisioning.A_zimbraDataSourceCaldavPollingInterval);
+        INTERVAL_ATTRS.add(Provisioning.A_zimbraDataSourceYabPollingInterval);
+        INTERVAL_ATTRS.add(Provisioning.A_zimbraDataSourceCalendarPollingInterval);
+    }
     
     /**
       * Confirms that the polling interval set on the data source is at least as long
@@ -52,13 +63,13 @@
       * @param entry a {@link DataSource} or {@link Account}
       */
     @SuppressWarnings("unchecked")
-    public void preModify(Map context, String attrName, Object attrValue, Map attrsToModify,
-                          Entry entry, boolean isCreate)
-    throws ServiceException {
-        if (!Provisioning.A_zimbraDataSourcePollingInterval.equals(attrName)) {
-            return;
-        }
-<<<<<<< HEAD
+    @Override public void preModify(Map context, String attrName, Object attrValue,
+                                    Map attrsToModify, Entry entry, boolean isCreate)
+    throws ServiceException {
+        if (isCreate) {
+            // No old value, so nothing to do.  Creation is handled in postModify().
+            return;
+        }
         if (!LC.data_source_scheduling_enabled.booleanValue()) {
             return;
         }
@@ -75,32 +86,33 @@
     
     private boolean willIntervalChange(String attrName, Object attrValue, Entry entry)
     throws ServiceException {
-=======
-        
->>>>>>> 3ca7e1b0
         String newInterval = (String) attrValue;
         String oldInterval = "";
         if (entry != null) {
-            oldInterval = entry.getAttr(Provisioning.A_zimbraDataSourcePollingInterval);
+            oldInterval = entry.getAttr(attrName);
         }
         
         if (entry instanceof DataSource) {
             validateDataSource((DataSource) entry, newInterval);
         } else if (entry instanceof Account) {
-            validateAccount((Account) entry, newInterval);
+            validateAccount((Account) entry, attrName, newInterval);
         } else if (entry instanceof Cos) {
-            validateCos((Cos) entry, newInterval);
+            validateCos((Cos) entry, attrName, newInterval);
         }
 
         // Determine if the interval has changed
         long lNewInterval = DateUtil.getTimeInterval(newInterval, 0);
         long lOldInterval = DateUtil.getTimeInterval(oldInterval, 0);
-        context.put(KEY_INTERVAL_CHANGED, (lNewInterval != lOldInterval));
-    }
-
+        return (lNewInterval != lOldInterval);
+    }
+    
     @SuppressWarnings("unchecked")
-    public void postModify(Map context, String attrName, Entry entry, boolean isCreate) {
-        if (Provisioning.A_zimbraDataSourcePollingInterval.equals(attrName)) {
+    @Override public void postModify(Map context, String attrName, Entry entry, boolean isCreate) {
+        // Don't do anything unless inside the server
+        if (!Zimbra.started())
+            return;
+        if (Provisioning.A_zimbraDataSourcePollingInterval.equals(attrName) &&
+            LC.data_source_scheduling_enabled.booleanValue()) {
             postModifyPollingInterval(context, attrName, entry, isCreate);
         } else if (entry instanceof DataSource) {
             // Reset error status on any attribute changes (bug 39050).
@@ -109,26 +121,11 @@
     }
     
     @SuppressWarnings("unchecked")
-<<<<<<< HEAD
-    @Override public void postModify(Map context, String attrName, Entry entry, boolean isCreate) {
-        // Don't do anything unless inside the server
-        if (!Zimbra.started())
-            return;
-        if (!LC.data_source_scheduling_enabled.booleanValue()) {
-            return;
-        }
-        
-=======
     private void postModifyPollingInterval(Map context, String attrName, Entry entry, boolean isCreate) {
->>>>>>> 3ca7e1b0
         // Don't do anything if the interval didn't change
-        Boolean intervalChanged = (Boolean) context.get(KEY_INTERVAL_CHANGED);
-        if (intervalChanged == null) {
-            ZimbraLog.datasource.warn("%s: unable to determine if polling interval changed.",
-                DataSourceCallback.class.getSimpleName());
-            return;
-        }
-        if (!intervalChanged) {
+        Boolean intervalChanged = isCreate || (Boolean) context.get(KEY_INTERVAL_CHANGED);
+        if (intervalChanged == null || !intervalChanged) {
+            ZimbraLog.datasource.debug("Polling interval did not change.  Not updating schedule.");
             return;
         }
         
@@ -153,7 +150,8 @@
             ZimbraLog.datasource.warn("Could not determine account for %s", ds);
             return;
         }
-        validateInterval(newInterval, account.getAttr(Provisioning.A_zimbraDataSourceMinPollingInterval));
+        validateInterval(Provisioning.A_zimbraDataSourcePollingInterval,
+            newInterval, account.getAttr(Provisioning.A_zimbraDataSourceMinPollingInterval));
     }
     
     private void scheduleDataSource(DataSource ds)
@@ -166,22 +164,23 @@
         DataSourceManager.updateSchedule(account.getId(), ds.getId());
     }
     
-    private void validateAccount(Account account, String newInterval)
-    throws ServiceException {
-        validateInterval(newInterval, account.getAttr(Provisioning.A_zimbraDataSourceMinPollingInterval));
+    private void validateAccount(Account account, String attrName, String newInterval)
+    throws ServiceException {
+        validateInterval(attrName, newInterval, account.getAttr(Provisioning.A_zimbraDataSourceMinPollingInterval));
     }
     
     private void scheduleAccount(Account account)
     throws ServiceException {
+        ZimbraLog.datasource.info("Updating schedule for all DataSources for account %s.", account.getName());
         List<DataSource> dataSources = Provisioning.getInstance().getAllDataSources(account);
         for (DataSource ds : dataSources) {
             DataSourceManager.updateSchedule(account.getId(), ds.getId());
         }
     }
     
-    private void validateCos(Cos cos, String newInterval)
-    throws ServiceException {
-        validateInterval(newInterval, cos.getAttr(Provisioning.A_zimbraDataSourceMinPollingInterval));
+    private void validateCos(Cos cos, String attrName, String newInterval)
+    throws ServiceException {
+        validateInterval(newInterval, attrName, cos.getAttr(Provisioning.A_zimbraDataSourceMinPollingInterval));
     }
     
     /**
@@ -190,15 +189,19 @@
      */
     private void scheduleCos(Cos cos)
     throws ServiceException {
+        ZimbraLog.datasource.info("Updating schedule for all DataSources for all accounts in COS %s.", cos.getName());
+        
         // Look up all account id's for this server
-        Connection conn = null;
         Set<String> accountIds = null;
-        
-        try {
-            conn = DbPool.getConnection();
-            accountIds = DbMailbox.getAccountIds(conn);
-        } finally {
-            DbPool.quietClose(conn);
+
+        synchronized (DbMailbox.getSynchronizer()) {
+            Connection conn = null;
+            try {
+                conn = DbPool.getConnection();
+                accountIds = DbMailbox.listAccountIds(conn);
+            } finally {
+                DbPool.quietClose(conn);
+            }
         }
         
         // Update schedules for all data sources on this server
@@ -220,7 +223,7 @@
         }
     }
     
-    private void validateInterval(String newInterval, String minInterval)
+    private void validateInterval(String attrName, String newInterval, String minInterval)
     throws ServiceException {
         long interval = DateUtil.getTimeInterval(newInterval, 0);
         if (interval == 0) {
@@ -229,8 +232,8 @@
         long lMinInterval = DateUtil.getTimeInterval(minInterval, 0);
         if (interval < lMinInterval) {
             String msg = String.format(
-                "Polling interval value %s is shorter than the allowed minimum of %s.",
-                newInterval, minInterval);
+                "Polling interval %s for %s is shorter than the allowed minimum of %s.",
+                newInterval, attrName, minInterval);
             throw ServiceException.INVALID_REQUEST(msg, null);
         }
     }
