--- conflicted
+++ resolved
@@ -40,11 +40,7 @@
 
     ///// BEGIN-AUTO-GEN-REPLACE
 
-<<<<<<< HEAD
-    /* build: 7.0.0_BETA1_1111 pshao 20110112-1413 */
-=======
-    /* build: 7.0.0_BETA1_1111 pshao 20110117-1427 */
->>>>>>> 80b22cab
+    /* build: 7.0.0_BETA1_1111 pshao 20110117-1442 */
 
     /**
      * RFC2256: descriptive information
