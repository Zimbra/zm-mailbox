/*
 * ***** BEGIN LICENSE BLOCK *****
 * Zimbra Collaboration Suite Server
 * Copyright (C) 2006, 2007, 2008, 2009, 2010, 2011 Zimbra, Inc.
 * 
 * The contents of this file are subject to the Zimbra Public License
 * Version 1.3 ("License"); you may not use this file except in
 * compliance with the License.  You may obtain a copy of the License at
 * http://www.zimbra.com/license.
 * 
 * Software distributed under the License is distributed on an "AS IS"
 * basis, WITHOUT WARRANTY OF ANY KIND, either express or implied.
 * ***** END LICENSE BLOCK *****
 */

package com.zimbra.cs.account;

import com.zimbra.common.util.ByteUtil;
import com.zimbra.common.util.DateUtil;

import java.util.Date;
import java.util.HashMap;
import java.util.Map;

/**
 * AUTO-GENERATED. DO NOT EDIT.
 *
 */
public class ZAttrCalendarResource extends Account {

    public ZAttrCalendarResource(String name, String id, Map<String, Object> attrs, Map<String, Object> defaults, Provisioning prov) {
        super(name, id, attrs, defaults, prov);
    }

    ///// BEGIN-AUTO-GEN-REPLACE

<<<<<<< HEAD
    /* build: 7.0.0_BETA1_1111 pshao 20110427-1259 */
=======
    /* build: 7.0.0_BETA1_1111 pshao 20110427-2207 */
>>>>>>> ee046f4a

    /**
     * RFC2798: preferred name to be used when displaying entries
     *
     * @return displayName, or null if unset
     */
    @ZAttr(id=-1)
    public String getDisplayName() {
        return getAttr(Provisioning.A_displayName, null);
    }

    /**
     * RFC2798: preferred name to be used when displaying entries
     *
     * @param displayName new value
     * @throws com.zimbra.common.service.ServiceException if error during update
     */
    @ZAttr(id=-1)
    public void setDisplayName(String displayName) throws com.zimbra.common.service.ServiceException {
        HashMap<String,Object> attrs = new HashMap<String,Object>();
        attrs.put(Provisioning.A_displayName, displayName);
        getProvisioning().modifyAttrs(this, attrs);
    }

    /**
     * RFC2798: preferred name to be used when displaying entries
     *
     * @param displayName new value
     * @param attrs existing map to populate, or null to create a new map
     * @return populated map to pass into Provisioning.modifyAttrs
     */
    @ZAttr(id=-1)
    public Map<String,Object> setDisplayName(String displayName, Map<String,Object> attrs) {
        if (attrs == null) attrs = new HashMap<String,Object>();
        attrs.put(Provisioning.A_displayName, displayName);
        return attrs;
    }

    /**
     * RFC2798: preferred name to be used when displaying entries
     *
     * @throws com.zimbra.common.service.ServiceException if error during update
     */
    @ZAttr(id=-1)
    public void unsetDisplayName() throws com.zimbra.common.service.ServiceException {
        HashMap<String,Object> attrs = new HashMap<String,Object>();
        attrs.put(Provisioning.A_displayName, "");
        getProvisioning().modifyAttrs(this, attrs);
    }

    /**
     * RFC2798: preferred name to be used when displaying entries
     *
     * @param attrs existing map to populate, or null to create a new map
     * @return populated map to pass into Provisioning.modifyAttrs
     */
    @ZAttr(id=-1)
    public Map<String,Object> unsetDisplayName(Map<String,Object> attrs) {
        if (attrs == null) attrs = new HashMap<String,Object>();
        attrs.put(Provisioning.A_displayName, "");
        return attrs;
    }

    /**
     * calendar user type - USER (default) or RESOURCE
     *
     * <p>Valid values: [RESOURCE, USER]
     *
     * @return zimbraAccountCalendarUserType, or null if unset and/or has invalid value
     */
    @ZAttr(id=313)
    public ZAttrProvisioning.AccountCalendarUserType getAccountCalendarUserType() {
        try { String v = getAttr(Provisioning.A_zimbraAccountCalendarUserType); return v == null ? null : ZAttrProvisioning.AccountCalendarUserType.fromString(v); } catch(com.zimbra.common.service.ServiceException e) { return null; }
    }

    /**
     * calendar user type - USER (default) or RESOURCE
     *
     * <p>Valid values: [RESOURCE, USER]
     *
     * @return zimbraAccountCalendarUserType, or null if unset
     */
    @ZAttr(id=313)
    public String getAccountCalendarUserTypeAsString() {
        return getAttr(Provisioning.A_zimbraAccountCalendarUserType, null);
    }

    /**
     * calendar user type - USER (default) or RESOURCE
     *
     * <p>Valid values: [RESOURCE, USER]
     *
     * @param zimbraAccountCalendarUserType new value
     * @throws com.zimbra.common.service.ServiceException if error during update
     */
    @ZAttr(id=313)
    public void setAccountCalendarUserType(ZAttrProvisioning.AccountCalendarUserType zimbraAccountCalendarUserType) throws com.zimbra.common.service.ServiceException {
        HashMap<String,Object> attrs = new HashMap<String,Object>();
        attrs.put(Provisioning.A_zimbraAccountCalendarUserType, zimbraAccountCalendarUserType.toString());
        getProvisioning().modifyAttrs(this, attrs);
    }

    /**
     * calendar user type - USER (default) or RESOURCE
     *
     * <p>Valid values: [RESOURCE, USER]
     *
     * @param zimbraAccountCalendarUserType new value
     * @param attrs existing map to populate, or null to create a new map
     * @return populated map to pass into Provisioning.modifyAttrs
     */
    @ZAttr(id=313)
    public Map<String,Object> setAccountCalendarUserType(ZAttrProvisioning.AccountCalendarUserType zimbraAccountCalendarUserType, Map<String,Object> attrs) {
        if (attrs == null) attrs = new HashMap<String,Object>();
        attrs.put(Provisioning.A_zimbraAccountCalendarUserType, zimbraAccountCalendarUserType.toString());
        return attrs;
    }

    /**
     * calendar user type - USER (default) or RESOURCE
     *
     * <p>Valid values: [RESOURCE, USER]
     *
     * @param zimbraAccountCalendarUserType new value
     * @throws com.zimbra.common.service.ServiceException if error during update
     */
    @ZAttr(id=313)
    public void setAccountCalendarUserTypeAsString(String zimbraAccountCalendarUserType) throws com.zimbra.common.service.ServiceException {
        HashMap<String,Object> attrs = new HashMap<String,Object>();
        attrs.put(Provisioning.A_zimbraAccountCalendarUserType, zimbraAccountCalendarUserType);
        getProvisioning().modifyAttrs(this, attrs);
    }

    /**
     * calendar user type - USER (default) or RESOURCE
     *
     * <p>Valid values: [RESOURCE, USER]
     *
     * @param zimbraAccountCalendarUserType new value
     * @param attrs existing map to populate, or null to create a new map
     * @return populated map to pass into Provisioning.modifyAttrs
     */
    @ZAttr(id=313)
    public Map<String,Object> setAccountCalendarUserTypeAsString(String zimbraAccountCalendarUserType, Map<String,Object> attrs) {
        if (attrs == null) attrs = new HashMap<String,Object>();
        attrs.put(Provisioning.A_zimbraAccountCalendarUserType, zimbraAccountCalendarUserType);
        return attrs;
    }

    /**
     * calendar user type - USER (default) or RESOURCE
     *
     * <p>Valid values: [RESOURCE, USER]
     *
     * @throws com.zimbra.common.service.ServiceException if error during update
     */
    @ZAttr(id=313)
    public void unsetAccountCalendarUserType() throws com.zimbra.common.service.ServiceException {
        HashMap<String,Object> attrs = new HashMap<String,Object>();
        attrs.put(Provisioning.A_zimbraAccountCalendarUserType, "");
        getProvisioning().modifyAttrs(this, attrs);
    }

    /**
     * calendar user type - USER (default) or RESOURCE
     *
     * <p>Valid values: [RESOURCE, USER]
     *
     * @param attrs existing map to populate, or null to create a new map
     * @return populated map to pass into Provisioning.modifyAttrs
     */
    @ZAttr(id=313)
    public Map<String,Object> unsetAccountCalendarUserType(Map<String,Object> attrs) {
        if (attrs == null) attrs = new HashMap<String,Object>();
        attrs.put(Provisioning.A_zimbraAccountCalendarUserType, "");
        return attrs;
    }

    /**
     * Whether this calendar resource accepts/declines meeting invites
     * automatically; default TRUE
     *
     * @return zimbraCalResAutoAcceptDecline, or false if unset
     */
    @ZAttr(id=315)
    public boolean isCalResAutoAcceptDecline() {
        return getBooleanAttr(Provisioning.A_zimbraCalResAutoAcceptDecline, false);
    }

    /**
     * Whether this calendar resource accepts/declines meeting invites
     * automatically; default TRUE
     *
     * @param zimbraCalResAutoAcceptDecline new value
     * @throws com.zimbra.common.service.ServiceException if error during update
     */
    @ZAttr(id=315)
    public void setCalResAutoAcceptDecline(boolean zimbraCalResAutoAcceptDecline) throws com.zimbra.common.service.ServiceException {
        HashMap<String,Object> attrs = new HashMap<String,Object>();
        attrs.put(Provisioning.A_zimbraCalResAutoAcceptDecline, zimbraCalResAutoAcceptDecline ? Provisioning.TRUE : Provisioning.FALSE);
        getProvisioning().modifyAttrs(this, attrs);
    }

    /**
     * Whether this calendar resource accepts/declines meeting invites
     * automatically; default TRUE
     *
     * @param zimbraCalResAutoAcceptDecline new value
     * @param attrs existing map to populate, or null to create a new map
     * @return populated map to pass into Provisioning.modifyAttrs
     */
    @ZAttr(id=315)
    public Map<String,Object> setCalResAutoAcceptDecline(boolean zimbraCalResAutoAcceptDecline, Map<String,Object> attrs) {
        if (attrs == null) attrs = new HashMap<String,Object>();
        attrs.put(Provisioning.A_zimbraCalResAutoAcceptDecline, zimbraCalResAutoAcceptDecline ? Provisioning.TRUE : Provisioning.FALSE);
        return attrs;
    }

    /**
     * Whether this calendar resource accepts/declines meeting invites
     * automatically; default TRUE
     *
     * @throws com.zimbra.common.service.ServiceException if error during update
     */
    @ZAttr(id=315)
    public void unsetCalResAutoAcceptDecline() throws com.zimbra.common.service.ServiceException {
        HashMap<String,Object> attrs = new HashMap<String,Object>();
        attrs.put(Provisioning.A_zimbraCalResAutoAcceptDecline, "");
        getProvisioning().modifyAttrs(this, attrs);
    }

    /**
     * Whether this calendar resource accepts/declines meeting invites
     * automatically; default TRUE
     *
     * @param attrs existing map to populate, or null to create a new map
     * @return populated map to pass into Provisioning.modifyAttrs
     */
    @ZAttr(id=315)
    public Map<String,Object> unsetCalResAutoAcceptDecline(Map<String,Object> attrs) {
        if (attrs == null) attrs = new HashMap<String,Object>();
        attrs.put(Provisioning.A_zimbraCalResAutoAcceptDecline, "");
        return attrs;
    }

    /**
     * Whether this calendar resource declines invite if already busy;
     * default TRUE
     *
     * @return zimbraCalResAutoDeclineIfBusy, or false if unset
     */
    @ZAttr(id=322)
    public boolean isCalResAutoDeclineIfBusy() {
        return getBooleanAttr(Provisioning.A_zimbraCalResAutoDeclineIfBusy, false);
    }

    /**
     * Whether this calendar resource declines invite if already busy;
     * default TRUE
     *
     * @param zimbraCalResAutoDeclineIfBusy new value
     * @throws com.zimbra.common.service.ServiceException if error during update
     */
    @ZAttr(id=322)
    public void setCalResAutoDeclineIfBusy(boolean zimbraCalResAutoDeclineIfBusy) throws com.zimbra.common.service.ServiceException {
        HashMap<String,Object> attrs = new HashMap<String,Object>();
        attrs.put(Provisioning.A_zimbraCalResAutoDeclineIfBusy, zimbraCalResAutoDeclineIfBusy ? Provisioning.TRUE : Provisioning.FALSE);
        getProvisioning().modifyAttrs(this, attrs);
    }

    /**
     * Whether this calendar resource declines invite if already busy;
     * default TRUE
     *
     * @param zimbraCalResAutoDeclineIfBusy new value
     * @param attrs existing map to populate, or null to create a new map
     * @return populated map to pass into Provisioning.modifyAttrs
     */
    @ZAttr(id=322)
    public Map<String,Object> setCalResAutoDeclineIfBusy(boolean zimbraCalResAutoDeclineIfBusy, Map<String,Object> attrs) {
        if (attrs == null) attrs = new HashMap<String,Object>();
        attrs.put(Provisioning.A_zimbraCalResAutoDeclineIfBusy, zimbraCalResAutoDeclineIfBusy ? Provisioning.TRUE : Provisioning.FALSE);
        return attrs;
    }

    /**
     * Whether this calendar resource declines invite if already busy;
     * default TRUE
     *
     * @throws com.zimbra.common.service.ServiceException if error during update
     */
    @ZAttr(id=322)
    public void unsetCalResAutoDeclineIfBusy() throws com.zimbra.common.service.ServiceException {
        HashMap<String,Object> attrs = new HashMap<String,Object>();
        attrs.put(Provisioning.A_zimbraCalResAutoDeclineIfBusy, "");
        getProvisioning().modifyAttrs(this, attrs);
    }

    /**
     * Whether this calendar resource declines invite if already busy;
     * default TRUE
     *
     * @param attrs existing map to populate, or null to create a new map
     * @return populated map to pass into Provisioning.modifyAttrs
     */
    @ZAttr(id=322)
    public Map<String,Object> unsetCalResAutoDeclineIfBusy(Map<String,Object> attrs) {
        if (attrs == null) attrs = new HashMap<String,Object>();
        attrs.put(Provisioning.A_zimbraCalResAutoDeclineIfBusy, "");
        return attrs;
    }

    /**
     * Whether this calendar resource declines invites to recurring
     * appointments; default FALSE
     *
     * @return zimbraCalResAutoDeclineRecurring, or false if unset
     */
    @ZAttr(id=323)
    public boolean isCalResAutoDeclineRecurring() {
        return getBooleanAttr(Provisioning.A_zimbraCalResAutoDeclineRecurring, false);
    }

    /**
     * Whether this calendar resource declines invites to recurring
     * appointments; default FALSE
     *
     * @param zimbraCalResAutoDeclineRecurring new value
     * @throws com.zimbra.common.service.ServiceException if error during update
     */
    @ZAttr(id=323)
    public void setCalResAutoDeclineRecurring(boolean zimbraCalResAutoDeclineRecurring) throws com.zimbra.common.service.ServiceException {
        HashMap<String,Object> attrs = new HashMap<String,Object>();
        attrs.put(Provisioning.A_zimbraCalResAutoDeclineRecurring, zimbraCalResAutoDeclineRecurring ? Provisioning.TRUE : Provisioning.FALSE);
        getProvisioning().modifyAttrs(this, attrs);
    }

    /**
     * Whether this calendar resource declines invites to recurring
     * appointments; default FALSE
     *
     * @param zimbraCalResAutoDeclineRecurring new value
     * @param attrs existing map to populate, or null to create a new map
     * @return populated map to pass into Provisioning.modifyAttrs
     */
    @ZAttr(id=323)
    public Map<String,Object> setCalResAutoDeclineRecurring(boolean zimbraCalResAutoDeclineRecurring, Map<String,Object> attrs) {
        if (attrs == null) attrs = new HashMap<String,Object>();
        attrs.put(Provisioning.A_zimbraCalResAutoDeclineRecurring, zimbraCalResAutoDeclineRecurring ? Provisioning.TRUE : Provisioning.FALSE);
        return attrs;
    }

    /**
     * Whether this calendar resource declines invites to recurring
     * appointments; default FALSE
     *
     * @throws com.zimbra.common.service.ServiceException if error during update
     */
    @ZAttr(id=323)
    public void unsetCalResAutoDeclineRecurring() throws com.zimbra.common.service.ServiceException {
        HashMap<String,Object> attrs = new HashMap<String,Object>();
        attrs.put(Provisioning.A_zimbraCalResAutoDeclineRecurring, "");
        getProvisioning().modifyAttrs(this, attrs);
    }

    /**
     * Whether this calendar resource declines invites to recurring
     * appointments; default FALSE
     *
     * @param attrs existing map to populate, or null to create a new map
     * @return populated map to pass into Provisioning.modifyAttrs
     */
    @ZAttr(id=323)
    public Map<String,Object> unsetCalResAutoDeclineRecurring(Map<String,Object> attrs) {
        if (attrs == null) attrs = new HashMap<String,Object>();
        attrs.put(Provisioning.A_zimbraCalResAutoDeclineRecurring, "");
        return attrs;
    }

    /**
     * building number or name
     *
     * @return zimbraCalResBuilding, or null if unset
     */
    @ZAttr(id=327)
    public String getCalResBuilding() {
        return getAttr(Provisioning.A_zimbraCalResBuilding, null);
    }

    /**
     * building number or name
     *
     * @param zimbraCalResBuilding new value
     * @throws com.zimbra.common.service.ServiceException if error during update
     */
    @ZAttr(id=327)
    public void setCalResBuilding(String zimbraCalResBuilding) throws com.zimbra.common.service.ServiceException {
        HashMap<String,Object> attrs = new HashMap<String,Object>();
        attrs.put(Provisioning.A_zimbraCalResBuilding, zimbraCalResBuilding);
        getProvisioning().modifyAttrs(this, attrs);
    }

    /**
     * building number or name
     *
     * @param zimbraCalResBuilding new value
     * @param attrs existing map to populate, or null to create a new map
     * @return populated map to pass into Provisioning.modifyAttrs
     */
    @ZAttr(id=327)
    public Map<String,Object> setCalResBuilding(String zimbraCalResBuilding, Map<String,Object> attrs) {
        if (attrs == null) attrs = new HashMap<String,Object>();
        attrs.put(Provisioning.A_zimbraCalResBuilding, zimbraCalResBuilding);
        return attrs;
    }

    /**
     * building number or name
     *
     * @throws com.zimbra.common.service.ServiceException if error during update
     */
    @ZAttr(id=327)
    public void unsetCalResBuilding() throws com.zimbra.common.service.ServiceException {
        HashMap<String,Object> attrs = new HashMap<String,Object>();
        attrs.put(Provisioning.A_zimbraCalResBuilding, "");
        getProvisioning().modifyAttrs(this, attrs);
    }

    /**
     * building number or name
     *
     * @param attrs existing map to populate, or null to create a new map
     * @return populated map to pass into Provisioning.modifyAttrs
     */
    @ZAttr(id=327)
    public Map<String,Object> unsetCalResBuilding(Map<String,Object> attrs) {
        if (attrs == null) attrs = new HashMap<String,Object>();
        attrs.put(Provisioning.A_zimbraCalResBuilding, "");
        return attrs;
    }

    /**
     * capacity
     *
     * @return zimbraCalResCapacity, or -1 if unset
     */
    @ZAttr(id=330)
    public int getCalResCapacity() {
        return getIntAttr(Provisioning.A_zimbraCalResCapacity, -1);
    }

    /**
     * capacity
     *
     * @param zimbraCalResCapacity new value
     * @throws com.zimbra.common.service.ServiceException if error during update
     */
    @ZAttr(id=330)
    public void setCalResCapacity(int zimbraCalResCapacity) throws com.zimbra.common.service.ServiceException {
        HashMap<String,Object> attrs = new HashMap<String,Object>();
        attrs.put(Provisioning.A_zimbraCalResCapacity, Integer.toString(zimbraCalResCapacity));
        getProvisioning().modifyAttrs(this, attrs);
    }

    /**
     * capacity
     *
     * @param zimbraCalResCapacity new value
     * @param attrs existing map to populate, or null to create a new map
     * @return populated map to pass into Provisioning.modifyAttrs
     */
    @ZAttr(id=330)
    public Map<String,Object> setCalResCapacity(int zimbraCalResCapacity, Map<String,Object> attrs) {
        if (attrs == null) attrs = new HashMap<String,Object>();
        attrs.put(Provisioning.A_zimbraCalResCapacity, Integer.toString(zimbraCalResCapacity));
        return attrs;
    }

    /**
     * capacity
     *
     * @throws com.zimbra.common.service.ServiceException if error during update
     */
    @ZAttr(id=330)
    public void unsetCalResCapacity() throws com.zimbra.common.service.ServiceException {
        HashMap<String,Object> attrs = new HashMap<String,Object>();
        attrs.put(Provisioning.A_zimbraCalResCapacity, "");
        getProvisioning().modifyAttrs(this, attrs);
    }

    /**
     * capacity
     *
     * @param attrs existing map to populate, or null to create a new map
     * @return populated map to pass into Provisioning.modifyAttrs
     */
    @ZAttr(id=330)
    public Map<String,Object> unsetCalResCapacity(Map<String,Object> attrs) {
        if (attrs == null) attrs = new HashMap<String,Object>();
        attrs.put(Provisioning.A_zimbraCalResCapacity, "");
        return attrs;
    }

    /**
     * email of contact in charge of resource
     *
     * @return zimbraCalResContactEmail, or null if unset
     */
    @ZAttr(id=332)
    public String getCalResContactEmail() {
        return getAttr(Provisioning.A_zimbraCalResContactEmail, null);
    }

    /**
     * email of contact in charge of resource
     *
     * @param zimbraCalResContactEmail new value
     * @throws com.zimbra.common.service.ServiceException if error during update
     */
    @ZAttr(id=332)
    public void setCalResContactEmail(String zimbraCalResContactEmail) throws com.zimbra.common.service.ServiceException {
        HashMap<String,Object> attrs = new HashMap<String,Object>();
        attrs.put(Provisioning.A_zimbraCalResContactEmail, zimbraCalResContactEmail);
        getProvisioning().modifyAttrs(this, attrs);
    }

    /**
     * email of contact in charge of resource
     *
     * @param zimbraCalResContactEmail new value
     * @param attrs existing map to populate, or null to create a new map
     * @return populated map to pass into Provisioning.modifyAttrs
     */
    @ZAttr(id=332)
    public Map<String,Object> setCalResContactEmail(String zimbraCalResContactEmail, Map<String,Object> attrs) {
        if (attrs == null) attrs = new HashMap<String,Object>();
        attrs.put(Provisioning.A_zimbraCalResContactEmail, zimbraCalResContactEmail);
        return attrs;
    }

    /**
     * email of contact in charge of resource
     *
     * @throws com.zimbra.common.service.ServiceException if error during update
     */
    @ZAttr(id=332)
    public void unsetCalResContactEmail() throws com.zimbra.common.service.ServiceException {
        HashMap<String,Object> attrs = new HashMap<String,Object>();
        attrs.put(Provisioning.A_zimbraCalResContactEmail, "");
        getProvisioning().modifyAttrs(this, attrs);
    }

    /**
     * email of contact in charge of resource
     *
     * @param attrs existing map to populate, or null to create a new map
     * @return populated map to pass into Provisioning.modifyAttrs
     */
    @ZAttr(id=332)
    public Map<String,Object> unsetCalResContactEmail(Map<String,Object> attrs) {
        if (attrs == null) attrs = new HashMap<String,Object>();
        attrs.put(Provisioning.A_zimbraCalResContactEmail, "");
        return attrs;
    }

    /**
     * name of contact in charge of resource
     *
     * @return zimbraCalResContactName, or null if unset
     */
    @ZAttr(id=331)
    public String getCalResContactName() {
        return getAttr(Provisioning.A_zimbraCalResContactName, null);
    }

    /**
     * name of contact in charge of resource
     *
     * @param zimbraCalResContactName new value
     * @throws com.zimbra.common.service.ServiceException if error during update
     */
    @ZAttr(id=331)
    public void setCalResContactName(String zimbraCalResContactName) throws com.zimbra.common.service.ServiceException {
        HashMap<String,Object> attrs = new HashMap<String,Object>();
        attrs.put(Provisioning.A_zimbraCalResContactName, zimbraCalResContactName);
        getProvisioning().modifyAttrs(this, attrs);
    }

    /**
     * name of contact in charge of resource
     *
     * @param zimbraCalResContactName new value
     * @param attrs existing map to populate, or null to create a new map
     * @return populated map to pass into Provisioning.modifyAttrs
     */
    @ZAttr(id=331)
    public Map<String,Object> setCalResContactName(String zimbraCalResContactName, Map<String,Object> attrs) {
        if (attrs == null) attrs = new HashMap<String,Object>();
        attrs.put(Provisioning.A_zimbraCalResContactName, zimbraCalResContactName);
        return attrs;
    }

    /**
     * name of contact in charge of resource
     *
     * @throws com.zimbra.common.service.ServiceException if error during update
     */
    @ZAttr(id=331)
    public void unsetCalResContactName() throws com.zimbra.common.service.ServiceException {
        HashMap<String,Object> attrs = new HashMap<String,Object>();
        attrs.put(Provisioning.A_zimbraCalResContactName, "");
        getProvisioning().modifyAttrs(this, attrs);
    }

    /**
     * name of contact in charge of resource
     *
     * @param attrs existing map to populate, or null to create a new map
     * @return populated map to pass into Provisioning.modifyAttrs
     */
    @ZAttr(id=331)
    public Map<String,Object> unsetCalResContactName(Map<String,Object> attrs) {
        if (attrs == null) attrs = new HashMap<String,Object>();
        attrs.put(Provisioning.A_zimbraCalResContactName, "");
        return attrs;
    }

    /**
     * phone number of contact in charge of resource
     *
     * @return zimbraCalResContactPhone, or null if unset
     */
    @ZAttr(id=333)
    public String getCalResContactPhone() {
        return getAttr(Provisioning.A_zimbraCalResContactPhone, null);
    }

    /**
     * phone number of contact in charge of resource
     *
     * @param zimbraCalResContactPhone new value
     * @throws com.zimbra.common.service.ServiceException if error during update
     */
    @ZAttr(id=333)
    public void setCalResContactPhone(String zimbraCalResContactPhone) throws com.zimbra.common.service.ServiceException {
        HashMap<String,Object> attrs = new HashMap<String,Object>();
        attrs.put(Provisioning.A_zimbraCalResContactPhone, zimbraCalResContactPhone);
        getProvisioning().modifyAttrs(this, attrs);
    }

    /**
     * phone number of contact in charge of resource
     *
     * @param zimbraCalResContactPhone new value
     * @param attrs existing map to populate, or null to create a new map
     * @return populated map to pass into Provisioning.modifyAttrs
     */
    @ZAttr(id=333)
    public Map<String,Object> setCalResContactPhone(String zimbraCalResContactPhone, Map<String,Object> attrs) {
        if (attrs == null) attrs = new HashMap<String,Object>();
        attrs.put(Provisioning.A_zimbraCalResContactPhone, zimbraCalResContactPhone);
        return attrs;
    }

    /**
     * phone number of contact in charge of resource
     *
     * @throws com.zimbra.common.service.ServiceException if error during update
     */
    @ZAttr(id=333)
    public void unsetCalResContactPhone() throws com.zimbra.common.service.ServiceException {
        HashMap<String,Object> attrs = new HashMap<String,Object>();
        attrs.put(Provisioning.A_zimbraCalResContactPhone, "");
        getProvisioning().modifyAttrs(this, attrs);
    }

    /**
     * phone number of contact in charge of resource
     *
     * @param attrs existing map to populate, or null to create a new map
     * @return populated map to pass into Provisioning.modifyAttrs
     */
    @ZAttr(id=333)
    public Map<String,Object> unsetCalResContactPhone(Map<String,Object> attrs) {
        if (attrs == null) attrs = new HashMap<String,Object>();
        attrs.put(Provisioning.A_zimbraCalResContactPhone, "");
        return attrs;
    }

    /**
     * floor number or name
     *
     * @return zimbraCalResFloor, or null if unset
     */
    @ZAttr(id=328)
    public String getCalResFloor() {
        return getAttr(Provisioning.A_zimbraCalResFloor, null);
    }

    /**
     * floor number or name
     *
     * @param zimbraCalResFloor new value
     * @throws com.zimbra.common.service.ServiceException if error during update
     */
    @ZAttr(id=328)
    public void setCalResFloor(String zimbraCalResFloor) throws com.zimbra.common.service.ServiceException {
        HashMap<String,Object> attrs = new HashMap<String,Object>();
        attrs.put(Provisioning.A_zimbraCalResFloor, zimbraCalResFloor);
        getProvisioning().modifyAttrs(this, attrs);
    }

    /**
     * floor number or name
     *
     * @param zimbraCalResFloor new value
     * @param attrs existing map to populate, or null to create a new map
     * @return populated map to pass into Provisioning.modifyAttrs
     */
    @ZAttr(id=328)
    public Map<String,Object> setCalResFloor(String zimbraCalResFloor, Map<String,Object> attrs) {
        if (attrs == null) attrs = new HashMap<String,Object>();
        attrs.put(Provisioning.A_zimbraCalResFloor, zimbraCalResFloor);
        return attrs;
    }

    /**
     * floor number or name
     *
     * @throws com.zimbra.common.service.ServiceException if error during update
     */
    @ZAttr(id=328)
    public void unsetCalResFloor() throws com.zimbra.common.service.ServiceException {
        HashMap<String,Object> attrs = new HashMap<String,Object>();
        attrs.put(Provisioning.A_zimbraCalResFloor, "");
        getProvisioning().modifyAttrs(this, attrs);
    }

    /**
     * floor number or name
     *
     * @param attrs existing map to populate, or null to create a new map
     * @return populated map to pass into Provisioning.modifyAttrs
     */
    @ZAttr(id=328)
    public Map<String,Object> unsetCalResFloor(Map<String,Object> attrs) {
        if (attrs == null) attrs = new HashMap<String,Object>();
        attrs.put(Provisioning.A_zimbraCalResFloor, "");
        return attrs;
    }

    /**
     * display name for resource location
     *
     * @return zimbraCalResLocationDisplayName, or null if unset
     */
    @ZAttr(id=324)
    public String getCalResLocationDisplayName() {
        return getAttr(Provisioning.A_zimbraCalResLocationDisplayName, null);
    }

    /**
     * display name for resource location
     *
     * @param zimbraCalResLocationDisplayName new value
     * @throws com.zimbra.common.service.ServiceException if error during update
     */
    @ZAttr(id=324)
    public void setCalResLocationDisplayName(String zimbraCalResLocationDisplayName) throws com.zimbra.common.service.ServiceException {
        HashMap<String,Object> attrs = new HashMap<String,Object>();
        attrs.put(Provisioning.A_zimbraCalResLocationDisplayName, zimbraCalResLocationDisplayName);
        getProvisioning().modifyAttrs(this, attrs);
    }

    /**
     * display name for resource location
     *
     * @param zimbraCalResLocationDisplayName new value
     * @param attrs existing map to populate, or null to create a new map
     * @return populated map to pass into Provisioning.modifyAttrs
     */
    @ZAttr(id=324)
    public Map<String,Object> setCalResLocationDisplayName(String zimbraCalResLocationDisplayName, Map<String,Object> attrs) {
        if (attrs == null) attrs = new HashMap<String,Object>();
        attrs.put(Provisioning.A_zimbraCalResLocationDisplayName, zimbraCalResLocationDisplayName);
        return attrs;
    }

    /**
     * display name for resource location
     *
     * @throws com.zimbra.common.service.ServiceException if error during update
     */
    @ZAttr(id=324)
    public void unsetCalResLocationDisplayName() throws com.zimbra.common.service.ServiceException {
        HashMap<String,Object> attrs = new HashMap<String,Object>();
        attrs.put(Provisioning.A_zimbraCalResLocationDisplayName, "");
        getProvisioning().modifyAttrs(this, attrs);
    }

    /**
     * display name for resource location
     *
     * @param attrs existing map to populate, or null to create a new map
     * @return populated map to pass into Provisioning.modifyAttrs
     */
    @ZAttr(id=324)
    public Map<String,Object> unsetCalResLocationDisplayName(Map<String,Object> attrs) {
        if (attrs == null) attrs = new HashMap<String,Object>();
        attrs.put(Provisioning.A_zimbraCalResLocationDisplayName, "");
        return attrs;
    }

    /**
     * Maximum number of conflicting instances allowed before declining
     * schedule request for a recurring appointments; default 0 (means
     * decline on any conflict)
     *
     * @return zimbraCalResMaxNumConflictsAllowed, or -1 if unset
     *
     * @since ZCS 5.0.14
     */
    @ZAttr(id=808)
    public int getCalResMaxNumConflictsAllowed() {
        return getIntAttr(Provisioning.A_zimbraCalResMaxNumConflictsAllowed, -1);
    }

    /**
     * Maximum number of conflicting instances allowed before declining
     * schedule request for a recurring appointments; default 0 (means
     * decline on any conflict)
     *
     * @param zimbraCalResMaxNumConflictsAllowed new value
     * @throws com.zimbra.common.service.ServiceException if error during update
     *
     * @since ZCS 5.0.14
     */
    @ZAttr(id=808)
    public void setCalResMaxNumConflictsAllowed(int zimbraCalResMaxNumConflictsAllowed) throws com.zimbra.common.service.ServiceException {
        HashMap<String,Object> attrs = new HashMap<String,Object>();
        attrs.put(Provisioning.A_zimbraCalResMaxNumConflictsAllowed, Integer.toString(zimbraCalResMaxNumConflictsAllowed));
        getProvisioning().modifyAttrs(this, attrs);
    }

    /**
     * Maximum number of conflicting instances allowed before declining
     * schedule request for a recurring appointments; default 0 (means
     * decline on any conflict)
     *
     * @param zimbraCalResMaxNumConflictsAllowed new value
     * @param attrs existing map to populate, or null to create a new map
     * @return populated map to pass into Provisioning.modifyAttrs
     *
     * @since ZCS 5.0.14
     */
    @ZAttr(id=808)
    public Map<String,Object> setCalResMaxNumConflictsAllowed(int zimbraCalResMaxNumConflictsAllowed, Map<String,Object> attrs) {
        if (attrs == null) attrs = new HashMap<String,Object>();
        attrs.put(Provisioning.A_zimbraCalResMaxNumConflictsAllowed, Integer.toString(zimbraCalResMaxNumConflictsAllowed));
        return attrs;
    }

    /**
     * Maximum number of conflicting instances allowed before declining
     * schedule request for a recurring appointments; default 0 (means
     * decline on any conflict)
     *
     * @throws com.zimbra.common.service.ServiceException if error during update
     *
     * @since ZCS 5.0.14
     */
    @ZAttr(id=808)
    public void unsetCalResMaxNumConflictsAllowed() throws com.zimbra.common.service.ServiceException {
        HashMap<String,Object> attrs = new HashMap<String,Object>();
        attrs.put(Provisioning.A_zimbraCalResMaxNumConflictsAllowed, "");
        getProvisioning().modifyAttrs(this, attrs);
    }

    /**
     * Maximum number of conflicting instances allowed before declining
     * schedule request for a recurring appointments; default 0 (means
     * decline on any conflict)
     *
     * @param attrs existing map to populate, or null to create a new map
     * @return populated map to pass into Provisioning.modifyAttrs
     *
     * @since ZCS 5.0.14
     */
    @ZAttr(id=808)
    public Map<String,Object> unsetCalResMaxNumConflictsAllowed(Map<String,Object> attrs) {
        if (attrs == null) attrs = new HashMap<String,Object>();
        attrs.put(Provisioning.A_zimbraCalResMaxNumConflictsAllowed, "");
        return attrs;
    }

    /**
     * Maximum percent of conflicting instances allowed before declining
     * schedule request for a recurring appointment; default 0 (means decline
     * on any conflict)
     *
     * @return zimbraCalResMaxPercentConflictsAllowed, or -1 if unset
     *
     * @since ZCS 5.0.14
     */
    @ZAttr(id=809)
    public int getCalResMaxPercentConflictsAllowed() {
        return getIntAttr(Provisioning.A_zimbraCalResMaxPercentConflictsAllowed, -1);
    }

    /**
     * Maximum percent of conflicting instances allowed before declining
     * schedule request for a recurring appointment; default 0 (means decline
     * on any conflict)
     *
     * @param zimbraCalResMaxPercentConflictsAllowed new value
     * @throws com.zimbra.common.service.ServiceException if error during update
     *
     * @since ZCS 5.0.14
     */
    @ZAttr(id=809)
    public void setCalResMaxPercentConflictsAllowed(int zimbraCalResMaxPercentConflictsAllowed) throws com.zimbra.common.service.ServiceException {
        HashMap<String,Object> attrs = new HashMap<String,Object>();
        attrs.put(Provisioning.A_zimbraCalResMaxPercentConflictsAllowed, Integer.toString(zimbraCalResMaxPercentConflictsAllowed));
        getProvisioning().modifyAttrs(this, attrs);
    }

    /**
     * Maximum percent of conflicting instances allowed before declining
     * schedule request for a recurring appointment; default 0 (means decline
     * on any conflict)
     *
     * @param zimbraCalResMaxPercentConflictsAllowed new value
     * @param attrs existing map to populate, or null to create a new map
     * @return populated map to pass into Provisioning.modifyAttrs
     *
     * @since ZCS 5.0.14
     */
    @ZAttr(id=809)
    public Map<String,Object> setCalResMaxPercentConflictsAllowed(int zimbraCalResMaxPercentConflictsAllowed, Map<String,Object> attrs) {
        if (attrs == null) attrs = new HashMap<String,Object>();
        attrs.put(Provisioning.A_zimbraCalResMaxPercentConflictsAllowed, Integer.toString(zimbraCalResMaxPercentConflictsAllowed));
        return attrs;
    }

    /**
     * Maximum percent of conflicting instances allowed before declining
     * schedule request for a recurring appointment; default 0 (means decline
     * on any conflict)
     *
     * @throws com.zimbra.common.service.ServiceException if error during update
     *
     * @since ZCS 5.0.14
     */
    @ZAttr(id=809)
    public void unsetCalResMaxPercentConflictsAllowed() throws com.zimbra.common.service.ServiceException {
        HashMap<String,Object> attrs = new HashMap<String,Object>();
        attrs.put(Provisioning.A_zimbraCalResMaxPercentConflictsAllowed, "");
        getProvisioning().modifyAttrs(this, attrs);
    }

    /**
     * Maximum percent of conflicting instances allowed before declining
     * schedule request for a recurring appointment; default 0 (means decline
     * on any conflict)
     *
     * @param attrs existing map to populate, or null to create a new map
     * @return populated map to pass into Provisioning.modifyAttrs
     *
     * @since ZCS 5.0.14
     */
    @ZAttr(id=809)
    public Map<String,Object> unsetCalResMaxPercentConflictsAllowed(Map<String,Object> attrs) {
        if (attrs == null) attrs = new HashMap<String,Object>();
        attrs.put(Provisioning.A_zimbraCalResMaxPercentConflictsAllowed, "");
        return attrs;
    }

    /**
     * room number or name
     *
     * @return zimbraCalResRoom, or null if unset
     */
    @ZAttr(id=329)
    public String getCalResRoom() {
        return getAttr(Provisioning.A_zimbraCalResRoom, null);
    }

    /**
     * room number or name
     *
     * @param zimbraCalResRoom new value
     * @throws com.zimbra.common.service.ServiceException if error during update
     */
    @ZAttr(id=329)
    public void setCalResRoom(String zimbraCalResRoom) throws com.zimbra.common.service.ServiceException {
        HashMap<String,Object> attrs = new HashMap<String,Object>();
        attrs.put(Provisioning.A_zimbraCalResRoom, zimbraCalResRoom);
        getProvisioning().modifyAttrs(this, attrs);
    }

    /**
     * room number or name
     *
     * @param zimbraCalResRoom new value
     * @param attrs existing map to populate, or null to create a new map
     * @return populated map to pass into Provisioning.modifyAttrs
     */
    @ZAttr(id=329)
    public Map<String,Object> setCalResRoom(String zimbraCalResRoom, Map<String,Object> attrs) {
        if (attrs == null) attrs = new HashMap<String,Object>();
        attrs.put(Provisioning.A_zimbraCalResRoom, zimbraCalResRoom);
        return attrs;
    }

    /**
     * room number or name
     *
     * @throws com.zimbra.common.service.ServiceException if error during update
     */
    @ZAttr(id=329)
    public void unsetCalResRoom() throws com.zimbra.common.service.ServiceException {
        HashMap<String,Object> attrs = new HashMap<String,Object>();
        attrs.put(Provisioning.A_zimbraCalResRoom, "");
        getProvisioning().modifyAttrs(this, attrs);
    }

    /**
     * room number or name
     *
     * @param attrs existing map to populate, or null to create a new map
     * @return populated map to pass into Provisioning.modifyAttrs
     */
    @ZAttr(id=329)
    public Map<String,Object> unsetCalResRoom(Map<String,Object> attrs) {
        if (attrs == null) attrs = new HashMap<String,Object>();
        attrs.put(Provisioning.A_zimbraCalResRoom, "");
        return attrs;
    }

    /**
     * site name
     *
     * @return zimbraCalResSite, or null if unset
     */
    @ZAttr(id=326)
    public String getCalResSite() {
        return getAttr(Provisioning.A_zimbraCalResSite, null);
    }

    /**
     * site name
     *
     * @param zimbraCalResSite new value
     * @throws com.zimbra.common.service.ServiceException if error during update
     */
    @ZAttr(id=326)
    public void setCalResSite(String zimbraCalResSite) throws com.zimbra.common.service.ServiceException {
        HashMap<String,Object> attrs = new HashMap<String,Object>();
        attrs.put(Provisioning.A_zimbraCalResSite, zimbraCalResSite);
        getProvisioning().modifyAttrs(this, attrs);
    }

    /**
     * site name
     *
     * @param zimbraCalResSite new value
     * @param attrs existing map to populate, or null to create a new map
     * @return populated map to pass into Provisioning.modifyAttrs
     */
    @ZAttr(id=326)
    public Map<String,Object> setCalResSite(String zimbraCalResSite, Map<String,Object> attrs) {
        if (attrs == null) attrs = new HashMap<String,Object>();
        attrs.put(Provisioning.A_zimbraCalResSite, zimbraCalResSite);
        return attrs;
    }

    /**
     * site name
     *
     * @throws com.zimbra.common.service.ServiceException if error during update
     */
    @ZAttr(id=326)
    public void unsetCalResSite() throws com.zimbra.common.service.ServiceException {
        HashMap<String,Object> attrs = new HashMap<String,Object>();
        attrs.put(Provisioning.A_zimbraCalResSite, "");
        getProvisioning().modifyAttrs(this, attrs);
    }

    /**
     * site name
     *
     * @param attrs existing map to populate, or null to create a new map
     * @return populated map to pass into Provisioning.modifyAttrs
     */
    @ZAttr(id=326)
    public Map<String,Object> unsetCalResSite(Map<String,Object> attrs) {
        if (attrs == null) attrs = new HashMap<String,Object>();
        attrs.put(Provisioning.A_zimbraCalResSite, "");
        return attrs;
    }

    /**
     * calendar resource type - Location or Equipment
     *
     * <p>Valid values: [Location, Equipment]
     *
     * @return zimbraCalResType, or null if unset and/or has invalid value
     */
    @ZAttr(id=314)
    public ZAttrProvisioning.CalResType getCalResType() {
        try { String v = getAttr(Provisioning.A_zimbraCalResType); return v == null ? null : ZAttrProvisioning.CalResType.fromString(v); } catch(com.zimbra.common.service.ServiceException e) { return null; }
    }

    /**
     * calendar resource type - Location or Equipment
     *
     * <p>Valid values: [Location, Equipment]
     *
     * @return zimbraCalResType, or null if unset
     */
    @ZAttr(id=314)
    public String getCalResTypeAsString() {
        return getAttr(Provisioning.A_zimbraCalResType, null);
    }

    /**
     * calendar resource type - Location or Equipment
     *
     * <p>Valid values: [Location, Equipment]
     *
     * @param zimbraCalResType new value
     * @throws com.zimbra.common.service.ServiceException if error during update
     */
    @ZAttr(id=314)
    public void setCalResType(ZAttrProvisioning.CalResType zimbraCalResType) throws com.zimbra.common.service.ServiceException {
        HashMap<String,Object> attrs = new HashMap<String,Object>();
        attrs.put(Provisioning.A_zimbraCalResType, zimbraCalResType.toString());
        getProvisioning().modifyAttrs(this, attrs);
    }

    /**
     * calendar resource type - Location or Equipment
     *
     * <p>Valid values: [Location, Equipment]
     *
     * @param zimbraCalResType new value
     * @param attrs existing map to populate, or null to create a new map
     * @return populated map to pass into Provisioning.modifyAttrs
     */
    @ZAttr(id=314)
    public Map<String,Object> setCalResType(ZAttrProvisioning.CalResType zimbraCalResType, Map<String,Object> attrs) {
        if (attrs == null) attrs = new HashMap<String,Object>();
        attrs.put(Provisioning.A_zimbraCalResType, zimbraCalResType.toString());
        return attrs;
    }

    /**
     * calendar resource type - Location or Equipment
     *
     * <p>Valid values: [Location, Equipment]
     *
     * @param zimbraCalResType new value
     * @throws com.zimbra.common.service.ServiceException if error during update
     */
    @ZAttr(id=314)
    public void setCalResTypeAsString(String zimbraCalResType) throws com.zimbra.common.service.ServiceException {
        HashMap<String,Object> attrs = new HashMap<String,Object>();
        attrs.put(Provisioning.A_zimbraCalResType, zimbraCalResType);
        getProvisioning().modifyAttrs(this, attrs);
    }

    /**
     * calendar resource type - Location or Equipment
     *
     * <p>Valid values: [Location, Equipment]
     *
     * @param zimbraCalResType new value
     * @param attrs existing map to populate, or null to create a new map
     * @return populated map to pass into Provisioning.modifyAttrs
     */
    @ZAttr(id=314)
    public Map<String,Object> setCalResTypeAsString(String zimbraCalResType, Map<String,Object> attrs) {
        if (attrs == null) attrs = new HashMap<String,Object>();
        attrs.put(Provisioning.A_zimbraCalResType, zimbraCalResType);
        return attrs;
    }

    /**
     * calendar resource type - Location or Equipment
     *
     * <p>Valid values: [Location, Equipment]
     *
     * @throws com.zimbra.common.service.ServiceException if error during update
     */
    @ZAttr(id=314)
    public void unsetCalResType() throws com.zimbra.common.service.ServiceException {
        HashMap<String,Object> attrs = new HashMap<String,Object>();
        attrs.put(Provisioning.A_zimbraCalResType, "");
        getProvisioning().modifyAttrs(this, attrs);
    }

    /**
     * calendar resource type - Location or Equipment
     *
     * <p>Valid values: [Location, Equipment]
     *
     * @param attrs existing map to populate, or null to create a new map
     * @return populated map to pass into Provisioning.modifyAttrs
     */
    @ZAttr(id=314)
    public Map<String,Object> unsetCalResType(Map<String,Object> attrs) {
        if (attrs == null) attrs = new HashMap<String,Object>();
        attrs.put(Provisioning.A_zimbraCalResType, "");
        return attrs;
    }

    /**
     * time object was created
     *
     * <p>Use getCreateTimestampAsString to access value as a string.
     *
     * @see #getCreateTimestampAsString()
     *
     * @return zimbraCreateTimestamp as Date, null if unset or unable to parse
     *
     * @since ZCS 6.0.0_BETA1
     */
    @ZAttr(id=790)
    public Date getCreateTimestamp() {
        return getGeneralizedTimeAttr(Provisioning.A_zimbraCreateTimestamp, null);
    }

    /**
     * time object was created
     *
     * @return zimbraCreateTimestamp, or null if unset
     *
     * @since ZCS 6.0.0_BETA1
     */
    @ZAttr(id=790)
    public String getCreateTimestampAsString() {
        return getAttr(Provisioning.A_zimbraCreateTimestamp, null);
    }

    /**
     * time object was created
     *
     * @param zimbraCreateTimestamp new value
     * @throws com.zimbra.common.service.ServiceException if error during update
     *
     * @since ZCS 6.0.0_BETA1
     */
    @ZAttr(id=790)
    public void setCreateTimestamp(Date zimbraCreateTimestamp) throws com.zimbra.common.service.ServiceException {
        HashMap<String,Object> attrs = new HashMap<String,Object>();
        attrs.put(Provisioning.A_zimbraCreateTimestamp, zimbraCreateTimestamp==null ? "" : DateUtil.toGeneralizedTime(zimbraCreateTimestamp));
        getProvisioning().modifyAttrs(this, attrs);
    }

    /**
     * time object was created
     *
     * @param zimbraCreateTimestamp new value
     * @param attrs existing map to populate, or null to create a new map
     * @return populated map to pass into Provisioning.modifyAttrs
     *
     * @since ZCS 6.0.0_BETA1
     */
    @ZAttr(id=790)
    public Map<String,Object> setCreateTimestamp(Date zimbraCreateTimestamp, Map<String,Object> attrs) {
        if (attrs == null) attrs = new HashMap<String,Object>();
        attrs.put(Provisioning.A_zimbraCreateTimestamp, zimbraCreateTimestamp==null ? "" : DateUtil.toGeneralizedTime(zimbraCreateTimestamp));
        return attrs;
    }

    /**
     * time object was created
     *
     * @param zimbraCreateTimestamp new value
     * @throws com.zimbra.common.service.ServiceException if error during update
     *
     * @since ZCS 6.0.0_BETA1
     */
    @ZAttr(id=790)
    public void setCreateTimestampAsString(String zimbraCreateTimestamp) throws com.zimbra.common.service.ServiceException {
        HashMap<String,Object> attrs = new HashMap<String,Object>();
        attrs.put(Provisioning.A_zimbraCreateTimestamp, zimbraCreateTimestamp);
        getProvisioning().modifyAttrs(this, attrs);
    }

    /**
     * time object was created
     *
     * @param zimbraCreateTimestamp new value
     * @param attrs existing map to populate, or null to create a new map
     * @return populated map to pass into Provisioning.modifyAttrs
     *
     * @since ZCS 6.0.0_BETA1
     */
    @ZAttr(id=790)
    public Map<String,Object> setCreateTimestampAsString(String zimbraCreateTimestamp, Map<String,Object> attrs) {
        if (attrs == null) attrs = new HashMap<String,Object>();
        attrs.put(Provisioning.A_zimbraCreateTimestamp, zimbraCreateTimestamp);
        return attrs;
    }

    /**
     * time object was created
     *
     * @throws com.zimbra.common.service.ServiceException if error during update
     *
     * @since ZCS 6.0.0_BETA1
     */
    @ZAttr(id=790)
    public void unsetCreateTimestamp() throws com.zimbra.common.service.ServiceException {
        HashMap<String,Object> attrs = new HashMap<String,Object>();
        attrs.put(Provisioning.A_zimbraCreateTimestamp, "");
        getProvisioning().modifyAttrs(this, attrs);
    }

    /**
     * time object was created
     *
     * @param attrs existing map to populate, or null to create a new map
     * @return populated map to pass into Provisioning.modifyAttrs
     *
     * @since ZCS 6.0.0_BETA1
     */
    @ZAttr(id=790)
    public Map<String,Object> unsetCreateTimestamp(Map<String,Object> attrs) {
        if (attrs == null) attrs = new HashMap<String,Object>();
        attrs.put(Provisioning.A_zimbraCreateTimestamp, "");
        return attrs;
    }

    /**
     * Zimbra Systems Unique ID
     *
     * @return zimbraId, or null if unset
     */
    @ZAttr(id=1)
    public String getId() {
        return getAttr(Provisioning.A_zimbraId, null);
    }

    /**
     * Zimbra Systems Unique ID
     *
     * @param zimbraId new value
     * @throws com.zimbra.common.service.ServiceException if error during update
     */
    @ZAttr(id=1)
    public void setId(String zimbraId) throws com.zimbra.common.service.ServiceException {
        HashMap<String,Object> attrs = new HashMap<String,Object>();
        attrs.put(Provisioning.A_zimbraId, zimbraId);
        getProvisioning().modifyAttrs(this, attrs);
    }

    /**
     * Zimbra Systems Unique ID
     *
     * @param zimbraId new value
     * @param attrs existing map to populate, or null to create a new map
     * @return populated map to pass into Provisioning.modifyAttrs
     */
    @ZAttr(id=1)
    public Map<String,Object> setId(String zimbraId, Map<String,Object> attrs) {
        if (attrs == null) attrs = new HashMap<String,Object>();
        attrs.put(Provisioning.A_zimbraId, zimbraId);
        return attrs;
    }

    /**
     * Zimbra Systems Unique ID
     *
     * @throws com.zimbra.common.service.ServiceException if error during update
     */
    @ZAttr(id=1)
    public void unsetId() throws com.zimbra.common.service.ServiceException {
        HashMap<String,Object> attrs = new HashMap<String,Object>();
        attrs.put(Provisioning.A_zimbraId, "");
        getProvisioning().modifyAttrs(this, attrs);
    }

    /**
     * Zimbra Systems Unique ID
     *
     * @param attrs existing map to populate, or null to create a new map
     * @return populated map to pass into Provisioning.modifyAttrs
     */
    @ZAttr(id=1)
    public Map<String,Object> unsetId(Map<String,Object> attrs) {
        if (attrs == null) attrs = new HashMap<String,Object>();
        attrs.put(Provisioning.A_zimbraId, "");
        return attrs;
    }

    /**
     * locale of entry, e.g. en_US
     *
     * @return zimbraLocale, or null if unset
     */
    @ZAttr(id=345)
    public String getLocaleAsString() {
        return getAttr(Provisioning.A_zimbraLocale, null);
    }

    /**
     * locale of entry, e.g. en_US
     *
     * @param zimbraLocale new value
     * @throws com.zimbra.common.service.ServiceException if error during update
     */
    @ZAttr(id=345)
    public void setLocale(String zimbraLocale) throws com.zimbra.common.service.ServiceException {
        HashMap<String,Object> attrs = new HashMap<String,Object>();
        attrs.put(Provisioning.A_zimbraLocale, zimbraLocale);
        getProvisioning().modifyAttrs(this, attrs);
    }

    /**
     * locale of entry, e.g. en_US
     *
     * @param zimbraLocale new value
     * @param attrs existing map to populate, or null to create a new map
     * @return populated map to pass into Provisioning.modifyAttrs
     */
    @ZAttr(id=345)
    public Map<String,Object> setLocale(String zimbraLocale, Map<String,Object> attrs) {
        if (attrs == null) attrs = new HashMap<String,Object>();
        attrs.put(Provisioning.A_zimbraLocale, zimbraLocale);
        return attrs;
    }

    /**
     * locale of entry, e.g. en_US
     *
     * @throws com.zimbra.common.service.ServiceException if error during update
     */
    @ZAttr(id=345)
    public void unsetLocale() throws com.zimbra.common.service.ServiceException {
        HashMap<String,Object> attrs = new HashMap<String,Object>();
        attrs.put(Provisioning.A_zimbraLocale, "");
        getProvisioning().modifyAttrs(this, attrs);
    }

    /**
     * locale of entry, e.g. en_US
     *
     * @param attrs existing map to populate, or null to create a new map
     * @return populated map to pass into Provisioning.modifyAttrs
     */
    @ZAttr(id=345)
    public Map<String,Object> unsetLocale(Map<String,Object> attrs) {
        if (attrs == null) attrs = new HashMap<String,Object>();
        attrs.put(Provisioning.A_zimbraLocale, "");
        return attrs;
    }

    ///// END-AUTO-GEN-REPLACE
}<|MERGE_RESOLUTION|>--- conflicted
+++ resolved
@@ -34,11 +34,7 @@
 
     ///// BEGIN-AUTO-GEN-REPLACE
 
-<<<<<<< HEAD
-    /* build: 7.0.0_BETA1_1111 pshao 20110427-1259 */
-=======
-    /* build: 7.0.0_BETA1_1111 pshao 20110427-2207 */
->>>>>>> ee046f4a
+    /* build: 7.0.0_BETA1_1111 pshao 20110428-1657 */
 
     /**
      * RFC2798: preferred name to be used when displaying entries
