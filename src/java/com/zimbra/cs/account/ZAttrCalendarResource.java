/*
 * ***** BEGIN LICENSE BLOCK *****
 * Zimbra Collaboration Suite Server
 * Copyright (C) 2006, 2007, 2008, 2009, 2010, 2011 Zimbra, Inc.
 * 
 * The contents of this file are subject to the Zimbra Public License
 * Version 1.3 ("License"); you may not use this file except in
 * compliance with the License.  You may obtain a copy of the License at
 * http://www.zimbra.com/license.
 * 
 * Software distributed under the License is distributed on an "AS IS"
 * basis, WITHOUT WARRANTY OF ANY KIND, either express or implied.
 * ***** END LICENSE BLOCK *****
 */

package com.zimbra.cs.account;

import com.zimbra.common.util.ByteUtil;
import com.zimbra.common.util.DateUtil;

import java.util.Date;
import java.util.HashMap;
import java.util.Map;

/**
 * AUTO-GENERATED. DO NOT EDIT.
 *
 */
public class ZAttrCalendarResource extends Account {

    public ZAttrCalendarResource(String name, String id, Map<String, Object> attrs, Map<String, Object> defaults, Provisioning prov) {
        super(name, id, attrs, defaults, prov);
    }

    ///// BEGIN-AUTO-GEN-REPLACE

<<<<<<< HEAD
    /* build: 7.0.0_BETA1_1111 pshao 20110301-1330 */
=======
    /* build: 7.0.0_BETA1_1111 pshao 20110301-1346 */
>>>>>>> 21f817d5

    /**
     * RFC2798: preferred name to be used when displaying entries
     *
     * @return displayName, or null if unset
     */
    @ZAttr(id=-1)
    public String getDisplayName() {
        return getAttr(Provisioning.A_displayName, null);
    }

    /**
     * RFC2798: preferred name to be used when displaying entries
     *
     * @param displayName new value
     * @throws com.zimbra.common.service.ServiceException if error during update
     */
    @ZAttr(id=-1)
    public void setDisplayName(String displayName) throws com.zimbra.common.service.ServiceException {
        HashMap<String,Object> attrs = new HashMap<String,Object>();
        attrs.put(Provisioning.A_displayName, displayName);
        getProvisioning().modifyAttrs(this, attrs);
    }

    /**
     * RFC2798: preferred name to be used when displaying entries
     *
     * @param displayName new value
     * @param attrs existing map to populate, or null to create a new map
     * @return populated map to pass into Provisioning.modifyAttrs
     */
    @ZAttr(id=-1)
    public Map<String,Object> setDisplayName(String displayName, Map<String,Object> attrs) {
        if (attrs == null) attrs = new HashMap<String,Object>();
        attrs.put(Provisioning.A_displayName, displayName);
        return attrs;
    }

    /**
     * RFC2798: preferred name to be used when displaying entries
     *
     * @throws com.zimbra.common.service.ServiceException if error during update
     */
    @ZAttr(id=-1)
    public void unsetDisplayName() throws com.zimbra.common.service.ServiceException {
        HashMap<String,Object> attrs = new HashMap<String,Object>();
        attrs.put(Provisioning.A_displayName, "");
        getProvisioning().modifyAttrs(this, attrs);
    }

    /**
     * RFC2798: preferred name to be used when displaying entries
     *
     * @param attrs existing map to populate, or null to create a new map
     * @return populated map to pass into Provisioning.modifyAttrs
     */
    @ZAttr(id=-1)
    public Map<String,Object> unsetDisplayName(Map<String,Object> attrs) {
        if (attrs == null) attrs = new HashMap<String,Object>();
        attrs.put(Provisioning.A_displayName, "");
        return attrs;
    }

    /**
     * calendar user type - USER (default) or RESOURCE
     *
     * <p>Valid values: [RESOURCE, USER]
     *
     * @return zimbraAccountCalendarUserType, or null if unset and/or has invalid value
     */
    @ZAttr(id=313)
    public ZAttrProvisioning.AccountCalendarUserType getAccountCalendarUserType() {
        try { String v = getAttr(Provisioning.A_zimbraAccountCalendarUserType); return v == null ? null : ZAttrProvisioning.AccountCalendarUserType.fromString(v); } catch(com.zimbra.common.service.ServiceException e) { return null; }
    }

    /**
     * calendar user type - USER (default) or RESOURCE
     *
     * <p>Valid values: [RESOURCE, USER]
     *
     * @return zimbraAccountCalendarUserType, or null if unset
     */
    @ZAttr(id=313)
    public String getAccountCalendarUserTypeAsString() {
        return getAttr(Provisioning.A_zimbraAccountCalendarUserType, null);
    }

    /**
     * calendar user type - USER (default) or RESOURCE
     *
     * <p>Valid values: [RESOURCE, USER]
     *
     * @param zimbraAccountCalendarUserType new value
     * @throws com.zimbra.common.service.ServiceException if error during update
     */
    @ZAttr(id=313)
    public void setAccountCalendarUserType(ZAttrProvisioning.AccountCalendarUserType zimbraAccountCalendarUserType) throws com.zimbra.common.service.ServiceException {
        HashMap<String,Object> attrs = new HashMap<String,Object>();
        attrs.put(Provisioning.A_zimbraAccountCalendarUserType, zimbraAccountCalendarUserType.toString());
        getProvisioning().modifyAttrs(this, attrs);
    }

    /**
     * calendar user type - USER (default) or RESOURCE
     *
     * <p>Valid values: [RESOURCE, USER]
     *
     * @param zimbraAccountCalendarUserType new value
     * @param attrs existing map to populate, or null to create a new map
     * @return populated map to pass into Provisioning.modifyAttrs
     */
    @ZAttr(id=313)
    public Map<String,Object> setAccountCalendarUserType(ZAttrProvisioning.AccountCalendarUserType zimbraAccountCalendarUserType, Map<String,Object> attrs) {
        if (attrs == null) attrs = new HashMap<String,Object>();
        attrs.put(Provisioning.A_zimbraAccountCalendarUserType, zimbraAccountCalendarUserType.toString());
        return attrs;
    }

    /**
     * calendar user type - USER (default) or RESOURCE
     *
     * <p>Valid values: [RESOURCE, USER]
     *
     * @param zimbraAccountCalendarUserType new value
     * @throws com.zimbra.common.service.ServiceException if error during update
     */
    @ZAttr(id=313)
    public void setAccountCalendarUserTypeAsString(String zimbraAccountCalendarUserType) throws com.zimbra.common.service.ServiceException {
        HashMap<String,Object> attrs = new HashMap<String,Object>();
        attrs.put(Provisioning.A_zimbraAccountCalendarUserType, zimbraAccountCalendarUserType);
        getProvisioning().modifyAttrs(this, attrs);
    }

    /**
     * calendar user type - USER (default) or RESOURCE
     *
     * <p>Valid values: [RESOURCE, USER]
     *
     * @param zimbraAccountCalendarUserType new value
     * @param attrs existing map to populate, or null to create a new map
     * @return populated map to pass into Provisioning.modifyAttrs
     */
    @ZAttr(id=313)
    public Map<String,Object> setAccountCalendarUserTypeAsString(String zimbraAccountCalendarUserType, Map<String,Object> attrs) {
        if (attrs == null) attrs = new HashMap<String,Object>();
        attrs.put(Provisioning.A_zimbraAccountCalendarUserType, zimbraAccountCalendarUserType);
        return attrs;
    }

    /**
     * calendar user type - USER (default) or RESOURCE
     *
     * <p>Valid values: [RESOURCE, USER]
     *
     * @throws com.zimbra.common.service.ServiceException if error during update
     */
    @ZAttr(id=313)
    public void unsetAccountCalendarUserType() throws com.zimbra.common.service.ServiceException {
        HashMap<String,Object> attrs = new HashMap<String,Object>();
        attrs.put(Provisioning.A_zimbraAccountCalendarUserType, "");
        getProvisioning().modifyAttrs(this, attrs);
    }

    /**
     * calendar user type - USER (default) or RESOURCE
     *
     * <p>Valid values: [RESOURCE, USER]
     *
     * @param attrs existing map to populate, or null to create a new map
     * @return populated map to pass into Provisioning.modifyAttrs
     */
    @ZAttr(id=313)
    public Map<String,Object> unsetAccountCalendarUserType(Map<String,Object> attrs) {
        if (attrs == null) attrs = new HashMap<String,Object>();
        attrs.put(Provisioning.A_zimbraAccountCalendarUserType, "");
        return attrs;
    }

    /**
     * Whether this calendar resource accepts/declines meeting invites
     * automatically; default TRUE
     *
     * @return zimbraCalResAutoAcceptDecline, or false if unset
     */
    @ZAttr(id=315)
    public boolean isCalResAutoAcceptDecline() {
        return getBooleanAttr(Provisioning.A_zimbraCalResAutoAcceptDecline, false);
    }

    /**
     * Whether this calendar resource accepts/declines meeting invites
     * automatically; default TRUE
     *
     * @param zimbraCalResAutoAcceptDecline new value
     * @throws com.zimbra.common.service.ServiceException if error during update
     */
    @ZAttr(id=315)
    public void setCalResAutoAcceptDecline(boolean zimbraCalResAutoAcceptDecline) throws com.zimbra.common.service.ServiceException {
        HashMap<String,Object> attrs = new HashMap<String,Object>();
        attrs.put(Provisioning.A_zimbraCalResAutoAcceptDecline, zimbraCalResAutoAcceptDecline ? Provisioning.TRUE : Provisioning.FALSE);
        getProvisioning().modifyAttrs(this, attrs);
    }

    /**
     * Whether this calendar resource accepts/declines meeting invites
     * automatically; default TRUE
     *
     * @param zimbraCalResAutoAcceptDecline new value
     * @param attrs existing map to populate, or null to create a new map
     * @return populated map to pass into Provisioning.modifyAttrs
     */
    @ZAttr(id=315)
    public Map<String,Object> setCalResAutoAcceptDecline(boolean zimbraCalResAutoAcceptDecline, Map<String,Object> attrs) {
        if (attrs == null) attrs = new HashMap<String,Object>();
        attrs.put(Provisioning.A_zimbraCalResAutoAcceptDecline, zimbraCalResAutoAcceptDecline ? Provisioning.TRUE : Provisioning.FALSE);
        return attrs;
    }

    /**
     * Whether this calendar resource accepts/declines meeting invites
     * automatically; default TRUE
     *
     * @throws com.zimbra.common.service.ServiceException if error during update
     */
    @ZAttr(id=315)
    public void unsetCalResAutoAcceptDecline() throws com.zimbra.common.service.ServiceException {
        HashMap<String,Object> attrs = new HashMap<String,Object>();
        attrs.put(Provisioning.A_zimbraCalResAutoAcceptDecline, "");
        getProvisioning().modifyAttrs(this, attrs);
    }

    /**
     * Whether this calendar resource accepts/declines meeting invites
     * automatically; default TRUE
     *
     * @param attrs existing map to populate, or null to create a new map
     * @return populated map to pass into Provisioning.modifyAttrs
     */
    @ZAttr(id=315)
    public Map<String,Object> unsetCalResAutoAcceptDecline(Map<String,Object> attrs) {
        if (attrs == null) attrs = new HashMap<String,Object>();
        attrs.put(Provisioning.A_zimbraCalResAutoAcceptDecline, "");
        return attrs;
    }

    /**
     * Whether this calendar resource declines invite if already busy;
     * default TRUE
     *
     * @return zimbraCalResAutoDeclineIfBusy, or false if unset
     */
    @ZAttr(id=322)
    public boolean isCalResAutoDeclineIfBusy() {
        return getBooleanAttr(Provisioning.A_zimbraCalResAutoDeclineIfBusy, false);
    }

    /**
     * Whether this calendar resource declines invite if already busy;
     * default TRUE
     *
     * @param zimbraCalResAutoDeclineIfBusy new value
     * @throws com.zimbra.common.service.ServiceException if error during update
     */
    @ZAttr(id=322)
    public void setCalResAutoDeclineIfBusy(boolean zimbraCalResAutoDeclineIfBusy) throws com.zimbra.common.service.ServiceException {
        HashMap<String,Object> attrs = new HashMap<String,Object>();
        attrs.put(Provisioning.A_zimbraCalResAutoDeclineIfBusy, zimbraCalResAutoDeclineIfBusy ? Provisioning.TRUE : Provisioning.FALSE);
        getProvisioning().modifyAttrs(this, attrs);
    }

    /**
     * Whether this calendar resource declines invite if already busy;
     * default TRUE
     *
     * @param zimbraCalResAutoDeclineIfBusy new value
     * @param attrs existing map to populate, or null to create a new map
     * @return populated map to pass into Provisioning.modifyAttrs
     */
    @ZAttr(id=322)
    public Map<String,Object> setCalResAutoDeclineIfBusy(boolean zimbraCalResAutoDeclineIfBusy, Map<String,Object> attrs) {
        if (attrs == null) attrs = new HashMap<String,Object>();
        attrs.put(Provisioning.A_zimbraCalResAutoDeclineIfBusy, zimbraCalResAutoDeclineIfBusy ? Provisioning.TRUE : Provisioning.FALSE);
        return attrs;
    }

    /**
     * Whether this calendar resource declines invite if already busy;
     * default TRUE
     *
     * @throws com.zimbra.common.service.ServiceException if error during update
     */
    @ZAttr(id=322)
    public void unsetCalResAutoDeclineIfBusy() throws com.zimbra.common.service.ServiceException {
        HashMap<String,Object> attrs = new HashMap<String,Object>();
        attrs.put(Provisioning.A_zimbraCalResAutoDeclineIfBusy, "");
        getProvisioning().modifyAttrs(this, attrs);
    }

    /**
     * Whether this calendar resource declines invite if already busy;
     * default TRUE
     *
     * @param attrs existing map to populate, or null to create a new map
     * @return populated map to pass into Provisioning.modifyAttrs
     */
    @ZAttr(id=322)
    public Map<String,Object> unsetCalResAutoDeclineIfBusy(Map<String,Object> attrs) {
        if (attrs == null) attrs = new HashMap<String,Object>();
        attrs.put(Provisioning.A_zimbraCalResAutoDeclineIfBusy, "");
        return attrs;
    }

    /**
     * Whether this calendar resource declines invites to recurring
     * appointments; default FALSE
     *
     * @return zimbraCalResAutoDeclineRecurring, or false if unset
     */
    @ZAttr(id=323)
    public boolean isCalResAutoDeclineRecurring() {
        return getBooleanAttr(Provisioning.A_zimbraCalResAutoDeclineRecurring, false);
    }

    /**
     * Whether this calendar resource declines invites to recurring
     * appointments; default FALSE
     *
     * @param zimbraCalResAutoDeclineRecurring new value
     * @throws com.zimbra.common.service.ServiceException if error during update
     */
    @ZAttr(id=323)
    public void setCalResAutoDeclineRecurring(boolean zimbraCalResAutoDeclineRecurring) throws com.zimbra.common.service.ServiceException {
        HashMap<String,Object> attrs = new HashMap<String,Object>();
        attrs.put(Provisioning.A_zimbraCalResAutoDeclineRecurring, zimbraCalResAutoDeclineRecurring ? Provisioning.TRUE : Provisioning.FALSE);
        getProvisioning().modifyAttrs(this, attrs);
    }

    /**
     * Whether this calendar resource declines invites to recurring
     * appointments; default FALSE
     *
     * @param zimbraCalResAutoDeclineRecurring new value
     * @param attrs existing map to populate, or null to create a new map
     * @return populated map to pass into Provisioning.modifyAttrs
     */
    @ZAttr(id=323)
    public Map<String,Object> setCalResAutoDeclineRecurring(boolean zimbraCalResAutoDeclineRecurring, Map<String,Object> attrs) {
        if (attrs == null) attrs = new HashMap<String,Object>();
        attrs.put(Provisioning.A_zimbraCalResAutoDeclineRecurring, zimbraCalResAutoDeclineRecurring ? Provisioning.TRUE : Provisioning.FALSE);
        return attrs;
    }

    /**
     * Whether this calendar resource declines invites to recurring
     * appointments; default FALSE
     *
     * @throws com.zimbra.common.service.ServiceException if error during update
     */
    @ZAttr(id=323)
    public void unsetCalResAutoDeclineRecurring() throws com.zimbra.common.service.ServiceException {
        HashMap<String,Object> attrs = new HashMap<String,Object>();
        attrs.put(Provisioning.A_zimbraCalResAutoDeclineRecurring, "");
        getProvisioning().modifyAttrs(this, attrs);
    }

    /**
     * Whether this calendar resource declines invites to recurring
     * appointments; default FALSE
     *
     * @param attrs existing map to populate, or null to create a new map
     * @return populated map to pass into Provisioning.modifyAttrs
     */
    @ZAttr(id=323)
    public Map<String,Object> unsetCalResAutoDeclineRecurring(Map<String,Object> attrs) {
        if (attrs == null) attrs = new HashMap<String,Object>();
        attrs.put(Provisioning.A_zimbraCalResAutoDeclineRecurring, "");
        return attrs;
    }

    /**
     * building number or name
     *
     * @return zimbraCalResBuilding, or null if unset
     */
    @ZAttr(id=327)
    public String getCalResBuilding() {
        return getAttr(Provisioning.A_zimbraCalResBuilding, null);
    }

    /**
     * building number or name
     *
     * @param zimbraCalResBuilding new value
     * @throws com.zimbra.common.service.ServiceException if error during update
     */
    @ZAttr(id=327)
    public void setCalResBuilding(String zimbraCalResBuilding) throws com.zimbra.common.service.ServiceException {
        HashMap<String,Object> attrs = new HashMap<String,Object>();
        attrs.put(Provisioning.A_zimbraCalResBuilding, zimbraCalResBuilding);
        getProvisioning().modifyAttrs(this, attrs);
    }

    /**
     * building number or name
     *
     * @param zimbraCalResBuilding new value
     * @param attrs existing map to populate, or null to create a new map
     * @return populated map to pass into Provisioning.modifyAttrs
     */
    @ZAttr(id=327)
    public Map<String,Object> setCalResBuilding(String zimbraCalResBuilding, Map<String,Object> attrs) {
        if (attrs == null) attrs = new HashMap<String,Object>();
        attrs.put(Provisioning.A_zimbraCalResBuilding, zimbraCalResBuilding);
        return attrs;
    }

    /**
     * building number or name
     *
     * @throws com.zimbra.common.service.ServiceException if error during update
     */
    @ZAttr(id=327)
    public void unsetCalResBuilding() throws com.zimbra.common.service.ServiceException {
        HashMap<String,Object> attrs = new HashMap<String,Object>();
        attrs.put(Provisioning.A_zimbraCalResBuilding, "");
        getProvisioning().modifyAttrs(this, attrs);
    }

    /**
     * building number or name
     *
     * @param attrs existing map to populate, or null to create a new map
     * @return populated map to pass into Provisioning.modifyAttrs
     */
    @ZAttr(id=327)
    public Map<String,Object> unsetCalResBuilding(Map<String,Object> attrs) {
        if (attrs == null) attrs = new HashMap<String,Object>();
        attrs.put(Provisioning.A_zimbraCalResBuilding, "");
        return attrs;
    }

    /**
     * capacity
     *
     * @return zimbraCalResCapacity, or -1 if unset
     */
    @ZAttr(id=330)
    public int getCalResCapacity() {
        return getIntAttr(Provisioning.A_zimbraCalResCapacity, -1);
    }

    /**
     * capacity
     *
     * @param zimbraCalResCapacity new value
     * @throws com.zimbra.common.service.ServiceException if error during update
     */
    @ZAttr(id=330)
    public void setCalResCapacity(int zimbraCalResCapacity) throws com.zimbra.common.service.ServiceException {
        HashMap<String,Object> attrs = new HashMap<String,Object>();
        attrs.put(Provisioning.A_zimbraCalResCapacity, Integer.toString(zimbraCalResCapacity));
        getProvisioning().modifyAttrs(this, attrs);
    }

    /**
     * capacity
     *
     * @param zimbraCalResCapacity new value
     * @param attrs existing map to populate, or null to create a new map
     * @return populated map to pass into Provisioning.modifyAttrs
     */
    @ZAttr(id=330)
    public Map<String,Object> setCalResCapacity(int zimbraCalResCapacity, Map<String,Object> attrs) {
        if (attrs == null) attrs = new HashMap<String,Object>();
        attrs.put(Provisioning.A_zimbraCalResCapacity, Integer.toString(zimbraCalResCapacity));
        return attrs;
    }

    /**
     * capacity
     *
     * @throws com.zimbra.common.service.ServiceException if error during update
     */
    @ZAttr(id=330)
    public void unsetCalResCapacity() throws com.zimbra.common.service.ServiceException {
        HashMap<String,Object> attrs = new HashMap<String,Object>();
        attrs.put(Provisioning.A_zimbraCalResCapacity, "");
        getProvisioning().modifyAttrs(this, attrs);
    }

    /**
     * capacity
     *
     * @param attrs existing map to populate, or null to create a new map
     * @return populated map to pass into Provisioning.modifyAttrs
     */
    @ZAttr(id=330)
    public Map<String,Object> unsetCalResCapacity(Map<String,Object> attrs) {
        if (attrs == null) attrs = new HashMap<String,Object>();
        attrs.put(Provisioning.A_zimbraCalResCapacity, "");
        return attrs;
    }

    /**
     * email of contact in charge of resource
     *
     * @return zimbraCalResContactEmail, or null if unset
     */
    @ZAttr(id=332)
    public String getCalResContactEmail() {
        return getAttr(Provisioning.A_zimbraCalResContactEmail, null);
    }

    /**
     * email of contact in charge of resource
     *
     * @param zimbraCalResContactEmail new value
     * @throws com.zimbra.common.service.ServiceException if error during update
     */
    @ZAttr(id=332)
    public void setCalResContactEmail(String zimbraCalResContactEmail) throws com.zimbra.common.service.ServiceException {
        HashMap<String,Object> attrs = new HashMap<String,Object>();
        attrs.put(Provisioning.A_zimbraCalResContactEmail, zimbraCalResContactEmail);
        getProvisioning().modifyAttrs(this, attrs);
    }

    /**
     * email of contact in charge of resource
     *
     * @param zimbraCalResContactEmail new value
     * @param attrs existing map to populate, or null to create a new map
     * @return populated map to pass into Provisioning.modifyAttrs
     */
    @ZAttr(id=332)
    public Map<String,Object> setCalResContactEmail(String zimbraCalResContactEmail, Map<String,Object> attrs) {
        if (attrs == null) attrs = new HashMap<String,Object>();
        attrs.put(Provisioning.A_zimbraCalResContactEmail, zimbraCalResContactEmail);
        return attrs;
    }

    /**
     * email of contact in charge of resource
     *
     * @throws com.zimbra.common.service.ServiceException if error during update
     */
    @ZAttr(id=332)
    public void unsetCalResContactEmail() throws com.zimbra.common.service.ServiceException {
        HashMap<String,Object> attrs = new HashMap<String,Object>();
        attrs.put(Provisioning.A_zimbraCalResContactEmail, "");
        getProvisioning().modifyAttrs(this, attrs);
    }

    /**
     * email of contact in charge of resource
     *
     * @param attrs existing map to populate, or null to create a new map
     * @return populated map to pass into Provisioning.modifyAttrs
     */
    @ZAttr(id=332)
    public Map<String,Object> unsetCalResContactEmail(Map<String,Object> attrs) {
        if (attrs == null) attrs = new HashMap<String,Object>();
        attrs.put(Provisioning.A_zimbraCalResContactEmail, "");
        return attrs;
    }

    /**
     * name of contact in charge of resource
     *
     * @return zimbraCalResContactName, or null if unset
     */
    @ZAttr(id=331)
    public String getCalResContactName() {
        return getAttr(Provisioning.A_zimbraCalResContactName, null);
    }

    /**
     * name of contact in charge of resource
     *
     * @param zimbraCalResContactName new value
     * @throws com.zimbra.common.service.ServiceException if error during update
     */
    @ZAttr(id=331)
    public void setCalResContactName(String zimbraCalResContactName) throws com.zimbra.common.service.ServiceException {
        HashMap<String,Object> attrs = new HashMap<String,Object>();
        attrs.put(Provisioning.A_zimbraCalResContactName, zimbraCalResContactName);
        getProvisioning().modifyAttrs(this, attrs);
    }

    /**
     * name of contact in charge of resource
     *
     * @param zimbraCalResContactName new value
     * @param attrs existing map to populate, or null to create a new map
     * @return populated map to pass into Provisioning.modifyAttrs
     */
    @ZAttr(id=331)
    public Map<String,Object> setCalResContactName(String zimbraCalResContactName, Map<String,Object> attrs) {
        if (attrs == null) attrs = new HashMap<String,Object>();
        attrs.put(Provisioning.A_zimbraCalResContactName, zimbraCalResContactName);
        return attrs;
    }

    /**
     * name of contact in charge of resource
     *
     * @throws com.zimbra.common.service.ServiceException if error during update
     */
    @ZAttr(id=331)
    public void unsetCalResContactName() throws com.zimbra.common.service.ServiceException {
        HashMap<String,Object> attrs = new HashMap<String,Object>();
        attrs.put(Provisioning.A_zimbraCalResContactName, "");
        getProvisioning().modifyAttrs(this, attrs);
    }

    /**
     * name of contact in charge of resource
     *
     * @param attrs existing map to populate, or null to create a new map
     * @return populated map to pass into Provisioning.modifyAttrs
     */
    @ZAttr(id=331)
    public Map<String,Object> unsetCalResContactName(Map<String,Object> attrs) {
        if (attrs == null) attrs = new HashMap<String,Object>();
        attrs.put(Provisioning.A_zimbraCalResContactName, "");
        return attrs;
    }

    /**
     * phone number of contact in charge of resource
     *
     * @return zimbraCalResContactPhone, or null if unset
     */
    @ZAttr(id=333)
    public String getCalResContactPhone() {
        return getAttr(Provisioning.A_zimbraCalResContactPhone, null);
    }

    /**
     * phone number of contact in charge of resource
     *
     * @param zimbraCalResContactPhone new value
     * @throws com.zimbra.common.service.ServiceException if error during update
     */
    @ZAttr(id=333)
    public void setCalResContactPhone(String zimbraCalResContactPhone) throws com.zimbra.common.service.ServiceException {
        HashMap<String,Object> attrs = new HashMap<String,Object>();
        attrs.put(Provisioning.A_zimbraCalResContactPhone, zimbraCalResContactPhone);
        getProvisioning().modifyAttrs(this, attrs);
    }

    /**
     * phone number of contact in charge of resource
     *
     * @param zimbraCalResContactPhone new value
     * @param attrs existing map to populate, or null to create a new map
     * @return populated map to pass into Provisioning.modifyAttrs
     */
    @ZAttr(id=333)
    public Map<String,Object> setCalResContactPhone(String zimbraCalResContactPhone, Map<String,Object> attrs) {
        if (attrs == null) attrs = new HashMap<String,Object>();
        attrs.put(Provisioning.A_zimbraCalResContactPhone, zimbraCalResContactPhone);
        return attrs;
    }

    /**
     * phone number of contact in charge of resource
     *
     * @throws com.zimbra.common.service.ServiceException if error during update
     */
    @ZAttr(id=333)
    public void unsetCalResContactPhone() throws com.zimbra.common.service.ServiceException {
        HashMap<String,Object> attrs = new HashMap<String,Object>();
        attrs.put(Provisioning.A_zimbraCalResContactPhone, "");
        getProvisioning().modifyAttrs(this, attrs);
    }

    /**
     * phone number of contact in charge of resource
     *
     * @param attrs existing map to populate, or null to create a new map
     * @return populated map to pass into Provisioning.modifyAttrs
     */
    @ZAttr(id=333)
    public Map<String,Object> unsetCalResContactPhone(Map<String,Object> attrs) {
        if (attrs == null) attrs = new HashMap<String,Object>();
        attrs.put(Provisioning.A_zimbraCalResContactPhone, "");
        return attrs;
    }

    /**
     * floor number or name
     *
     * @return zimbraCalResFloor, or null if unset
     */
    @ZAttr(id=328)
    public String getCalResFloor() {
        return getAttr(Provisioning.A_zimbraCalResFloor, null);
    }

    /**
     * floor number or name
     *
     * @param zimbraCalResFloor new value
     * @throws com.zimbra.common.service.ServiceException if error during update
     */
    @ZAttr(id=328)
    public void setCalResFloor(String zimbraCalResFloor) throws com.zimbra.common.service.ServiceException {
        HashMap<String,Object> attrs = new HashMap<String,Object>();
        attrs.put(Provisioning.A_zimbraCalResFloor, zimbraCalResFloor);
        getProvisioning().modifyAttrs(this, attrs);
    }

    /**
     * floor number or name
     *
     * @param zimbraCalResFloor new value
     * @param attrs existing map to populate, or null to create a new map
     * @return populated map to pass into Provisioning.modifyAttrs
     */
    @ZAttr(id=328)
    public Map<String,Object> setCalResFloor(String zimbraCalResFloor, Map<String,Object> attrs) {
        if (attrs == null) attrs = new HashMap<String,Object>();
        attrs.put(Provisioning.A_zimbraCalResFloor, zimbraCalResFloor);
        return attrs;
    }

    /**
     * floor number or name
     *
     * @throws com.zimbra.common.service.ServiceException if error during update
     */
    @ZAttr(id=328)
    public void unsetCalResFloor() throws com.zimbra.common.service.ServiceException {
        HashMap<String,Object> attrs = new HashMap<String,Object>();
        attrs.put(Provisioning.A_zimbraCalResFloor, "");
        getProvisioning().modifyAttrs(this, attrs);
    }

    /**
     * floor number or name
     *
     * @param attrs existing map to populate, or null to create a new map
     * @return populated map to pass into Provisioning.modifyAttrs
     */
    @ZAttr(id=328)
    public Map<String,Object> unsetCalResFloor(Map<String,Object> attrs) {
        if (attrs == null) attrs = new HashMap<String,Object>();
        attrs.put(Provisioning.A_zimbraCalResFloor, "");
        return attrs;
    }

    /**
     * display name for resource location
     *
     * @return zimbraCalResLocationDisplayName, or null if unset
     */
    @ZAttr(id=324)
    public String getCalResLocationDisplayName() {
        return getAttr(Provisioning.A_zimbraCalResLocationDisplayName, null);
    }

    /**
     * display name for resource location
     *
     * @param zimbraCalResLocationDisplayName new value
     * @throws com.zimbra.common.service.ServiceException if error during update
     */
    @ZAttr(id=324)
    public void setCalResLocationDisplayName(String zimbraCalResLocationDisplayName) throws com.zimbra.common.service.ServiceException {
        HashMap<String,Object> attrs = new HashMap<String,Object>();
        attrs.put(Provisioning.A_zimbraCalResLocationDisplayName, zimbraCalResLocationDisplayName);
        getProvisioning().modifyAttrs(this, attrs);
    }

    /**
     * display name for resource location
     *
     * @param zimbraCalResLocationDisplayName new value
     * @param attrs existing map to populate, or null to create a new map
     * @return populated map to pass into Provisioning.modifyAttrs
     */
    @ZAttr(id=324)
    public Map<String,Object> setCalResLocationDisplayName(String zimbraCalResLocationDisplayName, Map<String,Object> attrs) {
        if (attrs == null) attrs = new HashMap<String,Object>();
        attrs.put(Provisioning.A_zimbraCalResLocationDisplayName, zimbraCalResLocationDisplayName);
        return attrs;
    }

    /**
     * display name for resource location
     *
     * @throws com.zimbra.common.service.ServiceException if error during update
     */
    @ZAttr(id=324)
    public void unsetCalResLocationDisplayName() throws com.zimbra.common.service.ServiceException {
        HashMap<String,Object> attrs = new HashMap<String,Object>();
        attrs.put(Provisioning.A_zimbraCalResLocationDisplayName, "");
        getProvisioning().modifyAttrs(this, attrs);
    }

    /**
     * display name for resource location
     *
     * @param attrs existing map to populate, or null to create a new map
     * @return populated map to pass into Provisioning.modifyAttrs
     */
    @ZAttr(id=324)
    public Map<String,Object> unsetCalResLocationDisplayName(Map<String,Object> attrs) {
        if (attrs == null) attrs = new HashMap<String,Object>();
        attrs.put(Provisioning.A_zimbraCalResLocationDisplayName, "");
        return attrs;
    }

    /**
     * Maximum number of conflicting instances allowed before declining
     * schedule request for a recurring appointments; default 0 (means
     * decline on any conflict)
     *
     * @return zimbraCalResMaxNumConflictsAllowed, or -1 if unset
     *
     * @since ZCS 5.0.14
     */
    @ZAttr(id=808)
    public int getCalResMaxNumConflictsAllowed() {
        return getIntAttr(Provisioning.A_zimbraCalResMaxNumConflictsAllowed, -1);
    }

    /**
     * Maximum number of conflicting instances allowed before declining
     * schedule request for a recurring appointments; default 0 (means
     * decline on any conflict)
     *
     * @param zimbraCalResMaxNumConflictsAllowed new value
     * @throws com.zimbra.common.service.ServiceException if error during update
     *
     * @since ZCS 5.0.14
     */
    @ZAttr(id=808)
    public void setCalResMaxNumConflictsAllowed(int zimbraCalResMaxNumConflictsAllowed) throws com.zimbra.common.service.ServiceException {
        HashMap<String,Object> attrs = new HashMap<String,Object>();
        attrs.put(Provisioning.A_zimbraCalResMaxNumConflictsAllowed, Integer.toString(zimbraCalResMaxNumConflictsAllowed));
        getProvisioning().modifyAttrs(this, attrs);
    }

    /**
     * Maximum number of conflicting instances allowed before declining
     * schedule request for a recurring appointments; default 0 (means
     * decline on any conflict)
     *
     * @param zimbraCalResMaxNumConflictsAllowed new value
     * @param attrs existing map to populate, or null to create a new map
     * @return populated map to pass into Provisioning.modifyAttrs
     *
     * @since ZCS 5.0.14
     */
    @ZAttr(id=808)
    public Map<String,Object> setCalResMaxNumConflictsAllowed(int zimbraCalResMaxNumConflictsAllowed, Map<String,Object> attrs) {
        if (attrs == null) attrs = new HashMap<String,Object>();
        attrs.put(Provisioning.A_zimbraCalResMaxNumConflictsAllowed, Integer.toString(zimbraCalResMaxNumConflictsAllowed));
        return attrs;
    }

    /**
     * Maximum number of conflicting instances allowed before declining
     * schedule request for a recurring appointments; default 0 (means
     * decline on any conflict)
     *
     * @throws com.zimbra.common.service.ServiceException if error during update
     *
     * @since ZCS 5.0.14
     */
    @ZAttr(id=808)
    public void unsetCalResMaxNumConflictsAllowed() throws com.zimbra.common.service.ServiceException {
        HashMap<String,Object> attrs = new HashMap<String,Object>();
        attrs.put(Provisioning.A_zimbraCalResMaxNumConflictsAllowed, "");
        getProvisioning().modifyAttrs(this, attrs);
    }

    /**
     * Maximum number of conflicting instances allowed before declining
     * schedule request for a recurring appointments; default 0 (means
     * decline on any conflict)
     *
     * @param attrs existing map to populate, or null to create a new map
     * @return populated map to pass into Provisioning.modifyAttrs
     *
     * @since ZCS 5.0.14
     */
    @ZAttr(id=808)
    public Map<String,Object> unsetCalResMaxNumConflictsAllowed(Map<String,Object> attrs) {
        if (attrs == null) attrs = new HashMap<String,Object>();
        attrs.put(Provisioning.A_zimbraCalResMaxNumConflictsAllowed, "");
        return attrs;
    }

    /**
     * Maximum percent of conflicting instances allowed before declining
     * schedule request for a recurring appointment; default 0 (means decline
     * on any conflict)
     *
     * @return zimbraCalResMaxPercentConflictsAllowed, or -1 if unset
     *
     * @since ZCS 5.0.14
     */
    @ZAttr(id=809)
    public int getCalResMaxPercentConflictsAllowed() {
        return getIntAttr(Provisioning.A_zimbraCalResMaxPercentConflictsAllowed, -1);
    }

    /**
     * Maximum percent of conflicting instances allowed before declining
     * schedule request for a recurring appointment; default 0 (means decline
     * on any conflict)
     *
     * @param zimbraCalResMaxPercentConflictsAllowed new value
     * @throws com.zimbra.common.service.ServiceException if error during update
     *
     * @since ZCS 5.0.14
     */
    @ZAttr(id=809)
    public void setCalResMaxPercentConflictsAllowed(int zimbraCalResMaxPercentConflictsAllowed) throws com.zimbra.common.service.ServiceException {
        HashMap<String,Object> attrs = new HashMap<String,Object>();
        attrs.put(Provisioning.A_zimbraCalResMaxPercentConflictsAllowed, Integer.toString(zimbraCalResMaxPercentConflictsAllowed));
        getProvisioning().modifyAttrs(this, attrs);
    }

    /**
     * Maximum percent of conflicting instances allowed before declining
     * schedule request for a recurring appointment; default 0 (means decline
     * on any conflict)
     *
     * @param zimbraCalResMaxPercentConflictsAllowed new value
     * @param attrs existing map to populate, or null to create a new map
     * @return populated map to pass into Provisioning.modifyAttrs
     *
     * @since ZCS 5.0.14
     */
    @ZAttr(id=809)
    public Map<String,Object> setCalResMaxPercentConflictsAllowed(int zimbraCalResMaxPercentConflictsAllowed, Map<String,Object> attrs) {
        if (attrs == null) attrs = new HashMap<String,Object>();
        attrs.put(Provisioning.A_zimbraCalResMaxPercentConflictsAllowed, Integer.toString(zimbraCalResMaxPercentConflictsAllowed));
        return attrs;
    }

    /**
     * Maximum percent of conflicting instances allowed before declining
     * schedule request for a recurring appointment; default 0 (means decline
     * on any conflict)
     *
     * @throws com.zimbra.common.service.ServiceException if error during update
     *
     * @since ZCS 5.0.14
     */
    @ZAttr(id=809)
    public void unsetCalResMaxPercentConflictsAllowed() throws com.zimbra.common.service.ServiceException {
        HashMap<String,Object> attrs = new HashMap<String,Object>();
        attrs.put(Provisioning.A_zimbraCalResMaxPercentConflictsAllowed, "");
        getProvisioning().modifyAttrs(this, attrs);
    }

    /**
     * Maximum percent of conflicting instances allowed before declining
     * schedule request for a recurring appointment; default 0 (means decline
     * on any conflict)
     *
     * @param attrs existing map to populate, or null to create a new map
     * @return populated map to pass into Provisioning.modifyAttrs
     *
     * @since ZCS 5.0.14
     */
    @ZAttr(id=809)
    public Map<String,Object> unsetCalResMaxPercentConflictsAllowed(Map<String,Object> attrs) {
        if (attrs == null) attrs = new HashMap<String,Object>();
        attrs.put(Provisioning.A_zimbraCalResMaxPercentConflictsAllowed, "");
        return attrs;
    }

    /**
     * room number or name
     *
     * @return zimbraCalResRoom, or null if unset
     */
    @ZAttr(id=329)
    public String getCalResRoom() {
        return getAttr(Provisioning.A_zimbraCalResRoom, null);
    }

    /**
     * room number or name
     *
     * @param zimbraCalResRoom new value
     * @throws com.zimbra.common.service.ServiceException if error during update
     */
    @ZAttr(id=329)
    public void setCalResRoom(String zimbraCalResRoom) throws com.zimbra.common.service.ServiceException {
        HashMap<String,Object> attrs = new HashMap<String,Object>();
        attrs.put(Provisioning.A_zimbraCalResRoom, zimbraCalResRoom);
        getProvisioning().modifyAttrs(this, attrs);
    }

    /**
     * room number or name
     *
     * @param zimbraCalResRoom new value
     * @param attrs existing map to populate, or null to create a new map
     * @return populated map to pass into Provisioning.modifyAttrs
     */
    @ZAttr(id=329)
    public Map<String,Object> setCalResRoom(String zimbraCalResRoom, Map<String,Object> attrs) {
        if (attrs == null) attrs = new HashMap<String,Object>();
        attrs.put(Provisioning.A_zimbraCalResRoom, zimbraCalResRoom);
        return attrs;
    }

    /**
     * room number or name
     *
     * @throws com.zimbra.common.service.ServiceException if error during update
     */
    @ZAttr(id=329)
    public void unsetCalResRoom() throws com.zimbra.common.service.ServiceException {
        HashMap<String,Object> attrs = new HashMap<String,Object>();
        attrs.put(Provisioning.A_zimbraCalResRoom, "");
        getProvisioning().modifyAttrs(this, attrs);
    }

    /**
     * room number or name
     *
     * @param attrs existing map to populate, or null to create a new map
     * @return populated map to pass into Provisioning.modifyAttrs
     */
    @ZAttr(id=329)
    public Map<String,Object> unsetCalResRoom(Map<String,Object> attrs) {
        if (attrs == null) attrs = new HashMap<String,Object>();
        attrs.put(Provisioning.A_zimbraCalResRoom, "");
        return attrs;
    }

    /**
     * site name
     *
     * @return zimbraCalResSite, or null if unset
     */
    @ZAttr(id=326)
    public String getCalResSite() {
        return getAttr(Provisioning.A_zimbraCalResSite, null);
    }

    /**
     * site name
     *
     * @param zimbraCalResSite new value
     * @throws com.zimbra.common.service.ServiceException if error during update
     */
    @ZAttr(id=326)
    public void setCalResSite(String zimbraCalResSite) throws com.zimbra.common.service.ServiceException {
        HashMap<String,Object> attrs = new HashMap<String,Object>();
        attrs.put(Provisioning.A_zimbraCalResSite, zimbraCalResSite);
        getProvisioning().modifyAttrs(this, attrs);
    }

    /**
     * site name
     *
     * @param zimbraCalResSite new value
     * @param attrs existing map to populate, or null to create a new map
     * @return populated map to pass into Provisioning.modifyAttrs
     */
    @ZAttr(id=326)
    public Map<String,Object> setCalResSite(String zimbraCalResSite, Map<String,Object> attrs) {
        if (attrs == null) attrs = new HashMap<String,Object>();
        attrs.put(Provisioning.A_zimbraCalResSite, zimbraCalResSite);
        return attrs;
    }

    /**
     * site name
     *
     * @throws com.zimbra.common.service.ServiceException if error during update
     */
    @ZAttr(id=326)
    public void unsetCalResSite() throws com.zimbra.common.service.ServiceException {
        HashMap<String,Object> attrs = new HashMap<String,Object>();
        attrs.put(Provisioning.A_zimbraCalResSite, "");
        getProvisioning().modifyAttrs(this, attrs);
    }

    /**
     * site name
     *
     * @param attrs existing map to populate, or null to create a new map
     * @return populated map to pass into Provisioning.modifyAttrs
     */
    @ZAttr(id=326)
    public Map<String,Object> unsetCalResSite(Map<String,Object> attrs) {
        if (attrs == null) attrs = new HashMap<String,Object>();
        attrs.put(Provisioning.A_zimbraCalResSite, "");
        return attrs;
    }

    /**
     * calendar resource type - Location or Equipment
     *
     * <p>Valid values: [Location, Equipment]
     *
     * @return zimbraCalResType, or null if unset and/or has invalid value
     */
    @ZAttr(id=314)
    public ZAttrProvisioning.CalResType getCalResType() {
        try { String v = getAttr(Provisioning.A_zimbraCalResType); return v == null ? null : ZAttrProvisioning.CalResType.fromString(v); } catch(com.zimbra.common.service.ServiceException e) { return null; }
    }

    /**
     * calendar resource type - Location or Equipment
     *
     * <p>Valid values: [Location, Equipment]
     *
     * @return zimbraCalResType, or null if unset
     */
    @ZAttr(id=314)
    public String getCalResTypeAsString() {
        return getAttr(Provisioning.A_zimbraCalResType, null);
    }

    /**
     * calendar resource type - Location or Equipment
     *
     * <p>Valid values: [Location, Equipment]
     *
     * @param zimbraCalResType new value
     * @throws com.zimbra.common.service.ServiceException if error during update
     */
    @ZAttr(id=314)
    public void setCalResType(ZAttrProvisioning.CalResType zimbraCalResType) throws com.zimbra.common.service.ServiceException {
        HashMap<String,Object> attrs = new HashMap<String,Object>();
        attrs.put(Provisioning.A_zimbraCalResType, zimbraCalResType.toString());
        getProvisioning().modifyAttrs(this, attrs);
    }

    /**
     * calendar resource type - Location or Equipment
     *
     * <p>Valid values: [Location, Equipment]
     *
     * @param zimbraCalResType new value
     * @param attrs existing map to populate, or null to create a new map
     * @return populated map to pass into Provisioning.modifyAttrs
     */
    @ZAttr(id=314)
    public Map<String,Object> setCalResType(ZAttrProvisioning.CalResType zimbraCalResType, Map<String,Object> attrs) {
        if (attrs == null) attrs = new HashMap<String,Object>();
        attrs.put(Provisioning.A_zimbraCalResType, zimbraCalResType.toString());
        return attrs;
    }

    /**
     * calendar resource type - Location or Equipment
     *
     * <p>Valid values: [Location, Equipment]
     *
     * @param zimbraCalResType new value
     * @throws com.zimbra.common.service.ServiceException if error during update
     */
    @ZAttr(id=314)
    public void setCalResTypeAsString(String zimbraCalResType) throws com.zimbra.common.service.ServiceException {
        HashMap<String,Object> attrs = new HashMap<String,Object>();
        attrs.put(Provisioning.A_zimbraCalResType, zimbraCalResType);
        getProvisioning().modifyAttrs(this, attrs);
    }

    /**
     * calendar resource type - Location or Equipment
     *
     * <p>Valid values: [Location, Equipment]
     *
     * @param zimbraCalResType new value
     * @param attrs existing map to populate, or null to create a new map
     * @return populated map to pass into Provisioning.modifyAttrs
     */
    @ZAttr(id=314)
    public Map<String,Object> setCalResTypeAsString(String zimbraCalResType, Map<String,Object> attrs) {
        if (attrs == null) attrs = new HashMap<String,Object>();
        attrs.put(Provisioning.A_zimbraCalResType, zimbraCalResType);
        return attrs;
    }

    /**
     * calendar resource type - Location or Equipment
     *
     * <p>Valid values: [Location, Equipment]
     *
     * @throws com.zimbra.common.service.ServiceException if error during update
     */
    @ZAttr(id=314)
    public void unsetCalResType() throws com.zimbra.common.service.ServiceException {
        HashMap<String,Object> attrs = new HashMap<String,Object>();
        attrs.put(Provisioning.A_zimbraCalResType, "");
        getProvisioning().modifyAttrs(this, attrs);
    }

    /**
     * calendar resource type - Location or Equipment
     *
     * <p>Valid values: [Location, Equipment]
     *
     * @param attrs existing map to populate, or null to create a new map
     * @return populated map to pass into Provisioning.modifyAttrs
     */
    @ZAttr(id=314)
    public Map<String,Object> unsetCalResType(Map<String,Object> attrs) {
        if (attrs == null) attrs = new HashMap<String,Object>();
        attrs.put(Provisioning.A_zimbraCalResType, "");
        return attrs;
    }

    /**
     * time object was created
     *
     * <p>Use getCreateTimestampAsString to access value as a string.
     *
     * @see #getCreateTimestampAsString()
     *
     * @return zimbraCreateTimestamp as Date, null if unset or unable to parse
     *
     * @since ZCS 6.0.0_BETA1
     */
    @ZAttr(id=790)
    public Date getCreateTimestamp() {
        return getGeneralizedTimeAttr(Provisioning.A_zimbraCreateTimestamp, null);
    }

    /**
     * time object was created
     *
     * @return zimbraCreateTimestamp, or null if unset
     *
     * @since ZCS 6.0.0_BETA1
     */
    @ZAttr(id=790)
    public String getCreateTimestampAsString() {
        return getAttr(Provisioning.A_zimbraCreateTimestamp, null);
    }

    /**
     * time object was created
     *
     * @param zimbraCreateTimestamp new value
     * @throws com.zimbra.common.service.ServiceException if error during update
     *
     * @since ZCS 6.0.0_BETA1
     */
    @ZAttr(id=790)
    public void setCreateTimestamp(Date zimbraCreateTimestamp) throws com.zimbra.common.service.ServiceException {
        HashMap<String,Object> attrs = new HashMap<String,Object>();
        attrs.put(Provisioning.A_zimbraCreateTimestamp, zimbraCreateTimestamp==null ? "" : DateUtil.toGeneralizedTime(zimbraCreateTimestamp));
        getProvisioning().modifyAttrs(this, attrs);
    }

    /**
     * time object was created
     *
     * @param zimbraCreateTimestamp new value
     * @param attrs existing map to populate, or null to create a new map
     * @return populated map to pass into Provisioning.modifyAttrs
     *
     * @since ZCS 6.0.0_BETA1
     */
    @ZAttr(id=790)
    public Map<String,Object> setCreateTimestamp(Date zimbraCreateTimestamp, Map<String,Object> attrs) {
        if (attrs == null) attrs = new HashMap<String,Object>();
        attrs.put(Provisioning.A_zimbraCreateTimestamp, zimbraCreateTimestamp==null ? "" : DateUtil.toGeneralizedTime(zimbraCreateTimestamp));
        return attrs;
    }

    /**
     * time object was created
     *
     * @param zimbraCreateTimestamp new value
     * @throws com.zimbra.common.service.ServiceException if error during update
     *
     * @since ZCS 6.0.0_BETA1
     */
    @ZAttr(id=790)
    public void setCreateTimestampAsString(String zimbraCreateTimestamp) throws com.zimbra.common.service.ServiceException {
        HashMap<String,Object> attrs = new HashMap<String,Object>();
        attrs.put(Provisioning.A_zimbraCreateTimestamp, zimbraCreateTimestamp);
        getProvisioning().modifyAttrs(this, attrs);
    }

    /**
     * time object was created
     *
     * @param zimbraCreateTimestamp new value
     * @param attrs existing map to populate, or null to create a new map
     * @return populated map to pass into Provisioning.modifyAttrs
     *
     * @since ZCS 6.0.0_BETA1
     */
    @ZAttr(id=790)
    public Map<String,Object> setCreateTimestampAsString(String zimbraCreateTimestamp, Map<String,Object> attrs) {
        if (attrs == null) attrs = new HashMap<String,Object>();
        attrs.put(Provisioning.A_zimbraCreateTimestamp, zimbraCreateTimestamp);
        return attrs;
    }

    /**
     * time object was created
     *
     * @throws com.zimbra.common.service.ServiceException if error during update
     *
     * @since ZCS 6.0.0_BETA1
     */
    @ZAttr(id=790)
    public void unsetCreateTimestamp() throws com.zimbra.common.service.ServiceException {
        HashMap<String,Object> attrs = new HashMap<String,Object>();
        attrs.put(Provisioning.A_zimbraCreateTimestamp, "");
        getProvisioning().modifyAttrs(this, attrs);
    }

    /**
     * time object was created
     *
     * @param attrs existing map to populate, or null to create a new map
     * @return populated map to pass into Provisioning.modifyAttrs
     *
     * @since ZCS 6.0.0_BETA1
     */
    @ZAttr(id=790)
    public Map<String,Object> unsetCreateTimestamp(Map<String,Object> attrs) {
        if (attrs == null) attrs = new HashMap<String,Object>();
        attrs.put(Provisioning.A_zimbraCreateTimestamp, "");
        return attrs;
    }

    /**
     * Zimbra Systems Unique ID
     *
     * @return zimbraId, or null if unset
     */
    @ZAttr(id=1)
    public String getId() {
        return getAttr(Provisioning.A_zimbraId, null);
    }

    /**
     * Zimbra Systems Unique ID
     *
     * @param zimbraId new value
     * @throws com.zimbra.common.service.ServiceException if error during update
     */
    @ZAttr(id=1)
    public void setId(String zimbraId) throws com.zimbra.common.service.ServiceException {
        HashMap<String,Object> attrs = new HashMap<String,Object>();
        attrs.put(Provisioning.A_zimbraId, zimbraId);
        getProvisioning().modifyAttrs(this, attrs);
    }

    /**
     * Zimbra Systems Unique ID
     *
     * @param zimbraId new value
     * @param attrs existing map to populate, or null to create a new map
     * @return populated map to pass into Provisioning.modifyAttrs
     */
    @ZAttr(id=1)
    public Map<String,Object> setId(String zimbraId, Map<String,Object> attrs) {
        if (attrs == null) attrs = new HashMap<String,Object>();
        attrs.put(Provisioning.A_zimbraId, zimbraId);
        return attrs;
    }

    /**
     * Zimbra Systems Unique ID
     *
     * @throws com.zimbra.common.service.ServiceException if error during update
     */
    @ZAttr(id=1)
    public void unsetId() throws com.zimbra.common.service.ServiceException {
        HashMap<String,Object> attrs = new HashMap<String,Object>();
        attrs.put(Provisioning.A_zimbraId, "");
        getProvisioning().modifyAttrs(this, attrs);
    }

    /**
     * Zimbra Systems Unique ID
     *
     * @param attrs existing map to populate, or null to create a new map
     * @return populated map to pass into Provisioning.modifyAttrs
     */
    @ZAttr(id=1)
    public Map<String,Object> unsetId(Map<String,Object> attrs) {
        if (attrs == null) attrs = new HashMap<String,Object>();
        attrs.put(Provisioning.A_zimbraId, "");
        return attrs;
    }

    /**
     * locale of entry, e.g. en_US
     *
     * @return zimbraLocale, or null if unset
     */
    @ZAttr(id=345)
    public String getLocaleAsString() {
        return getAttr(Provisioning.A_zimbraLocale, null);
    }

    /**
     * locale of entry, e.g. en_US
     *
     * @param zimbraLocale new value
     * @throws com.zimbra.common.service.ServiceException if error during update
     */
    @ZAttr(id=345)
    public void setLocale(String zimbraLocale) throws com.zimbra.common.service.ServiceException {
        HashMap<String,Object> attrs = new HashMap<String,Object>();
        attrs.put(Provisioning.A_zimbraLocale, zimbraLocale);
        getProvisioning().modifyAttrs(this, attrs);
    }

    /**
     * locale of entry, e.g. en_US
     *
     * @param zimbraLocale new value
     * @param attrs existing map to populate, or null to create a new map
     * @return populated map to pass into Provisioning.modifyAttrs
     */
    @ZAttr(id=345)
    public Map<String,Object> setLocale(String zimbraLocale, Map<String,Object> attrs) {
        if (attrs == null) attrs = new HashMap<String,Object>();
        attrs.put(Provisioning.A_zimbraLocale, zimbraLocale);
        return attrs;
    }

    /**
     * locale of entry, e.g. en_US
     *
     * @throws com.zimbra.common.service.ServiceException if error during update
     */
    @ZAttr(id=345)
    public void unsetLocale() throws com.zimbra.common.service.ServiceException {
        HashMap<String,Object> attrs = new HashMap<String,Object>();
        attrs.put(Provisioning.A_zimbraLocale, "");
        getProvisioning().modifyAttrs(this, attrs);
    }

    /**
     * locale of entry, e.g. en_US
     *
     * @param attrs existing map to populate, or null to create a new map
     * @return populated map to pass into Provisioning.modifyAttrs
     */
    @ZAttr(id=345)
    public Map<String,Object> unsetLocale(Map<String,Object> attrs) {
        if (attrs == null) attrs = new HashMap<String,Object>();
        attrs.put(Provisioning.A_zimbraLocale, "");
        return attrs;
    }

    ///// END-AUTO-GEN-REPLACE
}<|MERGE_RESOLUTION|>--- conflicted
+++ resolved
@@ -34,11 +34,7 @@
 
     ///// BEGIN-AUTO-GEN-REPLACE
 
-<<<<<<< HEAD
-    /* build: 7.0.0_BETA1_1111 pshao 20110301-1330 */
-=======
-    /* build: 7.0.0_BETA1_1111 pshao 20110301-1346 */
->>>>>>> 21f817d5
+    /* build: 7.0.0_BETA1_1111 pshao 20110301-1442 */
 
     /**
      * RFC2798: preferred name to be used when displaying entries
