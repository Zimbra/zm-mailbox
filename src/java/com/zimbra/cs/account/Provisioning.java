--- conflicted
+++ resolved
@@ -1150,20 +1150,6 @@
     
     public static final String A_zimbraSyncWindowSize = "zimbraSyncWindowSize";
     
-<<<<<<< HEAD
-=======
-    /*
-     * admin saved searches
-     */
-    public static final String A_zimbraAdminSavedSearches = "zimbraAdminSavedSearches";
-
-    /*
-     * family mailboxes
-     */
-    public static final String A_zimbraChildAccount          = "zimbraChildAccount";
-    public static final String A_zimbraChildVisibleAccount   = "zimbraChildVisibleAccount";
-    public static final String A_zimbraFeatureOptionsEnabled = "zimbraFeatureOptionsEnabled";
-
     /*
      * Backup/Restore
      */
@@ -1172,7 +1158,6 @@
     public static final String A_zimbraBackupReportEmailSender = "zimbraBackupReportEmailSender";
     public static final String A_zimbraBackupReportEmailSubjectPrefix = "zimbraBackupReportEmailSubjectPrefix";
 
->>>>>>> 1dc63a9d
     private static Provisioning sProvisioning;
 
     public synchronized static Provisioning getInstance() {
