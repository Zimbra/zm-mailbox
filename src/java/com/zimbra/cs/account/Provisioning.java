--- conflicted
+++ resolved
@@ -1556,7 +1556,6 @@
     public static final String A_zimbraCalendarMaxRevisions    = "zimbraCalendarMaxRevisions";
 
     public static final String A_zimbraXMPPServerDialbackKey = "zimbraXMPPServerDialbackKey";
-<<<<<<< HEAD
 
     /*
      * IM Component objectClass
@@ -1566,16 +1565,14 @@
     public static final String A_zimbraXMPPComponentFeatures = "zimbraXMPPComponentFeatures";
     public static final String A_zimbraXMPPComponentName = "zimbraXMPPComponentName";
     
+
+    /**
+     * DNS/MX Records checks
+     */
+    public static final String A_zimbraDNSCheckHostname = "zimbraDNSCheckHostname";
+    public static final String A_zimbraFeatureAdminConsoleDNSCheck = "zimbraFeatureAdminConsoleDNSCheck";
     public static final String A_zimbraDomainId = "zimbraDomainId";
     public static final String A_zimbraServerId = "zimbraServerId";
-=======
-    
-    /**
-     * DNS/MX Records checks
-     */
-    public static final String A_zimbraDNSCheckHostname = "zimbraDNSCheckHostname";
-    public static final String A_zimbraFeatureAdminConsoleDNSCheck = "zimbraFeatureAdminConsoleDNSCheck";
->>>>>>> 335d67b3
     
     public static final int MAX_ZIMBRA_ID_LEN = 127;
     
