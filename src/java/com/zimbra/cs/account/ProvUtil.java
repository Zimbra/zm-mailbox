--- conflicted
+++ resolved
@@ -1315,20 +1315,16 @@
     private void doRenameDomain(String[] args) throws ServiceException {
         if (!(prov instanceof LdapProv)) {
             throwLdapOnly();
-<<<<<<< HEAD
-        }
-        LdapProv lp = (LdapProv) prov;
-=======
+        }
         
         // bug 56768
-        ZimbraLdapContext.forceMasterURL();
+        ((LdapProv) prov).alwaysUseMaster();
         
         // should we disable interactive mode or use a separate CLI (e.g. zmrenamedomain) 
         // for renameDomain?  After renameDomain, all subsequent LDAP accesses will go to
         // the master.
         
-        LdapProvisioning lp = (LdapProvisioning) mProv;
->>>>>>> c8ee3dfe
+        LdapProv lp = (LdapProv) prov;
         Domain domain = lookupDomain(args[1]);
         lp.renameDomain(domain.getId(), args[2]);
         printOutput("domain " + args[1] + " renamed to " + args[2]);
