/*
 * ***** BEGIN LICENSE BLOCK *****
 * Zimbra Collaboration Suite Server
 * Copyright (C) 2004, 2005, 2006, 2007, 2008, 2009, 2010 Zimbra, Inc.
 * 
 * The contents of this file are subject to the Zimbra Public License
 * Version 1.3 ("License"); you may not use this file except in
 * compliance with the License.  You may obtain a copy of the License at
 * http://www.zimbra.com/license.
 * 
 * Software distributed under the License is distributed on an "AS IS"
 * basis, WITHOUT WARRANTY OF ANY KIND, either express or implied.
 * ***** END LICENSE BLOCK *****
 */

package com.zimbra.cs.account;

import java.io.BufferedReader;
import java.io.BufferedWriter;
import java.util.Collections;
import java.io.FileInputStream;
import java.io.IOException;
import java.io.InputStream;
import java.io.InputStreamReader;
import java.io.OutputStreamWriter;
import java.io.PrintStream;
import java.io.UnsupportedEncodingException;
import java.text.DateFormat;
import java.util.ArrayList;
import java.util.Collection;
import java.util.Date;
import java.util.HashMap;
import java.util.HashSet;
import java.util.Iterator;
import java.util.List;
import java.util.Map;
import java.util.Set;
import java.util.SortedMap;
import java.util.SortedSet;
import java.util.TreeMap;
import java.util.TreeSet;

import net.spy.memcached.HashAlgorithm;

import org.apache.commons.cli.CommandLine;
import org.apache.commons.cli.CommandLineParser;
import org.apache.commons.cli.Options;
import org.apache.commons.cli.ParseException;
import org.apache.commons.cli.PosixParser;
import org.apache.commons.httpclient.Header;
import org.apache.commons.httpclient.methods.PostMethod;

import com.zimbra.common.auth.ZAuthToken;
import com.zimbra.common.localconfig.LC;
import com.zimbra.common.net.SocketFactories;
import com.zimbra.common.service.ServiceException;
import com.zimbra.common.soap.AdminConstants;
import com.zimbra.common.soap.Element;
import com.zimbra.common.soap.SoapTransport;
import com.zimbra.common.soap.SoapHttpTransport.HttpDebugListener;
import com.zimbra.common.util.AccountLogger;
import com.zimbra.common.util.CliUtil;
import com.zimbra.common.util.DateUtil;
import com.zimbra.common.util.Pair;
import com.zimbra.common.util.SetUtil;
import com.zimbra.common.util.StringUtil;
import com.zimbra.common.util.ZimbraLog;
import com.zimbra.common.zclient.ZClientException;
import com.zimbra.cs.account.Provisioning.AccountBy;
import com.zimbra.cs.account.Provisioning.CacheEntry;
import com.zimbra.cs.account.Provisioning.CacheEntryBy;
import com.zimbra.cs.account.Provisioning.CalendarResourceBy;
import com.zimbra.cs.account.Provisioning.CountObjectsType;
import com.zimbra.cs.account.Provisioning.CosBy;
import com.zimbra.cs.account.Provisioning.CountAccountResult;
import com.zimbra.cs.account.Provisioning.DataSourceBy;
import com.zimbra.cs.account.Provisioning.DistributionListBy;
import com.zimbra.cs.account.Provisioning.DomainBy;
import com.zimbra.cs.account.Provisioning.GranteeBy;
import com.zimbra.cs.account.Provisioning.MailMode;
import com.zimbra.cs.account.Provisioning.PublishShareInfoAction;
import com.zimbra.cs.account.Provisioning.PublishedShareInfoVisitor;
import com.zimbra.cs.account.Provisioning.RightsDoc;
import com.zimbra.cs.account.Provisioning.SearchGalResult;
import com.zimbra.cs.account.Provisioning.ServerBy;
import com.zimbra.cs.account.Provisioning.SignatureBy;
import com.zimbra.cs.account.Provisioning.TargetBy;
import com.zimbra.cs.account.Provisioning.XMPPComponentBy;
import com.zimbra.cs.account.accesscontrol.AdminRight;
import com.zimbra.cs.account.accesscontrol.GranteeType;
import com.zimbra.cs.account.accesscontrol.AttrRight;
import com.zimbra.cs.account.accesscontrol.ComboRight;
import com.zimbra.cs.account.accesscontrol.Right;
import com.zimbra.cs.account.accesscontrol.RightCommand;
import com.zimbra.cs.account.accesscontrol.RightManager;
import com.zimbra.cs.account.accesscontrol.RightModifier;
import com.zimbra.cs.account.accesscontrol.TargetType;
import com.zimbra.cs.account.accesscontrol.Right.RightType;
import com.zimbra.cs.account.ldap.LdapEntrySearchFilter;
import com.zimbra.cs.account.ldap.LdapProvisioning;
import com.zimbra.cs.account.ldap.ZimbraLdapContext;
import com.zimbra.cs.account.soap.SoapProvisioning;
import com.zimbra.cs.account.soap.SoapProvisioning.MailboxInfo;
import com.zimbra.cs.account.soap.SoapProvisioning.MemcachedClientConfig;
import com.zimbra.cs.account.soap.SoapProvisioning.QuotaUsage;
import com.zimbra.cs.account.soap.SoapProvisioning.ReIndexBy;
import com.zimbra.cs.account.soap.SoapProvisioning.ReIndexInfo;
import com.zimbra.cs.extension.ExtensionDispatcherServlet;
import com.zimbra.cs.fb.FbCli;
import com.zimbra.cs.httpclient.URLUtil;
import com.zimbra.cs.util.BuildInfo;
import com.zimbra.cs.util.SoapCLI;
import com.zimbra.cs.wiki.WikiUtil;
import com.zimbra.cs.zclient.ZMailboxUtil;

/**
 * @author schemers
 */
public class ProvUtil implements HttpDebugListener {
    
    private static final String ERR_VIA_SOAP_ONLY = "can only be used with SOAP";
    private static final String ERR_VIA_LDAP_ONLY = "can only be used with  \"zmprov -l/--ldap\"";
    private static final String ERR_INVALID_ARG_EV = "arg -e is invalid unless -v is also specified";
 
    enum SoapDebugLevel {
        none,    // no SOAP debug
        normal,  // SOAP request and response payload
        high;    // SOAP payload and http transport header
    }
    
    private boolean mInteractive = false;
    private boolean mVerbose = false;
    private SoapDebugLevel mDebug = SoapDebugLevel.none;
    private boolean mUseLdap = LC.zimbra_zmprov_default_to_ldap.booleanValue(); 
    private boolean mUseLdapMaster = false;
    private String mAccount = null;
    private String mPassword = null;
    private ZAuthToken mAuthToken = null;
    private String mServer = LC.zimbra_zmprov_default_soap_server.value();
    private int mPort = LC.zimbra_admin_service_port.intValue();
    private Command mCommand;
    private Map<String,Command> mCommandIndex;
    private Provisioning mProv;
    private BufferedReader mReader;
    
    public void setDebug(SoapDebugLevel debug) { mDebug = debug; }
    
    public void setVerbose(boolean verbose) { mVerbose = verbose; }
    
    public void setUseLdap(boolean useLdap, boolean useMaster) { mUseLdap = useLdap; mUseLdapMaster = useMaster; }

    public void setAccount(String account) { mAccount = account; mUseLdap = false;}

    public void setPassword(String password) { mPassword = password; mUseLdap = false; }
    
    public void setAuthToken(ZAuthToken zat) { mAuthToken = zat; mUseLdap = false; }
    
    public void setServer(String server ) {
        int i = server.indexOf(":");
        if (i == -1) {
            mServer = server;
        } else {
            mServer = server.substring(0, i);
            mPort = Integer.parseInt(server.substring(i+1));
        }
        mUseLdap = false;
    }
    
    public boolean useLdap() { return mUseLdap; }

    private void usage() {
        usage(null);
    }

    private void usage(Command.Via violatedVia) {
        if (mCommand != null) {
            if (violatedVia == null) {
                System.out.printf("usage:  %s(%s) %s\n", mCommand.getName(), mCommand.getAlias(), mCommand.getHelp());
                CommandHelp extraHelp = mCommand.getExtraHelp();
                if (extraHelp != null)
                    extraHelp.printHelp();
            }
            else {
                if (violatedVia == Command.Via.ldap)
                    System.out.printf("%s %s\n", mCommand.getName(), ERR_VIA_LDAP_ONLY);
                else
                    System.out.printf("%s %s\n", mCommand.getName(), ERR_VIA_SOAP_ONLY);
            }
        }

        if (mInteractive)
            return;
        
        System.out.println("");
        System.out.println("zmprov [args] [cmd] [cmd-args ...]");
        System.out.println("");
        System.out.println("  -h/--help                             display usage");
        System.out.println("  -f/--file                             use file as input stream");        
        System.out.println("  -s/--server   {host}[:{port}]         server hostname and optional port");
        System.out.println("  -l/--ldap                             provision via LDAP instead of SOAP");
        System.out.println("  -L/--logpropertyfile                  log4j property file, valid only with -l");
        System.out.println("  -a/--account  {name}                  account name to auth as");
        System.out.println("  -p/--password {pass}                  password for account");
        System.out.println("  -P/--passfile {file}                  read password from file");
        System.out.println("  -z/--zadmin                           use zimbra admin name/password from localconfig for admin/password");
        System.out.println("  -y/--authtoken {authtoken}            " + SoapCLI.OPT_AUTHTOKEN.getDescription());
        System.out.println("  -Y/--authtokenfile {authtoken file}   " + SoapCLI.OPT_AUTHTOKENFILE.getDescription());
        System.out.println("  -v/--verbose                          verbose mode (dumps full exception stack trace)");
        System.out.println("  -d/--debug                            debug mode (dumps SOAP messages)");
        System.out.println("  -m/--master                           use LDAP master (only valid with -l)");
        System.out.println("");
        doHelp(null);
        System.exit(1);
    }

    public static enum Category {
        ACCOUNT("help on account-related commands"),
        CALENDAR("help on calendar resource-related commands"),
        COMMANDS("help on all commands"),
        CONFIG("help on config-related commands"),
        COS("help on COS-related commands"), 
        DOMAIN("help on domain-related commands"), 
        FREEBUSY("help on free/busy-related commands"),
        LIST("help on distribution list-related commands"),
        LOG("help on logging commands"),
        MISC("help on misc commands"),
        MAILBOX("help on mailbox-related commands"),
        NOTEBOOK("help on notebook-related commands"), 
        RIGHT("help on right-related commands"),
        SEARCH("help on search-related commands"), 
        SERVER("help on server-related commands"),
        SHARE("help on share related commands");
        
        
        String mDesc;

        public String getDescription() { return mDesc; }
        
        Category(String desc) {
            mDesc = desc;
        }
        
        static void help(Category cat) {
            if (cat == CALENDAR)
                helpCALENDAR();
            else if (cat == RIGHT)
                helpRIGHT();
            else if (cat == LOG)
                helpLOG();
        }
        
        static void helpCALENDAR() {
            System.out.println("");                
            StringBuilder sb = new StringBuilder();
            EntrySearchFilter.Operator vals[] = EntrySearchFilter.Operator.values();
            for (int i = 0; i < vals.length; i++) {
                if (i > 0)
                    sb.append(", ");
                sb.append(vals[i].toString());
            }
            System.out.println("    op = " + sb.toString());
        }
        
        static void helpRIGHT() {
            helpRIGHTCommon();
            // helpRIGHTRights(true);
            helpRIGHTRights(false);
        }
        
        static void helpRIGHTCommand() {
            helpRIGHTCommon();
            helpRIGHTRights(false);
        }
        
        static void helpRIGHTRights(boolean printRights) {
            // rights
            System.out.println();
            System.out.println("    {right}: if right is prefixed with a '-', it means negative right, i.e., specifically deny");
            
            if (printRights) {
                try {
                    Map<String, AdminRight> allAdminRights = RightManager.getInstance().getAllAdminRights();
                    // print non-combo rights first
                    for (com.zimbra.cs.account.accesscontrol.Right r : allAdminRights.values()) {
                        if (RightType.combo != r.getRightType())
                        System.out.println("        " + r.getName() + " (" + r.getRightType().toString() + ")");
                    }
                    // then combo rights
                    for (com.zimbra.cs.account.accesscontrol.Right r : allAdminRights.values()) {
                        if (RightType.combo == r.getRightType())
                            System.out.println("        " + r.getName() + " (" + r.getRightType().toString() + ")");
                    }
                } catch (ServiceException e) {
                    System.out.println("cannot get RightManager instance: " + e.getMessage());
                }
            } else {
                System.out.println("             for complete list of rights, do \"zmprov [-l] gar\"");
            }
            
            System.out.println();
        }
        
        static void helpRIGHTCommon() {
            
            // target types
            System.out.println();
            StringBuilder tt = new StringBuilder();
            StringBuilder ttNeedsTargetIdentity = new StringBuilder();
            TargetType[] tts = TargetType.values();
            for (int i = 0; i < tts.length; i++) {
                if (i > 0)
                    tt.append(", ");
                tt.append(tts[i].getCode());
                
                if (tts[i].needsTargetIdentity())
                    ttNeedsTargetIdentity.append(tts[i].getCode() + " ");
            }
            System.out.println("    {target-type} = " + tt.toString());
            System.out.println();
            System.out.println("    {target-id|target-name} is required if target-type is: " + ttNeedsTargetIdentity + ",");
            System.out.println("        otherwise {target-id|target-name} should not be specified");
            
            // grantee types
            System.out.println();
            StringBuilder gt = new StringBuilder();
            StringBuilder gtNeedsGranteeIdentity = new StringBuilder();
            GranteeType[] gts = GranteeType.values();
            for (int i = 0; i < gts.length; i++) {
                if (i > 0)
                    gt.append(", ");
                gt.append(gts[i].getCode());
                
                if (gts[i].needsGranteeIdentity())
                    gtNeedsGranteeIdentity.append(gts[i].getCode() + " ");
            }
            System.out.println("    {grantee-type} = " + gt.toString());
            System.out.println();
            System.out.println("    {grantee-id|grantee-name} is required if grantee-type is: " + gtNeedsGranteeIdentity + ",");
            System.out.println("        otherwise {target-id|target-name} should not be specified");
            
        }
        
        static void helpLOG() {
            System.out.println("    Log categories:");
            int maxNameLength = 0;
            for (String name : ZimbraLog.CATEGORY_DESCRIPTIONS.keySet()) {
                if (name.length() > maxNameLength) {
                    maxNameLength = name.length();
                }
            }
            for (String name : ZimbraLog.CATEGORY_DESCRIPTIONS.keySet()) {
                System.out.print("        " + name);
                for (int i = 0; i < (maxNameLength - name.length()); i++) {
                    System.out.print(" ");
                }
                System.out.format(" - %s\n", ZimbraLog.CATEGORY_DESCRIPTIONS.get(name)); 
            }
        }
    }
    
    // TODO: refactor to own class
    interface CommandHelp {
        public void printHelp();
    }
    
    static class RightCommandHelp implements CommandHelp {
        public void printHelp() {
            Category.helpRIGHTCommand();
        }
    }
    
    static class ReindexCommandHelp implements CommandHelp {
        public void printHelp() {
            /*
             * copied from soap-admin.txt
             * Not exactly match all types in MailboxIndex
             * TODO: cleanup
             */
            System.out.println();
            System.out.println("Valid types:");
            System.out.println("    appointment");
            // System.out.println("    briefcase");
            // System.out.println("    chat");
            System.out.println("    contact");
            System.out.println("    conversation");
            System.out.println("    document");
            System.out.println("    message");
            System.out.println("    note");
            // System.out.println("    tag");
            System.out.println("    task");
            System.out.println("    wiki");
            System.out.println();
        }
    }
    
    static class CountObjectsHelp implements CommandHelp {
        public void printHelp() {
            System.out.println();
            System.out.println("Valid types:");
            for (CountObjectsType type : CountObjectsType.values())
                System.out.println("    " + type.toString());
        }
    }
    
    public enum Command {
        ADD_ACCOUNT_ALIAS("addAccountAlias", "aaa", "{name@domain|id} {alias@domain}", Category.ACCOUNT, 2, 2),
        ADD_ACCOUNT_LOGGER("addAccountLogger", "aal", "[-s/--server hostname] {name@domain|id} {logging-category} {debug|info|warn|error}", Category.LOG, 3, 5),
        ADD_DISTRIBUTION_LIST_ALIAS("addDistributionListAlias", "adla", "{list@domain|id} {alias@domain}", Category.LIST, 2, 2),
        ADD_DISTRIBUTION_LIST_MEMBER("addDistributionListMember", "adlm", "{list@domain|id} {member@domain}+", Category.LIST, 2, Integer.MAX_VALUE),
        AUTO_COMPLETE_GAL("autoCompleteGal", "acg", "{domain} {name}", Category.SEARCH, 2, 2),
        CHECK_PASSWORD_STRENGTH("checkPasswordStrength", "cps", "{name@domain|id} {password}", Category.ACCOUNT, 2, 2),
        CHECK_RIGHT("checkRight", "ckr", "{target-type} [{target-id|target-name}] {grantee-id|grantee-name (note:can only check internal user)} {right}", Category.RIGHT, 3, 4, null, new RightCommandHelp()),
        COPY_COS("copyCos", "cpc", "{src-cos-name|id} {dest-cos-name}", Category.COS, 2, 2),
        COUNT_ACCOUNT("countAccount", "cta", "{domain|id}", Category.DOMAIN, 1, 1),
        COUNT_OBJECTS("countObjects", "cto", "{type} [-d {domain|id}]", Category.MISC, 1, 3, Via.ldap, new CountObjectsHelp()), // add more counting types later if needed.
        CREATE_ACCOUNT("createAccount", "ca", "{name@domain} {password} [attr1 value1 [attr2 value2...]]", Category.ACCOUNT, 2, Integer.MAX_VALUE),        
        CREATE_ALIAS_DOMAIN("createAliasDomain", "cad", "{alias-domain-name} {local-domain-name|id} [attr1 value1 [attr2 value2...]]", Category.DOMAIN, 2, Integer.MAX_VALUE),
        CREATE_BULK_ACCOUNTS("createBulkAccounts", "cabulk"),  //("  CreateBulkAccounts(cabulk) {domain} {namemask} {number of accounts to create} ");
        CREATE_CALENDAR_RESOURCE("createCalendarResource",  "ccr", "{name@domain} {password} [attr1 value1 [attr2 value2...]]", Category.CALENDAR, 2, Integer.MAX_VALUE),
        CREATE_COS("createCos", "cc", "{name} [attr1 value1 [attr2 value2...]]", Category.COS, 1, Integer.MAX_VALUE),
        CREATE_DATA_SOURCE("createDataSource", "cds", "{name@domain} {ds-type} {ds-name} zimbraDataSourceEnabled {TRUE|FALSE} zimbraDataSourceFolderId {folder-id} [attr1 value1 [attr2 value2...]]", Category.ACCOUNT, 3, Integer.MAX_VALUE),                
        CREATE_DISTRIBUTION_LIST("createDistributionList", "cdl", "{list@domain}", Category.LIST, 1, Integer.MAX_VALUE),
        CREATE_DISTRIBUTION_LISTS_BULK("createDistributionListsBulk", "cdlbulk"),
        CREATE_DOMAIN("createDomain", "cd", "{domain} [attr1 value1 [attr2 value2...]]", Category.DOMAIN, 1, Integer.MAX_VALUE),
        CREATE_SERVER("createServer", "cs", "{name} [attr1 value1 [attr2 value2...]]", Category.SERVER, 1, Integer.MAX_VALUE),
        CREATE_IDENTITY("createIdentity", "cid", "{name@domain} {identity-name} [attr1 value1 [attr2 value2...]]", Category.ACCOUNT, 2, Integer.MAX_VALUE),        
        CREATE_SIGNATURE("createSignature", "csig", "{name@domain} {signature-name} [attr1 value1 [attr2 value2...]]", Category.ACCOUNT, 2, Integer.MAX_VALUE),
        CREATE_XMPP_COMPONENT("createXMPPComponent", "cxc", "{short-name} {domain}  {server} {classname} {category} {type} [attr value1 [attr2 value2...]]", Category.CONFIG, 6, Integer.MAX_VALUE),
        DELETE_ACCOUNT("deleteAccount", "da", "{name@domain|id}", Category.ACCOUNT, 1, 1),
        DELETE_CALENDAR_RESOURCE("deleteCalendarResource",  "dcr", "{name@domain|id}", Category.CALENDAR, 1, 1),
        DELETE_COS("deleteCos", "dc", "{name|id}", Category.COS, 1, 1),
        DELETE_DATA_SOURCE("deleteDataSource", "dds", "{name@domain|id} {ds-name|ds-id}", Category.ACCOUNT, 2, 2),                        
        DELETE_DISTRIBUTION_LIST("deleteDistributionList", "ddl", "{list@domain|id}", Category.LIST, 1, 1),
        DELETE_DOMAIN("deleteDomain", "dd", "{domain|id}", Category.DOMAIN, 1, 1),
        DELETE_IDENTITY("deleteIdentity", "did", "{name@domain|id} {identity-name}", Category.ACCOUNT, 2, 2),
        DELETE_SIGNATURE("deleteSignature", "dsig", "{name@domain|id} {signature-name}", Category.ACCOUNT, 2, 2),
        DELETE_SERVER("deleteServer", "ds", "{name|id}", Category.SERVER, 1, 1),
        DELETE_XMPP_COMPONENT("deleteXMPPComponent", "dxc", "{xmpp-component-name}", Category.CONFIG, 1, 1),
        DESCRIBE("describe", "desc", "[[-v] [-ni] [{entry-type}]] | [-a {attribute-name}]", Category.MISC, 0, Integer.MAX_VALUE, null, null, true),
        EXIT("exit", "quit", "", Category.MISC, 0, 0),
        FLUSH_CACHE("flushCache", "fc", "[-a] {skin|locale|license|account|config|cos|domain|group|server|zimlet|<extension-cache-type>} [name1|id1 [name2|id2...]]", Category.MISC, 1, Integer.MAX_VALUE),
        GENERATE_DOMAIN_PRE_AUTH("generateDomainPreAuth", "gdpa", "{domain|id} {name|id|foreignPrincipal} {by} {timestamp|0} {expires|0}", Category.MISC, 5, 6),
        GENERATE_DOMAIN_PRE_AUTH_KEY("generateDomainPreAuthKey", "gdpak", "[-f] {domain|id}", Category.MISC, 1, 2),
        GET_ACCOUNT("getAccount", "ga", "[-e] {name@domain|id} [attr1 [attr2...]]", Category.ACCOUNT, 1, Integer.MAX_VALUE),
        GET_DATA_SOURCES("getDataSources", "gds", "{name@domain|id} [arg1 [arg2...]]", Category.ACCOUNT, 1, Integer.MAX_VALUE),                
        GET_IDENTITIES("getIdentities", "gid", "{name@domain|id} [arg1 [arg...]]", Category.ACCOUNT, 1, Integer.MAX_VALUE),
        GET_SIGNATURES("getSignatures", "gsig", "{name@domain|id} [arg1 [arg...]]", Category.ACCOUNT, 1, Integer.MAX_VALUE),
        GET_ACCOUNT_MEMBERSHIP("getAccountMembership", "gam", "{name@domain|id}", Category.ACCOUNT, 1, 2),
        GET_ALL_ACCOUNTS("getAllAccounts","gaa", "[-v] [-e] [-s server] [{domain}]", Category.ACCOUNT, 0, 5),
        GET_ACCOUNT_LOGGERS("getAccountLoggers", "gal", "[-s/--server hostname] {name@domain|id}", Category.LOG, 1, 3),
        GET_ALL_ACCOUNT_LOGGERS("getAllAccountLoggers", "gaal", "[-s/--server hostname]", Category.LOG, 0, 2),
        GET_ALL_ADMIN_ACCOUNTS("getAllAdminAccounts", "gaaa", "[-v] [-e] [attr1 [attr2...]]", Category.ACCOUNT, 0, Integer.MAX_VALUE),
        GET_ALL_CALENDAR_RESOURCES("getAllCalendarResources", "gacr", "[-v] [-e] [-s server] [{domain}]", Category.CALENDAR, 0, 5),
        GET_ALL_CONFIG("getAllConfig", "gacf", "[attr1 [attr2...]]", Category.CONFIG, 0, Integer.MAX_VALUE),
        GET_ALL_COS("getAllCos", "gac", "[-v]", Category.COS, 0, 1),
        GET_ALL_DISTRIBUTION_LISTS("getAllDistributionLists", "gadl", "[-v] [{domain}]", Category.LIST, 0, 2),
        GET_ALL_DOMAINS("getAllDomains", "gad", "[-v] [-e] [attr1 [attr2...]]", Category.DOMAIN, 0, Integer.MAX_VALUE),
        GET_ALL_EFFECTIVE_RIGHTS("getAllEffectiveRights", "gaer", "{grantee-type} {grantee-id|grantee-name} [expandSetAttrs] [expandGetAttrs]", Category.RIGHT, 2, 4),
        GET_ALL_FREEBUSY_PROVIDERS("getAllFbp", "gafbp", "[-v]", Category.FREEBUSY, 0, 1),
        GET_ALL_RIGHTS("getAllRights", "gar", "[-v] [{target-type}]", Category.RIGHT, 0, 2),
        GET_ALL_SERVERS("getAllServers", "gas", "[-v] [-e] [service]", Category.SERVER, 0, 3),
        GET_ALL_XMPP_COMPONENTS("getAllXMPPComponents", "gaxcs", "", Category.CONFIG, 0, 0),
        GET_AUTH_TOKEN_INFO("getAuthTokenInfo", "gati", "{auth-token}", Category.MISC, 1, 1),
        GET_CALENDAR_RESOURCE("getCalendarResource",     "gcr", "{name@domain|id} [attr1 [attr2...]]", Category.CALENDAR, 1, Integer.MAX_VALUE), 
        GET_CONFIG("getConfig", "gcf", "{name}", Category.CONFIG, 1, 1),
        GET_COS("getCos", "gc", "{name|id} [attr1 [attr2...]]", Category.COS, 1, Integer.MAX_VALUE),
        GET_DISTRIBUTION_LIST("getDistributionList", "gdl", "{list@domain|id} [attr1 [attr2...]]", Category.LIST, 1, Integer.MAX_VALUE),
        GET_DISTRIBUTION_LIST_MEMBERSHIP("getDistributionListMembership", "gdlm", "{name@domain|id}", Category.LIST, 1, 1),
        GET_DOMAIN("getDomain", "gd", "[-e] {domain|id} [attr1 [attr2...]]", Category.DOMAIN, 1, Integer.MAX_VALUE),
        GET_DOMAIN_INFO("getDomainInfo", "gdi", "name|id|virtualHostname {value} [attr1 [attr2...]]", Category.DOMAIN, 2, Integer.MAX_VALUE), 
        GET_EFFECTIVE_RIGHTS("getEffectiveRights", "ger", "{target-type} [{target-id|target-name}] {grantee-id|grantee-name} [expandSetAttrs] [expandGetAttrs]", Category.RIGHT, 1, 5, null, new RightCommandHelp()),
        
        // for testing the provisioning interface only, comment out after testing, the soap is only used by admin console
        GET_CREATE_OBJECT_ATTRS("getCreateObjectAttrs", "gcoa", "{target-type} {domain-id|domain-name} {cos-id|cos-name} {grantee-id|grantee-name}", Category.RIGHT, 3, 4),
        
        GET_FREEBUSY_QUEUE_INFO("getFreebusyQueueInfo", "gfbqi", "[{provider-name}]", Category.FREEBUSY, 0, 1),
        GET_GRANTS("getGrants", "gg", "[-t {target-type} [{target-id|target-name}]] [-g {grantee-type} {grantee-id|grantee-name} [{0|1 (whether to include grants granted to groups the grantee belongs)}]]", Category.RIGHT, 2, 7, null, new RightCommandHelp()),
        GET_MAILBOX_INFO("getMailboxInfo", "gmi", "{account}", Category.MAILBOX, 1, 1),
        GET_PUBLISHED_DISTRIBUTION_LIST_SHARE_INFO("getPublishedDistributionListShareInfo", "gpdlsi", "{dl-name|dl-id} [{owner-name|owner-id}]", Category.SHARE, 1, 2),
        GET_QUOTA_USAGE("getQuotaUsage", "gqu", "{server}", Category.MAILBOX, 1, 1),        
        GET_RIGHT("getRight", "gr", "{right}", Category.RIGHT, 1, 1),
        GET_RIGHTS_DOC("getRightsDoc", "grd", "[java packages]", Category.RIGHT, 0, Integer.MAX_VALUE),
        GET_SERVER("getServer", "gs", "[-e] {name|id} [attr1 [attr2...]]", Category.SERVER, 1, Integer.MAX_VALUE),
        GET_SHARE_INFO("getShareInfo", "gsi", "{owner-name|owner-id}", Category.SHARE, 1, 1),
        GET_XMPP_COMPONENT("getXMPPComponent", "gxc", "{name|id} [attr1 [attr2...]]", Category.CONFIG, 1, Integer.MAX_VALUE),
        GRANT_RIGHT("grantRight", "grr", "{target-type} [{target-id|target-name}] {grantee-type} [{grantee-id|grantee-name} [secret]] {[-]right}", Category.RIGHT, 3, 6, null, new RightCommandHelp()),
        HELP("help", "?", "commands", Category.MISC, 0, 1),
        IMPORT_NOTEBOOK("importNotebook", "impn", "{name@domain} {directory} {folder}", Category.NOTEBOOK),
        INIT_NOTEBOOK("initNotebook", "in", "[{name@domain}]", Category.NOTEBOOK),
        INIT_DOMAIN_NOTEBOOK("initDomainNotebook", "idn", "{domain} [{name@domain}]", Category.NOTEBOOK),
        LDAP(".ldap", ".l"), 
        MODIFY_ACCOUNT("modifyAccount", "ma", "{name@domain|id} [attr1 value1 [attr2 value2...]]", Category.ACCOUNT, 3, Integer.MAX_VALUE),
        MODIFY_CALENDAR_RESOURCE("modifyCalendarResource",  "mcr", "{name@domain|id} [attr1 value1 [attr2 value2...]]", Category.CALENDAR, 3, Integer.MAX_VALUE),
        MODIFY_CONFIG("modifyConfig", "mcf", "attr1 value1 [attr2 value2...]", Category.CONFIG, 2, Integer.MAX_VALUE),
        MODIFY_COS("modifyCos", "mc", "{name|id} [attr1 value1 [attr2 value2...]]", Category.COS, 3, Integer.MAX_VALUE),
        MODIFY_DATA_SOURCE("modifyDataSource", "mds", "{name@domain|id} {ds-name|ds-id} [attr1 value1 [attr2 value2...]]", Category.ACCOUNT, 4, Integer.MAX_VALUE),                
        MODIFY_DISTRIBUTION_LIST("modifyDistributionList", "mdl", "{list@domain|id} attr1 value1 [attr2 value2...]", Category.LIST, 3, Integer.MAX_VALUE),
        MODIFY_DOMAIN("modifyDomain", "md", "{domain|id} [attr1 value1 [attr2 value2...]]", Category.DOMAIN, 3, Integer.MAX_VALUE),
        MODIFY_IDENTITY("modifyIdentity", "mid", "{name@domain|id} {identity-name} [attr1 value1 [attr2 value2...]]", Category.ACCOUNT, 4, Integer.MAX_VALUE),
        MODIFY_SIGNATURE("modifySignature", "msig", "{name@domain|id} {signature-name|signature-id} [attr1 value1 [attr2 value2...]]", Category.ACCOUNT, 4, Integer.MAX_VALUE),
        MODIFY_SERVER("modifyServer", "ms", "{name|id} [attr1 value1 [attr2 value2...]]", Category.SERVER, 3, Integer.MAX_VALUE),
        MODIFY_XMPP_COMPONENT("modifyXMPPComponent", "mxc", "{name@domain} [attr1 value1 [attr value2...]]", Category.CONFIG, 3, Integer.MAX_VALUE),
        PUBLISH_DISTRIBUTION_LIST_SHARE_INFO("publishDistributionListShareInfo", "pdlsi", "{+|-} {dl-name@domain|id} {owner-name|owner-id} [{folder-path|folder-id}]", Category.SHARE, 3, 4),
        PUSH_FREEBUSY("pushFreebusy", "pfb", "[account-id ...]", Category.FREEBUSY, 1, Integer.MAX_VALUE),
        PUSH_FREEBUSY_DOMAIN("pushFreebusyDomain", "pfbd", "{domain}", Category.FREEBUSY, 1, 1),
        PURGE_ACCOUNT_CALENDAR_CACHE("purgeAccountCalendarCache", "pacc", "{name@domain|id} [...]", Category.CALENDAR, 1, Integer.MAX_VALUE),
        PURGE_FREEBUSY_QUEUE("purgeFreebusyQueue", "pfbq", "[{provider-name}]", Category.FREEBUSY, 0, 1),
        RECALCULATE_MAILBOX_COUNTS("recalculateMailboxCounts", "rmc", "{name@domain|id}", Category.MAILBOX, 1, 1),
        REMOVE_ACCOUNT_ALIAS("removeAccountAlias", "raa", "{name@domain|id} {alias@domain}", Category.ACCOUNT, 2, 2),
        REMOVE_ACCOUNT_LOGGER("removeAccountLogger", "ral", "[-s/--server hostname] [{name@domain|id}] [{logging-category}]", Category.LOG, 0, 4),
        REMOVE_DISTRIBUTION_LIST_ALIAS("removeDistributionListAlias", "rdla", "{list@domain|id} {alias@domain}", Category.LIST, 2, 2),
        REMOVE_DISTRIBUTION_LIST_MEMBER("removeDistributionListMember", "rdlm", "{list@domain|id} {member@domain}", Category.LIST, 2, Integer.MAX_VALUE),
        RENAME_ACCOUNT("renameAccount", "ra", "{name@domain|id} {newName@domain}", Category.ACCOUNT, 2, 2),
        RENAME_CALENDAR_RESOURCE("renameCalendarResource",  "rcr", "{name@domain|id} {newName@domain}", Category.CALENDAR, 2, 2),
        RENAME_COS("renameCos", "rc", "{name|id} {newName}", Category.COS, 2, 2),
        RENAME_DISTRIBUTION_LIST("renameDistributionList", "rdl", "{list@domain|id} {newName@domain}", Category.LIST, 2, 2),
        RENAME_DOMAIN("renameDomain", "rd", "{domain|id} {newDomain}", Category.DOMAIN, 2, 2, Via.ldap),
        REINDEX_MAILBOX("reIndexMailbox", "rim", "{name@domain|id} {start|status|cancel} [{types|ids} {type or id} [,type or id...]]", Category.MAILBOX, 2, Integer.MAX_VALUE, null, new ReindexCommandHelp()),
        REVOKE_RIGHT("revokeRight", "rvr", "{target-type} [{target-id|target-name}] {grantee-type} [{grantee-id|grantee-name}] {[-]right}", Category.RIGHT, 3, 5, null, new RightCommandHelp()),
        SEARCH_ACCOUNTS("searchAccounts", "sa", "[-v] {ldap-query} [limit {limit}] [offset {offset}] [sortBy {attr}] [sortAscending 0|1*] [domain {domain}]", Category.SEARCH, 1, Integer.MAX_VALUE),
        SEARCH_CALENDAR_RESOURCES("searchCalendarResources", "scr", "[-v] domain attr op value [attr op value...]", Category.SEARCH),
        SEARCH_GAL("searchGal", "sg", "{domain} {name} [limit {limit}] [offset {offset}] [sortBy {attr}]", Category.SEARCH, 2, Integer.MAX_VALUE),
        SELECT_MAILBOX("selectMailbox", "sm", "{account-name} [{zmmailbox commands}]", Category.MAILBOX, 1, Integer.MAX_VALUE),        
        SET_ACCOUNT_COS("setAccountCos", "sac", "{name@domain|id} {cos-name|cos-id}", Category.ACCOUNT, 2, 2),
        SET_PASSWORD("setPassword", "sp", "{name@domain|id} {password}", Category.ACCOUNT, 2, 2),
        GET_ALL_MTA_AUTH_URLS("getAllMtaAuthURLs", "gamau", "", Category.SERVER, 0, 0),
        GET_ALL_REVERSE_PROXY_URLS("getAllReverseProxyURLs", "garpu", "", Category.SERVER, 0, 0),
        GET_ALL_REVERSE_PROXY_BACKENDS("getAllReverseProxyBackends", "garpb", "", Category.SERVER, 0, 0),
        GET_ALL_MEMCACHED_SERVERS("getAllMemcachedServers", "gamcs", "", Category.SERVER, 0, 0),
        RELOAD_MEMCACHED_CLIENT_CONFIG("reloadMemcachedClientConfig", "rmcc", "all | mailbox-server [...]", Category.MISC, 1, Integer.MAX_VALUE, Via.soap),
        GET_MEMCACHED_CLIENT_CONFIG("getMemcachedClientConfig", "gmcc", "all | mailbox-server [...]", Category.MISC, 1, Integer.MAX_VALUE, Via.soap),
        SOAP(".soap", ".s"),
        SYNC_GAL("syncGal", "syg", "{domain} [{token}]", Category.MISC, 1, 2),
        UPDATE_TEMPLATES("updateTemplates", "ut", "[-h host] {template-directory}", Category.NOTEBOOK, 1, 3);

        private String mName;
        private String mAlias;
        private String mHelp;
        private CommandHelp mExtraHelp;
        private Category mCat;
        private int mMinArgLength = 0;
        private int mMaxArgLength = Integer.MAX_VALUE;
        private Via mVia;
        private boolean mNeedsSchemaExtension = false;
        
        public static enum Via {
            soap, ldap;
        }

        public String getName() { return mName; }
        public String getAlias() { return mAlias; }
        public String getHelp() { return mHelp; }
        public CommandHelp getExtraHelp() { return mExtraHelp; }
        public Category getCategory() { return mCat; }
        public boolean hasHelp() { return mHelp != null; }
        public boolean checkArgsLength(String args[]) {
            int len = args == null ? 0 : args.length - 1;
            return len >= mMinArgLength && len <= mMaxArgLength;
        }
        public Via getVia() { return mVia; }
        public boolean needsSchemaExtension() {
            return mNeedsSchemaExtension || (mCat == Category.RIGHT);
        }
        
        private Command(String name, String alias) {
            mName = name;
            mAlias = alias;
        }

        private Command(String name, String alias, String help, Category cat)  {
            mName = name;
            mAlias = alias;
            mHelp = help;
            mCat = cat;
        }

        private Command(String name, String alias, String help, Category cat, int minArgLength, int maxArgLength)  {
            mName = name;
            mAlias = alias;
            mHelp = help;
            mCat = cat;
            mMinArgLength = minArgLength;
            mMaxArgLength = maxArgLength;            
        }
        
        private Command(String name, String alias, String help, Category cat, int minArgLength, int maxArgLength, Via via)  {
            mName = name;
            mAlias = alias;
            mHelp = help;
            mCat = cat;
            mMinArgLength = minArgLength;
            mMaxArgLength = maxArgLength;     
            mVia = via;
        }
        
        private Command(String name, String alias, String help, Category cat, int minArgLength, int maxArgLength, 
                Via via, CommandHelp extraHelp)  {
            mName = name;
            mAlias = alias;
            mHelp = help;
            mCat = cat;
            mMinArgLength = minArgLength;
            mMaxArgLength = maxArgLength;     
            mVia = via;
            mExtraHelp = extraHelp;
        }
        
        private Command(String name, String alias, String help, Category cat, int minArgLength, int maxArgLength, 
                Via via, CommandHelp extraHelp, boolean needsSchemaExtension)  {
            this(name, alias, help, cat, minArgLength, maxArgLength, via, extraHelp);
            mNeedsSchemaExtension = needsSchemaExtension;
        }
    }
    
    private void addCommand(Command command) {
        String name = command.getName().toLowerCase();
        if (mCommandIndex.get(name) != null)
            throw new RuntimeException("duplicate command: "+name);
        
        String alias = command.getAlias().toLowerCase();
        if (mCommandIndex.get(alias) != null)
            throw new RuntimeException("duplicate command: "+alias);
        
        mCommandIndex.put(name, command);
        mCommandIndex.put(alias, command);
    }
    
    private void initCommands() {
        mCommandIndex = new HashMap<String, Command>();

        for (Command c : Command.values())
            addCommand(c);
    }
    
    private Command lookupCommand(String command) {
        return mCommandIndex.get(command.toLowerCase());
    }
    
    /*
     * Commands that should always use LdapProvisioning, but for convenience  
     * don't require the -l option specified.
     * 
     * Commands that must use -l (e.g. gaa) are indicated in the Via field of the command definition 
     * or in the command handler.
     * TODO: clean up all the validating in individual command handlers and use the Via mecheniam.
     */
    private boolean forceLdapButDontRequireUseLdapOption(Command command) {
        if (command == Command.HELP || command == Command.DESCRIBE)
            return true;
        else
            return false;
    }

    private ProvUtil() {
        initCommands();
    }
    
    public void initProvisioning() throws ServiceException {
        if (mUseLdap) {
            mProv = Provisioning.getInstance();
            if (mUseLdapMaster)
                ZimbraLdapContext.forceMasterURL();
        } else {
            SoapProvisioning sp = new SoapProvisioning();            
            sp.soapSetURI(LC.zimbra_admin_service_scheme.value()+mServer+":"+mPort+AdminConstants.ADMIN_SERVICE_URI);
            if (mDebug != SoapDebugLevel.none) 
                sp.soapSetHttpTransportDebugListener(this);
            
            if (mAccount != null && mPassword != null)
                sp.soapAdminAuthenticate(mAccount, mPassword);
            else if (mAuthToken != null)
                sp.soapAdminAuthenticate(mAuthToken);
            else    
                sp.soapZimbraAdminAuthenticate();

            mProv = sp;            
        }
    }
    
    private Command.Via violateVia(Command cmd) {
        Command.Via via = cmd.getVia();
        if (via == null)
            return null;
        
        if (via == Command.Via.ldap && !(mProv instanceof LdapProvisioning))
            return Command.Via.ldap;

        if (via == Command.Via.soap && !(mProv instanceof SoapProvisioning))
            return Command.Via.soap;
        
        return null;
    }
    
    private boolean execute(String args[]) throws ServiceException, ArgException, IOException {
        String [] members;
        Account account;
        AccountLoggerOptions alo;
        
        mCommand = lookupCommand(args[0]);
        
        if (mCommand == null)
            return false;
        
        Command.Via violatedVia = violateVia(mCommand);
        if (violatedVia != null) {
            usage(violatedVia);
            return true;
        }
        
        if (!mCommand.checkArgsLength(args)) {
            usage();
            return true;
        }
        
        if (mCommand.needsSchemaExtension()) {
            loadLdapSchemaExtensionAttrs();
        }
        
        switch(mCommand) {
        case ADD_ACCOUNT_ALIAS:
            mProv.addAlias(lookupAccount(args[1]), args[2]);
            break;
        case ADD_ACCOUNT_LOGGER:
            alo = parseAccountLoggerOptions(args);
            if (!mCommand.checkArgsLength(alo.args)) {
                usage();
                return true;
            }
            doAddAccountLogger(alo);
            break;
        case AUTO_COMPLETE_GAL:
            doAutoCompleteGal(args); 
            break; 
        case COPY_COS:
            System.out.println(mProv.copyCos(lookupCos(args[1]).getId(), args[2]).getId());
            break;  
        case COUNT_ACCOUNT:
            doCountAccount(args);
            break; 
        case COUNT_OBJECTS:
            doCountObjects(args);
            break;
        case CREATE_ACCOUNT:
            System.out.println(mProv.createAccount(args[1], args[2].equals("")? null : args[2], getMap(args, 3)).getId());
            break;       
        case CREATE_ALIAS_DOMAIN:
            System.out.println(doCreateAliasDomain(args[1], args[2], getMap(args, 3)).getId());
            break;
        case CREATE_COS:
            System.out.println(mProv.createCos(args[1], getMap(args, 2)).getId());
            break;        
        case CREATE_DOMAIN:
            System.out.println(mProv.createDomain(args[1], getMap(args, 2)).getId());
            break;
        case CREATE_IDENTITY:
            mProv.createIdentity(lookupAccount(args[1]), args[2], getMap(args, 3));
            break;
        case CREATE_SIGNATURE:
            System.out.println(mProv.createSignature(lookupAccount(args[1]), args[2], getMap(args, 3)).getId());
            break;      
        case CREATE_DATA_SOURCE:
            System.out.println(mProv.createDataSource(lookupAccount(args[1]), DataSource.Type.fromString(args[2]), args[3], getMap(args, 4)).getId());
            break;                                                
        case CREATE_SERVER:
            System.out.println(mProv.createServer(args[1], getMap(args, 2)).getId());
            break;
        case CREATE_XMPP_COMPONENT:
            doCreateXMPPComponent(args);
            break;
        case DESCRIBE:
            doDescribe(args);
            break;
        case EXIT:
            System.exit(0);
            break;
        case FLUSH_CACHE:
            doFlushCache(args);
            break;
        case GENERATE_DOMAIN_PRE_AUTH_KEY:
            doGenerateDomainPreAuthKey(args);
            break;
        case GENERATE_DOMAIN_PRE_AUTH:
            doGenerateDomainPreAuth(args);
            break;            
        case GET_ACCOUNT:
            doGetAccount(args);
            break;
        case GET_ACCOUNT_MEMBERSHIP:
            doGetAccountMembership(args);
            break;
        case GET_IDENTITIES:
            doGetAccountIdentities(args);
            break;
        case GET_SIGNATURES:
            doGetAccountSignatures(args);
            break;      
        case GET_DATA_SOURCES:
            doGetAccountDataSources(args);
            break;
        case GET_ACCOUNT_LOGGERS:
            alo = parseAccountLoggerOptions(args);
            if (!mCommand.checkArgsLength(alo.args)) {
                usage();
                return true;
            }
            doGetAccountLoggers(alo);
            break;
        case GET_ALL_ACCOUNT_LOGGERS:
            alo = parseAccountLoggerOptions(args);
            if (!mCommand.checkArgsLength(alo.args)) {
                usage();
                return true;
            }
            doGetAllAccountLoggers(alo);
            break;
        case GET_ALL_ACCOUNTS:
            doGetAllAccounts(args); 
            break;            
        case GET_ALL_ADMIN_ACCOUNTS:
            doGetAllAdminAccounts(args);
            break;                        
        case GET_ALL_CONFIG:
            dumpAttrs(mProv.getConfig().getAttrs(), getArgNameSet(args, 1));            
            break;            
        case GET_ALL_COS:
            doGetAllCos(args); 
            break;                        
        case GET_ALL_DOMAINS:
            doGetAllDomains(args); 
            break;                        
        case GET_ALL_FREEBUSY_PROVIDERS:
<<<<<<< HEAD
        {
        	FbCli fbcli = new FbCli();
        	for (FbCli.FbProvider fbprov : fbcli.getAllFreeBusyProviders())
        		System.out.println(fbprov.toString());
        	break;
        }
=======
            doGetAllFreeBusyProviders();
            break;
>>>>>>> ef983366
        case GET_ALL_RIGHTS:
            doGetAllRights(args); 
            break;    
        case GET_ALL_SERVERS:
            doGetAllServers(args); 
            break;
        case GET_CONFIG:
            doGetConfig(args); 
            break;                        
        case GET_COS:
            dumpCos(lookupCos(args[1]), getArgNameSet(args, 2));
            break;
        case GET_DISTRIBUTION_LIST_MEMBERSHIP:
            doGetDistributionListMembership(args);
            break;            
        case GET_DOMAIN:
            doGetDomain(args);
            break;
        case GET_DOMAIN_INFO:
            doGetDomainInfo(args);
            break;
        case GET_FREEBUSY_QUEUE_INFO:
<<<<<<< HEAD
        {
        	FbCli fbcli = new FbCli();
        	String name = null;
        	if (args.length > 1)
        		name = args[1];
        	for (FbCli.FbQueue fbqueue : fbcli.getFreeBusyQueueInfo(name))
        		System.out.println(fbqueue.toString());
        	break;
        }
=======
            doGetFreeBusyQueueInfo(args);
            break;
>>>>>>> ef983366
        case GET_RIGHT:
            dumpRight(lookupRight(args[1]));
            break;
        case GET_RIGHTS_DOC:
            doGetRightsDoc(args);
            break;
        case GET_SERVER:
            doGetServer(args);
            break;
        case GET_XMPP_COMPONENT:
            doGetXMPPComponent(args);
            break;
        case CHECK_RIGHT:
            doCheckRight(args);
            break;
        case GET_ALL_EFFECTIVE_RIGHTS:
            doGetAllEffectiveRights(args);
            break;
        case GET_EFFECTIVE_RIGHTS:
            doGetEffectiveRights(args);
            break;
        case GET_CREATE_OBJECT_ATTRS:
            doGetCreateObjectAttrs(args);
            break;
        case GET_GRANTS:
            doGetGrants(args);
            break;
        case GRANT_RIGHT:
            doGrantRight(args);
            break;
        case REVOKE_RIGHT:
            doRevokeRight(args);
            break;    
        case HELP:
            doHelp(args); 
            break;            
        case MODIFY_ACCOUNT:
            mProv.modifyAttrs(lookupAccount(args[1]), getMap(args,2), true);
            break;            
        case MODIFY_DATA_SOURCE:
            account = lookupAccount(args[1]);
            mProv.modifyDataSource(account, lookupDataSourceId(account, args[2]), getMap(args,3));
            break;
        case MODIFY_IDENTITY:
            mProv.modifyIdentity(lookupAccount(args[1]), args[2], getMap(args,3));
            break; 
        case MODIFY_SIGNATURE:
            account = lookupAccount(args[1]);
            mProv.modifySignature(account, lookupSignatureId(account, args[2]), getMap(args,3));
            break;    
        case MODIFY_COS:
            mProv.modifyAttrs(lookupCos(args[1]), getMap(args, 2), true);            
            break;            
        case MODIFY_CONFIG:
            mProv.modifyAttrs(mProv.getConfig(), getMap(args, 1), true);            
            break;                        
        case MODIFY_DOMAIN:
            mProv.modifyAttrs(lookupDomain(args[1]), getMap(args, 2), true);            
            break; 
        case MODIFY_SERVER:
            mProv.modifyAttrs(lookupServer(args[1]), getMap(args, 2), true);            
            break;
        case DELETE_ACCOUNT:
            doDeleteAccount(args);
            break;
        case DELETE_COS:
            mProv.deleteCos(lookupCos(args[1]).getId());
            break;            
        case DELETE_DOMAIN:
            mProv.deleteDomain(lookupDomain(args[1]).getId());            
            break;
        case DELETE_IDENTITY:
            mProv.deleteIdentity(lookupAccount(args[1]), args[2]);
            break;
        case DELETE_SIGNATURE:
            account = lookupAccount(args[1]);
            mProv.deleteSignature(account, lookupSignatureId(account, args[2]));
            break;     
        case DELETE_DATA_SOURCE:
            account = lookupAccount(args[1]);
            mProv.deleteDataSource(account, lookupDataSourceId(account, args[2]));
            break;     
        case DELETE_SERVER:
            mProv.deleteServer(lookupServer(args[1]).getId());
            break;
        case DELETE_XMPP_COMPONENT:
            mProv.deleteXMPPComponent(lookupXMPPComponent(args[1]));
            break;
        case PUSH_FREEBUSY:
<<<<<<< HEAD
        {
        	FbCli fbcli = new FbCli();
			HashSet<String> accounts = new HashSet<String>();
			java.util.Collections.addAll(accounts, args);
			accounts.remove(args[0]);
			for (String acct : accounts)
			    if (mProv.getAccountByName(acct) == null)
	                throw AccountServiceException.NO_SUCH_ACCOUNT(acct);
			fbcli.pushFreeBusyForAccounts(accounts);
        	break;
        }
=======
            doPushFreeBusy(args);
            break;
>>>>>>> ef983366
        case PUSH_FREEBUSY_DOMAIN:
            doPushFreeBusyForDomain(args);
            break;
        case PURGE_FREEBUSY_QUEUE:
            doPurgeFreeBusyQueue(args);
            break;
        case PURGE_ACCOUNT_CALENDAR_CACHE:
            doPurgeAccountCalendarCache(args);
            break;
        case REMOVE_ACCOUNT_ALIAS:
            Account acct = lookupAccount(args[1], false);
            mProv.removeAlias(acct, args[2]);
            // even if acct is null, we still invoke removeAlias and throw an exception afterwards.
            // this is so dangling aliases can be cleaned up as much as possible
            if (acct == null)
                throw AccountServiceException.NO_SUCH_ACCOUNT(args[1]);
            break;
        case REMOVE_ACCOUNT_LOGGER:
            alo = parseAccountLoggerOptions(args);
            if (!mCommand.checkArgsLength(alo.args)) {
                usage();
                return true;
            }
            doRemoveAccountLogger(alo);
            break;
        case RENAME_ACCOUNT:
            mProv.renameAccount(lookupAccount(args[1]).getId(), args[2]);            
            break;                        
        case RENAME_COS:
            mProv.renameCos(lookupCos(args[1]).getId(), args[2]);            
            break; 
        case RENAME_DOMAIN:
            doRenameDomain(args);            
            break;
        case SET_ACCOUNT_COS:
            mProv.setCOS(lookupAccount(args[1]),lookupCos(args[2])); 
            break;                        
        case SEARCH_ACCOUNTS:
            doSearchAccounts(args); 
            break;                                    
        case SEARCH_GAL:
            doSearchGal(args); 
            break;
        case SYNC_GAL:
            doSyncGal(args);
            break;
        case SET_PASSWORD:
            mProv.setPassword(lookupAccount(args[1]), args[2]);
            break;
        case CHECK_PASSWORD_STRENGTH:
            mProv.checkPasswordStrength(lookupAccount(args[1]), args[2]);
            System.out.println("Password passed strength check.");
            break;
        case CREATE_DISTRIBUTION_LIST:
            System.out.println(mProv.createDistributionList(args[1], getMap(args, 2)).getId());
            break;
        case CREATE_DISTRIBUTION_LISTS_BULK:
            doCreateDistributionListsBulk(args);            
            break;            
        case GET_ALL_DISTRIBUTION_LISTS:
            doGetAllDistributionLists(args);
            break;
        case GET_DISTRIBUTION_LIST:
            dumpDistributionList(lookupDistributionList(args[1]), getArgNameSet(args, 2));
            break;
        case GET_ALL_XMPP_COMPONENTS:
            doGetAllXMPPComponents();
            break;
        case MODIFY_DISTRIBUTION_LIST:
            mProv.modifyAttrs(lookupDistributionList(args[1]), getMap(args, 2), true);
            break;
        case DELETE_DISTRIBUTION_LIST:
            mProv.deleteDistributionList(lookupDistributionList(args[1]).getId());
            break;
        case ADD_DISTRIBUTION_LIST_MEMBER:
            members = new String[args.length - 2];
            System.arraycopy(args, 2, members, 0, args.length - 2);
            mProv.addMembers(lookupDistributionList(args[1]), members);
            break;
        case REMOVE_DISTRIBUTION_LIST_MEMBER:
            members = new String[args.length - 2];
            System.arraycopy(args, 2, members, 0, args.length - 2);
            mProv.removeMembers(lookupDistributionList(args[1]), members);
            break;
        case CREATE_BULK_ACCOUNTS:
            doCreateAccountsBulk(args);
            break;
        case ADD_DISTRIBUTION_LIST_ALIAS:
            mProv.addAlias(lookupDistributionList(args[1]), args[2]);
            break;
        case REMOVE_DISTRIBUTION_LIST_ALIAS:
            DistributionList dl = lookupDistributionList(args[1], false);
            // Even if dl is null, we still invoke removeAlias.
            // This is so dangling aliases can be cleaned up as much as possible.
            // If dl is null, the NO_SUCH_DISTRIBUTION_LIST thrown by SOAP will contain
            // null as the dl identity, because SoapProvisioning sends no id to the server.
            // In this case, we catch the NO_SUCH_DISTRIBUTION_LIST and throw another one 
            // with the named/id entered on the comand line.
            try {
                mProv.removeAlias(dl, args[2]);
            } catch (ServiceException e) {
                if (!(dl == null && AccountServiceException.NO_SUCH_DISTRIBUTION_LIST.equals(e.getCode())))
                    throw e;
                // else eat the exception, we will throw below
            }
            
            if (dl == null)
                throw AccountServiceException.NO_SUCH_DISTRIBUTION_LIST(args[1]);
            
            break;
        case RENAME_DISTRIBUTION_LIST:
            mProv.renameDistributionList(lookupDistributionList(args[1]).getId(), args[2]);
            break;
        case CREATE_CALENDAR_RESOURCE:
            System.out.println(mProv.createCalendarResource(args[1], args[2].equals("")? null : args[2], getMap(args, 3)).getId());
            break;
        case DELETE_CALENDAR_RESOURCE:
            mProv.deleteCalendarResource(lookupCalendarResource(args[1]).getId());
            break;
        case MODIFY_CALENDAR_RESOURCE:
            mProv.modifyAttrs(lookupCalendarResource(args[1]), getMap(args, 2), true);
            break;
        case RENAME_CALENDAR_RESOURCE:
            mProv.renameCalendarResource(lookupCalendarResource(args[1]).getId(), args[2]);
            break;
        case GET_CALENDAR_RESOURCE:
            dumpCalendarResource(lookupCalendarResource(args[1]), true, getArgNameSet(args, 2));
            break;
        case GET_ALL_CALENDAR_RESOURCES:
            doGetAllCalendarResources(args);
            break;
        case SEARCH_CALENDAR_RESOURCES:
            doSearchCalendarResources(args);
            break;    
        case PUBLISH_DISTRIBUTION_LIST_SHARE_INFO:
            doPublishDistributionListShareInfo(args);
            break;
        case GET_PUBLISHED_DISTRIBUTION_LIST_SHARE_INFO:
            doGetPublishedDistributionListShareInfo(args);
            break;
        case GET_SHARE_INFO:
            doGetShareInfo(args);
            break;
        case INIT_NOTEBOOK:
            initNotebook(args);
            break;
        case INIT_DOMAIN_NOTEBOOK:
            initDomainNotebook(args);
            break;
        case IMPORT_NOTEBOOK:
            importNotebook(args);
            break;
        case UPDATE_TEMPLATES:
            updateTemplates(args);
            break;
        case GET_QUOTA_USAGE:
            doGetQuotaUsage(args);
            break;
        case GET_MAILBOX_INFO:
            doGetMailboxInfo(args);
            break;
        case REINDEX_MAILBOX:
            doReIndexMailbox(args);
            break;
        case RECALCULATE_MAILBOX_COUNTS:
            doRecalculateMailboxCounts(args);
            break;
        case SELECT_MAILBOX:
            if (!(mProv instanceof SoapProvisioning))
                throwSoapOnly();
             ZMailboxUtil util = new ZMailboxUtil();
             util.setVerbose(mVerbose);
             util.setDebug(mDebug != SoapDebugLevel.none);
             boolean smInteractive = mInteractive && args.length < 3;
             util.setInteractive(smInteractive);
             util.selectMailbox(args[1], (SoapProvisioning) mProv);
             if (smInteractive) {
                 util.interactive(mReader);
             } else if (args.length > 2){
                 String newArgs[] = new String[args.length-2];
                 System.arraycopy(args, 2, newArgs, 0, newArgs.length);
                 util.execute(newArgs);
             } else {
                 throw ZClientException.CLIENT_ERROR("command only valid in interactive mode or with arguments", null);
             }
            break;
        case GET_ALL_MTA_AUTH_URLS:
            doGetAllMtaAuthURLs(args);
            break;
        case GET_ALL_REVERSE_PROXY_URLS:
            doGetAllReverseProxyURLs(args);
            break;
        case GET_ALL_REVERSE_PROXY_BACKENDS:
            doGetAllReverseProxyBackends(args);
            break;
        case GET_ALL_MEMCACHED_SERVERS:
            doGetAllMemcachedServers(args);
            break;
        case RELOAD_MEMCACHED_CLIENT_CONFIG:
            doReloadMemcachedClientConfig(args);
            break;
        case GET_MEMCACHED_CLIENT_CONFIG:
            doGetMemcachedClientConfig(args);
            break;
        case GET_AUTH_TOKEN_INFO:
            doGetAuthTokenInfo(args);
            break;
        case SOAP:
            // HACK FOR NOW
            SoapProvisioning sp = new SoapProvisioning();
            sp.soapSetURI("https://localhost:" + mPort + AdminConstants.ADMIN_SERVICE_URI);
            sp.soapZimbraAdminAuthenticate();
            mProv = sp;
            break;
        case LDAP:
            // HACK FOR NOW
            mProv = Provisioning.getInstance();
            break;            
        default:
            return false;
        }
        return true;
    }
    
    private void doGetDomain(String[] args) throws ServiceException {
        boolean applyDefault = true;
                
        int i = 1;
        while (i < args.length) {
            String arg = args[i];
            if (arg.equals("-e"))
                applyDefault = false;
            else
                break;
            i++;
        }
        if (i >= args.length) {
            usage();
            return;
        }
        dumpDomain(lookupDomain(args[i], mProv, applyDefault), applyDefault, getArgNameSet(args, i+1));
    }

    private void doGetDomainInfo(String[] args) throws ServiceException {
        if (!(mProv instanceof SoapProvisioning))
            throwSoapOnly();
        SoapProvisioning sp = (SoapProvisioning) mProv;
        DomainBy by = DomainBy.fromString(args[1]);
        String key = args[2];
        Domain domain = sp.getDomainInfo(by, key);
        if (domain == null)
            throw AccountServiceException.NO_SUCH_DOMAIN(key);
        else
            dumpDomain(domain, getArgNameSet(args, 3));
    }
    
    private void doRenameDomain(String[] args) throws ServiceException {
        if (!(mProv instanceof LdapProvisioning))
            throwLdapOnly();
        
        LdapProvisioning lp = (LdapProvisioning) mProv;
        Domain domain = lookupDomain(args[1]);
        lp.renameDomain(domain.getId(), args[2]);
        printOutput("domain " + args[1] + " renamed to " + args[2]);
    }

    private void doGetQuotaUsage(String[] args) throws ServiceException {
        if (!(mProv instanceof SoapProvisioning))
            throwSoapOnly();
        SoapProvisioning sp = (SoapProvisioning) mProv;
        List<QuotaUsage> result = sp.getQuotaUsage(args[1]);
        for (QuotaUsage u : result) {
            System.out.printf("%s %d %d\n", u.getName(), u.getLimit(), u.getUsed());
        }
    }

    private void doGetMailboxInfo(String[] args) throws ServiceException {
        if (!(mProv instanceof SoapProvisioning))
            throwSoapOnly();
        SoapProvisioning sp = (SoapProvisioning) mProv;
        Account acct = lookupAccount(args[1]);
        MailboxInfo info = sp.getMailbox(acct);
        System.out.printf("mailboxId: %s\nquotaUsed: %d\n", info.getMailboxId(), info.getUsed());
    }
    
    private void doReIndexMailbox(String[] args) throws ServiceException {
        if (!(mProv instanceof SoapProvisioning))
            throwSoapOnly();
        SoapProvisioning sp = (SoapProvisioning) mProv;
        Account acct = lookupAccount(args[1]);
        ReIndexBy by = null;
        String[] values = null;
        if (args.length > 3) {
            try {
                by = ReIndexBy.valueOf(args[3]);
            } catch (IllegalArgumentException e) {
                throw ServiceException.INVALID_REQUEST("invalid reindex-by", null);
            }
            if (args.length > 4) {
                values = new String[args.length - 4];
                System.arraycopy(args, 4, values, 0, args.length - 4);
            } else
                throw ServiceException.INVALID_REQUEST("missing reindex-by values", null);
        }
        ReIndexInfo info = sp.reIndex(acct, args[2], by, values);
        ReIndexInfo.Progress progress = info.getProgress();
        System.out.printf("status: %s\n", info.getStatus());
        if (progress != null)
            System.out.printf("progress: numSucceeded=%d, numFailed=%d, numRemaining=%d\n",
                              progress.getNumSucceeded(), progress.getNumFailed(), progress.getNumRemaining());
    }

    private void doRecalculateMailboxCounts(String[] args) throws ServiceException {
        if (!(mProv instanceof SoapProvisioning))
            throwSoapOnly();
        SoapProvisioning sp = (SoapProvisioning) mProv;
        Account acct = lookupAccount(args[1]);
        long quotaUsed = sp.recalculateMailboxCounts(acct);
        System.out.printf("account: " + acct.getName() + "\nquotaUsed: " + quotaUsed + "\n");
    }

    private class AccountLoggerOptions {
        String server;
        String[] args;
    }
    
    /**
     * Handles an optional <tt>-s</tt> or <tt>--server</tt> argument that may be passed
     * to the logging commands.  Returns an <tt>AccountLogggerOptions</tt> object that
     * contains all arguments except the server option and value.
     */
    private AccountLoggerOptions parseAccountLoggerOptions(String[] args)
    throws ServiceException {
        AccountLoggerOptions alo = new AccountLoggerOptions();
        if (args.length > 1 && (args[1].equals("-s") || args[1].equals("--server"))) {
            if (args.length == 2) {
                throw ServiceException.FAILURE("Server name not specified.", null);
            }
            alo.server = args[2];

            int numArgs = args.length - 2;
            alo.args = new String[numArgs];
            alo.args[0] = args[0];
            for (int i = 1; i < numArgs; i++) {
                alo.args[i] = args[i + 2];
            }
        } else {
            alo.args = args;
        }
        return alo;
    }
    
    private void doAddAccountLogger(AccountLoggerOptions alo) throws ServiceException {
        if (!(mProv instanceof SoapProvisioning))
            throwSoapOnly();
        SoapProvisioning sp = (SoapProvisioning) mProv;
        Account acct = lookupAccount(alo.args[1]);
        sp.addAccountLogger(acct, alo.args[2], alo.args[3], alo.server);
    }
    
    private void doGetAccountLoggers(AccountLoggerOptions alo) throws ServiceException {
        if (!(mProv instanceof SoapProvisioning))
            throwSoapOnly();
        SoapProvisioning sp = (SoapProvisioning) mProv;
        Account acct = lookupAccount(alo.args[1]);
        for (AccountLogger accountLogger : sp.getAccountLoggers(acct, alo.server)) {
            System.out.printf("%s=%s\n", accountLogger.getCategory(), accountLogger.getLevel());
        }
    }
    
    private void doGetAllAccountLoggers(AccountLoggerOptions alo) throws ServiceException {
        if (!(mProv instanceof SoapProvisioning))
            throwSoapOnly();
        SoapProvisioning sp = (SoapProvisioning) mProv;

        Map<String, List<AccountLogger>> allLoggers = sp.getAllAccountLoggers(alo.server);
        for (String accountName : allLoggers.keySet()) {
            System.out.printf("# name %s\n", accountName);
            for (AccountLogger logger : allLoggers.get(accountName)) {
                System.out.printf("%s=%s\n", logger.getCategory(), logger.getLevel());
            }
        }
    }
    
    private void doRemoveAccountLogger(AccountLoggerOptions alo) throws ServiceException {
        if (!(mProv instanceof SoapProvisioning))
            throwSoapOnly();
        SoapProvisioning sp = (SoapProvisioning) mProv;
        Account acct = null;
        String category = null;
        if (alo.args.length == 2) {
            // Hack: determine if it's an account or category, based on the name.
            String arg = alo.args[1];
            if (arg.startsWith("zimbra.") || arg.startsWith("com.zimbra")) {
                category = arg;
            } else {
                acct = lookupAccount(alo.args[1]);
            }
        }
        if (alo.args.length == 3) {
            acct = lookupAccount(alo.args[1]);
            category = alo.args[2];
        }
        sp.removeAccountLoggers(acct, category, alo.server);
    }
    
    private void doCreateAccountsBulk(String[] args) throws ServiceException {
        if (args.length < 3) {
            usage();
        } else {
            String domain = args[1];
            String password = "test123";
            String nameMask = args[2];
            int numAccounts = Integer.parseInt(args[3]);            
            for(int ix=0; ix < numAccounts; ix++) {
            	String name = nameMask + Integer.toString(ix) + "@" + domain;
            	Map<String, Object> attrs = new HashMap<String, Object>();
            	String displayName = nameMask + " N. " + Integer.toString(ix);
            	StringUtil.addToMultiMap(attrs, "displayName", displayName);
                Account account = mProv.createAccount(name, password, attrs);
                System.out.println(account.getId());
           }
        }
    }
    
    private Domain doCreateAliasDomain(String aliasDomain, String localDoamin, Map<String, Object> attrs) throws ServiceException {
        Domain local = lookupDomain(localDoamin);
        
        String localType = local.getAttr(Provisioning.A_zimbraDomainType);
        if (!LdapProvisioning.DOMAIN_TYPE_LOCAL.equals(localType))
            throw ServiceException.INVALID_REQUEST("target domain must be a local domain", null);
        
        attrs.put(Provisioning.A_zimbraDomainType, LdapProvisioning.DOMAIN_TYPE_ALIAS);
        attrs.put(Provisioning.A_zimbraDomainAliasTargetId, local.getId());
        return mProv.createDomain(aliasDomain, attrs);
    }
    
    private void doGetAccount(String[] args) throws ServiceException {
        boolean applyDefault = true;
        int acctPos = 1;
        
        if (args[1].equals("-e")) {
            if (args.length > 1) {
                applyDefault = false;
                acctPos = 2;
            } else {
                usage();
                return;
            }
        } 
        
        dumpAccount(lookupAccount(args[acctPos], true, applyDefault), applyDefault, getArgNameSet(args, acctPos+1));
    }

    private void doGetAccountMembership(String[] args) throws ServiceException {
        String key = null;
        boolean idsOnly = false;
        if (args.length > 2) {
            idsOnly = args[1].equals("-i");
            key = args[2];
        } else {
            key = args[1];
        }
        Account account = lookupAccount(key);
        if (idsOnly) {
            Set<String> lists = mProv.getDistributionLists(account);
            for (String id: lists) {
                System.out.println(id);
            }    
        } else {
            HashMap<String,String> via = new HashMap<String, String>();
            List<DistributionList> lists = mProv.getDistributionLists(account, false, via);
            for (DistributionList dl: lists) {
                String viaDl = via.get(dl.getName());
                if (viaDl != null) System.out.println(dl.getName()+" (via "+viaDl+")");
                else System.out.println(dl.getName());
            }
        }
    }

    /*
     * + => true
     * - => false
     */
    private boolean parsePlusMinus(String s) throws ServiceException {
        if (s.equals("-"))
            return false;
        else if (s.equals("+"))
            return true;
        else
            throw ServiceException.INVALID_REQUEST("invalid arg for the add/remove", null);
    }
    
    private void doPublishDistributionListShareInfo(String[] args) throws ServiceException {
        if (!(mProv instanceof SoapProvisioning))
            throwSoapOnly();
        
        boolean isAdd = parsePlusMinus(args[1]);
        String key = args[2];
        DistributionList dl = lookupDistributionList(key);
        
        ShareInfoArgs siArgs = parsePublishShareInfo(isAdd, args);
        mProv.publishShareInfo(dl, siArgs.mAction, siArgs.mOwnerAcct, siArgs.mFolderPathOrId); 
    }
    
    private void doGetPublishedDistributionListShareInfo(String[] args) throws ServiceException {
        if (!(mProv instanceof SoapProvisioning))
            throwSoapOnly();
        
        String key = args[1];
        DistributionList dl = lookupDistributionList(key);
        
        Account owner = null;
        if (args.length == 3)
            owner = lookupAccount(args[2]);
        
        ShareInfoVisitor.printHeadings();
        mProv.getPublishedShareInfo(dl, owner, new ShareInfoVisitor()); 
    }
    
    private static class ShareInfoArgs {
        
        PublishShareInfoAction mAction;
        Account mOwnerAcct;
        String mFolderPathOrId;
        
        ShareInfoArgs(PublishShareInfoAction action,
                Account ownerAcct, String folderPathOrId) {
            mAction = action;
            mOwnerAcct = ownerAcct;
            mFolderPathOrId = folderPathOrId;
        }
    }
    
    private ShareInfoArgs parsePublishShareInfo(boolean isAdd, String[] args) throws ServiceException {
        int idx = 3;
        String owner = args[idx++];
        Account ownerAcct = lookupAccount(owner);
        
        String folderPathOrId = null;
        if (args.length == 5)
            folderPathOrId = args[idx++];
        
        PublishShareInfoAction action;
        // String desc;  not supported for now
        
        if (isAdd) {
            action = PublishShareInfoAction.add;
            // desc = args[idx++];
        } else {
            action = PublishShareInfoAction.remove;
            // desc = null;
        }
        
        return new ShareInfoArgs(action, ownerAcct, folderPathOrId);
    }
    
    private static class ShareInfoVisitor implements PublishedShareInfoVisitor {
        
        private static final String mFormat = 
            "%-36.36s %-15.15s %-15.15s %-5.5s %-20.20s %-10.10s %-10.10s %-5.5s %-5.5s %-36.36s %-15.15s %-15.15s\n";
        
        private static void printHeadings() {
            System.out.printf(mFormat, 
                              "owner id",
                              "owner email",
                              "owner display",
                              "fid",
                              "folder path",
                              "view",
                              "rights",
                              "mid",
                              "gt",
                              "grantee id",
                              "grantee name",
                              "grantee display");
            
            System.out.printf(mFormat,
                              "------------------------------------",      // owner id
                              "---------------",                           // owner email
                              "---------------",                           // owner display
                              "-----",                                     // folder id
                              "--------------------",                      // folder path
                              "----------",                                // default view
                              "----------",                                // rights
                              "-----",                                     // mountpoint id if mounted
                              "-----",                                     // grantee type 
                              "------------------------------------",      // grantee id
                              "---------------",                           // grantee name
                              "---------------");                          // grantee display
        }
        
        public void visit(ShareInfoData shareInfoData) throws ServiceException {
            System.out.printf(mFormat, 
                    shareInfoData.getOwnerAcctId(),
                    shareInfoData.getOwnerAcctEmail(),
                    shareInfoData.getOwnerAcctDisplayName(),
                    String.valueOf(shareInfoData.getFolderId()),
                    shareInfoData.getFolderPath(),
                    shareInfoData.getFolderDefaultView(),
                    shareInfoData.getRights(),
                    shareInfoData.getMountpointId_zmprov_only(),
                    shareInfoData.getGranteeType(),
                    shareInfoData.getGranteeId(),
                    shareInfoData.getGranteeName(),
                    shareInfoData.getGranteeDisplayName());                        
        }
    };
    
    private void doGetShareInfo(String[] args) throws ServiceException {
        if (!(mProv instanceof SoapProvisioning))
            throwSoapOnly();
        
        Account owner = lookupAccount(args[1]);
        
        ShareInfoVisitor.printHeadings();
        mProv.getShareInfo(owner, new ShareInfoVisitor()); 
    }
    
    
    private void doDeleteAccount(String[] args) throws ServiceException {
        String key = args[1];
        Account acct = lookupAccount(key);
        if (key.equalsIgnoreCase(acct.getId()) ||
                key.equalsIgnoreCase(acct.getName()) ||
                acct.getName().equalsIgnoreCase(key+"@"+acct.getDomainName())) {
            mProv.deleteAccount(acct.getId());
        } else {
            throw ServiceException.INVALID_REQUEST("argument to deleteAccount must be an account id or the account's primary name", null);
        }

    }
    
    private void doGetAccountIdentities(String[] args) throws ServiceException {
        Account account = lookupAccount(args[1]);
        Set<String> argNameSet = getArgNameSet(args, 2);
        for (Identity identity : mProv.getAllIdentities(account)) {
            dumpIdentity(identity, argNameSet);
        }    
    }
    
    private void doGetAccountSignatures(String[] args) throws ServiceException {
        Account account = lookupAccount(args[1]);
        Set<String> argNameSet = getArgNameSet(args, 2);
        for (Signature signature : mProv.getAllSignatures(account)) {
            dumpSignature(signature, argNameSet);
        }    
    }
    
    private void dumpDataSource(DataSource dataSource, Set<String> argNameSet) throws ServiceException {
        System.out.println("# name "+dataSource.getName());
        System.out.println("# type "+dataSource.getType());
        Map<String, Object> attrs = dataSource.getAttrs();
        dumpAttrs(attrs, argNameSet);
        System.out.println();
    }
    
    private void doGetAccountDataSources(String[] args) throws ServiceException {
        Account account = lookupAccount(args[1]);
        Set<String> attrNameSet = getArgNameSet(args, 2);
        for (DataSource dataSource : mProv.getAllDataSources(account)) {
            dumpDataSource(dataSource, attrNameSet);
        }    
    }
    
    private void doGetDistributionListMembership(String[] args) throws ServiceException {
        String key = args[1];
        DistributionList dist = lookupDistributionList(key);
        HashMap<String,String> via = new HashMap<String, String>();
        List<DistributionList> lists = mProv.getDistributionLists(dist, false, via);
        for (DistributionList dl: lists) {
            String viaDl = via.get(dl.getName());
            if (viaDl != null) System.out.println(dl.getName()+" (via "+viaDl+")");
            else System.out.println(dl.getName());
        }
    }

    private void doGetConfig(String[] args) throws ServiceException {
        String key = args[1];
        String value[] = mProv.getConfig().getMultiAttr(key);
        if (value != null && value.length != 0) {
            Map<String, Object> map = new HashMap<String, Object>();
            map.put(key, value);
            dumpAttrs(map, null);
        }
    }

    /*
     * prov is always LdapProvisioning here
     */
    private void doGetAllAccounts(LdapProvisioning ldapProv, Domain domain, Server server, final boolean verbose, final boolean applyDefault, final Set<String> attrNames) throws ServiceException {
        NamedEntry.Visitor visitor = new NamedEntry.Visitor() {
            public void visit(com.zimbra.cs.account.NamedEntry entry) throws ServiceException {
                if (verbose)
                    dumpAccount((Account) entry, applyDefault, attrNames);
                else 
                    System.out.println(entry.getName());                        
            }
        };
        
        if (verbose && applyDefault)
            ldapProv.getAllAccounts(domain, server, visitor);
        else
            ldapProv.getAllAccountsNoDefaults(domain, server, visitor);
    }
    
    private void doGetAllAccounts(String[] args) throws ServiceException {
        
        if (!(mProv instanceof LdapProvisioning))
            throwLdapOnly();
        
        LdapProvisioning ldapProv = (LdapProvisioning)mProv;
        
        boolean verbose = false;
        boolean applyDefault = true;
        String d = null;
        String s = null;
        
        int i = 1;
        while (i < args.length) {
            String arg = args[i];
            if (arg.equals("-v"))
                verbose = true;
            else if (arg.equals("-e"))
                applyDefault = false;
            else if (arg.equals("-s")) {
                i++;
                if (i < args.length) {
                    if (s == null)
                        s = args[i];
                    else {
                        System.out.println("invalid arg: " + args[i] + ", already specified -s with " + s);
                        usage();
                        return;
                    }
                } else {
                    usage();
                    return;
                }
            } else {
                if (d == null)
                    d = arg;
                else {
                    System.out.println("invalid arg: " + arg + ", already specified domain: " + d);
                    usage();
                    return;
                }
            }
            i++;
        }

        if (!applyDefault && !verbose) {
            System.out.println(ERR_INVALID_ARG_EV);
            usage();
            return;
        }

        Server server = null;
        if (s != null)
            server = lookupServer(s);
                
        if (d == null) {
            List domains = ldapProv.getAllDomains();
            for (Iterator dit=domains.iterator(); dit.hasNext(); ) {
                Domain domain = (Domain) dit.next();
                doGetAllAccounts(ldapProv, domain, server, verbose, applyDefault, null);
            }
        } else {
            Domain domain = lookupDomain(d, ldapProv);
            doGetAllAccounts(ldapProv, domain, server, verbose, applyDefault, null);
        }
    }    

    private void doSearchAccounts(String[] args) throws ServiceException, ArgException {
        boolean verbose = false;
        int i = 1;
        
        if (args[i].equals("-v")) {
            verbose = true;
            i++;
            if (args.length < i-1) {
                usage();
                return;
                
            }
        }
        
        if (args.length < i+1) {
            usage();
            return;
        }
            
        String query = args[i];
        query = LdapEntrySearchFilter.toLdapIDNFilter(query);


        Map attrs = getMap(args, i+1);
//        int iPageNum = 0;
//        int iPerPage = 0;        

        String limitStr = (String) attrs.get("limit");
        int limit = limitStr == null ? Integer.MAX_VALUE : Integer.parseInt(limitStr);
        
        String offsetStr = (String) attrs.get("offset");
        int offset = offsetStr == null ? 0 : Integer.parseInt(offsetStr);        
        
		String sortBy  = (String)attrs.get("sortBy");
		String sortAscending  = (String) attrs.get("sortAscending");
		boolean isSortAscending = (sortAscending != null) ? "1".equalsIgnoreCase(sortAscending) : true;    

        /*
        String attrsStr = (String)attrs.get("attrs");
        String[] attrsToGet = attrsStr == null ? null : attrsStr.split(",");
        */
        String[] attrsToGet = null;
		
        String typesStr = (String) attrs.get("types");
        int flags = Provisioning.SA_ACCOUNT_FLAG|Provisioning.SA_ALIAS_FLAG|Provisioning.SA_DISTRIBUTION_LIST_FLAG|Provisioning.SA_CALENDAR_RESOURCE_FLAG;
        
        if (typesStr != null)
            flags = Provisioning.searchAccountStringToMask(typesStr);

        String domainStr = (String)attrs.get("domain");
        List accounts;
        Provisioning prov = Provisioning.getInstance();
        if (domainStr != null) {
            Domain d = lookupDomain(domainStr, prov);
            accounts = prov.searchAccounts(d, query, attrsToGet, sortBy, isSortAscending, flags);
        } else {
            //accounts = mProvisioning.searchAccounts(query, attrsToGet, sortBy, isSortAscending, Provisioning.SA_ACCOUNT_FLAG);
            accounts = prov.searchAccounts(query, attrsToGet, sortBy, isSortAscending, flags);
        }

        //ArrayList accounts = (ArrayList) mProvisioning.searchAccounts(query);
        for (int j=offset; j < offset+limit && j < accounts.size(); j++) {
            NamedEntry account = (NamedEntry) accounts.get(j);
            if (verbose) {
                if (account instanceof Account)
                    dumpAccount((Account)account, true, null);
                else if (account instanceof Alias)
                    dumpAlias((Alias)account);
                else if (account instanceof DistributionList)
                    dumpDistributionList((DistributionList)account, null);
                else if (account instanceof Domain)
                    dumpDomain((Domain)account, null);
            } else {
                System.out.println(account.getName());
            }
        }
    }    

    private void doSearchGal(String[] args) throws ServiceException, ArgException {
        boolean verbose = false;
        int i = 1;
        
        if (args.length < i+1) {
            usage();
            return;
        }

        if (args[i].equals("-v")) {
            verbose = true;
            i++;
            if (args.length < i-1) {
                usage();
                return;
            }
        }
        
        if (args.length < i+2) {
            usage();
            return;
        }

        String domain = args[i];
        String query = args[i+1];
        
        Map attrs = getMap(args, i+2);
        
        String limitStr = (String) attrs.get("limit");
        int limit = limitStr == null ? Integer.MAX_VALUE : Integer.parseInt(limitStr);
        
        String offsetStr = (String) attrs.get("offset");
        int offset = offsetStr == null ? 0 : Integer.parseInt(offsetStr);        
        
		String sortBy  = (String)attrs.get("sortBy");
		
        Domain d = lookupDomain(domain);

        SearchGalResult result = (mProv instanceof SoapProvisioning) ?
        		((SoapProvisioning)mProv).searchGal(d, query, Provisioning.GAL_SEARCH_TYPE.ALL, null, limit, offset, sortBy) :
        		mProv.searchGal(d, query, Provisioning.GAL_SEARCH_TYPE.ALL, null);
        for (GalContact contact : result.getMatches())
            dumpContact(contact);
    }    

    private void doAutoCompleteGal(String[] args) throws ServiceException {

        String domain = args[1];
        String query = args[2];
        
        Domain d = lookupDomain(domain);

        SearchGalResult result = mProv.autoCompleteGal(d, query, Provisioning.GAL_SEARCH_TYPE.ALL, 100);
        for (GalContact contact : result.getMatches())
            dumpContact(contact);
    }
    
    private void doCountAccount(String[] args) throws ServiceException {
        String domain = args[1];
        Domain d = lookupDomain(domain);

        CountAccountResult result = mProv.countAccount(d);
        String formatHeading = "%-20s %-40s %s\n";
        String format = "%-20s %-40s %d\n";
        System.out.printf(formatHeading, "cos name", "cos id", "# of accounts");
        System.out.printf(formatHeading, "--------------------", "----------------------------------------", "--------------------");
        for (CountAccountResult.CountAccountByCos c : result.getCountAccountByCos()) {
            System.out.printf(format, c.getCosName(), c.getCosId(), c.getCount());
        }
        
        System.out.println();
    }  
    
    private void doCountObjects(String[] args) throws ServiceException {
        
        // only used by installer for now.  LDAP only is good for now, add soap if needed.
        if (!(mProv instanceof LdapProvisioning))
            throwLdapOnly();
        
        CountObjectsType type = Provisioning.CountObjectsType.fromString(args[1]);
        
        Domain domain = null;
        int idx = 2;
        while (args.length > idx) {
            String arg = args[idx];
            
            if (arg.equals("-d")) {
                if (domain != null)
                    throw ServiceException.INVALID_REQUEST("domain is already specified as:" + domain.getName(), null);
                idx++;
                if (args.length <= idx) {
                    usage();
                    throw ServiceException.INVALID_REQUEST("expecting domain, not enough args", null);
                }
                
                domain = lookupDomain(args[idx]);
            } else {
                usage();
                return;
            }
                
            idx++;
            
        }
        
        long result = mProv.countObjects(type, domain);
        System.out.println(result);
    } 
    
    private void doSyncGal(String[] args) throws ServiceException {
        String domain = args[1];
        String token = args.length  == 3 ? args[2] : "";
        
        Domain d = lookupDomain(domain);

        SearchGalResult result = mProv.searchGal(d, "", Provisioning.GAL_SEARCH_TYPE.ALL, token);
        if (result.getToken() != null)
            System.out.println("# token = "+result.getToken() + "\n");
        for (GalContact contact : result.getMatches())
            dumpContact(contact);
    }    

    private void doGetAllAdminAccounts(String[] args) throws ServiceException {
        boolean verbose = false;
        boolean applyDefault = true;
        
        int i = 1;
        while (i < args.length) {
            String arg = args[i];
            if (arg.equals("-v"))
                verbose = true;
            else if (arg.equals("-e"))
                applyDefault = false;
            else
                break;
            i++;
        }
        
        if (!applyDefault && !verbose) {
            System.out.println(ERR_INVALID_ARG_EV);
            usage();
            return;
        }
        
        List accounts;
        if (mProv instanceof SoapProvisioning) {
            SoapProvisioning soapProv = (SoapProvisioning)mProv;
            accounts = soapProv.getAllAdminAccounts(applyDefault);
        } else
            accounts = mProv.getAllAdminAccounts();
        
        Set<String> attrNames = getArgNameSet(args, i);
        for (Iterator it=accounts.iterator(); it.hasNext(); ) {
            Account account = (Account) it.next();
            if (verbose)
                dumpAccount(account, applyDefault, attrNames);
            else 
                System.out.println(account.getName());
        }
    }    
    
    private void doGetAllCos(String[] args) throws ServiceException {
        boolean verbose = args.length > 1 && args[1].equals("-v");
        Set<String> attrNames = getArgNameSet(args, verbose ? 2 : 1);
        List allcos = mProv.getAllCos();
        for (Iterator it=allcos.iterator(); it.hasNext(); ) {
            Cos cos = (Cos) it.next();
            if (verbose)
                dumpCos(cos, attrNames);
            else 
                System.out.println(cos.getName());
        }
    }        

    private void dumpCos(Cos cos, Set<String> attrNames) throws ServiceException {
        System.out.println("# name "+cos.getName());
        Map<String, Object> attrs = cos.getAttrs();
        dumpAttrs(attrs, attrNames);
        System.out.println();
    }

    private void doGetAllDomains(String[] args) throws ServiceException {
        boolean verbose = false;
        boolean applyDefault = true;
        
        int i = 1;
        while (i < args.length) {
            String arg = args[i];
            if (arg.equals("-v"))
                verbose = true;
            else if (arg.equals("-e"))
                applyDefault = false;
            else
                break;
            i++;
        }
        
        if (!applyDefault && !verbose) {
            System.out.println(ERR_INVALID_ARG_EV);
            usage();
            return;
        }
        
        Set<String> attrNames = getArgNameSet(args, i);
        
        List domains;
        if (mProv instanceof SoapProvisioning) {
            SoapProvisioning soapProv = (SoapProvisioning)mProv;
            domains = soapProv.getAllDomains(applyDefault);
        } else
            domains = mProv.getAllDomains();
        
        for (Iterator it=domains.iterator(); it.hasNext(); ) {
            Domain domain = (Domain) it.next();
            if (verbose)
                dumpDomain(domain, attrNames);
            else
                System.out.println(domain.getName());
        }
    }        

    private void dumpDomain(Domain domain, Set<String> attrNames) throws ServiceException {
        dumpDomain(domain, true, attrNames);
    }
    
    private void dumpDomain(Domain domain, boolean expandConfig, Set<String> attrNames) throws ServiceException {
        System.out.println("# name "+domain.getName());
        Map<String, Object> attrs = domain.getAttrs(expandConfig);
        dumpAttrs(attrs, attrNames);
        System.out.println();
    }

    private void dumpDistributionList(DistributionList dl, Set<String> attrNames) throws ServiceException {
        String[] members = dl.getAllMembers();
        int count = members == null ? 0 : members.length; 
        System.out.println("# distributionList " + dl.getName() + " memberCount=" + count);
        Map<String, Object> attrs = dl.getAttrs();
        dumpAttrs(attrs, attrNames);
        System.out.println();
    }

    private void dumpAlias(Alias alias) throws ServiceException {
        System.out.println("# alias " + alias.getName());
        Map<String, Object> attrs = alias.getAttrs();
        dumpAttrs(attrs, null);        
    }
    
    private void doGetAllRights(String[] args) throws ServiceException {
        boolean verbose = false;
        String targetType = null;
        
        int i = 1;
        while (i < args.length) {
            String arg = args[i];
            if (arg.equals("-v"))
                verbose = true;
            else {
                if (targetType == null)
                    targetType = arg;
                else {
                    System.out.println("invalid arg: " + arg + ", already specified target type: " + targetType);
                    usage();
                    return;
                }
            }
            i++;
        }
         
        List<Right> allRights = mProv.getAllRights(targetType, false);
        for (Right right : allRights) {
            if (verbose)
                dumpRight(right);
            else 
                System.out.println(right.getName());
        }
    } 
    
    private void dumpRight(Right right) throws ServiceException {
        String indent = "    ";
        String indent2 = "        ";
        
        System.out.println();
        System.out.println("------------------------------");
        
        System.out.println(right.getName());
        System.out.println(indent + "   description: " + right.getDesc());
        System.out.println(indent + "    right type: " + right.getRightType().name());
        
        String targetType = right.getTargetTypeStr();
        System.out.println(indent + "target type(s): " + (targetType==null?"":targetType));
        
        if (right.isAttrRight()) {
            AttrRight attrRight = (AttrRight)right;
            System.out.println();
            System.out.println(indent + "attributes:");
            if (attrRight.allAttrs()) {
                System.out.println(indent2 + "all attributes");
            } else {
                for (String attrName : attrRight.getAttrs())
                    System.out.println(indent2 + attrName);
            }
        } else if (right.isComboRight()) {
            ComboRight comboRight = (ComboRight)right;
            System.out.println();
            System.out.println(indent + "rights:");
            for (Right r : comboRight.getRights()) {
                String tt = r.getTargetTypeStr();
                tt = tt==null?"": " (" + tt + ")";
                System.out.format("%s%10.10s: %s %s\n", indent2, r.getRightType().name(), r.getName(), tt);
            }
        }
        System.out.println();
    }
    
    private void doGetRightsDoc(String[] args) throws ServiceException {
        if (!(mProv instanceof SoapProvisioning))
            throwSoapOnly();
        
        String[] packages;
        
        StringBuilder argsDump = new StringBuilder();
        if (args.length > 1) {
            // args[0] is "grd", starting from args[1]
            packages = new String[args.length - 1];
            for (int i=1; i<args.length; i++) {
                packages[i-1] = args[i];
                argsDump.append(" " + args[i]);
            }
            
        } else {
            packages = new String[] {
                    "com.zimbra.cs.service.admin",
                    "com.zimbra.bp", 
                    "com.zimbra.cert",
                    "com.zimbra.cs.network",
                    "com.zimbra.cs.network.license.service",
                    "com.zimbra.cs.service.backup",
                    "com.zimbra.cs.service.hsm",
                    "com.zimbra.xmbxsearch"};
        }
        
        System.out.println("#");
        System.out.println("#  Generated by: zmprov grd" + argsDump);
        System.out.println("#");
        System.out.println("#  Date: " + DateFormat.getDateInstance(DateFormat.LONG).format(new Date()));
        System.out.println("# ");
        System.out.println("#  Pacakges:");
        for (String pkg : packages)
            System.out.println("#       " + pkg);
        System.out.println("# ");
        System.out.println("\n");
        
        Map<String, List<RightsDoc>> allDocs = mProv.getRightsDoc(packages);
        for (Map.Entry<String, List<RightsDoc>> docs : allDocs.entrySet()) {
            System.out.println("========================================");
            System.out.println("Package: " + docs.getKey());
            System.out.println("========================================");
            System.out.println();
            
            for (RightsDoc doc : docs.getValue()) {
                System.out.println("------------------------------");
                System.out.println(doc.getCmd() + "\n");
                
                System.out.println("    Related rights:");
                for (String r : doc.getRights())
                    System.out.println("        " + r);
                
                System.out.println();
                System.out.println("    Notes:");
                for (String n : doc.getNotes())
                    System.out.println(FileGenUtil.wrapComments(StringUtil.escapeHtml(n), 70, "        ") + "\n");
                System.out.println();
            }
        }
    }

    private void doGetAllServers(String[] args) throws ServiceException {
        boolean verbose = false;
        boolean applyDefault = true;
        String service = null;
        
        int i = 1;
        while (i < args.length) {
            String arg = args[i];
            if (arg.equals("-v"))
                verbose = true;
            else if (arg.equals("-e"))
                applyDefault = false;
            else {
                if (service == null)
                    service = arg;
                else {
                    System.out.println("invalid arg: " + arg + ", already specified service: " + service);
                    usage();
                    return;
                }
            }
            i++;
        }

        if (!applyDefault && !verbose) {
            System.out.println(ERR_INVALID_ARG_EV);
            usage();
            return;
        }    
        
        List servers;
        if (mProv instanceof SoapProvisioning) {
            SoapProvisioning soapProv = (SoapProvisioning)mProv;
            servers = soapProv.getAllServers(service, applyDefault);
        } else
            servers = mProv.getAllServers(service);
        
        for (Iterator it=servers.iterator(); it.hasNext(); ) {
            Server server = (Server) it.next();
            if (verbose)
                dumpServer(server, applyDefault, null);
            else 
                System.out.println(server.getName());
        }
    }        

    private void dumpServer(Server server, Set<String> attrNames) throws ServiceException {
        dumpServer(server, true, attrNames);
    }
    
    private void dumpServer(Server server, boolean expandConfig, Set<String> attrNames) throws ServiceException {
        System.out.println("# name "+server.getName());
        Map<String, Object> attrs = server.getAttrs(expandConfig);
        dumpAttrs(attrs, attrNames);
        System.out.println();
    }
    
    private void dumpXMPPComponent(XMPPComponent comp, Set<String> attrNames) {
        System.out.println("# name "+comp.getName());
        Map<String, Object> attrs = comp.getAttrs();
        dumpAttrs(attrs, attrNames);
        System.out.println();
    }
    
    private void doGetAllXMPPComponents() throws ServiceException {
        List<XMPPComponent> components = mProv.getAllXMPPComponents();
        for (XMPPComponent comp : components) {
            dumpXMPPComponent(comp, null);
        }
    }

    private void dumpAccount(Account account, boolean expandCos, Set<String> attrNames) throws ServiceException {
        System.out.println("# name "+account.getName());
        Map<String, Object> attrs = account.getAttrs(expandCos);
        dumpAttrs(attrs, attrNames);
        System.out.println();
    }
    
    private void dumpCalendarResource(CalendarResource resource, boolean expandCos, Set<String> attrNames) throws ServiceException {
        System.out.println("# name "+resource.getName());
        Map<String, Object> attrs = resource.getAttrs(expandCos);
        dumpAttrs(attrs, attrNames);
        System.out.println();
    }
    
    private void dumpContact(GalContact contact) throws ServiceException {
        System.out.println("# name "+contact.getId());
        Map<String, Object> attrs = contact.getAttrs();
        dumpAttrs(attrs, null);
        System.out.println();
    }
 
    private void dumpIdentity(Identity identity, Set<String> attrNameSet) throws ServiceException {
        System.out.println("# name "+identity.getName());
        Map<String, Object> attrs = identity.getAttrs();
        dumpAttrs(attrs, attrNameSet);
        System.out.println();
    }
    
    private void dumpSignature(Signature signature, Set<String> attrNameSet) throws ServiceException {
        System.out.println("# name "+signature.getName());
        Map<String, Object> attrs = signature.getAttrs();
        dumpAttrs(attrs, attrNameSet);
        System.out.println();
    }

    private void dumpAttrs(Map<String, Object> attrsIn, Set<String> specificAttrs) {
        TreeMap<String, Object> attrs = new TreeMap<String, Object>(attrsIn);

        for (Map.Entry<String, Object> entry : attrs.entrySet()) {
            String name = entry.getKey();
            if (specificAttrs == null || specificAttrs.contains(name.toLowerCase())) {
                Object value = entry.getValue();
                if (value instanceof String[]) {
                    String sv[] = (String[]) value;
                    for (String aSv : sv) {
                        // don't print permission denied attr
                        if (aSv.length() > 0)
                            printOutput(name + ": " + aSv);
                    }
                } else if (value instanceof String) {
                    // don't print permission denied attr
                    if (((String)value).length() > 0)
                        printOutput(name+": "+value);
                }
            }
        }
    }

    private void doCreateDistributionListsBulk(String[] args) throws ServiceException {
        if (args.length < 3) {
            usage();
        } else {
            String domain = args[1];
            String nameMask = args[2];
            int numAccounts = Integer.parseInt(args[3]);            
            for(int ix=0; ix < numAccounts; ix++) {
            	String name = nameMask + Integer.toString(ix) + "@" + domain;
            	Map<String, Object> attrs = new HashMap<String, Object>();
            	String displayName = nameMask + " N. " + Integer.toString(ix);
            	StringUtil.addToMultiMap(attrs, "displayName", displayName);
            	DistributionList dl  = mProv.createDistributionList(name, attrs);
            	System.out.println(dl.getId());
           }
        }
    }
    
    private void doGetAllDistributionLists(String[] args) throws ServiceException {
        String d = null;
        boolean verbose = false;
        int i = 1;
        while (i < args.length) {
            String arg = args[i];
            if (arg.equals("-v")) {
                verbose = true;
            } else {
                if (d == null)
                    d = arg;
                else {
                    System.out.println("invalid arg: " + arg + ", already specified domain: " + d);
                    usage();
                    return;
                }
            }
            i++;
        }

        if (d == null) {
            List domains = mProv.getAllDomains();
            for (Iterator dit=domains.iterator(); dit.hasNext(); ) {
                Domain domain = (Domain) dit.next();
                Collection dls = mProv.getAllDistributionLists(domain);
                for (Iterator it = dls.iterator(); it.hasNext();) {
                    DistributionList dl = (DistributionList)it.next();
                    if (verbose)
                        dumpDistributionList(dl, null);
                    else
                        System.out.println(dl.getName());
                }
            }
        } else {
            Domain domain = lookupDomain(d);
            Collection dls = mProv.getAllDistributionLists(domain);
            for (Iterator it = dls.iterator(); it.hasNext();) {
                DistributionList dl = (DistributionList) it.next();
                if (verbose)
                    dumpDistributionList(dl, null);
                else
                    System.out.println(dl.getName());
            }
        }
    }

    private void doGetAllCalendarResources(String[] args)
    throws ServiceException {
        boolean verbose = false;
        boolean applyDefault = true;
        String d = null;
        String s = null;

        int i = 1;
        while (i < args.length) {
            String arg = args[i];
            if (arg.equals("-v"))
                verbose = true;
            else if (arg.equals("-e"))
                applyDefault = false;
            else if (arg.equals("-s")) {
                i++;
                if (i < args.length) {
                    if (s == null)
                        s = args[i];
                    else {
                        System.out.println("invalid arg: " + args[i] + ", already specified -s with " + s);
                        usage();
                        return;
                    }
                } else {
                    usage();
                    return;
                }
            } else {
                if (d == null)
                    d = arg;
                else {
                    System.out.println("invalid arg: " + arg + ", already specified domain: " + d);
                    usage();
                    return;
                }
            }
            i++;
        }

        if (!applyDefault && !verbose) {
            System.out.println(ERR_INVALID_ARG_EV);
            usage();
            return;
        }

        // always use LDAP
        Provisioning prov = Provisioning.getInstance();

        Server server = null;
        if (s != null)
            server = lookupServer(s);

        if (d == null) {
            List<Domain> domains = prov.getAllDomains();
            for (Domain domain : domains) {
                doGetAllCalendarResources(prov, domain, server, verbose, applyDefault);
            }
        } else {
            Domain domain = lookupDomain(d, prov);
            doGetAllCalendarResources(prov, domain, server, verbose, applyDefault);
        }
    }    

    private void doGetAllCalendarResources(Provisioning prov, Domain domain, Server server,
                                           final boolean verbose, final boolean applyDefault)
    throws ServiceException {
        NamedEntry.Visitor visitor = new NamedEntry.Visitor() {
            public void visit(com.zimbra.cs.account.NamedEntry entry)
            throws ServiceException {
                if (verbose) {
                    dumpCalendarResource((CalendarResource) entry, applyDefault, null);
                } else {
                    System.out.println(entry.getName());                        
                }
            }
        };
        prov.getAllCalendarResources(domain, server, visitor);
    }

    private void doSearchCalendarResources(String[] args) throws ServiceException {
        if (!(mProv instanceof LdapProvisioning))
            throwLdapOnly();
        
        boolean verbose = false;
        int i = 1;

        if (args.length < i + 1) { usage(); return; }
        if (args[i].equals("-v")) { verbose = true; i++; }

        if (args.length < i + 1) { usage(); return; }
        Domain d = lookupDomain(args[i++]);

        if ((args.length - i) % 3 != 0) { usage(); return; }

        EntrySearchFilter.Multi multi =
            new EntrySearchFilter.Multi(false, EntrySearchFilter.AndOr.and);
        for (; i < args.length; ) {
            String attr = args[i++];
            String op = args[i++];
            String value = args[i++];
            try {
                EntrySearchFilter.Single single =
                    new EntrySearchFilter.Single(false, attr, op, value);
                multi.add(single);
            } catch (IllegalArgumentException e) {
                printError("Bad search op in: " + attr + " " + op + " '" + value + "'");
                e.printStackTrace();
                usage();
                return;
            }
        }
        EntrySearchFilter filter = new EntrySearchFilter(multi);

        List resources = mProv.searchCalendarResources(d, filter, null, null, true);
        for (Iterator iter = resources.iterator(); iter.hasNext(); ) {
            CalendarResource resource = (CalendarResource) iter.next();
            if (verbose)
                dumpCalendarResource(resource, true, null);
            else
                System.out.println(resource.getName());
        }
    }

    private void initNotebook(String[] args) throws ServiceException {
    	if (args.length > 2) {usage(); return; }
    	String username = null;
    	
    	if (args.length == 2)
    		username = args[1];

    	WikiUtil wu = WikiUtil.getInstance(mProv);
    	wu.initDefaultWiki(username);
    }
    private void initDomainNotebook(String[] args) throws ServiceException {
    	if (args.length < 2 || args.length > 3) {usage(); return; }
    	
    	String domain = null;
    	String username = null;

    	domain = args[1];
    	if (args.length == 3)
    		username = args[2];
    	
    	if (mProv.get(AccountBy.name, username) == null)
    		throw AccountServiceException.NO_SUCH_ACCOUNT(username);

    	WikiUtil wu = WikiUtil.getInstance(mProv);
    	wu.initDomainWiki(domain, username);
    }
    private void importNotebook(String[] args) throws ServiceException, IOException {
    	if (args.length != 4) {usage(); return; }
    	
    	WikiUtil wu = WikiUtil.getInstance(mProv);
    	wu.startImport(args[1], args[3], new java.io.File(args[2]));
    }
    private void updateTemplates(String[] args) throws ServiceException, IOException {
    	if (args.length != 2 && args.length != 4) {usage(); return; }
    	
    	String dir = args[1];
    	Server server = null;
        
        if (args.length == 4 && args[1].equals("-h")) {
        	server = mProv.get(ServerBy.name, args[2]);
        	if (server == null)
        		throw AccountServiceException.NO_SUCH_SERVER(args[2]);
        	dir = args[3];
        }
    	WikiUtil wu = WikiUtil.getInstance(mProv);
    	wu.updateTemplates(server, new java.io.File(dir));
    }
    
    private Account lookupAccount(String key, boolean mustFind, boolean applyDefault) throws ServiceException {
        
        Account a;
        if (applyDefault==true || (mProv instanceof LdapProvisioning))
            a = mProv.getAccount(key);
        else {
            /*
             * oops, do not apply default, and we are SoapProvisioning
             * 
             * This a bit awkward because the applyDefault is controlled at the Entry.getAttrs, not at 
             * the provisioning interface.   But for SOAP, this needs to be passed to the get(AccountBy) 
             * method so it can set the flag in SOAP.   We do not want to add a provisioning method for 
             * this.  Instead, we make it a SOAPProvisioning only method.
             * 
             */
            SoapProvisioning soapProv = (SoapProvisioning)mProv;
            a = soapProv.getAccount(key, applyDefault);
        }
        
        if (mustFind && a == null)
            throw AccountServiceException.NO_SUCH_ACCOUNT(key);
        else
            return a;
    }
    
    private Account lookupAccount(String key) throws ServiceException {
        return lookupAccount(key, true, true);
    }
    
    private Account lookupAccount(String key, boolean mustFind) throws ServiceException {
        return lookupAccount(key, mustFind, true);
    }

    private CalendarResource lookupCalendarResource(String key) throws ServiceException {
        CalendarResource res = mProv.get(guessCalendarResourceBy(key), key);
        if (res == null)
            throw AccountServiceException.NO_SUCH_CALENDAR_RESOURCE(key);
        else
            return res;
    }

    private Domain lookupDomain(String key) throws ServiceException {
        return lookupDomain(key, mProv);
    }
    
    private Domain lookupDomain(String key, Provisioning prov) throws ServiceException {
        return lookupDomain(key, prov, true);
    }
    
    private Domain lookupDomain(String key, Provisioning prov, boolean applyDefault) throws ServiceException {
        
        Domain d;
        
        if (prov instanceof SoapProvisioning) {
            SoapProvisioning soapProv = (SoapProvisioning)prov;
            d = soapProv.get(guessDomainBy(key), key, applyDefault);
        } else
            d = prov.get(guessDomainBy(key), key);
        
        if (d == null)
            throw AccountServiceException.NO_SUCH_DOMAIN(key);
        else
            return d;
    }
    
    private Cos lookupCos(String key) throws ServiceException {
        Cos c = mProv.get(guessCosBy(key), key);
        if (c == null)
            throw AccountServiceException.NO_SUCH_COS(key);
        else
            return c;
    }
    
    private Right lookupRight(String rightName) throws ServiceException {
        return mProv.getRight(rightName, false);
    }

    private Server lookupServer(String key) throws ServiceException {
        return lookupServer(key, true);
    }
    
    private Server lookupServer(String key, boolean applyDefault) throws ServiceException {
        Server s;
        
        if (mProv instanceof SoapProvisioning) {
            SoapProvisioning soapProv = (SoapProvisioning)mProv;
            s = soapProv.get(guessServerBy(key), key, applyDefault);
        } else
            s = mProv.get(guessServerBy(key), key);
        
        if (s == null)
            throw AccountServiceException.NO_SUCH_SERVER(key);
        else
            return s;
    }
    
    private String lookupDataSourceId(Account account, String key) throws ServiceException {
        if (Provisioning.isUUID(key)) {
            return key;
        }
        DataSource ds = mProv.get(account, DataSourceBy.name, key);
        if (ds == null)
            throw AccountServiceException.NO_SUCH_DATA_SOURCE(key);
        else
            return ds.getId();
    }
    
    private String lookupSignatureId(Account account, String key) throws ServiceException {
        Signature sig = mProv.get(account, guessSignatureBy(key), key);
        if (sig == null)
            throw AccountServiceException.NO_SUCH_SIGNATURE(key);
        else
            return sig.getId();
    }

    private DistributionList lookupDistributionList(String key, boolean mustFind) throws ServiceException {
        DistributionList dl = mProv.get(guessDistributionListBy(key), key);
        if (mustFind && dl == null)
            throw AccountServiceException.NO_SUCH_DISTRIBUTION_LIST(key);
        else
            return dl;
    }
    
    private DistributionList lookupDistributionList(String key) throws ServiceException {
        return lookupDistributionList(key, true);
    }

    private String getAllFreebusyProviders(String[] args) throws ServiceException {
    	return "";
    }
    
    private XMPPComponent lookupXMPPComponent(String value) throws ServiceException {
        if (Provisioning.isUUID(value)) {
            return mProv.get(XMPPComponentBy.id, value);
        } else {
            return mProv.get(XMPPComponentBy.name, value);
        }
    }
    
    public static AccountBy guessAccountBy(String value) {
        if (Provisioning.isUUID(value))
            return AccountBy.id;
        return AccountBy.name;
    }
  
    
    public static CosBy guessCosBy(String value) {
        if (Provisioning.isUUID(value))
            return CosBy.id;
        return CosBy.name;
    }
    
    public static DomainBy guessDomainBy(String value) {
        if (Provisioning.isUUID(value))
            return DomainBy.id;
        return DomainBy.name;
    }

    public static ServerBy guessServerBy(String value) {
        if (Provisioning.isUUID(value))
            return ServerBy.id;
        return ServerBy.name;
    }

    public static CalendarResourceBy guessCalendarResourceBy(String value) {
        if (Provisioning.isUUID(value))
            return CalendarResourceBy.id;
        return CalendarResourceBy.name;
    }

    public static DistributionListBy guessDistributionListBy(String value) {
        if (Provisioning.isUUID(value))
            return DistributionListBy.id;
        return DistributionListBy.name;
    }
    
    public static SignatureBy guessSignatureBy(String value) {
        if (Provisioning.isUUID(value))
            return SignatureBy.id;
        return SignatureBy.name;
    }
    
    public static TargetBy guessTargetBy(String value) {
        if (Provisioning.isUUID(value))
            return TargetBy.id;
        return TargetBy.name;
    }
    
    public static GranteeBy guessGranteeBy(String value) {
        if (Provisioning.isUUID(value))
            return GranteeBy.id;
        return GranteeBy.name;
    }
    
    
    private Map<String, Object> getMap(String[] args, int offset) throws ArgException {
        try {
            return StringUtil.keyValueArrayToMultiMap(args, offset);
        } catch (IllegalArgumentException iae) {
            throw new ArgException("not enough arguments");
        }
    }

    private Set<String> getArgNameSet(String[] args, int offset) {
        if (offset >= args.length) return null;

        Set<String> result = new HashSet<String>();
        for (int i=offset; i < args.length; i++)
            result.add(args[i].toLowerCase());

        return result;
    }

    private void interactive(BufferedReader in) throws IOException {
        mReader = in;
        mInteractive = true;
        while (true) {
            System.out.print("prov> ");
            String line = StringUtil.readLine(in);
            if (line == null)
                break;
            if (mVerbose) {
                System.out.println(line);
            }
            String args[] = StringUtil.parseLine(line);
            if (args.length == 0)
                continue;
            try {
                if (!execute(args)) {
                    System.out.println("Unknown command. Type: 'help commands' for a list");
                }
            } catch (ServiceException e) {
                Throwable cause = e.getCause();
                String errText = "ERROR: " + e.getCode() + " (" + e.getMessage() + ")" + 
                        (cause == null ? "" : " (cause: " + cause.getClass().getName() + " " + cause.getMessage() + ")");

                printError(errText);
                
                if (mVerbose) e.printStackTrace(System.err);
            } catch (ArgException e) {
                    usage();
            }
        }
    }

    private static void printError(String text) {
        PrintStream ps = System.err;
        try {
            BufferedWriter writer = new BufferedWriter(new OutputStreamWriter(ps, "UTF-8"));
            writer.write(text+"\n");
            writer.flush();
        } catch (UnsupportedEncodingException e) {
            ps.println(text);
        } catch (IOException e) {
            ps.println(text);
        }
    }
    
    private static void printOutput(String text) {
        PrintStream ps = System.out;
        try {
            BufferedWriter writer = new BufferedWriter(new OutputStreamWriter(ps, "UTF-8"));
            writer.write(text+"\n");
            writer.flush();
        } catch (UnsupportedEncodingException e) {
            ps.println(text);
        } catch (IOException e) {
            ps.println(text);
        }
    }
    
    public static void main(String args[]) throws IOException, ParseException, ServiceException {
        CliUtil.setCliSoapHttpTransportTimeout();
        ZimbraLog.toolSetupLog4jConsole("INFO", true, false); // send all logs to stderr
        SocketFactories.registerProtocols();
        
        SoapTransport.setDefaultUserAgent("zmprov", BuildInfo.VERSION);
        
        ProvUtil pu = new ProvUtil();
        CommandLineParser parser = new PosixParser();
        Options options = new Options();
        options.addOption("h", "help", false, "display usage");
        options.addOption("f", "file", true, "use file as input stream");
        options.addOption("s", "server", true, "host[:port] of server to connect to");
        options.addOption("l", "ldap", false, "provision via LDAP");
        options.addOption("L", "logpropertyfile", true, "log4j property file");
        options.addOption("a", "account", true, "account name (not used with --ldap)");
        options.addOption("p", "password", true, "password for account");
        options.addOption("P", "passfile", true, "filename with password in it");
        options.addOption("z", "zadmin", false, "use zimbra admin name/password from localconfig for account/password");        
        options.addOption("v", "verbose", false, "verbose mode");
        options.addOption("d", "debug", false, "debug mode (SOAP request and response payload)");
        options.addOption("D", "debughigh", false, "debug mode (SOAP req/resp payload and http headers)");
        options.addOption("m", "master", false, "use LDAP master (has to be used with --ldap)");
        options.addOption(SoapCLI.OPT_AUTHTOKEN);
        options.addOption(SoapCLI.OPT_AUTHTOKENFILE);
        
        CommandLine cl = null;
        boolean err = false;
        
        try {
            cl = parser.parse(options, args, true);
        } catch (ParseException pe) {
            printError("error: " + pe.getMessage());
            err = true;
        }
        
        if (err || cl.hasOption('h')) {
            pu.usage();
        }
        
        if (cl.hasOption('l') && cl.hasOption('s')) {
            printError("error: cannot specify both -l and -s at the same time");
            System.exit(2);
        }
        
        pu.setVerbose(cl.hasOption('v'));
        if (cl.hasOption('l'))
            pu.setUseLdap(true, cl.hasOption('m'));
        
        if (cl.hasOption('L')) {
            if (cl.hasOption('l'))
                ZimbraLog.toolSetupLog4j("INFO", cl.getOptionValue('L'));
            else {
                printError("error: cannot specify -L when -l is not specified");
                System.exit(2);
            }
        }
        
        if (cl.hasOption('z')) {
            pu.setAccount(LC.zimbra_ldap_user.value());
            pu.setPassword(LC.zimbra_ldap_password.value());
        }
        
        if (cl.hasOption(SoapCLI.O_AUTHTOKEN) && cl.hasOption(SoapCLI.O_AUTHTOKENFILE)) {
            printError("error: cannot specify " + SoapCLI.O_AUTHTOKEN + " when " + SoapCLI.O_AUTHTOKENFILE + " is specified");
            System.exit(2);
        }
        if (cl.hasOption(SoapCLI.O_AUTHTOKEN)) {
            ZAuthToken zat = ZAuthToken.fromJSONString(cl.getOptionValue(SoapCLI.O_AUTHTOKEN));
            pu.setAuthToken(zat);
        }
        if (cl.hasOption(SoapCLI.O_AUTHTOKENFILE)) {
            String authToken = StringUtil.readSingleLineFromFile(cl.getOptionValue(SoapCLI.O_AUTHTOKENFILE));
            ZAuthToken zat = ZAuthToken.fromJSONString(authToken);
            pu.setAuthToken(zat);
        }
        
        if (cl.hasOption('s')) pu.setServer(cl.getOptionValue('s'));
        if (cl.hasOption('a')) pu.setAccount(cl.getOptionValue('a'));
        if (cl.hasOption('p')) pu.setPassword(cl.getOptionValue('p'));
        if (cl.hasOption('P')) {
            pu.setPassword(StringUtil.readSingleLineFromFile(cl.getOptionValue('P')));
        }
        
        if (cl.hasOption('d') && cl.hasOption('D')) {
            printError("error: cannot specify both -d and -D at the same time");
            System.exit(2);
        }
        if (cl.hasOption('D')) 
            pu.setDebug(SoapDebugLevel.high);
        else if (cl.hasOption('d')) 
            pu.setDebug(SoapDebugLevel.normal);
        
        
        if (!pu.useLdap() && cl.hasOption('m')) {
            printError("error: cannot specify -m when -l is not specified");
            System.exit(2);
        }
        
        
        args = cl.getArgs();
        
        try {
            if (args.length < 1) {
                pu.initProvisioning();
                InputStream is = cl.hasOption('f') ? new FileInputStream(cl.getOptionValue('f')) : System.in;
                pu.interactive(new BufferedReader(new InputStreamReader(is, "UTF-8")));
            } else {
                Command cmd = pu.lookupCommand(args[0]);
                if (cmd == null)
                    pu.usage();
                
                if (pu.forceLdapButDontRequireUseLdapOption(cmd))
                    pu.setUseLdap(true, false);
                pu.initProvisioning();
                
                try {
                    if (!pu.execute(args))
                        pu.usage();
                } catch (ArgException e) {
                    pu.usage();
                }
            }
        } catch (ServiceException e) {
            Throwable cause = e.getCause();
            String errText = "ERROR: " + e.getCode() + " (" + e.getMessage() + ")" + 
                    (cause == null ? "" : " (cause: " + cause.getClass().getName() + " " + cause.getMessage() + ")");  
            
            printError(errText);
            
            if (pu.mVerbose) e.printStackTrace(System.err);
            System.exit(2);
        }
    }
    
    class ArgException extends Exception {
        ArgException(String msg) {
            super(msg);
        }
    }
    
    private static class DescribeArgs {
        
        enum Field {
            type("attribute type"),
            value("value for enum or regex attributes"),
            callback("class name of AttributeCallback object to invoke on changes to attribute."),
            immutable("whether this attribute can be modified directly"),
            cardinality("single or multi"),
            requiredIn("comma-seperated list containing classes in which this attribute is required"),
            optionalIn("comma-seperated list containing classes in which this attribute can appear"),
            flags("attribute flags"),
            defaults("default value on global config or default COS(for new install) and all upgraded COS's"),
            min("min value for integers and durations. defaults to Integer.MIN_VALUE"),
            max("max value for integers and durations, max length for strings/email, defaults to Integer.MAX_VALUE"),
            id("leaf OID of the attribute"),
            requiresRestart("server(s) need be to restarted after changing this attribute"),
            since("version since which the attribute had been introduced"),
            deprecatedSince("version since which the attribute had been deprecaed");
            // desc("description");
            
            String mDesc;
            
            Field(String desc) {
                mDesc = desc;
            }
            
            String getDesc() {
                return mDesc;
            }
            
            static Field fromString(String s) throws ServiceException {
                try {
                    return Field.valueOf(s);
                } catch (IllegalArgumentException e) {
                    throw ServiceException.INVALID_REQUEST("unknown field: " + s, e);
                }
            }
            
            static String formatDefaults(AttributeInfo ai) {
                StringBuilder sb = new StringBuilder();
                for (String d : ai.getDefaultCosValues())
                    sb.append(d + ",");
                for (String d : ai.getGlobalConfigValues())
                    sb.append(d + ",");
                
                return sb.length()==0 ? "" : sb.substring(0, sb.length()-1); // trim the ending , 
            }
            
            static String formatRequiredIn(AttributeInfo ai) {
                Set<AttributeClass> requiredIn = ai.getRequiredIn();
                if (requiredIn == null)
                    return "";
                
                StringBuilder sb = new StringBuilder();
                    
                for (AttributeClass ac : requiredIn)
                    sb.append(ac.name() + ",");
                return sb.substring(0, sb.length()-1); // trim the ending , 
            }
            
            static String formatOptionalIn(AttributeInfo ai) {
                Set<AttributeClass> optionalIn = ai.getOptionalIn();
                if (optionalIn == null)
                    return "";
                
                StringBuilder sb = new StringBuilder();
                for (AttributeClass ac : optionalIn)
                    sb.append(ac.name() + ",");
                return sb.substring(0, sb.length()-1); // trim the ending , 
            }
            
            static String formatFlags(AttributeInfo ai) {
                StringBuilder sb = new StringBuilder();
                for (AttributeFlag f : AttributeFlag.values()) {
                    if (ai.hasFlag(f))
                        sb.append(f.name() + ",");
                }
                return sb.length() == 0 ? "" : sb.substring(0, sb.length()-1); // trim the ending , 
            }
            
            static String formatRequiresRestart(AttributeInfo ai) {
                StringBuilder sb = new StringBuilder();
                List<AttributeServerType> requiresRetstart = ai.getRequiresRestart();
                if (requiresRetstart != null) {
                    for (AttributeServerType ast : requiresRetstart) {
                        sb.append(ast.name() + ",");
                    }
                }
                return sb.length() == 0 ? "" : sb.substring(0, sb.length()-1); // trim the ending , 
            }
            
            static String print(Field field, AttributeInfo ai) {
                String out = null;
                
                switch (field) {
                case type:
                    out = ai.getType().getName();
                    break;
                case value:
                    out = ai.getValue();
                    break;
                case callback:
                    AttributeCallback acb = ai.getCallback();
                    if (acb != null)
                        out = acb.getClass().getSimpleName();
                    break;
                case immutable:
                    out = Boolean.toString(ai.isImmutable());
                    break;
                case cardinality:
                    AttributeCardinality card = ai.getCardinality();
                    if (card != null)
                        out = card.name();
                    break;
                case requiredIn:
                    out = formatRequiredIn(ai);
                    break;
                case optionalIn:
                    out = formatOptionalIn(ai);
                    break;
                case flags:
                    out = formatFlags(ai);
                    break;
                case defaults:
                    out = formatDefaults(ai);
                    break;
                case min:
                    long min = ai.getMin();
                    if (min != Long.MIN_VALUE && min != Integer.MIN_VALUE)
                        out = Long.toString(min);
                    break;
                case max:
                    long max = ai.getMax();
                    if (max != Long.MAX_VALUE && max != Integer.MAX_VALUE)
                        out = Long.toString(max);
                    break;
                case id:
                    int id = ai.getId();
                    if (id != -1)
                        out = Integer.toString(ai.getId());
                    break;
                case requiresRestart:
                    out = formatRequiresRestart(ai);
                    /*
                    if (out.length() == 0)
                        out= Bug26161.removeMeAfterBug26161IsFixed(ai);
                    */    
                    break;
                case since:
                    BuildInfo.Version since = ai.getSince();
                    if (since != null)
                        out = since.toString();
                    break;
                case deprecatedSince:
                    BuildInfo.Version depreSince = ai.getDeprecatedSince();
                    if (depreSince != null)
                        out = depreSince.toString();
                    break;
                }
                
                if (out == null)
                    out = "";

                return out;
            }
            
        }
        
        /*
         * args when an object class is specified 
         */
        boolean mNonInheritedOnly;
        boolean mOnThisObjectTypeOnly;
        AttributeClass mAttrClass;
        boolean mVerbose;
        
        /*
         * args when a specific attribute is specified
         */
        String mAttr;
    }
    
    static String formatLine(int width) {
        StringBuilder sb = new StringBuilder();
        for (int i=0; i< width; i++)
            sb.append("-");
        return sb.toString();
    }
    
    private String formatAllEntryTypes() {
        StringBuilder sb = new StringBuilder();
        for (AttributeClass ac : AttributeClass.values()) {
            if (ac.isProvisionable())
                sb.append(ac.name() + ",");
        }
        return sb.substring(0, sb.length()-1); // trim the ending , 
    }
    
    private String formatAllFields() {
        StringBuilder sb = new StringBuilder();
        for (DescribeArgs.Field field : DescribeArgs.Field.values()) {
            sb.append(String.format("    %-12.12s : %s", field.name(),field.getDesc()) + "\n");
        }
        return sb.substring(0, sb.length()-1); // trim the ending , 
    }
    
    private void descAttrsUsage(Exception e) {
        System.out.println(e.getMessage() + "\n");
        
        System.out.printf("usage:  %s(%s) %s\n", mCommand.getName(), mCommand.getAlias(), mCommand.getHelp());
        
        System.out.println();
        System.out.println("Valid entry types: " + formatAllEntryTypes() + "\n");
        
        System.out.println("Examples:");
        
        System.out.println("zmprov desc");
        System.out.println("    print attribute name of all attributes" + "\n");
        
        System.out.println("zmprov desc -v");
        System.out.println("    print attribute name and description of all attributes" + "\n");
        
        System.out.println("zmprov desc account");
        System.out.println("    print attribute name of all account attributes" + "\n");
        
        System.out.println("zmprov desc -ni -v account");
        System.out.println("    print attribute name and description of all non-inherited account attributes, ");
        System.out.println("    that is, attributes that are on account but not on cos"+ "\n");
        
        System.out.println("zmprov desc -ni domain");
        System.out.println("    print attribute name of all non-inherited domain attributes, ");
        System.out.println("    that is, attributes that are on domain but not on global config"+ "\n");
        
        /*  -only is *not* a documented option, we could expose it if we want, 
         *  handy for engineering tasks, not as useful for users
         *  
        System.out.println("zmprov desc -only globalConfig");
        System.out.println("    print attribute name of all attributes that are on global config only" + "\n");
        */
        
        System.out.println("zmprov desc -a zimbraId");
        System.out.println("    print attribute name, description, and all properties of attribute zimbraId\n");

        System.out.println("zmprov desc account -a zimbraId");
        System.out.println("    error: can only specify either an entry type or a specific attribute\n");
        
        usage();
    }

    
    private DescribeArgs parseDescribeArgs(String[] args) throws ServiceException {
        DescribeArgs descArgs = new DescribeArgs();
        
        int i = 1;
        while (i < args.length) {
            if ("-v".equals(args[i])) {
                if (descArgs.mAttr != null)
                    throw ServiceException.INVALID_REQUEST("cannot specify -v when -a is specified", null);
                descArgs.mVerbose = true;

            } else if (args[i].startsWith("-ni")) {
                if (descArgs.mAttr != null)
                    throw ServiceException.INVALID_REQUEST("cannot specify -ni when -a is specified", null);
                descArgs.mNonInheritedOnly = true;
            } else if (args[i].startsWith("-only")) {
                if (descArgs.mAttr != null)
                    throw ServiceException.INVALID_REQUEST("cannot specify -only when -a is specified", null);
                descArgs.mOnThisObjectTypeOnly = true;

            } else if (args[i].startsWith("-a")) {
                if (descArgs.mAttrClass != null)
                    throw ServiceException.INVALID_REQUEST("cannot specify -a when entry type is specified", null);
                if (descArgs.mAttr != null)
                    throw ServiceException.INVALID_REQUEST("attribute is already specified as " + descArgs.mAttr, null);
                if (args.length <= i+1)
                    throw ServiceException.INVALID_REQUEST("not enough number of args", null);
                i++;
                descArgs.mAttr = args[i];
                
            } else {
                if (descArgs.mAttr != null)
                    throw ServiceException.INVALID_REQUEST("too many args", null);
                
                if (descArgs.mAttrClass != null)
                    throw ServiceException.INVALID_REQUEST("entry type is already specified as " + descArgs.mAttrClass, null);
                AttributeClass ac = AttributeClass.fromString(args[i]);
                if (ac == null || !ac.isProvisionable())
                    throw ServiceException.INVALID_REQUEST("invalid entry type " + ac.name(), null);
                descArgs.mAttrClass = ac;
            }
            i++;
        }
        
        if ((descArgs.mNonInheritedOnly == true || descArgs.mOnThisObjectTypeOnly == true) && descArgs.mAttrClass == null)
            throw ServiceException.INVALID_REQUEST("-ni -only must be specified with an entry type", null);
        
        return descArgs;
    }
    
    private void doDescribe(String[] args) throws ServiceException {
        // never use SOAP
        /*
        if (!(mProv instanceof LdapProvisioning))
            throwLdapOnly();
        */

        DescribeArgs descArgs = null;
        try {
            descArgs = parseDescribeArgs(args);
        } catch (ServiceException e) {
            descAttrsUsage(e);
            return;
        } catch (NumberFormatException e) {
            descAttrsUsage(e);
            return;
        }
        
        SortedSet<String> attrs  = null;
        String specificAttr = null;    
        
        AttributeManager am = AttributeManager.getInstance();
        
        if (descArgs.mAttr != null) {
            //
            // specific attr
            //
            specificAttr = descArgs.mAttr;
        } else if (descArgs.mAttrClass != null) {
            //
            // attrs in a class
            //
            attrs = new TreeSet<String>(am.getAllAttrsInClass(descArgs.mAttrClass));
            if (descArgs.mNonInheritedOnly) {
                Set<String> inheritFrom = null;
                Set<String> netAttrs = null;
                switch (descArgs.mAttrClass) {
                case account:
                    netAttrs = new HashSet<String>(attrs);
                    inheritFrom = new HashSet<String>(am.getAllAttrsInClass(AttributeClass.cos));
                    netAttrs = SetUtil.subtract(netAttrs, inheritFrom);
                    inheritFrom = new HashSet<String>(am.getAllAttrsInClass(AttributeClass.domain)); // for accountCosDomainInherited
                    netAttrs = SetUtil.subtract(netAttrs, inheritFrom);
                    break;
                case domain:
                case server:
                    netAttrs = new HashSet<String>(attrs);
                    inheritFrom = new HashSet<String>(am.getAllAttrsInClass(AttributeClass.globalConfig));
                    netAttrs = SetUtil.subtract(netAttrs, inheritFrom);
                    break;
                }
                
                if (netAttrs != null)
                    attrs = new TreeSet<String>(netAttrs);
            }
            
            if (descArgs.mOnThisObjectTypeOnly) {
                TreeSet<String> netAttrs = new TreeSet<String>();
                for (String attr : attrs) {
                    AttributeInfo ai = am.getAttributeInfo(attr);
                    if (ai == null)
                        continue;
                    
                    Set<AttributeClass> requiredIn = ai.getRequiredIn();
                    Set<AttributeClass> optionalIn = ai.getOptionalIn();
                    if ((requiredIn == null || requiredIn.size() == 1) &&
                        (optionalIn == null || optionalIn.size() == 1))
                	netAttrs.add(attr);
                }
                attrs = netAttrs;
            }
            
        } else {
            //
            // all attrs
            //
            
            // am.getAllAttrs() only contains attrs with AttributeInfo
            // not extension attrs
            // attrs = new TreeSet<String>(am.getAllAttrs());
            
            // attr sets for each AttributeClass contain attrs in the extensions, use them
            attrs = new TreeSet<String>();
            for (AttributeClass ac : AttributeClass.values()) {
                attrs.addAll(am.getAllAttrsInClass(ac));
            }
        }
        
        if (specificAttr != null) {
            AttributeInfo ai = am.getAttributeInfo(specificAttr);
            if (ai == null) {
                System.out.println("no attribute info for " + specificAttr);
                // throw ServiceException.INVALID_REQUEST("no such attribute: " + specificAttr, null);
            } else {
            
                System.out.println(ai.getName());
                
                // description
                String desc = ai.getDescription();
                System.out.println(FileGenUtil.wrapComments((desc==null?"":desc), 70, "    "));
                System.out.println();
                
                for (DescribeArgs.Field f : DescribeArgs.Field.values()) {
                    System.out.format("    %15s : %s\n", f.name(), DescribeArgs.Field.print(f, ai));
                }
            }
            System.out.println();
            
        } else {
            String indent = "    ";
            for (String attr : attrs) {
                AttributeInfo ai = am.getAttributeInfo(attr);
                if (ai == null) {
                    System.out.println(attr + " (no attribute info)");
                    continue;
                }
                    
                String attrName = ai.getName();  // camel case name
                System.out.println(attrName);
                /* for tracking progress of bug 26161
                System.out.format("%-48s %-25s %s\n", attr, 
                        DescribeArgs.Field.print(DescribeArgs.Field.requiresRestart, ai),
                        DescribeArgs.Field.print(DescribeArgs.Field.deprecatedSince, ai));
                */
                
                if (descArgs.mVerbose) {
                    String desc = ai.getDescription();
                    System.out.println(FileGenUtil.wrapComments((desc==null?"":desc), 70, "    ")  + "\n");
                }
            }
        } 
    }
    
    private void doFlushCache(String[] args) throws ServiceException {
        if (!(mProv instanceof SoapProvisioning))
            throwSoapOnly();
        
        boolean allServers = false;
        
        int argIdx = 1;
        if (args[argIdx].equals("-a")) {
            allServers = true;
            argIdx++;
        }
        String type = args[argIdx++];
        
        CacheEntry[] entries = null;
        
        if (args.length > argIdx) {
            entries = new CacheEntry[args.length - argIdx];
            for (int i=argIdx; i<args.length; i++) {
                CacheEntryBy entryBy;
                if (Provisioning.isUUID(args[i]))
                    entryBy = CacheEntryBy.id;
                else
                    entryBy = CacheEntryBy.name;
                
                entries[i-argIdx] = new CacheEntry(entryBy, args[i]);
            }
        }
        
        SoapProvisioning sp = (SoapProvisioning)mProv;
        sp.flushCache(type, entries, allServers);
        
    }

    private void doGenerateDomainPreAuthKey(String[] args) throws ServiceException {
        String key = null;
        boolean force = false;
        if (args.length == 3) {
            if (args[1].equals("-f")) 
                force = true;
            else  {
                usage();
                return;
            }
            key = args[2];            
        } else {
            key = args[1];  
        }
        
        Domain domain = lookupDomain(key);
        String curPreAuthKey = domain.getAttr(Provisioning.A_zimbraPreAuthKey);
        if (curPreAuthKey != null && !force)
            throw ServiceException.INVALID_REQUEST("pre auth key exists for domain " + key + ", use command -f option to force overwriting the existing key", null);
        
        String preAuthKey = PreAuthKey.generateRandomPreAuthKey();
        HashMap<String,String> attrs = new HashMap<String,String>();
        attrs.put(Provisioning.A_zimbraPreAuthKey, preAuthKey);
        mProv.modifyAttrs(domain, attrs);
        System.out.printf("preAuthKey: %s\n", preAuthKey);
        if (curPreAuthKey != null)
            System.out.printf("previous preAuthKey: %s\n", curPreAuthKey);
    }

    private void doGenerateDomainPreAuth(String[] args) throws ServiceException {
        String key = args[1];
        Domain domain = lookupDomain(key);
        String preAuthKey = domain.getAttr(Provisioning.A_zimbraPreAuthKey, null);
        if (preAuthKey == null)
            throw ServiceException.INVALID_REQUEST("domain not configured for preauth", null);

        String name = args[2];
        String by = args[3];            
        long timestamp = Long.parseLong(args[4]);
        if (timestamp == 0) timestamp = System.currentTimeMillis();
        long expires = Long.parseLong(args[5]);
        HashMap<String,String> params = new HashMap<String,String>();
        params.put("account", name);
        params.put("by", by);            
        params.put("timestamp", timestamp+"");
        params.put("expires", expires+"");
        if (args.length == 7) params.put("admin", args[6]);
        System.out.printf("account: %s\nby: %s\ntimestamp: %s\nexpires: %s\npreauth: %s\n", name, by, timestamp, expires,PreAuthKey.computePreAuth(params, preAuthKey));
    }
        
    private void doGetAllMtaAuthURLs(String[] args) throws ServiceException {
        List<Server> servers = mProv.getAllServers();
        for (Server server : servers ) {
            boolean isTarget = server.getBooleanAttr(Provisioning.A_zimbraMtaAuthTarget, false);
            if (isTarget) {
                System.out.print(URLUtil.getAdminURL(server) + " ");
            }
        }
        System.out.println();
    }
    
    private void doGetAllReverseProxyURLs(String[] args) throws ServiceException {
        // String REVERSE_PROXY_PROTO = "http://";
        String REVERSE_PROXY_PROTO = "";  // don't need proto for nginx.conf
        int REVERSE_PROXY_PORT = 7072;
        // String REVERSE_PROXY_PATH = "/service/extension/nginx-lookup";
        String REVERSE_PROXY_PATH = ExtensionDispatcherServlet.EXTENSION_PATH + "/nginx-lookup";
        
        List<Server> servers = mProv.getAllServers();
        for (Server server : servers ) {
            boolean isTarget = server.getBooleanAttr(Provisioning.A_zimbraReverseProxyLookupTarget, false);
            if (isTarget) {
                String serviceName = server.getAttr(Provisioning.A_zimbraServiceHostname, "");
                System.out.print(REVERSE_PROXY_PROTO + serviceName + ":" + REVERSE_PROXY_PORT + REVERSE_PROXY_PATH + " ");
            }
        }
        System.out.println();
    }

    private void doGetAllReverseProxyBackends(String[] args) throws ServiceException {
        List<Server> servers = mProv.getAllServers();
        boolean atLeastOne = false;
        for (Server server : servers) {
            boolean isTarget = server.getBooleanAttr(Provisioning.A_zimbraReverseProxyLookupTarget, false);
            if (!isTarget) {
                continue;
            }

    	    // (For now) assume HTTP can be load balanced to...
    	    String mode = server.getAttr(Provisioning.A_zimbraMailMode, null);
            if (mode == null) {
                continue;
            }
            MailMode mailMode = Provisioning.MailMode.fromString(mode);
            
    	    boolean isPlain = (mailMode == Provisioning.MailMode.http ||
                    	       mailMode == Provisioning.MailMode.mixed ||
                    	       mailMode == Provisioning.MailMode.both);
    	    if (!isPlain) {
    	    	continue;
    	    }
    
    	    int backendPort = server.getIntAttr(Provisioning.A_zimbraMailPort, 0);
    	    String serviceName = server.getAttr(Provisioning.A_zimbraServiceHostname, "");
    	    System.out.println("    server " + serviceName + ":" + backendPort + ";");
    	    atLeastOne = true;
        }
        
    	if (!atLeastOne) {
    	    // workaround zmmtaconfig not being able to deal with empty output
    	    System.out.println("    server localhost:8080;");
    	}
    }

    private void doGetAllMemcachedServers(String[] args) throws ServiceException {
        List<Server> servers = mProv.getAllServers(Provisioning.SERVICE_MEMCACHED);
        for (Server server : servers ) {
            System.out.print(server.getAttr(Provisioning.A_zimbraServiceHostname, "") + ":" +
                             server.getAttr(Provisioning.A_zimbraMemcachedBindPort, "") + " ");
        }
        System.out.println();
    }

    private List<Pair<String /* hostname */, Integer /* port */>> getMailboxServersFromArgs(String[] args)
    throws ServiceException {
        List<Pair<String, Integer>> entries = new ArrayList<Pair<String, Integer>>();
        if (args.length == 2 && "all".equalsIgnoreCase(args[1])) {
            // Get all mailbox servers.
            List<Server> servers = mProv.getAllServers(Provisioning.SERVICE_MAILBOX);
            for (Server svr : servers) {
                String host = svr.getAttr(Provisioning.A_zimbraServiceHostname);
                int port = (int) svr.getLongAttr(Provisioning.A_zimbraAdminPort, (long) mPort);
                Pair<String, Integer> entry = new Pair<String, Integer>(host, port);
                entries.add(entry);
            }
        } else {
            // Only named servers.
            for (int i = 1; i < args.length; ++i) {
                String arg = args[i];
                if (mServer.equalsIgnoreCase(arg)) {
                    entries.add(new Pair<String, Integer>(mServer, mPort));
                } else {
                    Server svr = mProv.getServerByServiceHostname(arg);
                    if (svr == null)
                        throw AccountServiceException.NO_SUCH_SERVER(arg);
                    // TODO: Verify svr has mailbox service enabled.
                    int port = (int) svr.getLongAttr(Provisioning.A_zimbraAdminPort, (long) mPort);
                    entries.add(new Pair<String, Integer>(arg, port));
                }
            }
        }
        return entries;
    }

    private void doReloadMemcachedClientConfig(String[] args) throws ServiceException {
        List<Pair<String, Integer>> servers = getMailboxServersFromArgs(args);
        // Send command to each server.
        for (Pair<String, Integer> server : servers) {
            String hostname = server.getFirst();
            int port = server.getSecond();
            if (mVerbose)
                System.out.print("Updating " + hostname + " ... ");
            boolean success = false;
            try {
                SoapProvisioning sp = new SoapProvisioning();
                sp.soapSetURI(LC.zimbra_admin_service_scheme.value() + hostname + ":" + port + AdminConstants.ADMIN_SERVICE_URI);
                if (mDebug != SoapDebugLevel.none)
                    sp.soapSetHttpTransportDebugListener(this);
                if (mAccount != null && mPassword != null)
                    sp.soapAdminAuthenticate(mAccount, mPassword);
                else if (mAuthToken != null)
                    sp.soapAdminAuthenticate(mAuthToken);
                else
                    sp.soapZimbraAdminAuthenticate();
                sp.reloadMemcachedClientConfig();
                success = true;
            } catch (ServiceException e) {
                if (mVerbose) {
                    System.out.println("fail");
                    e.printStackTrace(System.out);
                } else {
                    System.out.println("Error updating " + hostname + ": " + e.getMessage());
                }
            } finally {
                if (mVerbose && success)
                    System.out.println("ok");
            }
        }
    }

    private void doGetMemcachedClientConfig(String[] args) throws ServiceException {
        List<Pair<String, Integer>> servers = getMailboxServersFromArgs(args);
        // Send command to each server.
        int longestHostname = 0;
        for (Pair<String, Integer> server : servers) {
            String hostname = server.getFirst();
            longestHostname = Math.max(longestHostname, hostname.length());
        }
        String hostnameFormat = String.format("%%-%ds", longestHostname);
        boolean consistent = true;
        String prevConf = null;
        for (Pair<String, Integer> server : servers) {
            String hostname = server.getFirst();
            int port = server.getSecond();
            try {
                SoapProvisioning sp = new SoapProvisioning();
                sp.soapSetURI(LC.zimbra_admin_service_scheme.value() + hostname + ":" + port + AdminConstants.ADMIN_SERVICE_URI);
                if (mDebug != SoapDebugLevel.none)
                    sp.soapSetHttpTransportDebugListener(this);
                if (mAccount != null && mPassword != null)
                    sp.soapAdminAuthenticate(mAccount, mPassword);
                else if (mAuthToken != null)
                    sp.soapAdminAuthenticate(mAuthToken);
                else
                    sp.soapZimbraAdminAuthenticate();
                MemcachedClientConfig config = sp.getMemcachedClientConfig();
                String serverList = config.serverList != null ? config.serverList : "none";
                if (mVerbose) {
                    System.out.printf(hostnameFormat + " => serverList=[%s], hashAlgo=%s, binaryProto=%s, expiry=%ds, timeout=%dms\n",
                                      hostname, serverList, config.hashAlgorithm,
                                      config.binaryProtocol, config.defaultExpirySeconds, config.defaultTimeoutMillis);
                } else if (config.serverList != null) {
                    if (HashAlgorithm.KETAMA_HASH.toString().equals(config.hashAlgorithm)) {
                        // Don't print the default hash algorithm to keep the output clutter-free.
                        System.out.printf(hostnameFormat + " => %s\n", hostname, serverList);
                    } else {
                        System.out.printf(hostnameFormat + " => %s (%S)\n", hostname, serverList, config.hashAlgorithm);
                    }
                } else {
                    System.out.printf(hostnameFormat + " => none\n", hostname);
                }

                String listAndAlgo = serverList + "/" + config.hashAlgorithm;
                if (prevConf == null) {
                    prevConf = listAndAlgo;
                } else if (!prevConf.equals(listAndAlgo)) {
                    consistent = false;
                }
            } catch (ServiceException e) {
                System.out.printf(hostnameFormat + " => ERROR: unable to get configuration\n", hostname);
                if (mVerbose)
                    e.printStackTrace(System.out);
            }
        }
        if (!consistent) {
            System.out.println("Inconsistency detected!");
        }
    }

    private void doGetServer(String[] args) throws ServiceException {
        boolean applyDefault = true;
                
        int i = 1;
        while (i < args.length) {
            String arg = args[i];
            if (arg.equals("-e"))
                applyDefault = false;
            else
                break;
            i++;
        }
        if (i >= args.length) {
            usage();
            return;
        }
        dumpServer(lookupServer(args[i], applyDefault), applyDefault, getArgNameSet(args, i+1));
    }

    private void doPurgeAccountCalendarCache(String[] args) throws ServiceException {
        if (!(mProv instanceof SoapProvisioning))
            throwSoapOnly();
        if (args.length > 1) {
            for (int i = 1; i < args.length; i++) {
                Account acct = lookupAccount(args[i], true);
                mProv.purgeAccountCalendarCache(acct.getId());
            }
        }
    }

    private void doCreateXMPPComponent(String[] args) throws ServiceException, ArgException {
        //4 = class
        //5 = category
        //6 = type
        Map<String,Object> map = getMap(args, 7);
        map.put(Provisioning.A_zimbraXMPPComponentClassName, args[4]);
        map.put(Provisioning.A_zimbraXMPPComponentCategory, args[5]);
        map.put(Provisioning.A_zimbraXMPPComponentType, args[6]);
        Domain d = lookupDomain(args[2]);
        String routableName = args[1]+"."+d.getName();
        System.out.println(mProv.createXMPPComponent(routableName, lookupDomain(args[2]), lookupServer(args[3]), map));
    }
    
    private void doGetXMPPComponent(String[] args) throws ServiceException {
        dumpXMPPComponent(lookupXMPPComponent(args[1]), getArgNameSet(args, 2));
    }
    
    static private class RightArgs {
        String mTargetType;
        String mTargetIdOrName;
        String mGranteeType;
        String mGranteeIdOrName;
        String mSecret;
        String mRight;
        RightModifier mRightModifier;
        
        String[] mArgs;
        int mCurPos = 1;
        
        RightArgs(String[] args) {
            mArgs = args;
            mCurPos = 1;
        }
        
        String getNextArg() throws ServiceException {
            if (hasNext())
                return mArgs[mCurPos++];
            else
                throw ServiceException.INVALID_REQUEST("not enough number of arguments", null);
        }
        
        boolean hasNext() {
            return (mCurPos < mArgs.length);
        }
    }
    
    private void getRightArgsTarget(RightArgs ra) throws ServiceException, ArgException {
        if (ra.mCurPos >= ra.mArgs.length) throw new ArgException("not enough number of arguments");
        ra.mTargetType = ra.mArgs[ra.mCurPos++];
        TargetType tt = TargetType.fromCode(ra.mTargetType);
        if (tt.needsTargetIdentity()) {
            if (ra.mCurPos >= ra.mArgs.length) throw new ArgException("not enough number of arguments");
            ra.mTargetIdOrName = ra.mArgs[ra.mCurPos++];
        } else
            ra.mTargetIdOrName = null;
    }
    
    private void getRightArgsGrantee(RightArgs ra, boolean needGranteeType, boolean needSecret) throws ServiceException, ArgException {
        if (ra.mCurPos >= ra.mArgs.length) throw new ArgException("not enough number of arguments");
        
        GranteeType gt = null;
        if (needGranteeType) {
            ra.mGranteeType = ra.mArgs[ra.mCurPos++];
            gt = GranteeType.fromCode(ra.mGranteeType);
        } else
            ra.mGranteeType = null;
        
        if (gt == GranteeType.GT_AUTHUSER || gt == GranteeType.GT_PUBLIC)
            return;
        
        if (ra.mCurPos >= ra.mArgs.length) throw new ArgException("not enough number of arguments");
        ra.mGranteeIdOrName = ra.mArgs[ra.mCurPos++];
        
        if (needSecret && gt != null) {
            if (gt.allowSecret()) {
                if (ra.mCurPos >= ra.mArgs.length) throw new ArgException("not enough number of arguments");
                ra.mSecret = ra.mArgs[ra.mCurPos++];
            }
        }
    }
    
    private void getRightArgsRight(RightArgs ra) throws ServiceException, ArgException {
        if (ra.mCurPos >= ra.mArgs.length) throw new ArgException("not enough number of arguments");
        
        ra.mRight = ra.mArgs[ra.mCurPos++];
        ra.mRightModifier = RightModifier.fromChar(ra.mRight.charAt(0));
        if (ra.mRightModifier != null)
            ra.mRight = ra.mRight.substring(1);
    }
    
    private void getRightArgs(RightArgs ra, boolean needGranteeType, boolean needSecret) throws ServiceException, ArgException {
        getRightArgsTarget(ra);
        getRightArgsGrantee(ra, needGranteeType, needSecret);
        getRightArgsRight(ra);
    }
    
    private void doCheckRight(String[] args) throws ServiceException, ArgException {
        RightArgs ra = new RightArgs(args);
        getRightArgs(ra, false, false); // todo, handle secret
        
        Map<String, Object> attrs = getMap(args, ra.mCurPos);
        
        TargetBy targetBy = (ra.mTargetIdOrName == null) ? null : guessTargetBy(ra.mTargetIdOrName);
        GranteeBy granteeBy = guessGranteeBy(ra.mGranteeIdOrName);
    
        AccessManager.ViaGrant via = new AccessManager.ViaGrant();
        boolean allow = mProv.checkRight(ra.mTargetType, targetBy, ra.mTargetIdOrName, 
                                         granteeBy, ra.mGranteeIdOrName, 
                                         ra.mRight, attrs, via);
        
        System.out.println(allow? "ALLOWED" : "DENIED");
        if (via.available()) {
            System.out.println("Via:");
            System.out.println("    target type  : " + via.getTargetType());
            System.out.println("    target       : " + via.getTargetName());
            System.out.println("    grantee type : " + via.getGranteeType());
            System.out.println("    grantee      : " + via.getGranteeName());
            System.out.println("    right        : " + (via.isNegativeGrant()?"DENY ":"") + via.getRight());
            System.out.println();
        }
    }
    
    private void doGetAllEffectiveRights(String[] args) throws ServiceException, ArgException {
        RightArgs ra = new RightArgs(args);
        
        if (mProv instanceof LdapProvisioning) {
            // must provide grantee info
            getRightArgsGrantee(ra, true, false);
        } else {
            // has more args, use it for the requested grantee
            if (ra.mCurPos < args.length)
                getRightArgsGrantee(ra, true, false);
        }
        
        boolean expandSetAttrs = false;
        boolean expandGetAttrs = false;
        
        // if there are more args, see if they are expandSetAttrs/expandGetAttrs
        for (int i= ra.mCurPos; i < args.length; i++) {
            if ("expandSetAttrs".equals(args[i]))
                expandSetAttrs = true;
            else if ("expandGetAttrs".equals(args[i]))
                expandGetAttrs = true;
            else
                throw new ArgException("unrecognized arg: " + args[i]);
        }
        
        GranteeBy granteeBy = (ra.mGranteeIdOrName == null)? null: guessGranteeBy(ra.mGranteeIdOrName);
    
        RightCommand.AllEffectiveRights allEffRights = mProv.getAllEffectiveRights(
                ra.mGranteeType, granteeBy, ra.mGranteeIdOrName, expandSetAttrs, expandGetAttrs);
        
        System.out.println(allEffRights.granteeType() + " " + 
                allEffRights.granteeName() + "(" + allEffRights.granteeId() + ")" + 
                " has the following rights:");
        
        for (Map.Entry<TargetType, RightCommand.RightsByTargetType> rightsByTargetType : allEffRights.rightsByTargetType().entrySet()) {
            RightCommand.RightsByTargetType rbtt = rightsByTargetType.getValue();
            if (!rbtt.hasNoRight())
                dumpRightsByTargetType(rightsByTargetType.getKey(), rbtt, expandSetAttrs, expandGetAttrs);
        }
    }
    
    private void dumpRightsByTargetType(TargetType targetType, RightCommand.RightsByTargetType rbtt, 
            boolean expandSetAttrs, boolean expandGetAttrs) {
        System.out.println("------------------------------------------------------------------");
        System.out.println("Target type: " + targetType.getCode());
        System.out.println("------------------------------------------------------------------");
        
        RightCommand.EffectiveRights er = rbtt.all();
        if (er != null) {
            System.out.println("On all " + targetType.getPrettyName() + " entries");
            dumpEffectiveRight(er, expandSetAttrs, expandGetAttrs);
        }
        
        if (rbtt instanceof RightCommand.DomainedRightsByTargetType) {
            RightCommand.DomainedRightsByTargetType domainedRights = (RightCommand.DomainedRightsByTargetType)rbtt;
            
            for (RightCommand.RightAggregation rightsByDomains : domainedRights.domains()) {
                dumpRightAggregation(targetType, rightsByDomains, true, expandSetAttrs, expandGetAttrs);
            }
        }
        
        for (RightCommand.RightAggregation rightsByEntries : rbtt.entries()) {
            dumpRightAggregation(targetType, rightsByEntries, false, expandSetAttrs, expandGetAttrs);
        }
    }
    
    private void dumpRightAggregation(TargetType targetType, 
            RightCommand.RightAggregation rightAggr, boolean domainScope,
            boolean expandSetAttrs, boolean expandGetAttrs) {
        Set<String> entries = rightAggr.entries();
        RightCommand.EffectiveRights er = rightAggr.effectiveRights();
        
        for (String entry : entries) {
            if (domainScope)
                System.out.println("On " + targetType.getCode() + " entries in domain " + entry);
            else
                System.out.println("On " + targetType.getCode() + " " + entry);
        }
        dumpEffectiveRight(er, expandSetAttrs, expandGetAttrs);
    }
    
    private void doGetEffectiveRights(String[] args) throws ServiceException, ArgException {
        RightArgs ra = new RightArgs(args);
        getRightArgsTarget(ra);
        
        if (mProv instanceof LdapProvisioning) {
            // must provide grantee info
            getRightArgsGrantee(ra, false, false);
        } else {
            // has more args, use it for the requested grantee
            if (ra.mCurPos < args.length)
                getRightArgsGrantee(ra, false, false);
        }
        
        boolean expandSetAttrs = false;
        boolean expandGetAttrs = false;
        
        // if there are more args, see if they are expandSetAttrs/expandGetAttrs
        for (int i= ra.mCurPos; i < args.length; i++) {
            if ("expandSetAttrs".equals(args[i]))
                expandSetAttrs = true;
            else if ("expandGetAttrs".equals(args[i]))
                expandGetAttrs = true;
            else
                throw new ArgException("unrecognized arg: " + args[i]);
        }
        
        TargetBy targetBy = (ra.mTargetIdOrName == null) ? null : guessTargetBy(ra.mTargetIdOrName);
        GranteeBy granteeBy = (ra.mGranteeIdOrName == null)? null: guessGranteeBy(ra.mGranteeIdOrName);
    
        RightCommand.EffectiveRights effRights = mProv.getEffectiveRights(ra.mTargetType, targetBy, ra.mTargetIdOrName, 
                                                                          granteeBy, ra.mGranteeIdOrName, expandSetAttrs, expandGetAttrs);
        
        System.out.println("Account " + effRights.granteeName() + " has the following rights on target " + effRights.targetType() + " " + effRights.targetName());
        dumpEffectiveRight(effRights, expandSetAttrs, expandGetAttrs);
    }
    
    private void dumpEffectiveRight(RightCommand.EffectiveRights effRights, boolean expandSetAttrs, boolean expandGetAttrs) {
        
        List<String> presetRights = effRights.presetRights();
        if (presetRights != null && presetRights.size() > 0) {
            System.out.println("================");
            System.out.println("Preset rights");
            System.out.println("================");
            for (String r : presetRights)
                System.out.println("    " + r);
        }
        
        displayAttrs("set", expandSetAttrs, effRights.canSetAllAttrs(), effRights.canSetAttrs());
        displayAttrs("get", expandGetAttrs, effRights.canGetAllAttrs(), effRights.canGetAttrs());

        System.out.println();
        System.out.println();
    }
    
    private void displayAttrs(String op, boolean expandAll, boolean allAttrs, SortedMap<String, RightCommand.EffectiveAttr> attrs) {
        if (!allAttrs && attrs.size()==0)
            return;
        
        String format = "    %-50s %-30s\n";
        System.out.println();
        System.out.println("=========================");
        System.out.println(op + " attributes rights");
        System.out.println("=========================");
        if (allAttrs)
            System.out.println("Can " + op + " all attributes");
        
        if (!allAttrs || expandAll) {
            System.out.println("Can " + op + " the following attributes");
            System.out.println("--------------------------------");
            System.out.printf(format, "attribute", "default");
            System.out.printf(format, "----------------------------------------", "--------------------");
            for (RightCommand.EffectiveAttr ea : attrs.values()) {
                boolean first = true;
                if (ea.getDefault().isEmpty()) {
                    System.out.printf(format, ea.getAttrName(), "");
                } else {
                    for (String v: ea.getDefault()) {
                        if (first) {
                            System.out.printf(format, ea.getAttrName(), v);
                            first = false;
                        } else
                            System.out.printf(format, "", v);
                    }
                }
            }
        }
    }
    
    /*
     * for testing only, not used in production
     */
    private void doGetCreateObjectAttrs(String[] args) throws ServiceException, ArgException {
        String targetType = args[1];
       
        DomainBy domainBy = null;
        String domain = null;
        if (!args[2].equals("null")) {
            domainBy = guessDomainBy(args[2]);
            domain = args[2];
        }
        
        CosBy cosBy = null;
        String cos = null;
        if (!args[3].equals("null")) {
            cosBy = guessCosBy(args[3]);
            cos = args[3];
        }
        
        GranteeBy granteeBy = null;
        String grantee = null;
        
        /* 
         * take grantee arg only if LdapProvisioning
         * for SoapProvisioning, -a {admin account} -p {password} is required with zmprov
         */
        if (mProv instanceof LdapProvisioning) {
            granteeBy = guessGranteeBy(args[4]);
            grantee = args[4];
        }
        
        System.out.println("Domain:  " + domain);
        System.out.println("Cos:     " + cos);
        System.out.println("Grantee: " + grantee);
        System.out.println();
        
        RightCommand.EffectiveRights effRights = mProv.getCreateObjectAttrs(targetType,
                                                                            domainBy, domain,
                                                                            cosBy, cos,
                                                                            granteeBy, grantee);
        
        displayAttrs("set", true, effRights.canSetAllAttrs(), effRights.canSetAttrs());
    }
    
    private void doGetGrants(String[] args) throws ServiceException, ArgException {
        RightArgs ra = new RightArgs(args);
        
        boolean granteeIncludeGroupsGranteeBelongs = true;
        
        while (ra.hasNext()) {
            String arg = ra.getNextArg();
            if ("-t".equals(arg))
                getRightArgsTarget(ra);
            else if ("-g".equals(arg)) {
                getRightArgsGrantee(ra, true, false);
                if (ra.hasNext()) {
                    String includeGroups = ra.getNextArg();
                    if ("1".equals(includeGroups))
                        granteeIncludeGroupsGranteeBelongs = true;
                    else if ("0".equals(includeGroups))
                        granteeIncludeGroupsGranteeBelongs = false;
                    else
                        throw ServiceException.INVALID_REQUEST("invalid value for the include group flag, must be 0 or 1", null);
                }
            }
        }
        
        TargetBy targetBy = (ra.mTargetIdOrName == null) ? null : guessTargetBy(ra.mTargetIdOrName);
        GranteeBy granteeBy = (ra.mGranteeIdOrName == null) ? null : guessGranteeBy(ra.mGranteeIdOrName);
        
        RightCommand.Grants grants = mProv.getGrants(ra.mTargetType, targetBy, ra.mTargetIdOrName,
                ra.mGranteeType, granteeBy, ra.mGranteeIdOrName,
                granteeIncludeGroupsGranteeBelongs);
        
        String format = "%-12.12s %-36.36s %-30.30s %-12.12s %-36.36s %-30.30s %s\n";
        System.out.printf(format, "target type", "target id", "target name", "grantee type", "grantee id", "grantee name", "right");
        System.out.printf(format, 
                "------------",
                "------------------------------------",
                "------------------------------", 
                "------------",
                "------------------------------------",
                "------------------------------", 
                "--------------------");
        
        for (RightCommand.ACE ace : grants.getACEs()) {
            // String deny = ace.deny()?"-":"";
            RightModifier rightModifier = ace.rightModifier();
            String rm = (rightModifier==null)?"":String.valueOf(rightModifier.getModifier());
            System.out.printf(format, 
                              ace.targetType(),
                              ace.targetId(),
                              ace.targetName(),
                              ace.granteeType(),
                              ace.granteeId(),
                              ace.granteeName(),
                              rm + ace.right());
        }
        System.out.println();
    }
    
    private void doGrantRight(String[] args) throws ServiceException, ArgException {
        RightArgs ra = new RightArgs(args);
        getRightArgs(ra, true, true);
        
        TargetBy targetBy = (ra.mTargetIdOrName == null) ? null : guessTargetBy(ra.mTargetIdOrName);
        GranteeBy granteeBy = (ra.mGranteeIdOrName == null)? null : guessGranteeBy(ra.mGranteeIdOrName);
    
        mProv.grantRight(ra.mTargetType, targetBy, ra.mTargetIdOrName, 
                         ra.mGranteeType, granteeBy, ra.mGranteeIdOrName, ra.mSecret,
                         ra.mRight, ra.mRightModifier);
    }
    
    private void doRevokeRight(String[] args) throws ServiceException, ArgException {
        RightArgs ra = new RightArgs(args);
        getRightArgs(ra, true, false);
        
        TargetBy targetBy = (ra.mTargetIdOrName == null) ? null : guessTargetBy(ra.mTargetIdOrName);
        GranteeBy granteeBy = (ra.mGranteeIdOrName == null)? null : guessGranteeBy(ra.mGranteeIdOrName);
    
        mProv.revokeRight(ra.mTargetType, targetBy, ra.mTargetIdOrName, 
                          ra.mGranteeType, granteeBy, ra.mGranteeIdOrName,
                          ra.mRight, ra.mRightModifier);
    }
    
    private void doGetAuthTokenInfo(String[] args) throws ServiceException {
        String authToken = args[1];
        
        try {
            Map attrs = AuthToken.getInfo(authToken);
            List keys = new ArrayList(attrs.keySet());
            Collections.sort(keys);
            
            for (Object k : keys) {
                String key = k.toString();
                String value = attrs.get(k).toString();
                
                if ("exp".equals(key)) {
                    long exp = Long.parseLong(value);
                    System.out.format("%s: %s (%s)\n", key, value, DateUtil.toRFC822Date(new Date(exp)));
                } else
                    System.out.format("%s: %s\n", key, value);
            }
        } catch (AuthTokenException e) {
            System.out.println("Unable to parse auth token: " + e.getMessage());
        }
        
        System.out.println();

    }
<<<<<<< HEAD
    
=======

    private void doGetAllFreeBusyProviders() throws ServiceException, IOException {
        FbCli fbcli = new FbCli();
        for (FbCli.FbProvider fbprov : fbcli.getAllFreeBusyProviders())
            System.out.println(fbprov.toString());
    }
    
    private void doGetFreeBusyQueueInfo(String[] args) throws ServiceException, IOException {
        FbCli fbcli = new FbCli();
        String name = null;
        if (args.length > 1)
            name = args[1];
        for (FbCli.FbQueue fbqueue : fbcli.getFreeBusyQueueInfo(name))
            System.out.println(fbqueue.toString());
    }
    
    private void doPushFreeBusy(String[] args) throws ServiceException, IOException {
        FbCli fbcli = new FbCli();
        HashMap<String,HashSet<String>> accountMap = new HashMap<String,HashSet<String>>();
        for (int i = 1; i < args.length; i++) {
            String acct = args[i];
            Account account = mProv.getAccountById(acct);
            if (account == null)
                throw AccountServiceException.NO_SUCH_ACCOUNT(acct);
            String host = account.getMailHost();
            HashSet<String> accountSet = accountMap.get(host);
            if (accountSet == null) {
                accountSet = new HashSet<String>();
                accountMap.put(host, accountSet);
            }
            accountSet.add(acct);
        }
        for (String host : accountMap.keySet()) {
            System.out.println("pushing to server " + host);
            fbcli.setServer(host);
            fbcli.pushFreeBusyForAccounts(accountMap.get(host));
        }
    }
    
    private void doPushFreeBusyForDomain(String[] args) throws ServiceException, IOException {
        lookupDomain(args[1]);
        FbCli fbcli = new FbCli();
        for (Server server : mProv.getAllServers()) {
            System.out.println("pushing to server " + server.getName());
            fbcli.setServer(server.getName());
            fbcli.pushFreeBusyForDomain(args[1]);
        }
    }

    private void doPurgeFreeBusyQueue(String[] args) throws ServiceException, IOException {
        String provider = null;
        if (args.length > 1)
            provider = args[1];
        FbCli fbcli = new FbCli();
        fbcli.purgeFreeBusyQueue(provider);
    }

>>>>>>> ef983366
    private void doHelp(String[] args) {
        Category cat = null;
        if (args != null && args.length >= 2) {
            String s = args[1].toUpperCase();
            try {
                cat = Category.valueOf(s);
            } catch (IllegalArgumentException e) {
                for (Category c : Category.values()) {
                    if (c.name().startsWith(s)) {
                        cat = c;
                        break;
                    }
                }             
            }
        }

        if (args == null || args.length == 1 || cat == null) {
            System.out.println(" zmprov is used for provisioning. Try:");
            System.out.println("");
            for (Category c: Category.values()) {
                System.out.printf("     zmprov help %-15s %s\n", c.name().toLowerCase(), c.getDescription());
            }
            
        }
        
        if (cat != null) {
            System.out.println("");            
            for (Command c : Command.values()) {
                if (!c.hasHelp()) continue;
                if (cat == Category.COMMANDS || cat == c.getCategory()) {
                    Command.Via via = c.getVia();
                    /*
                    if (via == null || 
                        (via == Command.Via.ldap && mUseLdap) ||
                        (via == Command.Via.soap && !mUseLdap))
                        System.out.printf("  %s(%s) %s\n\n", c.getName(), c.getAlias(), c.getHelp());
                    */
                    System.out.printf("  %s(%s) %s\n", c.getName(), c.getAlias(), c.getHelp());
                    if (via == Command.Via.ldap)
                        System.out.printf("    -- NOTE: %s can only be used with \"zmprov -l/--ldap\"\n", c.getName());
                    System.out.printf("\n");
                }
            }
        
            Category.help(cat);
        }
        System.out.println();
    }

    private long mSendStart;
    
    public void receiveSoapMessage(PostMethod postMethod, Element envelope) {
        System.out.printf("======== SOAP RECEIVE =========\n");
        
        if (mDebug == SoapDebugLevel.high) {
            Header[] headers = postMethod.getResponseHeaders();
            for (Header header : headers) {
                System.out.println(header.toString().trim()); // trim the ending crlf
            }
            System.out.println();
        }
        
        long end = System.currentTimeMillis();        
        System.out.println(envelope.prettyPrint());
        System.out.printf("=============================== (%d msecs)\n", end-mSendStart);
    }

    public void sendSoapMessage(PostMethod postMethod, Element envelope) {
        System.out.println("========== SOAP SEND ==========");
        
        if (mDebug == SoapDebugLevel.high) {
            Header[] headers = postMethod.getRequestHeaders();
            for (Header header : headers) {
                System.out.println(header.toString().trim()); // trim the ending crlf
            }
            System.out.println();
        }
        
        mSendStart = System.currentTimeMillis();
        
        System.out.println(envelope.prettyPrint());
        System.out.println("===============================");
    }
    
    void throwSoapOnly() throws ServiceException {
        throw ServiceException.INVALID_REQUEST(ERR_VIA_SOAP_ONLY, null);
    }
    
    void throwLdapOnly() throws ServiceException {
        throw ServiceException.INVALID_REQUEST(ERR_VIA_LDAP_ONLY, null);
    }
    
    private void loadLdapSchemaExtensionAttrs() {
        if (mProv instanceof LdapProvisioning)
            AttributeManager.loadLdapSchemaExtensionAttrs((LdapProvisioning)mProv);
    }

}
<|MERGE_RESOLUTION|>--- conflicted
+++ resolved
@@ -829,17 +829,8 @@
             doGetAllDomains(args); 
             break;                        
         case GET_ALL_FREEBUSY_PROVIDERS:
-<<<<<<< HEAD
-        {
-        	FbCli fbcli = new FbCli();
-        	for (FbCli.FbProvider fbprov : fbcli.getAllFreeBusyProviders())
-        		System.out.println(fbprov.toString());
-        	break;
-        }
-=======
             doGetAllFreeBusyProviders();
             break;
->>>>>>> ef983366
         case GET_ALL_RIGHTS:
             doGetAllRights(args); 
             break;    
@@ -862,20 +853,8 @@
             doGetDomainInfo(args);
             break;
         case GET_FREEBUSY_QUEUE_INFO:
-<<<<<<< HEAD
-        {
-        	FbCli fbcli = new FbCli();
-        	String name = null;
-        	if (args.length > 1)
-        		name = args[1];
-        	for (FbCli.FbQueue fbqueue : fbcli.getFreeBusyQueueInfo(name))
-        		System.out.println(fbqueue.toString());
-        	break;
-        }
-=======
             doGetFreeBusyQueueInfo(args);
             break;
->>>>>>> ef983366
         case GET_RIGHT:
             dumpRight(lookupRight(args[1]));
             break;
@@ -965,22 +944,8 @@
             mProv.deleteXMPPComponent(lookupXMPPComponent(args[1]));
             break;
         case PUSH_FREEBUSY:
-<<<<<<< HEAD
-        {
-        	FbCli fbcli = new FbCli();
-			HashSet<String> accounts = new HashSet<String>();
-			java.util.Collections.addAll(accounts, args);
-			accounts.remove(args[0]);
-			for (String acct : accounts)
-			    if (mProv.getAccountByName(acct) == null)
-	                throw AccountServiceException.NO_SUCH_ACCOUNT(acct);
-			fbcli.pushFreeBusyForAccounts(accounts);
-        	break;
-        }
-=======
             doPushFreeBusy(args);
             break;
->>>>>>> ef983366
         case PUSH_FREEBUSY_DOMAIN:
             doPushFreeBusyForDomain(args);
             break;
@@ -4171,9 +4136,6 @@
         System.out.println();
 
     }
-<<<<<<< HEAD
-    
-=======
 
     private void doGetAllFreeBusyProviders() throws ServiceException, IOException {
         FbCli fbcli = new FbCli();
@@ -4231,7 +4193,6 @@
         fbcli.purgeFreeBusyQueue(provider);
     }
 
->>>>>>> ef983366
     private void doHelp(String[] args) {
         Category cat = null;
         if (args != null && args.length >= 2) {
