/*
 * ***** BEGIN LICENSE BLOCK *****
 * Zimbra Collaboration Suite Server
 * Copyright (C) 2004, 2005, 2006, 2007, 2008, 2009, 2010, 2011, 2012, 2013, 2014 Zimbra, Inc.
 *
 * This program is free software: you can redistribute it and/or modify it under
 * the terms of the GNU General Public License as published by the Free Software Foundation,
 * version 2 of the License.
 *
 * This program is distributed in the hope that it will be useful, but WITHOUT ANY WARRANTY;
 * without even the implied warranty of MERCHANTABILITY or FITNESS FOR A PARTICULAR PURPOSE.
 * See the GNU General Public License for more details.
 * You should have received a copy of the GNU General Public License along with this program.
 * If not, see <http://www.gnu.org/licenses/>.
 * ***** END LICENSE BLOCK *****
 */

package com.zimbra.cs.account;

import java.io.BufferedReader;
import java.io.BufferedWriter;
import java.io.File;
import java.io.FileInputStream;
import java.io.IOException;
import java.io.InputStream;
import java.io.InputStreamReader;
import java.io.OutputStreamWriter;
import java.io.PrintStream;
import java.io.UnsupportedEncodingException;
import java.text.DateFormat;
import java.text.SimpleDateFormat;
import java.util.ArrayList;
import java.util.Collection;
import java.util.Collections;
import java.util.Date;
import java.util.HashMap;
import java.util.HashSet;
import java.util.List;
import java.util.Map;
import java.util.Set;
import java.util.SortedMap;
import java.util.SortedSet;
import java.util.TreeMap;
import java.util.TreeSet;

import net.spy.memcached.DefaultHashAlgorithm;

import org.apache.commons.cli.CommandLine;
import org.apache.commons.cli.CommandLineParser;
import org.apache.commons.cli.Options;
import org.apache.commons.cli.ParseException;
import org.apache.commons.cli.PosixParser;
import org.apache.commons.codec.binary.Base64;
import org.apache.commons.httpclient.Header;
import org.apache.commons.httpclient.HttpState;
import org.apache.commons.httpclient.URI;
import org.apache.commons.httpclient.URIException;
import org.apache.commons.httpclient.methods.PostMethod;

import com.google.common.base.Charsets;
import com.google.common.collect.HashMultiset;
import com.google.common.collect.Multiset;
import com.google.common.collect.Sets;
import com.zimbra.common.account.Key;
import com.zimbra.common.account.Key.AccountBy;
import com.zimbra.common.auth.ZAuthToken;
import com.zimbra.common.localconfig.LC;
import com.zimbra.common.net.SocketFactories;
import com.zimbra.common.service.ServiceException;
import com.zimbra.common.soap.AdminConstants;
import com.zimbra.common.soap.Element;
import com.zimbra.common.soap.SoapHttpTransport.HttpDebugListener;
import com.zimbra.common.soap.SoapTransport;
import com.zimbra.common.util.AccountLogger;
import com.zimbra.common.util.ByteUtil;
import com.zimbra.common.util.CliUtil;
import com.zimbra.common.util.DateUtil;
import com.zimbra.common.util.FileUtil;
import com.zimbra.common.util.Pair;
import com.zimbra.common.util.SetUtil;
import com.zimbra.common.util.StringUtil;
import com.zimbra.common.util.Version;
import com.zimbra.common.util.ZimbraLog;
import com.zimbra.common.zclient.ZClientException;
import com.zimbra.cs.account.Provisioning.CacheEntry;
import com.zimbra.cs.account.Provisioning.CountAccountResult;
import com.zimbra.cs.account.Provisioning.MailMode;
import com.zimbra.cs.account.Provisioning.PublishedShareInfoVisitor;
import com.zimbra.cs.account.Provisioning.RightsDoc;
import com.zimbra.cs.account.Provisioning.SearchGalResult;
import com.zimbra.cs.account.Provisioning.SetPasswordResult;
import com.zimbra.cs.account.SearchAccountsOptions.IncludeType;
import com.zimbra.cs.account.SearchDirectoryOptions.MakeObjectOpt;
import com.zimbra.cs.account.SearchDirectoryOptions.ObjectType;
import com.zimbra.cs.account.SearchDirectoryOptions.SortOpt;
import com.zimbra.cs.account.accesscontrol.AdminRight;
import com.zimbra.cs.account.accesscontrol.AttrRight;
import com.zimbra.cs.account.accesscontrol.ComboRight;
import com.zimbra.cs.account.accesscontrol.GranteeType;
import com.zimbra.cs.account.accesscontrol.Help;
import com.zimbra.cs.account.accesscontrol.Right;
import com.zimbra.cs.account.accesscontrol.Right.RightType;
import com.zimbra.cs.account.accesscontrol.RightClass;
import com.zimbra.cs.account.accesscontrol.RightCommand;
import com.zimbra.cs.account.accesscontrol.RightManager;
import com.zimbra.cs.account.accesscontrol.RightModifier;
import com.zimbra.cs.account.accesscontrol.TargetType;
import com.zimbra.cs.account.ldap.LdapEntrySearchFilter;
import com.zimbra.cs.account.ldap.LdapProv;
import com.zimbra.cs.account.soap.SoapProvisioning;
import com.zimbra.cs.account.soap.SoapProvisioning.IndexStatsInfo;
import com.zimbra.cs.account.soap.SoapProvisioning.MailboxInfo;
import com.zimbra.cs.account.soap.SoapProvisioning.MemcachedClientConfig;
import com.zimbra.cs.account.soap.SoapProvisioning.QuotaUsage;
import com.zimbra.cs.account.soap.SoapProvisioning.ReIndexBy;
import com.zimbra.cs.account.soap.SoapProvisioning.ReIndexInfo;
import com.zimbra.cs.extension.ExtensionDispatcherServlet;
import com.zimbra.cs.fb.FbCli;
import com.zimbra.cs.httpclient.URLUtil;
import com.zimbra.cs.ldap.LdapClient;
import com.zimbra.cs.ldap.ZLdapFilterFactory;
import com.zimbra.cs.ldap.ZLdapFilterFactory.FilterId;
import com.zimbra.cs.util.BuildInfo;
import com.zimbra.cs.util.SoapCLI;
import com.zimbra.cs.zclient.ZMailboxUtil;
import com.zimbra.soap.admin.type.CacheEntryType;
import com.zimbra.soap.admin.type.CountObjectsType;
import com.zimbra.soap.admin.type.DataSourceType;
import com.zimbra.soap.admin.type.GranteeSelector.GranteeBy;
import com.zimbra.soap.type.GalSearchType;
import com.zimbra.soap.type.TargetBy;

/**
 * @author schemers
 */
public class ProvUtil implements HttpDebugListener {

    private static final String ERR_VIA_SOAP_ONLY = "can only be used with SOAP";
    private static final String ERR_VIA_LDAP_ONLY = "can only be used with  \"zmprov -l/--ldap\"";
    private static final String ERR_INVALID_ARG_EV = "arg -e is invalid unless -v is also specified";

    private static final PrintStream console = System.out;
    private static final PrintStream errConsole = System.err;

    enum SoapDebugLevel {
        none,    // no SOAP debug
        normal,  // SOAP request and response payload
        high;    // SOAP payload and http transport header
    }

    private boolean batchMode = false;
    private boolean interactiveMode = false;
    private boolean verboseMode = false;
    private SoapDebugLevel debugLevel = SoapDebugLevel.none;
    private boolean useLdap = LC.zimbra_zmprov_default_to_ldap.booleanValue();
    private boolean useLdapMaster = false;
    private String account = null;
    private String password = null;
    private ZAuthToken authToken = null;
    private String serverHostname;
    private int serverPort = LC.zimbra_admin_service_port.intValue();
    private Command command;
    private Map<String, Command> commandIndex;
    private Provisioning prov;
    private BufferedReader cliReader;
    private boolean outputBinaryToFile;
    private boolean allowMultiValuedAttrReplacement;
    private long sendStart;
    private boolean forceDisplayAttrValue;

    private boolean errorOccursDuringInteraction = false; // bug 58554

    public void setDebug(SoapDebugLevel value) {
        debugLevel = value;
    }

    public void setVerbose(boolean value) {
        verboseMode = value;
    }

    public void setUseLdap(boolean ldap, boolean master) {
        useLdap = ldap;
        useLdapMaster = master;
    }

    public void setAccount(String value) {
        account = value;
        useLdap = false;
    }

    public void setPassword(String value) {
        password = value;
        useLdap = false;
    }

    public void setAuthToken(ZAuthToken value) {
        authToken = value;
        useLdap = false;
    }

    private void setOutputBinaryToFile(boolean value) {
        outputBinaryToFile = value;
    }

    private void setBatchMode(boolean value) {
        batchMode = value;
    }

    private void setAllowMultiValuedAttrReplacement(boolean value) {
        allowMultiValuedAttrReplacement = value;
    }

    private boolean outputBinaryToFile() {
        return outputBinaryToFile;
    }

    private void setForceDisplayAttrValue(boolean value) {
        this.forceDisplayAttrValue = value;
    }

    public void setServer(String value) {
        int i = value.indexOf(":");
        if (i == -1) {
            serverHostname = value;
        } else {
            serverHostname = value.substring(0, i);
            serverPort = Integer.parseInt(value.substring(i + 1));
        }
        useLdap = false;
    }

    public boolean useLdap() {
        return useLdap;
    }

    private void deprecated() {
        console.println("This command has been deprecated.");
        System.exit(1);
    }

    private void usage() {
        usage(null);
    }

    private void usage(Command.Via violatedVia) {
        boolean givenHelp = false;
        if (command != null) {
            if (violatedVia == null) {
                console.printf("usage:  %s(%s) %s\n", command.getName(), command.getAlias(), command.getHelp());
                givenHelp = true;
                CommandHelp extraHelp = command.getExtraHelp();
                if (extraHelp != null) {
                    extraHelp.printHelp();
                }
            } else {
                if (violatedVia == Command.Via.ldap) {
                    console.printf("%s %s\n", command.getName(), ERR_VIA_LDAP_ONLY);
                } else {
                    console.printf("%s %s\n", command.getName(), ERR_VIA_SOAP_ONLY);
                }
            }
        }
        if (interactiveMode) {
            return;
        }
        if (givenHelp) {
            console.println("For general help, type : zmprov --help");
            System.exit(1);
        }
        console.println("");
        console.println("zmprov [args] [cmd] [cmd-args ...]");
        console.println("");
        console.println("  -h/--help                             display usage");
        console.println("  -f/--file                             use file as input stream");
        console.println("  -s/--server   {host}[:{port}]         server hostname and optional port");
        console.println("  -l/--ldap                             provision via LDAP instead of SOAP");
        console.println("  -L/--logpropertyfile                  log4j property file, valid only with -l");
        console.println("  -a/--account  {name}                  account name to auth as");
        console.println("  -p/--password {pass}                  password for account");
        console.println("  -P/--passfile {file}                  read password from file");
        console.println("  -z/--zadmin                           use zimbra admin name/password from localconfig for admin/password");
        console.println("  -y/--authtoken {authtoken}            " + SoapCLI.OPT_AUTHTOKEN.getDescription());
        console.println("  -Y/--authtokenfile {authtoken file}   " + SoapCLI.OPT_AUTHTOKENFILE.getDescription());
        console.println("  -v/--verbose                          verbose mode (dumps full exception stack trace)");
        console.println("  -d/--debug                            debug mode (dumps SOAP messages)");
        console.println("  -m/--master                           use LDAP master (only valid with -l)");
        console.println("  -r/--replace                          allow replacement of safe-guarded multi-valued attributes configured in localconfig key \"zmprov_safeguarded_attrs\"");
        console.println("");
        doHelp(null);
        System.exit(1);
    }

    public static enum Category {
        ACCOUNT("help on account-related commands"),
        CALENDAR("help on calendar resource-related commands"),
        COMMANDS("help on all commands"),
        CONFIG("help on config-related commands"),
        COS("help on COS-related commands"),
        DOMAIN("help on domain-related commands"),
        FREEBUSY("help on free/busy-related commands"),
        LIST("help on distribution list-related commands"),
        LOG("help on logging commands"),
        MISC("help on misc commands"),
        MAILBOX("help on mailbox-related commands"),
        REVERSEPROXY("help on reverse proxy related commands"),
        RIGHT("help on right-related commands"),
        SEARCH("help on search-related commands"),
        SERVER("help on server-related commands"),
        ALWAYSONCLUSTER("help on alwaysOnCluster-related commands"),
        UCSERVICE("help on ucservice-related commands"),
        SHARE("help on share related commands");

        private final String description;

        public String getDescription() {
            return description;
        }

        Category(String desc) {
            description = desc;
        }

        static void help(Category cat) {
            switch (cat) {
                case CALENDAR:
                    helpCALENDAR();
                    break;
                case RIGHT:
                    helpRIGHT();
                    break;
                case LOG:
                    helpLOG();
                    break;
            }
        }

        static void helpCALENDAR() {
            console.println("");
            StringBuilder sb = new StringBuilder();
            EntrySearchFilter.Operator vals[] = EntrySearchFilter.Operator.values();
            for (int i = 0; i < vals.length; i++) {
                if (i > 0) {
                    sb.append(", ");
                }
                sb.append(vals[i].toString());
            }
            console.println("    op = " + sb.toString());
        }

        static void helpRIGHT() {
            helpRIGHTCommon(true);
            helpRIGHTRights(false, true);
        }

        static void helpRIGHTCommand(boolean printRights, boolean secretPossible, boolean modifierPossible) {
            helpRIGHTCommon(secretPossible);
            helpRIGHTRights(false, modifierPossible);
        }

        static void helpRIGHTRights(boolean printRights, boolean modifierPossible) {
            // rights
            console.println();
            if (modifierPossible) {
                console.println("    {right}: can have the following prefixes:");
                for (RightModifier rm : RightModifier.values()) {
                    console.println("            " + rm.getModifier() + " : " + rm.getDescription());
                }
                console.println();
            }

            if (printRights) {
                try {
                    Map<String, AdminRight> allAdminRights = RightManager.getInstance().getAllAdminRights();
                    // print non-combo rights first
                    for (com.zimbra.cs.account.accesscontrol.Right r : allAdminRights.values()) {
                        if (RightType.combo != r.getRightType()) {
                            console.println("        " + r.getName() + " (" + r.getRightType().toString() + ")");
                        }
                    }
                    // then combo rights
                    for (com.zimbra.cs.account.accesscontrol.Right r : allAdminRights.values()) {
                        if (RightType.combo == r.getRightType()) {
                            console.println("        " + r.getName() + " (" + r.getRightType().toString() + ")");
                        }
                    }
                } catch (ServiceException e) {
                    console.println("cannot get RightManager instance: " + e.getMessage());
                }
            } else {
                console.println("         for complete list of rights, do \"zmprov gar -c ALL\"");
            }

            console.println();
        }

        static void helpRIGHTCommon(boolean secretPossible) {
            // target types
            console.println();
            StringBuilder tt = new StringBuilder();
            StringBuilder ttNeedsTargetIdentity = new StringBuilder();
            StringBuilder ttNoTargetId = new StringBuilder();
            TargetType[] tts = TargetType.values();
            for (int i = 0; i < tts.length; i++) {
                if (i > 0) {
                    tt.append(", ");
                }
                tt.append(tts[i].getCode());
                if (tts[i].needsTargetIdentity()) {
                    ttNeedsTargetIdentity.append(tts[i].getCode() + " ");
                } else {
                    ttNoTargetId.append(tts[i].getCode() + " ");
                }
            }
            console.println("    {target-type} = " + tt.toString());
            console.println();
            console.println("    {target-id|target-name} is required if target-type is: " + ttNeedsTargetIdentity);
            console.println("    {target-id|target-name} should not be specified if target-type is: " + ttNoTargetId);

            // grantee types
            console.println();
            StringBuilder gt = new StringBuilder();
            StringBuilder gtNeedsGranteeIdentity = new StringBuilder();
            StringBuilder gtNoGranteeId = new StringBuilder();
            StringBuilder gtNeedsSecret = new StringBuilder();
            StringBuilder gtNoSecret = new StringBuilder();
            GranteeType[] gts = GranteeType.values();
            for (int i = 0; i < gts.length; i++) {
                if (i > 0) {
                    gt.append(", ");
                }
                gt.append(gts[i].getCode());
                if (gts[i].needsGranteeIdentity()) {
                    gtNeedsGranteeIdentity.append(gts[i].getCode() + " ");
                } else {
                    gtNoGranteeId.append(gts[i].getCode() + " ");
                }
                if (secretPossible) {
                    if (gts[i].allowSecret()) {
                        gtNeedsSecret.append(gts[i].getCode() + " ");
                    } else {
                        gtNoSecret.append(gts[i].getCode() + " ");
                    }
                }
            }
            console.println("    {grantee-type} = " + gt.toString());
            console.println();
            console.println("    {grantee-id|grantee-name} is required if grantee-type is one of: " +
                    gtNeedsGranteeIdentity);
            console.println("    {grantee-id|grantee-name} should not be specified if grantee-type is one of: " +
                    gtNoGranteeId);
            if (secretPossible) {
                console.println();
                console.println("    {secret} is required if grantee-type is one of: " + gtNeedsSecret);
                console.println("    {secret} should not be specified if grantee-type is one of: " + gtNoSecret);
            }
        }

        static void helpLOG() {
            console.println("    Log categories:");
            int maxNameLength = 0;
            for (String name : ZimbraLog.CATEGORY_DESCRIPTIONS.keySet()) {
                if (name.length() > maxNameLength) {
                    maxNameLength = name.length();
                }
            }
            for (String name : ZimbraLog.CATEGORY_DESCRIPTIONS.keySet()) {
                console.print("        " + name);
                for (int i = 0; i < (maxNameLength - name.length()); i++) {
                    console.print(" ");
                }
                console.format(" - %s\n", ZimbraLog.CATEGORY_DESCRIPTIONS.get(name));
            }
        }
    }

    // TODO: refactor to own class
    interface CommandHelp {
        public void printHelp();
    }

    static class RightCommandHelp implements CommandHelp {
        boolean printRights;
        boolean secretPossible;
        boolean modifierPossible;
        RightCommandHelp(boolean printRights, boolean secretPossible, boolean modifierPossible) {
            this.printRights = printRights;
            this.secretPossible = secretPossible;
            this.modifierPossible = modifierPossible;
        }
        @Override
        public void printHelp() {
            Category.helpRIGHTCommand(printRights, secretPossible, modifierPossible);
        }
    }

    static class ReindexCommandHelp implements CommandHelp {
        @Override
        public void printHelp() {
            /*
             * copied from soap-admin.txt
             * Not exactly match all types in MailboxIndex
             * TODO: cleanup
             */
            console.println();
            console.println("Valid types:");
            console.println("    appointment");
            // console.println("    briefcase");
            // console.println("    chat");
            console.println("    contact");
            console.println("    conversation");
            console.println("    document");
            console.println("    message");
            console.println("    note");
            // console.println("    tag");
            console.println("    task");
            console.println();
        }
    }

    public enum Command {
        ADD_ACCOUNT_ALIAS("addAccountAlias", "aaa", "{name@domain|id} {alias@domain}", Category.ACCOUNT, 2, 2),
        ADD_ACCOUNT_LOGGER("addAccountLogger", "aal", "[-s/--server hostname] {name@domain|id} {logging-category} {trace|debug|info|warn|error}", Category.LOG, 3, 5),
        ADD_DISTRIBUTION_LIST_ALIAS("addDistributionListAlias", "adla", "{list@domain|id} {alias@domain}", Category.LIST, 2, 2),
        ADD_DISTRIBUTION_LIST_MEMBER("addDistributionListMember", "adlm", "{list@domain|id} {member@domain}+", Category.LIST, 2, Integer.MAX_VALUE),
        AUTO_COMPLETE_GAL("autoCompleteGal", "acg", "{domain} {name}", Category.SEARCH, 2, 2),
        AUTO_PROV_CONTROL("autoProvControl", "apc", "{start|status|stop}", Category.COMMANDS, 1, 1),
        CHECK_PASSWORD_STRENGTH("checkPasswordStrength", "cps", "{name@domain|id} {password}", Category.ACCOUNT, 2, 2),
        CHECK_RIGHT("checkRight", "ckr", "{target-type} [{target-id|target-name}] {grantee-id|grantee-name (note:can only check internal user)} {right}",
                Category.RIGHT, 3, 4, null, new RightCommandHelp(false, false, true)),
                COPY_COS("copyCos", "cpc", "{src-cos-name|id} {dest-cos-name}", Category.COS, 2, 2),
                COUNT_ACCOUNT("countAccount", "cta", "{domain|id}", Category.DOMAIN, 1, 1),
                COUNT_OBJECTS("countObjects", "cto", "{" + CountObjectsType.names("|") + "} [-d {domain|id}] [-u {UCService|id}]", Category.MISC, 1, 4),
                CREATE_ACCOUNT("createAccount", "ca", "{name@domain} {password} [attr1 value1 [attr2 value2...]]", Category.ACCOUNT, 2, Integer.MAX_VALUE),
                CREATE_ALIAS_DOMAIN("createAliasDomain", "cad", "{alias-domain-name} {local-domain-name|id} [attr1 value1 [attr2 value2...]]", Category.DOMAIN, 2, Integer.MAX_VALUE),
                CREATE_ALWAYSONCLUSTER("createAlwaysOnCluster", "caoc", "{name} [attr1 value1 [attr2 value2...]]", Category.ALWAYSONCLUSTER, 1, Integer.MAX_VALUE),
                CREATE_BULK_ACCOUNTS("createBulkAccounts", "cabulk", "{domain} {namemask} {number of accounts to create}", Category.MISC, 3, 3),
                CREATE_CALENDAR_RESOURCE("createCalendarResource",  "ccr", "{name@domain} {password} [attr1 value1 [attr2 value2...]]", Category.CALENDAR, 2, Integer.MAX_VALUE),
                CREATE_COS("createCos", "cc", "{name} [attr1 value1 [attr2 value2...]]", Category.COS, 1, Integer.MAX_VALUE),
                CREATE_DATA_SOURCE("createDataSource", "cds", "{name@domain} {ds-type} {ds-name} zimbraDataSourceEnabled {TRUE|FALSE} zimbraDataSourceFolderId {folder-id} [attr1 value1 [attr2 value2...]]", Category.ACCOUNT, 3, Integer.MAX_VALUE),
                CREATE_DISTRIBUTION_LIST("createDistributionList", "cdl", "{list@domain}", Category.LIST, 1, Integer.MAX_VALUE),
                CREATE_DYNAMIC_DISTRIBUTION_LIST("createDynamicDistributionList", "cddl", "{list@domain}", Category.LIST, 1, Integer.MAX_VALUE),
                CREATE_DISTRIBUTION_LISTS_BULK("createDistributionListsBulk", "cdlbulk"),
                CREATE_DOMAIN("createDomain", "cd", "{domain} [attr1 value1 [attr2 value2...]]", Category.DOMAIN, 1, Integer.MAX_VALUE),
                CREATE_SERVER("createServer", "cs", "{name} [attr1 value1 [attr2 value2...]]", Category.SERVER, 1, Integer.MAX_VALUE),
                CREATE_UC_SERVICE("createUCService", "cucs", "{name} [attr1 value1 [attr2 value2...]]", Category.UCSERVICE, 1, Integer.MAX_VALUE),
                CREATE_IDENTITY("createIdentity", "cid", "{name@domain} {identity-name} [attr1 value1 [attr2 value2...]]", Category.ACCOUNT, 2, Integer.MAX_VALUE),
                CREATE_SIGNATURE("createSignature", "csig", "{name@domain} {signature-name} [attr1 value1 [attr2 value2...]]", Category.ACCOUNT, 2, Integer.MAX_VALUE),
                CREATE_XMPP_COMPONENT("createXMPPComponent", "cxc", "{short-name} {domain}  {server} {classname} {category} {type} [attr value1 [attr2 value2...]]", Category.CONFIG, 6, Integer.MAX_VALUE),
                DELETE_ACCOUNT("deleteAccount", "da", "{name@domain|id}", Category.ACCOUNT, 1, 1),
                DELETE_ALWAYSONCLUSTER("deleteAlwaysOnCluster", "daoc", "{name|id}", Category.ALWAYSONCLUSTER, 1, 1),
                DELETE_CALENDAR_RESOURCE("deleteCalendarResource",  "dcr", "{name@domain|id}", Category.CALENDAR, 1, 1),
                DELETE_COS("deleteCos", "dc", "{name|id}", Category.COS, 1, 1),
                DELETE_DATA_SOURCE("deleteDataSource", "dds", "{name@domain|id} {ds-name|ds-id}", Category.ACCOUNT, 2, 2),
                DELETE_DISTRIBUTION_LIST("deleteDistributionList", "ddl", "{list@domain|id}", Category.LIST, 1, 1),
                DELETE_DOMAIN("deleteDomain", "dd", "{domain|id}", Category.DOMAIN, 1, 1),
                DELETE_IDENTITY("deleteIdentity", "did", "{name@domain|id} {identity-name}", Category.ACCOUNT, 2, 2),
                DELETE_SIGNATURE("deleteSignature", "dsig", "{name@domain|id} {signature-name}", Category.ACCOUNT, 2, 2),
                DELETE_SERVER("deleteServer", "ds", "{name|id}", Category.SERVER, 1, 1),
                DELETE_UC_SERVICE("deleteUCService", "ducs", "{name|id}", Category.UCSERVICE, 1, 1),
                DELETE_XMPP_COMPONENT("deleteXMPPComponent", "dxc", "{xmpp-component-name}", Category.CONFIG, 1, 1),
                DESCRIBE("describe", "desc", "[[-v] [-ni] [{entry-type}]] | [-a {attribute-name}]", Category.MISC, 0, Integer.MAX_VALUE, null, null, true),
                EXIT("exit", "quit", "", Category.MISC, 0, 0),
                FLUSH_CACHE("flushCache", "fc", "[-a] {"+CacheEntryType.names()+"|<extension-cache-type>} [name1|id1 [name2|id2...]]", Category.MISC, 1, Integer.MAX_VALUE),
                GENERATE_DOMAIN_PRE_AUTH("generateDomainPreAuth", "gdpa", "{domain|id} {name|id|foreignPrincipal} {by} {timestamp|0} {expires|0}", Category.MISC, 5, 6),
                GENERATE_DOMAIN_PRE_AUTH_KEY("generateDomainPreAuthKey", "gdpak", "[-f] {domain|id}", Category.MISC, 1, 2),
                GET_ACCOUNT("getAccount", "ga", "[-e] {name@domain|id} [attr1 [attr2...]]", Category.ACCOUNT, 1, Integer.MAX_VALUE),
                GET_ALWAYSONCLUSTER("getAlwaysOnCluster", "gaoc", "{name|id} [attr1 [attr2...]]", Category.ALWAYSONCLUSTER, 1, Integer.MAX_VALUE),
                GET_DATA_SOURCES("getDataSources", "gds", "{name@domain|id} [arg1 [arg2...]]", Category.ACCOUNT, 1, Integer.MAX_VALUE),
                GET_IDENTITIES("getIdentities", "gid", "{name@domain|id} [arg1 [arg...]]", Category.ACCOUNT, 1, Integer.MAX_VALUE),
                GET_SIGNATURES("getSignatures", "gsig", "{name@domain|id} [arg1 [arg...]]", Category.ACCOUNT, 1, Integer.MAX_VALUE),
                GET_ACCOUNT_MEMBERSHIP("getAccountMembership", "gam", "{name@domain|id}", Category.ACCOUNT, 1, 2),
                GET_ALL_ACCOUNTS("getAllAccounts","gaa", "[-v] [-e] [-s server] [{domain}]", Category.ACCOUNT, 0, 5, Via.ldap),
                GET_ACCOUNT_LOGGERS("getAccountLoggers", "gal", "[-s/--server hostname] {name@domain|id}", Category.LOG, 1, 3),
                GET_ALL_ACCOUNT_LOGGERS("getAllAccountLoggers", "gaal", "[-s/--server hostname]", Category.LOG, 0, 2),
                GET_ALL_ADMIN_ACCOUNTS("getAllAdminAccounts", "gaaa", "[-v] [-e] [attr1 [attr2...]]", Category.ACCOUNT, 0, Integer.MAX_VALUE),
                GET_ALL_ALWAYSONCLUSTERS("getAllAlwaysOnClusters", "gaaoc", "[-v]", Category.ALWAYSONCLUSTER, 0, 1),
                GET_ALL_CALENDAR_RESOURCES("getAllCalendarResources", "gacr", "[-v] [-e] [-s server] [{domain}]", Category.CALENDAR, 0, 5),
                GET_ALL_CONFIG("getAllConfig", "gacf", "[attr1 [attr2...]]", Category.CONFIG, 0, Integer.MAX_VALUE),
                GET_ALL_COS("getAllCos", "gac", "[-v]", Category.COS, 0, 1),
                GET_ALL_DISTRIBUTION_LISTS("getAllDistributionLists", "gadl", "[-v] [{domain}]", Category.LIST, 0, 2),
                GET_ALL_DOMAINS("getAllDomains", "gad", "[-v] [-e] [attr1 [attr2...]]", Category.DOMAIN, 0, Integer.MAX_VALUE),
                GET_ALL_EFFECTIVE_RIGHTS("getAllEffectiveRights", "gaer", "{grantee-type} {grantee-id|grantee-name} [expandSetAttrs] [expandGetAttrs]", Category.RIGHT, 2, 4),
                GET_ALL_FREEBUSY_PROVIDERS("getAllFbp", "gafbp", "[-v]", Category.FREEBUSY, 0, 1),
                GET_ALL_RIGHTS("getAllRights", "gar", "[-v] [-t {target-type}] [-c " + RightClass.allValuesInString("|") + "]", Category.RIGHT, 0, 5),
                GET_ALL_SERVERS("getAllServers", "gas", "[-v] [-e] [service]", Category.SERVER, 0, 3),
                GET_ALL_UC_SERVICES("getAllUCServices", "gaucs", "[-v]", Category.UCSERVICE, 0, 3),
                GET_ALL_XMPP_COMPONENTS("getAllXMPPComponents", "gaxcs", "", Category.CONFIG, 0, 0),
                GET_AUTH_TOKEN_INFO("getAuthTokenInfo", "gati", "{auth-token}", Category.MISC, 1, 1),
                GET_CALENDAR_RESOURCE("getCalendarResource",     "gcr", "{name@domain|id} [attr1 [attr2...]]", Category.CALENDAR, 1, Integer.MAX_VALUE),
                GET_CONFIG("getConfig", "gcf", "{name}", Category.CONFIG, 1, 1),
                GET_COS("getCos", "gc", "{name|id} [attr1 [attr2...]]", Category.COS, 1, Integer.MAX_VALUE),
                GET_DISTRIBUTION_LIST("getDistributionList", "gdl", "{list@domain|id} [attr1 [attr2...]]", Category.LIST, 1, Integer.MAX_VALUE),
                GET_DISTRIBUTION_LIST_MEMBERSHIP("getDistributionListMembership", "gdlm", "{name@domain|id}", Category.LIST, 1, 1),
                GET_DOMAIN("getDomain", "gd", "[-e] {domain|id} [attr1 [attr2...]]", Category.DOMAIN, 1, Integer.MAX_VALUE),
                GET_DOMAIN_INFO("getDomainInfo", "gdi", "name|id|virtualHostname {value} [attr1 [attr2...]]", Category.DOMAIN, 2, Integer.MAX_VALUE),
                GET_CONFIG_SMIME_CONFIG("getConfigSMIMEConfig", "gcsc", "[configName]", Category.DOMAIN, 0, 1),
                GET_DOMAIN_SMIME_CONFIG("getDomainSMIMEConfig", "gdsc", "name|id [configName]", Category.DOMAIN, 1, 2),
                GET_EFFECTIVE_RIGHTS("getEffectiveRights", "ger", "{target-type} [{target-id|target-name}] {grantee-id|grantee-name} [expandSetAttrs] [expandGetAttrs]",
                        Category.RIGHT, 1, 5, null, new RightCommandHelp(false, false, false)),

                        // for testing the provisioning interface only, comment out after testing, the soap is only used by admin console
                        GET_CREATE_OBJECT_ATTRS("getCreateObjectAttrs", "gcoa", "{target-type} {domain-id|domain-name} {cos-id|cos-name} {grantee-id|grantee-name}", Category.RIGHT, 3, 4),

                        GET_FREEBUSY_QUEUE_INFO("getFreebusyQueueInfo", "gfbqi", "[{provider-name}]", Category.FREEBUSY, 0, 1),
                        GET_GRANTS("getGrants", "gg", "[-t {target-type} [{target-id|target-name}]] [-g {grantee-type} {grantee-id|grantee-name} [{0|1 (whether to include grants granted to groups the grantee belongs)}]]",
                                Category.RIGHT, 2, 7, null, new RightCommandHelp(false, false, false)),
                                GET_MAILBOX_INFO("getMailboxInfo", "gmi", "{account}", Category.MAILBOX, 1, 1),
                                GET_QUOTA_USAGE("getQuotaUsage", "gqu", "{server}", Category.MAILBOX, 1, 1),
                                GET_RIGHT("getRight", "gr", "{right} [-e] (whether to expand combo rights recursively)", Category.RIGHT, 1, 2),
                                GET_RIGHTS_DOC("getRightsDoc", "grd", "[java packages]", Category.RIGHT, 0, Integer.MAX_VALUE),
                                GET_SERVER("getServer", "gs", "[-e] {name|id} [attr1 [attr2...]]", Category.SERVER, 1, Integer.MAX_VALUE),
                                GET_UC_SERVICES("getUCService", "gucs", "[-e] {name|id} [attr1 [attr2...]]", Category.UCSERVICE, 1, Integer.MAX_VALUE),
                                GET_SHARE_INFO("getShareInfo", "gsi", "{owner-name|owner-id}", Category.SHARE, 1, 1),
                                GET_SPNEGO_DOMAIN("getSpnegoDomain", "gsd", "", Category.MISC, 0, 0),
                                GET_XMPP_COMPONENT("getXMPPComponent", "gxc", "{name|id} [attr1 [attr2...]]", Category.CONFIG, 1, Integer.MAX_VALUE),
                                GRANT_RIGHT("grantRight", "grr", "{target-type} [{target-id|target-name}] {grantee-type} [{grantee-id|grantee-name} [secret]] {right}",
                                        Category.RIGHT, 3, 6, null, new RightCommandHelp(false, true, true)),
                                        HELP("help", "?", "commands", Category.MISC, 0, 1),
                                        LDAP(".ldap", ".l"),
                                        MODIFY_ACCOUNT("modifyAccount", "ma", "{name@domain|id} [attr1 value1 [attr2 value2...]]", Category.ACCOUNT, 3, Integer.MAX_VALUE),
                                        MODIFY_ALWAYSONCLUSTER("modifyAlwaysOnCluster", "maoc", "{name|id} [attr1 value1 [attr2 value2...]]", Category.ALWAYSONCLUSTER, 3, Integer.MAX_VALUE),
                                        MODIFY_CALENDAR_RESOURCE("modifyCalendarResource",  "mcr", "{name@domain|id} [attr1 value1 [attr2 value2...]]", Category.CALENDAR, 3, Integer.MAX_VALUE),
                                        MODIFY_CONFIG("modifyConfig", "mcf", "attr1 value1 [attr2 value2...]", Category.CONFIG, 2, Integer.MAX_VALUE),
                                        MODIFY_COS("modifyCos", "mc", "{name|id} [attr1 value1 [attr2 value2...]]", Category.COS, 3, Integer.MAX_VALUE),
                                        MODIFY_DATA_SOURCE("modifyDataSource", "mds", "{name@domain|id} {ds-name|ds-id} [attr1 value1 [attr2 value2...]]", Category.ACCOUNT, 4, Integer.MAX_VALUE),
                                        MODIFY_DISTRIBUTION_LIST("modifyDistributionList", "mdl", "{list@domain|id} attr1 value1 [attr2 value2...]", Category.LIST, 3, Integer.MAX_VALUE),
                                        MODIFY_DOMAIN("modifyDomain", "md", "{domain|id} [attr1 value1 [attr2 value2...]]", Category.DOMAIN, 3, Integer.MAX_VALUE),
                                        MODIFY_CONFIG_SMIME_CONFIG("modifyConfigSMIMEConfig", "mcsc", "configName [attr2 value2...]]", Category.DOMAIN, 1, Integer.MAX_VALUE),
                                        MODIFY_DOMAIN_SMIME_CONFIG("modifyDomainSMIMEConfig", "mdsc", "name|id configName [attr2 value2...]]", Category.DOMAIN, 2, Integer.MAX_VALUE),
                                        MODIFY_IDENTITY("modifyIdentity", "mid", "{name@domain|id} {identity-name} [attr1 value1 [attr2 value2...]]", Category.ACCOUNT, 4, Integer.MAX_VALUE),
                                        MODIFY_SIGNATURE("modifySignature", "msig", "{name@domain|id} {signature-name|signature-id} [attr1 value1 [attr2 value2...]]", Category.ACCOUNT, 4, Integer.MAX_VALUE),
                                        MODIFY_SERVER("modifyServer", "ms", "{name|id} [attr1 value1 [attr2 value2...]]", Category.SERVER, 3, Integer.MAX_VALUE),
                                        MODIFY_UC_SERVICE("modifyUCService", "mucs", "{name|id} [attr1 value1 [attr2 value2...]]", Category.UCSERVICE, 3, Integer.MAX_VALUE),
                                        MODIFY_XMPP_COMPONENT("modifyXMPPComponent", "mxc", "{name@domain} [attr1 value1 [attr value2...]]", Category.CONFIG, 3, Integer.MAX_VALUE),
                                        PUSH_FREEBUSY("pushFreebusy", "pfb", "[account-id ...]", Category.FREEBUSY, 1, Integer.MAX_VALUE),
                                        PUSH_FREEBUSY_DOMAIN("pushFreebusyDomain", "pfbd", "{domain}", Category.FREEBUSY, 1, 1),
                                        PURGE_ACCOUNT_CALENDAR_CACHE("purgeAccountCalendarCache", "pacc", "{name@domain|id} [...]", Category.CALENDAR, 1, Integer.MAX_VALUE),
                                        PURGE_FREEBUSY_QUEUE("purgeFreebusyQueue", "pfbq", "[{provider-name}]", Category.FREEBUSY, 0, 1),
                                        RECALCULATE_MAILBOX_COUNTS("recalculateMailboxCounts", "rmc", "{name@domain|id}", Category.MAILBOX, 1, 1),
                                        REMOVE_ACCOUNT_ALIAS("removeAccountAlias", "raa", "{name@domain|id} {alias@domain}", Category.ACCOUNT, 2, 2),
                                        REMOVE_ACCOUNT_LOGGER("removeAccountLogger", "ral", "[-s/--server hostname] [{name@domain|id}] [{logging-category}]", Category.LOG, 0, 4),
                                        REMOVE_DISTRIBUTION_LIST_ALIAS("removeDistributionListAlias", "rdla", "{list@domain|id} {alias@domain}", Category.LIST, 2, 2),
                                        REMOVE_DISTRIBUTION_LIST_MEMBER("removeDistributionListMember", "rdlm", "{list@domain|id} {member@domain}", Category.LIST, 2, Integer.MAX_VALUE),
                                        REMOVE_CONFIG_SMIME_CONFIG("removeConfigSMIMEConfig", "rcsc", "configName", Category.DOMAIN, 1, 1),
                                        REMOVE_DOMAIN_SMIME_CONFIG("removeDomainSMIMEConfig", "rdsc", "name|id configName", Category.DOMAIN, 2, 2),
                                        RENAME_ACCOUNT("renameAccount", "ra", "{name@domain|id} {newName@domain}", Category.ACCOUNT, 2, 2),
                                        RENAME_CALENDAR_RESOURCE("renameCalendarResource",  "rcr", "{name@domain|id} {newName@domain}", Category.CALENDAR, 2, 2),
                                        RENAME_COS("renameCos", "rc", "{name|id} {newName}", Category.COS, 2, 2),
                                        RENAME_DISTRIBUTION_LIST("renameDistributionList", "rdl", "{list@domain|id} {newName@domain}", Category.LIST, 2, 2),
                                        RENAME_DOMAIN("renameDomain", "rd", "{domain|id} {newDomain}", Category.DOMAIN, 2, 2, Via.ldap),
                                        RENAME_UCSERVICE("renameUCService", "rucs", "{name|id} {newName}", Category.UCSERVICE, 2, 2),
                                        REINDEX_MAILBOX("reIndexMailbox", "rim", "{name@domain|id} {start|status|cancel} [{types|ids} {type or id} [,type or id...]]", Category.MAILBOX, 2, Integer.MAX_VALUE, null, new ReindexCommandHelp()),
                                        COMPACT_INBOX_MAILBOX("compactIndexMailbox", "cim", "{name@domain|id} {start|status}", Category.MAILBOX, 2, Integer.MAX_VALUE),
                                        VERIFY_INDEX("verifyIndex", "vi", "{name@domain|id}", Category.MAILBOX, 1, 1),
                                        GET_INDEX_STATS("getIndexStats", "gis", "{name@domain|id}", Category.MAILBOX, 1, 1),
                                        REVOKE_RIGHT("revokeRight", "rvr", "{target-type} [{target-id|target-name}] {grantee-type} [{grantee-id|grantee-name}] {right}",
                                                Category.RIGHT, 3, 5, null, new RightCommandHelp(false, false, true)),
                                                SEARCH_ACCOUNTS("searchAccounts", "sa", "[-v] {ldap-query} [limit {limit}] [offset {offset}] [sortBy {attr}] [sortAscending 0|1*] [domain {domain}]", Category.SEARCH, 1, Integer.MAX_VALUE),
                                                SEARCH_CALENDAR_RESOURCES("searchCalendarResources", "scr", "[-v] domain attr op value [attr op value...]", Category.SEARCH, 1, Integer.MAX_VALUE, Via.ldap),
                                                SEARCH_GAL("searchGal", "sg", "{domain} {name} [limit {limit}] [offset {offset}] [sortBy {attr}]", Category.SEARCH, 2, Integer.MAX_VALUE),
                                                SELECT_MAILBOX("selectMailbox", "sm", "{account-name} [{zmmailbox commands}]", Category.MAILBOX, 1, Integer.MAX_VALUE),
                                                SET_ACCOUNT_COS("setAccountCos", "sac", "{name@domain|id} {cos-name|cos-id}", Category.ACCOUNT, 2, 2),
                                                SET_PASSWORD("setPassword", "sp", "{name@domain|id} {password}", Category.ACCOUNT, 2, 2),
                                                GET_ALL_MTA_AUTH_URLS("getAllMtaAuthURLs", "gamau", "", Category.SERVER, 0, 0),
                                                GET_ALL_REVERSE_PROXY_URLS("getAllReverseProxyURLs", "garpu", "", Category.REVERSEPROXY, 0, 0),
                                                GET_ALL_REVERSE_PROXY_BACKENDS("getAllReverseProxyBackends", "garpb", "", Category.REVERSEPROXY, 0, 0),
                                                GET_ALL_REVERSE_PROXY_DOMAINS("getAllReverseProxyDomains", "garpd", "", Category.REVERSEPROXY, 0, 0, Via.ldap),
                                                GET_ALL_MEMCACHED_SERVERS("getAllMemcachedServers", "gamcs", "", Category.SERVER, 0, 0),
                                                RELOAD_MEMCACHED_CLIENT_CONFIG("reloadMemcachedClientConfig", "rmcc", "all | mailbox-server [...]", Category.MISC, 1, Integer.MAX_VALUE, Via.soap),
                                                GET_MEMCACHED_CLIENT_CONFIG("getMemcachedClientConfig", "gmcc", "all | mailbox-server [...]", Category.MISC, 1, Integer.MAX_VALUE, Via.soap),
                                                SOAP(".soap", ".s"),
                                                SYNC_GAL("syncGal", "syg", "{domain} [{token}]", Category.MISC, 1, 2),
                                                UPDATE_PRESENCE_SESSION_ID("updatePresenceSessionId", "upsid", "{UC service name or id} {app-username} {app-password}", Category.MISC, 3, 3, Via.soap),
                                                RESET_ALL_LOGGERS("resetAllLoggers", "rlog", "[-s/--server hostname]", Category.LOG, 0, 2),

                                                RESET_LDAP_CLIENT("resetLdapClient", "rlc", "[-a]", Category.MISC, 0, 1),
                                                MOVE_ACCOUNT("moveAccount", "mva", "{name@domain} {-t hostname} [--sticky {TRUE|FALSE}]", Category.ACCOUNT, 3, 6);

        private String mName;
        private String mAlias;
        private String mHelp;
        private CommandHelp mExtraHelp;
        private Category mCat;
        private int mMinArgLength = 0;
        private int mMaxArgLength = Integer.MAX_VALUE;
        private Via mVia;
        private boolean mNeedsSchemaExtension = false;

        public static enum Via {
            soap, ldap;
        }

        public String getName() { return mName; }
        public String getAlias() { return mAlias; }
        public String getHelp() { return mHelp; }
        public CommandHelp getExtraHelp() { return mExtraHelp; }
        public Category getCategory() { return mCat; }
        public boolean hasHelp() { return mHelp != null; }
        public boolean checkArgsLength(String args[]) {
            int len = args == null ? 0 : args.length - 1;
            return len >= mMinArgLength && len <= mMaxArgLength;
        }
        public Via getVia() { return mVia; }
        public boolean needsSchemaExtension() {
            return mNeedsSchemaExtension || (mCat == Category.RIGHT);
        }

        public boolean isDeprecated() {
            return false;  // Used to return true if mCat was Category.NOTEBOOK - which has now been removed
        }

        private Command(String name, String alias) {
            mName = name;
            mAlias = alias;
        }

        private Command(String name, String alias, String help, Category cat)  {
            mName = name;
            mAlias = alias;
            mHelp = help;
            mCat = cat;
        }

        private Command(String name, String alias, String help, Category cat, int minArgLength, int maxArgLength)  {
            mName = name;
            mAlias = alias;
            mHelp = help;
            mCat = cat;
            mMinArgLength = minArgLength;
            mMaxArgLength = maxArgLength;
        }

        private Command(String name, String alias, String help, Category cat, int minArgLength, int maxArgLength, Via via)  {
            mName = name;
            mAlias = alias;
            mHelp = help;
            mCat = cat;
            mMinArgLength = minArgLength;
            mMaxArgLength = maxArgLength;
            mVia = via;
        }

        private Command(String name, String alias, String help, Category cat, int minArgLength, int maxArgLength,
                Via via, CommandHelp extraHelp)  {
            mName = name;
            mAlias = alias;
            mHelp = help;
            mCat = cat;
            mMinArgLength = minArgLength;
            mMaxArgLength = maxArgLength;
            mVia = via;
            mExtraHelp = extraHelp;
        }

        private Command(String name, String alias, String help, Category cat, int minArgLength, int maxArgLength,
                Via via, CommandHelp extraHelp, boolean needsSchemaExtension)  {
            this(name, alias, help, cat, minArgLength, maxArgLength, via, extraHelp);
            mNeedsSchemaExtension = needsSchemaExtension;
        }
    }

    private void addCommand(Command command) {
        String name = command.getName().toLowerCase();
        if (commandIndex.get(name) != null) {
            throw new RuntimeException("duplicate command: "+name);
        }
        String alias = command.getAlias().toLowerCase();
        if (commandIndex.get(alias) != null) {
            throw new RuntimeException("duplicate command: "+alias);
        }
        commandIndex.put(name, command);
        commandIndex.put(alias, command);
    }

    private void initCommands() {
        commandIndex = new HashMap<String, Command>();
        for (Command c : Command.values()) {
            addCommand(c);
        }
    }

    private Command lookupCommand(String command) {
        return commandIndex.get(command.toLowerCase());
    }

    /**
     * Commands that should always use LdapProv, but for convenience
     * don't require the -l option specified.
     *
     * Commands that must use -l (e.g. gaa) are indicated in the Via field
     * of the command definition
     */
    private boolean forceLdapButDontRequireUseLdapOption(Command command) {
        return (command == Command.DESCRIBE);
    }

    private boolean needProvisioningInstance(Command command) {
        return !(command == Command.HELP);
    }

    private ProvUtil() {
        initCommands();
    }

    public void initProvisioning() throws ServiceException {
        if (useLdap) {
            if (useLdapMaster) {
                LdapClient.masterOnly();
            }
            prov = Provisioning.getInstance();
        } else {
            SoapProvisioning sp = new SoapProvisioning();
            if (serverHostname != null) {
                sp.soapSetURI(URLUtil.getAdminURL(serverHostname));
            } else {
                sp.soapSetURI(URLUtil.getAdminURL());
            }
            if (debugLevel != SoapDebugLevel.none) {
                sp.soapSetHttpTransportDebugListener(this);
            }
            if (account != null && password != null) {
                sp.soapAdminAuthenticate(account, password);
            } else if (authToken != null) {
                sp.soapAdminAuthenticate(authToken);
            } else {
                sp.soapZimbraAdminAuthenticate();
            }
            prov = sp;
        }
    }

    private Command.Via violateVia(Command cmd) {
        Command.Via via = cmd.getVia();
        if (via == null) {
            return null;
        }
        if (via == Command.Via.ldap && !(prov instanceof LdapProv)) {
            return Command.Via.ldap;
        }
        if (via == Command.Via.soap && !(prov instanceof SoapProvisioning)) {
            return Command.Via.soap;
        }
        return null;
    }

    private boolean execute(String args[]) throws ServiceException, ArgException, IOException {
        String [] members;
        Account account;
        AccountLoggerOptions alo;
        command = lookupCommand(args[0]);
        if (command == null) {
            return false;
        }
        Command.Via violatedVia = violateVia(command);
        if (violatedVia != null) {
            usage(violatedVia);
            return true;
        }
        if (!command.checkArgsLength(args)) {
            usage();
            return true;
        }
        if (command.needsSchemaExtension()) {
            loadLdapSchemaExtensionAttrs();
        }
        switch (command) {
            case ADD_ACCOUNT_ALIAS:
                prov.addAlias(lookupAccount(args[1]), args[2]);
                break;
            case ADD_ACCOUNT_LOGGER:
                alo = parseAccountLoggerOptions(args);
                if (!command.checkArgsLength(alo.args)) {
                    usage();
                    return true;
                }
                doAddAccountLogger(alo);
                break;
            case AUTO_COMPLETE_GAL:
                doAutoCompleteGal(args);
                break;
            case AUTO_PROV_CONTROL:
                prov.autoProvControl(args[1]);
                break;
            case COPY_COS:
                console.println(prov.copyCos(lookupCos(args[1]).getId(), args[2]).getId());
                break;
            case COUNT_ACCOUNT:
                doCountAccount(args);
                break;
            case COUNT_OBJECTS:
                doCountObjects(args);
                break;
            case CREATE_ACCOUNT:
                console.println(prov.createAccount(args[1], args[2].equals("")? null : args[2], getMapAndCheck(args, 3, true)).getId());
                break;
            case CREATE_ALIAS_DOMAIN:
                console.println(doCreateAliasDomain(args[1], args[2], getMapAndCheck(args, 3, true)).getId());
                break;
            case CREATE_ALWAYSONCLUSTER:
                console.println(prov.createAlwaysOnCluster(args[1], getMapAndCheck(args, 2, true)).getId());
                break;
            case CREATE_COS:
                console.println(prov.createCos(args[1], getMapAndCheck(args, 2, true)).getId());
                break;
            case CREATE_DOMAIN:
                console.println(prov.createDomain(args[1], getMapAndCheck(args, 2, true)).getId());
                break;
            case CREATE_IDENTITY:
                prov.createIdentity(lookupAccount(args[1]), args[2], getMapAndCheck(args, 3, true));
                break;
            case CREATE_SIGNATURE:
                console.println(prov.createSignature(lookupAccount(args[1]), args[2], getMapAndCheck(args, 3, true)).getId());
                break;
            case CREATE_DATA_SOURCE:
                console.println(prov.createDataSource(lookupAccount(args[1]), DataSourceType.fromString(args[2]), args[3], getMapAndCheck(args, 4, true)).getId());
                break;
            case CREATE_SERVER:
                console.println(prov.createServer(args[1], getMapAndCheck(args, 2, true)).getId());
                break;
            case CREATE_UC_SERVICE:
                console.println(prov.createUCService(args[1], getMapAndCheck(args, 2, true)).getId());
                break;
            case CREATE_XMPP_COMPONENT:
                doCreateXMPPComponent(args);
                break;
            case DESCRIBE:
                doDescribe(args);
                break;
            case EXIT:
                System.exit(errorOccursDuringInteraction?2:0);
                break;
            case FLUSH_CACHE:
                doFlushCache(args);
                break;
            case GENERATE_DOMAIN_PRE_AUTH_KEY:
                doGenerateDomainPreAuthKey(args);
                break;
            case GENERATE_DOMAIN_PRE_AUTH:
                doGenerateDomainPreAuth(args);
                break;
            case GET_ACCOUNT:
                doGetAccount(args);
                break;
            case GET_ACCOUNT_MEMBERSHIP:
                doGetAccountMembership(args);
                break;
            case GET_ALWAYSONCLUSTER:
                doGetAlwaysOnCluster(args);
                break;
            case GET_IDENTITIES:
                doGetAccountIdentities(args);
                break;
            case GET_SIGNATURES:
                doGetAccountSignatures(args);
                break;
            case GET_DATA_SOURCES:
                doGetAccountDataSources(args);
                break;
            case GET_ACCOUNT_LOGGERS:
                alo = parseAccountLoggerOptions(args);
                if (!command.checkArgsLength(alo.args)) {
                    usage();
                    return true;
                }
                doGetAccountLoggers(alo);
                break;
            case GET_ALL_ACCOUNT_LOGGERS:
                alo = parseAccountLoggerOptions(args);
                if (!command.checkArgsLength(alo.args)) {
                    usage();
                    return true;
                }
                doGetAllAccountLoggers(alo);
                break;
            case GET_ALL_ACCOUNTS:
                doGetAllAccounts(args);
                break;
            case GET_ALL_ADMIN_ACCOUNTS:
                doGetAllAdminAccounts(args);
                break;
            case GET_ALL_ALWAYSONCLUSTERS:
                doGetAllAlwaysOnClusters(args);
                break;
            case GET_ALL_CONFIG:
                dumpAttrs(prov.getConfig().getAttrs(), getArgNameSet(args, 1));
                break;
            case GET_ALL_COS:
                doGetAllCos(args);
                break;
            case GET_ALL_DOMAINS:
                doGetAllDomains(args);
                break;
            case GET_ALL_FREEBUSY_PROVIDERS:
                doGetAllFreeBusyProviders();
                break;
            case GET_ALL_RIGHTS:
                doGetAllRights(args);
                break;
            case GET_ALL_SERVERS:
                doGetAllServers(args);
                break;
            case GET_ALL_UC_SERVICES:
                doGetAllUCServices(args);
                break;
            case GET_CONFIG:
                doGetConfig(args);
                break;
            case GET_COS:
                dumpCos(lookupCos(args[1]), getArgNameSet(args, 2));
                break;
            case GET_DISTRIBUTION_LIST_MEMBERSHIP:
                doGetDistributionListMembership(lookupGroup(args[1]));
                break;
            case GET_DOMAIN:
                doGetDomain(args);
                break;
            case GET_DOMAIN_INFO:
                doGetDomainInfo(args);
                break;
            case GET_CONFIG_SMIME_CONFIG:
                doGetConfigSMIMEConfig(args);
                break;
            case GET_DOMAIN_SMIME_CONFIG:
                doGetDomainSMIMEConfig(args);
                break;
            case GET_FREEBUSY_QUEUE_INFO:
                doGetFreeBusyQueueInfo(args);
                break;
            case GET_RIGHT:
                doGetRight(args);
                break;
            case GET_RIGHTS_DOC:
                doGetRightsDoc(args);
                break;
            case GET_SERVER:
                doGetServer(args);
                break;
            case GET_UC_SERVICES:
                dumpUCService(lookupUCService(args[1]), getArgNameSet(args, 2));
                break;
            case GET_XMPP_COMPONENT:
                doGetXMPPComponent(args);
                break;
            case CHECK_RIGHT:
                doCheckRight(args);
                break;
            case GET_ALL_EFFECTIVE_RIGHTS:
                doGetAllEffectiveRights(args);
                break;
            case GET_EFFECTIVE_RIGHTS:
                doGetEffectiveRights(args);
                break;
            case GET_CREATE_OBJECT_ATTRS:
                doGetCreateObjectAttrs(args);
                break;
            case GET_GRANTS:
                doGetGrants(args);
                break;
            case GRANT_RIGHT:
                doGrantRight(args);
                break;
            case REVOKE_RIGHT:
                doRevokeRight(args);
                break;
            case HELP:
                doHelp(args);
                break;
            case MODIFY_ACCOUNT:
                prov.modifyAttrs(lookupAccount(args[1]), getMapAndCheck(args,2, false), true);
                break;
            case MODIFY_ALWAYSONCLUSTER:
                prov.modifyAttrs(lookupAlwaysOnCluster(args[1]), getMapAndCheck(args, 2, false), true);
                break;
            case MODIFY_DATA_SOURCE:
                account = lookupAccount(args[1]);
                prov.modifyDataSource(account, lookupDataSourceId(account, args[2]), getMapAndCheck(args,3, false));
                break;
            case MODIFY_IDENTITY:
                account = lookupAccount(args[1]);
                prov.modifyIdentity(account, args[2], getMapAndCheck(args,3, false));
                break;
            case MODIFY_SIGNATURE:
                account = lookupAccount(args[1]);
                prov.modifySignature(account, lookupSignatureId(account, args[2]), getMapAndCheck(args,3, false));
                break;
            case MODIFY_COS:
                prov.modifyAttrs(lookupCos(args[1]), getMapAndCheck(args, 2, false), true);
                break;
            case MODIFY_CONFIG:
                prov.modifyAttrs(prov.getConfig(), getMapAndCheck(args, 1, false), true);
                break;
            case MODIFY_DOMAIN:
                prov.modifyAttrs(lookupDomain(args[1]), getMapAndCheck(args, 2, false), true);
                break;
            case MODIFY_CONFIG_SMIME_CONFIG:
                doModifyConfigSMIMEConfig(args);
                break;
            case MODIFY_DOMAIN_SMIME_CONFIG:
                doModifyDomainSMIMEConfig(args);
                break;
            case MODIFY_SERVER:
                prov.modifyAttrs(lookupServer(args[1]), getMapAndCheck(args, 2, false), true);
                break;
            case MODIFY_UC_SERVICE:
                prov.modifyAttrs(lookupUCService(args[1]), getMapAndCheck(args, 2, false), true);
                break;
            case DELETE_ACCOUNT:
                doDeleteAccount(args);
                break;
            case DELETE_ALWAYSONCLUSTER:
                prov.deleteAlwaysOnCluster(lookupAlwaysOnCluster(args[1]).getId());
                break;
            case DELETE_COS:
                prov.deleteCos(lookupCos(args[1]).getId());
                break;
            case DELETE_DOMAIN:
                prov.deleteDomain(lookupDomain(args[1]).getId());
                break;
            case DELETE_IDENTITY:
                prov.deleteIdentity(lookupAccount(args[1]), args[2]);
                break;
            case DELETE_SIGNATURE:
                account = lookupAccount(args[1]);
                prov.deleteSignature(account, lookupSignatureId(account, args[2]));
                break;
            case DELETE_DATA_SOURCE:
                account = lookupAccount(args[1]);
                prov.deleteDataSource(account, lookupDataSourceId(account, args[2]));
                break;
            case DELETE_SERVER:
                prov.deleteServer(lookupServer(args[1]).getId());
                break;
            case DELETE_UC_SERVICE:
                prov.deleteUCService(lookupUCService(args[1]).getId());
                break;
            case DELETE_XMPP_COMPONENT:
                prov.deleteXMPPComponent(lookupXMPPComponent(args[1]));
                break;
            case PUSH_FREEBUSY:
                doPushFreeBusy(args);
                break;
            case PUSH_FREEBUSY_DOMAIN:
                doPushFreeBusyForDomain(args);
                break;
            case PURGE_FREEBUSY_QUEUE:
                doPurgeFreeBusyQueue(args);
                break;
            case PURGE_ACCOUNT_CALENDAR_CACHE:
                doPurgeAccountCalendarCache(args);
                break;
            case REMOVE_ACCOUNT_ALIAS:
                Account acct = lookupAccount(args[1], false);
                prov.removeAlias(acct, args[2]);
                // even if acct is null, we still invoke removeAlias and throw an exception afterwards.
                // this is so dangling aliases can be cleaned up as much as possible
                if (acct == null) {
                    throw AccountServiceException.NO_SUCH_ACCOUNT(args[1]);
                }
                break;
            case REMOVE_ACCOUNT_LOGGER:
                alo = parseAccountLoggerOptions(args);
                if (!command.checkArgsLength(alo.args)) {
                    usage();
                    return true;
                }
                doRemoveAccountLogger(alo);
                break;
            case REMOVE_CONFIG_SMIME_CONFIG:
                doRemoveConfigSMIMEConfig(args);
                break;
            case REMOVE_DOMAIN_SMIME_CONFIG:
                doRemoveDomainSMIMEConfig(args);
                break;
            case RENAME_ACCOUNT:
                doRenameAccount(args);
                break;
            case RENAME_COS:
                prov.renameCos(lookupCos(args[1]).getId(), args[2]);
                break;
            case RENAME_DOMAIN:
                doRenameDomain(args);
                break;
            case RENAME_UCSERVICE:
                prov.renameUCService(lookupUCService(args[1]).getId(), args[2]);
                break;
            case SET_ACCOUNT_COS:
                prov.setCOS(lookupAccount(args[1]),lookupCos(args[2]));
                break;
            case SEARCH_ACCOUNTS:
                doSearchAccounts(args);
                break;
            case SEARCH_GAL:
                doSearchGal(args);
                break;
            case SYNC_GAL:
                doSyncGal(args);
                break;
            case SET_PASSWORD:
                SetPasswordResult result = prov.setPassword(lookupAccount(args[1]), args[2]);
                if (result.hasMessage()) {
                    console.println(result.getMessage());
                }
                break;
            case CHECK_PASSWORD_STRENGTH:
                prov.checkPasswordStrength(lookupAccount(args[1]), args[2]);
                console.println("Password passed strength check.");
                break;
            case CREATE_DISTRIBUTION_LIST:
                console.println(prov.createGroup(args[1], getMapAndCheck(args, 2, true), false).getId());
                break;
            case CREATE_DYNAMIC_DISTRIBUTION_LIST:
                console.println(prov.createGroup(args[1], getMapAndCheck(args, 2, true), true).getId());
                break;
            case CREATE_DISTRIBUTION_LISTS_BULK:
                doCreateDistributionListsBulk(args);
                break;
            case GET_ALL_DISTRIBUTION_LISTS:
                doGetAllDistributionLists(args);
                break;
            case GET_DISTRIBUTION_LIST:
                dumpGroup(lookupGroup(args[1]), getArgNameSet(args, 2));
                break;
            case GET_ALL_XMPP_COMPONENTS:
                doGetAllXMPPComponents();
                break;
            case MODIFY_DISTRIBUTION_LIST:
                prov.modifyAttrs(lookupGroup(args[1]), getMapAndCheck(args, 2, false), true);
                break;
            case DELETE_DISTRIBUTION_LIST:
                prov.deleteGroup(lookupGroup(args[1]).getId());
                break;
            case ADD_DISTRIBUTION_LIST_MEMBER:
                members = new String[args.length - 2];
                System.arraycopy(args, 2, members, 0, args.length - 2);
                prov.addGroupMembers(lookupGroup(args[1]), members);
                break;
            case REMOVE_DISTRIBUTION_LIST_MEMBER:
                members = new String[args.length - 2];
                System.arraycopy(args, 2, members, 0, args.length - 2);
                prov.removeGroupMembers(lookupGroup(args[1]), members);
                break;
            case CREATE_BULK_ACCOUNTS:
                doCreateAccountsBulk(args);
                break;
            case ADD_DISTRIBUTION_LIST_ALIAS:
                prov.addGroupAlias(lookupGroup(args[1]), args[2]);
                break;
            case REMOVE_DISTRIBUTION_LIST_ALIAS:
                Group dl = lookupGroup(args[1], false);
                // Even if dl is null, we still invoke removeAlias.
                // This is so dangling aliases can be cleaned up as much as possible.
                // If dl is null, the NO_SUCH_DISTRIBUTION_LIST thrown by SOAP will contain
                // null as the dl identity, because SoapProvisioning sends no id to the server.
                // In this case, we catch the NO_SUCH_DISTRIBUTION_LIST and throw another one
                // with the named/id entered on the comand line.
                try {
                    prov.removeGroupAlias(dl, args[2]);
                } catch (ServiceException e) {
                    if (!(dl == null && AccountServiceException.NO_SUCH_DISTRIBUTION_LIST.equals(e.getCode()))) {
                        throw e;
                    }
                    // else eat the exception, we will throw below
                }
                if (dl == null) {
                    throw AccountServiceException.NO_SUCH_DISTRIBUTION_LIST(args[1]);
                }
                break;
            case RENAME_DISTRIBUTION_LIST:
                prov.renameGroup(lookupGroup(args[1]).getId(), args[2]);
                break;
            case CREATE_CALENDAR_RESOURCE:
                console.println(prov.createCalendarResource(args[1], args[2].isEmpty() ? null : args[2],
                        getMapAndCheck(args, 3, true)).getId());
                break;
            case DELETE_CALENDAR_RESOURCE:
                prov.deleteCalendarResource(lookupCalendarResource(args[1]).getId());
                break;
            case MODIFY_CALENDAR_RESOURCE:
                prov.modifyAttrs(lookupCalendarResource(args[1]), getMapAndCheck(args, 2, false), true);
                break;
            case RENAME_CALENDAR_RESOURCE:
                prov.renameCalendarResource(lookupCalendarResource(args[1]).getId(), args[2]);
                break;
            case GET_CALENDAR_RESOURCE:
                dumpCalendarResource(lookupCalendarResource(args[1]), true, getArgNameSet(args, 2));
                break;
            case GET_ALL_CALENDAR_RESOURCES:
                doGetAllCalendarResources(args);
                break;
            case SEARCH_CALENDAR_RESOURCES:
                doSearchCalendarResources(args);
                break;
            case GET_SHARE_INFO:
                doGetShareInfo(args);
                break;
            case GET_SPNEGO_DOMAIN:
                doGetSpnegoDomain();
                break;
            case GET_QUOTA_USAGE:
                doGetQuotaUsage(args);
                break;
            case GET_MAILBOX_INFO:
                doGetMailboxInfo(args);
                break;
            case REINDEX_MAILBOX:
                doReIndexMailbox(args);
                break;
            case COMPACT_INBOX_MAILBOX:
                doCompactIndexMailbox(args);
                break;
            case VERIFY_INDEX:
                doVerifyIndex(args);
                break;
            case GET_INDEX_STATS:
                doGetIndexStats(args);
                break;
            case RECALCULATE_MAILBOX_COUNTS:
                doRecalculateMailboxCounts(args);
                break;
            case SELECT_MAILBOX:
                if (!(prov instanceof SoapProvisioning)) {
                    throwSoapOnly();
                }
                ZMailboxUtil util = new ZMailboxUtil();
                util.setVerbose(verboseMode);
                util.setDebug(debugLevel != SoapDebugLevel.none);
                boolean smInteractive = interactiveMode && args.length < 3;
                util.setInteractive(smInteractive);
                util.selectMailbox(args[1], (SoapProvisioning) prov);
                if (smInteractive) {
                    util.interactive(cliReader);
                } else if (args.length > 2){
                    String newArgs[] = new String[args.length - 2];
                    System.arraycopy(args, 2, newArgs, 0, newArgs.length);
                    util.execute(newArgs);
                } else {
                    throw ZClientException.CLIENT_ERROR("command only valid in interactive mode or with arguments", null);
                }
                break;
            case GET_ALL_MTA_AUTH_URLS:
                doGetAllMtaAuthURLs();
                break;
            case GET_ALL_REVERSE_PROXY_URLS:
                doGetAllReverseProxyURLs();
                break;
            case GET_ALL_REVERSE_PROXY_BACKENDS:
                doGetAllReverseProxyBackends();
                break;
            case GET_ALL_REVERSE_PROXY_DOMAINS:
                doGetAllReverseProxyDomains();
                break;
            case GET_ALL_MEMCACHED_SERVERS:
                doGetAllMemcachedServers();
                break;
            case RELOAD_MEMCACHED_CLIENT_CONFIG:
                doReloadMemcachedClientConfig(args);
                break;
            case GET_MEMCACHED_CLIENT_CONFIG:
                doGetMemcachedClientConfig(args);
                break;
            case GET_AUTH_TOKEN_INFO:
                doGetAuthTokenInfo(args);
                break;
            case UPDATE_PRESENCE_SESSION_ID:
                doUpdatePresenceSessionId(args);
                break;
            case SOAP:
                // HACK FOR NOW
                SoapProvisioning sp = new SoapProvisioning();
                sp.soapSetURI("https://localhost:" + serverPort + AdminConstants.ADMIN_SERVICE_URI);
                sp.soapZimbraAdminAuthenticate();
                prov = sp;
                break;
            case LDAP:
                // HACK FOR NOW
                prov = Provisioning.getInstance();
                break;
            case RESET_ALL_LOGGERS:
                doResetAllLoggers(args);
                break;
            case RESET_LDAP_CLIENT:
                doResetLdapClient(args);
            case MOVE_ACCOUNT:
                doMoveAccount(args);
                break;
            default:
                return false;
        }
        return true;
    }

    private void doGetDomain(String[] args) throws ServiceException {
        boolean applyDefault = true;

        int i = 1;
        while (i < args.length) {
            String arg = args[i];
            if (arg.equals("-e")) {
                applyDefault = false;
            } else {
                break;
            }
            i++;
        }
        if (i >= args.length) {
            usage();
            return;
        }
        dumpDomain(lookupDomain(args[i], prov, applyDefault), applyDefault, getArgNameSet(args, i+1));
    }

    private void doGetDomainInfo(String[] args) throws ServiceException {
        if (!(prov instanceof SoapProvisioning)) {
            throwSoapOnly();
        }
        SoapProvisioning sp = (SoapProvisioning) prov;
        Key.DomainBy by = Key.DomainBy.fromString(args[1]);
        String key = args[2];
        Domain domain = sp.getDomainInfo(by, key);
        if (domain == null) {
            throw AccountServiceException.NO_SUCH_DOMAIN(key);
        } else {
            dumpDomain(domain, getArgNameSet(args, 3));
        }
    }

    private void doRenameDomain(String[] args) throws ServiceException {

        // bug 56768
        // if we are not already using master only, force it to use master.
        // Note: after rename domain, the zmprov instance will stay in "master only" mode.
        if (!useLdapMaster) {
            ((LdapProv) prov).alwaysUseMaster();
        }

        LdapProv lp = (LdapProv) prov;
        Domain domain = lookupDomain(args[1]);
        lp.renameDomain(domain.getId(), args[2]);
        printOutput("domain " + args[1] + " renamed to " + args[2]);
        printOutput("Note: use zmlocalconfig to check and update any localconfig settings referencing domain '" + args[1]
            + "' on all servers.");
        printOutput("Use /opt/zimbra/libexec/zmdkimkeyutil to recreate the DKIM entries for new domain name if required.");
    }

    private void doGetQuotaUsage(String[] args) throws ServiceException {
        if (!(prov instanceof SoapProvisioning)) {
            throwSoapOnly();
        }
        SoapProvisioning sp = (SoapProvisioning) prov;
        List<QuotaUsage> result = sp.getQuotaUsage(args[1]);
        for (QuotaUsage u : result) {
            console.printf("%s %d %d\n", u.getName(), u.getLimit(), u.getUsed());
        }
    }

    private void doGetMailboxInfo(String[] args) throws ServiceException {
        if (!(prov instanceof SoapProvisioning)) {
            throwSoapOnly();
        }
        SoapProvisioning sp = (SoapProvisioning) prov;
        Account acct = lookupAccount(args[1]);
        MailboxInfo info = sp.getMailbox(acct);
        console.printf("mailboxId: %s\nquotaUsed: %d\n", info.getMailboxId(), info.getUsed());
    }

    private void doReIndexMailbox(String[] args) throws ServiceException {
        if (!(prov instanceof SoapProvisioning)) {
            throwSoapOnly();
        }
        SoapProvisioning sp = (SoapProvisioning) prov;
        Account acct = lookupAccount(args[1]);
        ReIndexBy by = null;
        String[] values = null;
        if (args.length > 3) {
            try {
                by = ReIndexBy.valueOf(args[3]);
            } catch (IllegalArgumentException e) {
                throw ServiceException.INVALID_REQUEST("invalid reindex-by", null);
            }
            if (args.length > 4) {
                values = new String[args.length - 4];
                System.arraycopy(args, 4, values, 0, args.length - 4);
            } else {
                throw ServiceException.INVALID_REQUEST("missing reindex-by values", null);
            }
        }
        ReIndexInfo info = sp.reIndex(acct, args[2], by, values);
        ReIndexInfo.Progress progress = info.getProgress();
        console.printf("status: %s\n", info.getStatus());
        if (progress != null) {
            console.printf("progress: numSucceeded=%d, numFailed=%d, numRemaining=%d\n",
                    progress.getNumSucceeded(), progress.getNumFailed(), progress.getNumRemaining());
        }
    }

    private void doCompactIndexMailbox(String[] args) throws ServiceException {
        if (!(prov instanceof SoapProvisioning)) {
            throwSoapOnly();
        }
        SoapProvisioning sp = (SoapProvisioning) prov;
        Account acct = lookupAccount(args[1]);
        String status = sp.compactIndex(acct, args[2]);
        console.printf("status: %s\n", status);
    }

    private void doVerifyIndex(String[] args) throws ServiceException {
        if (!(prov instanceof SoapProvisioning)) {
            throwSoapOnly();
        }
        console.println("Verifying, on a large index it can take quite a long time...");
        SoapProvisioning soap = (SoapProvisioning) prov;
        SoapProvisioning.VerifyIndexResult result = soap.verifyIndex(lookupAccount(args[1]));
        console.println();
        console.print(result.message);
        if (!result.status) {
            throw ServiceException.FAILURE("The index may be corrupted. Run reIndexMailbox(rim) to repair.", null);
        }
    }

    private void doGetIndexStats(String[] args) throws ServiceException {
        if (!(prov instanceof SoapProvisioning)) {
            throwSoapOnly();
        }
        SoapProvisioning sp = (SoapProvisioning) prov;
        Account acct = lookupAccount(args[1]);
        IndexStatsInfo stats = sp.getIndexStats(acct);
        console.printf("stats: maxDocs:%d numDeletedDocs:%d\n", stats.getMaxDocs(), stats.getNumDeletedDocs());
    }

    private void doRecalculateMailboxCounts(String[] args) throws ServiceException {
        if (!(prov instanceof SoapProvisioning)) {
            throwSoapOnly();
        }
        SoapProvisioning sp = (SoapProvisioning) prov;
        Account account = lookupAccount(args[1]);
        long quotaUsed = sp.recalculateMailboxCounts(account);
        console.printf("account: " + account.getName() + "\nquotaUsed: " + quotaUsed + "\n");
    }

    private class AccountLoggerOptions {
        String server;
        String[] args;
    }

    /**
     * Handles an optional <tt>-s</tt> or <tt>--server</tt> argument that may be passed
     * to the logging commands.  Returns an <tt>AccountLogggerOptions</tt> object that
     * contains all arguments except the server option and value.
     */
    private AccountLoggerOptions parseAccountLoggerOptions(String[] args) throws ServiceException {
        AccountLoggerOptions alo = new AccountLoggerOptions();
        if (args.length > 1 && (args[1].equals("-s") || args[1].equals("--server"))) {
            if (args.length == 2) {
                throw ServiceException.FAILURE("Server name not specified.", null);
            }
            alo.server = args[2];

            int numArgs = args.length - 2;
            alo.args = new String[numArgs];
            alo.args[0] = args[0];
            for (int i = 1; i < numArgs; i++) {
                alo.args[i] = args[i + 2];
            }
        } else {
            alo.args = args;
        }
        return alo;
    }

    private void doAddAccountLogger(AccountLoggerOptions alo) throws ServiceException {
        if (!(prov instanceof SoapProvisioning)) {
            throwSoapOnly();
        }
        SoapProvisioning sp = (SoapProvisioning) prov;
        Account acct = lookupAccount(alo.args[1]);
        sp.addAccountLogger(acct, alo.args[2], alo.args[3], alo.server);
    }

    private void doGetAccountLoggers(AccountLoggerOptions alo) throws ServiceException {
        if (!(prov instanceof SoapProvisioning)) {
            throwSoapOnly();
        }
        SoapProvisioning sp = (SoapProvisioning) prov;
        Account acct = lookupAccount(alo.args[1]);
        for (AccountLogger accountLogger : sp.getAccountLoggers(acct, alo.server)) {
            console.printf("%s=%s\n", accountLogger.getCategory(), accountLogger.getLevel());
        }
    }

    private void doGetAllAccountLoggers(AccountLoggerOptions alo) throws ServiceException {
        if (!(prov instanceof SoapProvisioning)) {
            throwSoapOnly();
        }
        SoapProvisioning sp = (SoapProvisioning) prov;

        Map<String, List<AccountLogger>> allLoggers = sp.getAllAccountLoggers(alo.server);
        for (String accountName : allLoggers.keySet()) {
            console.printf("# name %s\n", accountName);
            for (AccountLogger logger : allLoggers.get(accountName)) {
                console.printf("%s=%s\n", logger.getCategory(), logger.getLevel());
            }
        }
    }

    private void doRemoveAccountLogger(AccountLoggerOptions alo) throws ServiceException {
        if (!(prov instanceof SoapProvisioning)) {
            throwSoapOnly();
        }
        SoapProvisioning sp = (SoapProvisioning) prov;
        Account acct = null;
        String category = null;
        if (alo.args.length == 2) {
            // Hack: determine if it's an account or category, based on the name.
            String arg = alo.args[1];
            if (arg.startsWith("zimbra.") || arg.startsWith("com.zimbra")) {
                category = arg;
            } else {
                acct = lookupAccount(alo.args[1]);
            }
        }
        if (alo.args.length == 3) {
            acct = lookupAccount(alo.args[1]);
            category = alo.args[2];
        }
        sp.removeAccountLoggers(acct, category, alo.server);
    }

    private void doResetAllLoggers(String[] args) throws ServiceException {
        if (!(prov instanceof SoapProvisioning)) {
            throwSoapOnly();
        }
        SoapProvisioning sprov = (SoapProvisioning) prov;
        String server = null;
        if (args.length > 1 && ("-s".equals(args[1]) || "--server".equals(args[1]))) {
            server = args.length > 0 ? args[2] : null;
        }
        sprov.resetAllLoggers(server);
    }

    private void doResetLdapClient(String[] args) throws ServiceException {
        if (!(prov instanceof SoapProvisioning)) {
            throwSoapOnly();
        }
        SoapProvisioning  sprov = (SoapProvisioning)prov;
        int argIdx = 1;
        boolean allServers = false;
        if (args.length >= 2 && args[argIdx].equals("-a")) {
            allServers = true;
        }
        sprov.resetLdapClient(allServers);
    }

    private void doCreateAccountsBulk(String[] args) throws ServiceException {
        if (args.length < 3) {
            usage();
        } else {
            String domain = args[1];
            String password = "test123";
            String nameMask = args[2];
            int numAccounts = Integer.parseInt(args[3]);
            for(int ix=0; ix < numAccounts; ix++) {
                String name = nameMask + Integer.toString(ix) + "@" + domain;
                Map<String, Object> attrs = new HashMap<String, Object>();
                String displayName = nameMask + " N. " + Integer.toString(ix);
                StringUtil.addToMultiMap(attrs, "displayName", displayName);
                Account account = prov.createAccount(name, password, attrs);
                console.println(account.getId());
            }
        }
    }

    private Domain doCreateAliasDomain(String aliasDomain, String localDoamin, Map<String, Object> attrs)
            throws ServiceException {
        Domain local = lookupDomain(localDoamin);
        if (!local.isLocal()) {
            throw ServiceException.INVALID_REQUEST("target domain must be a local domain", null);
        }
        attrs.put(Provisioning.A_zimbraDomainType, Provisioning.DomainType.alias.name());
        attrs.put(Provisioning.A_zimbraDomainAliasTargetId, local.getId());
        return prov.createDomain(aliasDomain, attrs);
    }

    private void doGetAccount(String[] args) throws ServiceException {
        boolean applyDefault = true;
        int acctPos = 1;

        if (args[1].equals("-e")) {
            if (args.length > 1) {
                applyDefault = false;
                acctPos = 2;
            } else {
                usage();
                return;
            }
        }

        dumpAccount(lookupAccount(args[acctPos], true, applyDefault), applyDefault, getArgNameSet(args, acctPos+1));
    }

    private void doGetAccountMembership(String[] args) throws ServiceException {
        String key = null;
        boolean idsOnly = false;
        if (args.length > 2) {
            idsOnly = args[1].equals("-i");
            key = args[2];
        } else {
            key = args[1];
        }
        Account account = lookupAccount(key);
        if (idsOnly) {
            Set<String> lists = prov.getGroups(account);
            for (String id: lists) {
                console.println(id);
            }
        } else {
            HashMap<String,String> via = new HashMap<String, String>();
            List<Group> groups = prov.getGroups(account, false, via);
            for (Group group: groups) {
                String viaDl = via.get(group.getName());
                if (viaDl != null) {
                    console.println(group.getName()+" (via "+viaDl+")");
                } else {
                    console.println(group.getName());
                }
            }
        }
    }

    private static class ShareInfoVisitor implements PublishedShareInfoVisitor {

        private static final String mFormat =
                "%-36.36s %-15.15s %-15.15s %-5.5s %-20.20s %-10.10s %-10.10s %-10.10s %-5.5s %-5.5s %-36.36s %-15.15s %-15.15s\n";

        private static void printHeadings() {
            console.printf(mFormat,
                    "owner id",
                    "owner email",
                    "owner display",
                    "id",
                    "path",
                    "view",
                    "type",
                    "rights",
                    "mid",
                    "gt",
                    "grantee id",
                    "grantee name",
                    "grantee display");

            console.printf(mFormat,
                    "------------------------------------",      // owner id
                    "---------------",                           // owner email
                    "---------------",                           // owner display
                    "-----",                                     // id
                    "--------------------",                      // path
                    "----------",                                // default view
                    "----------",                                // type
                    "----------",                                // rights
                    "-----",                                     // mountpoint id if mounted
                    "-----",                                     // grantee type
                    "------------------------------------",      // grantee id
                    "---------------",                           // grantee name
                    "---------------");                          // grantee display
        }

        @Override
        public void visit(ShareInfoData shareInfoData) throws ServiceException {
            console.printf(mFormat,
                    shareInfoData.getOwnerAcctId(),
                    shareInfoData.getOwnerAcctEmail(),
                    shareInfoData.getOwnerAcctDisplayName(),
                    String.valueOf(shareInfoData.getItemId()),
                    shareInfoData.getPath(),
                    shareInfoData.getFolderDefaultView(),
                    shareInfoData.getType().name(),
                    shareInfoData.getRights(),
                    shareInfoData.getMountpointId_zmprov_only(),
                    shareInfoData.getGranteeType(),
                    shareInfoData.getGranteeId(),
                    shareInfoData.getGranteeName(),
                    shareInfoData.getGranteeDisplayName());
        }
    };

    private void doGetShareInfo(String[] args) throws ServiceException {
        if (!(prov instanceof SoapProvisioning)) {
            throwSoapOnly();
        }
        Account owner = lookupAccount(args[1]);

        ShareInfoVisitor.printHeadings();
        prov.getShareInfo(owner, new ShareInfoVisitor());
    }

    private void doGetSpnegoDomain() throws ServiceException{
        Config config = prov.getConfig();
        String spnegoAuthRealm = config.getSpnegoAuthRealm();
        if (spnegoAuthRealm != null) {
            Domain domain = prov.get(Key.DomainBy.krb5Realm, spnegoAuthRealm);
            if (domain != null) {
                console.println(domain.getName());
            }
        }
    }

    private boolean confirm(String msg) {
        if (batchMode) {
            return true;
        }

        console.println(msg);
        console.print("Continue? [Y]es, [N]o: ");

        BufferedReader in;
        try {
            in = new BufferedReader(new InputStreamReader(System.in, "UTF-8"));
            String line = StringUtil.readLine(in);
            if ("y".equalsIgnoreCase(line) || "yes".equalsIgnoreCase(line)) {
                return true;
            }
        } catch (UnsupportedEncodingException e) {
            e.printStackTrace();
        } catch (IOException e) {
            e.printStackTrace();
        }

        return false;

    }

    private void doDeleteAccount(String[] args) throws ServiceException {
        if (prov instanceof LdapProv) {
            boolean confirmed = confirm("-l option is specified.  " +
                    "Only the LDAP entry of the account will be deleted.\n" +
                    "DB data of the account and associated blobs will not be deleted.\n");

            if (!confirmed) {
                console.println("aborted");
                return;
            }
        }

        String key = args[1];
        Account acct = lookupAccount(key);
        if (key.equalsIgnoreCase(acct.getId()) || key.equalsIgnoreCase(acct.getName()) ||
                acct.getName().equalsIgnoreCase(key + "@" + acct.getDomainName())) {
            prov.deleteAccount(acct.getId());
        } else {
            throw ServiceException.INVALID_REQUEST(
                    "argument to deleteAccount must be an account id or the account's primary name", null);
        }
    }

    private void doRenameAccount(String[] args) throws ServiceException {
        if (prov instanceof LdapProv) {
            boolean confirmed = confirm("-l option is specified.  " +
                    "Only the LDAP portion of the account will be deleted.\n" +
                    "DB data of the account will not be renamed.\n");

            if (!confirmed) {
                console.println("aborted");
                return;
            }
        }

        prov.renameAccount(lookupAccount(args[1]).getId(), args[2]);
    }

    private void doGetAccountIdentities(String[] args) throws ServiceException {
        Account account = lookupAccount(args[1]);
        Set<String> argNameSet = getArgNameSet(args, 2);
        for (Identity identity : prov.getAllIdentities(account)) {
            dumpIdentity(identity, argNameSet);
        }
    }

    private void doGetAccountSignatures(String[] args) throws ServiceException {
        Account account = lookupAccount(args[1]);
        Set<String> argNameSet = getArgNameSet(args, 2);
        for (Signature signature : prov.getAllSignatures(account)) {
            dumpSignature(signature, argNameSet);
        }
    }

    private void dumpDataSource(DataSource dataSource, Set<String> argNameSet) throws ServiceException {
        console.println("# name "+dataSource.getName());
        console.println("# type "+dataSource.getType());
        Map<String, Object> attrs = dataSource.getAttrs();
        dumpAttrs(attrs, argNameSet);
        console.println();
    }

    private void doGetAccountDataSources(String[] args) throws ServiceException {
        Account account = lookupAccount(args[1]);
        Set<String> attrNameSet = getArgNameSet(args, 2);
        for (DataSource dataSource : prov.getAllDataSources(account)) {
            dumpDataSource(dataSource, attrNameSet);
        }
    }

    private void doGetDistributionListMembership(Group group) throws ServiceException {
        String[] members;
        if (group instanceof DynamicGroup) {
            members = ((DynamicGroup)group).getAllMembers(true);
        } else {
            members = group.getAllMembers();
        }

        int count = members == null ? 0 : members.length;
        console.println("# distributionList " + group.getName() + " memberCount=" + count);
        console.println();
        console.println("members");
        for (String member : members) {
            console.println(member);
        }
    }

    private void doGetConfig(String[] args) throws ServiceException {
        String key = args[1];
        Set<String> needAttr = new HashSet<String>();
        needAttr.add(key);
        dumpAttrs(prov.getConfig(key).getAttrs(), needAttr);
    }

    /**
     * prov is always LdapProv here
     */
    private void doGetAllAccounts(LdapProv ldapProv, Domain domain, Server server,
            final boolean verbose, final boolean applyDefault, final Set<String> attrNames)
                    throws ServiceException {
        NamedEntry.Visitor visitor = new NamedEntry.Visitor() {
            @Override
            public void visit(com.zimbra.cs.account.NamedEntry entry) throws ServiceException {
                if (verbose) {
                    dumpAccount((Account) entry, applyDefault, attrNames);
                } else {
                    console.println(entry.getName());
                }
            }
        };

        SearchAccountsOptions options = new SearchAccountsOptions();
        if(domain != null) {
            options.setDomain(domain);
        }
        options.setIncludeType(IncludeType.ACCOUNTS_ONLY);
        if (!applyDefault) {
            options.setMakeObjectOpt(MakeObjectOpt.NO_DEFAULTS);
        }

        if (server == null) {
            options.setFilter(ZLdapFilterFactory.getInstance().allAccountsOnly());
            ldapProv.searchDirectory(options, visitor);
        } else {
            ldapProv.searchAccountsOnServer(server, options, visitor);
        }
    }

    private void doGetAllAccounts(String[] args) throws ServiceException {

        LdapProv ldapProv = (LdapProv) prov;

        boolean verbose = false;
        boolean applyDefault = true;
        String d = null;
        String s = null;

        int i = 1;
        while (i < args.length) {
            String arg = args[i];
            if (arg.equals("-v")) {
                verbose = true;
            } else if (arg.equals("-e")) {
                applyDefault = false;
            } else if (arg.equals("-s")) {
                i++;
                if (i < args.length) {
                    if (s == null) {
                        s = args[i];
                    } else {
                        console.println("invalid arg: " + args[i] + ", already specified -s with " + s);
                        usage();
                        return;
                    }
                } else {
                    usage();
                    return;
                }
            } else {
                if (d == null) {
                    d = arg;
                } else {
                    console.println("invalid arg: " + arg + ", already specified domain: " + d);
                    usage();
                    return;
                }
            }
            i++;
        }

        if (!applyDefault && !verbose) {
            console.println(ERR_INVALID_ARG_EV);
            usage();
            return;
        }

        Server server = null;
        if (s != null) {
            server = lookupServer(s);
        }
        if (d == null) {
            doGetAllAccounts(ldapProv, null, server, verbose, applyDefault, null);
        } else {
            Domain domain = lookupDomain(d, ldapProv);
            doGetAllAccounts(ldapProv, domain, server, verbose, applyDefault, null);
        }
    }

    private void doSearchAccounts(String[] args) throws ServiceException, ArgException {
        boolean verbose = false;
        int i = 1;

        if (args[i].equals("-v")) {
            verbose = true;
            i++;
            if (args.length < i-1) {
                usage();
                return;
            }
        }

        if (args.length < i+1) {
            usage();
            return;
        }

        String query = args[i];

        Map<String, Object> attrs = getMap(args, i+1);
        String limitStr = (String) attrs.get("limit");
        int limit = limitStr == null ? Integer.MAX_VALUE : Integer.parseInt(limitStr);

        String offsetStr = (String) attrs.get("offset");
        int offset = offsetStr == null ? 0 : Integer.parseInt(offsetStr);

        String sortBy  = (String)attrs.get("sortBy");
        String sortAscending  = (String) attrs.get("sortAscending");
        boolean isSortAscending = (sortAscending != null) ? "1".equalsIgnoreCase(sortAscending) : true;

        String[] attrsToGet = null;

        String typesStr = (String) attrs.get("types");
        if (typesStr == null) {
            typesStr = SearchDirectoryOptions.ObjectType.accounts.name() + "," +
                    SearchDirectoryOptions.ObjectType.aliases.name() + "," +
                    SearchDirectoryOptions.ObjectType.distributionlists.name() + "," +
                    SearchDirectoryOptions.ObjectType.dynamicgroups.name() + "," +
                    SearchDirectoryOptions.ObjectType.resources.name();
        }

        String domainStr = (String)attrs.get("domain");

        SearchDirectoryOptions searchOpts = new SearchDirectoryOptions(attrsToGet);
        if (domainStr != null) {
            Domain d = lookupDomain(domainStr, prov);
            searchOpts.setDomain(d);
        }
        searchOpts.setTypes(typesStr);
        searchOpts.setSortOpt(isSortAscending ? SortOpt.SORT_ASCENDING : SortOpt.SORT_DESCENDING);
        searchOpts.setSortAttr(sortBy);

        // if LdapClient is not initialized(the case for SoapProvisioning), FilterId
        // is not initialized.  Use null for SoapProvisioning, it will be set to
        // FilterId.ADMIN_SEARCH in SearchDirectory soap handler.
        FilterId filterId = (prov instanceof LdapProv) ? FilterId.ADMIN_SEARCH : null;
        searchOpts.setFilterString(filterId, query);
        searchOpts.setConvertIDNToAscii(true); // query must be already RFC 2254 escaped

        List<NamedEntry> accounts = prov.searchDirectory(searchOpts);

        for (int j=offset; j < offset+limit && j < accounts.size(); j++) {
            NamedEntry account = accounts.get(j);
            if (verbose) {
                if (account instanceof Account) {
                    dumpAccount((Account) account, true, null);
                } else if (account instanceof Alias) {
                    dumpAlias((Alias) account);
                } else if (account instanceof DistributionList) {
                    dumpGroup((DistributionList) account, null);
                } else if (account instanceof Domain) {
                    dumpDomain((Domain) account, null);
                }
            } else {
                console.println(account.getName());
            }
        }
    }

    private void doSyncGal(String[] args) throws ServiceException {
        String domain = args[1];
        String token = args.length  == 3 ? args[2] : "";

        Domain d = lookupDomain(domain);

        SearchGalResult result = null;
        if (prov instanceof LdapProv) {
            GalContact.Visitor visitor = new GalContact.Visitor() {
                @Override
                public void visit(GalContact gc) throws ServiceException {
                    dumpContact(gc);
                }
            };
            result = prov.syncGal(d, token, visitor);
        } else {
            result = ((SoapProvisioning) prov).searchGal(d, "", GalSearchType.all, token, 0, 0, null);
            for (GalContact contact : result.getMatches()) {
                dumpContact(contact);
            }
        }

        if (result.getToken() != null) {
            console.println("\n# token = " + result.getToken() + "\n");
        }
    }

    private void doSearchGal(String[] args) throws ServiceException, ArgException {
        if (args.length < 3) {
            usage();
            return;
        }
        String domain = args[1];
        String query = args[2];
        Map<String, Object> attrs = getMap(args, 3);
        String limitStr = (String) attrs.get("limit");
        int limit = limitStr == null ? 0 : Integer.parseInt(limitStr);
        String offsetStr = (String) attrs.get("offset");
        int offset = offsetStr == null ? 0 : Integer.parseInt(offsetStr);
        String sortBy = (String)attrs.get("sortBy");
        Domain d = lookupDomain(domain);

        SearchGalResult result;

        if (prov instanceof LdapProv) {
            if (offsetStr != null) {
                throw ServiceException.INVALID_REQUEST("offset is not supported with -l", null);
            }

            if (sortBy != null) {
                throw ServiceException.INVALID_REQUEST("sortBy is not supported with -l", null);
            }

            GalContact.Visitor visitor = new GalContact.Visitor() {
                @Override
                public void visit(GalContact gc) throws ServiceException {
                    dumpContact(gc);
                }
            };
            result = prov.searchGal(d, query, GalSearchType.all, limit, visitor);

        } else {
            result = ((SoapProvisioning) prov).searchGal(d, query, GalSearchType.all, null, limit, offset, sortBy);
            for (GalContact contact : result.getMatches()) {
                dumpContact(contact);
            }
        }
    }

    private void doAutoCompleteGal(String[] args) throws ServiceException {
        String domain = args[1];
        String query = args[2];
        int limit = 100;

        Domain d = lookupDomain(domain);

        GalContact.Visitor visitor = new GalContact.Visitor() {
            @Override
            public void visit(GalContact gc) throws ServiceException {
                dumpContact(gc);
            }
        };
        SearchGalResult result = prov.autoCompleteGal(d, query, GalSearchType.all, limit, visitor);
    }

    private void doCountAccount(String[] args) throws ServiceException {
        String domain = args[1];
        Domain d = lookupDomain(domain);

        CountAccountResult result = prov.countAccount(d);
        String formatHeading = "%-20s %-40s %s\n";
        String format = "%-20s %-40s %d\n";
        console.printf(formatHeading, "cos name", "cos id", "# of accounts");
        console.printf(formatHeading, "--------------------", "----------------------------------------", "--------------------");
        for (CountAccountResult.CountAccountByCos c : result.getCountAccountByCos()) {
            console.printf(format, c.getCosName(), c.getCosId(), c.getCount());
        }

        console.println();
    }

    private void doCountObjects(String[] args) throws ServiceException {

        CountObjectsType type = CountObjectsType.fromString(args[1]);

        Domain domain = null;
        UCService ucService = null;
        int idx = 2;
        while (args.length > idx) {
            String arg = args[idx];

            if (arg.equals("-d")) {
                if (domain != null) {
                    throw ServiceException.INVALID_REQUEST("domain is already specified as:" + domain.getName(), null);
                }
                idx++;
                if (args.length <= idx) {
                    usage();
                    throw ServiceException.INVALID_REQUEST("expecting domain, not enough args", null);
                }
                domain = lookupDomain(args[idx]);
            } else if (arg.equals("-u")) {
                if (ucService != null) {
                    throw ServiceException.INVALID_REQUEST("UCService is already specified as:" + ucService.getName(), null);
                }
                idx++;
                if (args.length <= idx) {
                    usage();
                    throw ServiceException.INVALID_REQUEST("expecting UCService, not enough args", null);
                }
                ucService = lookupUCService(args[idx]);
            } else {
                usage();
                return;
            }

            idx++;

        }
        long result = prov.countObjects(type, domain, ucService);
        console.println(result);
    }

    private void doGetAllAdminAccounts(String[] args) throws ServiceException {
        boolean verbose = false;
        boolean applyDefault = true;

        int i = 1;
        while (i < args.length) {
            String arg = args[i];
            if (arg.equals("-v")) {
                verbose = true;
            } else if (arg.equals("-e")) {
                applyDefault = false;
            } else {
                break;
            }
            i++;
        }

        if (!applyDefault && !verbose) {
            console.println(ERR_INVALID_ARG_EV);
            usage();
            return;
        }

        List<Account> accounts;
        if (prov instanceof SoapProvisioning) {
            SoapProvisioning soapProv = (SoapProvisioning) prov;
            accounts = soapProv.getAllAdminAccounts(applyDefault);
        } else {
            accounts = prov.getAllAdminAccounts();
        }
        Set<String> attrNames = getArgNameSet(args, i);
        for (Account account : accounts) {
            if (verbose) {
                dumpAccount(account, applyDefault, attrNames);
            } else {
                console.println(account.getName());
            }
        }
    }

    private void doGetAllCos(String[] args) throws ServiceException {
        boolean verbose = args.length > 1 && args[1].equals("-v");
        Set<String> attrNames = getArgNameSet(args, verbose ? 2 : 1);
        List<Cos> allcos = prov.getAllCos();
        for (Cos cos : allcos) {
            if (verbose) {
                dumpCos(cos, attrNames);
            } else {
                console.println(cos.getName());
            }
        }
    }

    private void dumpCos(Cos cos, Set<String> attrNames) throws ServiceException {
        console.println("# name "+cos.getName());
        Map<String, Object> attrs = cos.getAttrs();
        dumpAttrs(attrs, attrNames);
        console.println();
    }

    private void doGetAllDomains(String[] args) throws ServiceException {
        boolean verbose = false;
        boolean applyDefault = true;

        int i = 1;
        while (i < args.length) {
            String arg = args[i];
            if (arg.equals("-v")) {
                verbose = true;
            } else if (arg.equals("-e")) {
                applyDefault = false;
            } else {
                break;
            }
            i++;
        }

        if (!applyDefault && !verbose) {
            console.println(ERR_INVALID_ARG_EV);
            usage();
            return;
        }

        Set<String> attrNames = getArgNameSet(args, i);

        List<Domain> domains;
        if (prov instanceof SoapProvisioning) {
            SoapProvisioning soapProv = (SoapProvisioning) prov;
            domains = soapProv.getAllDomains(applyDefault);
        } else {
            domains = prov.getAllDomains();
        }
        for (Domain domain : domains) {
            if (verbose) {
                dumpDomain(domain, attrNames);
            } else {
                console.println(domain.getName());
            }
        }
    }

    private void dumpDomain(Domain domain, Set<String> attrNames) throws ServiceException {
        dumpDomain(domain, true, attrNames);
    }

    private void dumpDomain(Domain domain, boolean expandConfig, Set<String> attrNames) throws ServiceException {
        console.println("# name "+domain.getName());
        Map<String, Object> attrs = domain.getAttrs(expandConfig);
        dumpAttrs(attrs, attrNames);
        console.println();
    }

    private void dumpGroup(Group group, Set<String> attrNames) throws ServiceException {

        String[] members;
        if (group instanceof DynamicGroup) {
            members = ((DynamicGroup)group).getAllMembers(true);
        } else {
            members = group.getAllMembers();
        }

        int count = members == null ? 0 : members.length;
        console.println("# distributionList " + group.getName() + " memberCount=" + count);
        Map<String, Object> attrs = group.getAttrs();
        dumpAttrs(attrs, attrNames);
        console.println();
        console.println("members");
        for (String member : members) {
            console.println(member);
        }
    }

    private void dumpAlias(Alias alias) throws ServiceException {
        console.println("# alias " + alias.getName());
        Map<String, Object> attrs = alias.getAttrs();
        dumpAttrs(attrs, null);
    }

    private void doGetRight(String[] args) throws ServiceException, ArgException  {
        boolean expandComboRight = false;
        String right = args[1];
        if (args.length > 2) {
            if (args[2].equals("-e")) {
                expandComboRight = true;
            } else {
                throw new ArgException("invalid arguments");
            }
        }
        dumpRight(lookupRight(right), expandComboRight);
    }

    private void doGetAllRights(String[] args) throws ServiceException, ArgException  {
        boolean verbose = false;
        String targetType = null;
        String rightClass = null;

        int i = 1;
        while (i < args.length) {
            String arg = args[i];
            if (arg.equals("-v")) {
                verbose = true;
            } else if (arg.equals("-t")) {
                i++;
                if (i == args.length) {
                    throw new ArgException("not enough arguments");
                } else {
                    targetType = args[i];
                }
            } else if (arg.equals("-c")) {
                i++;
                if (i == args.length) {
                    throw new ArgException("not enough arguments");
                } else {
                    rightClass = args[i];
                }
            } else {
                throw new ArgException("invalid arg: " + arg);
            }
            i++;
        }

        List<Right> allRights = prov.getAllRights(targetType, false, rightClass);
        for (Right right : allRights) {
            if (verbose) {
                dumpRight(right);
            } else {
                console.println(right.getName());
            }
        }
    }

    private void dumpRight(Right right) {
        dumpRight(right, true);
    }

    private void dumpRight(Right right, boolean expandComboRight) {
        String tab = "    ";
        String indent = tab;
        String indent2 = indent + indent;

        console.println();
        console.println("------------------------------");

        console.println(right.getName());
        console.println(indent + "      description: " + right.getDesc());
        console.println(indent + "       right type: " + right.getRightType().name());

        String targetType = right.getTargetTypeStr();
        console.println(indent + "   target type(s): " + (targetType==null ? "" : targetType));

        String grantTargetType = right.getGrantTargetTypeStr();
        console.println(indent + "grant target type: " +
                (grantTargetType==null ? "(default)" : grantTargetType));

        console.println(indent + "      right class: " + right.getRightClass().name());

        if (right.isAttrRight()) {
            AttrRight attrRight = (AttrRight)right;
            console.println();
            console.println(indent + "attributes:");
            if (attrRight.allAttrs()) {
                console.println(indent2 + "all attributes");
            } else {
                for (String attrName : attrRight.getAttrs()) {
                    console.println(indent2 + attrName);
                }
            }
        } else if (right.isComboRight()) {
            ComboRight comboRight = (ComboRight)right;
            console.println();
            console.println(indent + "rights:");
            dumpComboRight(comboRight, expandComboRight, indent, new HashSet<String>());
        }
        console.println();

        Help help = right.getHelp();
        if (help != null) {
            console.println(help.getDesc());
            List<String> helpItems = help.getItems();
            for (String helpItem : helpItems) {
                // console.println(FileGenUtil.wrapComments(helpItem, 70, prefix) + "\n");
                console.println("- " + helpItem.trim());
                console.println();
            }
        }
        console.println();
    }

    private void dumpComboRight(ComboRight comboRight, boolean expandComboRight, String indent, Set<String> seen) {
        // safety check, should not happen,
        // detect circular combo rights
        if (seen.contains(comboRight.getName())) {
            console.println("Circular combo right: " + comboRight.getName() + " !!");
            return;
        }

        String indent2 = indent + indent;

        for (Right r : comboRight.getRights()) {
            String tt = r.getTargetTypeStr();
            tt = tt == null ? "" : " (" + tt + ")";
            // console.format("%s%10.10s: %s %s\n", indent2, r.getRightType().name(), r.getName(), tt);
            console.format("%s %s: %s %s\n", indent2, r.getRightType().name(), r.getName(), tt);

            seen.add(comboRight.getName());

            if (r.isComboRight() && expandComboRight) {
                dumpComboRight((ComboRight)r, expandComboRight, indent2, seen);
            }

            seen.clear();
        }
    }

    private void doGetRightsDoc(String[] args) throws ServiceException {
        if (!(prov instanceof SoapProvisioning)) {
            throwSoapOnly();
        }
        String[] packages;

        StringBuilder argsDump = new StringBuilder();
        if (args.length > 1) {
            // args[0] is "grd", starting from args[1]
            packages = new String[args.length - 1];
            for (int i=1; i<args.length; i++) {
                packages[i-1] = args[i];
                argsDump.append(" " + args[i]);
            }
        } else {
            packages = new String[] {
                    "com.zimbra.cs.service.admin",
                    "com.zimbra.bp",
                    "com.zimbra.cert",
                    "com.zimbra.cs.network",
                    "com.zimbra.cs.network.license.service",
                    "com.zimbra.cs.service.backup",
                    "com.zimbra.cs.service.hsm",
                    "com.zimbra.xmbxsearch"
            };
        }

        console.println("#");
        console.println("#  Generated by: zmprov grd" + argsDump);
        console.println("#");
        console.println("#  Date: " + DateFormat.getDateInstance(DateFormat.LONG).format(new Date()));
        console.println("# ");
        console.println("#  Pacakges:");
        for (String pkg : packages) {
            console.println("#       " + pkg);
        }
        console.println("# ");
        console.println("\n");

        Map<String, List<RightsDoc>> allDocs = prov.getRightsDoc(packages);
        for (Map.Entry<String, List<RightsDoc>> docs : allDocs.entrySet()) {
            console.println("========================================");
            console.println("Package: " + docs.getKey());
            console.println("========================================");
            console.println();

            for (RightsDoc doc : docs.getValue()) {
                console.println("------------------------------");
                console.println(doc.getCmd() + "\n");

                console.println("    Related rights:");
                for (String r : doc.getRights()) {
                    console.println("        " + r);
                }
                console.println();
                console.println("    Notes:");
                for (String n : doc.getNotes()) {
                    console.println(FileGenUtil.wrapComments(StringUtil.escapeHtml(n), 70, "        ") + "\n");
                }
                console.println();
            }
        }
    }

    private void doGetAllServers(String[] args) throws ServiceException {
        boolean verbose = false;
        boolean applyDefault = true;
        String service = null;

        int i = 1;
        while (i < args.length) {
            String arg = args[i];
            if (arg.equals("-v")) {
                verbose = true;
            } else if (arg.equals("-e")) {
                applyDefault = false;
            } else {
                if (service == null) {
                    service = arg;
                } else {
                    console.println("invalid arg: " + arg + ", already specified service: " + service);
                    usage();
                    return;
                }
            }
            i++;
        }

        if (!applyDefault && !verbose) {
            console.println(ERR_INVALID_ARG_EV);
            usage();
            return;
        }

        List<Server> servers;
        if (prov instanceof SoapProvisioning) {
            SoapProvisioning soapProv = (SoapProvisioning) prov;
            servers = soapProv.getAllServers(service, applyDefault);
        } else {
            servers = prov.getAllServers(service);
        }
        for (Server server : servers) {
            if (verbose) {
                dumpServer(server, applyDefault, null);
            } else {
                console.println(server.getName());
            }
        }
    }

    private void doGetAllAlwaysOnClusters(String[] args) throws ServiceException {
        boolean verbose = false;

        int i = 1;
        while (i < args.length) {
            String arg = args[i];
            if (arg.equals("-v")) {
                verbose = true;
            }
            i++;
        }

        List<AlwaysOnCluster> clusters;
        if (prov instanceof SoapProvisioning) {
            SoapProvisioning soapProv = (SoapProvisioning) prov;
            clusters = soapProv.getAllAlwaysOnClusters();
        } else {
            clusters = prov.getAllAlwaysOnClusters();
        }
        for (AlwaysOnCluster cluster : clusters) {
            if (verbose) {
                dumpAlwaysOnCluster(cluster, null);
            } else {
                console.println(cluster.getName());
            }
        }
    }

    private void doGetAllUCServices(String[] args) throws ServiceException {
        boolean verbose = args.length > 1 && args[1].equals("-v");
        Set<String> attrNames = getArgNameSet(args, verbose ? 2 : 1);
        List<UCService> allUCServices = prov.getAllUCServices();
        for (UCService ucService : allUCServices) {
            if (verbose) {
                dumpUCService(ucService, attrNames);
            } else {
                console.println(ucService.getName());
            }
        }
    }

    private void dumpServer(Server server, boolean expandConfig, Set<String> attrNames) throws ServiceException {
        console.println("# name "+server.getName());
        Map<String, Object> attrs = server.getAttrs(expandConfig);
        dumpAttrs(attrs, attrNames);
        console.println();
    }

    private void dumpAlwaysOnCluster(AlwaysOnCluster cluster, Set<String> attrNames) throws ServiceException {
        console.println("# name "+cluster.getName());
        Map<String, Object> attrs = cluster.getAttrs();
        dumpAttrs(attrs, attrNames);
        console.println();
    }

    private void dumpUCService(UCService ucService, Set<String> attrNames) throws ServiceException {
        console.println("# name "+ucService.getName());
        Map<String, Object> attrs = ucService.getAttrs();
        dumpAttrs(attrs, attrNames);
        console.println();
    }

    private void dumpXMPPComponent(XMPPComponent comp, Set<String> attrNames) throws ServiceException {
        console.println("# name "+comp.getName());
        Map<String, Object> attrs = comp.getAttrs();
        dumpAttrs(attrs, attrNames);
        console.println();
    }

    private void doGetAllXMPPComponents() throws ServiceException {
        List<XMPPComponent> components = prov.getAllXMPPComponents();
        for (XMPPComponent comp : components) {
            dumpXMPPComponent(comp, null);
        }
    }

    private void dumpAccount(Account account, boolean expandCos, Set<String> attrNames) throws ServiceException {
        console.println("# name "+account.getName());
        Map<String, Object> attrs = account.getAttrs(expandCos);
        dumpAttrs(attrs, attrNames);
        console.println();
    }

    private void dumpCalendarResource(CalendarResource resource, boolean expandCos, Set<String> attrNames) throws ServiceException {
        console.println("# name "+resource.getName());
        Map<String, Object> attrs = resource.getAttrs(expandCos);
        dumpAttrs(attrs, attrNames);
        console.println();
    }

    private void dumpContact(GalContact contact) throws ServiceException {
        console.println("# name "+contact.getId());
        Map<String, Object> attrs = contact.getAttrs();
        dumpAttrs(attrs, null);
        console.println();
    }

    private void dumpIdentity(Identity identity, Set<String> attrNameSet) throws ServiceException {
        console.println("# name "+identity.getName());
        Map<String, Object> attrs = identity.getAttrs();
        dumpAttrs(attrs, attrNameSet);
        console.println();
    }

    private void dumpSignature(Signature signature, Set<String> attrNameSet) throws ServiceException {
        console.println("# name "+signature.getName());
        Map<String, Object> attrs = signature.getAttrs();
        dumpAttrs(attrs, attrNameSet);
        console.println();
    }

    private void dumpAttrs(Map<String, Object> attrsIn, Set<String> specificAttrs) throws ServiceException {
        TreeMap<String, Object> attrs = new TreeMap<String, Object>(attrsIn);

        Map<String, Set<String>> specificAttrValues = null;

        if (specificAttrs != null) {
            specificAttrValues = new HashMap<String, Set<String>>();
            for (String specificAttr : specificAttrs) {
                int colonAt = specificAttr.indexOf("=");
                String attrName = null;
                String attrValue = null;
                if (colonAt == -1) {
                    attrName = specificAttr;
                } else {
                    attrName = specificAttr.substring(0, colonAt);
                    attrValue = specificAttr.substring(colonAt+1);
                    if (attrValue.length() < 1) {
                        throw ServiceException.INVALID_REQUEST("missing value for " + specificAttr, null);
                    }
                }

                attrName = attrName.toLowerCase();
                Set<String> values = specificAttrValues.get(attrName);
                if (values == null) { // haven't seen the attr yet
                    values = new HashSet<String>();
                }
                if (attrValue != null) {
                    values.add(attrValue);
                }
                specificAttrValues.put(attrName, values);
            }
        }

        AttributeManager attrMgr = AttributeManager.getInstance();

        SimpleDateFormat dateFmt = new SimpleDateFormat("yyyyMMddHHmmss");
        String timestamp = dateFmt.format(new Date());

        for (Map.Entry<String, Object> entry : attrs.entrySet()) {
            String name = entry.getKey();

            boolean isBinary = needsBinaryIO(attrMgr, name);

            Set<String> specificValues = null;
            if (specificAttrValues != null) {
                specificValues = specificAttrValues.get(name.toLowerCase());
            }
            if (specificAttrValues == null || specificAttrValues.keySet().contains(name.toLowerCase())) {

                Object value = entry.getValue();

                if (value instanceof String[]) {
                    String sv[] = (String[]) value;
                    for (int i = 0; i < sv.length; i++) {
                        String aSv = sv[i];
                        // don't print permission denied attr
                        if (this.forceDisplayAttrValue || aSv.length() > 0 && (specificValues == null || specificValues.isEmpty() || specificValues.contains(aSv))) {
                            printAttr(name, aSv, i, isBinary, timestamp);
                        }
                    }
                } else if (value instanceof String) {
                    // don't print permission denied attr
                    if (this.forceDisplayAttrValue || ((String)value).length() > 0 && (specificValues == null || specificValues.isEmpty() || specificValues.contains(value))) {
                        printAttr(name, (String)value, null, isBinary, timestamp);
                    }
                }
            }
        }

        //force display empty value attribute
        if (this.forceDisplayAttrValue) {
            for (String attr : specificAttrs) {
                if (!attrs.containsKey(attr)) {
                    AttributeInfo ai = attrMgr.getAttributeInfo(attr);
                    if (ai != null) {
                        printAttr(attr, "", null, false, timestamp);
                    }
                }
            }
        }

    }

    private void doCreateDistributionListsBulk(String[] args) throws ServiceException {
        if (args.length < 3) {
            usage();
        } else {
            String domain = args[1];
            String nameMask = args[2];
            int numAccounts = Integer.parseInt(args[3]);
            for (int i = 0; i < numAccounts; i++) {
                String name = nameMask + Integer.toString(i) + "@" + domain;
                Map<String, Object> attrs = new HashMap<String, Object>();
                String displayName = nameMask + " N. " + Integer.toString(i);
                StringUtil.addToMultiMap(attrs, "displayName", displayName);
                DistributionList dl  = prov.createDistributionList(name, attrs);
                console.println(dl.getId());
            }
        }
    }

    private void doGetAllDistributionLists(String[] args) throws ServiceException {
        String d = null;
        boolean verbose = false;
        int i = 1;
        while (i < args.length) {
            String arg = args[i];
            if (arg.equals("-v")) {
                verbose = true;
            } else {
                if (d == null) {
                    d = arg;
                } else {
                    console.println("invalid arg: " + arg + ", already specified domain: " + d);
                    usage();
                    return;
                }
            }
            i++;
        }

        if (d == null) {
            List<Domain> domains = prov.getAllDomains();
            for (Domain domain : domains) {
                Collection<?> dls = prov.getAllGroups(domain);
                for (Object obj : dls) {
                    Group dl = (Group) obj;
                    if (verbose) {
                        dumpGroup(dl, null);
                    } else {
                        console.println(dl.getName());
                    }
                }
            }
        } else {
            Domain domain = lookupDomain(d);
            Collection<?> dls = prov.getAllGroups(domain);
            for (Object obj : dls) {
                Group dl = (Group) obj;
                if (verbose) {
                    dumpGroup(dl, null);
                } else {
                    console.println(dl.getName());
                }
            }
        }
    }

    private void doGetAllCalendarResources(String[] args) throws ServiceException {
        boolean verbose = false;
        boolean applyDefault = true;
        String d = null;
        String s = null;

        int i = 1;
        while (i < args.length) {
            String arg = args[i];
            if (arg.equals("-v")) {
                verbose = true;
            } else if (arg.equals("-e")) {
                applyDefault = false;
            } else if (arg.equals("-s")) {
                i++;
                if (i < args.length) {
                    if (s == null) {
                        s = args[i];
                    } else {
                        console.println("invalid arg: " + args[i] + ", already specified -s with " + s);
                        usage();
                        return;
                    }
                } else {
                    usage();
                    return;
                }
            } else {
                if (d == null) {
                    d = arg;
                } else {
                    console.println("invalid arg: " + arg + ", already specified domain: " + d);
                    usage();
                    return;
                }
            }
            i++;
        }

        if (!applyDefault && !verbose) {
            console.println(ERR_INVALID_ARG_EV);
            usage();
            return;
        }

        // always use LDAP
        Provisioning prov = Provisioning.getInstance();

        Server server = null;
        if (s != null) {
            server = lookupServer(s);
        }
        if (d == null) {
            List<Domain> domains = prov.getAllDomains();
            for (Domain domain : domains) {
                doGetAllCalendarResources(prov, domain, server, verbose, applyDefault);
            }
        } else {
            Domain domain = lookupDomain(d, prov);
            doGetAllCalendarResources(prov, domain, server, verbose, applyDefault);
        }
    }

    private void doGetAllCalendarResources(Provisioning prov, Domain domain, Server server,
            final boolean verbose, final boolean applyDefault) throws ServiceException {
        NamedEntry.Visitor visitor = new NamedEntry.Visitor() {
            @Override
            public void visit(com.zimbra.cs.account.NamedEntry entry)
                    throws ServiceException {
                if (verbose) {
                    dumpCalendarResource((CalendarResource) entry, applyDefault, null);
                } else {
                    console.println(entry.getName());
                }
            }
        };
        prov.getAllCalendarResources(domain, server, visitor);
    }

    private void doSearchCalendarResources(String[] args) throws ServiceException {

        boolean verbose = false;
        int i = 1;

        if (args.length < i + 1) {
            usage();
            return;
        }
        if (args[i].equals("-v")) {
            verbose = true;
            i++;
        }
        if (args.length < i + 1) {
            usage();
            return;
        }
        Domain d = lookupDomain(args[i++]);

        if ((args.length - i) % 3 != 0) {
            usage();
            return;
        }

        EntrySearchFilter.Multi multi = new EntrySearchFilter.Multi(false, EntrySearchFilter.AndOr.and);
        for (; i < args.length; ) {
            String attr = args[i++];
            String op = args[i++];
            String value = args[i++];
            try {
                EntrySearchFilter.Single single = new EntrySearchFilter.Single(false, attr, op, value);
                multi.add(single);
            } catch (IllegalArgumentException e) {
                printError("Bad search op in: " + attr + " " + op + " '" + value + "'");
                e.printStackTrace();
                usage();
                return;
            }
        }
        EntrySearchFilter filter = new EntrySearchFilter(multi);
        String filterStr = LdapEntrySearchFilter.toLdapCalendarResourcesFilter(filter);

        SearchDirectoryOptions searchOpts = new SearchDirectoryOptions();
        searchOpts.setDomain(d);
        searchOpts.setTypes(ObjectType.resources);
        searchOpts.setSortOpt(SortOpt.SORT_ASCENDING);
        searchOpts.setFilterString(FilterId.ADMIN_SEARCH, filterStr);

        List<NamedEntry> resources = prov.searchDirectory(searchOpts);

        // List<NamedEntry> resources = prov.searchCalendarResources(d, filter, null, null, true);
        for (NamedEntry entry : resources) {
            CalendarResource resource = (CalendarResource) entry;
            if (verbose) {
                dumpCalendarResource(resource, true, null);
            } else {
                console.println(resource.getName());
            }
        }
    }

    private Account lookupAccount(String key, boolean mustFind, boolean applyDefault) throws ServiceException {
        Account account;
        if (applyDefault==true || (prov instanceof LdapProv)) {
            account = prov.getAccount(key);
        } else {
            /*
             * oops, do not apply default, and we are SoapProvisioning
             *
             * This a bit awkward because the applyDefault is controlled at the Entry.getAttrs, not at
             * the provisioning interface.   But for SOAP, this needs to be passed to the get(AccountBy)
             * method so it can set the flag in SOAP.   We do not want to add a provisioning method for
             * this.  Instead, we make it a SOAPProvisioning only method.
             *
             */
            SoapProvisioning soapProv = (SoapProvisioning) prov;
            account = soapProv.getAccount(key, applyDefault);
        }

        if (mustFind && account == null) {
            throw AccountServiceException.NO_SUCH_ACCOUNT(key);
        } else {
            return account;
        }
    }

    private Account lookupAccount(String key) throws ServiceException {
        return lookupAccount(key, true, true);
    }

    private Account lookupAccount(String key, boolean mustFind) throws ServiceException {
        return lookupAccount(key, mustFind, true);
    }

    private CalendarResource lookupCalendarResource(String key) throws ServiceException {
        CalendarResource res = prov.get(guessCalendarResourceBy(key), key);
        if (res == null) {
            throw AccountServiceException.NO_SUCH_CALENDAR_RESOURCE(key);
        } else {
            return res;
        }
    }

    private Domain lookupDomain(String key) throws ServiceException {
        return lookupDomain(key, prov);
    }

    private Domain lookupDomain(String key, Provisioning prov) throws ServiceException {
        return lookupDomain(key, prov, true);
    }

    private Domain lookupDomain(String key, Provisioning prov, boolean applyDefault) throws ServiceException {
        Domain domain;
        if (prov instanceof SoapProvisioning) {
            SoapProvisioning soapProv = (SoapProvisioning)prov;
            domain = soapProv.get(guessDomainBy(key), key, applyDefault);
        } else {
            domain = prov.get(guessDomainBy(key), key);
        }
        if (domain == null) {
            throw AccountServiceException.NO_SUCH_DOMAIN(key);
        } else {
            return domain;
        }
    }

    private Cos lookupCos(String key) throws ServiceException {
        Cos cos = prov.get(guessCosBy(key), key);
        if (cos == null) {
            throw AccountServiceException.NO_SUCH_COS(key);
        } else {
            return cos;
        }
    }

    private Right lookupRight(String rightName) throws ServiceException {
        return prov.getRight(rightName, false);
    }

    private Server lookupServer(String key) throws ServiceException {
        return lookupServer(key, true);
    }

    private Server lookupServer(String key, boolean applyDefault) throws ServiceException {
        Server server;
        if (prov instanceof SoapProvisioning) {
            SoapProvisioning soapProv = (SoapProvisioning) prov;
            server = soapProv.get(guessServerBy(key), key, applyDefault);
        } else {
            server = prov.get(guessServerBy(key), key);
        }
        if (server == null) {
            throw AccountServiceException.NO_SUCH_SERVER(key);
        } else {
            return server;
        }
    }

    private AlwaysOnCluster lookupAlwaysOnCluster(String key) throws ServiceException {
        AlwaysOnCluster cluster;
        if (prov instanceof SoapProvisioning) {
            SoapProvisioning soapProv = (SoapProvisioning) prov;
            cluster = soapProv.get(guessAlwaysOnClusterBy(key), key);
        } else {
            cluster = prov.get(guessAlwaysOnClusterBy(key), key);
        }
        if (cluster == null) {
            throw AccountServiceException.NO_SUCH_ALWAYSONCLUSTER(key);
        } else {
            return cluster;
        }
    }

    private UCService lookupUCService(String key) throws ServiceException {
        UCService ucService = prov.get(guessUCServiceBy(key), key);
        if (ucService == null) {
            throw AccountServiceException.NO_SUCH_UC_SERVICE(key);
        } else {
            return ucService;
        }
    }

    private String lookupDataSourceId(Account account, String key) throws ServiceException {
        if (Provisioning.isUUID(key)) {
            return key;
        }
        DataSource ds = prov.get(account, Key.DataSourceBy.name, key);
        if (ds == null) {
            throw AccountServiceException.NO_SUCH_DATA_SOURCE(key);
        } else {
            return ds.getId();
        }
    }

    private String lookupSignatureId(Account account, String key) throws ServiceException {
        Signature sig = prov.get(account, guessSignatureBy(key), key);
        if (sig == null) {
            throw AccountServiceException.NO_SUCH_SIGNATURE(key);
        } else {
            return sig.getId();
        }
    }

    private DistributionList lookupDistributionList(String key, boolean mustFind) throws ServiceException {
        DistributionList dl = prov.get(guessDistributionListBy(key), key);
        if (mustFind && dl == null) {
            throw AccountServiceException.NO_SUCH_DISTRIBUTION_LIST(key);
        } else {
            return dl;
        }
    }

    private DistributionList lookupDistributionList(String key) throws ServiceException {
        return lookupDistributionList(key, true);
    }

    private Group lookupGroup(String key, boolean mustFind) throws ServiceException {
        Group dl = prov.getGroup(guessDistributionListBy(key), key);
        if (mustFind && dl == null) {
            throw AccountServiceException.NO_SUCH_DISTRIBUTION_LIST(key);
        } else {
            return dl;
        }
    }

    private Group lookupGroup(String key) throws ServiceException {
        return lookupGroup(key, true);
    }

    private XMPPComponent lookupXMPPComponent(String value) throws ServiceException {
        if (Provisioning.isUUID(value)) {
            return prov.get(Key.XMPPComponentBy.id, value);
        } else {
            return prov.get(Key.XMPPComponentBy.name, value);
        }
    }

    public static AccountBy guessAccountBy(String value) {
        if (Provisioning.isUUID(value)) {
            return AccountBy.id;
        }
        return AccountBy.name;
    }


    public static Key.CosBy guessCosBy(String value) {
        if (Provisioning.isUUID(value)) {
            return Key.CosBy.id;
        }
        return Key.CosBy.name;
    }

    public static Key.DomainBy guessDomainBy(String value) {
        if (Provisioning.isUUID(value)) {
            return Key.DomainBy.id;
        }
        return Key.DomainBy.name;
    }

    public static Key.ServerBy guessServerBy(String value) {
        if (Provisioning.isUUID(value)) {
            return Key.ServerBy.id;
        }
        return Key.ServerBy.name;
    }

    public static Key.AlwaysOnClusterBy guessAlwaysOnClusterBy(String value) {
        if (Provisioning.isUUID(value)) {
            return Key.AlwaysOnClusterBy.id;
        }
        return Key.AlwaysOnClusterBy.name;
    }

    public static Key.UCServiceBy guessUCServiceBy(String value) {
        if (Provisioning.isUUID(value)) {
            return Key.UCServiceBy.id;
        }
        return Key.UCServiceBy.name;
    }

    public static Key.CalendarResourceBy guessCalendarResourceBy(String value) {
        if (Provisioning.isUUID(value)) {
            return Key.CalendarResourceBy.id;
        }
        return Key.CalendarResourceBy.name;
    }

    public static Key.DistributionListBy guessDistributionListBy(String value) {
        if (Provisioning.isUUID(value)) {
            return Key.DistributionListBy.id;
        }
        return Key.DistributionListBy.name;
    }

    public static Key.SignatureBy guessSignatureBy(String value) {
        if (Provisioning.isUUID(value)) {
            return Key.SignatureBy.id;
        }
        return Key.SignatureBy.name;
    }

    public static TargetBy guessTargetBy(String value) {
        if (Provisioning.isUUID(value)) {
            return TargetBy.id;
        }
        return TargetBy.name;
    }

    public static GranteeBy guessGranteeBy(String value) {
        if (Provisioning.isUUID(value)) {
            return GranteeBy.id;
        }
        return GranteeBy.name;
    }

    private void checkDeprecatedAttrs(Map<String, ? extends Object> attrs) throws ServiceException {
        AttributeManager am = AttributeManager.getInstance();
        boolean hadWarnings = false;
        for (String attr : attrs.keySet()) {
            AttributeInfo ai = am.getAttributeInfo(attr);
            if (ai == null) {
                continue;
            }

            if (ai.isDeprecated()) {
                hadWarnings = true;
                console.println("Warn: attribute " + attr + " has been deprecated since " + ai.getDeprecatedSince());
            }
        }

        if (hadWarnings) {
            console.println();
        }
    }

    private static boolean needsBinaryIO(AttributeManager attrMgr, String attr) {
        return attrMgr.containsBinaryData(attr);
    }

    /**
     * get map and check/warn deprecated attrs.
     */
    private Map<String, Object> getMapAndCheck(String[] args, int offset, boolean isCreateCmd)
            throws ArgException, ServiceException {
        Map<String, Object> attrs = getAttrMap(args, offset, isCreateCmd);
        checkDeprecatedAttrs(attrs);
        return attrs;
    }


    /**
     * Convert an array of the form:
     *
     *    a1 v1 a2 v2 a2 v3
     *
     * to a map of the form:
     *
     *    a1 -> v1
     *    a2 -> [v2, v3]
     *
     * For binary attribute, the argument following an attribute name will be treated as a
     * file path and value for the attribute will be the base64 encoded string of the content
     * of the file.
     */
    private Map<String, Object> keyValueArrayToMultiMap(String[] args, int offset, boolean isCreateCmd)
            throws IOException, ServiceException {
        AttributeManager attrMgr = AttributeManager.getInstance();

        Map<String, Object> attrs = new HashMap<String, Object>();

        String safeguarded_attrs_prop = LC.get("zmprov_safeguarded_attrs");
        Set<String> safeguarded_attrs = safeguarded_attrs_prop == null ?
                Sets.<String>newHashSet() : Sets.newHashSet(safeguarded_attrs_prop.toLowerCase().split(","));
                Multiset<String> multiValAttrsToCheck = HashMultiset.create();

                for (int i = offset; i < args.length; i += 2) {
                    String n = args[i];
                    if (i + 1 >= args.length) {
                        throw new IllegalArgumentException("not enough arguments");
                    }
                    String v = args[i + 1];
                    String attrName = n;
                    if (n.charAt(0) == '+' || n.charAt(0) == '-') {
                        attrName = attrName.substring(1);
                    } else if (safeguarded_attrs.contains(attrName.toLowerCase()) && attrMgr.isMultiValued(attrName)) {
                        multiValAttrsToCheck.add(attrName.toLowerCase());
                    }
                    if (needsBinaryIO(attrMgr, attrName) && v.length() > 0) {
                        File file = new File(v);
                        byte[] bytes = ByteUtil.getContent(file);
                        v = ByteUtil.encodeLDAPBase64(bytes);
                    }
                    StringUtil.addToMultiMap(attrs, n, v);
                }

                if (!allowMultiValuedAttrReplacement && !isCreateCmd) {
                    for (Multiset.Entry<String> entry : multiValAttrsToCheck.entrySet()) {
                        if (entry.getCount() == 1) {
                            // If multiple values are being assigned to an attr as part of the same command
                            // then we don't consider it an unsafe replacement
                            printError("error: cannot replace multi-valued attr value unless -r is specified");
                            System.exit(2);
                        }
                    }
                }

                return attrs;
    }

    private Map<String, Object> getAttrMap(String[] args, int offset, boolean isCreateCmd)
            throws ArgException, ServiceException {
        try {
            return keyValueArrayToMultiMap(args, offset, isCreateCmd);
        } catch (IllegalArgumentException iae) {
            throw new ArgException("not enough arguments");
        } catch (IOException ioe) {
            throw ServiceException.INVALID_REQUEST("unable to process arguments", ioe);
        }
    }

    private Map<String, Object> getMap(String[] args, int offset) throws ArgException {
        try {
            return StringUtil.keyValueArrayToMultiMap(args, offset);
        } catch (IllegalArgumentException iae) {
            throw new ArgException("not enough arguments");
        }
    }

    private Set<String> getArgNameSet(String[] args, int offset) {
        if (offset >= args.length) {
            return null;
        }
        Set<String> result = new HashSet<String>();
        for (int i=offset; i < args.length; i++) {
            result.add(args[i].toLowerCase());
        }
        return result;
    }

    private void interactive(BufferedReader in) throws IOException {
        cliReader = in;
        interactiveMode = true;
        while (true) {
            console.print("prov> ");
            String line = StringUtil.readLine(in);
            if (line == null) {
                break;
            }
            if (verboseMode) {
                console.println(line);
            }
            String args[] = StringUtil.parseLine(line);
            if (args.length == 0) {
                continue;
            }
            try {
                if (!execute(args)) {
                    console.println("Unknown command. Type: 'help commands' for a list");
                }
            } catch (ServiceException e) {
                Throwable cause = e.getCause();
                errorOccursDuringInteraction = true;
                String errText = "ERROR: " + e.getCode() + " (" + e.getMessage() + ")" +
                        (cause == null ? "" : " (cause: " + cause.getClass().getName() + " " + cause.getMessage() + ")");
                printError(errText);
                if (verboseMode) {
                    e.printStackTrace(errConsole);
                }
            } catch (ArgException e) {
                usage();
            }
        }
    }

    /**
     * Output binary attribute to file.
     *
     * value is written to:
     * {LC.zmprov_tmp_directory}/{attr-name}[_{index-if-multi-valued}]{timestamp}
     *
     * e.g.
     * /opt/zimbra/data/tmp/zmprov/zimbraFoo_20110202161621
     * /opt/zimbra/data/tmp/zmprov/zimbraBar_0_20110202161507
     * /opt/zimbra/data/tmp/zmprov/zimbraBar_1_20110202161507
     */
    private void outputBinaryAttrToFile(String attrName, Integer idx, byte[] value, String timestamp)
            throws ServiceException {
        StringBuilder sb = new StringBuilder(LC.zmprov_tmp_directory.value());
        sb.append(File.separator).append(attrName);
        if (idx != null) {
            sb.append("_" + idx);
        }
        sb.append("_" + timestamp);

        File file = new File(sb.toString());
        if (file.exists()) {
            file.delete();
        }

        try {
            FileUtil.ensureDirExists(file.getParentFile());
        } catch (IOException e) {
            throw ServiceException.FAILURE("Unable to create directory " + file.getParentFile().getAbsolutePath(), e);
        }

        try {
            ByteUtil.putContent(file.getAbsolutePath(), value);
        } catch (IOException e) {
            throw ServiceException.FAILURE("Unable to write to file " + file.getAbsolutePath(), e);
        }
    }

    private void printAttr(String attrName, String value, Integer idx, boolean isBinary, String timestamp)
            throws ServiceException {
        if (isBinary) {
            byte[] binary = ByteUtil.decodeLDAPBase64(value);
            if (outputBinaryToFile()) {
                outputBinaryAttrToFile(attrName, idx, binary, timestamp);
            } else {
                // print base64 encoded content
                // follow ldapsearch notion of using two colons when printing base64 encoded data
                // re-encode into 76 character blocks
                String based64Chunked = new String(Base64.encodeBase64Chunked(binary));
                // strip off the \n at the end
                if (based64Chunked.charAt(based64Chunked.length() -1) == '\n') {
                    based64Chunked = based64Chunked.substring(0, based64Chunked.length()-1);
                }
                printOutput(attrName + ":: " + based64Chunked);
            }
        } else {
            printOutput(attrName + ": " + value);
        }
    }

    private static void printError(String text) {
        PrintStream ps = errConsole;
        try {
            BufferedWriter writer = new BufferedWriter(new OutputStreamWriter(ps, Charsets.UTF_8));
            writer.write(text + "\n");
            writer.flush();
        } catch (IOException e) {
            ps.println(text);
        }
    }

    private static void printOutput(String text) {
        PrintStream ps = console;
        try {
            BufferedWriter writer = new BufferedWriter(new OutputStreamWriter(ps, Charsets.UTF_8));
            writer.write(text + "\n");
            writer.flush();
        } catch (IOException e) {
            ps.println(text);
        }
    }

    public static void main(String args[]) throws IOException, ServiceException {
        CliUtil.setCliSoapHttpTransportTimeout();
        ZimbraLog.toolSetupLog4jConsole("INFO", true, false); // send all logs to stderr
        SocketFactories.registerProtocols();

        SoapTransport.setDefaultUserAgent("zmprov", BuildInfo.VERSION);

        ProvUtil pu = new ProvUtil();
        CommandLineParser parser = new PosixParser();
        Options options = new Options();

        options.addOption("h", "help", false, "display usage");
        options.addOption("f", "file", true, "use file as input stream");
        options.addOption("s", "server", true, "host[:port] of server to connect to");
        options.addOption("l", "ldap", false, "provision via LDAP");
        options.addOption("L", "logpropertyfile", true, "log4j property file");
        options.addOption("a", "account", true, "account name (not used with --ldap)");
        options.addOption("p", "password", true, "password for account");
        options.addOption("P", "passfile", true, "filename with password in it");
        options.addOption("z", "zadmin", false, "use zimbra admin name/password from localconfig for account/password");
        options.addOption("v", "verbose", false, "verbose mode");
        options.addOption("d", "debug", false, "debug mode (SOAP request and response payload)");
        options.addOption("D", "debughigh", false, "debug mode (SOAP req/resp payload and http headers)");
        options.addOption("m", "master", false, "use LDAP master (has to be used with --ldap)");
        options.addOption("t", "temp", false, "write binary values to files in temporary directory specified in localconfig key zmprov_tmp_directory");
        options.addOption("r", "replace", false, "allow replacement of multi-valued attr value");
        options.addOption("fd", "forcedisplay", false, "force display attr value");
        options.addOption(SoapCLI.OPT_AUTHTOKEN);
        options.addOption(SoapCLI.OPT_AUTHTOKENFILE);

        CommandLine cl = null;
        boolean err = false;

        try {
            cl = parser.parse(options, args, true);
        } catch (ParseException pe) {
            printError("error: " + pe.getMessage());
            err = true;
        }

        if (err || cl.hasOption('h')) {
            pu.usage();
        }

        if (cl.hasOption('l') && cl.hasOption('s')) {
            printError("error: cannot specify both -l and -s at the same time");
            System.exit(2);
        }

        pu.setVerbose(cl.hasOption('v'));
        if (cl.hasOption('l')) {
            pu.setUseLdap(true, cl.hasOption('m'));
        }

        if (cl.hasOption('L')) {
            if (cl.hasOption('l')) {
                ZimbraLog.toolSetupLog4j("INFO", cl.getOptionValue('L'));
            } else {
                printError("error: cannot specify -L when -l is not specified");
                System.exit(2);
            }
        }

        if (cl.hasOption('z')) {
            pu.setAccount(LC.zimbra_ldap_user.value());
            pu.setPassword(LC.zimbra_ldap_password.value());
        }

        if (cl.hasOption(SoapCLI.O_AUTHTOKEN) && cl.hasOption(SoapCLI.O_AUTHTOKENFILE)) {
            printError("error: cannot specify " + SoapCLI.O_AUTHTOKEN + " when " + SoapCLI.O_AUTHTOKENFILE + " is specified");
            System.exit(2);
        }
        if (cl.hasOption(SoapCLI.O_AUTHTOKEN)) {
            ZAuthToken zat = ZAuthToken.fromJSONString(cl.getOptionValue(SoapCLI.O_AUTHTOKEN));
            pu.setAuthToken(zat);
        }
        if (cl.hasOption(SoapCLI.O_AUTHTOKENFILE)) {
            String authToken = StringUtil.readSingleLineFromFile(cl.getOptionValue(SoapCLI.O_AUTHTOKENFILE));
            ZAuthToken zat = ZAuthToken.fromJSONString(authToken);
            pu.setAuthToken(zat);
        }

        if (cl.hasOption('s')) {
            pu.setServer(cl.getOptionValue('s'));
        }
        if (cl.hasOption('a')) {
            pu.setAccount(cl.getOptionValue('a'));
        }
        if (cl.hasOption('p')) {
            pu.setPassword(cl.getOptionValue('p'));
        }
        if (cl.hasOption('P')) {
            pu.setPassword(StringUtil.readSingleLineFromFile(cl.getOptionValue('P')));
        }

        if (cl.hasOption('d') && cl.hasOption('D')) {
            printError("error: cannot specify both -d and -D at the same time");
            System.exit(2);
        }
        if (cl.hasOption('D')) {
            pu.setDebug(SoapDebugLevel.high);
        } else if (cl.hasOption('d')) {
            pu.setDebug(SoapDebugLevel.normal);
        }

        if (!pu.useLdap() && cl.hasOption('m')) {
            printError("error: cannot specify -m when -l is not specified");
            System.exit(2);
        }

        if (cl.hasOption('t')) {
            pu.setOutputBinaryToFile(true);
        }

        if (cl.hasOption('r')) {
            pu.setAllowMultiValuedAttrReplacement(true);
        }

        if (cl.hasOption("fd")) {
            pu.setForceDisplayAttrValue(true);
        }

        args = recombineDecapitatedAttrs(cl.getArgs(), options, args);

        try {
            if (args.length < 1) {
                pu.initProvisioning();
                InputStream is = null;
                if (cl.hasOption('f')) {
                    pu.setBatchMode(true);
                    is = new FileInputStream(cl.getOptionValue('f'));
                } else {
                    if (LC.command_line_editing_enabled.booleanValue()) {
                        try {
                            CliUtil.enableCommandLineEditing(LC.zimbra_home.value() + "/.zmprov_history");
                        } catch (IOException e) {
                            errConsole.println("Command line editing will be disabled: " + e);
                            if (pu.verboseMode) {
                                e.printStackTrace(errConsole);
                            }
                        }
                    }

                    // This has to happen last because JLine modifies System.in.
                    is = System.in;
                }
                pu.interactive(new BufferedReader(new InputStreamReader(is, "UTF-8")));
            } else {
                Command cmd = pu.lookupCommand(args[0]);
                if (cmd == null) {
                    pu.usage();
                }
                if (cmd.isDeprecated()) {
                    pu.deprecated();
                }
                if (pu.forceLdapButDontRequireUseLdapOption(cmd)) {
                    pu.setUseLdap(true, false);
                }

                if (pu.needProvisioningInstance(cmd)) {
                    pu.initProvisioning();
                }

                try {
                    if (!pu.execute(args)) {
                        pu.usage();
                    }
                } catch (ArgException e) {
                    pu.usage();
                }
            }
        } catch (ServiceException e) {
            Throwable cause = e.getCause();
            String errText = "ERROR: " + e.getCode() + " (" + e.getMessage() + ")" +
                    (cause == null ? "" : " (cause: " + cause.getClass().getName() + " " + cause.getMessage() + ")");

            printError(errText);

            if (pu.verboseMode) {
                e.printStackTrace(errConsole);
            }
            System.exit(2);
        }
    }

    class ArgException extends Exception {
        ArgException(String msg) {
            super(msg);
        }
    }

    private static class DescribeArgs {

        enum Field {
            type, // attribute type
            value, // value for enum or regex attributes
            callback, // class name of AttributeCallback object to invoke on changes to attribute.
            immutable, // whether this attribute can be modified directly
            cardinality, // single or multi
            requiredIn, // comma-seperated list containing classes in which this attribute is required
            optionalIn, // comma-seperated list containing classes in which this attribute can appear
            flags, // attribute flags
            defaults, // default value on global config or default COS(for new install) and all upgraded COS's
            min, // min value for integers and durations. defaults to Integer.MIN_VALUE"
            max, // max value for integers and durations, max length for strings/email, defaults to Integer.MAX_VALUE
            id, // leaf OID of the attribute
            requiresRestart, // server(s) need be to restarted after changing this attribute
            since, // version since which the attribute had been introduced
            deprecatedSince; // version since which the attribute had been deprecaed

            static String formatDefaults(AttributeInfo ai) {
                StringBuilder sb = new StringBuilder();
                for (String d : ai.getDefaultCosValues()) {
                    sb.append(d + ",");
                }
                for (String d : ai.getGlobalConfigValues()) {
                    sb.append(d + ",");
                }
                return sb.length() == 0 ? "" : sb.substring(0, sb.length()-1); // trim the ending ,
            }

            static String formatRequiredIn(AttributeInfo ai) {
                Set<AttributeClass> requiredIn = ai.getRequiredIn();
                if (requiredIn == null) {
                    return "";
                }
                StringBuilder sb = new StringBuilder();

                for (AttributeClass ac : requiredIn) {
                    sb.append(ac.name() + ",");
                }
                return sb.substring(0, sb.length()-1); // trim the ending ,
            }

            static String formatOptionalIn(AttributeInfo ai) {
                Set<AttributeClass> optionalIn = ai.getOptionalIn();
                if (optionalIn == null) {
                    return "";
                }
                StringBuilder sb = new StringBuilder();
                for (AttributeClass ac : optionalIn) {
                    sb.append(ac.name() + ",");
                }
                return sb.substring(0, sb.length()-1); // trim the ending ,
            }

            static String formatFlags(AttributeInfo ai) {
                StringBuilder sb = new StringBuilder();
                for (AttributeFlag f : AttributeFlag.values()) {
                    if (ai.hasFlag(f)) {
                        sb.append(f.name() + ",");
                    }
                }
                return sb.length() == 0 ? "" : sb.substring(0, sb.length()-1); // trim the ending ,
            }

            static String formatRequiresRestart(AttributeInfo ai) {
                StringBuilder sb = new StringBuilder();
                List<AttributeServerType> requiresRetstart = ai.getRequiresRestart();
                if (requiresRetstart != null) {
                    for (AttributeServerType ast : requiresRetstart) {
                        sb.append(ast.name() + ",");
                    }
                }
                return sb.length() == 0 ? "" : sb.substring(0, sb.length()-1); // trim the ending ,
            }

            static String print(Field field, AttributeInfo ai) {
                String out = null;

                switch (field) {
                    case type:
                        out = ai.getType().getName();
                        break;
                    case value:
                        out = ai.getValue();
                        break;
                    case callback:
                        AttributeCallback acb = ai.getCallback();
                        if (acb != null) {
                            out = acb.getClass().getSimpleName();
                        }
                        break;
                    case immutable:
                        out = Boolean.toString(ai.isImmutable());
                        break;
                    case cardinality:
                        AttributeCardinality card = ai.getCardinality();
                        if (card != null) {
                            out = card.name();
                        }
                        break;
                    case requiredIn:
                        out = formatRequiredIn(ai);
                        break;
                    case optionalIn:
                        out = formatOptionalIn(ai);
                        break;
                    case flags:
                        out = formatFlags(ai);
                        break;
                    case defaults:
                        out = formatDefaults(ai);
                        break;
                    case min:
                        long min = ai.getMin();
                        if (min != Long.MIN_VALUE && min != Integer.MIN_VALUE) {
                            out = Long.toString(min);
                        }
                        break;
                    case max:
                        long max = ai.getMax();
                        if (max != Long.MAX_VALUE && max != Integer.MAX_VALUE) {
                            out = Long.toString(max);
                        }
                        break;
                    case id:
                        int id = ai.getId();
                        if (id != -1) {
                            out = Integer.toString(ai.getId());
                        }
                        break;
                    case requiresRestart:
                        out = formatRequiresRestart(ai);
                        break;
                    case since:
                        List<Version> since = ai.getSince();
                        if (since != null) {
                            StringBuilder sb = new StringBuilder();
                            for (Version version : since) {
                                sb.append(version.toString()).append(",");
                            }
                            sb.setLength(sb.length() - 1);
                            out = sb.toString();
                        }
                        break;
                    case deprecatedSince:
                        Version depreSince = ai.getDeprecatedSince();
                        if (depreSince != null) {
                            out = depreSince.toString();
                        }
                        break;
                }

                if (out == null) {
                    out = "";
                }
                return out;
            }

        }

        /*
         * args when an object class is specified
         */
        boolean mNonInheritedOnly;
        boolean mOnThisObjectTypeOnly;
        AttributeClass mAttrClass;
        boolean mVerbose;

        /*
         * args when a specific attribute is specified
         */
        String mAttr;
    }

    static String formatLine(int width) {
        StringBuilder sb = new StringBuilder();
        for (int i = 0; i< width; i++) {
            sb.append("-");
        }
        return sb.toString();
    }

    private String formatAllEntryTypes() {
        StringBuilder sb = new StringBuilder();
        for (AttributeClass ac : AttributeClass.values()) {
            if (ac.isProvisionable()) {
                sb.append(ac.name() + ",");
            }
        }
        return sb.substring(0, sb.length()-1); // trim the ending ,
    }

    private void descAttrsUsage(Exception e) {
        console.println(e.getMessage() + "\n");

        console.printf("usage:  %s(%s) %s\n", command.getName(), command.getAlias(), command.getHelp());

        console.println();
        console.println("Valid entry types: " + formatAllEntryTypes() + "\n");

        console.println("Examples:");

        console.println("zmprov desc");
        console.println("    print attribute name of all attributes" + "\n");

        console.println("zmprov desc -v");
        console.println("    print attribute name and description of all attributes" + "\n");

        console.println("zmprov desc account");
        console.println("    print attribute name of all account attributes" + "\n");

        console.println("zmprov desc -ni -v account");
        console.println("    print attribute name and description of all non-inherited account attributes, ");
        console.println("    that is, attributes that are on account but not on cos"+ "\n");

        console.println("zmprov desc -ni domain");
        console.println("    print attribute name of all non-inherited domain attributes, ");
        console.println("    that is, attributes that are on domain but not on global config"+ "\n");

        /*  -only is *not* a documented option, we could expose it if we want,
         *  handy for engineering tasks, not as useful for users
         *
        console.println("zmprov desc -only globalConfig");
        console.println("    print attribute name of all attributes that are on global config only" + "\n");
         */

        console.println("zmprov desc -a zimbraId");
        console.println("    print attribute name, description, and all properties of attribute zimbraId\n");

        console.println("zmprov desc account -a zimbraId");
        console.println("    error: can only specify either an entry type or a specific attribute\n");

        usage();
    }


    private DescribeArgs parseDescribeArgs(String[] args) throws ServiceException {
        DescribeArgs descArgs = new DescribeArgs();

        int i = 1;
        while (i < args.length) {
            if ("-v".equals(args[i])) {
                if (descArgs.mAttr != null) {
                    throw ServiceException.INVALID_REQUEST("cannot specify -v when -a is specified", null);
                }
                descArgs.mVerbose = true;
            } else if (args[i].startsWith("-ni")) {
                if (descArgs.mAttr != null) {
                    throw ServiceException.INVALID_REQUEST("cannot specify -ni when -a is specified", null);
                }
                descArgs.mNonInheritedOnly = true;
            } else if (args[i].startsWith("-only")) {
                if (descArgs.mAttr != null) {
                    throw ServiceException.INVALID_REQUEST("cannot specify -only when -a is specified", null);
                }
                descArgs.mOnThisObjectTypeOnly = true;
            } else if (args[i].startsWith("-a")) {
                if (descArgs.mAttrClass != null) {
                    throw ServiceException.INVALID_REQUEST("cannot specify -a when entry type is specified", null);
                }
                if (descArgs.mAttr != null) {
                    throw ServiceException.INVALID_REQUEST("attribute is already specified as " + descArgs.mAttr, null);
                }
                if (args.length <= i + 1) {
                    throw ServiceException.INVALID_REQUEST("not enough args", null);
                }
                i++;
                descArgs.mAttr = args[i];

            } else {
                if (descArgs.mAttr != null) {
                    throw ServiceException.INVALID_REQUEST("too many args", null);
                }
                if (descArgs.mAttrClass != null) {
                    throw ServiceException.INVALID_REQUEST("entry type is already specified as " + descArgs.mAttrClass, null);
                }
                AttributeClass ac = AttributeClass.fromString(args[i]);
                if (ac == null || !ac.isProvisionable()) {
                    throw ServiceException.INVALID_REQUEST("invalid entry type " + ac.name(), null);
                }
                descArgs.mAttrClass = ac;
            }
            i++;
        }

        if ((descArgs.mNonInheritedOnly == true || descArgs.mOnThisObjectTypeOnly == true) && descArgs.mAttrClass == null) {
            throw ServiceException.INVALID_REQUEST("-ni -only must be specified with an entry type", null);
        }

        return descArgs;
    }

    private void doDescribe(String[] args) throws ServiceException {
        DescribeArgs descArgs = null;
        try {
            descArgs = parseDescribeArgs(args);
        } catch (ServiceException e) {
            descAttrsUsage(e);
            return;
        } catch (NumberFormatException e) {
            descAttrsUsage(e);
            return;
        }

        SortedSet<String> attrs  = null;
        String specificAttr = null;

        AttributeManager am = AttributeManager.getInstance();

        if (descArgs.mAttr != null) {
            // specific attr
            specificAttr = descArgs.mAttr;
        } else if (descArgs.mAttrClass != null) {
            // attrs in a class
            attrs = new TreeSet<String>(am.getAllAttrsInClass(descArgs.mAttrClass));
            if (descArgs.mNonInheritedOnly) {
                Set<String> inheritFrom = null;
                Set<String> netAttrs = null;
                switch (descArgs.mAttrClass) {
                    case account:
                        netAttrs = new HashSet<String>(attrs);
                        inheritFrom = new HashSet<String>(am.getAllAttrsInClass(AttributeClass.cos));
                        netAttrs = SetUtil.subtract(netAttrs, inheritFrom);
                        inheritFrom = new HashSet<String>(am.getAllAttrsInClass(AttributeClass.domain)); // for accountCosDomainInherited
                        netAttrs = SetUtil.subtract(netAttrs, inheritFrom);
                        break;
                    case domain:
                    case server:
                        netAttrs = new HashSet<String>(attrs);
                        inheritFrom = new HashSet<String>(am.getAllAttrsInClass(AttributeClass.globalConfig));
                        netAttrs = SetUtil.subtract(netAttrs, inheritFrom);
                        break;
                }

                if (netAttrs != null) {
                    attrs = new TreeSet<String>(netAttrs);
                }
            }

            if (descArgs.mOnThisObjectTypeOnly) {
                TreeSet<String> netAttrs = new TreeSet<String>();
                for (String attr : attrs) {
                    AttributeInfo ai = am.getAttributeInfo(attr);
                    if (ai == null) {
                        continue;
                    }
                    Set<AttributeClass> requiredIn = ai.getRequiredIn();
                    Set<AttributeClass> optionalIn = ai.getOptionalIn();
                    if ((requiredIn == null || requiredIn.size() == 1) &&
                            (optionalIn == null || optionalIn.size() == 1)) {
                        netAttrs.add(attr);
                    }
                }
                attrs = netAttrs;
            }

        } else {
            //
            // all attrs
            //

            // am.getAllAttrs() only contains attrs with AttributeInfo
            // not extension attrs
            // attrs = new TreeSet<String>(am.getAllAttrs());

            // attr sets for each AttributeClass contain attrs in the extensions, use them
            attrs = new TreeSet<String>();
            for (AttributeClass ac : AttributeClass.values()) {
                attrs.addAll(am.getAllAttrsInClass(ac));
            }
        }

        if (specificAttr != null) {
            AttributeInfo ai = am.getAttributeInfo(specificAttr);
            if (ai == null) {
                console.println("no attribute info for " + specificAttr);
            } else {
                console.println(ai.getName());
                // description
                String desc = ai.getDescription();
                console.println(FileGenUtil.wrapComments((desc==null?"":desc), 70, "    "));
                console.println();

                for (DescribeArgs.Field f : DescribeArgs.Field.values()) {
                    console.format("    %15s : %s\n", f.name(), DescribeArgs.Field.print(f, ai));
                }
            }
            console.println();

        } else {
            for (String attr : attrs) {
                AttributeInfo ai = am.getAttributeInfo(attr);
                if (ai == null) {
                    console.println(attr + " (no attribute info)");
                    continue;
                }
                String attrName = ai.getName();  // camel case name
                console.println(attrName);
                if (descArgs.mVerbose) {
                    String desc = ai.getDescription();
                    console.println(FileGenUtil.wrapComments((desc==null?"":desc), 70, "    ")  + "\n");
                }
            }
        }
    }

    private void doFlushCache(String[] args) throws ServiceException {
        if (!(prov instanceof SoapProvisioning)) {
            throwSoapOnly();
        }

        boolean allServers = false;

        int argIdx = 1;
        if (args[argIdx].equals("-a")) {
            allServers = true;
            if (args.length > 2) {
                argIdx++;
            } else {
                usage();
                return;
            }
        }
        String type = args[argIdx++];

        CacheEntry[] entries = null;

        if (args.length > argIdx) {
            entries = new CacheEntry[args.length - argIdx];
            for (int i=argIdx; i<args.length; i++) {
                Key.CacheEntryBy entryBy;
                if (Provisioning.isUUID(args[i])) {
                    entryBy = Key.CacheEntryBy.id;
                } else {
                    entryBy = Key.CacheEntryBy.name;
                }
                entries[i-argIdx] = new CacheEntry(entryBy, args[i]);
            }
        }

        SoapProvisioning sp = (SoapProvisioning) prov;
        sp.flushCache(type, entries, allServers);
    }

    private void doGenerateDomainPreAuthKey(String[] args) throws ServiceException {
        String key = null;
        boolean force = false;
        if (args.length == 3) {
            if (args[1].equals("-f")) {
                force = true;
            } else  {
                usage();
                return;
            }
            key = args[2];
        } else {
            key = args[1];
        }

        Domain domain = lookupDomain(key);
        String curPreAuthKey = domain.getAttr(Provisioning.A_zimbraPreAuthKey);
        if (curPreAuthKey != null && !force) {
            throw ServiceException.INVALID_REQUEST("pre auth key exists for domain " + key +
                    ", use command -f option to force overwriting the existing key", null);
        }
        String preAuthKey = PreAuthKey.generateRandomPreAuthKey();
        HashMap<String,String> attrs = new HashMap<String,String>();
        attrs.put(Provisioning.A_zimbraPreAuthKey, preAuthKey);
        prov.modifyAttrs(domain, attrs);
        console.printf("preAuthKey: %s\n", preAuthKey);
        if (curPreAuthKey != null) {
            console.printf("previous preAuthKey: %s\n", curPreAuthKey);
        }
    }

    private void doGenerateDomainPreAuth(String[] args) throws ServiceException {
        String key = args[1];
        Domain domain = lookupDomain(key);
        String preAuthKey = domain.getAttr(Provisioning.A_zimbraPreAuthKey, null);
        if (preAuthKey == null) {
            throw ServiceException.INVALID_REQUEST("domain not configured for preauth", null);
        }
        String name = args[2];
        String by = args[3];
        long timestamp = Long.parseLong(args[4]);
        if (timestamp == 0) {
            timestamp = System.currentTimeMillis();
        }
        long expires = Long.parseLong(args[5]);
        HashMap<String,String> params = new HashMap<String,String>();
        params.put("account", name);
        params.put("by", by);
        params.put("timestamp", timestamp+"");
        params.put("expires", expires+"");
        if (args.length == 7) {
            params.put("admin", args[6]);
        }
        console.printf("account: %s\nby: %s\ntimestamp: %s\nexpires: %s\npreauth: %s\n",
                name, by, timestamp, expires,PreAuthKey.computePreAuth(params, preAuthKey));
    }

    private void doGetAllMtaAuthURLs() throws ServiceException {
        List<Server> servers = prov.getAllServers();
        for (Server server : servers ) {
            boolean isTarget = server.getBooleanAttr(Provisioning.A_zimbraMtaAuthTarget, false);
            if (isTarget) {
                String url;
                if (server.isFeatureAppSpecificPasswordsEnabled()) {
                    url = URLUtil.getMtaAuthURL(server) + " ";
                } else {
                    url = URLUtil.getAdminURL(server) + " ";
                }
                console.print(url);
            }
        }
        console.println();
    }

    private void doGetAllReverseProxyURLs() throws ServiceException {
        String REVERSE_PROXY_PROTO = "";  // don't need proto for nginx.conf
        String REVERSE_PROXY_PATH = ExtensionDispatcherServlet.EXTENSION_PATH + "/nginx-lookup";

        List<Server> servers = prov.getAllMailClientServers();
        for (Server server : servers) {
            int port = server.getIntAttr(Provisioning.A_zimbraExtensionBindPort, 7072);
            boolean isTarget = server.getBooleanAttr(Provisioning.A_zimbraReverseProxyLookupTarget, false);
            if (isTarget) {
                String serviceName = server.getAttr(Provisioning.A_zimbraServiceHostname, "");
                console.print(REVERSE_PROXY_PROTO + serviceName + ":" + port + REVERSE_PROXY_PATH + " ");
            }
        }
        console.println();
    }

    private void doGetAllReverseProxyBackends() throws ServiceException {
        List<Server> servers = prov.getAllServers();
        boolean atLeastOne = false;
        for (Server server : servers) {
            boolean isTarget = server.getBooleanAttr(Provisioning.A_zimbraReverseProxyLookupTarget, false);
            if (!isTarget) {
                continue;
            }

            // (For now) assume HTTP can be load balanced to...
            String mode = server.getAttr(Provisioning.A_zimbraMailMode, null);
            if (mode == null) {
                continue;
            }
            MailMode mailMode = Provisioning.MailMode.fromString(mode);

            boolean isPlain = (mailMode == Provisioning.MailMode.http ||
                              (!LC.zimbra_require_interprocess_security.booleanValue() &&
                              (mailMode == Provisioning.MailMode.mixed || mailMode == Provisioning.MailMode.both)));

            int backendPort;
            if (isPlain) {
                backendPort = server.getIntAttr(Provisioning.A_zimbraMailPort, 0);
            } else {
                backendPort = server.getIntAttr(Provisioning.A_zimbraMailSSLPort, 0);
            }

            String serviceName = server.getAttr(Provisioning.A_zimbraServiceHostname, "");
            console.println("    server " + serviceName + ":" + backendPort + ";");
            atLeastOne = true;
        }

        if (!atLeastOne) {
            // workaround zmmtaconfig not being able to deal with empty output
            console.println("    server localhost:8080;");
        }
    }

    private void doGetAllReverseProxyDomains() throws ServiceException {

        NamedEntry.Visitor visitor = new NamedEntry.Visitor() {
            @Override
            public void visit(NamedEntry entry) throws ServiceException {
                if (entry.getAttr(Provisioning.A_zimbraVirtualHostname) != null &&
                        entry.getAttr(Provisioning.A_zimbraSSLPrivateKey) != null &&
                        entry.getAttr(Provisioning.A_zimbraSSLCertificate) != null) {
                    StringBuilder virtualHosts = new StringBuilder();
                    for (String vh : entry.getMultiAttr(Provisioning.A_zimbraVirtualHostname)) {
                        virtualHosts.append(vh + " ");
                    }
                    console.println(entry.getName() + " " + virtualHosts);
                }
            }
        };

        prov.getAllDomains(visitor, new String[] {
                Provisioning.A_zimbraVirtualHostname,
                Provisioning.A_zimbraSSLPrivateKey,
                Provisioning.A_zimbraSSLCertificate
        });
    }

    private void doGetAllMemcachedServers() throws ServiceException {
        List<Server> servers = prov.getAllServers(Provisioning.SERVICE_MEMCACHED);
        for (Server server : servers ) {
            console.print(server.getAttr(Provisioning.A_zimbraServiceHostname, "") + ":" +
                    server.getAttr(Provisioning.A_zimbraMemcachedBindPort, "") + " ");
        }
        console.println();
    }

    private List<Pair<String /* hostname */, Integer /* port */>> getMailboxServersFromArgs(String[] args)
            throws ServiceException {
        List<Pair<String, Integer>> entries = new ArrayList<Pair<String, Integer>>();
        if (args.length == 2 && "all".equalsIgnoreCase(args[1])) {
            // Get all mailbox servers.
            List<Server> servers = prov.getAllMailClientServers();
            for (Server svr : servers) {
                String host = svr.getAttr(Provisioning.A_zimbraServiceHostname);
                int port = (int) svr.getLongAttr(Provisioning.A_zimbraAdminPort, serverPort);
                Pair<String, Integer> entry = new Pair<String, Integer>(host, port);
                entries.add(entry);
            }
        } else {
            // Only named servers.
            for (int i = 1; i < args.length; ++i) {
                String arg = args[i];
                Server svr = prov.getServerByServiceHostname(arg);
                if (svr == null) {
                    throw AccountServiceException.NO_SUCH_SERVER(arg);
                }
                // TODO: Verify svr has mailbox service enabled.
                int port = (int) svr.getLongAttr(Provisioning.A_zimbraAdminPort, serverPort);
                entries.add(new Pair<String, Integer>(arg, port));
            }
        }
        return entries;
    }

    private void doReloadMemcachedClientConfig(String[] args) throws ServiceException {
        List<Pair<String, Integer>> servers = getMailboxServersFromArgs(args);
        // Send command to each server.
        for (Pair<String, Integer> server : servers) {
            String hostname = server.getFirst();
            int port = server.getSecond();
            if (verboseMode) {
                console.print("Updating " + hostname + " ... ");
            }
            boolean success = false;
            try {
                SoapProvisioning sp = new SoapProvisioning();
                sp.soapSetURI(Provisioning.getInstance().getLocalServer().getAdminServiceScheme() + hostname + ":" + port + AdminConstants.ADMIN_SERVICE_URI);
                if (debugLevel != SoapDebugLevel.none) {
                    sp.soapSetHttpTransportDebugListener(this);
                }
                if (account != null && password != null) {
                    sp.soapAdminAuthenticate(account, password);
                } else if (authToken != null) {
                    sp.soapAdminAuthenticate(authToken);
                } else {
                    sp.soapZimbraAdminAuthenticate();
                }
                sp.reloadMemcachedClientConfig();
                success = true;
            } catch (ServiceException e) {
                if (verboseMode) {
                    console.println("fail");
                    e.printStackTrace(console);
                } else {
                    console.println("Error updating " + hostname + ": " + e.getMessage());
                }
            } finally {
                if (verboseMode && success) {
                    console.println("ok");
                }
            }
        }
    }

    private void doGetMemcachedClientConfig(String[] args) throws ServiceException {
        List<Pair<String, Integer>> servers = getMailboxServersFromArgs(args);
        // Send command to each server.
        int longestHostname = 0;
        for (Pair<String, Integer> server : servers) {
            String hostname = server.getFirst();
            longestHostname = Math.max(longestHostname, hostname.length());
        }
        String hostnameFormat = String.format("%%-%ds", longestHostname);
        boolean consistent = true;
        String prevConf = null;
        for (Pair<String, Integer> server : servers) {
            String hostname = server.getFirst();
            int port = server.getSecond();
            try {
                SoapProvisioning sp = new SoapProvisioning();
                sp.soapSetURI(Provisioning.getInstance().getLocalServer().getAdminServiceScheme() + hostname + ":" + port + AdminConstants.ADMIN_SERVICE_URI);
                if (debugLevel != SoapDebugLevel.none) {
                    sp.soapSetHttpTransportDebugListener(this);
                }
                if (account != null && password != null) {
                    sp.soapAdminAuthenticate(account, password);
                } else if (authToken != null) {
                    sp.soapAdminAuthenticate(authToken);
                } else {
                    sp.soapZimbraAdminAuthenticate();
                }
                MemcachedClientConfig config = sp.getMemcachedClientConfig();
                String serverList = config.serverList != null ? config.serverList : "none";
                if (verboseMode) {
                    console.printf(hostnameFormat + " => serverList=[%s], hashAlgo=%s, binaryProto=%s, expiry=%ds, timeout=%dms\n",
                            hostname, serverList, config.hashAlgorithm,
                            config.binaryProtocol, config.defaultExpirySeconds, config.defaultTimeoutMillis);
                } else if (config.serverList != null) {
                    if (DefaultHashAlgorithm.KETAMA_HASH.toString().equals(config.hashAlgorithm)) {
                        // Don't print the default hash algorithm to keep the output clutter-free.
                        console.printf(hostnameFormat + " => %s\n", hostname, serverList);
                    } else {
                        console.printf(hostnameFormat + " => %s (%S)\n", hostname, serverList, config.hashAlgorithm);
                    }
                } else {
                    console.printf(hostnameFormat + " => none\n", hostname);
                }

                String listAndAlgo = serverList + "/" + config.hashAlgorithm;
                if (prevConf == null) {
                    prevConf = listAndAlgo;
                } else if (!prevConf.equals(listAndAlgo)) {
                    consistent = false;
                }
            } catch (ServiceException e) {
                console.printf(hostnameFormat + " => ERROR: unable to get configuration\n", hostname);
                if (verboseMode) {
                    e.printStackTrace(console);
                }
            }
        }
        if (!consistent) {
            console.println("Inconsistency detected!");
        }
    }

    private void doGetServer(String[] args) throws ServiceException {
        boolean applyDefault = true;

        int i = 1;
        while (i < args.length) {
            String arg = args[i];
            if (arg.equals("-e")) {
                applyDefault = false;
            } else {
                break;
            }
            i++;
        }
        if (i >= args.length) {
            usage();
            return;
        }
        dumpServer(lookupServer(args[i], applyDefault), applyDefault, getArgNameSet(args, i+1));
    }

    private void doGetAlwaysOnCluster(String[] args) throws ServiceException {
        dumpAlwaysOnCluster(lookupAlwaysOnCluster(args[1]), getArgNameSet(args, 2));
    }

    private void doPurgeAccountCalendarCache(String[] args) throws ServiceException {
        if (!(prov instanceof SoapProvisioning)) {
            throwSoapOnly();
        }
        if (args.length > 1) {
            for (int i = 1; i < args.length; i++) {
                Account acct = lookupAccount(args[i], true);
                prov.purgeAccountCalendarCache(acct.getId());
            }
        }
    }

    private void doCreateXMPPComponent(String[] args) throws ServiceException, ArgException {
        //4 = class
        //5 = category
        //6 = type
        Map<String,Object> map = getMapAndCheck(args, 7, true);
        map.put(Provisioning.A_zimbraXMPPComponentClassName, args[4]);
        map.put(Provisioning.A_zimbraXMPPComponentCategory, args[5]);
        map.put(Provisioning.A_zimbraXMPPComponentType, args[6]);
        Domain d = lookupDomain(args[2]);
        String routableName = args[1]+"."+d.getName();
        console.println(prov.createXMPPComponent(routableName, lookupDomain(args[2]), lookupServer(args[3]), map));
    }

    private void doGetXMPPComponent(String[] args) throws ServiceException {
        dumpXMPPComponent(lookupXMPPComponent(args[1]), getArgNameSet(args, 2));
    }

    static private class RightArgs {
        String mTargetType;
        String mTargetIdOrName;
        String mGranteeType;
        String mGranteeIdOrName;
        String mSecret;
        String mRight;
        RightModifier mRightModifier;

        String[] mArgs;
        int mCurPos = 1;

        RightArgs(String[] args) {
            mArgs = args;
            mCurPos = 1;
        }

        String getNextArg() throws ServiceException {
            if (hasNext()) {
                return mArgs[mCurPos++];
            } else {
                throw ServiceException.INVALID_REQUEST("not enough arguments", null);
            }
        }

        boolean hasNext() {
            return (mCurPos < mArgs.length);
        }
    }

    private void getRightArgsTarget(RightArgs ra) throws ServiceException, ArgException {
        if (ra.mCurPos >= ra.mArgs.length) {
            throw new ArgException("not enough arguments");
        }
        ra.mTargetType = ra.mArgs[ra.mCurPos++];
        TargetType tt = TargetType.fromCode(ra.mTargetType);
        if (tt.needsTargetIdentity()) {
            if (ra.mCurPos >= ra.mArgs.length) {
                throw new ArgException("not enough arguments");
            }
            ra.mTargetIdOrName = ra.mArgs[ra.mCurPos++];
        } else {
            ra.mTargetIdOrName = null;
        }
    }

    private void getRightArgsGrantee(RightArgs ra, boolean needGranteeType, boolean needSecret)
            throws ServiceException, ArgException {
        if (ra.mCurPos >= ra.mArgs.length) {
            throw new ArgException("not enough arguments");
        }
        GranteeType gt = null;
        if (needGranteeType) {
            ra.mGranteeType = ra.mArgs[ra.mCurPos++];
            gt = GranteeType.fromCode(ra.mGranteeType);
        } else {
            ra.mGranteeType = null;
        }
        if (gt == GranteeType.GT_AUTHUSER || gt == GranteeType.GT_PUBLIC) {
            return;
        }
        if (ra.mCurPos >= ra.mArgs.length) {
            throw new ArgException("not enough arguments");
        }
        ra.mGranteeIdOrName = ra.mArgs[ra.mCurPos++];

        if (needSecret && gt != null) {
            if (gt.allowSecret()) {
                if (ra.mCurPos >= ra.mArgs.length) {
                    throw new ArgException("not enough arguments");
                }
                ra.mSecret = ra.mArgs[ra.mCurPos++];
            }
        }
    }

    private void getRightArgsRight(RightArgs ra) throws ServiceException, ArgException {
        if (ra.mCurPos >= ra.mArgs.length) {
            throw new ArgException("not enough arguments");
        }

        ra.mRight = ra.mArgs[ra.mCurPos++];
        ra.mRightModifier = RightModifier.fromChar(ra.mRight.charAt(0));
        if (ra.mRightModifier != null) {
            ra.mRight = ra.mRight.substring(1);
        }
    }

    private void getRightArgs(RightArgs ra, boolean needGranteeType, boolean needSecret) throws ServiceException, ArgException {
        getRightArgsTarget(ra);
        getRightArgsGrantee(ra, needGranteeType, needSecret);
        getRightArgsRight(ra);
    }

    private void doCheckRight(String[] args) throws ServiceException, ArgException {
        RightArgs ra = new RightArgs(args);
        getRightArgs(ra, false, false); // todo, handle secret

        Map<String, Object> attrs = getMap(args, ra.mCurPos);

        TargetBy targetBy = (ra.mTargetIdOrName == null) ? null : guessTargetBy(ra.mTargetIdOrName);
        GranteeBy granteeBy = guessGranteeBy(ra.mGranteeIdOrName);

        AccessManager.ViaGrant via = new AccessManager.ViaGrant();
        boolean allow = prov.checkRight(ra.mTargetType, targetBy, ra.mTargetIdOrName, granteeBy, ra.mGranteeIdOrName,
                ra.mRight, attrs, via);

        console.println(allow? "ALLOWED" : "DENIED");
        if (via.available()) {
            console.println("Via:");
            console.println("    target type  : " + via.getTargetType());
            console.println("    target       : " + via.getTargetName());
            console.println("    grantee type : " + via.getGranteeType());
            console.println("    grantee      : " + via.getGranteeName());
            console.println("    right        : " + (via.isNegativeGrant()?"DENY ":"") + via.getRight());
            console.println();
        }
    }

    private void doGetAllEffectiveRights(String[] args) throws ServiceException, ArgException {
        RightArgs ra = new RightArgs(args);

        if (prov instanceof LdapProv) {
            // must provide grantee info
            getRightArgsGrantee(ra, true, false);
        } else {
            // has more args, use it for the requested grantee
            if (ra.mCurPos < args.length) {
                getRightArgsGrantee(ra, true, false);
            }
        }

        boolean expandSetAttrs = false;
        boolean expandGetAttrs = false;

        // if there are more args, see if they are expandSetAttrs/expandGetAttrs
        for (int i= ra.mCurPos; i < args.length; i++) {
            if ("expandSetAttrs".equals(args[i])) {
                expandSetAttrs = true;
            } else if ("expandGetAttrs".equals(args[i])) {
                expandGetAttrs = true;
            } else {
                throw new ArgException("unrecognized arg: " + args[i]);
            }
        }

        GranteeBy granteeBy = (ra.mGranteeIdOrName == null)? null: guessGranteeBy(ra.mGranteeIdOrName);

        RightCommand.AllEffectiveRights allEffRights = prov.getAllEffectiveRights(
                ra.mGranteeType, granteeBy, ra.mGranteeIdOrName, expandSetAttrs, expandGetAttrs);

        console.println(allEffRights.granteeType() + " " +
                allEffRights.granteeName() + "(" + allEffRights.granteeId() + ")" +
                " has the following rights:");

        for (Map.Entry<TargetType, RightCommand.RightsByTargetType> rightsByTargetType :
            allEffRights.rightsByTargetType().entrySet()) {
            RightCommand.RightsByTargetType rbtt = rightsByTargetType.getValue();
            if (!rbtt.hasNoRight()) {
                dumpRightsByTargetType(rightsByTargetType.getKey(), rbtt, expandSetAttrs, expandGetAttrs);
            }
        }
    }

    private void dumpRightsByTargetType(TargetType targetType, RightCommand.RightsByTargetType rbtt,
            boolean expandSetAttrs, boolean expandGetAttrs) {
        console.println("------------------------------------------------------------------");
        console.println("Target type: " + targetType.getCode());
        console.println("------------------------------------------------------------------");

        RightCommand.EffectiveRights er = rbtt.all();
        if (er != null) {
            console.println("On all " + targetType.getPrettyName() + " entries");
            dumpEffectiveRight(er, expandSetAttrs, expandGetAttrs);
        }

        if (rbtt instanceof RightCommand.DomainedRightsByTargetType) {
            RightCommand.DomainedRightsByTargetType domainedRights = (RightCommand.DomainedRightsByTargetType)rbtt;

            for (RightCommand.RightAggregation rightsByDomains : domainedRights.domains()) {
                dumpRightAggregation(targetType, rightsByDomains, true, expandSetAttrs, expandGetAttrs);
            }
        }

        for (RightCommand.RightAggregation rightsByEntries : rbtt.entries()) {
            dumpRightAggregation(targetType, rightsByEntries, false, expandSetAttrs, expandGetAttrs);
        }
    }

    private void dumpRightAggregation(TargetType targetType,
            RightCommand.RightAggregation rightAggr, boolean domainScope,
            boolean expandSetAttrs, boolean expandGetAttrs) {
        Set<String> entries = rightAggr.entries();
        RightCommand.EffectiveRights er = rightAggr.effectiveRights();

        for (String entry : entries) {
            if (domainScope) {
                console.println("On " + targetType.getCode() + " entries in domain " + entry);
            } else {
                console.println("On " + targetType.getCode() + " " + entry);
            }
        }
        dumpEffectiveRight(er, expandSetAttrs, expandGetAttrs);
    }

    private void doGetEffectiveRights(String[] args) throws ServiceException, ArgException {
        RightArgs ra = new RightArgs(args);
        getRightArgsTarget(ra);

        if (prov instanceof LdapProv) {
            // must provide grantee info
            getRightArgsGrantee(ra, false, false);
        } else {
            // has more args, use it for the requested grantee
            if (ra.mCurPos < args.length) {
                getRightArgsGrantee(ra, false, false);
            }
        }

        boolean expandSetAttrs = false;
        boolean expandGetAttrs = false;

        // if there are more args, see if they are expandSetAttrs/expandGetAttrs
        for (int i= ra.mCurPos; i < args.length; i++) {
            if ("expandSetAttrs".equals(args[i])) {
                expandSetAttrs = true;
            } else if ("expandGetAttrs".equals(args[i])) {
                expandGetAttrs = true;
            } else {
                throw new ArgException("unrecognized arg: " + args[i]);
            }
        }

        TargetBy targetBy = (ra.mTargetIdOrName == null) ? null : guessTargetBy(ra.mTargetIdOrName);
        GranteeBy granteeBy = (ra.mGranteeIdOrName == null)? null: guessGranteeBy(ra.mGranteeIdOrName);

        RightCommand.EffectiveRights effRights = prov.getEffectiveRights(ra.mTargetType, targetBy, ra.mTargetIdOrName,
                granteeBy, ra.mGranteeIdOrName, expandSetAttrs, expandGetAttrs);

        console.println("Account " + effRights.granteeName() + " has the following rights on target " +
                effRights.targetType() + " " + effRights.targetName());
        dumpEffectiveRight(effRights, expandSetAttrs, expandGetAttrs);
    }

    private void dumpEffectiveRight(RightCommand.EffectiveRights effRights, boolean expandSetAttrs, boolean expandGetAttrs) {

        List<String> presetRights = effRights.presetRights();
        if (presetRights != null && presetRights.size() > 0) {
            console.println("================");
            console.println("Preset rights");
            console.println("================");
            for (String r : presetRights) {
                console.println("    " + r);
            }
        }

        displayAttrs("set", expandSetAttrs, effRights.canSetAllAttrs(), effRights.canSetAttrs());
        displayAttrs("get", expandGetAttrs, effRights.canGetAllAttrs(), effRights.canGetAttrs());

        console.println();
        console.println();
    }

    private void displayAttrs(String op, boolean expandAll, boolean allAttrs, SortedMap<String, RightCommand.EffectiveAttr> attrs) {
        if (!allAttrs && attrs.isEmpty()) {
            return;
        }
        String format = "    %-50s %-30s\n";
        console.println();
        console.println("=========================");
        console.println(op + " attributes rights");
        console.println("=========================");
        if (allAttrs) {
            console.println("Can " + op + " all attributes");
        }
        if (!allAttrs || expandAll) {
            console.println("Can " + op + " the following attributes");
            console.println("--------------------------------");
            console.printf(format, "attribute", "default");
            console.printf(format, "----------------------------------------", "--------------------");
            for (RightCommand.EffectiveAttr ea : attrs.values()) {
                boolean first = true;
                if (ea.getDefault().isEmpty()) {
                    console.printf(format, ea.getAttrName(), "");
                } else {
                    for (String v: ea.getDefault()) {
                        if (first) {
                            console.printf(format, ea.getAttrName(), v);
                            first = false;
                        } else {
                            console.printf(format, "", v);
                        }
                    }
                }
            }
        }
    }

    /**
     * for testing only, not used in production
     */
    private void doGetCreateObjectAttrs(String[] args) throws ServiceException {
        String targetType = args[1];

        Key.DomainBy domainBy = null;
        String domain = null;
        if (!args[2].equals("null")) {
            domainBy = guessDomainBy(args[2]);
            domain = args[2];
        }

        Key.CosBy cosBy = null;
        String cos = null;
        if (!args[3].equals("null")) {
            cosBy = guessCosBy(args[3]);
            cos = args[3];
        }

        GranteeBy granteeBy = null;
        String grantee = null;

        // take grantee arg only if LdapProv
        // for SoapProvisioning, -a {admin account} -p {password} is required with zmprov
        if (prov instanceof LdapProv) {
            granteeBy = guessGranteeBy(args[4]);
            grantee = args[4];
        }

        console.println("Domain:  " + domain);
        console.println("Cos:     " + cos);
        console.println("Grantee: " + grantee);
        console.println();

        RightCommand.EffectiveRights effRights = prov.getCreateObjectAttrs(targetType,
                domainBy, domain, cosBy, cos, granteeBy, grantee);
        displayAttrs("set", true, effRights.canSetAllAttrs(), effRights.canSetAttrs());
    }

    private void doGetGrants(String[] args) throws ServiceException, ArgException {
        RightArgs ra = new RightArgs(args);

        boolean granteeIncludeGroupsGranteeBelongs = true;

        while (ra.hasNext()) {
            String arg = ra.getNextArg();
            if ("-t".equals(arg)) {
                getRightArgsTarget(ra);
            } else if ("-g".equals(arg)) {
                getRightArgsGrantee(ra, true, false);
                if (ra.hasNext()) {
                    String includeGroups = ra.getNextArg();
                    if ("1".equals(includeGroups)) {
                        granteeIncludeGroupsGranteeBelongs = true;
                    } else if ("0".equals(includeGroups)) {
                        granteeIncludeGroupsGranteeBelongs = false;
                    } else {
                        throw ServiceException.INVALID_REQUEST("invalid value for the include group flag, must be 0 or 1", null);
                    }
                }
            }
        }

        TargetBy targetBy = (ra.mTargetIdOrName == null) ? null : guessTargetBy(ra.mTargetIdOrName);
        GranteeBy granteeBy = (ra.mGranteeIdOrName == null) ? null : guessGranteeBy(ra.mGranteeIdOrName);

        RightCommand.Grants grants = prov.getGrants(ra.mTargetType, targetBy, ra.mTargetIdOrName,
                ra.mGranteeType, granteeBy, ra.mGranteeIdOrName, granteeIncludeGroupsGranteeBelongs);

        String format = "%-12.12s %-36.36s %-30.30s %-12.12s %-36.36s %-30.30s %s\n";
        console.printf(format, "target type", "target id", "target name", "grantee type", "grantee id", "grantee name", "right");
        console.printf(format,
                "------------",
                "------------------------------------",
                "------------------------------",
                "------------",
                "------------------------------------",
                "------------------------------",
                "--------------------");

        for (RightCommand.ACE ace : grants.getACEs()) {
            // String deny = ace.deny()?"-":"";
            RightModifier rightModifier = ace.rightModifier();
            String rm = (rightModifier==null)?"":String.valueOf(rightModifier.getModifier());
            console.printf(format,
                    ace.targetType(),
                    ace.targetId(),
                    ace.targetName(),
                    ace.granteeType(),
                    ace.granteeId(),
                    ace.granteeName(),
                    rm + ace.right());
        }
        console.println();
    }

    private void doGrantRight(String[] args) throws ServiceException, ArgException {
        RightArgs ra = new RightArgs(args);
        getRightArgs(ra, true, true);

        TargetBy targetBy = (ra.mTargetIdOrName == null) ? null : guessTargetBy(ra.mTargetIdOrName);
        GranteeBy granteeBy = (ra.mGranteeIdOrName == null)? null : guessGranteeBy(ra.mGranteeIdOrName);

        prov.grantRight(ra.mTargetType, targetBy, ra.mTargetIdOrName, ra.mGranteeType, granteeBy, ra.mGranteeIdOrName,
                ra.mSecret, ra.mRight, ra.mRightModifier);
    }

    private void doRevokeRight(String[] args) throws ServiceException, ArgException {
        RightArgs ra = new RightArgs(args);
        getRightArgs(ra, true, false);

        TargetBy targetBy = (ra.mTargetIdOrName == null) ? null : guessTargetBy(ra.mTargetIdOrName);
        GranteeBy granteeBy = (ra.mGranteeIdOrName == null)? null : guessGranteeBy(ra.mGranteeIdOrName);

        prov.revokeRight(ra.mTargetType, targetBy, ra.mTargetIdOrName, ra.mGranteeType, granteeBy, ra.mGranteeIdOrName,
                ra.mRight, ra.mRightModifier);
    }

    private void doGetAuthTokenInfo(String[] args) {
        String authToken = args[1];

        try {
            Map attrs = AuthToken.getInfo(authToken);
            List keys = new ArrayList(attrs.keySet());
            Collections.sort(keys);

            for (Object k : keys) {
                String key = k.toString();
                String value = attrs.get(k).toString();

                if ("exp".equals(key)) {
                    long exp = Long.parseLong(value);
                    console.format("%s: %s (%s)\n", key, value, DateUtil.toRFC822Date(new Date(exp)));
                } else {
                    console.format("%s: %s\n", key, value);
                }
            }
        } catch (AuthTokenException e) {
            console.println("Unable to parse auth token: " + e.getMessage());
        }

        console.println();
    }

    private void doUpdatePresenceSessionId(String[] args) throws ServiceException {

        String idOrName = args[1];
        String username = args[2];
        String password = args[3];

        UCService ucService = lookupUCService(idOrName);

        /*
         * soap only
         */
        String newSessionId = prov.updatePresenceSessionId(ucService.getId(), username, password);
        console.println(newSessionId);
    }

    private void doGetAllFreeBusyProviders() throws ServiceException, IOException {
        FbCli fbcli = new FbCli();
        for (FbCli.FbProvider fbprov : fbcli.getAllFreeBusyProviders()) {
            console.println(fbprov.toString());
        }
    }

    private void doGetFreeBusyQueueInfo(String[] args) throws ServiceException, IOException {
        FbCli fbcli = new FbCli();
        String name = null;
        if (args.length > 1) {
            name = args[1];
        }
        for (FbCli.FbQueue fbqueue : fbcli.getFreeBusyQueueInfo(name)) {
            console.println(fbqueue.toString());
        }
    }

    private void doPushFreeBusy(String[] args) throws ServiceException, IOException {
        FbCli fbcli = new FbCli();
        Map<String,HashSet<String>> accountMap = new HashMap<String,HashSet<String>>();
        for (int i = 1; i < args.length; i++) {
            String acct = args[i];
            Account account = prov.getAccountById(acct);
            if (account == null) {
                throw AccountServiceException.NO_SUCH_ACCOUNT(acct);
            }
            String host = account.getMailHost();
            HashSet<String> accountSet = accountMap.get(host);
            if (accountSet == null) {
                accountSet = new HashSet<String>();
                accountMap.put(host, accountSet);
            }
            accountSet.add(acct);
        }
        for (String host : accountMap.keySet()) {
            console.println("pushing to server " + host);
            fbcli.setServer(host);
            fbcli.pushFreeBusyForAccounts(accountMap.get(host));
        }
    }

    private void doPushFreeBusyForDomain(String[] args) throws ServiceException, IOException {
        lookupDomain(args[1]);
        FbCli fbcli = new FbCli();
        for (Server server : prov.getAllMailClientServers()) {
            console.println("pushing to server " + server.getName());
            fbcli.setServer(server.getName());
            fbcli.pushFreeBusyForDomain(args[1]);
        }
    }

    private void doPurgeFreeBusyQueue(String[] args) throws ServiceException, IOException {
        String provider = null;
        if (args.length > 1) {
            provider = args[1];
        }
        FbCli fbcli = new FbCli();
        fbcli.purgeFreeBusyQueue(provider);
    }

    private void dumpSMIMEConfigs(Map<String, Map<String, Object>> smimeConfigs) throws ServiceException {
        for (Map.Entry<String, Map<String, Object>> smimeConfig : smimeConfigs.entrySet()) {
            String configName = smimeConfig.getKey();
            Map<String, Object> configAttrs = smimeConfig.getValue();

            console.println("# name "+ configName);
            dumpAttrs(configAttrs, null);
            console.println();
        }
    }

    private void doGetConfigSMIMEConfig(String[] args) throws ServiceException {
        String configName = null;
        if (args.length > 1) {
            configName = args[1];
        }

        Map<String, Map<String, Object>> smimeConfigs = prov.getConfigSMIMEConfig(configName);
        dumpSMIMEConfigs(smimeConfigs);
    }

    private void doGetDomainSMIMEConfig(String[] args) throws ServiceException {
        String domainName = args[1];
        Domain domain = lookupDomain(domainName);

        String configName = null;
        if (args.length > 2) {
            configName = args[2];
        }

        Map<String, Map<String, Object>> smimeConfigs = prov.getDomainSMIMEConfig(domain, configName);
        dumpSMIMEConfigs(smimeConfigs);
    }

    private void doModifyConfigSMIMEConfig(String[] args) throws ServiceException, ArgException {
        String configName = args[1];
        prov.modifyConfigSMIMEConfig(configName, getMapAndCheck(args, 2, false));
    }

    private void doModifyDomainSMIMEConfig(String[] args) throws ServiceException, ArgException {
        String domainName = args[1];
        Domain domain = lookupDomain(domainName);

        String configName = args[2];
        prov.modifyDomainSMIMEConfig(domain, configName, getMapAndCheck(args, 3, false));
    }

    private void doRemoveConfigSMIMEConfig(String[] args) throws ServiceException {
        String configName = null;
        if (args.length > 1) {
            configName = args[1];
        }

        prov.removeConfigSMIMEConfig(configName);
    }

    private void doRemoveDomainSMIMEConfig(String[] args) throws ServiceException {
        String domainName = args[1];
        Domain domain = lookupDomain(domainName);

        String configName = null;
        if (args.length > 2) {
            configName = args[2];
        }

        prov.removeDomainSMIMEConfig(domain, configName);
    }

    private void doHelp(String[] args) {
        Category cat = null;
        if (args != null && args.length >= 2) {
            String s = args[1].toUpperCase();
            try {
                cat = Category.valueOf(s);
            } catch (IllegalArgumentException e) {
                for (Category c : Category.values()) {
                    if (c.name().startsWith(s)) {
                        cat = c;
                        break;
                    }
                }
            }
        }

        if (args == null || args.length == 1 || cat == null) {
            console.println(" zmprov is used for provisioning. Try:");
            console.println("");
            for (Category c: Category.values()) {
                console.printf("     zmprov help %-15s %s\n", c.name().toLowerCase(), c.getDescription());
            }

        }

        if (cat != null) {
            console.println("");
            for (Command c : Command.values()) {
                if (!c.hasHelp()) {
                    continue;
                }
                if (cat == Category.COMMANDS || cat == c.getCategory()) {
                    Command.Via via = c.getVia();
                    console.printf("  %s(%s) %s\n", c.getName(), c.getAlias(), c.getHelp());
                    if (via == Command.Via.ldap) {
                        console.printf("    -- NOTE: %s can only be used with \"zmprov -l/--ldap\"\n", c.getName());
                    }
                    console.printf("\n");
                }
            }

            Category.help(cat);
        }
        console.println();
    }

    @Override
    public void receiveSoapMessage(PostMethod postMethod, Element envelope) {
        console.printf("======== SOAP RECEIVE =========\n");

        if (debugLevel == SoapDebugLevel.high) {
            Header[] headers = postMethod.getResponseHeaders();
            for (Header header : headers) {
                console.println(header.toString().trim()); // trim the ending crlf
            }
            console.println();
        }

        long end = System.currentTimeMillis();
        console.println(envelope.prettyPrint());
        console.printf("=============================== (%d msecs)\n", end - sendStart);
    }

    @Override
    public void sendSoapMessage(PostMethod postMethod, Element envelope, HttpState httpState) {
        console.println("========== SOAP SEND ==========");

        if (debugLevel == SoapDebugLevel.high) {
            try {
                URI uri = postMethod.getURI();
                console.println(uri.toString());
            } catch (URIException e) {
                if (verboseMode) {
                    e.printStackTrace(errConsole);
                } else {
                    console.println("Unable to get request URL, error=" + e.getMessage());
                }
            }

            Header[] headers = postMethod.getRequestHeaders();
            for (Header header : headers) {
                console.println(header.toString().trim()); // trim the ending crlf
            }
            console.println();
        }

        sendStart = System.currentTimeMillis();

        console.println(envelope.prettyPrint());
        console.println("===============================");
    }

    private void throwSoapOnly() throws ServiceException {
        throw ServiceException.INVALID_REQUEST(ERR_VIA_SOAP_ONLY, null);
    }

    private void throwLdapOnly() throws ServiceException {
        throw ServiceException.INVALID_REQUEST(ERR_VIA_LDAP_ONLY, null);
    }

    private void loadLdapSchemaExtensionAttrs() {
        if (prov instanceof LdapProv) {
            AttributeManager.loadLdapSchemaExtensionAttrs((LdapProv) prov);
        }
    }

<<<<<<< HEAD
    /**
     * @param args
     * @throws ServiceException
     * @throws ArgException
     */
    private void doMoveAccount(String[] args) throws ServiceException, ArgException {
        boolean applyDefault = true;
        String accountName = args[1];
        Account account = lookupAccount(accountName, Boolean.TRUE, applyDefault);
        String sourceServer = account.getServerName();
        String targetServer = null;
        String originalStatus = account.getAccountStatus(prov);
        Map<String, Object> commandParams = this.getMap(args, 2);
        if (commandParams.containsKey("-t")) {
            targetServer = (String) commandParams.get("-t");
            String serverStickyness = Provisioning.FALSE;
            if (commandParams.containsKey("--sticky")) {
                boolean temp = Boolean.parseBoolean( (String) commandParams.get("--sticky"));
                serverStickyness = temp ? Provisioning.TRUE : Provisioning.FALSE;
            }

            boolean networkLicense = false;

            if ( MoveAccountUtils.isSharedDbTheSame(sourceServer, targetServer)
                && MoveAccountUtils.isSolrUrlTheSame(sourceServer, targetServer)) {
                try {
                    MoveAccountUtils.updateHomeServerForAccount(prov, account, targetServer,
                        serverStickyness);
                } catch (ServiceException e) {
                    console.println("Error updating the home server to " + targetServer + " for the account " +
                      accountName);
                    prov.modifyAccountStatus(account, originalStatus);
                    prov.reload(account);
                }
            } else {
                // TO DO We have to check if we have a valid license then invoke mailbox move functionality
                if (networkLicense) {

                } else {
                    throw ServiceException.INVALID_REQUEST("Source server: " + sourceServer + " and target server: "
                        + targetServer + " require moving of data and is not available in open source edition.", null);
                }
            }
        } else {
            console.println("Invalid arg: target server not specified" );
            usage();
            return;
        }
    }

=======
    /** To remove a particular instance of an attribute, the prefix indicator '-' is used before the
     * attribute name.  When the attribute name is started with one of the valid command arguments, such as
     * -z or -a, the parser mistakenly divides it into two parts instead of treating as one parameter of
     * the '-' and attribute name.<p>
     * This method detects such decapitated attribute, and recombines those two into one attribute name with '-'.
     * @param parsedArgs [cmd-args] which are parsed by PosixParser
     * @param options set of valid [args]
     * @param args 
     * @throws ServiceException
     */
    static private String [] recombineDecapitatedAttrs(String [] parsedArgs, Options options, String[] orgArgs) throws ServiceException {
        List<String> newArgs = new ArrayList<String>(parsedArgs.length);
        String headStr = null;
        for (int i = 0; i < parsedArgs.length; i++) {
            String arg = parsedArgs[i];
            if (arg.startsWith("-") && arg.length() == 2 && options.hasOption(arg)) {
                // Detect legitimate POSIX style parameters even after operation command; 
                // such as "zmprov describe -a <attr>"
                if (i < parsedArgs.length - 1) {
                	boolean missParsed = false;
                	String tmpParam = arg + parsedArgs[i+1];
                	for (String orgArg : orgArgs) {
                		if (orgArg.equals(tmpParam)) {
                			missParsed = true;
                			break;
                		}
                	}
                	if (missParsed) {
                		headStr = arg;
                	} else {
                        newArgs.add(arg);                		
                	}
                } else {
                    newArgs.add(arg);
                }
            } else if (headStr != null) {
                newArgs.add(headStr + arg);
                headStr = null;
            } else {
                newArgs.add(arg);
            }
        }
        return (String[]) newArgs.toArray(new String[newArgs.size()]);
    }
>>>>>>> 4ec38f08
}
<|MERGE_RESOLUTION|>--- conflicted
+++ resolved
@@ -5190,58 +5190,6 @@
         }
     }
 
-<<<<<<< HEAD
-    /**
-     * @param args
-     * @throws ServiceException
-     * @throws ArgException
-     */
-    private void doMoveAccount(String[] args) throws ServiceException, ArgException {
-        boolean applyDefault = true;
-        String accountName = args[1];
-        Account account = lookupAccount(accountName, Boolean.TRUE, applyDefault);
-        String sourceServer = account.getServerName();
-        String targetServer = null;
-        String originalStatus = account.getAccountStatus(prov);
-        Map<String, Object> commandParams = this.getMap(args, 2);
-        if (commandParams.containsKey("-t")) {
-            targetServer = (String) commandParams.get("-t");
-            String serverStickyness = Provisioning.FALSE;
-            if (commandParams.containsKey("--sticky")) {
-                boolean temp = Boolean.parseBoolean( (String) commandParams.get("--sticky"));
-                serverStickyness = temp ? Provisioning.TRUE : Provisioning.FALSE;
-            }
-
-            boolean networkLicense = false;
-
-            if ( MoveAccountUtils.isSharedDbTheSame(sourceServer, targetServer)
-                && MoveAccountUtils.isSolrUrlTheSame(sourceServer, targetServer)) {
-                try {
-                    MoveAccountUtils.updateHomeServerForAccount(prov, account, targetServer,
-                        serverStickyness);
-                } catch (ServiceException e) {
-                    console.println("Error updating the home server to " + targetServer + " for the account " +
-                      accountName);
-                    prov.modifyAccountStatus(account, originalStatus);
-                    prov.reload(account);
-                }
-            } else {
-                // TO DO We have to check if we have a valid license then invoke mailbox move functionality
-                if (networkLicense) {
-
-                } else {
-                    throw ServiceException.INVALID_REQUEST("Source server: " + sourceServer + " and target server: "
-                        + targetServer + " require moving of data and is not available in open source edition.", null);
-                }
-            }
-        } else {
-            console.println("Invalid arg: target server not specified" );
-            usage();
-            return;
-        }
-    }
-
-=======
     /** To remove a particular instance of an attribute, the prefix indicator '-' is used before the
      * attribute name.  When the attribute name is started with one of the valid command arguments, such as
      * -z or -a, the parser mistakenly divides it into two parts instead of treating as one parameter of
@@ -5286,5 +5234,55 @@
         }
         return (String[]) newArgs.toArray(new String[newArgs.size()]);
     }
->>>>>>> 4ec38f08
+
+    /**
+     * @param args
+     * @throws ServiceException
+     * @throws ArgException
+     */
+    private void doMoveAccount(String[] args) throws ServiceException, ArgException {
+        boolean applyDefault = true;
+        String accountName = args[1];
+        Account account = lookupAccount(accountName, Boolean.TRUE, applyDefault);
+        String sourceServer = account.getServerName();
+        String targetServer = null;
+        String originalStatus = account.getAccountStatus(prov);
+        Map<String, Object> commandParams = this.getMap(args, 2);
+        if (commandParams.containsKey("-t")) {
+            targetServer = (String) commandParams.get("-t");
+            String serverStickyness = Provisioning.FALSE;
+            if (commandParams.containsKey("--sticky")) {
+                boolean temp = Boolean.parseBoolean( (String) commandParams.get("--sticky"));
+                serverStickyness = temp ? Provisioning.TRUE : Provisioning.FALSE;
+            }
+
+            boolean networkLicense = false;
+
+            if ( MoveAccountUtils.isSharedDbTheSame(sourceServer, targetServer)
+                && MoveAccountUtils.isSolrUrlTheSame(sourceServer, targetServer)) {
+                try {
+                    MoveAccountUtils.updateHomeServerForAccount(prov, account, targetServer,
+                        serverStickyness);
+                } catch (ServiceException e) {
+                    console.println("Error updating the home server to " + targetServer + " for the account " +
+                      accountName);
+                    prov.modifyAccountStatus(account, originalStatus);
+                    prov.reload(account);
+                }
+            } else {
+                // TO DO We have to check if we have a valid license then invoke mailbox move functionality
+                if (networkLicense) {
+
+                } else {
+                    throw ServiceException.INVALID_REQUEST("Source server: " + sourceServer + " and target server: "
+                        + targetServer + " require moving of data and is not available in open source edition.", null);
+                }
+            }
+        } else {
+            console.println("Invalid arg: target server not specified" );
+            usage();
+            return;
+        }
+    }
+
 }
