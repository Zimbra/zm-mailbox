--- conflicted
+++ resolved
@@ -193,6 +193,10 @@
 import com.zimbra.cs.ldap.ZSearchResultEnumeration;
 import com.zimbra.cs.ldap.ZSearchScope;
 import com.zimbra.cs.ldap.unboundid.InMemoryLdapServer;
+import com.zimbra.cs.mailbox.MailItem;
+import com.zimbra.cs.mailbox.Mailbox;
+import com.zimbra.cs.mailbox.MailboxManager;
+import com.zimbra.cs.mailbox.OperationContext;
 import com.zimbra.cs.mime.MimeTypeInfo;
 import com.zimbra.cs.util.Zimbra;
 import com.zimbra.cs.zimlet.ZimletException;
@@ -822,8 +826,6 @@
         return a;
     }
 
-<<<<<<< HEAD
-=======
     public String getDNforAccount(Account acct, ZLdapContext zlc, boolean loadFromMaster) {
         if (acct == null) {
             return null;
@@ -834,7 +836,6 @@
         return getDNforAccountById(acct.getId(), zlc, loadFromMaster);
     }
 
->>>>>>> b78e14f5
     public String getDNforAccountById(String zimbraId, ZLdapContext zlc, boolean loadFromMaster) {
         if (zimbraId == null) {
             return null;
@@ -4740,13 +4741,9 @@
         //
         // static groups
         //
-<<<<<<< HEAD
-        GroupMembership groups = computeUpwardMembership(acct);
-=======
         GroupMembership groups = new GroupMembership();
         DistributionList.updateGroupMembership(this, (ZLdapContext) null, groups, acct, null /* via */,
                 false /* adminGroupsOnly */, false /* directOnly */);
->>>>>>> b78e14f5
         //
         // append non-custom dynamic groups
         //
@@ -5387,7 +5384,7 @@
                 verifyPasswordInternal(acct, password, authMech, authCtxt);
                 lockoutPolicy.successfulLogin();
             } catch (AccountServiceException e) {
-               lockoutPolicy.failedLogin();
+                lockoutPolicy.failedLogin();
                 // re-throw original exception
                 throw e;
             }
@@ -5511,9 +5508,9 @@
             msg = e.getMessage();
         }
 
-        setPassword(acct, newPassword, enforcePasswordPolicy, false);
-
-        if (msg != null) {
+        if (msg == null) {
+            setPassword(acct, newPassword, enforcePasswordPolicy, false);
+        } else {
             msg = L10nUtil.getMessage(L10nUtil.MsgKey.passwordViolation,
                     acct.getLocale(), acct.getName(), msg);
 
@@ -7873,8 +7870,10 @@
             throw AccountServiceException.NO_SUCH_ACCOUNT(account.getName());
 
         account.setCachedData(DATA_SOURCE_LIST_CACHE_KEY, null);
-
+        Mailbox mbox = Provisioning.onLocalServer(account) ?
+                MailboxManager.getInstance().getMailboxByAccount(account, false) : null;
         ZLdapContext zlc = null;
+        OperationContext octxt = new OperationContext(mbox);
         try {
             zlc = LdapClient.getContext(LdapServerType.MASTER, LdapUsage.DELETE_DATASOURCE);
             DataSource dataSource = getDataSourceById(ldapEntry, dataSourceId, zlc);
@@ -7882,6 +7881,11 @@
                 throw AccountServiceException.NO_SUCH_DATA_SOURCE(dataSourceId);
             String dn = getDataSourceDn(ldapEntry, dataSource.getName());
             zlc.deleteEntry(dn);
+            if (DataSourceType.gal == dataSource.getType()){
+               if (mbox != null) {
+                   mbox.delete(octxt, dataSource.getFolderId(), MailItem.Type.FOLDER);
+                }
+             }
         } catch (ServiceException e) {
             throw ServiceException.FAILURE("unable to delete data source: "+dataSourceId, e);
         } finally {
