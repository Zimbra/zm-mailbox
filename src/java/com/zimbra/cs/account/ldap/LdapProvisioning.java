/*
 * ***** BEGIN LICENSE BLOCK *****
 * Zimbra Collaboration Suite Server
 * Copyright (C) 2005, 2006, 2007, 2008, 2009, 2010, 2011, 2012, 2013 Zimbra Software, LLC.
 * 
 * The contents of this file are subject to the Zimbra Public License
 * Version 1.3 ("License"); you may not use this file except in
 * compliance with the License.  You may obtain a copy of the License at
 * http://www.zimbra.com/license.
 * 
 * Software distributed under the License is distributed on an "AS IS"
 * basis, WITHOUT WARRANTY OF ANY KIND, either express or implied.
 * ***** END LICENSE BLOCK *****
 */

package com.zimbra.cs.account.ldap;

import java.io.IOException;
import java.io.PrintWriter;
import java.util.ArrayList;
import java.util.Arrays;
import java.util.Collection;
import java.util.Collections;
import java.util.Comparator;
import java.util.Date;
import java.util.HashMap;
import java.util.HashSet;
import java.util.Iterator;
import java.util.List;
import java.util.Map;
import java.util.Random;
import java.util.Set;
import java.util.Stack;
import java.util.TreeMap;
import java.util.TreeSet;
import java.util.regex.Pattern;
import java.util.regex.PatternSyntaxException;

import com.google.common.base.Strings;
import com.google.common.collect.Lists;
import com.google.common.collect.Maps;
import com.google.common.collect.Sets;
import com.zimbra.common.account.Key;
import com.zimbra.common.account.Key.AccountBy;
import com.zimbra.common.account.Key.DistributionListBy;
import com.zimbra.common.account.Key.GranteeBy;
import com.zimbra.common.account.Key.UCServiceBy;
import com.zimbra.common.account.ProvisioningConstants;
import com.zimbra.common.localconfig.LC;
import com.zimbra.common.service.ServiceException;
import com.zimbra.common.service.ServiceException.Argument;
import com.zimbra.common.soap.Element;
import com.zimbra.common.util.Constants;
import com.zimbra.common.util.DateUtil;
import com.zimbra.common.util.EmailUtil;
import com.zimbra.common.util.L10nUtil;
import com.zimbra.common.util.Log;
import com.zimbra.common.util.LogFactory;
import com.zimbra.common.util.SetUtil;
import com.zimbra.common.util.StringUtil;
import com.zimbra.common.util.ZimbraLog;
import com.zimbra.cs.account.AccessManager;
import com.zimbra.cs.account.Account;
import com.zimbra.cs.account.AccountServiceException;
import com.zimbra.cs.account.AccountServiceException.AuthFailedServiceException;
import com.zimbra.cs.account.Alias;
import com.zimbra.cs.account.AliasedEntry;
import com.zimbra.cs.account.AlwaysOnCluster;
import com.zimbra.cs.account.AttributeClass;
import com.zimbra.cs.account.AttributeInfo;
import com.zimbra.cs.account.AttributeManager;
import com.zimbra.cs.account.CalendarResource;
import com.zimbra.cs.account.Config;
import com.zimbra.cs.account.Cos;
import com.zimbra.cs.account.DataSource;
import com.zimbra.cs.account.DistributionList;
import com.zimbra.cs.account.Domain;
import com.zimbra.cs.account.DynamicGroup;
import com.zimbra.cs.account.Entry;
import com.zimbra.cs.account.EntryCacheDataKey;
import com.zimbra.cs.account.GalContact;
import com.zimbra.cs.account.GlobalGrant;
import com.zimbra.cs.account.Group;
import com.zimbra.cs.account.GroupedEntry;
import com.zimbra.cs.account.GuestAccount;
import com.zimbra.cs.account.IDNUtil;
import com.zimbra.cs.account.Identity;
import com.zimbra.cs.account.MailTarget;
import com.zimbra.cs.account.NamedEntry;
import com.zimbra.cs.account.PreAuthKey;
import com.zimbra.cs.account.Provisioning;
import com.zimbra.cs.account.ProvisioningExt;
import com.zimbra.cs.account.ProvisioningExt.PostCreateAccountListener;
import com.zimbra.cs.account.SearchAccountsOptions;
import com.zimbra.cs.account.SearchAccountsOptions.IncludeType;
import com.zimbra.cs.account.SearchDirectoryOptions;
import com.zimbra.cs.account.SearchDirectoryOptions.MakeObjectOpt;
import com.zimbra.cs.account.SearchDirectoryOptions.ObjectType;
import com.zimbra.cs.account.SearchDirectoryOptions.SortOpt;
import com.zimbra.cs.account.Server;
import com.zimbra.cs.account.ShareLocator;
import com.zimbra.cs.account.Signature;
import com.zimbra.cs.account.UCService;
import com.zimbra.cs.account.XMPPComponent;
import com.zimbra.cs.account.Zimlet;
import com.zimbra.cs.account.accesscontrol.GranteeType;
import com.zimbra.cs.account.accesscontrol.PermissionCache;
import com.zimbra.cs.account.accesscontrol.Right;
import com.zimbra.cs.account.accesscontrol.RightCommand;
import com.zimbra.cs.account.accesscontrol.RightCommand.EffectiveRights;
import com.zimbra.cs.account.accesscontrol.RightModifier;
import com.zimbra.cs.account.accesscontrol.TargetType;
import com.zimbra.cs.account.auth.AuthContext;
import com.zimbra.cs.account.auth.AuthMechanism;
import com.zimbra.cs.account.auth.AuthMechanism.AuthMech;
import com.zimbra.cs.account.auth.PasswordUtil;
import com.zimbra.cs.account.cache.DomainCache;
import com.zimbra.cs.account.cache.DomainCache.GetFromDomainCacheOption;
import com.zimbra.cs.account.cache.IAccountCache;
import com.zimbra.cs.account.cache.IDomainCache;
import com.zimbra.cs.account.cache.IMimeTypeCache;
import com.zimbra.cs.account.cache.INamedEntryCache;
import com.zimbra.cs.account.callback.CallbackContext;
import com.zimbra.cs.account.callback.CallbackContext.DataKey;
import com.zimbra.cs.account.gal.GalNamedFilter;
import com.zimbra.cs.account.gal.GalOp;
import com.zimbra.cs.account.gal.GalParams;
import com.zimbra.cs.account.gal.GalUtil;
import com.zimbra.cs.account.krb5.Krb5Principal;
import com.zimbra.cs.account.ldap.entry.LdapAccount;
import com.zimbra.cs.account.ldap.entry.LdapAlias;
import com.zimbra.cs.account.ldap.entry.LdapAlwaysOnCluster;
import com.zimbra.cs.account.ldap.entry.LdapCalendarResource;
import com.zimbra.cs.account.ldap.entry.LdapConfig;
import com.zimbra.cs.account.ldap.entry.LdapCos;
import com.zimbra.cs.account.ldap.entry.LdapDataSource;
import com.zimbra.cs.account.ldap.entry.LdapDistributionList;
import com.zimbra.cs.account.ldap.entry.LdapDomain;
import com.zimbra.cs.account.ldap.entry.LdapDynamicGroup;
import com.zimbra.cs.account.ldap.entry.LdapEntry;
import com.zimbra.cs.account.ldap.entry.LdapGlobalGrant;
import com.zimbra.cs.account.ldap.entry.LdapIdentity;
import com.zimbra.cs.account.ldap.entry.LdapMimeType;
import com.zimbra.cs.account.ldap.entry.LdapServer;
import com.zimbra.cs.account.ldap.entry.LdapShareLocator;
import com.zimbra.cs.account.ldap.entry.LdapSignature;
import com.zimbra.cs.account.ldap.entry.LdapUCService;
import com.zimbra.cs.account.ldap.entry.LdapXMPPComponent;
import com.zimbra.cs.account.ldap.entry.LdapZimlet;
import com.zimbra.cs.account.names.NameUtil;
import com.zimbra.cs.account.names.NameUtil.EmailAddress;
import com.zimbra.cs.gal.GalSearchConfig;
import com.zimbra.cs.gal.GalSearchControl;
import com.zimbra.cs.gal.GalSearchParams;
import com.zimbra.cs.gal.GalSearchResultCallback;
import com.zimbra.cs.gal.GalSyncToken;
import com.zimbra.cs.httpclient.URLUtil;
import com.zimbra.cs.ldap.IAttributes;
import com.zimbra.cs.ldap.IAttributes.CheckBinary;
import com.zimbra.cs.ldap.LdapClient;
import com.zimbra.cs.ldap.LdapConstants;
import com.zimbra.cs.ldap.LdapException;
import com.zimbra.cs.ldap.LdapException.LdapContextNotEmptyException;
import com.zimbra.cs.ldap.LdapException.LdapEntryAlreadyExistException;
import com.zimbra.cs.ldap.LdapException.LdapEntryNotFoundException;
import com.zimbra.cs.ldap.LdapException.LdapInvalidAttrNameException;
import com.zimbra.cs.ldap.LdapException.LdapInvalidAttrValueException;
import com.zimbra.cs.ldap.LdapException.LdapInvalidSearchFilterException;
import com.zimbra.cs.ldap.LdapException.LdapMultipleEntriesMatchedException;
import com.zimbra.cs.ldap.LdapException.LdapSizeLimitExceededException;
import com.zimbra.cs.ldap.LdapServerConfig.ExternalLdapConfig;
import com.zimbra.cs.ldap.LdapServerType;
import com.zimbra.cs.ldap.LdapTODO.TODO;
import com.zimbra.cs.ldap.LdapUsage;
import com.zimbra.cs.ldap.LdapUtil;
import com.zimbra.cs.ldap.SearchLdapOptions;
import com.zimbra.cs.ldap.SearchLdapOptions.SearchLdapVisitor;
import com.zimbra.cs.ldap.SearchLdapOptions.StopIteratingException;
import com.zimbra.cs.ldap.ZAttributes;
import com.zimbra.cs.ldap.ZLdapContext;
import com.zimbra.cs.ldap.ZLdapFilter;
import com.zimbra.cs.ldap.ZLdapFilterFactory;
import com.zimbra.cs.ldap.ZLdapFilterFactory.FilterId;
import com.zimbra.cs.ldap.ZLdapSchema;
import com.zimbra.cs.ldap.ZMutableEntry;
import com.zimbra.cs.ldap.ZSearchControls;
import com.zimbra.cs.ldap.ZSearchResultEntry;
import com.zimbra.cs.ldap.ZSearchResultEnumeration;
import com.zimbra.cs.ldap.ZSearchScope;
import com.zimbra.cs.ldap.unboundid.InMemoryLdapServer;
import com.zimbra.cs.mime.MimeTypeInfo;
import com.zimbra.cs.util.Zimbra;
import com.zimbra.cs.zimlet.ZimletException;
import com.zimbra.cs.zimlet.ZimletUtil;
import com.zimbra.soap.admin.type.CacheEntryType;
import com.zimbra.soap.admin.type.CountObjectsType;
import com.zimbra.soap.admin.type.DataSourceType;
import com.zimbra.soap.type.AutoProvPrincipalBy;
import com.zimbra.soap.type.GalSearchType;
import com.zimbra.soap.type.TargetBy;


/**
 * LDAP implementation of {@link Provisioning}.
 *
 * @since Sep 23, 2004
 * @author schemers
 */
public class LdapProvisioning extends LdapProv {

    private static final Log mLog = LogFactory.getLog(LdapProvisioning.class);

    private static final String[] sInvalidAccountCreateModifyAttrs = {
            Provisioning.A_uid,
            Provisioning.A_zimbraMailAlias,
            Provisioning.A_zimbraMailDeliveryAddress,
    };


    private boolean useCache;
    private LdapCache cache;

    private final IAccountCache accountCache;
    private final INamedEntryCache<LdapCos> cosCache;
    private final IDomainCache domainCache;
    private final INamedEntryCache<Group> groupCache;
    private final IMimeTypeCache mimeTypeCache;
    private final INamedEntryCache<Server> serverCache;
<<<<<<< HEAD
    private final INamedEntryCache<AlwaysOnCluster> alwaysOnClusterCache;
=======
>>>>>>> e87a7192
    private final INamedEntryCache<UCService> ucServiceCache;
    private final INamedEntryCache<ShareLocator> shareLocatorCache;
    private final INamedEntryCache<XMPPComponent> xmppComponentCache;
    private final INamedEntryCache<LdapZimlet> zimletCache;

    private LdapConfig cachedGlobalConfig = null;
    private GlobalGrant cachedGlobalGrant = null;
    private static final Random sPoolRandom = new Random();
    private final Groups allDLs; // email addresses of all distribution lists on the system
    private final ZLdapFilterFactory filterFactory;

    private String[] BASIC_DL_ATTRS;
    private String[] BASIC_DYNAMIC_GROUP_ATTRS;
    private String[] BASIC_GROUP_ATTRS;

    private static LdapProvisioning singleton = null;

    private static synchronized void ensureSingleton(LdapProvisioning prov) {
        if (singleton != null) {
            // pass an exception to have the stack logged
            Zimbra.halt("Only one instance of LdapProvisioning can be created",
                    ServiceException.FAILURE("failed to instantiate LdapProvisioning", null));
        }
        singleton = prov;
    }

    public LdapProvisioning() {
        this(CacheMode.DEFAULT);
    }

    public LdapProvisioning(CacheMode cacheMode) {
        ensureSingleton(this);

        useCache = true;
        if (cacheMode == CacheMode.OFF) {
            useCache = false;
        }

        if (this.useCache) {
            cache = new LdapCache.LRUMapCache();
        } else {
            cache = new LdapCache.NoopCache();
        }

        accountCache = cache.accountCache();
        cosCache = cache.cosCache();
        domainCache = cache.domainCache();
        groupCache = cache.groupCache();
        mimeTypeCache = cache.mimeTypeCache();
        serverCache = cache.serverCache();
        ucServiceCache = cache.ucServiceCache();
        shareLocatorCache = cache.shareLocatorCache();
        xmppComponentCache = cache.xmppComponentCache();
        zimletCache = cache.zimletCache();
        alwaysOnClusterCache = cache.alwaysOnClusterCache();

        setDIT();
        setHelper(new ZLdapHelper(this));
        allDLs = new Groups(this);

        filterFactory = ZLdapFilterFactory.getInstance();

        try {
            BASIC_DL_ATTRS = getBasicDLAttrs();
            BASIC_DYNAMIC_GROUP_ATTRS = getBasicDynamicGroupAttrs();
            BASIC_GROUP_ATTRS = getBasicGroupAttrs();
        } catch (ServiceException e) {
            Zimbra.halt("failed to initialize LdapProvisioning", e);
        }

        register(new Validators.DomainAccountValidator());
        register(new Validators.DomainMaxAccountsValidator());
    }


    @Override
    public int getAccountCacheSize() { return accountCache.getSize(); }

    @Override
    public double getAccountCacheHitRate() { return accountCache.getHitRate(); }

    @Override
    public int getCosCacheSize() { return cosCache.getSize(); }

    @Override
    public double getCosCacheHitRate() { return cosCache.getHitRate(); }

    @Override
    public int getDomainCacheSize() { return domainCache.getSize(); }

    @Override
    public double getDomainCacheHitRate() { return domainCache.getHitRate(); }

    @Override
    public int getServerCacheSize() { return serverCache.getSize(); }

    @Override
    public double getServerCacheHitRate() { return serverCache.getHitRate(); }

    @Override
    public int getUCServiceCacheSize() { return ucServiceCache.getSize(); }

    @Override
    public double getUCServiceCacheHitRate() { return ucServiceCache.getHitRate(); }

    @Override
    public int getZimletCacheSize() { return zimletCache.getSize(); }

    @Override
    public double getZimletCacheHitRate() { return zimletCache.getHitRate(); }

    @Override
    public int getGroupCacheSize() { return groupCache.getSize(); }

    @Override
    public double getGroupCacheHitRate() { return groupCache.getHitRate(); }

    @Override
    public int getXMPPCacheSize() { return xmppComponentCache.getSize(); }

    @Override
    public double getXMPPCacheHitRate() { return xmppComponentCache.getHitRate(); }

    private String[] getBasicDLAttrs() throws ServiceException {
        AttributeManager attrMgr = AttributeManager.getInstance();
        Set<String> dlAttrs = attrMgr.getAllAttrsInClass(AttributeClass.distributionList);

        Set<String> attrs = Sets.newHashSet(dlAttrs);
        attrs.add(Provisioning.A_objectClass);
        attrs.remove(Provisioning.A_zimbraMailForwardingAddress);  // the member attr
        attrs.remove(Provisioning.A_zimbraMailTransport);          // does not apply to DL

        // remove deprecated attrs
        for (Iterator<String> iter = attrs.iterator(); iter.hasNext();) {
            String attr = iter.next();
            AttributeInfo ai = attrMgr.getAttributeInfo(attr);
            if (ai != null && ai.isDeprecated()) {
                iter.remove();
            }
        }

        return Lists.newArrayList(attrs).toArray(new String[attrs.size()]);
    }

    private String[] getBasicDynamicGroupAttrs() throws ServiceException {
        AttributeManager attrMgr = AttributeManager.getInstance();
        Set<String> dynGroupAttrs = attrMgr.getAllAttrsInClass(AttributeClass.group);

        Set<String> attrs = Sets.newHashSet(dynGroupAttrs);
        attrs.add(Provisioning.A_objectClass);

        // remove deprecated attrs
        for (Iterator<String> iter = attrs.iterator(); iter.hasNext();) {
            String attr = iter.next();
            AttributeInfo ai = attrMgr.getAttributeInfo(attr);
            if (ai != null && ai.isDeprecated()) {
                iter.remove();
            }
        }

        return Lists.newArrayList(attrs).toArray(new String[attrs.size()]);
    }

    private String[] getBasicGroupAttrs() throws ServiceException {
        Set<String> attrs = Sets.newHashSet();

        Set<String> dlAttrs = Sets.newHashSet(getBasicDLAttrs());
        Set<String> dynGroupAttrs = Sets.newHashSet(getBasicDynamicGroupAttrs());
        SetUtil.union(attrs, dlAttrs, dynGroupAttrs);
        return Lists.newArrayList(attrs).toArray(new String[attrs.size()]);
    }


    /*
     * Contains parallel arrays of old addrs and new addrs as a result of domain change
     */
    protected static class ReplaceAddressResult {
        ReplaceAddressResult(String oldAddrs[], String newAddrs[]) {
            mOldAddrs = oldAddrs;
            mNewAddrs = newAddrs;
        }
        private final String mOldAddrs[];
        private final String mNewAddrs[];

        public String[] oldAddrs() { return mOldAddrs; }
        public String[] newAddrs() { return mNewAddrs; }
    }

    @Override
    public void modifyAttrs(Entry e, Map<String, ? extends Object> attrs, boolean checkImmutable)
    throws ServiceException {
        modifyAttrs(e, attrs, checkImmutable, true);
    }


    /**
     * Modifies this entry.  <code>attrs</code> is a <code>Map</code> consisting of
     * keys that are <code>String</code>s, and values that are either
     * <ul>
     *   <li><code>null</code>, in which case the attr is removed</li>
     *   <li>a single <code>Object</code>, in which case the attr is modified
     *     based on the object's <code>toString()</code> value</li>
     *   <li>an <code>Object</code> array or <code>Collection</code>,
     *     in which case a multi-valued attr is updated</li>
     * </ul>
     */
    @Override
    public void modifyAttrs(Entry e, Map<String, ? extends Object> attrs,
            boolean checkImmutable, boolean allowCallback)
    throws ServiceException {
        CallbackContext callbackContext = new CallbackContext(CallbackContext.Op.MODIFY);
        AttributeManager.getInstance().preModify(attrs, e, callbackContext, checkImmutable, allowCallback);
        modifyAttrsInternal(e, null, attrs);
        AttributeManager.getInstance().postModify(attrs, e, callbackContext, allowCallback);
    }

    @Override
    public void restoreAccountAttrs(Account acct, Map<String, ? extends Object> backupAttrs)
    throws ServiceException {
        Map<String, Object> attrs = Maps.newHashMap(backupAttrs);

        Object ocsInBackupObj = backupAttrs.get(A_objectClass);
        String[] ocsInBackup = StringUtil.toStringArray(ocsInBackupObj);

        String[] ocsOnAcct = acct.getMultiAttr(A_objectClass);

        // replace A_objectClass in backupAttrs with only OCs that is not a
        // super OC of LdapObjectClass.ZIMBRA_DEFAULT_PERSON_OC, then merge them with
        // OCs added during restoreAccount.
        List<String> needOCs = Lists.newArrayList(ocsOnAcct);
        for (String oc : ocsInBackup) {
            if (!LdapObjectClassHierarchy.isSuperiorOC(this, LdapObjectClass.ZIMBRA_DEFAULT_PERSON_OC, oc)) {
                if (!needOCs.contains(oc)) {
                    needOCs.add(oc);
                }
            }
        }

        attrs.put(A_objectClass, needOCs.toArray(new String[needOCs.size()]));

        modifyAttrs(acct, attrs, false, false);
    }

    /**
     * should only be called internally.
     *
     * @param initCtxt
     * @param attrs
     * @throws ServiceException
     */
    protected void modifyAttrsInternal(Entry entry, ZLdapContext initZlc,
            Map<String, ? extends Object> attrs)
            throws ServiceException {
        if (entry instanceof Account && !(entry instanceof CalendarResource)) {
            Account acct = (Account) entry;
            validate(ProvisioningValidator.MODIFY_ACCOUNT_CHECK_DOMAIN_COS_AND_FEATURE,
                    acct.getAttr(A_zimbraMailDeliveryAddress), attrs, acct);
        }

        modifyLdapAttrs(entry, initZlc, attrs);
    }

    private void modifyLdapAttrs(Entry entry, ZLdapContext initZlc,
            Map<String, ? extends Object> attrs)
            throws ServiceException {
        ZLdapContext zlc = initZlc;
        try {
            if (zlc == null) {
                zlc = LdapClient.getContext(LdapServerType.MASTER,
                        LdapUsage.modifyEntryfromEntryType(entry.getEntryType()));
            }
            helper.modifyAttrs(zlc, ((LdapEntry)entry).getDN(), attrs, entry);
        } catch (LdapInvalidAttrNameException e) {
            throw AccountServiceException.INVALID_ATTR_NAME(
                    "invalid attr name: " + e.getMessage(), e);
        } catch (LdapInvalidAttrValueException e) {
            throw AccountServiceException.INVALID_ATTR_VALUE(
                    "invalid attr value: " + e.getMessage(), e);
        } catch (ServiceException e) {
            throw ServiceException.FAILURE("unable to modify attrs: "
                    + e.getMessage(), e);
        } finally {
            refreshEntry(entry, zlc);
            if (initZlc == null) {
                LdapClient.closeContext(zlc);
            }
        }
    }

    /**
     * reload/refresh the entry from the ***master***.
     */
    @Override
    public void reload(Entry e) throws ServiceException {
        reload(e, true);
    }

    @Override
    public void reload(Entry e, boolean master) throws ServiceException {

        ZLdapContext zlc = null;
        try {
            zlc = LdapClient.getContext(LdapServerType.get(master), LdapUsage.GET_ENTRY);
            refreshEntry(e, zlc);
        } finally {
            LdapClient.closeContext(zlc);
        }
    }

    void refreshEntry(Entry entry, ZLdapContext initZlc) throws ServiceException {

        try {
            String dn = ((LdapEntry)entry).getDN();
            ZAttributes attributes = helper.getAttributes(initZlc, dn);

            Map<String, Object> attrs = attributes.getAttrs();

            Map<String,Object> defaults = null;
            Map<String,Object> secondaryDefaults = null;
            Map<String,Object> overrideDefaults = null;

            if (entry instanceof Account) {
                //
                // We can get here from either modifyAttrsInternal or reload path.
                //
                // If we got here from modifyAttrsInternal, zimbraCOSId on account
                // might have been changed, added, removed, but entry now still contains
                // the old attrs.  Create a temp Account object from the new attrs, and then
                // use the same cos of the temp Account object for our entry object.
                //
                // If we got here from reload, attrs are likely not changed, the callsites
                // just want a refreshed object.  For this case it's best if we still
                // always resolve the COS correctly.  makeAccount is a cheap call and won't
                // add any overhead like loading cos/domain from LDAP: even if cos/domain
                // has to be loaded (because not in cache) in the getCOS(temp) call, it's
                // just the same as calling (buggy) getCOS(entry) before.
                //
                // We only need the temp object for the getCOS call, don't need to setup
                // primary/secondary defaults on the temp object because:
                //     zimbraCOSId is only on account(of course), and that's all needed
                //     for determining the COS for the account in the getCOS call: if
                //     zimbraCOSId is not set on account, it will fallback to the domain
                //     default COS, then fallback to the system default COS.
                //
                Account temp = makeAccountNoDefaults(dn, attributes);
                Cos cos = getCOS(temp);
                if (cos != null)
                    defaults = cos.getAccountDefaults();
                Domain domain = getDomain((Account)entry);
                if (domain != null)
                    secondaryDefaults = domain.getAccountDefaults();
            } else if (entry instanceof Domain) {
                defaults = getConfig().getDomainDefaults();
            } else if (entry instanceof Server) {
                defaults = getConfig().getServerDefaults();
                AlwaysOnCluster aoc = getAlwaysOnCluster((Server) entry);
                if (aoc != null) {
                    overrideDefaults = aoc.getServerOverrides();
                }
            }

            if (defaults == null && secondaryDefaults == null)
                entry.setAttrs(attrs);
            else
                entry.setAttrs(attrs, defaults, secondaryDefaults, overrideDefaults);

            extendLifeInCacheOrFlush(entry);

        } catch (ServiceException e) {
            throw ServiceException.FAILURE("unable to refresh entry", e);
        }
    }

    public void extendLifeInCacheOrFlush(Entry entry) {
        if (entry instanceof Account) {
            accountCache.replace((Account)entry);
        } else if (entry instanceof LdapCos) {
            cosCache.replace((LdapCos)entry);
        } else if (entry instanceof Domain) {
            domainCache.replace((Domain)entry);
        } else if (entry instanceof Server) {
            serverCache.replace((Server)entry);
        } else if (entry instanceof UCService) {
            ucServiceCache.replace((UCService)entry);
        } else if (entry instanceof XMPPComponent) {
            xmppComponentCache.replace((XMPPComponent)entry);
        } else if (entry instanceof LdapZimlet) {
            zimletCache.replace((LdapZimlet)entry);
        } else if (entry instanceof LdapAlwaysOnCluster) {
            alwaysOnClusterCache.replace((AlwaysOnCluster) entry);
        } else if (entry instanceof Group) {
            /*
             * DLs returned by Provisioning.get(DistributionListBy) and
             * DLs/dynamic groups returned by Provisioning.getGroup(DistributionListBy)
             * are "not" cached.
             *
             * DLs returned by Provisioning.getDLBasic(DistributionListBy) and
             * DLs/dynamic groups returned by Provisioning.getGroupBasic(DistributionListBy)
             * "are" cached.
             *
             * Need to flush out the cached entries if the instance being modified is not
             * in cache. (i.e. the instance being modified was obtained by get/getGroup)
             */
            Group modifiedInstance = (Group) entry;
            Group cachedInstance = getGroupFromCache(DistributionListBy.id, modifiedInstance.getId());
            if (cachedInstance != null && modifiedInstance != cachedInstance) {
                groupCache.remove(cachedInstance);
            }
        }
    }

    /**
     * Status check on LDAP connection.  Search for global config entry.
     */
    @Override
    public boolean healthCheck() throws ServiceException {
        boolean result = false;

        try {
            ZAttributes attrs = helper.getAttributes(LdapUsage.HEALTH_CHECK, mDIT.configDN());
            result = attrs != null; // not really needed, getAttributes should never return null
        } catch (ServiceException e) {
            mLog.warn("LDAP health check error", e);
        }
        return result;
    }

    @Override
    public synchronized Config getConfig() throws ServiceException
    {
        if (cachedGlobalConfig == null) {
            String configDn = mDIT.configDN();
            try {
                ZAttributes attrs = helper.getAttributes(LdapUsage.GET_GLOBALCONFIG, configDn);
                LdapConfig config = new LdapConfig(configDn, attrs, this);

                if (useCache) {
                    cachedGlobalConfig = config;
                } else {
                    return config;
                }
            } catch (ServiceException e) {
                throw ServiceException.FAILURE("unable to get config", e);
            }
        }
        return cachedGlobalConfig;
    }

    @Override
    public synchronized GlobalGrant getGlobalGrant() throws ServiceException
    {
        if (cachedGlobalGrant == null) {
            String globalGrantDn = mDIT.globalGrantDN();
            try {
                ZAttributes attrs = helper.getAttributes(LdapUsage.GET_GLOBALGRANT, globalGrantDn);
                LdapGlobalGrant globalGrant = new LdapGlobalGrant(globalGrantDn, attrs, this);

                if (useCache) {
                    cachedGlobalGrant = globalGrant;
                } else {
                    return globalGrant;
                }
            } catch (ServiceException e) {
                throw ServiceException.FAILURE("unable to get globalgrant", e);
            }
        }
        return cachedGlobalGrant;
    }

    @Override
    public List<MimeTypeInfo> getMimeTypes(String mimeType) throws ServiceException {
        return mimeTypeCache.getMimeTypes(this, mimeType);
    }

    @Override
    public List<MimeTypeInfo> getMimeTypesByQuery(String mimeType) throws ServiceException {
        List<MimeTypeInfo> mimeTypes = new ArrayList<MimeTypeInfo>();

        try {
            ZSearchResultEnumeration ne = helper.searchDir(mDIT.mimeBaseDN(),
                    filterFactory.mimeEntryByMimeType(mimeType), ZSearchControls.SEARCH_CTLS_SUBTREE());
            while (ne.hasMore()) {
                ZSearchResultEntry sr = ne.next();
                mimeTypes.add(new LdapMimeType(sr, this));
            }
            ne.close();
        } catch (ServiceException e) {
            throw ServiceException.FAILURE("unable to get mime types for " + mimeType, e);
        }
        return mimeTypes;
    }

    @Override
    public List<MimeTypeInfo> getAllMimeTypes() throws ServiceException {
        return mimeTypeCache.getAllMimeTypes(this);
    }

    @Override
    public List<MimeTypeInfo> getAllMimeTypesByQuery() throws ServiceException {
        List<MimeTypeInfo> mimeTypes = new ArrayList<MimeTypeInfo>();

        try {
            ZSearchResultEnumeration ne = helper.searchDir(
                    mDIT.mimeBaseDN(), filterFactory.allMimeEntries(),
                    ZSearchControls.SEARCH_CTLS_SUBTREE());
            while (ne.hasMore()) {
                ZSearchResultEntry sr = ne.next();
                mimeTypes.add(new LdapMimeType(sr, this));
            }
            ne.close();
        } catch (ServiceException e) {
            throw ServiceException.FAILURE("unable to get mime types", e);
        }
        return mimeTypes;
    }

    private Account getAccountByQuery(String base, ZLdapFilter filter, ZLdapContext initZlc,
            boolean loadFromMaster)
    throws ServiceException {
        try {
            ZSearchResultEntry sr = helper.searchForEntry(base, filter, initZlc, loadFromMaster);
            if (sr != null) {
                return makeAccount(sr.getDN(), sr.getAttributes());
            }
        } catch (LdapMultipleEntriesMatchedException e) {
            // duped entries are not in the exception, log it
            ZimbraLog.account.debug(e.getMessage());
            throw AccountServiceException.MULTIPLE_ACCOUNTS_MATCHED(
                    String.format("multiple entries are returned by query: base=%s, query=%s",
                    e.getQueryBase(), e.getQuery()));
        } catch (ServiceException e) {
            throw ServiceException.FAILURE("unable to lookup account via query: " +
                    filter.toFilterString() + " message: "+e.getMessage(), e);
        }
        return null;
    }

    private Account getAccountById(String zimbraId, ZLdapContext zlc, boolean loadFromMaster)
    throws ServiceException {
        if (zimbraId == null)
            return null;
        Account a = accountCache.getById(zimbraId);
        if (a == null) {
            ZLdapFilter filter = filterFactory.accountById(zimbraId);

            a = getAccountByQuery(mDIT.mailBranchBaseDN(), filter, zlc, loadFromMaster);

            // search again under the admin base if not found and admin base is not under mail base
            if (a == null && !mDIT.isUnder(mDIT.mailBranchBaseDN(), mDIT.adminBaseDN()))
                a = getAccountByQuery(mDIT.adminBaseDN(), filter, zlc, loadFromMaster);

            accountCache.put(a);
        }
        return a;
    }

    @Override
    public Account get(AccountBy keyType, String key) throws ServiceException {
        return get(keyType, key, false);
    }

    @Override
    public Account get(AccountBy keyType, String key, boolean loadFromMaster)
    throws ServiceException {
        switch(keyType) {
        case adminName:
            return getAdminAccountByName(key, loadFromMaster);
        case appAdminName:
            return getAppAdminAccountByName(key, loadFromMaster);
        case id:
            return getAccountById(key, null, loadFromMaster);
        case foreignPrincipal:
            return getAccountByForeignPrincipal(key, loadFromMaster);
        case name:
            return getAccountByName(key, loadFromMaster);
        case krb5Principal:
            return Krb5Principal.getAccountFromKrb5Principal(key, loadFromMaster);
        default:
            return null;
        }
    }

    public Account getFromCache(AccountBy keyType, String key) throws ServiceException {
        switch(keyType) {
        case adminName:
            return accountCache.getByName(key);
        case id:
            return accountCache.getById(key);
        case foreignPrincipal:
            return accountCache.getByForeignPrincipal(key);
        case name:
            return accountCache.getByName(key);
        case krb5Principal:
            throw ServiceException.FAILURE("key type krb5Principal is not supported by getFromCache", null);
        default:
            return null;
        }
    }

    private Account getAccountByForeignPrincipal(String foreignPrincipal, boolean loadFromMaster)
    throws ServiceException {
        Account a = accountCache.getByForeignPrincipal(foreignPrincipal);

        // bug 27966, always do a search so dup entries can be thrown
        Account acct = getAccountByQuery(
                mDIT.mailBranchBaseDN(),
                filterFactory.accountByForeignPrincipal(foreignPrincipal),
                null, loadFromMaster);

        // all is well, put the account in cache if it was not in cache
        // this is so we don't change our caching behavior - the above search was just to check for dup - we did that anyway
        // before bug 23372 was fixed.
        if (a == null) {
            a = acct;
            accountCache.put(a);
        }
        return a;
    }

    private Account getAdminAccountByName(String name, boolean loadFromMaster)
    throws ServiceException {
        Account a = accountCache.getByName(name);
        if (a == null) {
            a = getAccountByQuery(
                    mDIT.adminBaseDN(),
                    filterFactory.adminAccountByRDN(mDIT.accountNamingRdnAttr(), name),
                    null, loadFromMaster);
            accountCache.put(a);
        }
        return a;
    }

    private Account getAppAdminAccountByName(String name, boolean loadFromMaster)
    throws ServiceException {
        Account a = accountCache.getByName(name);
        if (a == null) {
            a = getAccountByQuery(
                    mDIT.appAdminBaseDN(),
                    filterFactory.adminAccountByRDN(mDIT.accountNamingRdnAttr(), name),
                    null, loadFromMaster);
            accountCache.put(a);
        }
        return a;
    }

    private String fixupAccountName(String emailAddress) throws ServiceException {
        int index = emailAddress.indexOf('@');
        String domain = null;
        if (index == -1) {
            // domain is already in ASCII name
            domain = getConfig().getAttr(Provisioning.A_zimbraDefaultDomainName, null);
            if (domain == null)
                throw ServiceException.INVALID_REQUEST("must be valid email address: "+emailAddress, null);
            else
                emailAddress = emailAddress + "@" + domain;
        } else
            emailAddress = IDNUtil.toAsciiEmail(emailAddress);

        return emailAddress;
    }

    Account getAccountByName(String emailAddress, boolean loadFromMaster)
    throws ServiceException {

        return getAccountByName(emailAddress, loadFromMaster, true);
    }

    Account getAccountByName(String emailAddress, boolean loadFromMaster, boolean checkAliasDomain)
    throws ServiceException {

        Account account = getAccountByNameInternal(emailAddress, loadFromMaster);

        // if not found, see if the domain is an alias domain and if so try to
        // get account by the alias domain target
        if (account == null) {
            if (checkAliasDomain) {
                String addrByDomainAlias = getEmailAddrByDomainAlias(emailAddress);
                if (addrByDomainAlias != null) {
                    account = getAccountByNameInternal(addrByDomainAlias, loadFromMaster);
                }
            }
        }

        return account;
    }

    private Account getAccountByNameInternal(String emailAddress, boolean loadFromMaster)
    throws ServiceException {

        emailAddress = fixupAccountName(emailAddress);

        Account account = accountCache.getByName(emailAddress);
        if (account == null) {
            account = getAccountByQuery(
                    mDIT.mailBranchBaseDN(),
                    filterFactory.accountByName(emailAddress),
                    null, loadFromMaster);
            accountCache.put(account);
        }
        return account;
    }

    @Override
    public Account getAccountByForeignName(String foreignName, String application, Domain domain)
    throws ServiceException {
        // first try direct match
        Account acct = getAccountByForeignPrincipal(application + ":" + foreignName);

        if (acct != null)
            return acct;

        if (domain == null) {
            String parts[] = foreignName.split("@");
            if (parts.length != 2)
                return null;

            String domainName = parts[1];
            domain = getDomain(Key.DomainBy.foreignName, application + ":" + domainName, true);
        }

        if (domain == null)
            return null;

        // see if there is a custom hander on the domain
        DomainNameMappingHandler.HandlerConfig handlerConfig =
            DomainNameMappingHandler.getHandlerConfig(domain, application);

        String acctName;
        if (handlerConfig != null) {
            // invoke the custom handler
            acctName = DomainNameMappingHandler.mapName(handlerConfig, foreignName, domain.getName());
        } else {
            // do our builtin mapping of {localpart}@{zimbra domain name}
            acctName = foreignName.split("@")[0] + "@" + domain.getName();
        }

        return get(AccountBy.name, acctName);
    }

    private Cos lookupCos(String key, ZLdapContext zlc) throws ServiceException {
        Cos c = null;
        c = getCosById(key, zlc);
        if (c == null)
            c = getCosByName(key, zlc);
        if (c == null)
            throw AccountServiceException.NO_SUCH_COS(key);
        else
            return c;
    }

    @Override
    public void autoProvAccountEager(EagerAutoProvisionScheduler scheduler)
    throws ServiceException {
        AutoProvisionEager.handleScheduledDomains(this, scheduler);
    }

    @Override
    public Account autoProvAccountLazy(Domain domain, String loginName,
            String loginPassword, AutoProvAuthMech authMech)
    throws ServiceException {
        AutoProvisionLazy autoPorv =
            new AutoProvisionLazy(this, domain, loginName, loginPassword, authMech);
        return autoPorv.handle();
    }

    @Override
    public Account autoProvAccountManual(Domain domain, AutoProvPrincipalBy by,
            String principal, String password)
    throws ServiceException {
        AutoProvisionManual autoProv =
            new AutoProvisionManual(this, domain, by, principal, password);
        return autoProv.handle();
    }

    @Override
    public void searchAutoProvDirectory(Domain domain, String filter, String name,
            String[] returnAttrs, int maxResults, DirectoryEntryVisitor visitor)
    throws ServiceException {
        AutoProvision.searchAutoProvDirectory(this, domain, filter, name, null,
                returnAttrs, maxResults, visitor);
    }

    @Override
    public Account createAccount(String emailAddress, String password, Map<String, Object> attrs)
    throws ServiceException {
        return createAccount(emailAddress, password, attrs,
                mDIT.handleSpecialAttrs(attrs), null, false, null);
    }

    @Override
    public Account restoreAccount(String emailAddress, String password,
            Map<String, Object> attrs, Map<String, Object> origAttrs)
    throws ServiceException {
        return createAccount(emailAddress, password, attrs,
                mDIT.handleSpecialAttrs(attrs), null, true, origAttrs);
    }

    private Account createAccount(String emailAddress, String password,
            Map<String, Object> acctAttrs, SpecialAttrs specialAttrs,
            String[] additionalObjectClasses,
            boolean restoring, Map<String, Object> origAttrs)
    throws ServiceException {

        String uuid = specialAttrs.getZimbraId();
        String baseDn = specialAttrs.getLdapBaseDn();

        emailAddress = emailAddress.toLowerCase().trim();
        String parts[] = emailAddress.split("@");
        if (parts.length != 2) {
            throw ServiceException.INVALID_REQUEST("must be valid email address: " +
                    emailAddress, null);
        }

        String localPart = parts[0];
        String domain = parts[1];
        domain = IDNUtil.toAsciiDomainName(domain);
        emailAddress = localPart + "@" + domain;

        validEmailAddress(emailAddress);

        if (restoring) {
            validate(ProvisioningValidator.CREATE_ACCOUNT,
                    emailAddress, additionalObjectClasses, origAttrs);
            validate(ProvisioningValidator.CREATE_ACCOUNT_CHECK_DOMAIN_COS_AND_FEATURE,
                    emailAddress, origAttrs);
        } else {
            validate(ProvisioningValidator.CREATE_ACCOUNT,
                    emailAddress, additionalObjectClasses, acctAttrs);
            validate(ProvisioningValidator.CREATE_ACCOUNT_CHECK_DOMAIN_COS_AND_FEATURE,
                    emailAddress, acctAttrs);
        }

        if (acctAttrs == null) {
            acctAttrs = new HashMap<String, Object>();
        }
        CallbackContext callbackContext = new CallbackContext(CallbackContext.Op.CREATE);
        callbackContext.setCreatingEntryName(emailAddress);
        AttributeManager.getInstance().preModify(acctAttrs, null, callbackContext, true);

        Account acct = null;
        String dn = null;
        ZLdapContext zlc = null;
        try {
            zlc = LdapClient.getContext(LdapServerType.MASTER, LdapUsage.CREATE_ACCOUNT);

            Domain d = getDomainByAsciiName(domain, zlc);
            if (d == null) {
                throw AccountServiceException.NO_SUCH_DOMAIN(domain);
            }

            if (!d.isLocal()) {
                throw ServiceException.INVALID_REQUEST("domain type must be local", null);
            }

            ZMutableEntry entry = LdapClient.createMutableEntry();
            entry.mapToAttrs(acctAttrs);

            for (int i=0; i < sInvalidAccountCreateModifyAttrs.length; i++) {
                String a = sInvalidAccountCreateModifyAttrs[i];
                if (entry.hasAttribute(a))
                    throw ServiceException.INVALID_REQUEST("invalid attribute for CreateAccount: "+a, null);
            }

            Set<String> ocs;
            if (additionalObjectClasses == null) {
                // We are creating a pure account object, get all object classes for account.
                //
                // If restoring, only add zimbra default object classes, do not add extra
                // ones configured.  After createAccount, the restore code will issue a
                // modifyAttrs call and all object classes in the backed up account will be
                // in the attr map passed to modifyAttrs.
                //
                ocs = LdapObjectClass.getAccountObjectClasses(this, restoring);
            } else {
                // We are creating a "subclass" of account (e.g. calendar resource), get just the
                // zimbra default object classes for account, then add extra object classes needed
                // by the subclass.  All object classes needed by the subclass (calendar resource)
                // were figured out in the createCalendarResource method: including the zimbra
                // default (zimbracalendarResource) and any extra ones configured via
                // globalconfig.zimbraCalendarResourceExtraObjectClass.
                //
                // It doesn't matter if the additionalObjectClasses already contains object classes
                // added by the getAccountObjectClasses(this, true).  When additional object classes
                // are added to the set, duplicated once will only appear once.
                //
                //
                // The "restoring" flag is ignored in this path.
                // When restoring a calendar a resource, the restoring code:
                //     - always calls createAccount, not createCalendarResource
                //     - always pass null for additionalObjectClasses
                //     - like restoring an account, it will call modifyAttrs after the
                //       entry is created, any object classes in the backed up data
                //       will be in the attr map passed to modifyAttrs.
                ocs = LdapObjectClass.getAccountObjectClasses(this, true);
                for (int i = 0; i < additionalObjectClasses.length; i++)
                    ocs.add(additionalObjectClasses[i]);
            }

            boolean skipCountingLicenseQuota = false;

            /* bug 48226
             *
             * Check if any of the OCs in the backup is a structural OC that subclasses
             * our default OC (defined in ZIMBRA_DEFAULT_PERSON_OC).
             * If so, add that OC now while creating the account, because it cannot be modified later.
             */
            if (restoring && origAttrs != null) {
                Object ocsInBackupObj = origAttrs.get(A_objectClass);
                String[] ocsInBackup = StringUtil.toStringArray(ocsInBackupObj);

                String mostSpecificOC = LdapObjectClassHierarchy.getMostSpecificOC(
                        this, ocsInBackup, LdapObjectClass.ZIMBRA_DEFAULT_PERSON_OC);

                if (!LdapObjectClass.ZIMBRA_DEFAULT_PERSON_OC.equalsIgnoreCase(mostSpecificOC)) {
                    ocs.add(mostSpecificOC);
                }

                //calendar resource doesn't count against license quota
                if (origAttrs.get(A_zimbraCalResType) != null) {
                    skipCountingLicenseQuota = true;
                }
                if (origAttrs.get(A_zimbraIsSystemResource) != null) {
                    entry.setAttr(A_zimbraIsSystemResource, "TRUE");
                    skipCountingLicenseQuota = true;
                }
                if (origAttrs.get(A_zimbraIsExternalVirtualAccount) != null) {
                    entry.setAttr(A_zimbraIsExternalVirtualAccount, "TRUE");
                    skipCountingLicenseQuota = true;
                }
            }

            entry.addAttr(A_objectClass, ocs);

            String zimbraIdStr;
            if (uuid == null) {
                zimbraIdStr = LdapUtil.generateUUID();
            } else {
                zimbraIdStr = uuid;
            }
            entry.setAttr(A_zimbraId, zimbraIdStr);
            entry.setAttr(A_zimbraCreateTimestamp, DateUtil.toGeneralizedTime(new Date()));

            // default account status is active
            if (!entry.hasAttribute(Provisioning.A_zimbraAccountStatus)) {
                entry.setAttr(A_zimbraAccountStatus, Provisioning.ACCOUNT_STATUS_ACTIVE);
            }

            Cos cos = null;
            String cosId = entry.getAttrString(Provisioning.A_zimbraCOSId);

            if (cosId != null) {
                cos = lookupCos(cosId, zlc);
                if (!cos.getId().equals(cosId)) {
                    cosId = cos.getId();
                }
                entry.setAttr(Provisioning.A_zimbraCOSId, cosId);
            } else {
                String domainCosId =
                        domain != null ?
                        isExternalVirtualAccount(entry) ?
                        d.getDomainDefaultExternalUserCOSId() :
                        d.getDomainDefaultCOSId() :
                        null;

                if (domainCosId != null) {
                    cos = get(Key.CosBy.id, domainCosId);
                }
                if (cos == null) {
                    cos = getCosByName(isExternalVirtualAccount(entry) ?
                            Provisioning.DEFAULT_EXTERNAL_COS_NAME : Provisioning.DEFAULT_COS_NAME,
                            zlc);
                }
            }

            boolean hasMailTransport = entry.hasAttribute(Provisioning.A_zimbraMailTransport);

            // if zimbraMailTransport is NOT provided, pick a server and add
            // zimbraMailHost(and zimbraMailTransport) if it is not specified
            if (!hasMailTransport) {
                addMailHost(entry, cos, true);
            }

            // set all the mail-related attrs if zimbraMailHost or zimbraMailTransport was specified
            if (entry.hasAttribute(Provisioning.A_zimbraMailHost) ||
                entry.hasAttribute(Provisioning.A_zimbraMailTransport)) {
                // default mail status is enabled
                if (!entry.hasAttribute(Provisioning.A_zimbraMailStatus)) {
                    entry.setAttr(A_zimbraMailStatus, MAIL_STATUS_ENABLED);
                }

                // default account mail delivery address is email address
                if (!entry.hasAttribute(Provisioning.A_zimbraMailDeliveryAddress)) {
                    entry.setAttr(A_zimbraMailDeliveryAddress, emailAddress);
                }
            } else {
                throw ServiceException.INVALID_REQUEST("missing " +
                        Provisioning.A_zimbraMailHost + " or " + Provisioning.A_zimbraMailTransport +
                        " for CreateAccount: " + emailAddress, null);
            }

            // amivisAccount requires the mail attr, so we always add it
            entry.setAttr(A_mail, emailAddress);

            // required for ZIMBRA_DEFAULT_PERSON_OC class
            if (!entry.hasAttribute(Provisioning.A_cn)) {
                String displayName = entry.getAttrString(Provisioning.A_displayName);
                if (displayName != null) {
                    entry.setAttr(A_cn, displayName);
                } else {
                    entry.setAttr(A_cn, localPart);
                }
            }

            // required for ZIMBRA_DEFAULT_PERSON_OC class
            if (!entry.hasAttribute(Provisioning.A_sn)) {
                entry.setAttr(A_sn, localPart);
            }

            entry.setAttr(A_uid, localPart);

            setInitialPassword(cos, entry, password);

            String ucPassword = entry.getAttrString(Provisioning.A_zimbraUCPassword);
            if (ucPassword != null) {
                String encryptedPassword = Account.encrypytUCPassword(
                        entry.getAttrString(Provisioning.A_zimbraId), ucPassword);
                entry.setAttr(Provisioning.A_zimbraUCPassword, encryptedPassword);
            }

            dn = mDIT.accountDNCreate(baseDn, entry.getAttributes(), localPart, domain);
            entry.setDN(dn);

            zlc.createEntry(entry);
            acct = getAccountById(zimbraIdStr, zlc, true);
            if (acct == null) {
                throw ServiceException.FAILURE(
                        "unable to get account after creating LDAP account entry: " +
                        emailAddress + ", check ldap log for possible BDB deadlock", null);
            }

            AttributeManager.getInstance().postModify(acctAttrs, acct, callbackContext);
            removeExternalAddrsFromAllDynamicGroups(acct.getAllAddrsSet(), zlc);
            validate(ProvisioningValidator.CREATE_ACCOUNT_SUCCEEDED, emailAddress, acct, skipCountingLicenseQuota);
            return acct;
        } catch (LdapEntryAlreadyExistException e) {
            throw AccountServiceException.ACCOUNT_EXISTS(emailAddress, dn, e);
        } catch (LdapException e) {
            throw e;
        } catch (AccountServiceException e) {
            throw e;
        } catch (ServiceException e) {
           throw ServiceException.FAILURE("unable to create account: "+emailAddress, e);
        } finally {
            LdapClient.closeContext(zlc);

            if (!restoring && acct != null) {
                for (PostCreateAccountListener listener : ProvisioningExt.getPostCreateAccountListeners()) {
                    if (listener.enabled()) {
                        listener.handle(acct);
                    }
                }
            }
        }
    }

    private boolean isExternalVirtualAccount(ZMutableEntry entry) throws LdapException {
        return entry.hasAttribute(Provisioning.A_zimbraIsExternalVirtualAccount) &&
                ProvisioningConstants.TRUE.equals(entry.getAttrString(Provisioning.A_zimbraIsExternalVirtualAccount));
    }

    @Override
    public void searchOCsForSuperClasses(Map<String, Set<String>> ocs) {
        ZLdapContext zlc = null;
        try {
            zlc = LdapClient.getContext(LdapServerType.MASTER, LdapUsage.GET_SCHEMA);
            ZLdapSchema schema = zlc.getSchema();

            for (Map.Entry<String, Set<String>> entry : ocs.entrySet()) {
                String oc = entry.getKey();
                Set<String> superOCs = entry.getValue();

                try {
                    ZimbraLog.account.debug("Looking up OC: " + oc);
                    ZLdapSchema.ZObjectClassDefinition ocSchema = schema.getObjectClass(oc);

                    if (ocSchema != null) {
                        List<String> superClasses = ocSchema.getSuperiorClasses();
                        for (String superOC : superClasses) {
                            superOCs.add(superOC.toLowerCase());
                        }
                    }

                } catch (ServiceException e) {
                    ZimbraLog.account.debug("unable to load LDAP schema extension for objectclass: " + oc, e);
                }

            }

        } catch (ServiceException e) {
            ZimbraLog.account.warn("unable to get LDAP schema", e);
        } finally {
            LdapClient.closeContext(zlc);
        }
    }


    @Override
    public void getAttrsInOCs(String[] ocs, Set<String> attrsInOCs)
            throws ServiceException {

        ZLdapContext zlc = null;
        try {
            zlc = LdapClient.getContext(LdapServerType.MASTER, LdapUsage.GET_SCHEMA);
            ZLdapSchema schema = zlc.getSchema();

            for (String oc : ocs) {
                try {
                    ZLdapSchema.ZObjectClassDefinition ocSchema = schema.getObjectClass(oc);

                    if (ocSchema != null) {
                        List<String> optAttrs = ocSchema.getOptionalAttributes();
                        for (String attr : optAttrs) {
                            attrsInOCs.add(attr);
                        }
                        List<String> reqAttrs = ocSchema.getRequiredAttributes();
                        for (String attr : reqAttrs) {
                            attrsInOCs.add(attr);
                        }
                    }

                } catch (ServiceException e) {
                    ZimbraLog.account.debug("unable to lookup attributes for objectclass: " + oc, e);
                }
            }

        } catch (ServiceException e) {
            ZimbraLog.account.warn("unable to get LDAP schema", e);
        } finally {
            LdapClient.closeContext(zlc);
        }
    }

    private void setMailHost(ZMutableEntry entry, Server server, boolean setMailTransport) {
        String serviceHostname = server.getAttr(Provisioning.A_zimbraServiceHostname);
        entry.setAttr(Provisioning.A_zimbraMailHost, serviceHostname);

        if (setMailTransport) {
            int lmtpPort = server.getIntAttr(Provisioning.A_zimbraLmtpBindPort,
                    com.zimbra.cs.util.Config.D_LMTP_BIND_PORT);
            String transport = "lmtp:" + serviceHostname + ":" + lmtpPort;
            entry.setAttr(Provisioning.A_zimbraMailTransport, transport);
        }
    }

    private boolean addDefaultMailHost(ZMutableEntry entry, Server server, boolean setMailTransport)
    throws ServiceException {
        String serviceHostname = server.getAttr(Provisioning.A_zimbraServiceHostname);
        if (server.hasMailboxService() && serviceHostname != null) {
            setMailHost(entry,  server, setMailTransport);
            return true;
        }
        return false;
    }

    private void addDefaultMailHost(ZMutableEntry entry, boolean setMailTransport)
    throws ServiceException {
        if (!addDefaultMailHost(entry, getLocalServer(), setMailTransport)) {
            for (Server server: getAllServers()) {
                if (addDefaultMailHost(entry, server, setMailTransport)) {
                    return;
                }
            }
        }
    }

    private void addMailHost(ZMutableEntry entry, Cos cos, boolean setMailTransport)
    throws ServiceException {
        // if zimbraMailHost is not specified, and we have a COS, see if there is
        // a pool to pick from.
        if (cos != null && !entry.hasAttribute(Provisioning.A_zimbraMailHost)) {
            String mailHostPool[] = cos.getMultiAttr(Provisioning.A_zimbraMailHostPool);
            addMailHost(entry, mailHostPool, cos.getName(), setMailTransport);
        }

        // if zimbraMailHost still not specified, default to local server's
        // zimbraServiceHostname if it has the mailbox service enabled, otherwise
        // look through all servers and pick first with the service enabled.
        // this means every account will always have a mailbox
        if (!entry.hasAttribute(Provisioning.A_zimbraMailHost)) {
            addDefaultMailHost(entry, setMailTransport);
        }
    }

    private String addMailHost(ZMutableEntry entry, String[] mailHostPool, String cosName,
            boolean setMailTransport)
    throws ServiceException {
        if (mailHostPool.length == 0) {
            return null;
        } else if (mailHostPool.length > 1) {
            // copy it, since we are dealing with a cached String[]
            String pool[] = new String[mailHostPool.length];
            System.arraycopy(mailHostPool, 0, pool, 0, mailHostPool.length);
            mailHostPool = pool;
        }

        // Shuffle up and deal
        int max = mailHostPool.length;
        while (max > 0) {
            int i = sPoolRandom.nextInt(max);
            String mailHostId = mailHostPool[i];
            Server s = (mailHostId == null) ? null : getServerByIdInternal(mailHostId);
            if (s != null) {
                String mailHost = s.getAttr(Provisioning.A_zimbraServiceHostname);
                if (mailHost != null) {
                    if (s.hasMailboxService()) {
                        setMailHost(entry, s, setMailTransport);
                        return mailHost;
                    } else {
                        ZimbraLog.account.warn("cos("+cosName+") mailHostPool server(" +
                                s.getName()+") is not enabled for mailbox service");
                    }
                } else {
                    ZimbraLog.account.warn("cos("+cosName+") mailHostPool server(" +
                            s.getName()+") has no service hostname");
                }
            } else {
                ZimbraLog.account.warn("cos("+cosName+") has invalid server in pool: "+mailHostId);
            }
            if (i != max-1) {
                mailHostPool[i] = mailHostPool[max-1];
            }
            max--;
        }
        return null;
    }

    @SuppressWarnings("unchecked")
    @Override
    public List<Account> getAllAdminAccounts() throws ServiceException {
        SearchAccountsOptions opts = new SearchAccountsOptions();
        opts.setFilter(filterFactory.allAdminAccounts());
        opts.setIncludeType(IncludeType.ACCOUNTS_ONLY);
        opts.setSortOpt(SortOpt.SORT_ASCENDING);
        return (List<Account>) searchDirectoryInternal(opts);
    }

    @Override
    public void searchAccountsOnServer(Server server, SearchAccountsOptions opts,
            NamedEntry.Visitor visitor)
    throws ServiceException {
        searchAccountsOnServerInternal(server, opts, visitor);
    }

    @Override
    public List<NamedEntry> searchAccountsOnServer(Server server, SearchAccountsOptions opts)
    throws ServiceException {
        return searchAccountsOnServerInternal(server, opts, null);
    }

    private List<NamedEntry> searchAccountsOnServerInternal(Server server,
            SearchAccountsOptions options, NamedEntry.Visitor visitor)
    throws ServiceException {
        // filter cannot be set
        if (options.getFilter() != null || options.getFilterString() != null) {
            throw ServiceException.INVALID_REQUEST(
                    "cannot set filter for searchAccountsOnServer", null);
        }

        if (server == null) {
            throw ServiceException.INVALID_REQUEST(
                    "missing server", null);
        }

        IncludeType includeType = options.getIncludeType();

        /*
         * This is the ONLY place where search filter can be affected by domain, because
         * we have to support custom DIT where account/cr entries are NOT populated under
         * the domain tree.  In our default LdapDIT implementation, domain is always
         * ignored in the filterXXX(domain, server) calls.
         *
         * Would be great if we don't have to support custom DIT someday.
         */
        Domain domain = options.getDomain();
        ZLdapFilter filter;
        if (includeType == IncludeType.ACCOUNTS_AND_CALENDAR_RESOURCES) {
            filter = mDIT.filterAccountsByDomainAndServer(domain, server);
        } else if (includeType == IncludeType.ACCOUNTS_ONLY) {
            filter = mDIT.filterAccountsOnlyByDomainAndServer(domain, server);
        } else {
            filter = mDIT.filterCalendarResourceByDomainAndServer(domain, server);
        }

        options.setFilter(filter);
        return searchDirectoryInternal(options, visitor);
    }

    @Override
    public List<NamedEntry> searchDirectory(SearchDirectoryOptions options)
    throws ServiceException {
        return searchDirectoryInternal(options, null);
    }

    @Override
    public void searchDirectory(SearchDirectoryOptions options, NamedEntry.Visitor visitor)
    throws ServiceException {
        searchDirectoryInternal(options, visitor);
    }

    private List<?> searchDirectoryInternal(SearchDirectoryOptions options)
    throws ServiceException{
        return searchDirectoryInternal(options, null);
    }

    private String[] getSearchBases(Domain domain, Set<ObjectType> types)
    throws ServiceException {
        String[] bases;

        if (domain != null) {
            String domainDN = ((LdapDomain) domain).getDN();

            boolean domainsTree = false;
            boolean groupsTree = false;
            boolean peopleTree = false;

            if (types.contains(ObjectType.dynamicgroups)) {
                groupsTree = true;
            }
            if (types.contains(ObjectType.accounts) ||
                types.contains(ObjectType.aliases) ||
                types.contains(ObjectType.distributionlists) ||
                types.contains(ObjectType.resources)) {
                peopleTree = true;
            }
            if (types.contains(ObjectType.domains)) {
                domainsTree = true;
            }

            /*
             * error if a domain is specified but non of domain-ed object types is specified.
             */
            if (!groupsTree && !peopleTree && !domainsTree) {
                throw ServiceException.INVALID_REQUEST(
                        "domain is specified but non of domain-ed types is specified", null);
            }

            /*
             * error if both domain type and one on account/resource/group types are also
             * requested.  Because, for domains, we *do* want to return sub-domains;
             * but for accounts/resources/groups, we only want entries in the specified
             * domain, not sub-domains.
             *
             * e.g. if domains and accounts are requested, the search base would be the
             * domains DN, then all accounts in sub-domains will also be returned.   This
             * can be worked out by the DN Subtree Match Filter:
             * (||(objectClass=zimbraDomain)(&(objectClass=zimbraAccount)(DN-Subtree-Match-Filter)))
             * but it will need some work in the existing code.  This use case is not needed
             * for now - just throw.
             */
            if (domainsTree && (groupsTree || peopleTree)) {
                throw ServiceException.FAILURE("specifying domains type and one of " +
                        "accounts/resources/groups type is not supported by in-memory LDAP server", null);
            }

            /*
             * InMemoryDirectoryServer does not support EXTENSIBLE-MATCH filter.
             */
            if (InMemoryLdapServer.isOn()) {
                /*
                 * unit test path: DN Subtree Match Filter is not supported by InMemoryLdapServer
                 *
                 * If search for domains, case is the domains DN.
                 *
                 * If search for accounts/resources/groups:
                 * Search twice: once under the people tree, once under the groups tree,
                 * so entries under sub-domains are not returned.
                 *
                 */
                if (domainsTree) {
                    bases = new String[]{domainDN};
                } else {
                    List<String> baseList = Lists.newArrayList();

                    if (groupsTree) {
                        baseList.add(mDIT.domainDNToDynamicGroupsBaseDN(domainDN));
                    }

                    if (peopleTree) {
                        baseList.add(mDIT.domainDNToAccountSearchDN(domainDN));
                    }

                    bases = baseList.toArray(new String[baseList.size()]);
                }

            } else {
                /*
                 * production path
                 *
                 * use DN Subtree Match Filter and domain DN or base if objects in both
                 * people tree and groups tree are needed
                 */
                String searchBase;
                if (domainsTree) {
                    searchBase = domainDN;
                } else {
                    if ((groupsTree && peopleTree)) {
                        searchBase = domainDN;
                    } else if (groupsTree) {
                        searchBase = mDIT.domainDNToDynamicGroupsBaseDN(domainDN);
                    } else {
                        searchBase = mDIT.domainDNToAccountSearchDN(domainDN);
                    }
                }
                bases = new String[]{searchBase};
            }

        } else {
            int flags = SearchDirectoryOptions.getTypesAsFlags(types);
            bases = mDIT.getSearchBases(flags);
        }

        return bases;
    }

    private List<NamedEntry> searchDirectoryInternal(SearchDirectoryOptions options,
            NamedEntry.Visitor visitor)
    throws ServiceException {
        Set<ObjectType> types = options.getTypes();

        if (types == null) {
            throw ServiceException.INVALID_REQUEST("missing types", null);
        }

        /*
         * base
         */
        Domain domain = options.getDomain();
        String[] bases = getSearchBases(domain, types);

        /*
         * filter
         */
        int flags = options.getTypesAsFlags();
        ZLdapFilter filter = options.getFilter();
        String filterStr = options.getFilterString();

        // exact one of filter or filterString has to be set
        if (filter != null && filterStr != null) {
            throw ServiceException.INVALID_REQUEST("only one of filter or filterString can be set", null);
        }

        if (filter == null) {
            if (options.getConvertIDNToAscii() && !Strings.isNullOrEmpty(filterStr)) {
                filterStr = LdapEntrySearchFilter.toLdapIDNFilter(filterStr);
            }

            // prepend objectClass filters
            String objectClass = getObjectClassQuery(flags);

            if (filterStr == null || filterStr.equals("")) {
                filterStr = objectClass;
            } else {
                if (filterStr.startsWith("(") && filterStr.endsWith(")")) {
                    filterStr = "(&" + objectClass + filterStr + ")";
                } else {
                    filterStr = "(&" + objectClass + "(" + filterStr + ")" + ")";
                }
            }

            FilterId filterId = options.getFilterId();
            if (filterId == null) {
                throw ServiceException.INVALID_REQUEST("missing filter id", null);
            }
            filter = filterFactory.fromFilterString(options.getFilterId(), filterStr);
        }

        if (domain != null && !InMemoryLdapServer.isOn()) {
            boolean groupsTree = false;
            boolean peopleTree = false;

            if (types.contains(ObjectType.dynamicgroups)) {
                groupsTree = true;
            }
            if (types.contains(ObjectType.accounts) ||
                types.contains(ObjectType.aliases) ||
                types.contains(ObjectType.distributionlists) ||
                types.contains(ObjectType.resources)) {
                peopleTree = true;
            }

            if (groupsTree && peopleTree) {
                ZLdapFilter dnSubtreeMatchFilter = ((LdapDomain) domain).getDnSubtreeMatchFilter();
                filter = filterFactory.andWith(filter, dnSubtreeMatchFilter);
            }
        }


        /*
         * return attrs
         */
        String[] returnAttrs = fixReturnAttrs(options.getReturnAttrs(), flags);

        return searchObjects(bases, filter, returnAttrs, options, visitor);
    }


    private static String getObjectClassQuery(int flags) {
        boolean accounts = (flags & Provisioning.SD_ACCOUNT_FLAG) != 0;
        boolean aliases = (flags & Provisioning.SD_ALIAS_FLAG) != 0;
        boolean lists = (flags & Provisioning.SD_DISTRIBUTION_LIST_FLAG) != 0;
        boolean groups = (flags & Provisioning.SD_DYNAMIC_GROUP_FLAG) != 0;
        boolean calendarResources = (flags & Provisioning.SD_CALENDAR_RESOURCE_FLAG) != 0;
        boolean domains = (flags & Provisioning.SD_DOMAIN_FLAG) != 0;
        boolean coses = (flags & Provisioning.SD_COS_FLAG) != 0;

        int num = (accounts ? 1 : 0) +
                  (aliases ? 1 : 0) +
                  (lists ? 1 : 0) +
                  (groups ? 1 : 0) +
                  (domains ? 1 : 0) +
                  (coses ? 1 : 0) +
                  (calendarResources ? 1 : 0);
        if (num == 0) {
            accounts = true;
        }

        // If searching for user accounts/aliases/lists, filter looks like:
        //
        //   (&(objectclass=zimbraAccount)!(objectclass=zimbraCalendarResource))
        //
        // If searching for calendar resources, filter looks like:
        //
        //   (objectclass=zimbraCalendarResource)
        //
        // The !resource condition is there in first case because a calendar
        // resource is also a zimbraAccount.
        //
        StringBuffer oc = new StringBuffer();

        if (accounts && !calendarResources) {
            oc.append("(&");
        }

        if (num > 1) {
            oc.append("(|");
        }

        if (accounts) oc.append("(objectclass=zimbraAccount)");
        if (aliases) oc.append("(objectclass=zimbraAlias)");
        if (lists) oc.append("(objectclass=zimbraDistributionList)");
        if (groups) oc.append("(objectclass=zimbraGroup)");
        if (domains) oc.append("(objectclass=zimbraDomain)");
        if (coses) oc.append("(objectclass=zimbraCos)");
        if (calendarResources) oc.append("(objectclass=zimbraCalendarResource)");

        if (num > 1) {
            oc.append(")");
        }

        if (accounts && !calendarResources) {
            oc.append("(!(objectclass=zimbraCalendarResource)))");
        }

        return oc.toString();
    }

    private static class NamedEntryComparator implements Comparator<NamedEntry> {
        final Provisioning mProv;
        final String mSortAttr;
        final boolean mSortAscending;
        final boolean mByName;

        NamedEntryComparator(Provisioning prov, String sortAttr, boolean sortAscending) {
            mProv = prov;
            mSortAttr = sortAttr;
            mSortAscending = sortAscending;
            mByName = sortAttr == null || sortAttr.length() == 0 || sortAttr.equals("name");
        }

        @Override
        public int compare(NamedEntry a, NamedEntry b) {
            int comp = 0;

            if (mByName)
                comp = a.getName().compareToIgnoreCase(b.getName());
            else {
                String sa = null;
                String sb = null;
                if (SearchDirectoryOptions.SORT_BY_TARGET_NAME.equals(mSortAttr) &&
                        (a instanceof Alias) && (b instanceof Alias)) {
                    try {
                        sa = ((Alias)a).getTargetUnicodeName(mProv);
                    } catch (ServiceException e) {
                        ZimbraLog.account.error("unable to get target name: "+a.getName(), e);
                    }
                    try {
                        sb = ((Alias)b).getTargetUnicodeName(mProv);
                    } catch (ServiceException e) {
                        ZimbraLog.account.error("unable to get target name: "+b.getName(), e);
                    }

                } else {
                    sa = a.getAttr(mSortAttr);
                    sb = b.getAttr(mSortAttr);
                }
                if (sa == null) sa = "";
                if (sb == null) sb = "";
                comp = sa.compareToIgnoreCase(sb);
            }
            return mSortAscending ? comp : -comp;
        }
    };

    @TODO
    private static class SearchObjectsVisitor extends SearchLdapVisitor {

        private final LdapProvisioning prov;
        private final ZLdapContext zlc;
        private final String configBranchBaseDn;
        private final NamedEntry.Visitor visitor;
        private final int maxResults;
        private final MakeObjectOpt makeObjOpt;
        private final String returnAttrs[];

        private final int total = 0;

        private SearchObjectsVisitor(LdapProvisioning prov, ZLdapContext zlc,
                NamedEntry.Visitor visitor, int maxResults, MakeObjectOpt makeObjOpt,
                String returnAttrs[]) {
            super(false);

            this.prov = prov;
            this.zlc = zlc;
            configBranchBaseDn = prov.getDIT().configBranchBaseDN();
            this.visitor = visitor;
            this.maxResults = maxResults;
            this.makeObjOpt = makeObjOpt;
            this.returnAttrs = returnAttrs;
        }

        @Override
        public void visit(String dn, IAttributes ldapAttrs) {
            try {
                doVisit(dn, ldapAttrs);
            } catch (ServiceException e) {
                ZimbraLog.account.warn("entry skipped, encountered error while processing entry at:" + dn, e);
            }
        }

        @TODO
        private void doVisit(String dn, IAttributes ldapAttrs) throws ServiceException {
            /* can this happen?  TODO: check
            if (maxResults > 0 && total++ > maxResults) {
                throw AccountServiceException.TOO_MANY_SEARCH_RESULTS("exceeded limit of "+maxResults, null);
            }
            */

            List<String> objectclass =
                ldapAttrs.getMultiAttrStringAsList(Provisioning.A_objectClass, CheckBinary.NOCHECK);

            // skip admin accounts
            // if we are looking for domains or coses, they can be under config branch in non default DIT impl.
            if (dn.endsWith(configBranchBaseDn) &&
                    !objectclass.contains(AttributeClass.OC_zimbraDomain) &&
                    !objectclass.contains(AttributeClass.OC_zimbraCOS)) {
                return;
            }

            ZAttributes attrs = (ZAttributes)ldapAttrs;

            if (objectclass == null || objectclass.contains(AttributeClass.OC_zimbraAccount)) {
                visitor.visit(prov.makeAccount(dn, attrs, makeObjOpt));
            } else if (objectclass.contains(AttributeClass.OC_zimbraAlias)) {
                visitor.visit(prov.makeAlias(dn, attrs));
            } else if (objectclass.contains(AttributeClass.OC_zimbraDistributionList)) {
                boolean isBasic = returnAttrs != null;
                visitor.visit(prov.makeDistributionList(dn, attrs, isBasic));
            } else if (objectclass.contains(AttributeClass.OC_zimbraGroup)) {
                visitor.visit(prov.makeDynamicGroup(zlc, dn, attrs));
            } else if (objectclass.contains(AttributeClass.OC_zimbraDomain)) {
                visitor.visit(new LdapDomain(dn, attrs, prov.getConfig().getDomainDefaults(), prov));
            } else if (objectclass.contains(AttributeClass.OC_zimbraCOS)) {
                visitor.visit(new LdapCos(dn, attrs, prov));
            }
        }

    }

    /**
     *
     * @param base
     * @param filter
     * @param returnAttrs
     * @param opts
     * @param visitor
     * @return null if visitor is not null, List<NamedEntry> if visitor is null
     * @throws ServiceException
     */
    private List<NamedEntry> searchObjects(String[] bases, ZLdapFilter filter, String returnAttrs[],
            SearchDirectoryOptions opts, NamedEntry.Visitor visitor)
    throws ServiceException {

        if (visitor != null) {
            if (opts.getSortOpt() != SortOpt.NO_SORT) {
                throw ServiceException.INVALID_REQUEST("Sorting is not supported with visitor interface", null);
            }
            for (String base : bases) {
                searchLdapObjects(base, filter, returnAttrs, opts, visitor);
            }
            return null;
        } else {
            final List<NamedEntry> result = new ArrayList<NamedEntry>();

            NamedEntry.Visitor listBackedVisitor = new NamedEntry.Visitor() {
                @Override
                public void visit(NamedEntry entry) {
                    result.add(entry);
                }
            };

            for (String base : bases) {
                searchLdapObjects(base, filter, returnAttrs, opts, listBackedVisitor);
            }

            if (opts.getSortOpt() == SortOpt.NO_SORT) {
                return result;
            } else {
                NamedEntryComparator comparator =
                    new NamedEntryComparator(this,
                            opts.getSortAttr(), opts.getSortOpt()==SortOpt.SORT_ASCENDING);
                Collections.sort(result, comparator);
                return result;
            }
        }
    }

    private void searchLdapObjects(String base, ZLdapFilter filter, String returnAttrs[],
            SearchDirectoryOptions opts, NamedEntry.Visitor visitor)
    throws ServiceException {
        ZLdapContext zlc = null;
        try {
            zlc = LdapClient.getContext(LdapServerType.get(opts.getOnMaster()), opts.getUseConnPool(), LdapUsage.SEARCH);

            SearchObjectsVisitor searchObjectsVisitor =
                new SearchObjectsVisitor(this, zlc, visitor, opts.getMaxResults(),
                        opts.getMakeObjectOpt(), returnAttrs);

            SearchLdapOptions searchObjectsOptions = new SearchLdapOptions(base, filter,
                    returnAttrs, opts.getMaxResults(), null, ZSearchScope.SEARCH_SCOPE_SUBTREE,
                    searchObjectsVisitor);
            searchObjectsOptions.setUseControl(opts.isUseControl());
            zlc.searchPaged(searchObjectsOptions);
        } catch (LdapSizeLimitExceededException e) {
            throw AccountServiceException.TOO_MANY_SEARCH_RESULTS("too many search results returned", e);
        } catch (ServiceException e) {
            throw ServiceException.FAILURE("unable to list all objects", e);
        } finally {
            LdapClient.closeContext(zlc);
        }
    }

    /*
     * add required attrs to list of return attrs if not specified,
     * since we need them to construct an Entry
     *
     * TODO: return flags and use a cleaner API
     */
    private String[] fixReturnAttrs(String[] returnAttrs, int flags) {
        if (returnAttrs == null || returnAttrs.length == 0)
            return null;

        boolean needUID = true;
        boolean needID = true;
        boolean needCOSId = true;
        boolean needObjectClass = true;
        boolean needAliasTargetId = (flags & Provisioning.SD_ALIAS_FLAG) != 0;
        boolean needCalendarUserType = (flags & Provisioning.SD_CALENDAR_RESOURCE_FLAG) != 0;
        boolean needDomainName = true;
        boolean needZimbraACE = true;
        boolean needCn = ((flags & Provisioning.SD_COS_FLAG) != 0) || ((flags & Provisioning.SD_DYNAMIC_GROUP_FLAG) != 0);
        boolean needIsExternalVirtualAccount = (flags & Provisioning.SD_ACCOUNT_FLAG) != 0;
        boolean needExternalUserMailAddress = (flags & Provisioning.SD_ACCOUNT_FLAG) != 0;

        for (int i=0; i < returnAttrs.length; i++) {
            if (Provisioning.A_uid.equalsIgnoreCase(returnAttrs[i]))
                needUID = false;
            else if (Provisioning.A_zimbraId.equalsIgnoreCase(returnAttrs[i]))
                needID = false;
            else if (Provisioning.A_zimbraCOSId.equalsIgnoreCase(returnAttrs[i]))
                needCOSId = false;
            else if (Provisioning.A_zimbraAliasTargetId.equalsIgnoreCase(returnAttrs[i]))
                needAliasTargetId = false;
            else if (Provisioning.A_objectClass.equalsIgnoreCase(returnAttrs[i]))
                needObjectClass = false;
            else if (Provisioning.A_zimbraAccountCalendarUserType.equalsIgnoreCase(returnAttrs[i]))
                needCalendarUserType = false;
            else if (Provisioning.A_zimbraDomainName.equalsIgnoreCase(returnAttrs[i]))
                needDomainName = false;
            else if (Provisioning.A_zimbraACE.equalsIgnoreCase(returnAttrs[i]))
                needZimbraACE = false;
            else if (Provisioning.A_cn.equalsIgnoreCase(returnAttrs[i]))
                needCn = false;
            else if (Provisioning.A_zimbraIsExternalVirtualAccount.equalsIgnoreCase(returnAttrs[i]))
                needIsExternalVirtualAccount = false;
            else if (Provisioning.A_zimbraExternalUserMailAddress.equalsIgnoreCase(returnAttrs[i]))
                needExternalUserMailAddress = false;
        }

        int num = (needUID ? 1 : 0) +
                  (needID ? 1 : 0) +
                  (needCOSId ? 1 : 0) +
                  (needAliasTargetId ? 1 : 0) +
                  (needObjectClass ? 1 :0) +
                  (needCalendarUserType ? 1 : 0) +
                  (needDomainName ? 1 : 0) +
                  (needZimbraACE ? 1 : 0) +
                  (needCn ? 1 : 0) +
                  (needIsExternalVirtualAccount ? 1 : 0) +
                  (needExternalUserMailAddress ? 1 : 0);

        if (num == 0) return returnAttrs;

        String[] result = new String[returnAttrs.length+num];
        int i = 0;
        if (needUID) result[i++] = Provisioning.A_uid;
        if (needID) result[i++] = Provisioning.A_zimbraId;
        if (needCOSId) result[i++] = Provisioning.A_zimbraCOSId;
        if (needAliasTargetId) result[i++] = Provisioning.A_zimbraAliasTargetId;
        if (needObjectClass) result[i++] = Provisioning.A_objectClass;
        if (needCalendarUserType) result[i++] = Provisioning.A_zimbraAccountCalendarUserType;
        if (needDomainName) result[i++] = Provisioning.A_zimbraDomainName;
        if (needZimbraACE) result[i++] = Provisioning.A_zimbraACE;
        if (needCn) result[i++] = Provisioning.A_cn;
        if (needIsExternalVirtualAccount) result[i++] = Provisioning.A_zimbraIsExternalVirtualAccount;
        if (needExternalUserMailAddress) result[i++] = Provisioning.A_zimbraExternalUserMailAddress;
        System.arraycopy(returnAttrs, 0, result, i, returnAttrs.length);
        return result;
    }

    @Override
    public void setCOS(Account acct, Cos cos) throws ServiceException {
        HashMap<String, String> attrs = new HashMap<String, String>();
        attrs.put(Provisioning.A_zimbraCOSId, cos.getId());
        modifyAttrs(acct, attrs);
    }

    @Override
    public void modifyAccountStatus(Account acct, String newStatus) throws ServiceException {
        HashMap<String, String> attrs = new HashMap<String, String>();
        attrs.put(Provisioning.A_zimbraAccountStatus, newStatus);
        modifyAttrs(acct, attrs);
    }


    static String[] addMultiValue(String values[], String value) {
        List<String> list = new ArrayList<String>(Arrays.asList(values));
        list.add(value);
        return list.toArray(new String[list.size()]);
    }

    String[] addMultiValue(NamedEntry acct, String attr, String value) {
        return addMultiValue(acct.getMultiAttr(attr), value);
    }

    @Override
    public void addAlias(Account acct, String alias) throws ServiceException {
        addAliasInternal(acct, alias);
    }

    @Override
    public void removeAlias(Account acct, String alias) throws ServiceException {
        accountCache.remove(acct);
        removeAliasInternal(acct, alias);
    }

    @Override
    public void addAlias(DistributionList dl, String alias) throws ServiceException {
        addAliasInternal(dl, alias);
        allDLs.addGroup(dl);
    }

    @Override
    public void removeAlias(DistributionList dl, String alias) throws ServiceException {
        groupCache.remove(dl);
        removeAliasInternal(dl, alias);
        allDLs.removeGroup(alias);
    }

    private boolean isEntryAlias(ZAttributes attrs) throws ServiceException {

        Map<String, Object> entryAttrs = attrs.getAttrs();
        Object ocs = entryAttrs.get(Provisioning.A_objectClass);
        if (ocs instanceof String)
            return ((String)ocs).equalsIgnoreCase(AttributeClass.OC_zimbraAlias);
        else if (ocs instanceof String[]) {
            for (String oc : (String[])ocs) {
                if (oc.equalsIgnoreCase(AttributeClass.OC_zimbraAlias))
                    return true;
            }
        }
        return false;
    }

    private void addAliasInternal(NamedEntry entry, String alias) throws ServiceException {

        LdapUsage ldapUsage = null;

        String targetDomainName = null;
        AliasedEntry aliasedEntry = null;
        if (entry instanceof Account) {
            aliasedEntry = (AliasedEntry)entry;
            targetDomainName = ((Account)entry).getDomainName();
            ldapUsage = LdapUsage.ADD_ALIAS_ACCOUNT;
        } else if (entry instanceof Group) {
            aliasedEntry = (AliasedEntry)entry;
            ldapUsage = LdapUsage.ADD_ALIAS_DL;
            targetDomainName = ((Group)entry).getDomainName();
        } else {
            throw ServiceException.FAILURE("invalid entry type for alias", null);
        }

        alias = alias.toLowerCase().trim();
        alias = IDNUtil.toAsciiEmail(alias);

        validEmailAddress(alias);

        String parts[] = alias.split("@");
        String aliasName = parts[0];
        String aliasDomain = parts[1];

        ZLdapContext zlc = null;
        String aliasDn = null;
        try {
            zlc = LdapClient.getContext(LdapServerType.MASTER, ldapUsage);

            Domain domain = getDomainByAsciiName(aliasDomain, zlc);
            if (domain == null)
                throw AccountServiceException.NO_SUCH_DOMAIN(aliasDomain);

            aliasDn = mDIT.aliasDN(((LdapEntry)entry).getDN(), targetDomainName, aliasName, aliasDomain);
            // the create and addAttr ideally would be in the same transaction

            String aliasUuid = LdapUtil.generateUUID();
            String targetEntryId = entry.getId();
            try {
                zlc.createEntry(aliasDn, "zimbraAlias",
                    new String[] { Provisioning.A_uid, aliasName,
                                   Provisioning.A_zimbraId, aliasUuid,
                                   Provisioning.A_zimbraCreateTimestamp, DateUtil.toGeneralizedTime(new Date()),
                                   Provisioning.A_zimbraAliasTargetId, targetEntryId} );
            } catch (LdapEntryAlreadyExistException e) {
                /*
                 * check if the alias is a dangling alias.  If so remove the dangling alias
                 * and create a new one.
                 */
                ZAttributes attrs = helper.getAttributes(zlc, aliasDn);

                // see if the entry is an alias
                if (!isEntryAlias(attrs))
                    throw e;

                Alias aliasEntry = makeAlias(aliasDn, attrs);
                NamedEntry targetEntry = searchAliasTarget(aliasEntry, false);
                if (targetEntry == null) {
                    // remove the dangling alias
                    try {
                        removeAliasInternal(null, alias);
                    } catch (ServiceException se) {
                        // ignore
                    }

                    // try creating the alias again
                    zlc.createEntry(aliasDn, "zimbraAlias",
                            new String[] {
                            Provisioning.A_uid, aliasName,
                            Provisioning.A_zimbraId, aliasUuid,
                            Provisioning.A_zimbraCreateTimestamp, DateUtil.toGeneralizedTime(new Date()),
                            Provisioning.A_zimbraAliasTargetId, targetEntryId} );
                } else if (targetEntryId.equals(targetEntry.getId())) {
                    // the alias target points to this account/DL
                    Set<String> mailAliases = entry.getMultiAttrSet(Provisioning.A_zimbraMailAlias);
                    Set<String> mails = entry.getMultiAttrSet(Provisioning.A_mail);

                    if (mailAliases != null && mailAliases.contains(alias) &&
                        mails != null && mails.contains(alias)) {
                        throw e;
                    } else {
                        ZimbraLog.account.warn("alias entry exists at " + aliasDn +
                                ", but either mail or zimbraMailAlias of the target does not contain " +
                                alias + ", adding " + alias + " to entry " + entry.getName());
                    }
                } else {
                    // not dangling, neither is the target the same entry as the account/DL
                    // for which the alias is being added for, rethrow the naming exception
                    throw e;
                }
            }

            HashMap<String, String> attrs = new HashMap<String, String>();
            attrs.put("+" + Provisioning.A_zimbraMailAlias, alias);
            attrs.put("+" + Provisioning.A_mail, alias);

            // UGH
            modifyAttrsInternal(entry, zlc, attrs);
            removeExternalAddrsFromAllDynamicGroups(aliasedEntry.getAllAddrsSet(), zlc);
        } catch (LdapEntryAlreadyExistException nabe) {
            throw AccountServiceException.ACCOUNT_EXISTS(alias, aliasDn, nabe);
        } catch (LdapException e) {
            throw e;
        } catch (AccountServiceException e) {
            throw e;
        } catch (ServiceException e) {
            throw ServiceException.FAILURE("unable to create alias: "+e.getMessage(), e);
        } finally {
            LdapClient.closeContext(zlc);
        }
    }


    /*
     * 1. remove alias from mail and zimbraMailAlias attributes of the entry
     * 2. remove alias from all distribution lists
     * 3. delete the alias entry
     *
     * A. entry exists, alias exists
     *    - if alias points to the entry:            do 1, 2, 3
     *    - if alias points to other existing entry: do 1, and then throw NO_SUCH_ALIAS
     *    - if alias points to a non-existing entry: do 1, 2, 3, and then throw NO_SUCH_ALIAS
     *
     * B. entry exists, alias does not exist:  do 1, 2, and then throw NO_SUCH_ALIAS
     *
     * C. entry does not exist, alias exists:
     *    - if alias points to other existing entry: do nothing (and then throw NO_SUCH_ACCOUNT/NO_SUCH_DISTRIBUTION_LIST in ProvUtil)
     *    - if alias points to a non-existing entry: do 2, 3 (and then throw NO_SUCH_ACCOUNT/NO_SUCH_DISTRIBUTION_LIST in ProvUtil)
     *
     * D. entry does not exist, alias does not exist:  do 2 (and then throw NO_SUCH_ACCOUNT/NO_SUCH_DISTRIBUTION_LIST in ProvUtil)
     *
     *
     */
    private void removeAliasInternal(NamedEntry entry, String alias) throws ServiceException {

        LdapUsage ldapUsage = null;
        if (entry instanceof Account) {
            ldapUsage = LdapUsage.REMOVE_ALIAS_ACCOUNT;
        } else if (entry instanceof Group) {
            ldapUsage = LdapUsage.REMOVE_ALIAS_DL;
        } else {
            ldapUsage = LdapUsage.REMOVE_ALIAS;
        }

        ZLdapContext zlc = null;
        try {
            zlc = LdapClient.getContext(LdapServerType.MASTER, ldapUsage);

            alias = alias.toLowerCase();
            alias = IDNUtil.toAsciiEmail(alias);

            String parts[] = alias.split("@");
            String aliasName = parts[0];
            String aliasDomain = parts[1];

            Domain domain = getDomainByAsciiName(aliasDomain, zlc);
            if (domain == null)
                throw AccountServiceException.NO_SUCH_DOMAIN(aliasDomain);

            String targetDn = (entry == null)?null:((LdapEntry)entry).getDN();
            String targetDomainName = null;
            if (entry != null) {
                if (entry instanceof Account) {
                    targetDomainName = ((Account)entry).getDomainName();
                } else if (entry instanceof Group) {
                    targetDomainName = ((Group)entry).getDomainName();
                } else {
                    throw ServiceException.INVALID_REQUEST("invalid entry type for alias", null);
                }
            }
            String aliasDn = mDIT.aliasDN(targetDn, targetDomainName, aliasName, aliasDomain);

            ZAttributes aliasAttrs = null;
            Alias aliasEntry = null;
            try {
                aliasAttrs = helper.getAttributes(zlc, aliasDn);

                // see if the entry is an alias
                if (!isEntryAlias(aliasAttrs))
                    throw AccountServiceException.NO_SUCH_ALIAS(alias);

                aliasEntry = makeAlias(aliasDn, aliasAttrs);
            } catch (ServiceException e) {
                ZimbraLog.account.warn("alias " + alias + " does not exist");
            }

            NamedEntry targetEntry = null;
            if (aliasEntry != null)
                targetEntry = searchAliasTarget(aliasEntry, false);

            boolean aliasPointsToEntry = ((entry != null) && (aliasEntry != null) &&
                    entry.getId().equals(aliasEntry.getAttr(Provisioning.A_zimbraAliasTargetId)));

            boolean aliasPointsToOtherExistingEntry = ((aliasEntry != null) && (targetEntry != null) &&
                    ((entry == null) || (!entry.getId().equals(targetEntry.getId()))));

            boolean aliasPointsToNonExistingEntry = ((aliasEntry != null) && (targetEntry == null));

            // 1. remove alias from mail/zimbraMailAlias attrs
            if (entry != null) {
                try {
                    HashMap<String, String> attrs = new HashMap<String, String>();
                    attrs.put("-" + Provisioning.A_mail, alias);
                    attrs.put("-" + Provisioning.A_zimbraMailAlias, alias);
                    modifyAttrsInternal(entry, zlc, attrs);
                } catch (ServiceException e) {
                    ZimbraLog.account.warn("unable to remove zimbraMailAlias/mail attrs: "+alias);
                }
            }

            // 2. remove address from all DLs
            if (!aliasPointsToOtherExistingEntry) {
                removeAddressFromAllDistributionLists(alias);
            }

            // 3. remove the alias entry
            if (aliasPointsToEntry || aliasPointsToNonExistingEntry) {
                try {
                    zlc.deleteEntry(aliasDn);
                } catch (ServiceException e) {
                    // should not happen, log it
                    ZimbraLog.account.warn("unable to remove alias entry at : " + aliasDn);
                }
            }

            // throw NO_SUCH_ALIAS if necessary
            if (((entry != null) && (aliasEntry == null)) ||
                ((entry != null) && (aliasEntry != null) && !aliasPointsToEntry))
                throw AccountServiceException.NO_SUCH_ALIAS(alias);

        } finally {
            LdapClient.closeContext(zlc);
        }
    }

    /**
     * search alias target - implementation can return cached entry
     *
     * @param alias
     * @param mustFind
     * @return
     * @throws ServiceException
     */
    @Override
    public NamedEntry getAliasTarget(Alias alias, boolean mustFind) throws ServiceException {

        String targetId = alias.getAttr(Provisioning.A_zimbraAliasTargetId);
        NamedEntry target;

        // see it's an account/cr
        target = get(AccountBy.id, targetId);
        if (target != null)
            return target;


        // see if it's a group
        target = getGroupBasic(Key.DistributionListBy.id, targetId);

        return target;
    }

    @Override
    public Domain createDomain(String name, Map<String, Object> domainAttrs)
    throws ServiceException {
        name = name.toLowerCase().trim();
        name = IDNUtil.toAsciiDomainName(name);

        NameUtil.validNewDomainName(name);

        ZLdapContext zlc = null;
        try {
            zlc = LdapClient.getContext(LdapServerType.MASTER, LdapUsage.CREATE_DOMAIN);

            LdapDomain d = (LdapDomain) getDomainByAsciiName(name, zlc);
            if (d != null) {
                throw AccountServiceException.DOMAIN_EXISTS(name);
            }

            // Attribute checking can not express "allow setting on
            // creation, but do not allow modifies afterwards"
            String domainType = (String) domainAttrs.get(A_zimbraDomainType);
            if (domainType == null) {
                domainType = DomainType.local.name();
            } else {
                domainAttrs.remove(A_zimbraDomainType); // add back later
            }

            String domainStatus = (String) domainAttrs.get(A_zimbraDomainStatus);
            if (domainStatus == null) {
                domainStatus = DOMAIN_STATUS_ACTIVE;
            } else {
                domainAttrs.remove(A_zimbraDomainStatus); // add back later
            }

            String smimeLdapURL = (String) domainAttrs.get(A_zimbraSMIMELdapURL);
            if (!StringUtil.isNullOrEmpty(smimeLdapURL)) {
                domainAttrs.remove(A_zimbraSMIMELdapURL); // add back later
            }
            String smimeLdapStartTlsEnabled = (String) domainAttrs.get(A_zimbraSMIMELdapStartTlsEnabled);
            if (!StringUtil.isNullOrEmpty(smimeLdapStartTlsEnabled)) {
                domainAttrs.remove(A_zimbraSMIMELdapStartTlsEnabled); // add back later
            }
            String smimeLdapBindDn = (String) domainAttrs.get(A_zimbraSMIMELdapBindDn);
            if (!StringUtil.isNullOrEmpty(smimeLdapBindDn)) {
                domainAttrs.remove(A_zimbraSMIMELdapBindDn); // add back later
            }
            String smimeLdapBindPassword = (String) domainAttrs.get(A_zimbraSMIMELdapBindPassword);
            if (!StringUtil.isNullOrEmpty(smimeLdapBindPassword)) {
                domainAttrs.remove(A_zimbraSMIMELdapBindPassword); // add back later
            }
            String smimeLdapSearchBase = (String) domainAttrs.get(A_zimbraSMIMELdapSearchBase);
            if (!StringUtil.isNullOrEmpty(smimeLdapSearchBase)) {
                domainAttrs.remove(A_zimbraSMIMELdapSearchBase); // add back later
            }
            String smimeLdapFilter = (String) domainAttrs.get(A_zimbraSMIMELdapFilter);
            if (!StringUtil.isNullOrEmpty(smimeLdapFilter)) {
                domainAttrs.remove(A_zimbraSMIMELdapFilter); // add back later
            }
            String smimeLdapAttribute = (String) domainAttrs.get(A_zimbraSMIMELdapAttribute);
            if (!StringUtil.isNullOrEmpty(smimeLdapAttribute)) {
                domainAttrs.remove(A_zimbraSMIMELdapAttribute); // add back later
            }

            CallbackContext callbackContext = new CallbackContext(CallbackContext.Op.CREATE);
            AttributeManager.getInstance().preModify(domainAttrs, null, callbackContext, true);

            // Add back attrs we circumvented from attribute checking
            domainAttrs.put(A_zimbraDomainType, domainType);
            domainAttrs.put(A_zimbraDomainStatus, domainStatus);
            domainAttrs.put(A_zimbraSMIMELdapURL, smimeLdapURL);
            domainAttrs.put(A_zimbraSMIMELdapStartTlsEnabled, smimeLdapStartTlsEnabled);
            domainAttrs.put(A_zimbraSMIMELdapBindDn, smimeLdapBindDn);
            domainAttrs.put(A_zimbraSMIMELdapBindPassword, smimeLdapBindPassword);
            domainAttrs.put(A_zimbraSMIMELdapSearchBase, smimeLdapSearchBase);
            domainAttrs.put(A_zimbraSMIMELdapFilter, smimeLdapFilter);
            domainAttrs.put(A_zimbraSMIMELdapAttribute, smimeLdapAttribute);

            String parts[] = name.split("\\.");
            String dns[] = mDIT.domainToDNs(parts);
            createParentDomains(zlc, parts, dns);

            ZMutableEntry entry = LdapClient.createMutableEntry();
            entry.mapToAttrs(domainAttrs);

            Set<String> ocs = LdapObjectClass.getDomainObjectClasses(this);
            entry.addAttr(A_objectClass, ocs);

            String zimbraIdStr = LdapUtil.generateUUID();
            entry.setAttr(A_zimbraId, zimbraIdStr);
            entry.setAttr(A_zimbraCreateTimestamp, DateUtil.toGeneralizedTime(new Date()));
            entry.setAttr(A_zimbraDomainName, name);

            String mailStatus = (String) domainAttrs.get(A_zimbraMailStatus);
            if (mailStatus == null)
                entry.setAttr(A_zimbraMailStatus, MAIL_STATUS_ENABLED);

            if (domainType.equalsIgnoreCase(DomainType.alias.name())) {
                entry.setAttr(A_zimbraMailCatchAllAddress, "@" + name);
            }

            entry.setAttr(A_o, name+" domain");
            entry.setAttr(A_dc, parts[0]);

            String dn = dns[0];
            entry.setDN(dn);
            //NOTE: all four of these should be in a transaction...
            try {
                zlc.createEntry(entry);
            } catch (LdapEntryAlreadyExistException e) {
                zlc.replaceAttributes(dn, entry.getAttributes());
            }

            String acctBaseDn = mDIT.domainDNToAccountBaseDN(dn);
            if (!acctBaseDn.equals(dn)) {
                /*
                 * create the account base dn entry only if if is not the same as the domain dn
                 *
                 * TODO, the objectclass(organizationalRole) and attrs(ou and cn) for the account
                 * base dn entry is still hardcoded,  it should be parameterized in LdapDIT
                 * according the BASE_RDN_ACCOUNT.  This is actually a design decision depending
                 * on how far we want to allow the DIT to be customized.
                 */
                zlc.createEntry(mDIT.domainDNToAccountBaseDN(dn),
                                 "organizationalRole",
                                 new String[] { A_ou, "people", A_cn, "people"});

                // create the base DN for dynamic groups
                zlc.createEntry(mDIT.domainDNToDynamicGroupsBaseDN(dn),
                        "organizationalRole",
                        new String[] { A_cn, "groups", A_description, "dynamic groups base"});
            }

            Domain domain = getDomainById(zimbraIdStr, zlc);

            AttributeManager.getInstance().postModify(domainAttrs, domain, callbackContext);
            return domain;

        } catch (LdapEntryAlreadyExistException nabe) {
            throw AccountServiceException.DOMAIN_EXISTS(name);
        } catch (LdapException e) {
            throw e;
        } catch (AccountServiceException e) {
            throw e;
        } catch (ServiceException e) {
            throw ServiceException.FAILURE("unable to create domain: "+name, e);
        } finally {
            LdapClient.closeContext(zlc);
        }
    }

    private LdapDomain getDomainByQuery(ZLdapFilter filter, ZLdapContext initZlc)
    throws ServiceException {
        try {
            ZSearchResultEntry sr = helper.searchForEntry(mDIT.domainBaseDN(), filter, initZlc, false);
            if (sr != null) {
                return new LdapDomain(sr.getDN(), sr.getAttributes(), getConfig().getDomainDefaults(), this);
            }
        } catch (LdapMultipleEntriesMatchedException e) {
            throw AccountServiceException.MULTIPLE_DOMAINS_MATCHED("getDomainByQuery: " + e.getMessage());
        } catch (ServiceException e) {
            throw ServiceException.FAILURE("unable to lookup domain via query: " +
                    filter.toFilterString() + " message:"+e.getMessage(), e);
        }
        return null;
    }

    @Override
    public Domain get(Key.DomainBy keyType, String key) throws ServiceException {
        return getDomain(keyType, key, false);
    }

    @Override
    public Domain getDomain(Key.DomainBy keyType, String key, boolean checkNegativeCache)
    throws ServiceException {

        // note: *always* use negative cache for keys from external source
        //       - virtualHostname, foreignName, krb5Realm

        GetFromDomainCacheOption option = checkNegativeCache ?
                GetFromDomainCacheOption.BOTH : GetFromDomainCacheOption.POSITIVE;

        switch(keyType) {
            case name:
                return getDomainByNameInternal(key, option);
            case id:
                return getDomainByIdInternal(key, null, option);
            case virtualHostname:
                return getDomainByVirtualHostnameInternal(key, GetFromDomainCacheOption.BOTH);
            case foreignName:
                return getDomainByForeignNameInternal(key, GetFromDomainCacheOption.BOTH);
            case krb5Realm:
                return getDomainByKrb5RealmInternal(key, GetFromDomainCacheOption.BOTH);
            default:
                return null;
        }
    }

    private Domain getFromCache(Key.DomainBy keyType, String key, GetFromDomainCacheOption option) {
        switch(keyType) {
            case name:
                String asciiName = IDNUtil.toAsciiDomainName(key);
                return domainCache.getByName(asciiName, option);
            case id:
                return domainCache.getById(key, option);
            case virtualHostname:
                return domainCache.getByVirtualHostname(key, option);
            case krb5Realm:
                return domainCache.getByKrb5Realm(key, option);
            default:
                return null;
        }
    }

    private Domain getDomainById(String zimbraId, ZLdapContext zlc) throws ServiceException {
        return getDomainByIdInternal(zimbraId, zlc, GetFromDomainCacheOption.POSITIVE);
    }

    private Domain getDomainByIdInternal(String zimbraId, ZLdapContext zlc,
            GetFromDomainCacheOption option)
    throws ServiceException {
        if (zimbraId == null)
            return null;

        Domain d = domainCache.getById(zimbraId, option);
        if (d instanceof DomainCache.NonExistingDomain)
            return null;

        LdapDomain domain = (LdapDomain)d;
        if (domain == null) {
            domain = getDomainByQuery(filterFactory.domainById(zimbraId), zlc);
            domainCache.put(Key.DomainBy.id, zimbraId, domain);
        }
        return domain;
    }

    private Domain getDomainByNameInternal(String name, GetFromDomainCacheOption option)
    throws ServiceException {
        String asciiName = IDNUtil.toAsciiDomainName(name);
        return getDomainByAsciiNameInternal(asciiName, null, option);
    }

    private Domain getDomainByAsciiName(String name, ZLdapContext zlc)
    throws ServiceException {
        return getDomainByAsciiNameInternal(name, zlc, GetFromDomainCacheOption.POSITIVE);
    }

    private Domain getDomainByAsciiNameInternal(String name, ZLdapContext zlc,
            GetFromDomainCacheOption option)
    throws ServiceException {
        Domain d = domainCache.getByName(name, option);
        if (d instanceof DomainCache.NonExistingDomain)
            return null;

        LdapDomain domain = (LdapDomain)d;
        if (domain == null) {
            domain = getDomainByQuery(filterFactory.domainByName(name), zlc);
            domainCache.put(Key.DomainBy.name, name, domain);
        }
        return domain;
    }

    private Domain getDomainByVirtualHostnameInternal(String virtualHostname,
            GetFromDomainCacheOption option)
    throws ServiceException {
        Domain d = domainCache.getByVirtualHostname(virtualHostname, option);
        if (d instanceof DomainCache.NonExistingDomain)
            return null;

        LdapDomain domain = (LdapDomain)d;
        if (domain == null) {
            domain = getDomainByQuery(filterFactory.domainByVirtualHostame(virtualHostname), null);
            domainCache.put(Key.DomainBy.virtualHostname, virtualHostname, domain);
        }
        return domain;
    }

    private Domain getDomainByForeignNameInternal(String foreignName,
            GetFromDomainCacheOption option)
    throws ServiceException {
        Domain d = domainCache.getByForeignName(foreignName, option);
        if (d instanceof DomainCache.NonExistingDomain)
            return null;

        LdapDomain domain = (LdapDomain)d;
        if (domain == null) {
            domain = getDomainByQuery(filterFactory.domainByForeignName(foreignName), null);
            domainCache.put(Key.DomainBy.foreignName, foreignName, domain);
        }
        return domain;
    }

    private Domain getDomainByKrb5RealmInternal(String krb5Realm,
            GetFromDomainCacheOption option)
    throws ServiceException {
        Domain d = domainCache.getByKrb5Realm(krb5Realm, option);
        if (d instanceof DomainCache.NonExistingDomain)
            return null;

        LdapDomain domain = (LdapDomain)d;
        if (domain == null) {
            domain = getDomainByQuery(filterFactory.domainByKrb5Realm(krb5Realm), null);
            domainCache.put(Key.DomainBy.krb5Realm, krb5Realm, domain);
        }
        return domain;
    }

    @Override
    public List<Domain> getAllDomains() throws ServiceException {
        final List<Domain> result = new ArrayList<Domain>();

        NamedEntry.Visitor visitor = new NamedEntry.Visitor() {
            @Override
            public void visit(NamedEntry entry) {
                result.add((LdapDomain)entry);
            }
        };

        getAllDomains(visitor, null);
        Collections.sort(result);
        return result;
    }

    @Override
    public void getAllDomains(NamedEntry.Visitor visitor, String[] retAttrs)
    throws ServiceException {
        SearchDirectoryOptions opts = new SearchDirectoryOptions(retAttrs);
        opts.setFilter(filterFactory.allDomains());
        opts.setTypes(ObjectType.domains);
        searchDirectoryInternal(opts, visitor);
    }

    private boolean domainDnExists(ZLdapContext zlc, String dn) throws ServiceException {
        try {
            ZSearchResultEnumeration ne = helper.searchDir(dn, filterFactory.domainLabel(),
                    ZSearchControls.SEARCH_CTLS_SUBTREE(), zlc, LdapServerType.MASTER);
            boolean result = ne.hasMore();
            ne.close();
            return result;
        } catch (ServiceException e) {  // or should we throw?  TODO
            return false;
        }
    }

    private void createParentDomains(ZLdapContext zlc, String parts[], String dns[])
    throws ServiceException {
        for (int i=dns.length-1; i > 0; i--) {
            if (!domainDnExists(zlc, dns[i])) {
                String dn = dns[i];
                String domain = parts[i];
                // don't create ZimbraDomain objects, since we don't want them to show up in list domains
                zlc.createEntry(dn, new String[] {"dcObject", "organization"},
                        new String[] { A_o, domain+" domain", A_dc, domain });
            }
        }
    }

    @Override
    public Cos createCos(String name, Map<String, Object> cosAttrs) throws ServiceException {
        String defaultCosId =  getCosByName(DEFAULT_COS_NAME, null).getId();
        return copyCos(defaultCosId, name, cosAttrs);
    }

    @Override
    public Cos copyCos(String srcCosId, String destCosName) throws ServiceException {
        return copyCos(srcCosId, destCosName, null);
    }

    private Cos copyCos(String srcCosId, String destCosName, Map<String, Object> cosAttrs)
    throws ServiceException {
        destCosName = destCosName.toLowerCase().trim();

        Cos srcCos = getCosById(srcCosId, null);
        if (srcCos == null)
            throw AccountServiceException.NO_SUCH_COS(srcCosId);

        // bug 67716, use a case insensitive map because provided attr names may not be
        // the canonical name and that will cause multiple entries in the map
        Map<String, Object> allAttrs = new TreeMap<String, Object>(String.CASE_INSENSITIVE_ORDER);

        allAttrs.putAll(srcCos.getAttrs());

        allAttrs.remove(Provisioning.A_objectClass);
        allAttrs.remove(Provisioning.A_zimbraId);
        allAttrs.remove(Provisioning.A_zimbraCreateTimestamp);
        allAttrs.remove(Provisioning.A_zimbraACE);
        allAttrs.remove(Provisioning.A_cn);
        allAttrs.remove(Provisioning.A_description);
        if (cosAttrs != null) {
            for (Map.Entry<String, Object> e : cosAttrs.entrySet()) {
                String attr = e.getKey();
                Object value = e.getValue();
                if (value instanceof String && Strings.isNullOrEmpty((String)value)) {
                    allAttrs.remove(attr);
                } else {
                    allAttrs.put(attr, value);
                }
            }
        }

        CallbackContext callbackContext = new CallbackContext(CallbackContext.Op.CREATE);

        //get rid of deprecated attrs
        Map<String, Object> allNewAttrs = new HashMap<String, Object>(allAttrs);
        for (String attr : allAttrs.keySet()) {
            AttributeInfo info = AttributeManager.getInstance().getAttributeInfo(attr);
            if (info != null && info.isDeprecated()) {
                allNewAttrs.remove(attr);
            }
        }
        allAttrs = allNewAttrs;
        AttributeManager.getInstance().preModify(allAttrs, null, callbackContext, true);

        ZLdapContext zlc = null;
        try {
            zlc = LdapClient.getContext(LdapServerType.MASTER, LdapUsage.CREATE_COS);

            ZMutableEntry entry = LdapClient.createMutableEntry();
            entry.mapToAttrs(allAttrs);

            Set<String> ocs = LdapObjectClass.getCosObjectClasses(this);
            entry.addAttr(A_objectClass, ocs);

            String zimbraIdStr = LdapUtil.generateUUID();
            entry.setAttr(A_zimbraId, zimbraIdStr);
            entry.setAttr(A_zimbraCreateTimestamp, DateUtil.toGeneralizedTime(new Date()));
            entry.setAttr(A_cn, destCosName);
            String dn = mDIT.cosNametoDN(destCosName);
            entry.setDN(dn);
            zlc.createEntry(entry);

            Cos cos = getCosById(zimbraIdStr, zlc);
            AttributeManager.getInstance().postModify(allAttrs, cos, callbackContext);
            return cos;
        } catch (LdapEntryAlreadyExistException nabe) {
            throw AccountServiceException.COS_EXISTS(destCosName);
        } catch (LdapException e) {
            throw e;
        } catch (AccountServiceException e) {
            throw e;
        } catch (ServiceException e) {
            throw ServiceException.FAILURE("unable to create cos: " + destCosName, e);
        } finally {
            LdapClient.closeContext(zlc);
        }
    }

    @Override
    public void renameCos(String zimbraId, String newName) throws ServiceException {
        LdapCos cos = (LdapCos) get(Key.CosBy.id, zimbraId);
        if (cos == null)
            throw AccountServiceException.NO_SUCH_COS(zimbraId);

        if (cos.isDefaultCos())
            throw ServiceException.INVALID_REQUEST("unable to rename default cos", null);

        newName = newName.toLowerCase().trim();
        ZLdapContext zlc = null;
        try {
            zlc = LdapClient.getContext(LdapServerType.MASTER, LdapUsage.RENAME_COS);
            String newDn = mDIT.cosNametoDN(newName);
            zlc.renameEntry(cos.getDN(), newDn);
            // remove old cos from cache
            cosCache.remove(cos);
        } catch (LdapEntryAlreadyExistException nabe) {
            throw AccountServiceException.COS_EXISTS(newName);
        } catch (LdapException e) {
            throw e;
        } catch (AccountServiceException e) {
            throw e;
        } catch (ServiceException e) {
            throw ServiceException.FAILURE("unable to rename cos: "+zimbraId, e);
        } finally {
            LdapClient.closeContext(zlc);
        }
    }

    private LdapCos getCOSByQuery(ZLdapFilter filter, ZLdapContext initZlc)
    throws ServiceException {
        try {
            ZSearchResultEntry sr = helper.searchForEntry(mDIT.cosBaseDN(), filter, initZlc, false);
            if (sr != null) {
                return new LdapCos(sr.getDN(), sr.getAttributes(), this);
            }
        } catch (LdapMultipleEntriesMatchedException e) {
            throw AccountServiceException.MULTIPLE_ENTRIES_MATCHED("getCOSByQuery", e);
        } catch (ServiceException e) {
            throw ServiceException.FAILURE("unable to lookup cos via query: "+
                    filter.toFilterString() + " message:" + e.getMessage(), e);
        }
        return null;
    }

    private Cos getCosById(String zimbraId, ZLdapContext zlc) throws ServiceException {
        if (zimbraId == null)
            return null;

        LdapCos cos = cosCache.getById(zimbraId);
        if (cos == null) {
            cos = getCOSByQuery(filterFactory.cosById(zimbraId), zlc);
            cosCache.put(cos);
        }
        return cos;
    }

    @Override
    public Cos get(Key.CosBy keyType, String key) throws ServiceException {
        switch(keyType) {
            case name:
                return getCosByName(key, null);
            case id:
                return getCosById(key, null);
            default:
                    return null;
        }
    }

    private Cos getFromCache(Key.CosBy keyType, String key) {
        switch(keyType) {
            case name:
                return cosCache.getByName(key);
            case id:
                return cosCache.getById(key);
            default:
                return null;
        }
    }

    private Cos getCosByName(String name, ZLdapContext initZlc) throws ServiceException {
        LdapCos cos = cosCache.getByName(name);
        if (cos != null)
            return cos;

        try {
            String dn = mDIT.cosNametoDN(name);
            ZAttributes attrs = helper.getAttributes(
                    initZlc, LdapServerType.REPLICA, LdapUsage.GET_COS, dn, null);
            cos = new LdapCos(dn, attrs, this);
            cosCache.put(cos);
            return cos;
        } catch (LdapEntryNotFoundException e) {
            return null;
        } catch (ServiceException e) {
            throw ServiceException.FAILURE("unable to lookup COS by name: " + name +
                    " message: "+e.getMessage(), e);
        }
    }

    @Override
    public List<Cos> getAllCos() throws ServiceException {
        List<Cos> result = new ArrayList<Cos>();

        try {
            ZSearchResultEnumeration ne = helper.searchDir(mDIT.cosBaseDN(),
                    filterFactory.allCoses(), ZSearchControls.SEARCH_CTLS_SUBTREE());
            while (ne.hasMore()) {
                ZSearchResultEntry sr = ne.next();
                result.add(new LdapCos(sr.getDN(), sr.getAttributes(), this));
            }
            ne.close();
        } catch (ServiceException e) {
            throw ServiceException.FAILURE("unable to list all COS", e);
        }

        Collections.sort(result);
        return result;
    }

    @Override
    public void deleteAccount(String zimbraId) throws ServiceException {
        Account acc = getAccountById(zimbraId);
        LdapEntry entry = (LdapEntry) getAccountById(zimbraId);
        if (acc == null)
            throw AccountServiceException.NO_SUCH_ACCOUNT(zimbraId);

        // remove the account from all DLs
        removeAddressFromAllDistributionLists(acc.getName()); // this doesn't throw any exceptions

        // delete all aliases of the account
        String aliases[] = acc.getMailAlias();
        if (aliases != null) {
            for (int i=0; i < aliases.length; i++) {
                try {
                    removeAlias(acc, aliases[i]); // this also removes each alias from any DLs
                } catch (ServiceException se) {
                    if (AccountServiceException.NO_SUCH_ALIAS.equals(se.getCode())) {
                        ZimbraLog.account.warn("got no such alias from removeAlias call when deleting account; likely alias was previously in a bad state");
                    } else {
                        throw se;
                    }
                }
            }
        }
        // delete all grants granted to the account
        try {
            RightCommand.revokeAllRights(this, GranteeType.GT_USER, zimbraId);
        } catch (ServiceException e) {
            // eat the exception and continue
            ZimbraLog.account.warn("cannot revoke grants", e);
        }
        final Map<String, Object> attrs = new HashMap<String, Object>(acc.getAttrs());
        ZLdapContext zlc = null;
        try {
            zlc = LdapClient.getContext(LdapServerType.MASTER, LdapUsage.DELETE_ACCOUNT);

            zlc.deleteChildren(entry.getDN());
            zlc.deleteEntry(entry.getDN());
            validate(ProvisioningValidator.DELETE_ACCOUNT_SUCCEEDED, attrs);
            accountCache.remove(acc);
        } catch (ServiceException e) {
            throw ServiceException.FAILURE("unable to purge account: "+zimbraId, e);
        } finally {
            LdapClient.closeContext(zlc);
        }

    }

    @Override
    public void renameAccount(String zimbraId, String newName) throws ServiceException {
        newName = IDNUtil.toAsciiEmail(newName);
        validEmailAddress(newName);

        ZLdapContext zlc = null;

        Account acct = getAccountById(zimbraId, zlc, true);

        // prune cache
        accountCache.remove(acct);

        LdapEntry entry = (LdapEntry) acct;
        if (acct == null)
            throw AccountServiceException.NO_SUCH_ACCOUNT(zimbraId);
        String oldEmail = acct.getName();

        boolean domainChanged = false;
        Account oldAccount = acct;
        try {
            zlc = LdapClient.getContext(LdapServerType.MASTER, LdapUsage.RENAME_ACCOUNT);

            String oldDn = entry.getDN();
            String[] parts = EmailUtil.getLocalPartAndDomain(oldEmail);
            String oldLocal = parts[0];
            String oldDomain = parts[1];

            newName = newName.toLowerCase().trim();
            parts = EmailUtil.getLocalPartAndDomain(newName);
            if (parts == null) {
                throw ServiceException.INVALID_REQUEST("bad value for newName", null);
            }
            String newLocal = parts[0];
            String newDomain = parts[1];

            Domain domain = getDomainByAsciiName(newDomain, zlc);
            if (domain == null) {
                throw AccountServiceException.NO_SUCH_DOMAIN(newDomain);
            }

            domainChanged = !newDomain.equals(oldDomain);

            if (domainChanged) {
                validate(ProvisioningValidator.RENAME_ACCOUNT, newName, acct.getMultiAttr(Provisioning.A_objectClass, false), acct.getAttrs(false));
                validate(ProvisioningValidator.RENAME_ACCOUNT_CHECK_DOMAIN_COS_AND_FEATURE, newName, acct.getAttrs(false));

                // make sure the new domain is a local domain
                if (!domain.isLocal()) {
                    throw ServiceException.INVALID_REQUEST("domain type must be local", null);
                }
            }

            String newDn = mDIT.accountDNRename(oldDn, newLocal, domain.getName());
            boolean dnChanged = (!newDn.equals(oldDn));

            Map<String,Object> newAttrs = acct.getAttrs(false);

            if (dnChanged) {
                // uid will be changed during renameEntry, so no need to modify it
                // OpenLDAP is OK modifying it, as long as it matches the new DN, but
                // InMemoryDirectoryServer does not like it.
                newAttrs.remove(Provisioning.A_uid);
            } else {
                newAttrs.put(Provisioning.A_uid, newLocal);
            }

            newAttrs.put(Provisioning.A_zimbraMailDeliveryAddress, newName);
            if (oldEmail.equals(newAttrs.get(
                    Provisioning.A_zimbraPrefFromAddress))) {
                newAttrs.put(Provisioning.A_zimbraPrefFromAddress, newName);
            }

            ReplaceAddressResult replacedMails = replaceMailAddresses(
                    acct, Provisioning.A_mail, oldEmail, newName);
            if (replacedMails.newAddrs().length == 0) {
                // Set mail to newName if the account currently does not have a mail
                newAttrs.put(Provisioning.A_mail, newName);
            } else {
                newAttrs.put(Provisioning.A_mail, replacedMails.newAddrs());
            }

            ReplaceAddressResult replacedAliases = replaceMailAddresses(
                    acct, Provisioning.A_zimbraMailAlias, oldEmail, newName);
            if (replacedAliases.newAddrs().length > 0) {
                newAttrs.put(Provisioning.A_zimbraMailAlias, replacedAliases.newAddrs());

                String newDomainDN = mDIT.domainToAccountSearchDN(newDomain);

                String[] aliasNewAddrs = replacedAliases.newAddrs();
                // check up front if any of renamed aliases already exists in the new domain
                // (if domain also got changed)
                if (domainChanged && addressExistsUnderDN(zlc, newDomainDN, aliasNewAddrs)) {
                    throw AccountServiceException.ACCOUNT_EXISTS(newName);
                }

                // if any of the renamed aliases clashes with the account's new name,
                // it won't be caught by the above check, do a separate check.
                for (int i=0; i < aliasNewAddrs.length; i++) {
                    if (newName.equalsIgnoreCase(aliasNewAddrs[i])) {
                        throw AccountServiceException.ACCOUNT_EXISTS(newName);
                    }
                }
            }

            ReplaceAddressResult replacedAllowAddrForDelegatedSender =
                    replaceMailAddresses(acct, Provisioning.A_zimbraPrefAllowAddressForDelegatedSender,
                    oldEmail, newName);
            if (replacedAllowAddrForDelegatedSender.newAddrs().length > 0) {
                newAttrs.put(Provisioning.A_zimbraPrefAllowAddressForDelegatedSender,
                        replacedAllowAddrForDelegatedSender.newAddrs());
            }

            if (newAttrs.get(Provisioning.A_displayName) == null && oldLocal.equals(newAttrs.get(Provisioning.A_cn)))
                newAttrs.put(Provisioning.A_cn, newLocal);

            /*
            ZMutableEntry mutableEntry = LdapClient.createMutableEntry();
            mutableEntry.mapToAttrs(newAttrs);
            mutableEntry.setDN(newDn);
            */

            if (dnChanged) {
                zlc.renameEntry(oldDn, newDn);

                // re-get the acct object, make sure we don't get it from cache
                // Note: this account object contains the old address, it should never
                // be cached
                acct = getAccountByQuery(mDIT.mailBranchBaseDN(), filterFactory.accountById(zimbraId), zlc, true);
                if (acct == null) {
                    throw ServiceException.FAILURE("cannot find account by id after modrdn", null);
                }
            }

            // rename the account and all it's renamed aliases to the new name in all
            // distribution lists.  Doesn't throw exceptions, just logs
            renameAddressesInAllDistributionLists(oldEmail, newName, replacedAliases);

            // MOVE OVER ALL aliases
            // doesn't throw exceptions, just logs
            if (domainChanged) {
                moveAliases(zlc, replacedAliases, newDomain, null, oldDn, newDn, oldDomain, newDomain);
            }

            modifyLdapAttrs(acct, zlc, newAttrs);

            // re-get the account again, now attrs contains new addrs
            acct = getAccountByQuery(mDIT.mailBranchBaseDN(), filterFactory.accountById(zimbraId), zlc, true);
            if (acct == null) {
                throw ServiceException.FAILURE("cannot find account by id after modrdn", null);
            }
            removeExternalAddrsFromAllDynamicGroups(acct.getAllAddrsSet(), zlc);
        } catch (LdapEntryAlreadyExistException nabe) {
            throw AccountServiceException.ACCOUNT_EXISTS(newName);
        } catch (LdapException e) {
            throw e;
        } catch (AccountServiceException e) {
            throw e;
        } catch (ServiceException e) {
            throw ServiceException.FAILURE("unable to rename account: "+newName, e);
        } finally {
            LdapClient.closeContext(zlc);
            // prune cache
            accountCache.remove(oldAccount);
        }

        // reload it to cache using the master, bug 45736
        Account renamedAcct = getAccountById(zimbraId, null, true);

        if (domainChanged) {
            PermissionCache.invalidateCache(renamedAcct);
        }
    }

    @Override
    public void deleteDomain(String zimbraId) throws ServiceException {
        ZLdapContext zlc = null;
        try {
            zlc = LdapClient.getContext(LdapServerType.MASTER, LdapUsage.DELETE_DOMAIN);

            Domain domain = getDomainById(zimbraId, zlc);
            if (domain == null) {
                throw AccountServiceException.NO_SUCH_DOMAIN(zimbraId);
            }

            List<String> aliasDomainIds = null;
            if (domain.isLocal()) {
                aliasDomainIds = getEmptyAliasDomainIds(zlc, domain, true);
            }

            // delete the domain;
            deleteDomainInternal(zlc, zimbraId);

            // delete all alias domains if any
            if (aliasDomainIds != null) {
                for (String aliasDomainId : aliasDomainIds) {
                    deleteDomainInternal(zlc, aliasDomainId);
                }
            }

        } catch (ServiceException e) {
            throw e;
        } finally {
            LdapClient.closeContext(zlc);
        }

    }

    public List<String> getEmptyAliasDomainIds(ZLdapContext zlc, Domain targetDomain, boolean suboridinateCheck)
    throws ServiceException {
        List<String> aliasDomainIds = new ArrayList<String>();

        ZSearchResultEnumeration ne = null;
        try {
            ZSearchControls searchControls = ZSearchControls.createSearchControls(
                    ZSearchScope.SEARCH_SCOPE_SUBTREE, ZSearchControls.SIZE_UNLIMITED,
                    new String[]{Provisioning.A_zimbraId, Provisioning.A_zimbraDomainName});

            ne = helper.searchDir(mDIT.domainBaseDN(), filterFactory.domainAliases(targetDomain.getId()),
                    searchControls, zlc, LdapServerType.MASTER);

            while (ne.hasMore()) {
                ZSearchResultEntry sr = ne.next();

                String aliasDomainId = sr.getAttributes().getAttrString(Provisioning.A_zimbraId);
                String aliasDomainName = sr.getAttributes().getAttrString(Provisioning.A_zimbraDomainName);

                // make sure the alias domain is ready to be deleted
                String aliasDomainDn = sr.getDN();
                String acctBaseDn = mDIT.domainDNToAccountBaseDN(aliasDomainDn);
                String dynGroupsBaseDn = mDIT.domainDNToDynamicGroupsBaseDN(aliasDomainDn);

                if (suboridinateCheck && (hasSubordinates(zlc, acctBaseDn) || hasSubordinates(zlc, dynGroupsBaseDn))) {
                    throw ServiceException.FAILURE("alias domain " + aliasDomainName +
                            " of doamin " + targetDomain.getName() + " is not empty", null);
                }

                if (aliasDomainId != null) {
                    aliasDomainIds.add(aliasDomainId);
                }
            }
        } finally {
            ne.close();
        }

        return aliasDomainIds;
    }

    private boolean hasSubordinates(ZLdapContext zlc, String dn) throws ServiceException {
        boolean hasSubordinates = false;

        ZSearchResultEnumeration ne = null;
        try {
            ne = helper.searchDir(dn,
                    filterFactory.hasSubordinates(), ZSearchControls.SEARCH_CTLS_SUBTREE(),
                    zlc, LdapServerType.MASTER);
            hasSubordinates = ne.hasMore();
        } finally {
            if (ne != null) {
                ne.close();
            }
        }

        return hasSubordinates;
    }

    public void deleteDomainInternal(ZLdapContext zlc, String zimbraId) throws ServiceException {
        // TODO: should only allow a domain delete to succeed if there are no people
        // if there aren't, we need to delete the people trees first, then delete the domain.
        LdapDomain domain = null;
        String acctBaseDn = null;
        String dynGroupsBaseDn = null;
        try {
            domain = (LdapDomain) getDomainById(zimbraId, zlc);
            if (domain == null) {
                throw AccountServiceException.NO_SUCH_DOMAIN(zimbraId);
            }

            String name = domain.getName();

            // delete account base DN
            acctBaseDn = mDIT.domainDNToAccountBaseDN(domain.getDN());
            if (!acctBaseDn.equals(domain.getDN())) {
                try {
                    zlc.deleteEntry(acctBaseDn);
                } catch (LdapEntryNotFoundException e) {
                    ZimbraLog.account.info("entry %s not found", acctBaseDn);
                }
            }

            // delete dynamic groups base DN
            dynGroupsBaseDn = mDIT.domainDNToDynamicGroupsBaseDN(domain.getDN());
            if (!dynGroupsBaseDn.equals(domain.getDN())) {
                try {
                    zlc.deleteEntry(dynGroupsBaseDn);
                } catch (LdapEntryNotFoundException e) {
                    ZimbraLog.account.info("entry %s not found", dynGroupsBaseDn);
                }
            }

            try {
                zlc.deleteEntry(domain.getDN());
                domainCache.remove(domain);
            } catch (LdapContextNotEmptyException e) {
                // remove from cache before nuking all attrs
                domainCache.remove(domain);
                // assume subdomains exist and turn into plain dc object
                Map<String, String> attrs = new HashMap<String, String>();
                attrs.put("-"+A_objectClass, "zimbraDomain");
                // remove all zimbra attrs
                for (String key : domain.getAttrs(false).keySet()) {
                    if (key.startsWith("zimbra"))
                        attrs.put(key, "");
                }
                // cannot invoke callback here.  If another domain attr is added in a callback,
                // e.g. zimbraDomainStatus would add zimbraMailStatus, then we will get a LDAP
                // schema violation naming error(zimbraDomain is removed, thus there cannot be
                // any zimbraAttrs left) and the modify will fail.
                modifyAttrs(domain, attrs, false, false);
            }

            String defaultDomain = getConfig().getAttr(A_zimbraDefaultDomainName, null);
            if (name.equalsIgnoreCase(defaultDomain)) {
                try {
                    Map<String, String> attrs = new HashMap<String, String>();
                    attrs.put(A_zimbraDefaultDomainName, "");
                    modifyAttrs(getConfig(), attrs);
                } catch (Exception e) {
                    ZimbraLog.account.warn("unable to remove config attr:"+A_zimbraDefaultDomainName, e);
                }
            }
        } catch (LdapContextNotEmptyException e) {
            // get a few entries to include in the error message
            int maxEntriesToGet = 5;

            final String doNotReportThisDN = acctBaseDn;
            final StringBuilder sb = new StringBuilder();
            sb.append(" (remaining entries: ");

            SearchLdapOptions.SearchLdapVisitor visitor = new SearchLdapOptions.SearchLdapVisitor() {
                @Override
                public void visit(String dn, Map<String, Object> attrs, IAttributes ldapAttrs) {
                    if (!dn.equals(doNotReportThisDN)) {
                        sb.append("[" + dn + "] ");
                    }
                }
            };

            SearchLdapOptions searchOptions = new SearchLdapOptions(
                    acctBaseDn, filterFactory.anyEntry(),
                    new String[]{Provisioning.A_objectClass}, maxEntriesToGet, null,
                    ZSearchScope.SEARCH_SCOPE_SUBTREE, visitor);
            try {
                zlc.searchPaged(searchOptions);
            } catch (LdapSizeLimitExceededException lslee) {
                // quietly ignore
            } catch (ServiceException se) {
                ZimbraLog.account.warn("unable to get sample entries in non-empty domain "
                        + domain.getName() + " for reporting", se);
            }
            sb.append("...)");
            throw AccountServiceException.DOMAIN_NOT_EMPTY(domain.getName() + sb.toString(), e);
        } catch (ServiceException e) {
            throw ServiceException.FAILURE("unable to purge domain: "+zimbraId, e);
        }
    }

    @Override  // LdapProv
    public void renameDomain(String zimbraId, String newDomainName) throws ServiceException {
        newDomainName = newDomainName.toLowerCase().trim();
        newDomainName = IDNUtil.toAsciiDomainName(newDomainName);
        NameUtil.validNewDomainName(newDomainName);

        ZLdapContext zlc = null;

        try {
            zlc = LdapClient.getContext(LdapServerType.MASTER, LdapUsage.RENAME_DOMAIN);

            RenameDomain.RenameDomainLdapHelper helper =
                new RenameDomain.RenameDomainLdapHelper(this, zlc) {

                private ZLdapContext toZLdapContext() {
                    return LdapClient.toZLdapContext(mProv, mZlc);
                }

                @Override
                public void createEntry(String dn, Map<String, Object> attrs)
                throws ServiceException {

                    ZMutableEntry entry = LdapClient.createMutableEntry();
                    entry.mapToAttrs(attrs);
                    entry.setDN(dn);

                    ZLdapContext ldapContext = toZLdapContext();
                    ldapContext.createEntry(entry);
                }

                @Override
                public void deleteEntry(String dn) throws ServiceException {
                    ZLdapContext ldapContext = toZLdapContext();
                    ldapContext.deleteEntry(dn);
                }

                @Override
                public void renameEntry(String oldDn, String newDn)
                throws ServiceException {
                    ZLdapContext ldapContext = toZLdapContext();
                    ldapContext.renameEntry(oldDn, newDn);
                }

                @Override
                public void searchDirectory(SearchDirectoryOptions options,
                        NamedEntry.Visitor visitor) throws ServiceException {
                    ((LdapProvisioning) mProv).searchDirectory(options, visitor);
                }

                @Override
                public void renameAddressesInAllDistributionLists(Map<String, String> changedPairs) {
                    ((LdapProvisioning) mProv).renameAddressesInAllDistributionLists(changedPairs);
                }

                @Override
                public void renameXMPPComponent(String zimbraId, String newName)
                throws ServiceException {
                    ((LdapProvisioning) mProv).renameXMPPComponent(zimbraId, newName);
                }

                @Override
                public Account getAccountById(String id) throws ServiceException {
                    // note: we do NOT want to get a cached entry
                    return ((LdapProvisioning) mProv).getAccountByQuery(
                        mProv.getDIT().mailBranchBaseDN(),
                        ZLdapFilterFactory.getInstance().accountById(id), toZLdapContext(), true);
                }

                @Override
                public DistributionList getDistributionListById(String id)
                throws ServiceException {
                    // note: we do NOT want to get a cahed entry
                    return ((LdapProvisioning) mProv).getDistributionListByQuery(
                            mDIT.mailBranchBaseDN(),
                            filterFactory.distributionListById(id),
                            toZLdapContext(), false);
                }

                @Override
                public DynamicGroup getDynamicGroupById(String id) throws ServiceException {
                    // note: we do NOT want to get a cahed entry
                    return ((LdapProvisioning) mProv).getDynamicGroupByQuery(
                            filterFactory.dynamicGroupById(id),
                            toZLdapContext(), false);
                }

                @Override
                public void modifyLdapAttrs(Entry entry,
                        Map<String, ? extends Object> attrs)
                        throws ServiceException {
                    ((LdapProvisioning) mProv).modifyLdapAttrs(entry, toZLdapContext(), attrs);
                }

            };

            Domain oldDomain = getDomainById(zimbraId, zlc);
            if (oldDomain == null)
               throw AccountServiceException.NO_SUCH_DOMAIN(zimbraId);

            RenameDomain rd = new RenameDomain(this, helper, oldDomain, newDomainName);
            rd.execute();
        } finally {
            LdapClient.closeContext(zlc);
        }
    }

    @Override
    public void deleteCos(String zimbraId) throws ServiceException {
        LdapCos c = (LdapCos) get(Key.CosBy.id, zimbraId);
        if (c == null)
            throw AccountServiceException.NO_SUCH_COS(zimbraId);

        if (c.isDefaultCos())
            throw ServiceException.INVALID_REQUEST("unable to delete default cos", null);

        // TODO: should we go through all accounts with this cos and remove the zimbraCOSId attr?
        ZLdapContext zlc = null;
        try {
            zlc = LdapClient.getContext(LdapServerType.MASTER, LdapUsage.DELETE_COS);
            zlc.deleteEntry(c.getDN());
            cosCache.remove(c);
        } catch (ServiceException e) {
            throw ServiceException.FAILURE("unable to purge cos: "+zimbraId, e);
        } finally {
            LdapClient.closeContext(zlc);
        }
    }

    @Override
    public ShareLocator get(Key.ShareLocatorBy keyType, String key) throws ServiceException {
        switch(keyType) {
        case id:
            return getShareLocatorById(key, null, false);
        default:
                return null;
        }
    }

    @Override
    public ShareLocator createShareLocator(String id, Map<String, Object> attrs) throws ServiceException {
        CallbackContext callbackContext = new CallbackContext(CallbackContext.Op.CREATE);
        AttributeManager.getInstance().preModify(attrs, null, callbackContext, true);

        ZLdapContext zlc = null;
        try {
            zlc = LdapClient.getContext(LdapServerType.MASTER, LdapUsage.CREATE_SHARELOCATOR);

            ZMutableEntry entry = LdapClient.createMutableEntry();
            entry.mapToAttrs(attrs);

            Set<String> ocs = LdapObjectClass.getShareLocatorObjectClasses(this);
            entry.addAttr(A_objectClass, ocs);

            entry.setAttr(A_cn, id);
            String dn = mDIT.shareLocatorIdToDN(id);

            entry.setDN(dn);
            zlc.createEntry(entry);

            ShareLocator shloc = getShareLocatorById(id, zlc, true);
            AttributeManager.getInstance().postModify(attrs, shloc, callbackContext);
            return shloc;

        } catch (LdapEntryAlreadyExistException nabe) {
            throw AccountServiceException.SHARE_LOCATOR_EXISTS(id);
        } catch (LdapException e) {
            throw e;
        } catch (AccountServiceException e) {
            throw e;
        } catch (ServiceException e) {
            throw ServiceException.FAILURE("unable to create share locator: " + id, e);
        } finally {
            LdapClient.closeContext(zlc);
        }
    }

    @Override
    public void deleteShareLocator(String id) throws ServiceException {
        LdapShareLocator shloc = (LdapShareLocator) get(Key.ShareLocatorBy.id, id);
        if (shloc == null)
            throw AccountServiceException.NO_SUCH_SHARE_LOCATOR(id);

        ZLdapContext zlc = null;
        try {
            zlc = LdapClient.getContext(LdapServerType.MASTER, LdapUsage.DELETE_SHARELOCATOR);
            zlc.deleteEntry(shloc.getDN());
            shareLocatorCache.remove(shloc);
        } catch (ServiceException e) {
            throw ServiceException.FAILURE("unable to delete share locator: "+id, e);
        } finally {
            LdapClient.closeContext(zlc);
        }
    }

    @Override
    public Server createServer(String name, Map<String, Object> serverAttrs)
    throws ServiceException {
        name = name.toLowerCase().trim();

        CallbackContext callbackContext = new CallbackContext(CallbackContext.Op.CREATE);
        AttributeManager.getInstance().preModify(serverAttrs, null, callbackContext, true);

        String authHost = (String)serverAttrs.get(A_zimbraMtaAuthHost);
        if (authHost != null) {
            serverAttrs.put(A_zimbraMtaAuthURL, URLUtil.getMtaAuthURL(authHost));
        }

        ZLdapContext zlc = null;
        try {
            zlc = LdapClient.getContext(LdapServerType.MASTER, LdapUsage.CREATE_SERVER);

            ZMutableEntry entry = LdapClient.createMutableEntry();
            entry.mapToAttrs(serverAttrs);

            Set<String> ocs = LdapObjectClass.getServerObjectClasses(this);
            entry.addAttr(A_objectClass, ocs);

            String zimbraIdStr = LdapUtil.generateUUID();
            entry.setAttr(A_zimbraId, zimbraIdStr);
            entry.setAttr(A_zimbraCreateTimestamp, DateUtil.toGeneralizedTime(new Date()));
            entry.setAttr(A_cn, name);
            String dn = mDIT.serverNameToDN(name);

            if (!entry.hasAttribute(Provisioning.A_zimbraServiceHostname)) {
                entry.setAttr(Provisioning.A_zimbraServiceHostname, name);
            }

            entry.setDN(dn);
            zlc.createEntry(entry);

            Server server = getServerById(zimbraIdStr, zlc, true);
            AttributeManager.getInstance().postModify(serverAttrs, server, callbackContext);
            return server;

        } catch (LdapEntryAlreadyExistException nabe) {
            throw AccountServiceException.SERVER_EXISTS(name);
        } catch (LdapException e) {
            throw e;
        } catch (AccountServiceException e) {
            throw e;
        } catch (ServiceException e) {
            throw ServiceException.FAILURE("unable to create server: " + name, e);
        } finally {
            LdapClient.closeContext(zlc);
        }
    }

    private Server getServerByQuery(ZLdapFilter filter, ZLdapContext initZlc)
    throws ServiceException {
        try {
            ZSearchResultEntry sr = helper.searchForEntry(mDIT.serverBaseDN(), filter, initZlc, false);
            if (sr != null) {
                return new LdapServer(sr.getDN(), sr.getAttributes(), getConfig().getServerDefaults(), this);
            }
        } catch (LdapMultipleEntriesMatchedException e) {
            throw AccountServiceException.MULTIPLE_ENTRIES_MATCHED("getServerByQuery", e);
        } catch (ServiceException e) {
            throw ServiceException.FAILURE("unable to lookup server via query: "+
                    filter.toFilterString() + " message:" + e.getMessage(), e);
        }
        return null;
    }

    private Server getServerById(String zimbraId, ZLdapContext zlc, boolean nocache)
    throws ServiceException {
        if (zimbraId == null)
            return null;
        Server s = null;
        if (!nocache)
            s = serverCache.getById(zimbraId);
        if (s == null) {
            s = getServerByQuery(filterFactory.serverById(zimbraId), zlc);
            serverCache.put(s);
        }
        return s;
    }

    private AlwaysOnCluster getAlwaysOnClusterByQuery(ZLdapFilter filter, ZLdapContext initZlc)
    throws ServiceException {
        try {
            ZSearchResultEntry sr = helper.searchForEntry(mDIT.alwaysOnClusterBaseDN(), filter, initZlc, false);
            if (sr != null) {
                return new LdapAlwaysOnCluster(sr.getDN(), sr.getAttributes(), null, this);
            }
        } catch (LdapMultipleEntriesMatchedException e) {
            throw AccountServiceException.MULTIPLE_ENTRIES_MATCHED("getAlwaysOnClusterByQuery", e);
        } catch (ServiceException e) {
            throw ServiceException.FAILURE("unable to lookup alwaysOnCluster via query: "+
                    filter.toFilterString() + " message:" + e.getMessage(), e);
        }
        return null;
    }

    private AlwaysOnCluster getAlwaysOnClusterById(String zimbraId, ZLdapContext zlc, boolean nocache)
    throws ServiceException {
        if (zimbraId == null)
            return null;
        AlwaysOnCluster c = null;
        if (!nocache)
            c = alwaysOnClusterCache.getById(zimbraId);
        if (c == null) {
            c = getAlwaysOnClusterByQuery(filterFactory.alwaysOnClusterById(zimbraId), zlc);
            alwaysOnClusterCache.put(c);
        }
        return c;
    }

    private ShareLocator getShareLocatorByQuery(ZLdapFilter filter, ZLdapContext initZlc)
    throws ServiceException {
        try {
            ZSearchResultEntry sr = helper.searchForEntry(mDIT.shareLocatorBaseDN(), filter, initZlc, false);
            if (sr != null) {
                return new LdapShareLocator(sr.getDN(), sr.getAttributes(), this);
            }
        } catch (LdapMultipleEntriesMatchedException e) {
            throw AccountServiceException.MULTIPLE_ENTRIES_MATCHED("getShareLocatorByQuery", e);
        } catch (ServiceException e) {
            throw ServiceException.FAILURE("unable to lookup share locator via query: "+
                    filter.toFilterString() + " message:" + e.getMessage(), e);
        }
        return null;
    }

    private ShareLocator getShareLocatorById(String id, ZLdapContext zlc, boolean nocache)
    throws ServiceException {
        if (id == null)
            return null;
        ShareLocator shloc = null;
        if (!nocache)
            shloc = shareLocatorCache.getById(id);
        if (shloc == null) {
            shloc = getShareLocatorByQuery(filterFactory.shareLocatorById(id), zlc);
            shareLocatorCache.put(shloc);
        }
        return shloc;
    }

    @Override
    public Server get(Key.ServerBy keyType, String key) throws ServiceException {
        switch(keyType) {
            case name:
                return getServerByNameInternal(key);
            case id:
                return getServerByIdInternal(key);
            case serviceHostname:
                List<Server> servers = getAllServers();
                for (Server server : servers) {
                    // when replication is enabled, should return server representing current master
                    if (key.equalsIgnoreCase(server.getAttr(Provisioning.A_zimbraServiceHostname, ""))) {
                        return server;
                    }
                }
                return null;
            default:
                    return null;
        }
    }

    private Server getServerByIdInternal(String zimbraId) throws ServiceException {
        return getServerById(zimbraId, null, false);
    }

    private Server getServerByNameInternal(String name) throws ServiceException {
        return getServerByName(name, false);
    }

    private Server getServerByName(String name, boolean nocache) throws ServiceException {
        if (!nocache) {
            Server s = serverCache.getByName(name);
            if (s != null)
                return s;
        }

        try {
            String dn = mDIT.serverNameToDN(name);
            ZAttributes attrs = helper.getAttributes(LdapUsage.GET_SERVER, dn);
            LdapServer s = new LdapServer(dn, attrs, getConfig().getServerDefaults(), this);
            serverCache.put(s);
            return s;
        } catch (LdapEntryNotFoundException e) {
            return null;
        } catch (ServiceException e) {
            throw ServiceException.FAILURE("unable to lookup server by name: "+name+" message: "+e.getMessage(), e);
        }
    }

    private AlwaysOnCluster getAlwaysOnClusterByNameInternal(String name) throws ServiceException {
        return getAlwaysOnClusterByName(name, false);
    }

    private AlwaysOnCluster getAlwaysOnClusterByName(String name, boolean nocache) throws ServiceException {
        if (!nocache) {
            AlwaysOnCluster c = alwaysOnClusterCache.getByName(name);
            if (c != null)
                return c;
        }

        try {
            String dn = mDIT.alwaysOnClusterNameToDN(name);
            ZAttributes attrs = helper.getAttributes(LdapUsage.GET_ALWAYSONCLUSTER, dn);
            LdapAlwaysOnCluster c = new LdapAlwaysOnCluster(dn, attrs, null, this);
            alwaysOnClusterCache.put(c);
            return c;
        } catch (LdapEntryNotFoundException e) {
            return null;
        } catch (ServiceException e) {
            throw ServiceException.FAILURE("unable to lookup alwaysOnCluster by name: "+name+" message: "+e.getMessage(), e);
        }
    }

    @Override
    public List<Server> getAllServers() throws ServiceException {
        return getAllServers((String)null);
    }

    @Override
    public List<Server> getAllServers(String service) throws ServiceException {
        List<Server> result = new ArrayList<Server>();

        ZLdapFilter filter;
        if (service != null) {
            filter = filterFactory.serverByService(service);
        } else {
            filter = filterFactory.allServers();
        }

        try {
            Map<String, Object> serverDefaults = getConfig().getServerDefaults();

            ZSearchResultEnumeration ne = helper.searchDir(mDIT.serverBaseDN(),
                    filter, ZSearchControls.SEARCH_CTLS_SUBTREE());
            while (ne.hasMore()) {
                ZSearchResultEntry sr = ne.next();
                LdapServer s = new LdapServer(sr.getDN(), sr.getAttributes(),
                        serverDefaults, this);
                result.add(s);
            }
            ne.close();
        } catch (ServiceException e) {
            throw ServiceException.FAILURE("unable to list all servers", e);
        }

        if (result.size() > 0)
            serverCache.put(result, true);
        Collections.sort(result);
        return result;
    }

    @Override
    public List<Server> getAllServers(String service, String clusterId) throws ServiceException {
        List<Server> result = new ArrayList<Server>();

        ZLdapFilter filter = filterFactory.serverByServiceAndAlwaysOnCluster(service, clusterId);

        try {
            Map<String, Object> serverDefaults = getConfig().getServerDefaults();

            ZSearchResultEnumeration ne = helper.searchDir(mDIT.serverBaseDN(),
                    filter, ZSearchControls.SEARCH_CTLS_SUBTREE());
            while (ne.hasMore()) {
                ZSearchResultEntry sr = ne.next();
                LdapServer s = new LdapServer(sr.getDN(), sr.getAttributes(),
                        serverDefaults, this);
                result.add(s);
            }
            ne.close();
        } catch (ServiceException e) {
            throw ServiceException.FAILURE("unable to list all servers by cluster id", e);
        }

        Collections.sort(result);
        return result;
    }

    @Override
    public AlwaysOnCluster createAlwaysOnCluster(String name, Map<String, Object> clusterAttrs)
    throws ServiceException {
        name = name.toLowerCase().trim();

        CallbackContext callbackContext = new CallbackContext(CallbackContext.Op.CREATE);
        AttributeManager.getInstance().preModify(clusterAttrs, null, callbackContext, true);

        ZLdapContext zlc = null;
        try {
            zlc = LdapClient.getContext(LdapServerType.MASTER, LdapUsage.CREATE_SERVER);

            ZMutableEntry entry = LdapClient.createMutableEntry();
            entry.mapToAttrs(clusterAttrs);

            Set<String> ocs = LdapObjectClass.getAlwaysOnClusterObjectClasses(this);
            entry.addAttr(A_objectClass, ocs);

            String zimbraIdStr = LdapUtil.generateUUID();
            entry.setAttr(A_zimbraId, zimbraIdStr);
            entry.setAttr(A_zimbraCreateTimestamp, DateUtil.toGeneralizedTime(new Date()));
            entry.setAttr(A_cn, name);
            String dn = mDIT.alwaysOnClusterNameToDN(name);
            entry.setDN(dn);
            zlc.createEntry(entry);

            AlwaysOnCluster cluster = getAlwaysOnClusterById(zimbraIdStr, zlc, true);
            AttributeManager.getInstance().postModify(clusterAttrs, cluster, callbackContext);
            return cluster;

        } catch (LdapEntryAlreadyExistException nabe) {
            throw AccountServiceException.ALWAYSONCLUSTER_EXISTS(name);
        } catch (LdapException e) {
            throw e;
        } catch (AccountServiceException e) {
            throw e;
        } catch (ServiceException e) {
            throw ServiceException.FAILURE("unable to create akwaysOnCluster: " + name, e);
        } finally {
            LdapClient.closeContext(zlc);
        }
    }

    @Override
    public List<AlwaysOnCluster> getAllAlwaysOnClusters() throws ServiceException {
        List<AlwaysOnCluster> result = new ArrayList<AlwaysOnCluster>();

        ZLdapFilter filter = filterFactory.allAlwaysOnClusters();

        try {

            ZSearchResultEnumeration ne = helper.searchDir(mDIT.alwaysOnClusterBaseDN(),
                    filter, ZSearchControls.SEARCH_CTLS_SUBTREE());
            while (ne.hasMore()) {
                ZSearchResultEntry sr = ne.next();
                LdapAlwaysOnCluster c = new LdapAlwaysOnCluster(sr.getDN(), sr.getAttributes(),
                        null, this);
                result.add(c);
            }
            ne.close();
        } catch (ServiceException e) {
            throw ServiceException.FAILURE("unable to list all alwaysOnClusters", e);
        }

        if (result.size() > 0)
            alwaysOnClusterCache.put(result, true);
        Collections.sort(result);
        return result;
    }

    private AlwaysOnCluster getAlwaysOnClusterByIdInternal(String zimbraId) throws ServiceException {
        return getAlwaysOnClusterById(zimbraId, null, false);
    }

    @Override
    public AlwaysOnCluster get(Key.AlwaysOnClusterBy keyType, String key) throws ServiceException {
        switch(keyType) {
            case id:
                return getAlwaysOnClusterByIdInternal(key);
            case name:
                return getAlwaysOnClusterByNameInternal(key);
            default:
                    return null;
        }
    }

    private List<Cos> searchCOS(ZLdapFilter filter, ZLdapContext initZlc)
    throws ServiceException {
        List<Cos> result = new ArrayList<Cos>();
        try {
            ZSearchResultEnumeration ne = helper.searchDir(mDIT.cosBaseDN(), filter,
                    ZSearchControls.SEARCH_CTLS_SUBTREE(), initZlc, LdapServerType.REPLICA);
            while (ne.hasMore()) {
                ZSearchResultEntry sr = ne.next();
                result.add(new LdapCos(sr.getDN(), sr.getAttributes(), this));
            }
            ne.close();
        } catch (ServiceException e) {
            throw ServiceException.FAILURE("unable to lookup cos via query: "+
                    filter.toFilterString() + " message: " + e.getMessage(), e);
        }
        return result;
    }

    private void removeServerFromAllCOSes(String serverId, String serverName, ZLdapContext initZlc) {
        List<Cos> coses = null;
        try {
            coses = searchCOS(filterFactory.cosesByMailHostPool(serverId), initZlc);
            for (Cos cos: coses) {
                Map<String, String> attrs = new HashMap<String, String>();
                attrs.put("-"+Provisioning.A_zimbraMailHostPool, serverId);
                ZimbraLog.account.info("Removing " + Provisioning.A_zimbraMailHostPool + " " +
                        serverId + "(" + serverName + ") from cos " + cos.getName());
                modifyAttrs(cos, attrs);
                // invalidate cached cos
                cosCache.remove((LdapCos)cos);
            }
        } catch (ServiceException se) {
            ZimbraLog.account.warn("unable to remove "+serverId+" from all COSes ", se);
            return;
        }

     }

    private static class CountingVisitor extends SearchLdapVisitor {
        long numAccts = 0;

        CountingVisitor() {
            super(false);
        }

        @Override
        public void visit(String dn, IAttributes ldapAttrs) {
            numAccts++;
        }

        long getNumAccts() {
            return numAccts;
        }
    };

    private long getNumAccountsOnServer(Server server) throws ServiceException {
        ZLdapFilter filter = filterFactory.accountsHomedOnServer(server.getServiceHostname());
        String base = mDIT.mailBranchBaseDN();
        String attrs[] = new String[] {Provisioning.A_zimbraId};

        CountingVisitor visitor = new CountingVisitor();

        searchLdapOnMaster(base, filter, attrs, visitor);

        return visitor.getNumAccts();
    }

    @Override
    public void deleteServer(String zimbraId) throws ServiceException {
        LdapServer server = (LdapServer) getServerByIdInternal(zimbraId);
        if (server == null)
            throw AccountServiceException.NO_SUCH_SERVER(zimbraId);

        // check that no account is still on this server
        long numAcctsOnServer = getNumAccountsOnServer(server);
        if (numAcctsOnServer != 0) {
            throw ServiceException.INVALID_REQUEST("There are " + numAcctsOnServer +
                    " account(s) on this server.", null);
        }

        ZLdapContext zlc = null;
        try {
            zlc = LdapClient.getContext(LdapServerType.MASTER, LdapUsage.DELETE_SERVER);
            removeServerFromAllCOSes(zimbraId, server.getName(), zlc);
            zlc.deleteEntry(server.getDN());
            serverCache.remove(server);
        } catch (ServiceException e) {
            throw ServiceException.FAILURE("unable to purge server: "+zimbraId, e);
        } finally {
            LdapClient.closeContext(zlc);
        }
    }

    @Override
    public void deleteAlwaysOnCluster(String zimbraId) throws ServiceException {
        LdapAlwaysOnCluster cluster = (LdapAlwaysOnCluster) getAlwaysOnClusterByIdInternal(zimbraId);
        if (cluster == null)
            throw AccountServiceException.NO_SUCH_ALWAYSONCLUSTER(zimbraId);

        ZLdapContext zlc = null;
        try {
            zlc = LdapClient.getContext(LdapServerType.MASTER, LdapUsage.DELETE_ALWAYSONCLUSTER);
            zlc.deleteEntry(cluster.getDN());
            alwaysOnClusterCache.remove(cluster);
        } catch (ServiceException e) {
            throw ServiceException.FAILURE("unable to purge alwaysOnCluster: "+zimbraId, e);
        } finally {
            LdapClient.closeContext(zlc);
        }
    }

    /*
     *  Distribution lists.
     */
    @Override
    public DistributionList createDistributionList(String listAddress,
            Map<String, Object> listAttrs)
    throws ServiceException {
        return createDistributionList(listAddress, listAttrs, null);
    }

    private DistributionList createDistributionList(String listAddress,
            Map<String, Object> listAttrs, Account creator)
    throws ServiceException {

        SpecialAttrs specialAttrs = mDIT.handleSpecialAttrs(listAttrs);
        String baseDn = specialAttrs.getLdapBaseDn();

        listAddress = listAddress.toLowerCase().trim();

        String parts[] = listAddress.split("@");
        if (parts.length != 2)
            throw ServiceException.INVALID_REQUEST("must be valid list address: " + listAddress, null);

        String localPart = parts[0];
        String domain = parts[1];
        domain = IDNUtil.toAsciiDomainName(domain);
        listAddress = localPart + "@" + domain;

        validEmailAddress(listAddress);

        CallbackContext callbackContext = new CallbackContext(CallbackContext.Op.CREATE);
        callbackContext.setCreatingEntryName(listAddress);
        AttributeManager.getInstance().preModify(listAttrs, null, callbackContext, true);

        ZLdapContext zlc = null;
        try {
            zlc = LdapClient.getContext(LdapServerType.MASTER, LdapUsage.CREATE_DISTRIBUTIONLIST);

            Domain d = getDomainByAsciiName(domain, zlc);
            if (d == null)
                throw AccountServiceException.NO_SUCH_DOMAIN(domain);

            if (!d.isLocal()) {
                throw ServiceException.INVALID_REQUEST("domain type must be local", null);
            }

            ZMutableEntry entry = LdapClient.createMutableEntry();
            entry.mapToAttrs(listAttrs);

            Set<String> ocs = LdapObjectClass.getDistributionListObjectClasses(this);
            entry.addAttr(A_objectClass, ocs);

            String zimbraIdStr = LdapUtil.generateUUID();
            entry.setAttr(A_zimbraId, zimbraIdStr);
            entry.setAttr(A_zimbraCreateTimestamp, DateUtil.toGeneralizedTime(new Date()));
            entry.setAttr(A_mail, listAddress);

            // unlike accounts (which have a zimbraMailDeliveryAddress for the primary,
            // and zimbraMailAliases only for aliases), DLs use zibraMailAlias for both.
            // Postfix uses these two attributes to route mail, and zimbraMailDeliveryAddress
            // indicates that something has a physical mailbox, which DLs don't.
            entry.setAttr(A_zimbraMailAlias, listAddress);

            // by default a distribution list is always created enabled
            if (!entry.hasAttribute(Provisioning.A_zimbraMailStatus)) {
                entry.setAttr(A_zimbraMailStatus, MAIL_STATUS_ENABLED);
            }

            String displayName = entry.getAttrString(Provisioning.A_displayName);
            if (displayName != null) {
                entry.setAttr(A_cn, displayName);
            }

            entry.setAttr(A_uid, localPart);

            setGroupHomeServer(entry, creator);

            String dn = mDIT.distributionListDNCreate(baseDn, entry.getAttributes(), localPart, domain);
            entry.setDN(dn);

            zlc.createEntry(entry);

            DistributionList dlist = getDLBasic(DistributionListBy.id, zimbraIdStr, zlc);

            if (dlist != null) {
                AttributeManager.getInstance().postModify(listAttrs, dlist, callbackContext);
                removeExternalAddrsFromAllDynamicGroups(dlist.getAllAddrsSet(), zlc);
                allDLs.addGroup(dlist);
            } else {
                throw ServiceException.FAILURE("unable to get distribution list after creating LDAP entry: "+
                        listAddress, null);
            }
            return dlist;

        } catch (LdapEntryAlreadyExistException nabe) {
            throw AccountServiceException.DISTRIBUTION_LIST_EXISTS(listAddress);
        } catch (LdapException e) {
            throw e;
        } catch (AccountServiceException e) {
            throw e;
        } catch (ServiceException e) {
            throw ServiceException.FAILURE("unable to create distribution list: "+listAddress, e);
        } finally {
            LdapClient.closeContext(zlc);
        }
    }

    @Override
    public List<DistributionList> getDistributionLists(DistributionList list,
            boolean directOnly, Map<String, String> via) throws ServiceException {
        return getContainingDistributionLists(list, directOnly, via);
    }

    private DistributionList getDistributionListByQuery(String base, ZLdapFilter filter,
            ZLdapContext initZlc, boolean basicAttrsOnly) throws ServiceException {

        String[] returnAttrs = basicAttrsOnly ? BASIC_DL_ATTRS : null;

        DistributionList dl = null;
        try {
            ZSearchControls searchControls = ZSearchControls.createSearchControls(
                    ZSearchScope.SEARCH_SCOPE_SUBTREE, ZSearchControls.SIZE_UNLIMITED, returnAttrs);

            ZSearchResultEnumeration ne = helper.searchDir(base, filter,
                    searchControls, initZlc, LdapServerType.REPLICA);
            if (ne.hasMore()) {
                ZSearchResultEntry sr = ne.next();
                dl = makeDistributionList(sr.getDN(), sr.getAttributes(), basicAttrsOnly);
            }
            ne.close();
        } catch (ServiceException e) {
            throw ServiceException.FAILURE("unable to lookup distribution list via query: "+
                    filter.toFilterString() + " message: "+e.getMessage(), e);
        }
        return dl;
    }

    @Override
    public void renameDistributionList(String zimbraId, String newEmail) throws ServiceException {
        newEmail = IDNUtil.toAsciiEmail(newEmail);
        validEmailAddress(newEmail);

        boolean domainChanged = false;
        ZLdapContext zlc = null;
        try {
            zlc = LdapClient.getContext(LdapServerType.MASTER, LdapUsage.RENAME_DISTRIBUTIONLIST);

            LdapDistributionList dl = (LdapDistributionList) getDistributionListById(zimbraId, zlc);
            if (dl == null) {
                throw AccountServiceException.NO_SUCH_DISTRIBUTION_LIST(zimbraId);
            }

            groupCache.remove(dl);

            String oldEmail = dl.getName();
            String oldDomain = EmailUtil.getValidDomainPart(oldEmail);

            newEmail = newEmail.toLowerCase().trim();
            String[] parts = EmailUtil.getLocalPartAndDomain(newEmail);
            if (parts == null)
                throw ServiceException.INVALID_REQUEST("bad value for newName", null);
            String newLocal = parts[0];
            String newDomain = parts[1];

            domainChanged = !oldDomain.equals(newDomain);

            Domain domain = getDomainByAsciiName(newDomain, zlc);
            if (domain == null) {
                throw AccountServiceException.NO_SUCH_DOMAIN(newDomain);
            }

            if (domainChanged) {
                // make sure the new domain is a local domain
                if (!domain.isLocal()) {
                    throw ServiceException.INVALID_REQUEST("domain type must be local", null);
                }
            }

            Map<String, Object> attrs = new HashMap<String, Object>();

            ReplaceAddressResult replacedMails = replaceMailAddresses(dl, Provisioning.A_mail, oldEmail, newEmail);
            if (replacedMails.newAddrs().length == 0) {
                // Set mail to newName if the account currently does not have a mail
                attrs.put(Provisioning.A_mail, newEmail);
            } else {
                attrs.put(Provisioning.A_mail, replacedMails.newAddrs());
            }

            ReplaceAddressResult replacedAliases = replaceMailAddresses(dl, Provisioning.A_zimbraMailAlias, oldEmail, newEmail);
            if (replacedAliases.newAddrs().length > 0) {
                attrs.put(Provisioning.A_zimbraMailAlias, replacedAliases.newAddrs());

                String newDomainDN = mDIT.domainToAccountSearchDN(newDomain);

                // check up front if any of renamed aliases already exists in the new domain (if domain also got changed)
                if (domainChanged && addressExistsUnderDN(zlc, newDomainDN, replacedAliases.newAddrs())) {
                    throw AccountServiceException.DISTRIBUTION_LIST_EXISTS(newEmail);
                }
            }

            ReplaceAddressResult replacedAllowAddrForDelegatedSender =
                replaceMailAddresses(dl, Provisioning.A_zimbraPrefAllowAddressForDelegatedSender,
                oldEmail, newEmail);
            if (replacedAllowAddrForDelegatedSender.newAddrs().length > 0) {
                attrs.put(Provisioning.A_zimbraPrefAllowAddressForDelegatedSender,
                        replacedAllowAddrForDelegatedSender.newAddrs());
            }

            String oldDn = dl.getDN();
            String newDn = mDIT.distributionListDNRename(oldDn, newLocal, domain.getName());
            boolean dnChanged = (!oldDn.equals(newDn));

            if (dnChanged) {
                // uid will be changed during renameEntry, so no need to modify it
                // OpenLDAP is OK modifying it, as long as it matches the new DN, but
                // InMemoryDirectoryServer does not like it.
                attrs.remove(A_uid);
            } else {
                /*
                 * always reset uid to the local part, because in non default DIT the naming RDN might not
                 * be uid, and ctxt.rename won't change the uid to the new localpart in that case.
                 */
                attrs.put(A_uid, newLocal);
            }

            // move over the distribution list entry
            if (dnChanged) {
                zlc.renameEntry(oldDn, newDn);
            }

            dl = (LdapDistributionList) getDistributionListById(zimbraId, zlc);

            // rename the distribution list and all it's renamed aliases to the new name
            // in all distribution lists.
            // Doesn't throw exceptions, just logs.
            renameAddressesInAllDistributionLists(oldEmail, newEmail, replacedAliases);

            // MOVE OVER ALL aliases
            // doesn't throw exceptions, just logs
            if (domainChanged) {
                String newUid = dl.getAttr(Provisioning.A_uid);
                moveAliases(zlc, replacedAliases, newDomain, newUid, oldDn, newDn, oldDomain, newDomain);
            }

            // this is non-atomic. i.e., rename could succeed and updating A_mail
            // could fail. So catch service exception here and log error
            try {
                modifyAttrsInternal(dl, zlc, attrs);
            } catch (ServiceException e) {
                ZimbraLog.account.error("distribution list renamed to " + newLocal +
                        " but failed to move old name's LDAP attributes", e);
                throw e;
            }

            removeExternalAddrsFromAllDynamicGroups(dl.getAllAddrsSet(), zlc);

        } catch (LdapEntryAlreadyExistException nabe) {
            throw AccountServiceException.DISTRIBUTION_LIST_EXISTS(newEmail);
        } catch (LdapException e) {
            throw e;
        } catch (AccountServiceException e) {
            throw e;
        } catch (ServiceException e) {
            throw ServiceException.FAILURE("unable to rename distribution list: " + zimbraId, e);
        } finally {
            LdapClient.closeContext(zlc);
        }

        if (domainChanged) {
            PermissionCache.invalidateCache();
        }
    }

    @Override
    public DistributionList get(Key.DistributionListBy keyType, String key)
    throws ServiceException {
        switch(keyType) {
            case id:
                return getDistributionListByIdInternal(key);
            case name:
                DistributionList dl = getDistributionListByNameInternal(key);
                if (dl == null) {
                    String localDomainAddr = getEmailAddrByDomainAlias(key);
                    if (localDomainAddr != null) {
                        dl = getDistributionListByNameInternal(localDomainAddr);
                    }
                }
                return dl;
            default:
                return null;
        }
    }

    private DistributionList getDistributionListById(String zimbraId, ZLdapContext zlc)
    throws ServiceException {
        return getDistributionListByQuery(mDIT.mailBranchBaseDN(),
                                          filterFactory.distributionListById(zimbraId),
                                          zlc, false);
    }

    private DistributionList getDistributionListByIdInternal(String zimbraId)
    throws ServiceException {
        return getDistributionListById(zimbraId, null);
    }

    @Override
    public void deleteDistributionList(String zimbraId) throws ServiceException {
        LdapDistributionList dl = (LdapDistributionList) getDistributionListByIdInternal(zimbraId);
        if (dl == null) {
            throw AccountServiceException.NO_SUCH_DISTRIBUTION_LIST(zimbraId);
        }

        deleteDistributionList(dl);
    }

    private void deleteDistributionList(LdapDistributionList dl) throws ServiceException {
        String zimbraId = dl.getId();

        // make a copy of all addrs of this DL, after the delete all aliases on this dl
        // object will be gone, but we need to remove them from the allgroups cache after the DL is deleted
        Set<String> addrs = new HashSet<String>(dl.getMultiAttrSet(Provisioning.A_mail));

        // remove the DL from all DLs
        removeAddressFromAllDistributionLists(dl.getName()); // this doesn't throw any exceptions

        // delete all aliases of the DL
        String aliases[] = dl.getAliases();
        if (aliases != null) {
            String dlName = dl.getName();
            for (int i=0; i < aliases.length; i++) {
                // the primary name shows up in zimbraMailAlias on the entry, don't bother to remove
                // this "alias" if it is the primary name, the entire entry will be deleted anyway.
                if (!dlName.equalsIgnoreCase(aliases[i])) {
                    removeAlias(dl, aliases[i]); // this also removes each alias from any DLs
                }
            }
        }

        // delete all grants granted to the DL
        try {
             RightCommand.revokeAllRights(this, GranteeType.GT_GROUP, zimbraId);
        } catch (ServiceException e) {
            // eat the exception and continue
            ZimbraLog.account.warn("cannot revoke grants", e);
        }

        ZLdapContext zlc = null;
        try {
            zlc = LdapClient.getContext(LdapServerType.MASTER, LdapUsage.DELETE_DISTRIBUTIONLIST);
            zlc.deleteEntry(dl.getDN());
            groupCache.remove(dl);
            allDLs.removeGroup(addrs);
        } catch (ServiceException e) {
            throw ServiceException.FAILURE("unable to purge distribution list: "+zimbraId, e);
        } finally {
            LdapClient.closeContext(zlc);
        }

        PermissionCache.invalidateCache();
    }

    private DistributionList getDistributionListByNameInternal(String listAddress)
    throws ServiceException {
        listAddress = IDNUtil.toAsciiEmail(listAddress);

        return getDistributionListByQuery(mDIT.mailBranchBaseDN(),
                filterFactory.distributionListByName(listAddress), null, false);
    }

    @Override
    public boolean isDistributionList(String addr) {
        boolean isDL = allDLs.isGroup(addr);
        if (!isDL) {
            try {
                addr = getEmailAddrByDomainAlias(addr);
                if (addr != null) {
                    isDL = allDLs.isGroup(addr);
                }
            } catch (ServiceException e) {
                ZimbraLog.account.warn("unable to get local domain address of " + addr, e);
            }
        }
        return isDL;
    }

    private Group getGroupFromCache(Key.DistributionListBy keyType, String key) {
        switch(keyType) {
        case id:
            return groupCache.getById(key);
        case name:
            return groupCache.getByName(key);
        default:
            return null;
        }
    }

    private void putInGroupCache(Group group) {
        groupCache.put(group);
    }

    private DistributionList getDLFromCache(Key.DistributionListBy keyType, String key) {
        Group group =  getGroupFromCache(keyType, key);
        if (group instanceof DistributionList) {
            return (DistributionList) group;
        } else {
            return null;
        }
    }

    void removeGroupFromCache(Key.DistributionListBy keyType, String key) {
        Group group = getGroupFromCache(keyType, key);
        if (group != null) {
            removeFromCache(group);
        }
    }

    private GroupMembership computeUpwardMembership(Entry entry) throws ServiceException {
        Map<String, String> via = new HashMap<String, String>();
        List<DistributionList> lists = getContainingDistributionLists(entry, false, via);
        return computeUpwardMembership(lists);
    }

    private GroupMembership computeUpwardMembership(List<DistributionList> lists) {
        List<MemberOf> groups = new ArrayList<MemberOf>();
        List<String> groupIds = new ArrayList<String>();

        for (DistributionList dl : lists) {
            groups.add(new MemberOf(dl.getId(), dl.isIsAdminGroup(), false));
            groupIds.add(dl.getId());
        }

        return new GroupMembership(groups, groupIds);
    }

    // filter out non-admin groups from an AclGroups instance
    private GroupMembership getAdminAclGroups(GroupMembership aclGroups) {
        List<MemberOf> groups = new ArrayList<MemberOf>();
        List<String> groupIds = new ArrayList<String>();

        List<MemberOf> memberOf = aclGroups.memberOf();
        for (MemberOf mo : memberOf) {
            if (mo.isAdminGroup()) {
                groups.add(mo);
                groupIds.add(mo.getId());
            }
        }

        groups = Collections.unmodifiableList(groups);
        groupIds = Collections.unmodifiableList(groupIds);

        return new GroupMembership(groups, groupIds);
    }

    @Override
    public GroupMembership getGroupMembership(Account acct, boolean adminGroupsOnly)
    throws ServiceException {
        EntryCacheDataKey cacheKey = adminGroupsOnly ?
                EntryCacheDataKey.GROUPEDENTRY_MEMBERSHIP_ADMINS_ONLY :
                    EntryCacheDataKey.GROUPEDENTRY_MEMBERSHIP;

        GroupMembership groups = (GroupMembership)acct.getCachedData(cacheKey);
        if (groups != null) {
            return groups;
        }

        //
        // static groups
        //
        groups = computeUpwardMembership(acct);

        //
        // append dynamic groups
        //
        List<DynamicGroup> dynGroups = getContainingDynamicGroups(acct);
        for (DynamicGroup dynGroup : dynGroups) {
            groups.append(new MemberOf(dynGroup.getId(), dynGroup.isIsAdminGroup(), true),
                    dynGroup.getId());
        }

        // cache it
        acct.setCachedData(EntryCacheDataKey.GROUPEDENTRY_MEMBERSHIP, groups);

        // filter out non-admin groups
        if (adminGroupsOnly) {
            groups = getAdminAclGroups(groups);
            acct.setCachedData(EntryCacheDataKey.GROUPEDENTRY_MEMBERSHIP_ADMINS_ONLY, groups);
        }

        return groups;
    }

    @Override
    public GroupMembership getGroupMembership(DistributionList dl, boolean adminGroupsOnly)
    throws ServiceException {

        EntryCacheDataKey cacheKey = adminGroupsOnly ?
                EntryCacheDataKey.GROUPEDENTRY_MEMBERSHIP_ADMINS_ONLY :
                EntryCacheDataKey.GROUPEDENTRY_MEMBERSHIP;

        GroupMembership groups = (GroupMembership)dl.getCachedData(cacheKey);
        if (groups != null) {
            return groups;
        }

        groups = computeUpwardMembership(dl);

        dl.setCachedData(EntryCacheDataKey.GROUPEDENTRY_MEMBERSHIP, groups);

        if (adminGroupsOnly) {
            groups = getAdminAclGroups(groups); // filter out non-admin groups
            dl.setCachedData(EntryCacheDataKey.GROUPEDENTRY_MEMBERSHIP_ADMINS_ONLY, groups);
        }

        return groups;
    }

    @Override
    public Server getLocalServer() throws ServiceException {
        String hostname = LC.zimbra_server_hostname.value();
        if (hostname == null) {
            Zimbra.halt("zimbra_server_hostname not specified in localconfig.xml");
        }
        Server local = getServerByNameInternal(hostname);
        if (local == null) {
            Zimbra.halt("Could not find an LDAP entry for server '" + hostname + "'");
        }
        return local;
    }

    public static final long TIMESTAMP_WINDOW = Constants.MILLIS_PER_MINUTE * 5;

    private void checkAccountStatus(Account acct, Map<String, Object> authCtxt)
    throws ServiceException {
        /*
         * We no longer do this reload(see bug 18981):
         *     Stale data can be read back if there are replication delays and the account is
         *     refreshed from a not-caught-up replica.
         *
         * We put this reload back for bug 46767.
         *     SetPassword is always proxied to the home server,
         *     but not the AuthRequest.  Not reloading here creates the problem that after a
         *     SetPassword, if an AuthRequest (or auth from other protocols: imap/pop3) comes
         *     in on a non-home server, the new password won't get hornored; even worse, the old
         *     password will!  This hole will last until the account is aged out of cache.
         *
         *     We have to put back this reload.
         *         - if we relaod from the master, bug 18981 and bug 46767 will be taken care of,
         *           but will regress bug 20634 - master down should not block login.
         *
         *         - if we reload from the replica,
         *           1. if the replica is always caught up, everything is fine.
         *
         *           2. if the replica is slow, bug 18981 and bug 46767 can still happen.
         *              To minimize impact to bug 18981, we do this reload only when the server
         *              is not the home server of the account.
         *              For bug 46767, customer will have to fix their replica, period!
         *
         *              Note, if nginx is fronting, auth is always redirected to the home
         *              server, so bug 46767 should not happen and the reload should never
         *              be triggered(good for bug 18981).
         */
        if (!onLocalServer(acct)) {
            reload(acct, false);  // reload from the replica
        }

        String accountStatus = acct.getAccountStatus(Provisioning.getInstance());
        if (accountStatus == null) {
            throw AuthFailedServiceException.AUTH_FAILED(acct.getName(),
                    AuthMechanism.namePassedIn(authCtxt), "missing account status");
        }

        if (accountStatus.equals(Provisioning.ACCOUNT_STATUS_MAINTENANCE)) {
            throw AccountServiceException.MAINTENANCE_MODE();
        }

        if (!(accountStatus.equals(Provisioning.ACCOUNT_STATUS_ACTIVE) ||
              accountStatus.equals(Provisioning.ACCOUNT_STATUS_LOCKOUT))) {
            throw AuthFailedServiceException.AUTH_FAILED(acct.getName(),
                    AuthMechanism.namePassedIn(authCtxt), "account(or domain) status is " +
                    accountStatus);
        }
    }

    @Override
    public void preAuthAccount(Account acct, String acctValue, String acctBy,
            long timestamp, long expires, String preAuth, Map<String, Object> authCtxt)
    throws ServiceException {
        preAuthAccount(acct, acctValue, acctBy, timestamp, expires, preAuth, false, authCtxt);
    }

    @Override
    public void preAuthAccount(Account acct, String acctValue, String acctBy,
            long timestamp, long expires, String preAuth, boolean admin,
            Map<String, Object> authCtxt)
    throws ServiceException {
        try {
            preAuth(acct, acctValue, acctBy, timestamp, expires, preAuth, admin, authCtxt);
            ZimbraLog.security.info(ZimbraLog.encodeAttrs(
                    new String[] {"cmd", "PreAuth","account", acct.getName(), "admin", admin+""}));
        } catch (AuthFailedServiceException e) {
            ZimbraLog.security.warn(ZimbraLog.encodeAttrs(
                    new String[] {"cmd", "PreAuth","account", acct.getName(), "admin", admin+"", "error", e.getMessage()+e.getReason(", %s")}));
            throw e;
        } catch (ServiceException e) {
            ZimbraLog.security.warn(ZimbraLog.encodeAttrs(
                    new String[] {"cmd", "PreAuth","account", acct.getName(), "admin", admin+"", "error", e.getMessage()}));
            throw e;
        }
    }

    @Override
    public void preAuthAccount(Domain domain, String acctValue, String acctBy,
            long timestamp, long expires, String preAuth, Map<String, Object> authCtxt)
    throws ServiceException {
        verifyPreAuth(domain, null, acctValue, acctBy, timestamp, expires, preAuth, false, authCtxt);
        ZimbraLog.security.info(ZimbraLog.encodeAttrs(
                new String[] {"cmd", "PreAuth","account", acctValue}));
    }

    private void verifyPreAuth(Account acct, String acctValue, String acctBy, long timestamp, long expires,
            String preAuth, boolean admin, Map<String, Object> authCtxt) throws ServiceException {
        checkAccountStatus(acct, authCtxt);
        verifyPreAuth(Provisioning.getInstance().getDomain(acct), acct.getName(),
                acctValue, acctBy, timestamp, expires, preAuth, admin,authCtxt);
    }

    void verifyPreAuth(Domain domain, String acctNameForLogging,
            String acctValue, String acctBy, long timestamp, long expires,
            String preAuth, boolean admin, Map<String, Object> authCtxt)
    throws ServiceException {

         if (preAuth == null || preAuth.length() == 0)
            throw ServiceException.INVALID_REQUEST("preAuth must not be empty", null);

         if (acctNameForLogging == null) {
             acctNameForLogging = acctValue;
         }

        // see if domain is configured for preauth
        String domainPreAuthKey = domain.getAttr(Provisioning.A_zimbraPreAuthKey, null);
        if (domainPreAuthKey == null)
            throw ServiceException.INVALID_REQUEST("domain is not configured for preauth", null);

        // see if request is recent
        long now = System.currentTimeMillis();
        long diff = Math.abs(now-timestamp);
        if (diff > TIMESTAMP_WINDOW) {
            Date nowDate = new Date(now);
            Date preauthDate = new Date(timestamp);
            throw AuthFailedServiceException.AUTH_FAILED(acctNameForLogging,
                    AuthMechanism.namePassedIn(authCtxt),
                    "preauth timestamp is too old, server time: " + nowDate.toString() +
                    ", preauth timestamp: " + preauthDate.toString());
        }

        // compute expected preAuth
        HashMap<String,String> params = new HashMap<String,String>();
        params.put("account", acctValue);
        if (admin) params.put("admin", "1");
        params.put("by", acctBy);
        params.put("timestamp", timestamp+"");
        params.put("expires", expires+"");
        String computedPreAuth = PreAuthKey.computePreAuth(params, domainPreAuthKey);
        if (!computedPreAuth.equalsIgnoreCase(preAuth)) {
            throw AuthFailedServiceException.AUTH_FAILED(acctNameForLogging,
                    AuthMechanism.namePassedIn(authCtxt), "preauth mismatch");
        }

    }

    private void preAuth(Account acct, String acctValue, String acctBy, long timestamp, long expires,
            String preAuth, boolean admin, Map<String, Object> authCtxt) throws ServiceException {

        LdapLockoutPolicy lockoutPolicy = new LdapLockoutPolicy(this, acct);
        try {
            if (lockoutPolicy.isLockedOut()) {
                throw AuthFailedServiceException.AUTH_FAILED(acct.getName(),
                        AuthMechanism.namePassedIn(authCtxt), "account lockout");
            }

            // attempt to verify the preauth
            verifyPreAuth(acct, acctValue, acctBy, timestamp, expires, preAuth, admin, authCtxt);

            lockoutPolicy.successfulLogin();
        } catch (AccountServiceException e) {
            lockoutPolicy.failedLogin();
            // re-throw original exception
            throw e;
        }

        // update/check last logon
        updateLastLogon(acct);
    }

    @Override
    public void authAccount(Account acct, String password, AuthContext.Protocol proto)
    throws ServiceException {
        authAccount(acct, password, proto, null);
    }

    @Override
    public void authAccount(Account acct, String password, AuthContext.Protocol proto,
            Map<String, Object> authCtxt)
    throws ServiceException {
        try {
            if (password == null || password.equals("")) {
                throw AuthFailedServiceException.AUTH_FAILED(acct.getName(),
                        AuthMechanism.namePassedIn(authCtxt), "empty password");
            }

            if (authCtxt == null)
                authCtxt = new HashMap<String, Object>();

            // add proto to the auth context
            authCtxt.put(AuthContext.AC_PROTOCOL, proto);

            authAccount(acct, password, true, authCtxt);
            ZimbraLog.security.info(ZimbraLog.encodeAttrs(
                    new String[] {"cmd", "Auth","account", acct.getName(), "protocol", proto.toString()}));
        } catch (AuthFailedServiceException e) {
            ZimbraLog.security.warn(ZimbraLog.encodeAttrs(
                    new String[] {"cmd", "Auth","account", acct.getName(), "protocol", proto.toString(), "error", e.getMessage() + e.getReason(", %s")}));
            throw e;
        } catch (ServiceException e) {
            ZimbraLog.security.warn(ZimbraLog.encodeAttrs(
                    new String[] {"cmd", "Auth","account", acct.getName(), "protocol", proto.toString(), "error", e.getMessage()}));
            throw e;
        }
    }

    private void authAccount(Account acct, String password,
            boolean checkPasswordPolicy, Map<String, Object> authCtxt)
    throws ServiceException {
        checkAccountStatus(acct, authCtxt);

        AuthMechanism authMech = AuthMechanism.newInstance(acct, authCtxt);
        verifyPassword(acct, password, authMech, authCtxt);

        // true:  authenticating
        // false: changing password (we do *not* want to update last login in this case)
        if (!checkPasswordPolicy)
            return;

        if (authMech.checkPasswordAging()) {
            // below this point, the only fault that may be thrown is CHANGE_PASSWORD
            int maxAge = acct.getIntAttr(Provisioning.A_zimbraPasswordMaxAge, 0);
            if (maxAge > 0) {
                Date lastChange = acct.getGeneralizedTimeAttr(Provisioning.A_zimbraPasswordModifiedTime, null);
                if (lastChange != null) {
                    long last = lastChange.getTime();
                    long curr = System.currentTimeMillis();
                    if ((last+(Constants.MILLIS_PER_DAY * maxAge)) < curr)
                        throw AccountServiceException.CHANGE_PASSWORD();
                }
            }

            boolean mustChange = acct.getBooleanAttr(Provisioning.A_zimbraPasswordMustChange, false);
            if (mustChange)
                throw AccountServiceException.CHANGE_PASSWORD();
        }

        // update/check last logon
        updateLastLogon(acct);

    }

    @Override
    public void accountAuthed(Account acct) throws ServiceException {
        updateLastLogon(acct);
    }

    @Override
    public void ssoAuthAccount(Account acct, AuthContext.Protocol proto,
            Map<String, Object> authCtxt)
    throws ServiceException {
        try {
            ssoAuth(acct, authCtxt);
            ZimbraLog.security.info(ZimbraLog.encodeAttrs(
                    new String[] {"cmd", "SSOAuth","account", acct.getName(), "protocol", proto.toString()}));
        } catch (AuthFailedServiceException e) {
            ZimbraLog.security.warn(ZimbraLog.encodeAttrs(
                    new String[] {"cmd", "SSOAuth","account", acct.getName(), "protocol", proto.toString(), "error", e.getMessage() + e.getReason(", %s")}));
            throw e;
        } catch (ServiceException e) {
            ZimbraLog.security.warn(ZimbraLog.encodeAttrs(
                    new String[] {"cmd", "SSOAuth","account", acct.getName(), "protocol", proto.toString(), "error", e.getMessage()}));
            throw e;
        }
    }

    private void ssoAuth(Account acct, Map<String, Object> authCtxt) throws ServiceException {

        checkAccountStatus(acct, authCtxt);

        LdapLockoutPolicy lockoutPolicy = new LdapLockoutPolicy(this, acct);
        try {
            if (lockoutPolicy.isLockedOut()) {
                throw AuthFailedServiceException.AUTH_FAILED(acct.getName(),
                        AuthMechanism.namePassedIn(authCtxt), "account lockout");
            }

            // yes, SSO can unlock the acount
            lockoutPolicy.successfulLogin();
        } catch (AccountServiceException e) {
            lockoutPolicy.failedLogin();
            throw e;
        }

        updateLastLogon(acct);
    }

    private void updateLastLogon(Account acct) throws ServiceException {
        Config config = Provisioning.getInstance().getConfig();
        long freq = config.getTimeInterval(
                    Provisioning.A_zimbraLastLogonTimestampFrequency,
                    com.zimbra.cs.util.Config.D_ZIMBRA_LAST_LOGON_TIMESTAMP_FREQUENCY);

        // never update timestamp if frequency is 0
        if (freq == 0)
            return;

        Date lastLogon = acct.getGeneralizedTimeAttr(Provisioning.A_zimbraLastLogonTimestamp, null);
        if (lastLogon == null) {
            Map<String, String> attrs = new HashMap<String, String>();
            attrs.put(Provisioning.A_zimbraLastLogonTimestamp, DateUtil.toGeneralizedTime(new Date()));
            try {
                modifyAttrs(acct, attrs);
            } catch (ServiceException e) {
                ZimbraLog.account.warn("updating zimbraLastLogonTimestamp", e);
            }
        } else {
            long current = System.currentTimeMillis();
            if (current - freq >= lastLogon.getTime()) {
                Map<String, String> attrs = new HashMap<String , String>();
                attrs.put(Provisioning.A_zimbraLastLogonTimestamp, DateUtil.toGeneralizedTime(new Date()));
                try {
                    modifyAttrs(acct, attrs);
                } catch (ServiceException e) {
                    ZimbraLog.account.warn("updating zimbraLastLogonTimestamp", e);
                }
            }
        }
    }

    private static Provisioning.Result toResult(ServiceException e, String dn) {
        Throwable cause = e.getCause();

        if (cause instanceof IOException) {
            return Check.toResult((IOException) cause, dn);
        } else if (e instanceof LdapException) {
            LdapException ldapException = (LdapException) e;
            Throwable detail = ldapException.getDetail();
            if (detail instanceof IOException) {
                return Check.toResult((IOException) detail, dn);
            } else if (ldapException instanceof LdapEntryNotFoundException ||
                       detail instanceof LdapEntryNotFoundException) {
                return new Provisioning.Result(Check.STATUS_NAME_NOT_FOUND, e, dn);
            } else if (ldapException instanceof LdapInvalidSearchFilterException ||
                       detail instanceof LdapInvalidSearchFilterException) {
                return new Provisioning.Result(Check.STATUS_INVALID_SEARCH_FILTER, e, dn);
            }
        }

        // return a generic error for all other causes
        return new Provisioning.Result(Check.STATUS_AUTH_FAILED, e, dn);
    }

    private void ldapAuthenticate(String urls[], boolean requireStartTLS, String principal, String password)
    throws ServiceException {
        if (password == null || password.equals("")) {
            throw AccountServiceException.AuthFailedServiceException.AUTH_FAILED("empty password");
        }

        LdapClient.externalLdapAuthenticate(urls, requireStartTLS, principal, password, "external LDAP auth");
    }

    /*
     * search for the auth DN for the user, authneticate to the result DN
     */
    private void ldapAuthenticate(String url[], boolean wantStartTLS, String password,
            String searchBase, String searchFilter, String searchDn, String searchPassword)
    throws ServiceException {

        if (password == null || password.equals("")) {
            throw AccountServiceException.AuthFailedServiceException.AUTH_FAILED("empty password");
        }

        ExternalLdapConfig config = new ExternalLdapConfig(url, wantStartTLS,
                null, searchDn, searchPassword, null, "external LDAP auth");

        String resultDn = null;
        String tooMany = null;

        ZLdapContext zlc = null;
        try {
            zlc = LdapClient.getExternalContext(config, LdapUsage.LDAP_AUTH_EXTERNAL);
            ZSearchResultEnumeration ne = zlc.searchDir(searchBase,
                    filterFactory.fromFilterString(FilterId.LDAP_AUTHENTICATE, searchFilter),
                    ZSearchControls.SEARCH_CTLS_SUBTREE());

            while (ne.hasMore()) {
                ZSearchResultEntry sr = ne.next();
                if (resultDn == null) {
                    resultDn = sr.getDN();
                } else {
                    tooMany = sr.getDN();
                    break;
                }
            }
            ne.close();
        } finally {
            LdapClient.closeContext(zlc);
        }

        if (tooMany != null) {
            ZimbraLog.account.warn(String.format(
                    "ldapAuthenticate searchFilter returned more then one result: (dn1=%s, dn2=%s, filter=%s)",
                    resultDn, tooMany, searchFilter));
            throw AccountServiceException.AuthFailedServiceException.AUTH_FAILED("too many results from search filter!");
        } else if (resultDn == null) {
            throw AccountServiceException.AuthFailedServiceException.AUTH_FAILED("empty search");
        }
        if (ZimbraLog.account.isDebugEnabled()) ZimbraLog.account.debug("search filter matched: "+resultDn);
        ldapAuthenticate(url, wantStartTLS, resultDn, password);
    }

    @Override
    public Provisioning.Result checkAuthConfig(Map attrs, String name, String password)
    throws ServiceException {
        AuthMech mech = AuthMech.fromString(Check.getRequiredAttr(attrs, Provisioning.A_zimbraAuthMech));
        if (!(mech == AuthMech.ldap || mech == AuthMech.ad)) {
            throw ServiceException.INVALID_REQUEST("auth mech must be: "+
                    AuthMech.ldap.name() + " or " + AuthMech.ad.name(), null);
        }

        String url[] = Check.getRequiredMultiAttr(attrs, Provisioning.A_zimbraAuthLdapURL);

        // TODO, need admin UI work for zimbraAuthLdapStartTlsEnabled
        String startTLSEnabled = (String) attrs.get(Provisioning.A_zimbraAuthLdapStartTlsEnabled);
        boolean requireStartTLS = startTLSEnabled == null ? false : ProvisioningConstants.TRUE.equals(startTLSEnabled);

        try {
            String searchFilter = (String) attrs.get(Provisioning.A_zimbraAuthLdapSearchFilter);
            if (searchFilter != null) {
                String searchPassword = (String) attrs.get(Provisioning.A_zimbraAuthLdapSearchBindPassword);
                String searchDn = (String) attrs.get(Provisioning.A_zimbraAuthLdapSearchBindDn);
                String searchBase = (String) attrs.get(Provisioning.A_zimbraAuthLdapSearchBase);
                if (searchBase == null) searchBase = "";
                searchFilter = LdapUtil.computeDn(name, searchFilter);
                if (ZimbraLog.account.isDebugEnabled()) ZimbraLog.account.debug("auth with search filter of "+searchFilter);
                ldapAuthenticate(url, requireStartTLS, password, searchBase, searchFilter, searchDn, searchPassword);
                return new Provisioning.Result(Check.STATUS_OK, "", searchFilter);
            }

            String bindDn = (String) attrs.get(Provisioning.A_zimbraAuthLdapBindDn);
            if (bindDn != null) {
                String dn = LdapUtil.computeDn(name, bindDn);
                if (ZimbraLog.account.isDebugEnabled()) ZimbraLog.account.debug("auth with bind dn template of "+dn);
                ldapAuthenticate(url, requireStartTLS, dn, password);
                return new Provisioning.Result(Check.STATUS_OK, "", dn);
            }

            throw ServiceException.INVALID_REQUEST("must specify "+Provisioning.A_zimbraAuthLdapSearchFilter + " or " +
                    Provisioning.A_zimbraAuthLdapBindDn, null);
        } catch (ServiceException e) {
            return toResult(e, "");
        }
    }

    @Override
    public Provisioning.Result checkGalConfig(Map attrs, String query, int limit, GalOp galOp)
    throws ServiceException {

        GalMode mode = GalMode.fromString(Check.getRequiredAttr(attrs, Provisioning.A_zimbraGalMode));
        if (mode != GalMode.ldap)
            throw ServiceException.INVALID_REQUEST("gal mode must be: "+GalMode.ldap.toString(), null);

        GalParams.ExternalGalParams galParams = new GalParams.ExternalGalParams(attrs, galOp);

        LdapGalMapRules rules = new LdapGalMapRules(Provisioning.getInstance().getConfig(), false);

        try {
            SearchGalResult result = null;
            if (galOp == GalOp.autocomplete)
                result = LdapGalSearch.searchLdapGal(galParams, GalOp.autocomplete, query, limit, rules, null, null);
            else if (galOp == GalOp.search)
                result = LdapGalSearch.searchLdapGal(galParams, GalOp.search, query, limit, rules, null, null);
            else if (galOp == GalOp.sync)
                result = LdapGalSearch.searchLdapGal(galParams, GalOp.sync, query, limit, rules, "", null);
            else
                throw ServiceException.INVALID_REQUEST("invalid GAL op: "+galOp.toString(), null);

            return new Provisioning.GalResult(Check.STATUS_OK, "", result.getMatches());
        } catch (ServiceException e) {
            return toResult(e, "");
        }
    }

    @Override
    public void externalLdapAuth(Domain domain, AuthMech authMech,
            Account acct, String password, Map<String, Object> authCtxt)
    throws ServiceException {
        externalLdapAuth(domain, authMech, acct, null, password, authCtxt);
    }

    @Override
    public void externalLdapAuth(Domain d, AuthMech authMech,
            String principal, String password, Map<String, Object> authCtxt)
    throws ServiceException {
        externalLdapAuth(d, authMech, null, principal, password, authCtxt);
    }

    void externalLdapAuth(Domain d, AuthMech authMech, Account acct, String principal,
            String password, Map<String, Object> authCtxt) throws ServiceException {
        // exactly one of acct or principal is not null
        // when acct is null, we are from the auto provisioning path
        assert((acct == null) != (principal == null));

        String url[] = d.getMultiAttr(Provisioning.A_zimbraAuthLdapURL);

        if (url == null || url.length == 0) {
            String msg = "attr not set "+Provisioning.A_zimbraAuthLdapURL;
            ZimbraLog.account.fatal(msg);
            throw ServiceException.FAILURE(msg, null);
        }

        boolean requireStartTLS = d.getBooleanAttr(Provisioning.A_zimbraAuthLdapStartTlsEnabled, false);

        try {
            // try explicit externalDn first
            if (acct != null) {
                String externalDn = acct.getAttr(Provisioning.A_zimbraAuthLdapExternalDn);
                if (externalDn != null) {
                    ZimbraLog.account.debug("auth with explicit dn of "+externalDn);
                    ldapAuthenticate(url, requireStartTLS, externalDn, password);
                    return;
                }

                // principal must be null, user account's name for principal
                principal = acct.getName();
            }

            // principal must not be null by now

            String searchFilter = d.getAttr(Provisioning.A_zimbraAuthLdapSearchFilter);
            if (searchFilter != null && AuthMech.ad != authMech) {
                String searchPassword = d.getAttr(Provisioning.A_zimbraAuthLdapSearchBindPassword);
                String searchDn = d.getAttr(Provisioning.A_zimbraAuthLdapSearchBindDn);
                String searchBase = d.getAttr(Provisioning.A_zimbraAuthLdapSearchBase);
                if (searchBase == null) {
                    searchBase = "";
                }
                searchFilter = LdapUtil.computeDn(principal, searchFilter);
                ZimbraLog.account.debug("auth with search filter of "+searchFilter);
                ldapAuthenticate(url, requireStartTLS, password, searchBase, searchFilter, searchDn, searchPassword);
                return;
            }

            String bindDn = d.getAttr(Provisioning.A_zimbraAuthLdapBindDn);
            if (bindDn != null) {
                String dn = LdapUtil.computeDn(principal, bindDn);
                ZimbraLog.account.debug("auth with bind dn template of "+dn);
                ldapAuthenticate(url, requireStartTLS, dn, password);
                return;
            }
        } catch (ServiceException e) {
            throw AuthFailedServiceException.AUTH_FAILED(principal,
                    AuthMechanism.namePassedIn(authCtxt), "external LDAP auth failed, "+e.getMessage(), e);
        }

        String msg = "one of the following attrs must be set "+
                Provisioning.A_zimbraAuthLdapBindDn+", "+Provisioning.A_zimbraAuthLdapSearchFilter;
        ZimbraLog.account.fatal(msg);
        throw ServiceException.FAILURE(msg, null);
    }

    @Override
    public void zimbraLdapAuthenticate(Account acct, String password,
            Map<String, Object> authCtxt) throws ServiceException {

        try {
            LdapClient.zimbraLdapAuthenticate(((LdapEntry)acct).getDN(), password);
        } catch (ServiceException e) {
            throw AuthFailedServiceException.AUTH_FAILED(acct.getName(),
                    AuthMechanism.namePassedIn(authCtxt), e.getMessage(), e);
        }
    }

    private void verifyPassword(Account acct, String password, AuthMechanism authMech,
            Map<String, Object> authCtxt)
    throws ServiceException {

        LdapLockoutPolicy lockoutPolicy = new LdapLockoutPolicy(this, acct);
        try {
            if (lockoutPolicy.isLockedOut()) {
                throw AuthFailedServiceException.AUTH_FAILED(acct.getName(),
                        AuthMechanism.namePassedIn(authCtxt), "account lockout");
            }

            // attempt to verify the password
            verifyPasswordInternal(acct, password, authMech, authCtxt);

            lockoutPolicy.successfulLogin();
        } catch (AccountServiceException e) {
            // TODO: only consider it failed if exception was due to password-mismatch
            lockoutPolicy.failedLogin();
            // re-throw original exception
            throw e;
        }
    }

    /*
     * authAccount does all the status/mustChange checks, this just takes the
     * password and auths the user
     */
    private void verifyPasswordInternal(Account acct, String password,
            AuthMechanism authMech, Map<String, Object> context)
    throws ServiceException {

        Domain domain = Provisioning.getInstance().getDomain(acct);

        boolean allowFallback = true;
        if (!authMech.isZimbraAuth()) {
            allowFallback =
                domain.getBooleanAttr(Provisioning.A_zimbraAuthFallbackToLocal, false) ||
                acct.getBooleanAttr(Provisioning.A_zimbraIsAdminAccount, false) ||
                acct.getBooleanAttr(Provisioning.A_zimbraIsDomainAdminAccount, false);
        }

        try {
            authMech.doAuth(this, domain, acct, password, context);
            AuthMech authedByMech = authMech.getMechanism();
            // indicate the authed by mech in the auth context
            // context.put(AuthContext.AC_AUTHED_BY_MECH, authedByMech); TODO
            return;
        } catch (ServiceException e) {
            if (!allowFallback || authMech.isZimbraAuth())
                throw e;
            ZimbraLog.account.warn(authMech.getMechanism() + " auth for domain " +
                domain.getName() + " failed, fall back to zimbra default auth mechanism", e);
        }

        // fall back to zimbra default auth
        AuthMechanism.doZimbraAuth(this, domain, acct, password, context);
        // context.put(AuthContext.AC_AUTHED_BY_MECH, Provisioning.AM_ZIMBRA); // TODO
    }

    @Override
    public void changePassword(Account acct, String currentPassword, String newPassword)
    throws ServiceException {
        authAccount(acct, currentPassword, false, null);
        boolean locked = acct.getBooleanAttr(Provisioning.A_zimbraPasswordLocked, false);
        if (locked)
            throw AccountServiceException.PASSWORD_LOCKED();
        setPassword(acct, newPassword, true, false);
    }

    /**
     * @param newPassword
     * @throws AccountServiceException
     */
    private void checkHistory(String newPassword, String[] history)
    throws AccountServiceException {
        if (history == null)
            return;
        for (int i=0; i < history.length; i++) {
            int sepIndex = history[i].indexOf(':');
            if (sepIndex != -1)  {
                String encoded = history[i].substring(sepIndex+1);
                if (PasswordUtil.SSHA.verifySSHA(encoded, newPassword))
                    throw AccountServiceException.PASSWORD_RECENTLY_USED();
            }
        }
    }


    /**
     * update password history
     * @param history current history
     * @param currentPassword the current encoded-password
     * @param maxHistory number of prev passwords to keep
     * @return new hsitory
     */
    private String[] updateHistory(String history[], String currentPassword, int maxHistory) {
        if (currentPassword == null)
            return null;

        ArrayList<String> newHistory = new ArrayList<String>();
        String currentHistory = System.currentTimeMillis() + ":"+currentPassword;
        if (history != null) {
            newHistory.addAll(Arrays.asList(history));
            Collections.sort(newHistory);
        }
        while (newHistory.size() >= maxHistory) {
            newHistory.remove(0);
        }
        newHistory.add(currentHistory);

        return newHistory.toArray(new String[newHistory.size()]);
    }

    @Override
    public SetPasswordResult setPassword(Account acct, String newPassword)
    throws ServiceException {
        return setPassword(acct, newPassword, false);
    }

    @Override
    public SetPasswordResult setPassword(Account acct, String newPassword,
            boolean enforcePasswordPolicy)
    throws ServiceException {
        SetPasswordResult result = new SetPasswordResult();
        String msg = null;

        try {
            // dry run to pick up policy violation, if any
            setPassword(acct, newPassword, false, true);
        } catch (ServiceException e) {
            msg = e.getMessage();
        }

        setPassword(acct, newPassword, enforcePasswordPolicy, false);

        if (msg != null) {
            msg = L10nUtil.getMessage(L10nUtil.MsgKey.passwordViolation,
                    acct.getLocale(), acct.getName(), msg);

            result.setMessage(msg);
        }

        return result;
    }

    @Override
    public void checkPasswordStrength(Account acct, String password)
    throws ServiceException {
        checkPasswordStrength(password, acct, null, null);
    }

    private int getInt(Account acct, Cos cos, ZMutableEntry entry, String name, int defaultValue)
    throws ServiceException {
        if (acct != null) {
            return acct.getIntAttr(name, defaultValue);
        }

        try {
            String v = entry.getAttrString(name);
            if (v != null) {
                try {
                    return Integer.parseInt(v);
                } catch (NumberFormatException e) {
                    return defaultValue;
                }
            }
        } catch (ServiceException ne) {
            throw ServiceException.FAILURE(ne.getMessage(), ne);
        }

        return cos.getIntAttr(name, defaultValue);
    }

    private String getString(Account acct, Cos cos, ZMutableEntry entry, String name)
    throws ServiceException {
        if (acct != null) {
            return acct.getAttr(name);
        }

        try {
            String v = entry.getAttrString(name);
            if (v != null) {
                return v;
            }
        } catch (ServiceException ne) {
            throw ServiceException.FAILURE(ne.getMessage(), ne);
        }

        return cos.getAttr(name);
    }


    /**
     * called to check password strength. Should pass in either an Account, or Cos/Attributes (during creation).
     *
     * @param password
     * @param acct
     * @param cos
     * @param attrs
     * @throws ServiceException
     */
    private void checkPasswordStrength(String password, Account acct, Cos cos, ZMutableEntry entry)
    throws ServiceException {
        int minLength = getInt(acct, cos, entry, Provisioning.A_zimbraPasswordMinLength, 0);
        if (minLength > 0 && password.length() < minLength) {
            throw AccountServiceException.INVALID_PASSWORD("too short",
                    new Argument(Provisioning.A_zimbraPasswordMinLength, minLength, Argument.Type.NUM));
        }

        int maxLength = getInt(acct, cos, entry, Provisioning.A_zimbraPasswordMaxLength, 0);
        if (maxLength > 0 && password.length() > maxLength) {
            throw AccountServiceException.INVALID_PASSWORD("too long",
                    new Argument(Provisioning.A_zimbraPasswordMaxLength, maxLength, Argument.Type.NUM));
        }

        int minUpperCase = getInt(acct, cos, entry, Provisioning.A_zimbraPasswordMinUpperCaseChars, 0);
        int minLowerCase = getInt(acct, cos, entry, Provisioning.A_zimbraPasswordMinLowerCaseChars, 0);
        int minNumeric = getInt(acct, cos, entry, Provisioning.A_zimbraPasswordMinNumericChars, 0);
        int minPunctuation = getInt(acct, cos, entry, Provisioning.A_zimbraPasswordMinPunctuationChars, 0);
        int minAlpha = getInt(acct, cos, entry, Provisioning.A_zimbraPasswordMinAlphaChars, 0);
        int minNumOrPunc = getInt(acct, cos, entry, Provisioning.A_zimbraPasswordMinDigitsOrPuncs, 0);

        String allowedChars = getString(acct, cos, entry, Provisioning.A_zimbraPasswordAllowedChars);
        Pattern allowedCharsPattern = null;
        if (allowedChars != null) {
            try {
                allowedCharsPattern = Pattern.compile(allowedChars);
            } catch (PatternSyntaxException e) {
                throw AccountServiceException.INVALID_PASSWORD(Provisioning.A_zimbraPasswordAllowedChars +
                        " is not valid regex: " + e.getMessage());
            }
        }
        String allowedPuncChars = getString(acct, cos, entry, Provisioning.A_zimbraPasswordAllowedPunctuationChars);
        Pattern allowedPuncCharsPattern = null;
        if (allowedPuncChars != null) {
            try {
                allowedPuncCharsPattern = Pattern.compile(allowedPuncChars);
            } catch (PatternSyntaxException e) {
                throw AccountServiceException.INVALID_PASSWORD(Provisioning.A_zimbraPasswordAllowedPunctuationChars +
                        " is not valid regex: " + e.getMessage());
            }
        }

        boolean hasPolicies = minUpperCase > 0 || minLowerCase > 0 || minNumeric > 0 || minPunctuation > 0 ||
                minAlpha > 0 || minNumOrPunc > 0 || allowedCharsPattern != null || allowedPuncCharsPattern != null;

        if (!hasPolicies) {
            return;
        }

        int upper = 0;
        int lower = 0;
        int numeric = 0;
        int punctuation = 0;
        int alpha = 0;

        for (int i=0; i < password.length(); i++) {
            char ch = password.charAt(i);

            if (allowedCharsPattern != null) {
                if (!allowedCharsPattern.matcher(Character.toString(ch)).matches()) {
                    throw AccountServiceException.INVALID_PASSWORD(ch + " is not an allowed character",
                            new Argument(Provisioning.A_zimbraPasswordAllowedChars, allowedChars, Argument.Type.STR));
                }
            }

            boolean isAlpha = true;
            if (Character.isUpperCase(ch)) {
                upper++;
            } else if (Character.isLowerCase(ch)) {
                lower++;
            } else if (Character.isDigit(ch)) {
                numeric++;
                isAlpha = false;
            } else if (allowedPuncCharsPattern != null) {
                if (allowedPuncCharsPattern.matcher(Character.toString(ch)).matches()) {
                    punctuation++;
                    isAlpha = false;
                }
            } else if (isAsciiPunc(ch)) {
                punctuation++;
                isAlpha = false;
            }
            if (isAlpha) {
                alpha++;
            }
        }

        if (upper < minUpperCase) {
            throw AccountServiceException.INVALID_PASSWORD("not enough upper case characters",
                    new Argument(Provisioning.A_zimbraPasswordMinUpperCaseChars, minUpperCase, Argument.Type.NUM));
        }
        if (lower < minLowerCase) {
            throw AccountServiceException.INVALID_PASSWORD("not enough lower case characters",
                    new Argument(Provisioning.A_zimbraPasswordMinLowerCaseChars, minLowerCase, Argument.Type.NUM));
        }
        if (numeric < minNumeric) {
            throw AccountServiceException.INVALID_PASSWORD("not enough numeric characters",
                    new Argument(Provisioning.A_zimbraPasswordMinNumericChars, minNumeric, Argument.Type.NUM));
        }
        if (punctuation < minPunctuation) {
            throw AccountServiceException.INVALID_PASSWORD("not enough punctuation characters",
                    new Argument(Provisioning.A_zimbraPasswordMinPunctuationChars, minPunctuation, Argument.Type.NUM));
        }
        if (alpha < minAlpha) {
            throw AccountServiceException.INVALID_PASSWORD("not enough alpha characters",
                    new Argument(Provisioning.A_zimbraPasswordMinAlphaChars, minAlpha, Argument.Type.NUM));
        }
        if (numeric + punctuation < minNumOrPunc) {
            throw AccountServiceException.INVALID_PASSWORD("not enough numeric or punctuation characters",
                    new Argument(Provisioning.A_zimbraPasswordMinDigitsOrPuncs, minNumOrPunc, Argument.Type.NUM));
        }
    }

    private boolean isAsciiPunc(char ch) {
        return
            (ch >= 33 && ch <= 47) || // ! " # $ % & ' ( ) * + , - . /
            (ch >= 58 && ch <= 64) || // : ; < = > ? @
            (ch >= 91 && ch <= 96) || // [ \ ] ^ _ `
            (ch >=123 && ch <= 126);  // { | } ~
    }

    // called by create account
    private void setInitialPassword(Cos cos, ZMutableEntry entry, String newPassword)
    throws ServiceException {
        String userPassword = entry.getAttrString(Provisioning.A_userPassword);
        if (userPassword == null && (newPassword == null || "".equals(newPassword))) return;

        if (userPassword == null) {
            checkPasswordStrength(newPassword, null, cos, entry);
            userPassword = PasswordUtil.SSHA.generateSSHA(newPassword, null);
        }
        entry.setAttr(Provisioning.A_userPassword, userPassword);
        entry.setAttr(Provisioning.A_zimbraPasswordModifiedTime, DateUtil.toGeneralizedTime(new Date()));
    }

    void setPassword(Account acct, String newPassword, boolean enforcePolicy, boolean dryRun)
    throws ServiceException {

        boolean mustChange = acct.getBooleanAttr(Provisioning.A_zimbraPasswordMustChange, false);

        if (enforcePolicy || dryRun) {
            checkPasswordStrength(newPassword, acct, null, null);

            // skip min age checking if mustChange is set
            if (!mustChange) {
                int minAge = acct.getIntAttr(Provisioning.A_zimbraPasswordMinAge, 0);
                if (minAge > 0) {
                    Date lastChange = acct.getGeneralizedTimeAttr(Provisioning.A_zimbraPasswordModifiedTime, null);
                    if (lastChange != null) {
                        long last = lastChange.getTime();
                        long curr = System.currentTimeMillis();
                        if ((last+(Constants.MILLIS_PER_DAY * minAge)) > curr)
                            throw AccountServiceException.PASSWORD_CHANGE_TOO_SOON();
                    }
                }
            }
        }

        Map<String, Object> attrs = new HashMap<String, Object>();

        int enforceHistory = acct.getIntAttr(Provisioning.A_zimbraPasswordEnforceHistory, 0);
        if (enforceHistory > 0) {
            String[] newHistory = updateHistory(
                    acct.getMultiAttr(Provisioning.A_zimbraPasswordHistory),
                    acct.getAttr(Provisioning.A_userPassword),
                    enforceHistory);
            attrs.put(Provisioning.A_zimbraPasswordHistory, newHistory);

            if (enforcePolicy || dryRun)
                checkHistory(newPassword, newHistory);
        }

        if (dryRun) {
            return;
        }

        String encodedPassword = PasswordUtil.SSHA.generateSSHA(newPassword, null);

        // unset it so it doesn't take up space...
        if (mustChange)
            attrs.put(Provisioning.A_zimbraPasswordMustChange, "");

        attrs.put(Provisioning.A_userPassword, encodedPassword);
        attrs.put(Provisioning.A_zimbraPasswordModifiedTime, DateUtil.toGeneralizedTime(new Date()));

        // update the validity value to invalidate auto-standing auth tokens
        int tokenValidityValue = acct.getAuthTokenValidityValue();
        acct.setAuthTokenValidityValue(tokenValidityValue == Integer.MAX_VALUE ? 0 : tokenValidityValue + 1, attrs);

        ChangePasswordListener.ChangePasswordListenerContext ctxts = new ChangePasswordListener.ChangePasswordListenerContext();
        ChangePasswordListener.invokePreModify(acct, newPassword, ctxts, attrs);

        // modify the password
        modifyAttrs(acct, attrs);

        ChangePasswordListener.invokePostModify(acct, newPassword, ctxts);
    }

    @Override
    public Zimlet getZimlet(String name) throws ServiceException {
        return getZimlet(name, null, true);
    }

    private Zimlet getFromCache(Key.ZimletBy keyType, String key) {
        switch(keyType) {
        case name:
            return zimletCache.getByName(key);
        case id:
            return zimletCache.getById(key);
        default:
            return null;
        }
    }

    Zimlet lookupZimlet(String name, ZLdapContext zlc) throws ServiceException {
        return getZimlet(name, zlc, false);
    }

    private Zimlet getZimlet(String name, ZLdapContext initZlc, boolean useCache)
    throws ServiceException {

        LdapZimlet zimlet = null;
        if (useCache) {
            zimlet = zimletCache.getByName(name);
        }

        if (zimlet != null) {
            return zimlet;
        }

        try {
            String dn = mDIT.zimletNameToDN(name);
            ZAttributes attrs = helper.getAttributes(
                    initZlc, LdapServerType.REPLICA, LdapUsage.GET_ZIMLET, dn, null);
            zimlet = new LdapZimlet(dn, attrs, this);
            if (useCache) {
                ZimletUtil.reloadZimlet(name);
                zimletCache.put(zimlet);  // put LdapZimlet into the cache after successful ZimletUtil.reloadZimlet()
            }
            return zimlet;
        } catch (LdapEntryNotFoundException e) {
            return null;
        } catch (ServiceException ne) {
            throw ServiceException.FAILURE("unable to get zimlet: "+name, ne);
        } catch (ZimletException ze) {
            throw ServiceException.FAILURE("unable to load zimlet: "+name, ze);
        }
    }

    @Override
    public List<Zimlet> listAllZimlets() throws ServiceException {
        List<Zimlet> result = new ArrayList<Zimlet>();

        try {
            ZSearchResultEnumeration ne = helper.searchDir(mDIT.zimletBaseDN(),
                    filterFactory.allZimlets(), ZSearchControls.SEARCH_CTLS_SUBTREE());
            while (ne.hasMore()) {
                ZSearchResultEntry sr = ne.next();
             result.add(new LdapZimlet(sr.getDN(), sr.getAttributes(), this));
            }
            ne.close();
        } catch (ServiceException e) {
            throw ServiceException.FAILURE("unable to list all zimlets", e);
        }

        Collections.sort(result);
        return result;
    }

    @Override
    public Zimlet createZimlet(String name, Map<String, Object> zimletAttrs)
    throws ServiceException {
        name = name.toLowerCase().trim();

        CallbackContext callbackContext = new CallbackContext(CallbackContext.Op.CREATE);
        AttributeManager.getInstance().preModify(zimletAttrs, null, callbackContext, true);

        ZLdapContext zlc = null;
        try {
            zlc = LdapClient.getContext(LdapServerType.MASTER, LdapUsage.CREATE_ZIMLET);

            String hasKeyword = LdapConstants.LDAP_FALSE;
            if (zimletAttrs.containsKey(A_zimbraZimletKeyword)) {
                hasKeyword = ProvisioningConstants.TRUE;
            }

            ZMutableEntry entry = LdapClient.createMutableEntry();
            entry.mapToAttrs(zimletAttrs);

            entry.setAttr(A_objectClass, "zimbraZimletEntry");
            entry.setAttr(A_zimbraZimletEnabled, ProvisioningConstants.FALSE);
            entry.setAttr(A_zimbraZimletIndexingEnabled, hasKeyword);
            entry.setAttr(A_zimbraCreateTimestamp, DateUtil.toGeneralizedTime(new Date()));

            String dn = mDIT.zimletNameToDN(name);
            entry.setDN(dn);
            zlc.createEntry(entry);

            Zimlet zimlet = lookupZimlet(name, zlc);
            AttributeManager.getInstance().postModify(zimletAttrs, zimlet, callbackContext);
            return zimlet;
        } catch (LdapEntryAlreadyExistException nabe) {
            throw AccountServiceException.ZIMLET_EXISTS(name);
        } catch (LdapException e) {
            throw e;
        } catch (AccountServiceException e) {
            throw e;
        } catch (ServiceException e) {
            throw ServiceException.FAILURE("unable to create zimlet: "+name, e);
        } finally {
            LdapClient.closeContext(zlc);
        }
    }

    @Override
    public void deleteZimlet(String name) throws ServiceException {
        ZLdapContext zlc = null;
        try {
            zlc = LdapClient.getContext(LdapServerType.MASTER, LdapUsage.DELETE_ZIMLET);
            LdapZimlet zimlet = (LdapZimlet)getZimlet(name, zlc, true);
            if (zimlet != null) {
                zimletCache.remove(zimlet);
                zlc.deleteEntry(zimlet.getDN());
            }
        } catch (ServiceException e) {
            throw ServiceException.FAILURE("unable to delete zimlet: "+name, e);
        } finally {
            LdapClient.closeContext(zlc);
        }
    }

    @Override
    public CalendarResource createCalendarResource(String emailAddress,String password,
            Map<String, Object> calResAttrs)
    throws ServiceException {
        emailAddress = emailAddress.toLowerCase().trim();

        calResAttrs.put(Provisioning.A_zimbraAccountCalendarUserType,
                        AccountCalendarUserType.RESOURCE.toString());

        SpecialAttrs specialAttrs = mDIT.handleSpecialAttrs(calResAttrs);

        CallbackContext callbackContext = new CallbackContext(CallbackContext.Op.CREATE);

        Set<String> ocs = LdapObjectClass.getCalendarResourceObjectClasses(this);
        Account acct = createAccount(emailAddress, password, calResAttrs, specialAttrs,
                ocs.toArray(new String[0]), false, null);

        LdapCalendarResource resource =
            (LdapCalendarResource) getCalendarResourceById(acct.getId(), true);
        AttributeManager.getInstance().
            postModify(calResAttrs, resource, callbackContext);
        return resource;
    }

    @Override
    public void deleteCalendarResource(String zimbraId)
    throws ServiceException {
        deleteAccount(zimbraId);
    }

    @Override
    public void renameCalendarResource(String zimbraId, String newName)
    throws ServiceException {
        renameAccount(zimbraId, newName);
    }

    @Override
    public CalendarResource get(Key.CalendarResourceBy keyType, String key)
    throws ServiceException {
        return get(keyType, key, false);
    }

    @Override
    public CalendarResource get(Key.CalendarResourceBy keyType, String key, boolean loadFromMaster)
    throws ServiceException {
        switch(keyType) {
            case id:
                return getCalendarResourceById(key, loadFromMaster);
            case foreignPrincipal:
                return getCalendarResourceByForeignPrincipal(key, loadFromMaster);
            case name:
                return getCalendarResourceByName(key, loadFromMaster);
            default:
                    return null;
        }
    }

    private CalendarResource getCalendarResourceById(String zimbraId, boolean loadFromMaster)
    throws ServiceException {
        if (zimbraId == null)
            return null;
        Account acct = accountCache.getById(zimbraId);
        if (acct != null) {
            if (acct instanceof LdapCalendarResource) {
                return (LdapCalendarResource) acct;
            } else {
                // could be a non-resource Account
                return null;
            }
        }
        LdapCalendarResource resource = (LdapCalendarResource) getAccountByQuery(
            mDIT.mailBranchBaseDN(),
            filterFactory.calendarResourceById(zimbraId),
            null, loadFromMaster);
        accountCache.put(resource);
        return resource;
    }

    private CalendarResource getCalendarResourceByName(String emailAddress, boolean loadFromMaster)
    throws ServiceException {
        emailAddress = fixupAccountName(emailAddress);
        Account acct = accountCache.getByName(emailAddress);
        if (acct != null) {
            if (acct instanceof LdapCalendarResource) {
                return (LdapCalendarResource) acct;
            } else {
                // could be a non-resource Account
                return null;
            }
        }
        LdapCalendarResource resource = (LdapCalendarResource) getAccountByQuery(
            mDIT.mailBranchBaseDN(),
            filterFactory.calendarResourceByName(emailAddress),
            null, loadFromMaster);
        accountCache.put(resource);
        return resource;
    }

    private CalendarResource getCalendarResourceByForeignPrincipal(String foreignPrincipal, boolean loadFromMaster)
    throws ServiceException {
        LdapCalendarResource resource =
            (LdapCalendarResource) getAccountByQuery(
                mDIT.mailBranchBaseDN(),
                filterFactory.calendarResourceByForeignPrincipal(foreignPrincipal),
                null, loadFromMaster);
        accountCache.put(resource);
        return resource;
    }

    private Account makeAccount(String dn, ZAttributes attrs) throws ServiceException {
        return makeAccount(dn, attrs, null);
    }

    private Account makeAccountNoDefaults(String dn, ZAttributes attrs) throws ServiceException {
        return makeAccount(dn, attrs, MakeObjectOpt.NO_DEFAULTS);
    }

    private Account makeAccount(String dn, ZAttributes attrs, MakeObjectOpt makeObjOpt)
    throws ServiceException {
        String userType = attrs.getAttrString(Provisioning.A_zimbraAccountCalendarUserType);
        boolean isAccount = (userType == null) || userType.equals(AccountCalendarUserType.USER.toString());

        String emailAddress = attrs.getAttrString(Provisioning.A_zimbraMailDeliveryAddress);
        if (emailAddress == null)
            emailAddress = mDIT.dnToEmail(dn, attrs);

        Account acct = (isAccount) ? new LdapAccount(dn, emailAddress, attrs, null, this) :
            new LdapCalendarResource(dn, emailAddress, attrs, null, this);

        setAccountDefaults(acct, makeObjOpt);

        return acct;
    }

    private void setAccountDefaults(Account acct, MakeObjectOpt makeObjOpt)
    throws ServiceException {
        if (makeObjOpt == MakeObjectOpt.NO_DEFAULTS) {
            // don't set any default
        } else if (makeObjOpt == MakeObjectOpt.NO_SECONDARY_DEFAULTS) {
            acct.setAccountDefaults(false);
        } else {
            acct.setAccountDefaults(true);
        }
    }

    private Alias makeAlias(String dn, ZAttributes attrs) throws ServiceException {
        String emailAddress = mDIT.dnToEmail(dn, attrs);
        Alias alias = new LdapAlias(dn, emailAddress, attrs, this);
        return alias;
    }

    private DistributionList makeDistributionList(String dn, ZAttributes attrs, boolean isBasic)
    throws ServiceException {
        String emailAddress = mDIT.dnToEmail(dn, attrs);
        DistributionList dl = new LdapDistributionList(dn, emailAddress, attrs, isBasic, this);
        return dl;
    }

    private DynamicGroup makeDynamicGroup(ZLdapContext initZlc, String dn, ZAttributes attrs)
    throws ServiceException {
        String emailAddress = mDIT.dnToEmail(dn, mDIT.dynamicGroupNamingRdnAttr(), attrs);

        LdapDynamicGroup group = new LdapDynamicGroup(dn, emailAddress, attrs, this);

        if (group.isIsACLGroup()) {
            // load dynamic unit
            String dynamicUnitDN = mDIT.dynamicGroupUnitNameToDN(
                    DYNAMIC_GROUP_DYNAMIC_UNIT_NAME, dn);
            ZAttributes dynamicUnitAttrs = helper.getAttributes(
                    initZlc, LdapServerType.REPLICA, LdapUsage.GET_GROUP_UNIT, dynamicUnitDN, null);

            LdapDynamicGroup.DynamicUnit dynamicUnit = new LdapDynamicGroup.DynamicUnit(
                    dynamicUnitDN, DYNAMIC_GROUP_DYNAMIC_UNIT_NAME, dynamicUnitAttrs, this);

            // load static unit
            String staticUnitDN = mDIT.dynamicGroupUnitNameToDN(
                    DYNAMIC_GROUP_STATIC_UNIT_NAME, dn);
            ZAttributes staticUnitAttrs = helper.getAttributes(
                    initZlc, LdapServerType.REPLICA, LdapUsage.GET_GROUP_UNIT, staticUnitDN, null);

            LdapDynamicGroup.StaticUnit staticUnit = new LdapDynamicGroup.StaticUnit(
                    staticUnitDN, DYNAMIC_GROUP_STATIC_UNIT_NAME, staticUnitAttrs, this);

            group.setSubUnits(dynamicUnit, staticUnit);
        }
        return group;
    }


    /**
     *  called when an account/dl is renamed
     *
     */
    protected void renameAddressesInAllDistributionLists(String oldName, String newName,
            ReplaceAddressResult replacedAliasPairs) {
        Map<String, String> changedPairs = new HashMap<String, String>();

        changedPairs.put(oldName, newName);
        for (int i=0 ; i < replacedAliasPairs.oldAddrs().length; i++) {
            String oldAddr = replacedAliasPairs.oldAddrs()[i];
            String newAddr = replacedAliasPairs.newAddrs()[i];
            if (!oldAddr.equals(newAddr)) {
                changedPairs.put(oldAddr, newAddr);
            }
        }

        renameAddressesInAllDistributionLists(changedPairs);
    }

    protected void renameAddressesInAllDistributionLists(Map<String, String> changedPairs) {

        String oldAddrs[] = changedPairs.keySet().toArray(new String[0]);
        String newAddrs[] = changedPairs.values().toArray(new String[0]);

        List<DistributionList> lists = null;
        Map<String, String[]> attrs = null;

        try {
            lists = getAllDistributionListsForAddresses(oldAddrs, false);
        } catch (ServiceException se) {
            ZimbraLog.account.warn("unable to rename addr "+oldAddrs.toString()+" in all DLs ", se);
            return;
        }

        for (DistributionList list: lists) {
            // should we just call removeMember/addMember? This might be quicker, because calling
            // removeMember/addMember might have to update an entry's zimbraMemberId twice
            if (attrs == null) {
                attrs = new HashMap<String, String[]>();
                attrs.put("-" + Provisioning.A_zimbraMailForwardingAddress, oldAddrs);
                attrs.put("+" + Provisioning.A_zimbraMailForwardingAddress, newAddrs);
            }
            try {
                modifyAttrs(list, attrs);
                //list.removeMember(oldName)
                //list.addMember(newName);
            } catch (ServiceException se) {
                // log warning an continue
                ZimbraLog.account.warn("unable to rename "+oldAddrs.toString()+" to " +
                        newAddrs.toString()+" in DL "+list.getName(), se);
            }
        }
    }

    /**
     *  called when an account is being deleted. swallows all exceptions (logs warnings).
     */
    void removeAddressFromAllDistributionLists(String address) {
        String addrs[] = new String[] { address } ;
        removeAddressesFromAllDistributionLists(addrs);
    }

    /**
     *  called when an account is being deleted or status being set to closed. swallows all exceptions (logs warnings).
     */
    public void removeAddressesFromAllDistributionLists(String[] addrs) {
        List<DistributionList> lists = null;
        try {
            lists = getAllDistributionListsForAddresses(addrs, false);
        } catch (ServiceException se) {
            StringBuilder sb = new StringBuilder();
            for (String addr : addrs)
                sb.append(addr + ", ");
            ZimbraLog.account.warn("unable to get all DLs for addrs " + sb.toString());
            return;
        }

        for (DistributionList list: lists) {
            try {
                removeMembers(list, addrs);
            } catch (ServiceException se) {
                // log warning and continue
                StringBuilder sb = new StringBuilder();
                for (String addr : addrs)
                    sb.append(addr + ", ");
                ZimbraLog.account.warn("unable to remove "+sb.toString()+" from DL "+list.getName(), se);
            }
        }
    }

    @SuppressWarnings("unchecked")
    private List<DistributionList> getAllDistributionListsForAddresses(String addrs[],
            boolean basicAttrsOnly)
    throws ServiceException {
        if (addrs == null || addrs.length == 0)
            return new ArrayList<DistributionList>();
        String [] attrs = basicAttrsOnly ? BASIC_DL_ATTRS : null;

        SearchDirectoryOptions searchOpts = new SearchDirectoryOptions(attrs);
        searchOpts.setFilter(filterFactory.distributionListsByMemberAddrs(addrs));
        searchOpts.setTypes(ObjectType.distributionlists);
        searchOpts.setSortOpt(SortOpt.SORT_ASCENDING);

        return (List<DistributionList>) searchDirectoryInternal(searchOpts);
    }

    private List<DistributionList> getAllDirectDLs(LdapProvisioning prov, Entry entry)
    throws ServiceException {
        if (!(entry instanceof GroupedEntry)) {
            throw ServiceException.FAILURE("internal error", null);
        }

        EntryCacheDataKey cacheKey = EntryCacheDataKey.GROUPEDENTRY_DIRECT_GROUPIDS;
        @SuppressWarnings("unchecked")
        List<String> directGroupIds = (List<String>) entry.getCachedData(cacheKey);

        List<DistributionList> directGroups = null;

        if (directGroupIds == null) {
            String[] addrs = ((GroupedEntry)entry).getAllAddrsAsGroupMember();

            // fetch from LDAP
            directGroups = prov.getAllDistributionListsForAddresses(addrs, true);

            // - build the group id list and cache it on the entry
            // - add each group in cache only if it is not already in.
            //   we do not want to overwrite the entry in cache, because it
            //   might already have all its direct group ids cached on it.
            // - if the group is already in cache, return the cached instance
            //   instead of the instance we just fetched, because the cached
            //   instance might have its direct group ids cached on it.
            directGroupIds = new ArrayList<String>(directGroups.size());
            List<DistributionList> directGroupsToReturn = new ArrayList<DistributionList>(directGroups.size());
            for (DistributionList group : directGroups) {
                String groupId = group.getId();
                directGroupIds.add(groupId);
                DistributionList cached = getDLFromCache(Key.DistributionListBy.id, groupId);
                if (cached == null) {
                    putInGroupCache(group);
                    directGroupsToReturn.add(group);
                } else {
                    directGroupsToReturn.add(cached);
                }
            }
            entry.setCachedData(cacheKey, directGroupIds);
            return directGroupsToReturn;

        } else {
            /*
             * The entry already have direct group ids cached.
             * Go through each of them and fetch the groups,
             * eithr from cache or from LDAP (prov.getDLBasic).
             */
            directGroups = new ArrayList<DistributionList>();
            Set<String> idsToRemove = null;
            for (String groupId : directGroupIds) {
                DistributionList group = prov.getDLBasic(Key.DistributionListBy.id, groupId);
                if (group == null) {
                    // the group could have been deleted
                    // remove it from our direct group id cache on the entry
                    if (idsToRemove == null) {
                        idsToRemove = new HashSet<String>();
                    }
                    idsToRemove.add(groupId);
                } else {
                    directGroups.add(group);
                }
            }

            // update our direct group id cache if needed
            if (idsToRemove != null) {
                // create a new object, do *not* update directly on the cached copy
                List<String> updatedDirectGroupIds = new ArrayList<String>();
                for (String id : directGroupIds) {
                    if (!idsToRemove.contains(id)) {
                        updatedDirectGroupIds.add(id);
                    }
                }

                // swap in the new data
                entry.setCachedData(cacheKey, updatedDirectGroupIds);
            }
        }

        return directGroups;
    }

    /*
     * like get(DistributionListBy keyType, String key)
     * the difference are:
     *     - cached
     *     - entry returned only contains minimal DL attrs
     *     - entry returned does not contain members (zimbraMailForwardingAddress)
     */
    @Override
    public DistributionList getDLBasic(Key.DistributionListBy keyType, String key)
    throws ServiceException {
        return getDLBasic(keyType, key, null);
    }

    private DistributionList getDLBasic(Key.DistributionListBy keyType, String key,
            ZLdapContext zlc)
    throws ServiceException {

        Group group = getGroupFromCache(keyType, key);

        if (group instanceof DistributionList) {
            return (DistributionList) group;
        } else if (group instanceof DynamicGroup) {
            return null;
        }

        // not in cache, fetch from LDAP
        DistributionList dl = null;

        switch(keyType) {
            case id:
                dl = getDistributionListByQuery(mDIT.mailBranchBaseDN(),
                        filterFactory.distributionListById(key), zlc, true);
                break;
            case name:
                dl = getDistributionListByQuery(mDIT.mailBranchBaseDN(),
                        filterFactory.distributionListByName(key), zlc, true);
                break;
            default:
               return null;
        }

        if (dl != null) {
            putInGroupCache(dl);
        }

        return dl;
    }

    private List<DistributionList> getContainingDistributionLists(Entry entry,
            boolean directOnly, Map<String, String> via)
    throws ServiceException {
        List<DistributionList> directDLs = getAllDirectDLs(this, entry);
        HashSet<String> directDLSet = new HashSet<String>();
        HashSet<String> checked = new HashSet<String>();
        List<DistributionList> result = new ArrayList<DistributionList>();

        Stack<DistributionList> dlsToCheck = new Stack<DistributionList>();

        for (DistributionList dl : directDLs) {
            dlsToCheck.push(dl);
            directDLSet.add(dl.getName());
        }

        while (!dlsToCheck.isEmpty()) {
            DistributionList dl = dlsToCheck.pop();
            if (checked.contains(dl.getId())) continue;
            result.add(dl);
            checked.add(dl.getId());
            if (directOnly) continue;

            List<DistributionList> newLists = getAllDirectDLs(this, dl);

            for (DistributionList newDl: newLists) {
                if (!directDLSet.contains(newDl.getName())) {
                    if (via != null) {
                        via.put(newDl.getName(), dl.getName());
                    }
                    dlsToCheck.push(newDl);
                }
            }
        }
        Collections.sort(result);
        return result;
    }

    @Override
    public Set<String> getDistributionLists(Account acct) throws ServiceException {
        @SuppressWarnings("unchecked")
        Set<String> dls = (Set<String>) acct.getCachedData(EntryCacheDataKey.ACCOUNT_DLS);
        if (dls != null) {
            return dls;
        }
        dls = getDistributionListIds(acct, false);
        acct.setCachedData(EntryCacheDataKey.ACCOUNT_DLS, dls);
        return dls;
    }

    @Override
    public Set<String> getDirectDistributionLists(Account acct) throws ServiceException {
        @SuppressWarnings("unchecked")
        Set<String> dls = (Set<String>) acct.getCachedData(EntryCacheDataKey.ACCOUNT_DIRECT_DLS);
        if (dls != null) {
            return dls;
        }
        dls = getDistributionListIds(acct, true);
        acct.setCachedData(EntryCacheDataKey.ACCOUNT_DIRECT_DLS, dls);
        return dls;
    }

    private Set<String> getDistributionListIds(Account acct, boolean directOnly)
    throws ServiceException {

        Set<String> dls = new HashSet<String>();

        List<DistributionList> lists = getDistributionLists(acct, directOnly, null);

        for (DistributionList dl : lists) {
            dls.add(dl.getId());
        }
        dls = Collections.unmodifiableSet(dls);
        return dls;
    }

    @Override
    public boolean inDistributionList(Account acct, String zimbraId) throws ServiceException {
        return getDistributionLists(acct).contains(zimbraId);
    }


    @Override
    public boolean inDistributionList(DistributionList list, String zimbraId)
    throws ServiceException {
        GroupMembership groupMembership = getGroupMembership(list, false);
        return groupMembership.groupIds().contains(zimbraId);
    }

    @Override
    public List<DistributionList> getDistributionLists(Account acct, boolean directOnly,
            Map<String, String> via) throws ServiceException {
        return getContainingDistributionLists(acct, directOnly, via);
    }

    private static final int DEFAULT_GAL_MAX_RESULTS = 100;

    private static final String DATA_GAL_RULES = "GAL_RULES";



    @Override
    public List<?> getAllAccounts(Domain domain) throws ServiceException {
        SearchAccountsOptions opts = new SearchAccountsOptions(domain);
        opts.setFilter(filterFactory.allAccountsOnly());
        opts.setIncludeType(IncludeType.ACCOUNTS_ONLY);
        opts.setSortOpt(SortOpt.SORT_ASCENDING);
        return searchDirectory(opts);
    }

    @Override
    public void getAllAccounts(Domain domain, NamedEntry.Visitor visitor)
    throws ServiceException {
        SearchAccountsOptions opts = new SearchAccountsOptions(domain);
        opts.setFilter(filterFactory.allAccountsOnly());
        opts.setIncludeType(IncludeType.ACCOUNTS_ONLY);
        searchDirectory(opts, visitor);
    }

    @Override
    public void getAllAccounts(Domain domain, Server server, NamedEntry.Visitor visitor)
    throws ServiceException {
        if (server != null) {
            SearchAccountsOptions searchOpts = new SearchAccountsOptions(domain);
            searchOpts.setIncludeType(IncludeType.ACCOUNTS_ONLY);
            searchAccountsOnServerInternal(server, searchOpts, visitor);
        } else {
            getAllAccounts(domain, visitor);
        }
    }

    @Override
    public List<?> getAllCalendarResources(Domain domain) throws ServiceException {
        SearchDirectoryOptions searchOpts = new SearchDirectoryOptions(domain);
        searchOpts.setFilter(mDIT.filterCalendarResourcesByDomain(domain));
        searchOpts.setTypes(ObjectType.resources);
        searchOpts.setSortOpt(SortOpt.SORT_ASCENDING);
        return searchDirectoryInternal(searchOpts);
    }

    @Override
    public void getAllCalendarResources(Domain domain, NamedEntry.Visitor visitor)
    throws ServiceException {
        SearchDirectoryOptions searchOpts = new SearchDirectoryOptions(domain);
        searchOpts.setFilter(mDIT.filterCalendarResourcesByDomain(domain));
        searchOpts.setTypes(ObjectType.resources);
        searchDirectoryInternal(searchOpts, visitor);
    }

    @Override
    public void getAllCalendarResources(Domain domain, Server server, NamedEntry.Visitor visitor)
    throws ServiceException {
        if (server != null) {
            SearchAccountsOptions searchOpts = new SearchAccountsOptions(domain);
            searchOpts.setIncludeType(IncludeType.CALENDAR_RESOURCES_ONLY);
            searchAccountsOnServerInternal(server, searchOpts, visitor);
        } else {
            getAllCalendarResources(domain, visitor);
        }
    }

    @Override
    public List<?> getAllDistributionLists(Domain domain) throws ServiceException {
        SearchDirectoryOptions searchOpts = new SearchDirectoryOptions(domain);
        searchOpts.setFilter(mDIT.filterDistributionListsByDomain(domain));
        searchOpts.setTypes(ObjectType.distributionlists);
        searchOpts.setSortOpt(SortOpt.SORT_ASCENDING);
        return searchDirectoryInternal(searchOpts);
    }

    @Override
    public SearchGalResult autoCompleteGal(Domain domain, String query,
            GalSearchType type, int limit, GalContact.Visitor visitor)
    throws ServiceException {
        SearchGalResult searchResult = SearchGalResult.newSearchGalResult(visitor);

        GalSearchParams params = new GalSearchParams(domain, null);
        params.setQuery(query);
        params.setType(type);
        params.setOp(GalOp.autocomplete);
        params.setLimit(limit);
        params.setGalResult(searchResult);

        LdapOnlyGalSearchResultCallback callback =
            new LdapOnlyGalSearchResultCallback(params, visitor);
        params.setResultCallback(callback);

        GalSearchControl gal = new GalSearchControl(params);
        gal.ldapSearch();
        // Collections.sort(searchResult.getMatches());  sort?
        return searchResult;
    }

    @Override
    public SearchGalResult searchGal(Domain domain, String query, GalSearchType type,
            int limit, GalContact.Visitor visitor)
    throws ServiceException {
        SearchGalResult searchResult = SearchGalResult.newSearchGalResult(visitor);

        GalSearchParams params = new GalSearchParams(domain, null);
        params.setQuery(query);
        params.setType(type);
        params.setOp(GalOp.search);
        params.setLimit(limit);
        params.setGalResult(searchResult);

        LdapOnlyGalSearchResultCallback callback =
            new LdapOnlyGalSearchResultCallback(params, visitor);
        params.setResultCallback(callback);

        GalSearchControl gal = new GalSearchControl(params);
        gal.ldapSearch();
        return searchResult;
    }

    @Override
    public SearchGalResult syncGal(Domain domain, String token, GalContact.Visitor visitor)
    throws ServiceException {
        SearchGalResult searchResult = SearchGalResult.newSearchGalResult(visitor);

        GalSearchParams params = new GalSearchParams(domain, null);
        params.setQuery("");
        params.setToken(token);
        params.setType(GalSearchType.all);
        params.setOp(GalOp.sync);
        params.setFetchGroupMembers(true);
        params.setNeedSMIMECerts(true);
        params.setGalResult(searchResult);

        LdapOnlyGalSearchResultCallback callback =
            new LdapOnlyGalSearchResultCallback(params, visitor);
        params.setResultCallback(callback);

        GalSearchControl gal = new GalSearchControl(params);
        gal.ldapSearch();
        return searchResult;
    }

    private static class LdapOnlyGalSearchResultCallback extends GalSearchResultCallback {
        GalContact.Visitor visitor;
        String newToken;
        boolean hasMore;

        LdapOnlyGalSearchResultCallback(GalSearchParams params, GalContact.Visitor visitor) {
            super(params);
            this.visitor = visitor;
        }

        private String getNewToken() {
            return newToken;
        }

        @Override
        public void reset(GalSearchParams params) {
            // do nothing
        }

        @Override
        public void visit(GalContact c) throws ServiceException {
            visitor.visit(c);
        }

        @Override
        public void setNewToken(String newToken) {
            this.newToken = newToken;
        }

        @Override
        public void setHasMoreResult(boolean more) {
            this.hasMore = hasMore;
        }

        @Override
        public void setGalDefinitionLastModified(String timestamp) {
            // do nothing
        }

        @Override
        public Element getResponse() {
            throw new UnsupportedOperationException();
        }

        @Override
        public boolean passThruProxiedGalAcctResponse() {
            throw new UnsupportedOperationException();
        }

        @Override
        public void handleProxiedResponse(Element resp) {
            throw new UnsupportedOperationException();
        }

        @Override
        public void setNewToken(GalSyncToken newToken) {
            throw new UnsupportedOperationException();
        }

        @Override
        public void setSortBy(String sortBy) {
            throw new UnsupportedOperationException();
        }

        @Override
        public void setQueryOffset(int offset) {
            throw new UnsupportedOperationException();
        }

    }

    @Override
    public void searchGal(GalSearchParams params) throws ServiceException {
        LdapGalSearch.galSearch(params);
    }

    @Override
    public SearchGalResult searchGal(Domain d,
                                     String n,
                                     GalSearchType type,
                                     GalMode galMode,
                                     String token) throws ServiceException {
        return searchGal(d, n, type, galMode, token, null);
    }


    private SearchGalResult searchGal(Domain d,
                                      String n,
                                      GalSearchType type,
                                      GalMode galMode,
                                      String token,
                                      GalContact.Visitor visitor)
    throws ServiceException {
        GalOp galOp = token != null ? GalOp.sync : GalOp.search;
        // escape user-supplied string
        n = LdapUtil.escapeSearchFilterArg(n);

        int maxResults = token != null ? 0 : d.getIntAttr(Provisioning.A_zimbraGalMaxResults, DEFAULT_GAL_MAX_RESULTS);
        if (type == GalSearchType.resource)
            return searchResourcesGal(d, n, maxResults, token, galOp, visitor);
        else if (type == GalSearchType.group)
            return searchGroupsGal(d, n, maxResults, null, galOp, null);

        GalMode mode = galMode != null ? galMode : GalMode.fromString(d.getAttr(Provisioning.A_zimbraGalMode));
        SearchGalResult results = null;
        if (mode == null || mode == GalMode.zimbra) {
            results = searchZimbraGal(d, n, maxResults, token, galOp, visitor);
        } else if (mode == GalMode.ldap) {
            results = searchLdapGal(d, n, maxResults, token, galOp, visitor);
        } else if (mode == GalMode.both) {
            results = searchZimbraGal(d, n, maxResults/2, token, galOp, visitor);
            SearchGalResult ldapResults = searchLdapGal(d, n, maxResults/2, token, galOp, visitor);
            if (ldapResults != null) {
                results.addMatches(ldapResults);
                results.setToken(LdapUtil.getLaterTimestamp(results.getToken(), ldapResults.getToken()));
            }
        } else {
            results = searchZimbraGal(d, n, maxResults, token, galOp, visitor);
        }
        if (results == null) results = SearchGalResult.newSearchGalResult(visitor);  // should really not be null by now

        if (type == GalSearchType.all) {
            SearchGalResult resourceResults = null;
            if (maxResults == 0)
                resourceResults = searchResourcesGal(d, n, 0, token, galOp, visitor);
            else {
                int room = maxResults - results.getNumMatches();
                if (room > 0)
                    resourceResults = searchResourcesGal(d, n, room, token, galOp, visitor);
            }
            if (resourceResults != null) {
                results.addMatches(resourceResults);
                results.setToken(LdapUtil.getLaterTimestamp(results.getToken(), resourceResults.getToken()));
            }
        }

        return results;
    }

    public static String getFilterDef(String name) throws ServiceException {
        String queryExprs[] = Provisioning.getInstance().getConfig().getMultiAttr(Provisioning.A_zimbraGalLdapFilterDef);
        String fname = name+":";
        String queryExpr = null;
        for (int i=0; i < queryExprs.length; i++) {
            if (queryExprs[i].startsWith(fname)) {
                queryExpr = queryExprs[i].substring(fname.length());
            }
        }

        if (queryExpr == null)
            ZimbraLog.gal.warn("missing filter def " + name + " in " + Provisioning.A_zimbraGalLdapFilterDef);

        return queryExpr;
    }

    private synchronized LdapGalMapRules getGalRules(Domain d, boolean isZimbraGal) {
        LdapGalMapRules rules = (LdapGalMapRules) d.getCachedData(DATA_GAL_RULES);
        if (rules == null) {
            rules = new LdapGalMapRules(d, isZimbraGal);
            d.setCachedData(DATA_GAL_RULES, rules);
        }
        return rules;
    }

    private SearchGalResult searchResourcesGal(Domain d, String n, int maxResults, String token, GalOp galOp, GalContact.Visitor visitor)
    throws ServiceException {
        return searchZimbraWithNamedFilter(d, galOp, GalNamedFilter.getZimbraCalendarResourceFilter(galOp), n, maxResults, token, visitor);
    }

    private SearchGalResult searchGroupsGal(Domain d, String n, int maxResults, String token, GalOp galOp, GalContact.Visitor visitor)
    throws ServiceException {
        return searchZimbraWithNamedFilter(d, galOp, GalNamedFilter.getZimbraGroupFilter(galOp), n, maxResults, token, visitor);
    }

    private SearchGalResult searchZimbraGal(Domain d, String n, int maxResults, String token, GalOp galOp, GalContact.Visitor visitor)
    throws ServiceException {
        return searchZimbraWithNamedFilter(d, galOp, GalNamedFilter.getZimbraAcountFilter(galOp), n, maxResults, token, visitor);
    }

    private SearchGalResult searchZimbraWithNamedFilter(
        Domain domain,
        GalOp galOp,
        String filterName,
        String n,
        int maxResults,
        String token,
        GalContact.Visitor visitor)
    throws ServiceException {
        GalParams.ZimbraGalParams galParams = new GalParams.ZimbraGalParams(domain, galOp);

        String queryExpr = getFilterDef(filterName);
        String query = null;

        String tokenize = GalUtil.tokenizeKey(galParams, galOp);
        if (queryExpr != null) {
            if (token != null)
                n = "";

            query = GalUtil.expandFilter(tokenize, queryExpr, n, token);
        }

        SearchGalResult result = SearchGalResult.newSearchGalResult(visitor);
        result.setTokenizeKey(tokenize);
        if (query == null) {
            ZimbraLog.gal.warn("searchZimbraWithNamedFilter query is null");
            return result;
        }

        // filter out hidden entries
        if (!query.startsWith("(")) {
            query = "(" + query + ")";
        }
        query = "(&"+query+"(!(zimbraHideInGal=TRUE)))";

        ZLdapContext zlc = null;
        try {
            zlc = LdapClient.getContext(LdapUsage.fromGalOpLegacy(galOp));
            LdapGalSearch.searchGal(zlc,
                               GalSearchConfig.GalType.zimbra,
                               galParams.pageSize(),
                               galParams.searchBase(),
                               query,
                               maxResults,
                               getGalRules(domain, true),
                               token,
                               result);
        } finally {
            LdapClient.closeContext(zlc);
        }

        //Collections.sort(result);
        return result;
    }

    private SearchGalResult searchLdapGal(Domain domain,
                                          String n,
                                          int maxResults,
                                          String token,
                                          GalOp galOp,
                                          GalContact.Visitor visitor)
    throws ServiceException {

        GalParams.ExternalGalParams galParams = new GalParams.ExternalGalParams(domain, galOp);

        LdapGalMapRules rules = getGalRules(domain, false);
        try {
            return LdapGalSearch.searchLdapGal(galParams,
                                          galOp,
                                          n,
                                          maxResults,
                                          rules,
                                          token,
                                          visitor);
        } catch (ServiceException e) {
            throw ServiceException.FAILURE("unable to search GAL", e);
        }
    }

    @Override
    public void addMembers(DistributionList list, String[] members) throws ServiceException {
        LdapDistributionList ldl = (LdapDistributionList) list;
        addDistributionListMembers(ldl, members);
    }

    @Override
    public void removeMembers(DistributionList list, String[] members) throws ServiceException {
        LdapDistributionList ldl = (LdapDistributionList) list;
        removeDistributionListMembers(ldl, members);
    }

    private void addDistributionListMembers(DistributionList dl, String[] members)
    throws ServiceException {
        Set<String> existing = dl.getMultiAttrSet(Provisioning.A_zimbraMailForwardingAddress);
        Set<String> mods = new HashSet<String>();

        // all addrs of this DL
        AddrsOfEntry addrsOfDL = getAllAddressesOfEntry(dl.getName());

        for (int i = 0; i < members.length; i++) {
            String memberName = members[i].toLowerCase();
            memberName = IDNUtil.toAsciiEmail(memberName);

            if (addrsOfDL.isIn(memberName))
                throw ServiceException.INVALID_REQUEST("Cannot add self as a member: " + memberName, null);

            // cannot add a dynamic group as member
            if (getDynamicGroupBasic(Key.DistributionListBy.name, memberName, null) != null) {
                throw ServiceException.INVALID_REQUEST("Cannot add dynamic group as a member: " + memberName, null);
            }

            if (!existing.contains(memberName)) {
                mods.add(memberName);

                // clear the DL cache on accounts/dl

                // can't do prov.getFromCache because it only caches by primary name
                Account acct = get(AccountBy.name, memberName);
                if (acct != null) {
                    clearUpwardMembershipCache(acct);
                } else {
                    // for DistributionList/ACLGroup, get it from cache because
                    // if the dl is not in cache, after loading it prov.getAclGroup
                    // always compute the upward membership.  Sounds silly if we are
                    // about to clean the cache.  If memberName is indeed an alias
                    // of one of the cached DL/ACLGroup, it will get expired after 15
                    // mins, just like the multi-node case.
                    //
                    // Note: do not call clearUpwardMembershipCache for AclGroup because
                    // the upward membership cache for that is computed and cache only when
                    // the entry is loaded/being cached, instead of lazily computed like we
                    // do for account.
                    removeGroupFromCache(Key.DistributionListBy.name, memberName);
                }
            }
        }

        if (mods.isEmpty()) {
            // nothing to do...
            return;
        }

        PermissionCache.invalidateCache();
        cleanGroupMembersCache(dl);

        Map<String,String[]> modmap = new HashMap<String,String[]>();
        modmap.put("+" + Provisioning.A_zimbraMailForwardingAddress, mods.toArray(new String[0]));
        modifyAttrs(dl, modmap, true);
    }

    private void removeDistributionListMembers(DistributionList dl, String[] members)
    throws ServiceException {
        Set<String> curMembers = dl.getMultiAttrSet(Provisioning.A_zimbraMailForwardingAddress);

        // bug 46219, need a case insentitive Set
        Set<String> existing = new TreeSet<String>(String.CASE_INSENSITIVE_ORDER);
        existing.addAll(curMembers);

        Set<String> mods = new HashSet<String>();
        HashSet<String> failed = new HashSet<String>();

        for (int i = 0; i < members.length; i++) {
            String memberName = members[i].toLowerCase();
            memberName = IDNUtil.toAsciiEmail(memberName);
            if (memberName.length() == 0) {
                throw ServiceException.INVALID_REQUEST("invalid member email address: " + memberName, null);
            }
            // We do not do any further validation of the remove address for
            // syntax - removes should be liberal so any bad entries added by
            // some other means can be removed
            //
            // members[] can contain:
            //   - the primary address of an account or another DL
            //   - an alias of an account or another DL
            //   - junk (allAddrs will be returned as null)
            AddrsOfEntry addrsOfEntry = getAllAddressesOfEntry(memberName);
            List<String> allAddrs = addrsOfEntry.getAll();

            if (mods.contains(memberName)) {
                // already been added in mods (is the primary or alias of previous entries in members[])
            } else if (existing.contains(memberName)) {
                if (!allAddrs.isEmpty()) {
                    mods.addAll(allAddrs);
                } else {
                    mods.add(memberName);  // just get rid of it regardless what it is
                }
            } else {
                boolean inList = false;
                if (allAddrs.size() > 0) {
                    // go through all addresses of the entry see if any is on the DL
                    for (String addr : allAddrs) {
                        if (!inList) {
                            break;
                        }
                        if (existing.contains(addr)) {
                            mods.addAll(allAddrs);
                            inList = true;
                        }
                    }
                }
                if (!inList) {
                    failed.add(memberName);
                }
            }

            // clear the DL cache on accounts/dl
            String primary = addrsOfEntry.getPrimary();
            if (primary != null) {
                if (addrsOfEntry.isAccount()) {
                    Account acct = getFromCache(AccountBy.name, primary);
                    if (acct != null)
                        clearUpwardMembershipCache(acct);
                } else {
                    removeGroupFromCache(Key.DistributionListBy.name, primary);
                }
            }
        }

        if (!failed.isEmpty()) {
            StringBuilder sb = new StringBuilder();
            Iterator<String> iter = failed.iterator();
            while (true) {
                sb.append(iter.next());
                if (!iter.hasNext())
                    break;
                sb.append(",");
            }
            throw AccountServiceException.NO_SUCH_MEMBER(dl.getName(), sb.toString());
        }

        if (mods.isEmpty()) {
            throw ServiceException.INVALID_REQUEST("empty remove set", null);
        }

        PermissionCache.invalidateCache();
        cleanGroupMembersCache(dl);

        Map<String,String[]> modmap = new HashMap<String,String[]>();
        modmap.put("-" + Provisioning.A_zimbraMailForwardingAddress, mods.toArray(new String[0]));
        modifyAttrs(dl, modmap);

    }

    private void clearUpwardMembershipCache(Account acct) {
        acct.setCachedData(EntryCacheDataKey.ACCOUNT_DLS, null);
        acct.setCachedData(EntryCacheDataKey.ACCOUNT_DIRECT_DLS, null);
        acct.setCachedData(EntryCacheDataKey.GROUPEDENTRY_MEMBERSHIP, null);
        acct.setCachedData(EntryCacheDataKey.GROUPEDENTRY_MEMBERSHIP_ADMINS_ONLY, null);
        acct.setCachedData(EntryCacheDataKey.GROUPEDENTRY_DIRECT_GROUPIDS.getKeyName(), null);
    }

    private class AddrsOfEntry {
        List<String> mAllAddrs = new ArrayList<String>(); // including primary
        String mPrimary = null;  // primary addr
        boolean mIsAccount = false;

        void setPrimary(String primary) {
            mPrimary = primary;
            add(primary);
        }

        void setIsAccount(boolean isAccount) {
            mIsAccount = isAccount;
        }

        void add(String addr) {
            mAllAddrs.add(addr);
        }

        void addAll(String[] addrs) {
            mAllAddrs.addAll(Arrays.asList(addrs));
        }

        List<String> getAll() {
            return mAllAddrs;
        }

        String getPrimary() {
            return mPrimary;
        }

        boolean isAccount() {
            return mIsAccount;
        }

        boolean isIn(String addr) {
            return mAllAddrs.contains(addr.toLowerCase());
        }
    }


    //
    // returns the primary address and all aliases of the named account or DL
    //
    private AddrsOfEntry getAllAddressesOfEntry(String name) {

        String primary = null;
        String aliases[] = null;
        AddrsOfEntry addrs = new AddrsOfEntry();

        try {
            // bug 56621.  Do not count implicit aliases (aliases resolved by alias domain)
            // when dealing with distribution list members.
            Account acct = getAccountByName(name, false, false);
            if (acct != null) {
                addrs.setIsAccount(true);
                primary = acct.getName();
                aliases = acct.getMailAlias();
            } else {
                DistributionList dl = get(Key.DistributionListBy.name, name);
                if (dl != null) {
                    primary = dl.getName();
                    aliases = dl.getAliases();
                }
            }
        } catch (ServiceException se) {
            // swallow any exception and go on
        }

        if (primary != null)
            addrs.setPrimary(primary);
        if (aliases != null)
            addrs.addAll(aliases);

        return addrs;
    }

    private List<Identity> getIdentitiesByQuery(LdapEntry entry, ZLdapFilter filter, ZLdapContext initZlc)
    throws ServiceException {
        List<Identity> result = new ArrayList<Identity>();

        try {
            String base = entry.getDN();
            ZSearchResultEnumeration ne = helper.searchDir(base, filter,
                    ZSearchControls.SEARCH_CTLS_SUBTREE(), initZlc, LdapServerType.REPLICA);
            while(ne.hasMore()) {
                ZSearchResultEntry sr = ne.next();
                result.add(new LdapIdentity((Account)entry, sr.getDN(), sr.getAttributes(), this));
            }
            ne.close();
        } catch (ServiceException e) {
            throw ServiceException.FAILURE("unable to lookup identity via query: "+
                    filter.toFilterString() + " message: "+e.getMessage(), e);
        }
        return result;
    }

    private Identity getIdentityByName(LdapEntry entry, String name,  ZLdapContext zlc) throws ServiceException {
        List<Identity> result = getIdentitiesByQuery(entry, filterFactory.identityByName(name), zlc);
        return result.isEmpty() ? null : result.get(0);
    }

    private String getIdentityDn(LdapEntry entry, String name) {
        return A_zimbraPrefIdentityName + "=" + LdapUtil.escapeRDNValue(name) + "," + entry.getDN();
    }

    private void validateIdentityAttrs(Map<String, Object> attrs) throws ServiceException {
        Set<String> validAttrs = AttributeManager.getInstance().getLowerCaseAttrsInClass(AttributeClass.identity);
        for (String key : attrs.keySet()) {
            if (!validAttrs.contains(key.toLowerCase())) {
                throw ServiceException.INVALID_REQUEST("unable to modify attr: "+key, null);
            }
        }
    }

    private static final String IDENTITY_LIST_CACHE_KEY = "LdapProvisioning.IDENTITY_CACHE";

    @Override
    public Identity createIdentity(Account account, String identityName,
            Map<String, Object> identityAttrs)
    throws ServiceException {
        return createIdentity(account, identityName, identityAttrs, false);
    }

    @Override
    public Identity restoreIdentity(Account account, String identityName,
            Map<String, Object> identityAttrs)
    throws ServiceException {
        return createIdentity(account, identityName, identityAttrs, true);
    }

    private Identity createIdentity(Account account, String identityName,
            Map<String, Object> identityAttrs, boolean restoring)
    throws ServiceException {
        removeAttrIgnoreCase("objectclass", identityAttrs);
        validateIdentityAttrs(identityAttrs);

        LdapEntry ldapEntry = (LdapEntry) (account instanceof LdapEntry ? account : getAccountById(account.getId()));

        if (ldapEntry == null)
            throw AccountServiceException.NO_SUCH_ACCOUNT(account.getName());

        if (identityName.equalsIgnoreCase(ProvisioningConstants.DEFAULT_IDENTITY_NAME))
                throw AccountServiceException.IDENTITY_EXISTS(identityName);

        List<Identity> existing = getAllIdentities(account);
        if (existing.size() >= account.getLongAttr(A_zimbraIdentityMaxNumEntries, 20))
            throw AccountServiceException.TOO_MANY_IDENTITIES();

        account.setCachedData(IDENTITY_LIST_CACHE_KEY, null);

        boolean checkImmutable = !restoring;
        CallbackContext callbackContext = new CallbackContext(CallbackContext.Op.CREATE);
        AttributeManager.getInstance().preModify(identityAttrs, null, callbackContext, checkImmutable);

        ZLdapContext zlc = null;
        try {
            zlc = LdapClient.getContext(LdapServerType.MASTER, LdapUsage.CREATE_IDENTITY);

            String dn = getIdentityDn(ldapEntry, identityName);

            ZMutableEntry entry = LdapClient.createMutableEntry();
            entry.setDN(dn);
            entry.mapToAttrs(identityAttrs);

            entry.setAttr(A_objectClass, "zimbraIdentity");

            if (!entry.hasAttribute(A_zimbraPrefIdentityId)) {
                String identityId = LdapUtil.generateUUID();
                entry.setAttr(A_zimbraPrefIdentityId, identityId);
            }
            entry.setAttr(Provisioning.A_zimbraCreateTimestamp, DateUtil.toGeneralizedTime(new Date()));

            zlc.createEntry(entry);

            Identity identity = getIdentityByName(ldapEntry, identityName, zlc);
            AttributeManager.getInstance().postModify(identityAttrs, identity, callbackContext);

            return identity;
        } catch (LdapEntryAlreadyExistException nabe) {
            throw AccountServiceException.IDENTITY_EXISTS(identityName);
        } catch (LdapException e) {
            throw e;
        } catch (AccountServiceException e) {
            throw e;
        } catch (ServiceException e) {
            throw ServiceException.FAILURE("unable to create identity " + identityName, e);
        } finally {
            LdapClient.closeContext(zlc);
        }
    }

    @Override
    public void modifyIdentity(Account account, String identityName,
            Map<String, Object> identityAttrs)
    throws ServiceException {
        removeAttrIgnoreCase("objectclass", identityAttrs);

        validateIdentityAttrs(identityAttrs);

        LdapEntry ldapEntry = (LdapEntry) (account instanceof LdapEntry ? account : getAccountById(account.getId()));

        if (ldapEntry == null)
            throw AccountServiceException.NO_SUCH_ACCOUNT(account.getName());

        // clear cache
        account.setCachedData(IDENTITY_LIST_CACHE_KEY, null);

        if (identityName.equalsIgnoreCase(ProvisioningConstants.DEFAULT_IDENTITY_NAME)) {
            modifyAttrs(account, identityAttrs);
        } else {

            LdapIdentity identity = (LdapIdentity) getIdentityByName(ldapEntry, identityName, null);
            if (identity == null)
                    throw AccountServiceException.NO_SUCH_IDENTITY(identityName);

            String name = (String) identityAttrs.get(A_zimbraPrefIdentityName);
            boolean newName = (name != null && !name.equals(identityName));
            if (newName) identityAttrs.remove(A_zimbraPrefIdentityName);

            modifyAttrs(identity, identityAttrs, true);
            if (newName) {
                // the identity cache could've been loaded again if getAllIdentities were called in pre/poseModify callback, so we clear it again
                account.setCachedData(IDENTITY_LIST_CACHE_KEY, null);
                renameIdentity(ldapEntry, identity, name);
            }

        }
    }

    private void renameIdentity(LdapEntry entry, LdapIdentity identity, String newIdentityName)
    throws ServiceException {

        if (identity.getName().equalsIgnoreCase(ProvisioningConstants.DEFAULT_IDENTITY_NAME))
            throw ServiceException.INVALID_REQUEST("can't rename default identity", null);

        ZLdapContext zlc = null;
        try {
            zlc = LdapClient.getContext(LdapServerType.MASTER, LdapUsage.RENAME_IDENTITY);
            String newDn = getIdentityDn(entry, newIdentityName);
            zlc.renameEntry(identity.getDN(), newDn);
        } catch (ServiceException e) {
            throw ServiceException.FAILURE("unable to rename identity: "+newIdentityName, e);
        } finally {
            LdapClient.closeContext(zlc);
        }
    }

    @Override
    public void deleteIdentity(Account account, String identityName) throws ServiceException {
        LdapEntry ldapEntry = (LdapEntry) (account instanceof LdapEntry ? account : getAccountById(account.getId()));
        if (ldapEntry == null)
            throw AccountServiceException.NO_SUCH_ACCOUNT(account.getName());

        if (identityName.equalsIgnoreCase(ProvisioningConstants.DEFAULT_IDENTITY_NAME))
            throw ServiceException.INVALID_REQUEST("can't delete default identity", null);

        account.setCachedData(IDENTITY_LIST_CACHE_KEY, null);

        ZLdapContext zlc = null;
        try {
            zlc = LdapClient.getContext(LdapServerType.MASTER, LdapUsage.DELETE_IDENTITY);
            Identity identity = getIdentityByName(ldapEntry, identityName, zlc);
            if (identity == null)
                throw AccountServiceException.NO_SUCH_IDENTITY(identityName);
            String dn = getIdentityDn(ldapEntry, identityName);
            zlc.deleteEntry(dn);
        } catch (ServiceException e) {
            throw ServiceException.FAILURE("unable to delete identity: "+identityName, e);
        } finally {
            LdapClient.closeContext(zlc);
        }
    }

    @Override
    public List<Identity> getAllIdentities(Account account) throws ServiceException {
        LdapEntry ldapEntry = (LdapEntry) (account instanceof LdapEntry ? account : getAccountById(account.getId()));
        if (ldapEntry == null)
            throw AccountServiceException.NO_SUCH_ACCOUNT(account.getName());

        @SuppressWarnings("unchecked")
        List<Identity> result = (List<Identity>) account.getCachedData(IDENTITY_LIST_CACHE_KEY);

        if (result != null) {
            return result;
        }

        result = getIdentitiesByQuery(ldapEntry, filterFactory.allIdentities(), null);
        for (Identity identity: result) {
            // gross hack for 4.5beta. should be able to remove post 4.5
            if (identity.getId() == null) {
                String id = LdapUtil.generateUUID();
                identity.setId(id);
                Map<String, Object> newAttrs = new HashMap<String, Object>();
                newAttrs.put(Provisioning.A_zimbraPrefIdentityId, id);
                try {
                    modifyIdentity(account, identity.getName(), newAttrs);
                } catch (ServiceException se) {
                    ZimbraLog.account.warn("error updating identity: "+account.getName()+" "+identity.getName()+" "+se.getMessage(), se);
                }
            }
        }
        result.add(getDefaultIdentity(account));
        result = Collections.unmodifiableList(result);
        account.setCachedData(IDENTITY_LIST_CACHE_KEY, result);
        return result;
    }

    @Override
    public Identity get(Account account, Key.IdentityBy keyType, String key)
    throws ServiceException {
        LdapEntry ldapEntry = (LdapEntry) (account instanceof LdapEntry ? account : getAccountById(account.getId()));
        if (ldapEntry == null)
            throw AccountServiceException.NO_SUCH_ACCOUNT(account.getName());

        // this assumes getAllIdentities is cached and number of identities is reasaonble.
        // might want a per-identity cache (i.e., use "IDENTITY_BY_ID_"+id as a key, etc)
        switch(keyType) {
            case id:
                for (Identity identity : getAllIdentities(account))
                    if (identity.getId().equals(key)) return identity;
                return null;
            case name:
                for (Identity identity : getAllIdentities(account))
                    if (identity.getName().equalsIgnoreCase(key)) return identity;
                return null;
            default:
                return null;
        }
    }

    private List<Signature> getSignaturesByQuery(Account acct, LdapEntry entry, ZLdapFilter filter,
            ZLdapContext initZlc, List<Signature> result) throws ServiceException {
        if (result == null) {
            result = new ArrayList<Signature>();
        }

        try {
            String base = entry.getDN();
            ZSearchResultEnumeration ne = helper.searchDir(base, filter,
                    ZSearchControls.SEARCH_CTLS_SUBTREE(), initZlc, LdapServerType.REPLICA);
            while(ne.hasMore()) {
                ZSearchResultEntry sr = ne.next();
                result.add(new LdapSignature(acct, sr.getDN(), sr.getAttributes(), this));
            }
            ne.close();
        } catch (ServiceException e) {
            throw ServiceException.FAILURE("unable to lookup signature via query: "+
                    filter.toFilterString() + " message: " + e.getMessage(), e);
        }
        return result;
    }

    private Signature getSignatureById(Account acct, LdapEntry entry, String id,  ZLdapContext zlc)
    throws ServiceException {
        List<Signature> result = getSignaturesByQuery(acct, entry, filterFactory.signatureById(id), zlc, null);
        return result.isEmpty() ? null : result.get(0);
    }

    private String getSignatureDn(LdapEntry entry, String name) {
        return A_zimbraSignatureName + "=" + LdapUtil.escapeRDNValue(name) + "," + entry.getDN();
    }

    private void validateSignatureAttrs(Map<String, Object> attrs) throws ServiceException {
        Set<String> validAttrs = AttributeManager.getInstance().getLowerCaseAttrsInClass(AttributeClass.signature);
        for (String key : attrs.keySet()) {
            if (!validAttrs.contains(key.toLowerCase())) {
                throw ServiceException.INVALID_REQUEST("unable to modify attr: "+key, null);
            }
        }
    }

    private void setDefaultSignature(Account acct, String signatureId) throws ServiceException {
        Map<String, Object> attrs = new HashMap<String, Object>();
        attrs.put(Provisioning.A_zimbraPrefDefaultSignatureId, signatureId);
        modifyAttrs(acct, attrs);
    }


    private static final String SIGNATURE_LIST_CACHE_KEY = "LdapProvisioning.SIGNATURE_CACHE";

    @Override
    public Signature createSignature(Account account, String signatureName, Map<String, Object> signatureAttrs) throws ServiceException {
        return createSignature(account,  signatureName, signatureAttrs, false);
    }

    @Override
    public Signature restoreSignature(Account account, String signatureName, Map<String, Object> signatureAttrs) throws ServiceException {
        return createSignature(account,  signatureName, signatureAttrs, true);
    }

    private Signature createSignature(Account account, String signatureName, Map<String, Object> signatureAttrs,
            boolean restoring) throws ServiceException {
        signatureName = signatureName.trim();
        removeAttrIgnoreCase("objectclass", signatureAttrs);
        validateSignatureAttrs(signatureAttrs);

        LdapEntry ldapEntry = (LdapEntry) (account instanceof LdapEntry ? account : getAccountById(account.getId()));

        if (ldapEntry == null)
            throw AccountServiceException.NO_SUCH_ACCOUNT(account.getName());

        /*
         * check if the signature name already exists
         *
         * We check if the signatureName is the same as the signature on the account.
         * For signatures that are in the signature LDAP entries, JNDI will throw
         * NameAlreadyBoundException for duplicate names.
         *
         */
        Signature acctSig = LdapSignature.getAccountSignature(this, account);
        if (acctSig != null && signatureName.equalsIgnoreCase(acctSig.getName()))
            throw AccountServiceException.SIGNATURE_EXISTS(signatureName);

        boolean setAsDefault = false;
        List<Signature> existing = getAllSignatures(account);

        // If the signature id is supplied with the request, check that it
        // is not associated with an existing signature
        String signatureId = (String)signatureAttrs.get(Provisioning.A_zimbraSignatureId);
        if (signatureId != null) {
           for (Signature signature : existing) {
               if (signatureId.equals(signature.getAttr(Provisioning.A_zimbraSignatureId))) {
                   throw AccountServiceException.SIGNATURE_EXISTS(signatureId);
               }
           }
        }


        int numSigs = existing.size();
        if (numSigs >= account.getLongAttr(A_zimbraSignatureMaxNumEntries, 20))
            throw AccountServiceException.TOO_MANY_SIGNATURES();
        else if (numSigs == 0)
            setAsDefault = true;

        account.setCachedData(SIGNATURE_LIST_CACHE_KEY, null);

        boolean checkImmutable = !restoring;
        CallbackContext callbackContext = new CallbackContext(CallbackContext.Op.CREATE);
        callbackContext.setData(DataKey.MAX_SIGNATURE_LEN,
                account.getAttr(Provisioning.A_zimbraMailSignatureMaxLength, "1024"));
        AttributeManager.getInstance().preModify(signatureAttrs, null,
                callbackContext, checkImmutable);


        if (signatureId == null) {
            signatureId = LdapUtil.generateUUID();
            signatureAttrs.put(Provisioning.A_zimbraSignatureId, signatureId);
        }

        if (acctSig == null) {
            // the slot on the account is not occupied, use it
            signatureAttrs.put(Provisioning.A_zimbraSignatureName, signatureName);
            // pass in setAsDefault as an optimization, since we are updating the account
            // entry, we can update the default attr in one LDAP write
            LdapSignature.createAccountSignature(this, account, signatureAttrs, setAsDefault);
            return LdapSignature.getAccountSignature(this, account);
        }

        ZLdapContext zlc = null;
        try {
            zlc = LdapClient.getContext(LdapServerType.MASTER, LdapUsage.CREATE_SIGNATURE);

            String dn = getSignatureDn(ldapEntry, signatureName);

            ZMutableEntry entry = LdapClient.createMutableEntry();
            entry.mapToAttrs(signatureAttrs);

            entry.setAttr(A_objectClass, "zimbraSignature");
            entry.setAttr(Provisioning.A_zimbraCreateTimestamp, DateUtil.toGeneralizedTime(new Date()));

            entry.setDN(dn);
            zlc.createEntry(entry);

            Signature signature = getSignatureById(account, ldapEntry, signatureId, zlc);
            AttributeManager.getInstance().postModify(signatureAttrs, signature, callbackContext);

            if (setAsDefault)
                setDefaultSignature(account, signatureId);

            return signature;
        } catch (LdapEntryAlreadyExistException nabe) {
            throw AccountServiceException.SIGNATURE_EXISTS(signatureName);
        } catch (LdapException e) {
            throw e;
        } catch (AccountServiceException e) {
            throw e;
        } catch (ServiceException e) {
            throw ServiceException.FAILURE("unable to create signature: " + signatureName, e);
        } finally {
            LdapClient.closeContext(zlc);
        }
    }

    @Override
    public void modifySignature(Account account, String signatureId, Map<String, Object> signatureAttrs)
    throws ServiceException {
        removeAttrIgnoreCase("objectclass", signatureAttrs);

        validateSignatureAttrs(signatureAttrs);

        LdapEntry ldapEntry = (LdapEntry) (account instanceof LdapEntry ? account : getAccountById(account.getId()));

        if (ldapEntry == null)
            throw AccountServiceException.NO_SUCH_ACCOUNT(account.getName());

        String newName = (String) signatureAttrs.get(A_zimbraSignatureName);

        if (newName != null) {
            newName = newName.trim();

            // do not allow name to be wiped
            if (newName.length()==0)
                throw ServiceException.INVALID_REQUEST("empty signature name is not allowed", null);

            // check for duplicate names
            List<Signature> sigs = getAllSignatures(account);
            for (Signature sig : sigs) {
                if (sig.getName().equalsIgnoreCase(newName) && !sig.getId().equals(signatureId))
                    throw AccountServiceException.SIGNATURE_EXISTS(newName);
            }
        }

        // clear cache
        account.setCachedData(SIGNATURE_LIST_CACHE_KEY, null);

        if (LdapSignature.isAccountSignature(account, signatureId)) {
            LdapSignature.modifyAccountSignature(this, account, signatureAttrs);
        } else {

            LdapSignature signature = (LdapSignature) getSignatureById(account, ldapEntry, signatureId, null);
            if (signature == null)
                throw AccountServiceException.NO_SUCH_SIGNATURE(signatureId);

            boolean nameChanged = (newName != null && !newName.equals(signature.getName()));

            if (nameChanged)
                signatureAttrs.remove(A_zimbraSignatureName);

            modifyAttrs(signature, signatureAttrs, true);
            if (nameChanged) {
                // the signature cache could've been loaded again if getAllSignatures
                // were called in pre/poseModify callback, so we clear it again
                account.setCachedData(SIGNATURE_LIST_CACHE_KEY, null);
                renameSignature(ldapEntry, signature, newName);
            }

        }
    }

    private void renameSignature(LdapEntry entry, LdapSignature signature, String newSignatureName)
    throws ServiceException {
        ZLdapContext zlc = null;
        try {
            zlc = LdapClient.getContext(LdapServerType.MASTER, LdapUsage.RENAME_SIGNATURE);
            String newDn = getSignatureDn(entry, newSignatureName);
            zlc.renameEntry(signature.getDN(), newDn);
        } catch (ServiceException e) {
            throw ServiceException.FAILURE("unable to rename signature: "+newSignatureName, e);
        } finally {
            LdapClient.closeContext(zlc);
        }
    }

    @Override
    public void deleteSignature(Account account, String signatureId) throws ServiceException {
        LdapEntry ldapEntry = (LdapEntry) (account instanceof LdapEntry ? account : getAccountById(account.getId()));
        if (ldapEntry == null)
            throw AccountServiceException.NO_SUCH_ACCOUNT(account.getName());

        account.setCachedData(SIGNATURE_LIST_CACHE_KEY, null);

        if (LdapSignature.isAccountSignature(account, signatureId)) {
            LdapSignature.deleteAccountSignature(this, account);
        } else {
            ZLdapContext zlc = null;
            try {
                zlc = LdapClient.getContext(LdapServerType.MASTER, LdapUsage.DELETE_SIGNATURE);
                Signature signature = getSignatureById(account, ldapEntry, signatureId, zlc);
                if (signature == null)
                    throw AccountServiceException.NO_SUCH_SIGNATURE(signatureId);
                String dn = getSignatureDn(ldapEntry, signature.getName());
                zlc.deleteEntry(dn);
            } catch (ServiceException e) {
                throw ServiceException.FAILURE("unable to delete signarure: " + signatureId, e);
            } finally {
                LdapClient.closeContext(zlc);
            }
        }

        if (signatureId.equals(account.getPrefDefaultSignatureId())) {
            account.unsetPrefDefaultSignatureId();
        }
    }

    @Override
    public List<Signature> getAllSignatures(Account account) throws ServiceException {
        LdapEntry ldapEntry = (LdapEntry) (account instanceof LdapEntry ? account : getAccountById(account.getId()));
        if (ldapEntry == null)
            throw AccountServiceException.NO_SUCH_ACCOUNT(account.getName());

        @SuppressWarnings("unchecked")
        List<Signature> result = (List<Signature>) account.getCachedData(SIGNATURE_LIST_CACHE_KEY);

        if (result != null) {
            return result;
        }

        result = new ArrayList<Signature>();
        Signature acctSig = LdapSignature.getAccountSignature(this, account);
        if (acctSig != null)
            result.add(acctSig);

        result = getSignaturesByQuery(account, ldapEntry, filterFactory.allSignatures(), null, result);

        result = Collections.unmodifiableList(result);
        account.setCachedData(SIGNATURE_LIST_CACHE_KEY, result);
        return result;
    }

    @Override
    public Signature get(Account account, Key.SignatureBy keyType, String key)
    throws ServiceException {
        LdapEntry ldapEntry = (LdapEntry) (account instanceof LdapEntry ? account : getAccountById(account.getId()));
        if (ldapEntry == null)
            throw AccountServiceException.NO_SUCH_ACCOUNT(account.getName());

        // this assumes getAllSignatures is cached and number of signatures is reasaonble.
        // might want a per-signature cache (i.e., use "SIGNATURE_BY_ID_"+id as a key, etc)
        switch(keyType) {
            case id:
                for (Signature signature : getAllSignatures(account))
                    if (signature.getId().equals(key)) return signature;
                return null;
            case name:
                for (Signature signature : getAllSignatures(account))
                    if (signature.getName().equalsIgnoreCase(key)) return signature;
                return null;
            default:
                return null;
        }
    }

    private static final String DATA_SOURCE_LIST_CACHE_KEY = "LdapProvisioning.DATA_SOURCE_CACHE";

    private List<DataSource> getDataSourcesByQuery(LdapEntry entry, ZLdapFilter filter, ZLdapContext initZlc)
    throws ServiceException {
        List<DataSource> result = new ArrayList<DataSource>();

        try {
            String base = entry.getDN();
            ZSearchResultEnumeration ne = helper.searchDir(base, filter,
                    ZSearchControls.SEARCH_CTLS_SUBTREE(), initZlc, LdapServerType.REPLICA);
            while(ne.hasMore()) {
                ZSearchResultEntry sr = ne.next();
                result.add(new LdapDataSource((Account)entry, sr.getDN(), sr.getAttributes(), this));
            }
            ne.close();
        } catch (ServiceException e) {
            throw ServiceException.FAILURE("unable to lookup data source via query: "+
                    filter.toFilterString() + " message: " + e.getMessage(), e);
        }
        return result;
    }

    private DataSource getDataSourceById(LdapEntry entry, String id,  ZLdapContext zlc)
    throws ServiceException {
        List<DataSource> result = getDataSourcesByQuery(entry, filterFactory.dataSourceById(id), zlc);
        return result.isEmpty() ? null : result.get(0);
    }

    private String getDataSourceDn(LdapEntry entry, String name) {
        return A_zimbraDataSourceName + "=" + LdapUtil.escapeRDNValue(name) + "," + entry.getDN();
    }

    protected ReplaceAddressResult replaceMailAddresses(Entry entry, String attrName,
            String oldAddr, String newAddr)
    throws ServiceException {
        String oldDomain = EmailUtil.getValidDomainPart(oldAddr);
        String newDomain = EmailUtil.getValidDomainPart(newAddr);

        String oldAddrs[] = entry.getMultiAttr(attrName);
        String newAddrs[] = new String[0];

        for (int i = 0; i < oldAddrs.length; i++) {
            String oldMail = oldAddrs[i];
            if (oldMail.equals(oldAddr)) {
                // exact match, replace the entire old addr with new addr
                newAddrs = addMultiValue(newAddrs, newAddr);
            } else {
                String[] oldParts = EmailUtil.getLocalPartAndDomain(oldMail);

                // sanity check, or should we ignore and continue?
                if (oldParts == null)
                    throw ServiceException.FAILURE("bad value for " + attrName + " " + oldMail, null);
                String oldL = oldParts[0];
                String oldD = oldParts[1];

                if (oldD.equals(oldDomain)) {
                    // old domain is the same as the domain being renamed,
                    //   - keep the local part
                    //   - replace the domain with new domain
                    String newMail = oldL + "@" + newDomain;
                    newAddrs = addMultiValue(newAddrs, newMail);
                } else {
                    // address is not in the domain being renamed, keep as is
                    newAddrs = addMultiValue(newAddrs, oldMail);
                }
            }
        }

        // returns a pair of parallel arrays of old and new addrs
        return new ReplaceAddressResult(oldAddrs, newAddrs);
    }

    // MOVE OVER ALL aliases. doesn't throw an exception, just logs
    // There could be a race condition that the alias might get taken
    // in the new domain post the check.  Anyone who calls this API must
    // pay attention to the warning message
    private void moveAliases(ZLdapContext zlc, ReplaceAddressResult addrs,
            String newDomain, String primaryUid,
            String targetOldDn, String targetNewDn,
            String targetOldDomain, String targetNewDomain)
    throws ServiceException {

        for (int i=0; i < addrs.newAddrs().length; i++) {
            String oldAddr = addrs.oldAddrs()[i];
            String newAddr = addrs.newAddrs()[i];

            String aliasNewDomain = EmailUtil.getValidDomainPart(newAddr);

            if (aliasNewDomain.equals(newDomain)) {
                String[] oldParts = EmailUtil.getLocalPartAndDomain(oldAddr);
                String oldAliasDN = mDIT.aliasDN(targetOldDn, targetOldDomain, oldParts[0], oldParts[1]);
                String newAliasDN = mDIT.aliasDNRename(targetNewDn, targetNewDomain, newAddr);

                if (oldAliasDN.equals(newAliasDN))
                    continue;

                // skip the extra alias that is the same as the primary
                String newAliasParts[] = EmailUtil.getLocalPartAndDomain(newAddr);
                String newAliasLocal = newAliasParts[0];
                if (!(primaryUid != null && newAliasLocal.equals(primaryUid))) {
                    try {
                        zlc.renameEntry(oldAliasDN, newAliasDN);
                    } catch (LdapEntryAlreadyExistException nabe) {
                        ZimbraLog.account.warn("unable to move alias from " + oldAliasDN + " to " + newAliasDN, nabe);
                    } catch (ServiceException ne) {
                        throw ServiceException.FAILURE("unable to move aliases", null);
                    } finally {
                    }
                }
             }
        }
    }


    @Override
    public DataSource createDataSource(Account account, DataSourceType dsType,
            String dsName, Map<String, Object> dataSourceAttrs)
    throws ServiceException {
        return createDataSource(account, dsType, dsName, dataSourceAttrs, false);
    }

    @Override
    public DataSource createDataSource(Account account, DataSourceType type,
            String dataSourceName, Map<String, Object> attrs,
            boolean passwdAlreadyEncrypted)
    throws ServiceException {
        return createDataSource(account, type, dataSourceName, attrs, passwdAlreadyEncrypted, false);
    }

    @Override
    public DataSource restoreDataSource(Account account, DataSourceType dsType,
            String dsName, Map<String, Object> dataSourceAttrs)
    throws ServiceException {
        return createDataSource(account, dsType, dsName, dataSourceAttrs, true, true);
    }

    private DataSource createDataSource(Account account, DataSourceType dsType,
            String dsName, Map<String, Object> dataSourceAttrs,
            boolean passwdAlreadyEncrypted, boolean restoring)
    throws ServiceException {
        removeAttrIgnoreCase("objectclass", dataSourceAttrs);
        LdapEntry ldapEntry = (LdapEntry) (account instanceof LdapEntry ? account : getAccountById(account.getId()));

        if (ldapEntry == null)
            throw AccountServiceException.NO_SUCH_ACCOUNT(account.getName());

        List<DataSource> existing = getAllDataSources(account);
        if (existing.size() >= account.getLongAttr(A_zimbraDataSourceMaxNumEntries, 20))
            throw AccountServiceException.TOO_MANY_DATA_SOURCES();

        dataSourceAttrs.put(A_zimbraDataSourceName, dsName); // must be the same
        dataSourceAttrs.put(Provisioning.A_zimbraDataSourceType, dsType.toString());

        account.setCachedData(DATA_SOURCE_LIST_CACHE_KEY, null);

        boolean checkImmutable = !restoring;
        CallbackContext callbackContext = new CallbackContext(CallbackContext.Op.CREATE);
        AttributeManager.getInstance().preModify(dataSourceAttrs, null, callbackContext, checkImmutable);

        ZLdapContext zlc = null;
        try {
            zlc = LdapClient.getContext(LdapServerType.MASTER, LdapUsage.CREATE_DATASOURCE);

            String dn = getDataSourceDn(ldapEntry, dsName);

            ZMutableEntry entry = LdapClient.createMutableEntry();
            entry.setDN(dn);
            entry.mapToAttrs(dataSourceAttrs);

            entry.setAttr(A_objectClass, "zimbraDataSource");
            String extraOc = LdapDataSource.getObjectClass(dsType);
            if (extraOc != null) {
                entry.addAttr(A_objectClass, Sets.newHashSet(extraOc));
            }

            String dsId = entry.getAttrString(A_zimbraDataSourceId);
            if (dsId == null) {
                dsId = LdapUtil.generateUUID();
                entry.setAttr(A_zimbraDataSourceId, dsId);
            }

            String password = entry.getAttrString(A_zimbraDataSourcePassword);
            if (password != null) {
                String encrypted = passwdAlreadyEncrypted ? password : DataSource.encryptData(dsId, password);
                entry.setAttr(A_zimbraDataSourcePassword, encrypted);
            }
            entry.setAttr(Provisioning.A_zimbraCreateTimestamp, DateUtil.toGeneralizedTime(new Date()));

            zlc.createEntry(entry);

            DataSource ds = getDataSourceById(ldapEntry, dsId, zlc);
            AttributeManager.getInstance().postModify(dataSourceAttrs, ds, callbackContext);
            return ds;
        } catch (LdapEntryAlreadyExistException nabe) {
            throw AccountServiceException.DATA_SOURCE_EXISTS(dsName);
        } catch (LdapException e) {
            throw e;
        } catch (AccountServiceException e) {
            throw e;
        } catch (ServiceException e) {
            throw ServiceException.FAILURE("unable to create data source: " + dsName, e);
        } finally {
            LdapClient.closeContext(zlc);
        }
    }

    @Override
    public void deleteDataSource(Account account, String dataSourceId) throws ServiceException {
        LdapEntry ldapEntry = (LdapEntry) (account instanceof LdapEntry ? account : getAccountById(account.getId()));
        if (ldapEntry == null)
            throw AccountServiceException.NO_SUCH_ACCOUNT(account.getName());

        account.setCachedData(DATA_SOURCE_LIST_CACHE_KEY, null);

        ZLdapContext zlc = null;
        try {
            zlc = LdapClient.getContext(LdapServerType.MASTER, LdapUsage.DELETE_DATASOURCE);
            DataSource dataSource = getDataSourceById(ldapEntry, dataSourceId, zlc);
            if (dataSource == null)
                throw AccountServiceException.NO_SUCH_DATA_SOURCE(dataSourceId);
            String dn = getDataSourceDn(ldapEntry, dataSource.getName());
            zlc.deleteEntry(dn);
        } catch (ServiceException e) {
            throw ServiceException.FAILURE("unable to delete data source: "+dataSourceId, e);
        } finally {
            LdapClient.closeContext(zlc);
        }
    }


    @Override
    public List<DataSource> getAllDataSources(Account account) throws ServiceException {

        @SuppressWarnings("unchecked")
        List<DataSource> result = (List<DataSource>) account.getCachedData(DATA_SOURCE_LIST_CACHE_KEY);

        if (result != null) {
            return result;
        }

        LdapEntry ldapEntry = (LdapEntry) (account instanceof LdapEntry ? account : getAccountById(account.getId()));
        if (ldapEntry == null)
            throw AccountServiceException.NO_SUCH_ACCOUNT(account.getName());
        result = getDataSourcesByQuery(ldapEntry, filterFactory.allDataSources(), null);
        result = Collections.unmodifiableList(result);
        account.setCachedData(DATA_SOURCE_LIST_CACHE_KEY, result);
        return result;
    }

    public void removeAttrIgnoreCase(String attr, Map<String, Object> attrs) {
        for (String key : attrs.keySet()) {
            if (key.equalsIgnoreCase(attr)) {
                attrs.remove(key);
                return;
            }
        }
    }

    @Override
    public void modifyDataSource(Account account, String dataSourceId, Map<String, Object> attrs)
    throws ServiceException {
        removeAttrIgnoreCase("objectclass", attrs);
        LdapEntry ldapEntry = (LdapEntry) (account instanceof LdapEntry ? account : getAccountById(account.getId()));
        if (ldapEntry == null)
            throw AccountServiceException.NO_SUCH_ACCOUNT(account.getName());

        LdapDataSource ds = (LdapDataSource) getDataSourceById(ldapEntry, dataSourceId, null);
        if (ds == null)
            throw AccountServiceException.NO_SUCH_DATA_SOURCE(dataSourceId);

        account.setCachedData(DATA_SOURCE_LIST_CACHE_KEY, null);

        attrs.remove(A_zimbraDataSourceId);

        String name = (String) attrs.get(A_zimbraDataSourceName);
        boolean newName = (name != null && !name.equals(ds.getName()));
        if (newName) attrs.remove(A_zimbraDataSourceName);

        String password = (String) attrs.get(A_zimbraDataSourcePassword);
        if (password != null) {
            attrs.put(A_zimbraDataSourcePassword, DataSource.encryptData(ds.getId(), password));
        }

        modifyAttrs(ds, attrs, true);
        if (newName) {
            // the datasoruce cache could've been loaded again if getAllDataSources were called in pre/poseModify callback, so we clear it again
            account.setCachedData(DATA_SOURCE_LIST_CACHE_KEY, null);
            ZLdapContext zlc = null;
            try {
                zlc = LdapClient.getContext(LdapServerType.MASTER, LdapUsage.RENAME_DATASOURCE);
                String newDn = getDataSourceDn(ldapEntry, name);
                zlc.renameEntry(ds.getDN(), newDn);
            } catch (ServiceException e) {
                throw ServiceException.FAILURE("unable to rename datasource: "+name, e);
            } finally {
                LdapClient.closeContext(zlc);
            }
        }
    }

    @Override
    public DataSource get(Account account, Key.DataSourceBy keyType, String key)
    throws ServiceException {
        LdapEntry ldapEntry = (LdapEntry) (account instanceof LdapEntry ? account : getAccountById(account.getId()));
        if (ldapEntry == null)
            throw AccountServiceException.NO_SUCH_ACCOUNT(account.getName());

        // this assumes getAllDataSources is cached and number of data sources is reasaonble.
        // might want a per-data-source cache (i.e., use "DATA_SOURCE_BY_ID_"+id as a key, etc)

        switch(keyType) {
            case id:
                for (DataSource source : getAllDataSources(account))
                    if (source.getId().equals(key))
                        return source;
                return null;
                //return getDataSourceById(ldapEntry, key, null);
            case name:
                for (DataSource source : getAllDataSources(account))
                    if (source.getName().equalsIgnoreCase(key))
                        return source;
                return null;
                //return getDataSourceByName(ldapEntry, key, null);
            default:
                return null;
        }
    }

    private XMPPComponent getXMPPComponentByQuery(ZLdapFilter filter, ZLdapContext initZlc)
    throws ServiceException {
        try {
            ZSearchResultEntry sr = helper.searchForEntry(mDIT.xmppcomponentBaseDN(), filter, initZlc, false);
            if (sr != null) {
                return new LdapXMPPComponent(sr.getDN(), sr.getAttributes(), this);
            }
        } catch (LdapMultipleEntriesMatchedException e) {
            throw AccountServiceException.MULTIPLE_ENTRIES_MATCHED("getXMPPComponentByQuery", e);
        } catch (ServiceException e) {
            throw ServiceException.FAILURE("unable to lookup XMPP component via query: "+
                    filter.toFilterString() + " message:" + e.getMessage(), e);
        }
        return null;
    }

    private XMPPComponent getXMPPComponentByName(String name, boolean nocache)
    throws ServiceException {
        if (!nocache) {
            XMPPComponent x = xmppComponentCache.getByName(name);
            if (x != null)
                return x;
        }

        try {
            String dn = mDIT.xmppcomponentNameToDN(name);
            ZAttributes attrs = helper.getAttributes(LdapUsage.GET_XMPPCOMPONENT, dn);
            XMPPComponent x = new LdapXMPPComponent(dn, attrs, this);
            xmppComponentCache.put(x);
            return x;
        } catch (LdapEntryNotFoundException e) {
            return null;
        } catch (ServiceException e) {
            throw ServiceException.FAILURE("unable to lookup xmpp component by name: "+name+" message: "+e.getMessage(), e);
        }
    }

    private XMPPComponent getXMPPComponentById(String zimbraId, ZLdapContext zlc, boolean nocache)
    throws ServiceException {
        if (zimbraId == null)
            return null;
        XMPPComponent x = null;
        if (!nocache)
            x = xmppComponentCache.getById(zimbraId);
        if (x == null) {
            x = getXMPPComponentByQuery(filterFactory.xmppComponentById(zimbraId), zlc);
            xmppComponentCache.put(x);
        }
        return x;
    }

    @Override
    public List<XMPPComponent> getAllXMPPComponents() throws ServiceException {
        List<XMPPComponent> result = new ArrayList<XMPPComponent>();

        try {
            String base = mDIT.xmppcomponentBaseDN();
            ZLdapFilter filter = filterFactory.allXMPPComponents();

            ZSearchResultEnumeration ne = helper.searchDir(base, filter, ZSearchControls.SEARCH_CTLS_SUBTREE());
            while (ne.hasMore()) {
                ZSearchResultEntry sr = ne.next();
                LdapXMPPComponent x = new LdapXMPPComponent(sr.getDN(), sr.getAttributes(), this);
                result.add(x);
            }
            ne.close();
        } catch (ServiceException e) {
            throw ServiceException.FAILURE("unable to list all XMPPComponents", e);
        }

        if (result.size() > 0) {
            xmppComponentCache.put(result, true);
        }
        Collections.sort(result);
        return result;
    }

    @Override
    public XMPPComponent createXMPPComponent(String name, Domain domain, Server server,
            Map<String, Object> inAttrs)
    throws ServiceException {
        name = name.toLowerCase().trim();

        // sanity checking
        removeAttrIgnoreCase("objectclass", inAttrs);
        removeAttrIgnoreCase(A_zimbraDomainId, inAttrs);
        removeAttrIgnoreCase(A_zimbraServerId, inAttrs);

        CallbackContext callbackContext = new CallbackContext(CallbackContext.Op.CREATE);
        AttributeManager.getInstance().preModify(inAttrs, null, callbackContext, true);

        ZLdapContext zlc = null;
        try {
            zlc = LdapClient.getContext(LdapServerType.MASTER, LdapUsage.CREATE_XMPPCOMPONENT);

            ZMutableEntry entry = LdapClient.createMutableEntry();
            entry.mapToAttrs(inAttrs);

            entry.setAttr(A_objectClass, "zimbraXMPPComponent");

            String compId = LdapUtil.generateUUID();
            entry.setAttr(A_zimbraId, compId);
            entry.setAttr(A_zimbraCreateTimestamp, DateUtil.toGeneralizedTime(new Date()));
            entry.setAttr(A_cn, name);
            String dn = mDIT.xmppcomponentNameToDN(name);
            entry.setDN(dn);

            entry.setAttr(A_zimbraDomainId, domain.getId());
            entry.setAttr(A_zimbraServerId, server.getId());

            zlc.createEntry(entry);

            XMPPComponent comp = getXMPPComponentById(compId, zlc, true);
            AttributeManager.getInstance().postModify(inAttrs, comp, callbackContext);
            return comp;
        } catch (LdapEntryAlreadyExistException nabe) {
            throw AccountServiceException.IM_COMPONENT_EXISTS(name);
        } finally {
            LdapClient.closeContext(zlc);
        }
    }

    @Override
    public XMPPComponent get(Key.XMPPComponentBy keyType, String key) throws ServiceException {
        switch(keyType) {
            case name:
                return getXMPPComponentByName(key, false);
            case id:
                return getXMPPComponentById(key, null, false);
            case serviceHostname:
                throw new UnsupportedOperationException("Writeme!");
            default:
        }
        return null;
    }

    @Override
    public void deleteXMPPComponent(XMPPComponent comp) throws ServiceException {
        String zimbraId = comp.getId();
        ZLdapContext zlc = null;
        LdapXMPPComponent l = (LdapXMPPComponent)get(Key.XMPPComponentBy.id, zimbraId);
        try {
            zlc = LdapClient.getContext(LdapServerType.MASTER, LdapUsage.DELETE_XMPPCOMPONENT);
            zlc.deleteEntry(l.getDN());
            xmppComponentCache.remove(l);
        } catch (ServiceException e) {
            throw ServiceException.FAILURE("unable to purge XMPPComponent : "+zimbraId, e);
        } finally {
            LdapClient.closeContext(zlc);
        }
    }

    // Only called from renameDomain for now
    void renameXMPPComponent(String zimbraId, String newName) throws ServiceException {
        LdapXMPPComponent comp = (LdapXMPPComponent)get(Key.XMPPComponentBy.id, zimbraId);
        if (comp == null)
            throw AccountServiceException.NO_SUCH_XMPP_COMPONENT(zimbraId);

        newName = newName.toLowerCase().trim();
        ZLdapContext zlc = null;
        try {
            zlc = LdapClient.getContext(LdapServerType.MASTER, LdapUsage.RENAME_XMPPCOMPONENT);
            String newDn = mDIT.xmppcomponentNameToDN(newName);
            zlc.renameEntry(comp.getDN(), newDn);
            // remove old comp from cache
            xmppComponentCache.remove(comp);
        } catch (LdapEntryAlreadyExistException nabe) {
            throw AccountServiceException.IM_COMPONENT_EXISTS(newName);
        } catch (LdapException e) {
            throw e;
        } catch (AccountServiceException e) {
            throw e;
        } catch (ServiceException e) {
            throw ServiceException.FAILURE("unable to rename XMPPComponent: "+zimbraId, e);
        } finally {
            LdapClient.closeContext(zlc);
        }
    }


    //
    // rights
    //

    @Override
    /*
     * from zmprov -l, we don't expand all attrs, expandAllAttrs is ignored
     */
    public Right getRight(String rightName, boolean expandAllAttrs) throws ServiceException {
        if (expandAllAttrs)
            throw ServiceException.FAILURE("expandAllAttrs is not supported", null);
        return RightCommand.getRight(rightName);
    }

    @Override
    /*
     * from zmprov -l, we don't expand all attrs, expandAllAttrs is ignored
     */
    public List<Right> getAllRights(String targetType, boolean expandAllAttrs, String rightClass)
    throws ServiceException {
        if (expandAllAttrs)
            throw ServiceException.FAILURE("expandAllAttrs == TRUE is not supported", null);
        return RightCommand.getAllRights(targetType, rightClass);
    }

    @Override
    public boolean checkRight(String targetType, TargetBy targetBy, String target,
                              Key.GranteeBy granteeBy, String granteeVal,
                              String right, Map<String, Object> attrs,
                              AccessManager.ViaGrant via) throws ServiceException {
        MailTarget grantee = null;

        try {
            NamedEntry ne = GranteeType.lookupGrantee(this, GranteeType.GT_EMAIL, granteeBy, granteeVal);
            if (ne instanceof MailTarget) {
                grantee = (MailTarget) ne;
            }
        } catch (ServiceException e) {
        }
        if (grantee == null) {
            grantee = new GuestAccount(granteeVal, null);
        }

        return RightCommand.checkRight(this, targetType, targetBy, target, grantee, right, attrs, via);
    }

    @Override
    public RightCommand.AllEffectiveRights getAllEffectiveRights(
            String granteeType, Key.GranteeBy granteeBy, String grantee,
            boolean expandSetAttrs, boolean expandGetAttrs) throws ServiceException {
        return RightCommand.getAllEffectiveRights(this,
                                                  granteeType, granteeBy, grantee,
                                                  expandSetAttrs, expandGetAttrs);
    }

    @Override
    public RightCommand.EffectiveRights getEffectiveRights(
            String targetType, TargetBy targetBy, String target,
            Key.GranteeBy granteeBy, String grantee,
            boolean expandSetAttrs, boolean expandGetAttrs) throws ServiceException {
        return RightCommand.getEffectiveRights(this,
                                               targetType, targetBy, target,
                                               granteeBy, grantee,
                                               expandSetAttrs, expandGetAttrs);
    }

    @Override
    public EffectiveRights getCreateObjectAttrs(String targetType,
            Key.DomainBy domainBy, String domainStr,
            Key.CosBy cosBy, String cosStr,
            Key.GranteeBy granteeBy, String grantee)
    throws ServiceException {
        return RightCommand.getCreateObjectAttrs(this,
                                                 targetType,
                                                 domainBy, domainStr,
                                                 cosBy, cosStr,
                                                 granteeBy, grantee);
    }

    @Override
    public RightCommand.Grants getGrants(String targetType, TargetBy targetBy, String target,
            String granteeType, Key.GranteeBy granteeBy, String grantee,
            boolean granteeIncludeGroupsGranteeBelongs)
    throws ServiceException {
        return RightCommand.getGrants(this, targetType, targetBy, target,
                granteeType, granteeBy, grantee, granteeIncludeGroupsGranteeBelongs);
    }

    @Override
    public void grantRight(String targetType, TargetBy targetBy, String target,
            String granteeType, Key.GranteeBy granteeBy, String grantee, String secret,
            String right, RightModifier rightModifier)
    throws ServiceException {
        RightCommand.grantRight(this,
                                null,
                                targetType, targetBy, target,
                                granteeType, granteeBy, grantee, secret,
                                right, rightModifier);
    }

    @Override
    public void revokeRight(String targetType, TargetBy targetBy, String target,
            String granteeType, Key.GranteeBy granteeBy, String grantee,
            String right, RightModifier rightModifier)
    throws ServiceException {
         RightCommand.revokeRight(this,
                                  null,
                                  targetType, targetBy, target,
                                  granteeType, granteeBy, grantee,
                                  right, rightModifier);
    }

    @Override
    public void flushCache(CacheEntryType type, CacheEntry[] entries) throws ServiceException {

        switch (type) {
        case all:
            if (entries != null) {
                throw ServiceException.INVALID_REQUEST("cannot specify entry for flushing all", null);
            }
            ZimbraLog.account.info("Flushing all LDAP entry caches");
            flushCache(CacheEntryType.account, null);
            flushCache(CacheEntryType.group, null);
            flushCache(CacheEntryType.config, null);
            flushCache(CacheEntryType.globalgrant, null);
            flushCache(CacheEntryType.cos, null);
            flushCache(CacheEntryType.domain, null);
            flushCache(CacheEntryType.mime, null);
            flushCache(CacheEntryType.server, null);
            flushCache(CacheEntryType.alwaysOnCluster, null);
            flushCache(CacheEntryType.zimlet, null);
            break;
        case account:
            if (entries != null) {
                for (CacheEntry entry : entries) {
                    AccountBy accountBy = (entry.mEntryBy==Key.CacheEntryBy.id)? AccountBy.id : AccountBy.name;
                    Account account = getFromCache(accountBy, entry.mEntryIdentity);
                    /*
                     * We now call removeFromCache instead of reload for flushing an account
                     * from cache.   This change was originally for bug 25028, but that would still
                     * need an extrat step to flush cache after the account's zimbraCOSId changed.
                     * (if we call reload insteasd of removeFromCache, flush cache of the account would
                     * not clear the mDefaults for inherited attrs, that was the bug.)
                     * Bug 25028 is now taken care of by the callback.  We still call removeFromCache
                     * for flushing account cache, because that does a cleaner flush.
                     *
                     * Note, we only call removeFromCache for account.
                     * We should *NOT* do removeFromCache when flushing global config and cos caches.
                     *
                     * Because the "mDefaults" Map(contains a ref to the old instance of COS.mAccountDefaults for
                     * all the accountInherited COS attrs) stored in all the cached accounts.   Same for the
                     * inherited attrs of server/domain from global config.  If we do removeFromCache for flushing
                     * cos/global config, then after FlushCache(cos) if you do a ga on a cached account, it still
                     * shows the old COS value for values that are inherited from COS.   Although, for newly loaded
                     * accounts or when a cached account is going thru auth(that'll trigger a reload) they will get
                     * the new COS values(refreshed as a result of FlushCache(cos)).
                     */
                    if (account != null) {
                        removeFromCache(account);
                    }
                }
            } else {
                accountCache.clear();
            }
            return;
        case group:
            if (entries != null) {
                for (CacheEntry entry : entries) {
                    Key.DistributionListBy dlBy = (entry.mEntryBy==Key.CacheEntryBy.id)?
                            Key.DistributionListBy.id : Key.DistributionListBy.name;
                    removeGroupFromCache(dlBy, entry.mEntryIdentity);
                }
            } else {
                groupCache.clear();
            }
            return;
        case config:
            if (entries != null) {
                throw ServiceException.INVALID_REQUEST("cannot specify entry for flushing global config", null);
            }
            Config config = getConfig();
            reload(config, false);
            return;
        case globalgrant:
            if (entries != null) {
                throw ServiceException.INVALID_REQUEST("cannot specify entry for flushing global grant", null);
            }
            GlobalGrant globalGrant = getGlobalGrant();
            reload(globalGrant, false);
            return;
        case cos:
            if (entries != null) {
                for (CacheEntry entry : entries) {
                    Key.CosBy cosBy = (entry.mEntryBy==Key.CacheEntryBy.id)? Key.CosBy.id : Key.CosBy.name;
                    Cos cos = getFromCache(cosBy, entry.mEntryIdentity);
                    if (cos != null)
                        reload(cos, false);
                }
            } else
                cosCache.clear();
            return;
        case domain:
            if (entries != null) {
                for (CacheEntry entry : entries) {
                    Key.DomainBy domainBy = (entry.mEntryBy==Key.CacheEntryBy.id)? Key.DomainBy.id : Key.DomainBy.name;
                    Domain domain = getFromCache(domainBy, entry.mEntryIdentity, GetFromDomainCacheOption.BOTH);
                    if (domain != null) {
                        if (domain instanceof DomainCache.NonExistingDomain)
                            domainCache.removeFromNegativeCache(domainBy, entry.mEntryIdentity);
                        else
                            reload(domain, false);
                    }
                }
            } else
                domainCache.clear();
            return;
        case mime:
            mimeTypeCache.flushCache(this);
            return;
        case server:
            if (entries != null) {
                for (CacheEntry entry : entries) {
                    Key.ServerBy serverBy = (entry.mEntryBy==Key.CacheEntryBy.id)? Key.ServerBy.id : Key.ServerBy.name;
                    Server server = get(serverBy, entry.mEntryIdentity);
                    if (server != null)
                        reload(server, false);
                }
            } else
                serverCache.clear();
            return;
        case alwaysOnCluster:
            if (entries != null) {
                for (CacheEntry entry : entries) {
                    Key.AlwaysOnClusterBy clusterBy = Key.AlwaysOnClusterBy.id;
                    AlwaysOnCluster cluster = get(clusterBy, entry.mEntryIdentity);
                    if (cluster != null)
                        reload(cluster, false);
                }
            } else
                alwaysOnClusterCache.clear();
            return;
        case zimlet:
            if (entries != null) {
                for (CacheEntry entry : entries) {
                    Key.ZimletBy zimletBy = (entry.mEntryBy==Key.CacheEntryBy.id)? Key.ZimletBy.id : Key.ZimletBy.name;
                    Zimlet zimlet = getFromCache(zimletBy, entry.mEntryIdentity);
                    if (zimlet != null)
                        reload(zimlet, false);
                }
            } else
                zimletCache.clear();
            return;
        default:
            throw ServiceException.INVALID_REQUEST("invalid cache type "+type, null);
        }

    }

    @Override // LdapProv
    public void removeFromCache(Entry entry) {
        if (entry instanceof Account) {
            accountCache.remove((Account)entry);
        } else if (entry instanceof Group) {
            groupCache.remove((Group)entry);
        } else {
            throw new UnsupportedOperationException();
        }
    }

    private static class CountAccountVisitor implements NamedEntry.Visitor {

        private static class Result {
            Result(String name) {
                mName = name;
                mCount= 0;
            }
            String mName;
            long mCount;
        }

        Provisioning mProv;
        Map<String, Result> mResult = new HashMap<String, Result>();

        CountAccountVisitor(Provisioning prov) {
            mProv = prov;
        }

        @Override
        public void visit(NamedEntry entry) throws ServiceException {
            if (!(entry instanceof Account))
                return;

            if (entry instanceof CalendarResource)
                return;

            Account acct = (Account)entry;
            if (acct.getBooleanAttr(Provisioning.A_zimbraIsSystemResource, false))
                return;

            Cos cos = mProv.getCOS(acct);
            Result r = mResult.get(cos.getId());
            if (r == null) {
                r = new Result(cos.getName());
                mResult.put(cos.getId(), r);
            }
            r.mCount++;
        }

        CountAccountResult getResult() {
            CountAccountResult result = new CountAccountResult();
            for (Map.Entry<String, Result> r : mResult.entrySet()) {
                result.addCountAccountByCosResult(r.getKey(), r.getValue().mName, r.getValue().mCount);
            }
            return result;
        }
    }

    @Override
    public CountAccountResult countAccount(Domain domain) throws ServiceException {
        CountAccountVisitor visitor = new CountAccountVisitor(this);

        SearchAccountsOptions option = new SearchAccountsOptions(domain,
                new String[]{Provisioning.A_zimbraCOSId,
                Provisioning.A_zimbraIsSystemResource});
        option.setIncludeType(IncludeType.ACCOUNTS_ONLY);
        option.setFilter(mDIT.filterAccountsOnlyByDomain(domain));
        searchDirectoryInternal(option, visitor);

        return visitor.getResult();
    }

    @Override
    public long countObjects(CountObjectsType type, Domain domain, UCService ucService)
    throws ServiceException {

        if (domain != null && !type.allowsDomain()) {
            throw ServiceException.INVALID_REQUEST(
                    "domain cannot be specified for counting type: " + type.toString(), null);
        }

        if (ucService != null && !type.allowsUCService()) {
            throw ServiceException.INVALID_REQUEST(
                    "UCService cannot be specified for counting type: " + type.toString(), null);
        }


        ZLdapFilter filter;

        // setup types for finding bases
        Set<ObjectType> types = Sets.newHashSet();

        switch (type) {
            case userAccount:
                types.add(ObjectType.accounts);
                filter = filterFactory.allNonSystemAccounts();
                break;
            case internalUserAccount:
                types.add(ObjectType.accounts);
                filter = filterFactory.allNonSystemInternalAccounts();
                break;
            case internalArchivingAccount:
                types.add(ObjectType.accounts);
                filter = filterFactory.allNonSystemArchivingAccounts();
                break;
            case account:
                types.add(ObjectType.accounts);
                types.add(ObjectType.resources);
                filter = filterFactory.allAccounts();
                break;
            case alias:
                types.add(ObjectType.aliases);
                filter = filterFactory.allAliases();
                break;
            case dl:
                types.add(ObjectType.distributionlists);
                types.add(ObjectType.dynamicgroups);
                filter = mDIT.filterGroupsByDomain(domain);
                if (domain != null && !InMemoryLdapServer.isOn()) {
                    ZLdapFilter dnSubtreeMatchFilter = ((LdapDomain) domain).getDnSubtreeMatchFilter();
                    filter = filterFactory.andWith(filter, dnSubtreeMatchFilter);
                }
                break;
            case calresource:
                types.add(ObjectType.resources);
                filter = filterFactory.allCalendarResources();
                break;
            case domain:
                types.add(ObjectType.domains);
                filter = filterFactory.allDomains();
                break;
            case cos:
                types.add(ObjectType.coses);
                filter = filterFactory.allCoses();
                break;
            case server:
                types.add(ObjectType.servers);
                filter = filterFactory.allServers();
                break;
            case accountOnUCService:
                if (ucService == null) {
                    throw ServiceException.INVALID_REQUEST(
                            "UCService is required for counting type: " + type.toString(), null);
                }
                types.add(ObjectType.accounts);
                types.add(ObjectType.resources);
                filter = filterFactory.accountsOnUCService(ucService.getId());
                break;
            case cosOnUCService:
                if (ucService == null) {
                    throw ServiceException.INVALID_REQUEST(
                            "UCService is required for counting type: " + type.toString(), null);
                }
                types.add(ObjectType.coses);
                filter = filterFactory.cosesOnUCService(ucService.getId());
                break;
            case domainOnUCService:
                if (ucService == null) {
                    throw ServiceException.INVALID_REQUEST(
                            "UCService is required for counting type: " + type.toString(), null);
                }
                types.add(ObjectType.domains);
                filter = filterFactory.domainsOnUCService(ucService.getId());
                break;
            default:
                throw ServiceException.INVALID_REQUEST("unsupported counting type:" + type.toString(), null);
        }

        String[] bases = getSearchBases(domain, types);

        long num = 0;
        for (String base : bases) {
            num += countObjects(base, filter);
        }

        return num;
    }

    private long countObjects(String base, ZLdapFilter filter)
    throws ServiceException {
        ZSearchControls searchControls = ZSearchControls.createSearchControls(
                ZSearchScope.SEARCH_SCOPE_SUBTREE, ZSearchControls.SIZE_UNLIMITED, null);
        return helper.countEntries(base, filter, searchControls);
    }

    @Override
    public Map<String, String> getNamesForIds(Set<String> ids, EntryType type)
    throws ServiceException {
        final Map<String, String> result = new HashMap<String, String>();
        Set<String> unresolvedIds;

        NamedEntry entry;
        final String nameAttr;
        final EntryType entryType = type;
        String base;
        String objectClass;

        switch (entryType) {
        case account:
            unresolvedIds = new HashSet<String>();
            for (String id : ids) {
                entry = accountCache.getById(id);
                if (entry != null)
                    result.put(id, entry.getName());
                else
                    unresolvedIds.add(id);
            }
            nameAttr = Provisioning.A_zimbraMailDeliveryAddress;
            base = mDIT.mailBranchBaseDN();
            objectClass = AttributeClass.OC_zimbraAccount;
            break;
        case group:
            unresolvedIds = ids;
            nameAttr = Provisioning.A_uid; // see dnToEmail
            base = mDIT.mailBranchBaseDN();
            objectClass = AttributeClass.OC_zimbraDistributionList;
            break;
        case cos:
            unresolvedIds = new HashSet<String>();
            for (String id : ids) {
                entry = cosCache.getById(id);
                if (entry != null)
                    result.put(id, entry.getName());
                else
                    unresolvedIds.add(id);
            }
            nameAttr = Provisioning.A_cn;
            base = mDIT.cosBaseDN();
            objectClass = AttributeClass.OC_zimbraCOS;
            break;
        case domain:
            unresolvedIds = new HashSet<String>();
            for (String id : ids) {
                entry = getFromCache(Key.DomainBy.id, id, GetFromDomainCacheOption.POSITIVE);
                if (entry != null)
                    result.put(id, entry.getName());
                else
                    unresolvedIds.add(id);
            }
            nameAttr = Provisioning.A_zimbraDomainName;
            base = mDIT.domainBaseDN();
            objectClass = AttributeClass.OC_zimbraDomain;
            break;
        default:
            throw ServiceException.FAILURE("unsupported entry type for getNamesForIds" + type.name(), null);
        }

        // we are done if all ids can be resolved in our cache
        if (unresolvedIds.size() == 0)
            return result;

        SearchLdapVisitor visitor = new SearchLdapVisitor() {
            @Override
            public void visit(String dn, Map<String, Object> attrs, IAttributes ldapAttrs) {
                String id = (String)attrs.get(Provisioning.A_zimbraId);

                String name = null;
                try {
                    switch (entryType) {
                    case account:
                        name = ldapAttrs.getAttrString(Provisioning.A_zimbraMailDeliveryAddress);
                        if (name == null)
                            name = mDIT.dnToEmail(dn, ldapAttrs);
                        break;
                    case group:
                        name = mDIT.dnToEmail(dn, ldapAttrs);
                        break;
                    case cos:
                        name = ldapAttrs.getAttrString(Provisioning.A_cn);
                        break;
                    case domain:
                        name = ldapAttrs.getAttrString(Provisioning.A_zimbraDomainName);
                        break;
                    }
                } catch (ServiceException e) {
                    name = null;
                }

                if (name != null)
                    result.put(id, name);
            }
        };

        String returnAttrs[] = new String[] {Provisioning.A_zimbraId, nameAttr};
        searchNamesForIds(unresolvedIds, base, objectClass, returnAttrs, visitor);

        return result;
    }

    public void searchNamesForIds(Set<String> unresolvedIds, String base,
            String objectClass, String returnAttrs[],
            SearchLdapOptions.SearchLdapVisitor visitor)
    throws ServiceException {

        final int batchSize = 10;  // num ids per search
        final String queryStart = "(&(objectClass=" + objectClass + ")(|";
        final String queryEnd = "))";

        StringBuilder query = new StringBuilder();
        query.append(queryStart);

        int i = 0;
        for (String id : unresolvedIds) {
            query.append("(" + Provisioning.A_zimbraId + "=" + id + ")");
            if ((++i) % batchSize == 0) {
                query.append(queryEnd);
                searchLdapOnReplica(base, query.toString(), returnAttrs, visitor);
                query.setLength(0);
                query.append(queryStart);
            }
        }

        // one more search if there are remainding
        if (query.length() != queryStart.length()) {
            query.append(queryEnd);
            searchLdapOnReplica(base, query.toString(), returnAttrs, visitor);
        }
    }

    @Override
    public Map<String, Map<String, Object>> getDomainSMIMEConfig(Domain domain, String configName)
    throws ServiceException {
        LdapSMIMEConfig smime = LdapSMIMEConfig.getInstance(domain);
        return smime.get(configName);
    }

    @Override
    public void modifyDomainSMIMEConfig(Domain domain, String configName, Map<String, Object> attrs)
    throws ServiceException {
        LdapSMIMEConfig smime = LdapSMIMEConfig.getInstance(domain);
        smime.modify(configName, attrs);
    }

    @Override
    public void removeDomainSMIMEConfig(Domain domain, String configName) throws ServiceException {
        LdapSMIMEConfig smime = LdapSMIMEConfig.getInstance(domain);
        smime.remove(configName);
    }

    @Override
    public Map<String, Map<String, Object>> getConfigSMIMEConfig(String configName)
    throws ServiceException {
        LdapSMIMEConfig smime = LdapSMIMEConfig.getInstance(getConfig());
        return smime.get(configName);
    }

    @Override
    public void modifyConfigSMIMEConfig(String configName, Map<String, Object> attrs)
    throws ServiceException {
        LdapSMIMEConfig smime = LdapSMIMEConfig.getInstance(getConfig());
        smime.modify(configName, attrs);
    }

    @Override
    public void removeConfigSMIMEConfig(String configName) throws ServiceException {
        LdapSMIMEConfig smime = LdapSMIMEConfig.getInstance(getConfig());
        smime.remove(configName);
    }

    @Override
    public void searchLdapOnMaster(String base, String filter,
            String[] returnAttrs, SearchLdapVisitor visitor)
            throws ServiceException {
        searchZimbraLdap(base, filter, returnAttrs, true, visitor);
    }

    @Override
    public void searchLdapOnReplica(String base, String filter,
            String[] returnAttrs, SearchLdapVisitor visitor)
            throws ServiceException {
        searchZimbraLdap(base, filter, returnAttrs, false, visitor);
    }


    @Override
    @TODO  // modify SearchLdapOptions to take a ZLdapFilter
    public void searchLdapOnMaster(String base, ZLdapFilter filter,
            String[] returnAttrs, SearchLdapVisitor visitor)
            throws ServiceException {
        searchLdapOnMaster(base, filter.toFilterString(), returnAttrs, visitor);
    }

    @Override
    @TODO  // modify SearchLdapOptions to take a ZLdapFilter
    public void searchLdapOnReplica(String base, ZLdapFilter filter,
            String[] returnAttrs, SearchLdapVisitor visitor)
            throws ServiceException {
        searchLdapOnReplica(base, filter.toFilterString(), returnAttrs, visitor);
    }

    private void searchZimbraLdap(String base, String query, String[] returnAttrs,
            boolean useMaster, SearchLdapVisitor visitor) throws ServiceException {

        SearchLdapOptions searchOptions = new SearchLdapOptions(base, query,
                returnAttrs, SearchLdapOptions.SIZE_UNLIMITED, null,
                ZSearchScope.SEARCH_SCOPE_SUBTREE, visitor);

        ZLdapContext zlc = null;
        try {
            zlc = LdapClient.getContext(LdapServerType.get(useMaster), LdapUsage.SEARCH);
            zlc.searchPaged(searchOptions);
        } finally {
            LdapClient.closeContext(zlc);
        }
    }

    @Override
    public void waitForLdapServer() {
        LdapClient.waitForLdapServer();
    }

    @Override
    public void alwaysUseMaster() {
        LdapClient.masterOnly();
    }

    @Override
    public void dumpLdapSchema(PrintWriter writer) throws ServiceException {
        ZLdapContext zlc = null;
        try {
            zlc = LdapClient.getContext(LdapServerType.MASTER, LdapUsage.GET_SCHEMA);
            ZLdapSchema schema = zlc.getSchema();

            for (ZLdapSchema.ZObjectClassDefinition oc : schema.getObjectClasses()) {
                writer.println(oc.getName());
            }

            // TODO print more stuff

        } catch (ServiceException e) {
            ZimbraLog.account.warn("unable to get LDAP schema", e);
        } finally {
            LdapClient.closeContext(zlc);
        }
    }

    /*
     * returns if any one of addrs is an email address on the system
     */
    private boolean addressExists(ZLdapContext zlc, String[] addrs)
    throws ServiceException {
        return addressExistsUnderDN(zlc, LdapConstants.DN_ROOT_DSE, addrs);
    }

    /*
     * returns if any one of addrs is an email address under the specified baseDN
     */
    private boolean addressExistsUnderDN(ZLdapContext zlc, String baseDN, String[] addrs)
    throws ServiceException {
        ZLdapFilter filter = filterFactory.addrsExist(addrs);
        ZSearchControls searchControls = ZSearchControls.createSearchControls(
                ZSearchScope.SEARCH_SCOPE_SUBTREE, 1, null);

        try {
            long count = helper.countEntries(baseDN, filter,
                    searchControls, zlc, LdapServerType.MASTER);
            return count > 0;
        } catch (LdapSizeLimitExceededException e) {
            return true;
        }
    }

    /*
     * ==================
     *   Groups (static/dynamic neutral)
     * ==================
     */
    @Override
    public Group createGroup(String name, Map<String, Object> attrs,
            boolean dynamic) throws ServiceException{
        return dynamic? createDynamicGroup(name, attrs) : createDistributionList(name, attrs);
    }

    @Override
    public Group createDelegatedGroup(String name, Map<String, Object> attrs,
            boolean dynamic, Account creator)
    throws ServiceException {
        if (creator == null) {
            throw ServiceException.INVALID_REQUEST("must have a creator account", null);
        }

        Group group = dynamic?
                createDynamicGroup(name, attrs, creator) :
                createDistributionList(name, attrs, creator);

        grantRight(TargetType.dl.getCode(), TargetBy.id, group.getId(),
                GranteeType.GT_USER.getCode(), GranteeBy.id, creator.getId(), null,
                Group.GroupOwner.GROUP_OWNER_RIGHT.getName(), null);

        return group;
    }

    @Override
    public void deleteGroup(String zimbraId) throws ServiceException {
        Group group = getGroup(Key.DistributionListBy.id, zimbraId, true);
        if (group == null) {
            throw AccountServiceException.NO_SUCH_DISTRIBUTION_LIST(zimbraId);
        }

        if (group.isDynamic()) {
            deleteDynamicGroup((LdapDynamicGroup) group);
        } else {
            deleteDistributionList((LdapDistributionList) group);
        }
    }

    @Override
    public void renameGroup(String zimbraId, String newName) throws ServiceException {
        Group group = getGroup(Key.DistributionListBy.id, zimbraId, true);
        if (group == null) {
            throw AccountServiceException.NO_SUCH_DISTRIBUTION_LIST(zimbraId);
        }

        if (group.isDynamic()) {
            renameDynamicGroup(zimbraId, newName);
        } else {
            renameDistributionList(zimbraId, newName);
        }
    }

    @Override
    public Group getGroup(Key.DistributionListBy keyType, String key) throws ServiceException {
        return getGroup(keyType, key, false);
    }

    @Override
    public Group getGroup(Key.DistributionListBy keyType, String key, boolean loadFromMaster)
    throws ServiceException {
        return getGroupInternal(keyType, key, false, loadFromMaster);
    }

    /*
     * like getGroup(DistributionListBy keyType, String key)
     * the difference are:
     *     - cached
     *     - entry returned only contains minimal group attrs
     *     - entry returned does not contain members (the member or zimbraMailForwardingAddress attribute)
     */
    @Override
    public Group getGroupBasic(Key.DistributionListBy keyType, String key)
    throws ServiceException {
        Group group = getGroupFromCache(keyType, key);
        if (group != null) {
            return group;
        }

        // fetch from LDAP
        group = getGroupInternal(keyType, key, true, false);

        // cache it
        if (group != null) {
            putInGroupCache(group);
        }

        return group;
    }

    @SuppressWarnings("unchecked")
    @Override
    public List getAllGroups(Domain domain) throws ServiceException {
        SearchDirectoryOptions searchOpts = new SearchDirectoryOptions(domain);
        searchOpts.setFilter(mDIT.filterGroupsByDomain(domain));

        searchOpts.setTypes(ObjectType.distributionlists, ObjectType.dynamicgroups);
        searchOpts.setSortOpt(SortOpt.SORT_ASCENDING);
        List<NamedEntry> groups = (List<NamedEntry>) searchDirectoryInternal(searchOpts);

        return groups;
    }

    @Override
    public void addGroupMembers(Group group, String[] members) throws ServiceException {
        if (group.isDynamic()) {
            addDynamicGroupMembers((LdapDynamicGroup) group, members);
        } else {
            addDistributionListMembers((LdapDistributionList) group, members);
        }
    }

    @Override
    public void removeGroupMembers(Group group, String[] members) throws ServiceException {
        if (group.isDynamic()) {
            removeDynamicGroupMembers((LdapDynamicGroup)group, members, false);
        } else {
            removeDistributionListMembers((LdapDistributionList) group, members);
        }
    }

    @Override
    public void addGroupAlias(Group group, String alias) throws ServiceException {
        addAliasInternal(group, alias);
        allDLs.addGroup(group);
    }

    @Override
    public void removeGroupAlias(Group group, String alias) throws ServiceException {
        groupCache.remove(group);
        removeAliasInternal(group, alias);
        allDLs.removeGroup(alias);
    }

    @Override
    public Set<String> getGroups(Account acct) throws ServiceException {
        GroupMembership groupMembership = getGroupMembership(acct, false);
        return Sets.newHashSet(groupMembership.groupIds());
    }

    /*
     * only called from ProvUtil and GetAccountMembership SOAP handler.
     * can't use getGroupMembership because it needs via.
     */
    @Override
    public List<Group> getGroups(Account acct, boolean directOnly, Map<String,String> via)
    throws ServiceException {
        // get static groups
        List<DistributionList> dls = getDistributionLists(acct, directOnly, via);

        // get dynamic groups
        List<DynamicGroup> dynGroups = getContainingDynamicGroups(acct);

        List<Group> groups = Lists.newArrayList();
        groups.addAll(dls);
        groups.addAll(dynGroups);

        return groups;
    }

    @Override
    public boolean inACLGroup(Account acct, String zimbraId) throws ServiceException {
        GroupMembership membership = getGroupMembership(acct, false);
        return membership.groupIds().contains(zimbraId);
    }

    @Override
    public String[] getGroupMembers(Group group) throws ServiceException {
        if (group instanceof DynamicGroup) {
            DynamicGroup dynGroup = (DynamicGroup)group;
            if (!dynGroup.isIsACLGroup()) {
                return new String[0];
            }
        }

        EntryCacheDataKey cacheKey = EntryCacheDataKey.GROUP_MEMBERS;

        String[] members = (String[])group.getCachedData(cacheKey);
        if (members != null) {
            return members;
        }

        members = group.getAllMembers();  // should never be null
        assert(members != null);
        Arrays.sort(members);

        // catch it
        group.setCachedData(cacheKey, members);

        return members;
    }

    @Override
    public GroupMemberEmailAddrs getMemberAddrs(Group group) throws ServiceException {
        // this is for mail delivery, always relaod the full group from LDAP
        group = getGroup(DistributionListBy.id, group.getId());

        GroupMemberEmailAddrs addrs = new GroupMemberEmailAddrs();
        if (group.isDynamic()) {
            LdapDynamicGroup ldapDynGroup = (LdapDynamicGroup)group;
            if (ldapDynGroup.isIsACLGroup()) {
                if (ldapDynGroup.hasExternalMembers()) {
                    // internal members
                    final List<String> internalMembers = Lists.newArrayList();
                    searchDynamicGroupInternalMemberDeliveryAddresses(null, group.getId(), internalMembers);
                    if (!internalMembers.isEmpty()) {
                        addrs.setInternalAddrs(internalMembers);
                    }

                    // external members
                    addrs.setExternalAddrs(ldapDynGroup.getStaticUnit().getMembersSet());
                } else {
                    addrs.setGroupAddr(group.getName());
                }
            } else {
                addrs.setGroupAddr(group.getName());
            }

        } else {
            String[] members = getGroupMembers(group);
            Set<String> internalMembers = Sets.newHashSet();
            Set<String> externalMembers = Sets.newHashSet();
            ZLdapContext zlc = LdapClient.getContext(LdapServerType.REPLICA, LdapUsage.SEARCH);
            try {
                for (String member : members) {
                    if (addressExists(zlc, new String[]{member})) {
                        internalMembers.add(member);
                    } else {
                        externalMembers.add(member);
                    }
                }
            } finally {
                LdapClient.closeContext(zlc);
            }
            if (!externalMembers.isEmpty()) {
                if (!internalMembers.isEmpty()) {
                    addrs.setInternalAddrs(internalMembers);
                }
                addrs.setExternalAddrs(externalMembers);
            } else {
                addrs.setGroupAddr(group.getName());
            }
        }
        return addrs;
    }


    private void cleanGroupMembersCache(Group group) {
        /*
         * Fully loaded DLs(containing members attribute) are not cached
         * (those obtained via Provisioning.getGroup().
         *
         * if the modified instance (the instance being passed in) is not the same
         * instance in cache, clean the group members cache on the cached instance
         */
        Group cachedInstance = getGroupFromCache(DistributionListBy.id, group.getId());
        if (cachedInstance != null && group != cachedInstance) {
            cachedInstance.removeCachedData(EntryCacheDataKey.GROUP_MEMBERS);
        }

        // also always clean it on the modified instance
        group.removeCachedData(EntryCacheDataKey.GROUP_MEMBERS);
    }

    private Group getGroupInternal(Key.DistributionListBy keyType, String key,
            boolean basicAttrsOnly, boolean loadFromMaster)
    throws ServiceException {
        switch(keyType) {
            case id:
                return getGroupById(key, null, basicAttrsOnly, loadFromMaster);
            case name:
                Group group = getGroupByName(key, null, basicAttrsOnly, loadFromMaster);
                if (group == null) {
                    String localDomainAddr = getEmailAddrByDomainAlias(key);
                    if (localDomainAddr != null) {
                        group = getGroupByName(localDomainAddr, null, basicAttrsOnly, loadFromMaster);
                    }
                }
                return group;
            default:
                return null;
        }
    }

    private Group getGroupById(String zimbraId, ZLdapContext zlc,
            boolean basicAttrsOnly, boolean loadFromMaster)
    throws ServiceException {
        return getGroupByQuery(filterFactory.groupById(zimbraId), zlc, basicAttrsOnly, loadFromMaster);
    }

    private Group getGroupByName(String groupAddress, ZLdapContext zlc,
            boolean basicAttrsOnly, boolean loadFromMaster)
    throws ServiceException {
        groupAddress = IDNUtil.toAsciiEmail(groupAddress);
        return getGroupByQuery(filterFactory.groupByName(groupAddress), zlc, basicAttrsOnly, loadFromMaster);
    }

    private Group getGroupByQuery(ZLdapFilter filter, ZLdapContext initZlc,
            boolean basicAttrsOnly, boolean loadFromMaster)
    throws ServiceException {
        try {
            String[] returnAttrs = basicAttrsOnly ? BASIC_GROUP_ATTRS : null;
            ZSearchResultEntry sr = helper.searchForEntry(
                    mDIT.mailBranchBaseDN(), filter, initZlc, loadFromMaster, returnAttrs);
            if (sr != null) {
                ZAttributes attrs = sr.getAttributes();
                List<String> objectclass =
                    attrs.getMultiAttrStringAsList(Provisioning.A_objectClass, CheckBinary.NOCHECK);

                if (objectclass.contains(AttributeClass.OC_zimbraDistributionList)) {
                    return makeDistributionList(sr.getDN(), attrs, basicAttrsOnly);
                } else if (objectclass.contains(AttributeClass.OC_zimbraGroup)) {
                    return makeDynamicGroup(initZlc, sr.getDN(), attrs);
                }
            }
        } catch (LdapMultipleEntriesMatchedException e) {
            throw AccountServiceException.MULTIPLE_ENTRIES_MATCHED("getGroupByQuery", e);
        } catch (ServiceException e) {
            throw ServiceException.FAILURE("unable to lookup group via query: "+
                    filter.toFilterString() + " message:" + e.getMessage(), e);
        }
        return null;
    }

    /*
     * Set a home server for proxying purpose
     * we now do this for all newly created groups instead of only for delegated groups
     * For existing groups that don't have a zimbraMailHost:
     *   - admin soaps: just execute on the local server as before
     *   - user soap: throw exception
     */
    private void setGroupHomeServer(ZMutableEntry entry, Account creator)
    throws ServiceException {
        //
        Cos cosOfCreator = null;
        if (creator != null) {
            cosOfCreator = getCOS(creator);
        }
        addMailHost(entry, cosOfCreator, false);
    }


    /* ==================
     *   Dynamic Groups
     * ==================
     */
    private static final String DYNAMIC_GROUP_DYNAMIC_UNIT_NAME = "internal";
    private static final String DYNAMIC_GROUP_STATIC_UNIT_NAME = "external";

    @Override
    public DynamicGroup createDynamicGroup(String groupAddress,
            Map<String, Object> groupAttrs) throws ServiceException {
        return createDynamicGroup(groupAddress, groupAttrs, null);
    }

    private String dynamicGroupDynamicUnitLocalpart(String dynamicGroupLocalpart) {
        return dynamicGroupLocalpart + ".__internal__";
    }

    private String dynamicGroupStaticUnitLocalpart(String dynamicGroupLocalpart) {
        return dynamicGroupLocalpart + ".__external__";
    }

    private DynamicGroup createDynamicGroup(String groupAddress,
            Map<String, Object> groupAttrs, Account creator)
    throws ServiceException {

        SpecialAttrs specialAttrs = mDIT.handleSpecialAttrs(groupAttrs);
        String baseDn = specialAttrs.getLdapBaseDn();

        groupAddress = groupAddress.toLowerCase().trim();
        EmailAddress addr = new EmailAddress(groupAddress);

        String localPart = addr.getLocalPart();
        String domainName = addr.getDomain();
        domainName = IDNUtil.toAsciiDomainName(domainName);
        groupAddress = EmailAddress.getAddress(localPart, domainName);

        validEmailAddress(groupAddress);

        CallbackContext callbackContext = new CallbackContext(CallbackContext.Op.CREATE);
        callbackContext.setCreatingEntryName(groupAddress);

        // remove zimbraIsACLGroup from attrs if provided, to avoid the immutable check
        Object providedZimbraIsACLGroup = groupAttrs.get(A_zimbraIsACLGroup);
        if (providedZimbraIsACLGroup != null) {
            groupAttrs.remove(A_zimbraIsACLGroup);
        }

        AttributeManager.getInstance().preModify(groupAttrs, null, callbackContext, true);

        // put zimbraIsACLGroup back
        if (providedZimbraIsACLGroup != null) {
            groupAttrs.put(A_zimbraIsACLGroup, providedZimbraIsACLGroup);
        }

        ZLdapContext zlc = null;
        try {
            zlc = LdapClient.getContext(LdapServerType.MASTER, LdapUsage.CREATE_DYNAMICGROUP);

            Domain domain = getDomainByAsciiName(domainName, zlc);
            if (domain == null) {
                throw AccountServiceException.NO_SUCH_DOMAIN(domainName);
            }

            if (!domain.isLocal()) {
                throw ServiceException.INVALID_REQUEST("domain type must be local", null);
            }

            String domainDN = ((LdapDomain) domain).getDN();

            /*
             * ====================================
             * create the main dynamic group entry
             * ====================================
             */
            ZMutableEntry entry = LdapClient.createMutableEntry();
            entry.mapToAttrs(groupAttrs);

            Set<String> ocs = LdapObjectClass.getGroupObjectClasses(this);
            entry.addAttr(A_objectClass, ocs);

            String zimbraId = LdapUtil.generateUUID();

            // create a UUID for the static unit entry
            String staticUnitZimbraId = LdapUtil.generateUUID();

            String createTimestamp = DateUtil.toGeneralizedTime(new Date());
            entry.setAttr(A_zimbraId, zimbraId);
            entry.setAttr(A_zimbraCreateTimestamp, createTimestamp);
            entry.setAttr(A_mail, groupAddress);
            entry.setAttr(A_dgIdentity, LC.zimbra_ldap_userdn.value());

            // unlike accounts (which have a zimbraMailDeliveryAddress for the primary,
            // and zimbraMailAliases only for aliases), DLs use zimbraMailAlias for both.
            // Postfix uses these two attributes to route mail, and zimbraMailDeliveryAddress
            // indicates that something has a physical mailbox, which DLs don't.
            entry.setAttr(A_zimbraMailAlias, groupAddress);

            /*
            // allow only users in the same domain
            String memberURL = String.format("ldap:///%s??one?(zimbraMemberOf=%s)",
                    mDIT.domainDNToAccountBaseDN(domainDN), groupAddress);
            */

            String specifiedIsACLGroup = entry.getAttrString(A_zimbraIsACLGroup);
            boolean isACLGroup;
            if (!entry.hasAttribute(A_memberURL)) {
                String memberURL = LdapDynamicGroup.getDefaultMemberURL(zimbraId, staticUnitZimbraId);
                entry.setAttr(Provisioning.A_memberURL, memberURL);

                // memberURL is not provided, zimbraIsACLGroup must be either not specified,
                // or specified to be TRUE;
                if (specifiedIsACLGroup == null) {
                    entry.setAttr(A_zimbraIsACLGroup, ProvisioningConstants.TRUE);
                } else if (ProvisioningConstants.FALSE.equals(specifiedIsACLGroup)) {
                    throw ServiceException.INVALID_REQUEST(
                            "No custom " + A_memberURL + " is provided, " +
                            A_zimbraIsACLGroup + " cannot be set to FALSE", null);
                }
                isACLGroup = true;
            } else {
                // if a custom memberURL is provided, zimbraIsACLGroup must also be specified
                // and specifically set to FALSE
                if (!ProvisioningConstants.FALSE.equals(specifiedIsACLGroup)) {
                    throw ServiceException.INVALID_REQUEST(
                            "Custom " + A_memberURL + " is provided, " +
                            A_zimbraIsACLGroup + " must be set to FALSE", null);
                }
                isACLGroup = false;
            }


            // by default a dynamic group is always created enabled
            if (!entry.hasAttribute(Provisioning.A_zimbraMailStatus)) {
                entry.setAttr(A_zimbraMailStatus, MAIL_STATUS_ENABLED);
            }
            String mailStatus = entry.getAttrString(A_zimbraMailStatus);

            entry.setAttr(A_cn, localPart);
            // entry.setAttr(A_uid, localPart); need to use uid if we move dynamic groups to the ou=people tree

            setGroupHomeServer(entry, creator);

            String dn = mDIT.dynamicGroupNameLocalPartToDN(localPart, domainDN);
            entry.setDN(dn);

            zlc.createEntry(entry);

            if (isACLGroup) {
                /*
                 * ===========================================================
                 * create the dynamic group unit entry, for internal addresses
                 * ===========================================================
                 */
                String dynamicUnitLocalpart = dynamicGroupDynamicUnitLocalpart(localPart);
                String dynamicUnitAddr = EmailAddress.getAddress(dynamicUnitLocalpart, domainName);
                entry = LdapClient.createMutableEntry();
                ocs = LdapObjectClass.getGroupDynamicUnitObjectClasses(this);
                entry.addAttr(A_objectClass, ocs);

                String dynamicUnitZimbraId = LdapUtil.generateUUID();
                entry.setAttr(A_cn, DYNAMIC_GROUP_DYNAMIC_UNIT_NAME);
                entry.setAttr(A_zimbraId, dynamicUnitZimbraId);
                entry.setAttr(A_zimbraGroupId, zimbraId);  // id of the main group
                entry.setAttr(A_zimbraCreateTimestamp, createTimestamp);
                entry.setAttr(A_mail, dynamicUnitAddr);
                entry.setAttr(A_zimbraMailAlias, dynamicUnitAddr);
                entry.setAttr(A_zimbraMailStatus, mailStatus);

                entry.setAttr(A_dgIdentity, LC.zimbra_ldap_userdn.value());
                String memberURL = LdapDynamicGroup.getDefaultDynamicUnitMemberURL(zimbraId); // id of the main group
                entry.setAttr(Provisioning.A_memberURL, memberURL);

                String dynamicUnitDN = mDIT.dynamicGroupUnitNameToDN(
                        DYNAMIC_GROUP_DYNAMIC_UNIT_NAME, dn);
                entry.setDN(dynamicUnitDN);

                zlc.createEntry(entry);

                /*
                 * ==========================================================
                 * create the static group unit entry, for external addresses
                 * ==========================================================
                 */
                entry = LdapClient.createMutableEntry();
                ocs = LdapObjectClass.getGroupStaticUnitObjectClasses(this);
                entry.addAttr(A_objectClass, ocs);

                entry.setAttr(A_cn, DYNAMIC_GROUP_STATIC_UNIT_NAME);
                entry.setAttr(A_zimbraId, staticUnitZimbraId);
                entry.setAttr(A_zimbraGroupId, zimbraId);  // id of the main group
                entry.setAttr(A_zimbraCreateTimestamp, createTimestamp);

                String staticUnitDN = mDIT.dynamicGroupUnitNameToDN(
                        DYNAMIC_GROUP_STATIC_UNIT_NAME, dn);
                entry.setDN(staticUnitDN);

                zlc.createEntry(entry);
            }

            /*
             * all is well, get the group by id
             */
            DynamicGroup group = getDynamicGroupBasic(DistributionListBy.id, zimbraId, zlc);

            if (group != null) {
                AttributeManager.getInstance().postModify(groupAttrs, group, callbackContext);
                removeExternalAddrsFromAllDynamicGroups(group.getAllAddrsSet(), zlc);
                allDLs.addGroup(group);
            } else {
                throw ServiceException.FAILURE("unable to get dynamic group after creating LDAP entry: "+
                        groupAddress, null);
            }
            return group;

        } catch (LdapEntryAlreadyExistException nabe) {
            throw AccountServiceException.DISTRIBUTION_LIST_EXISTS(groupAddress);
        } catch (LdapException e) {
            throw e;
        } catch (AccountServiceException e) {
            throw e;
        } finally {
            LdapClient.closeContext(zlc);
        }
    }

    private void deleteDynamicGroup(LdapDynamicGroup group) throws ServiceException {
        String zimbraId = group.getId();

        // make a copy of all addrs of this DL, after the delete all aliases on this dl
        // object will be gone, but we need to remove them from the allgroups cache after the DL is deleted
        Set<String> addrs = new HashSet<String>(group.getMultiAttrSet(Provisioning.A_mail));

        /*   ============ handle me ??
        // remove the DL from all DLs
        removeAddressFromAllDistributionLists(dl.getName()); // this doesn't throw any exceptions
        */

        // delete all aliases of the group
        String aliases[] = group.getAliases();
        if (aliases != null) {
            String groupName = group.getName();
            for (int i=0; i < aliases.length; i++) {
                // the primary name shows up in zimbraMailAlias on the entry, don't bother to remove
                // this "alias" if it is the primary name, the entire entry will be deleted anyway.
                if (!groupName.equalsIgnoreCase(aliases[i])) {
                    removeGroupAlias(group, aliases[i]); // this also removes each alias from any DLs
                }
            }
        }

        /*
        // delete all grants granted to the DL
        try {
             RightCommand.revokeAllRights(this, GranteeType.GT_GROUP, zimbraId);
        } catch (ServiceException e) {
            // eat the exception and continue
            ZimbraLog.account.warn("cannot revoke grants", e);
        }

        */

        ZLdapContext zlc = null;
        try {
            zlc = LdapClient.getContext(LdapServerType.MASTER, LdapUsage.DELETE_DYNAMICGROUP);

            String dn = group.getDN();
            zlc.deleteChildren(dn);
            zlc.deleteEntry(dn);

            // remove zimbraMemberOf if this group from all accounts
            deleteMemberOfOnAccounts(zlc, zimbraId);
            groupCache.remove(group);
            allDLs.removeGroup(addrs);
        } catch (ServiceException e) {
            throw ServiceException.FAILURE("unable to purge group: "+zimbraId, e);
        } finally {
            LdapClient.closeContext(zlc);
        }

        PermissionCache.invalidateCache();
    }

    private void searchDynamicGroupInternalMembers(ZLdapContext zlc, String dynGroupId,
            SearchLdapVisitor visitor)
    throws ServiceException {
        String base = mDIT.mailBranchBaseDN();
        ZLdapFilter filter = filterFactory.accountByMemberOf(dynGroupId);

        SearchLdapOptions searchOptions = new SearchLdapOptions(base, filter,
                new String[]{A_zimbraMailDeliveryAddress, Provisioning.A_zimbraMemberOf},
                SearchLdapOptions.SIZE_UNLIMITED,
                null, ZSearchScope.SEARCH_SCOPE_SUBTREE, visitor);

        zlc.searchPaged(searchOptions);
    }

    // TODO: change to ldif and do in background
    private void deleteMemberOfOnAccounts(ZLdapContext zlc, String dynGroupId)
    throws ServiceException {
        final List<Account> accts = new ArrayList<Account>();
        SearchLdapVisitor visitor = new SearchLdapVisitor(false) {
            @Override
            public void visit(String dn, IAttributes ldapAttrs) throws StopIteratingException {
                Account acct;
                try {
                    acct = makeAccountNoDefaults(dn, (ZAttributes) ldapAttrs);
                    accts.add(acct);
                } catch (ServiceException e) {
                    ZimbraLog.account.warn("unable to make account " + dn, e);
                }
            }
        };
        searchDynamicGroupInternalMembers(zlc, dynGroupId, visitor);

        // go through each DN and remove the zimbraMemberOf={dynGroupId} on the entry
        // do in background?
        for (Account acct : accts) {
            Map<String, Object> attrs = new HashMap<String, Object>();
            attrs.put("-" + Provisioning.A_zimbraMemberOf, dynGroupId);
            modifyLdapAttrs(acct, zlc, attrs);

            // remove the account from cache
            // note: cannnot just removeFromCache(acct) because acct only
            // contains the name, so id/alias/foreignPrincipal cached in NamedCache
            // won't be cleared.
            Account cached = getFromCache(AccountBy.name, acct.getName());
            if (cached != null) {
                removeFromCache(cached);
            }
        }
    }

    private void renameDynamicGroup(String zimbraId, String newEmail) throws ServiceException {
        newEmail = IDNUtil.toAsciiEmail(newEmail);
        validEmailAddress(newEmail);

        boolean domainChanged = false;
        ZLdapContext zlc = null;
        try {
            zlc = LdapClient.getContext(LdapServerType.MASTER, LdapUsage.RENAME_DYNAMICGROUP);

            LdapDynamicGroup group = (LdapDynamicGroup) getDynamicGroupById(zimbraId, zlc, false);
            if (group == null) {
                throw AccountServiceException.NO_SUCH_DISTRIBUTION_LIST(zimbraId);
            }

            // prune cache
            groupCache.remove(group);

            String oldEmail = group.getName();
            String oldDomain = EmailUtil.getValidDomainPart(oldEmail);

            newEmail = newEmail.toLowerCase().trim();
            String[] parts = EmailUtil.getLocalPartAndDomain(newEmail);
            if (parts == null) {
                throw ServiceException.INVALID_REQUEST("bad value for newName", null);
            }
            String newLocal = parts[0];
            String newDomain = parts[1];

            domainChanged = !oldDomain.equals(newDomain);

            Domain domain = getDomainByAsciiName(newDomain, zlc);
            if (domain == null) {
                throw AccountServiceException.NO_SUCH_DOMAIN(newDomain);
            }

            if (domainChanged) {
                // make sure the new domain is a local domain
                if (!domain.isLocal()) {
                    throw ServiceException.INVALID_REQUEST("domain type must be local", null);
                }
            }

            Map<String, Object> attrs = new HashMap<String, Object>();

            ReplaceAddressResult replacedMails = replaceMailAddresses(group, Provisioning.A_mail, oldEmail, newEmail);
            if (replacedMails.newAddrs().length == 0) {
                // Set mail to newName if the account currently does not have a mail
                attrs.put(Provisioning.A_mail, newEmail);
            } else {
                attrs.put(Provisioning.A_mail, replacedMails.newAddrs());
            }

            ReplaceAddressResult replacedAliases = replaceMailAddresses(group, Provisioning.A_zimbraMailAlias, oldEmail, newEmail);
            if (replacedAliases.newAddrs().length > 0) {
                attrs.put(Provisioning.A_zimbraMailAlias, replacedAliases.newAddrs());

                String newDomainDN = mDIT.domainToAccountSearchDN(newDomain);

                // check up front if any of renamed aliases already exists in the new domain (if domain also got changed)
                if (domainChanged && addressExistsUnderDN(zlc, newDomainDN, replacedAliases.newAddrs())) {
                    throw AccountServiceException.DISTRIBUTION_LIST_EXISTS(newEmail);
                }
            }

            ReplaceAddressResult replacedAllowAddrForDelegatedSender =
                replaceMailAddresses(group, Provisioning.A_zimbraPrefAllowAddressForDelegatedSender,
                oldEmail, newEmail);
            if (replacedAllowAddrForDelegatedSender.newAddrs().length > 0) {
                attrs.put(Provisioning.A_zimbraPrefAllowAddressForDelegatedSender,
                        replacedAllowAddrForDelegatedSender.newAddrs());
            }

            // the naming rdn
            String rdnAttrName = mDIT.dynamicGroupNamingRdnAttr();
            attrs.put(rdnAttrName, newLocal);

            // move over the distribution list entry
            String oldDn = group.getDN();
            String newDn = mDIT.dynamicGroupDNRename(oldDn, newLocal, domain.getName());
            boolean dnChanged = (!oldDn.equals(newDn));

            if (dnChanged) {
                // cn will be changed during renameEntry, so no need to modify it
                // OpenLDAP is OK modifying it, as long as it matches the new DN, but
                // InMemoryDirectoryServer does not like it.
                attrs.remove(A_cn);

                zlc.renameEntry(oldDn, newDn);
            }

            // re-get the entry after move
            group = (LdapDynamicGroup) getDynamicGroupById(zimbraId, zlc, false);

            // rename the distribution list and all it's renamed aliases to the new name in all distribution lists
            // doesn't throw exceptions, just logs
            /* should we do this for dyanmic groups?
            renameAddressesInAllDistributionLists(oldEmail, newEmail, replacedAliases); // doesn't throw exceptions, just logs
            */

            // MOVE OVER ALL aliases
            // doesn't throw exceptions, just logs
            if (domainChanged) {
                String newUid = group.getAttr(rdnAttrName);
                moveAliases(zlc, replacedAliases, newDomain, newUid, oldDn, newDn, oldDomain, newDomain);
            }

            // this is non-atomic. i.e., rename could succeed and updating A_mail
            // could fail. So catch service exception here and log error
            try {
                // modify attrs on the mail entry
                modifyAttrsInternal(group, zlc, attrs);

                // modify attrs on the units
                String dynamicUnitNewLocal = dynamicGroupDynamicUnitLocalpart(newLocal);
                String dynamicUnitNewEmail = dynamicUnitNewLocal + "@" + newDomain;
                String dynamicUnitDN = mDIT.dynamicGroupUnitNameToDN(
                        DYNAMIC_GROUP_DYNAMIC_UNIT_NAME, newDn);

                ZMutableEntry entry = LdapClient.createMutableEntry();
                entry.setAttr(A_mail, dynamicUnitNewEmail);
                entry.setAttr(A_zimbraMailAlias, dynamicUnitNewEmail);
                zlc.replaceAttributes(dynamicUnitDN, entry.getAttributes());

            } catch (ServiceException e) {
                ZimbraLog.account.error("dynamic group renamed to " + newLocal +
                        " but failed to move old name's LDAP attributes", e);
                throw e;
            }

            removeExternalAddrsFromAllDynamicGroups(group.getAllAddrsSet(), zlc);

        } catch (LdapEntryAlreadyExistException nabe) {
            throw AccountServiceException.DISTRIBUTION_LIST_EXISTS(newEmail);
        } catch (LdapException e) {
            throw e;
        } catch (AccountServiceException e) {
            throw e;
        } catch (ServiceException e) {
            throw ServiceException.FAILURE("unable to rename dynamic group: " + zimbraId, e);
        } finally {
            LdapClient.closeContext(zlc);
        }

        if (domainChanged) {
            PermissionCache.invalidateCache();
        }
    }

    private DynamicGroup getDynamicGroupFromCache(Key.DistributionListBy keyType, String key) {
        Group group =  getGroupFromCache(keyType, key);
        if (group instanceof DynamicGroup) {
            return (DynamicGroup) group;
        } else {
            return null;
        }
    }

    private DynamicGroup getDynamicGroupBasic(Key.DistributionListBy keyType, String key,
            ZLdapContext zlc) throws ServiceException {
        DynamicGroup dynGroup = getDynamicGroupFromCache(keyType, key);
        if (dynGroup != null) {
            return dynGroup;
        }

        switch(keyType) {
        case id:
            dynGroup = getDynamicGroupById(key, zlc, true);
            break;
        case name:
            dynGroup = getDynamicGroupByName(key, zlc, true);
            break;
        }

        if (dynGroup != null) {
            putInGroupCache(dynGroup);
        }
        return dynGroup;
    }

    private DynamicGroup getDynamicGroupById(String zimbraId, ZLdapContext zlc, boolean basicAttrsOnly)
    throws ServiceException {
        return getDynamicGroupByQuery(filterFactory.dynamicGroupById(zimbraId), zlc, basicAttrsOnly);
    }

    private DynamicGroup getDynamicGroupByName(String groupAddress, ZLdapContext zlc,
            boolean basicAttrsOnly)
    throws ServiceException {
        groupAddress = IDNUtil.toAsciiEmail(groupAddress);
        return getDynamicGroupByQuery(filterFactory.dynamicGroupByName(groupAddress), zlc, basicAttrsOnly);
    }

    private DynamicGroup getDynamicGroupByQuery(ZLdapFilter filter, ZLdapContext initZlc, boolean basicAttrsOnly)
    throws ServiceException {
        try {
            String[] returnAttrs = basicAttrsOnly ? BASIC_DYNAMIC_GROUP_ATTRS : null;
            ZSearchResultEntry sr = helper.searchForEntry(mDIT.mailBranchBaseDN(), filter, initZlc, false, returnAttrs);
            if (sr != null) {
                return makeDynamicGroup(initZlc, sr.getDN(), sr.getAttributes());
            }
        } catch (LdapMultipleEntriesMatchedException e) {
            throw AccountServiceException.MULTIPLE_ENTRIES_MATCHED("getDynamicGroupByQuery", e);
        } catch (ServiceException e) {
            throw ServiceException.FAILURE("unable to lookup group via query: "+
                    filter.toFilterString() + " message:" + e.getMessage(), e);
        }
        return null;
    }

    private void addDynamicGroupMembers(LdapDynamicGroup group, String[] members)
    throws ServiceException {
        if (!group.isIsACLGroup()) {
            throw ServiceException.INVALID_REQUEST(
                    "cannot add members to dynamic group with custom memberURL", null);
        }

        String groupId = group.getId();

        List<Account> accts = new ArrayList<Account>();
        List<String> externalAddrs = new ArrayList<String>();

        // check for errors, and put valid accts to the queue
        for (String member : members) {
            String memberName = member.toLowerCase();
            memberName = IDNUtil.toAsciiEmail(memberName);

            Account acct = get(AccountBy.name, memberName);
            if (acct == null) {
                // addr is not an account (could still be a group or group unit address
                // on the system), will check by addressExists.
                externalAddrs.add(memberName);
            } else {
                // is an account
                Set<String> memberOf = acct.getMultiAttrSet(Provisioning.A_zimbraMemberOf);
                if (!memberOf.contains(groupId)) {
                    accts.add(acct);
                }
                // else the addr is already in the group, just skip it, do not throw
            }
        }

        ZLdapContext zlc = null;
        try {
            zlc = LdapClient.getContext(LdapServerType.MASTER, LdapUsage.ADD_GROUP_MEMBER);

            // check non of the addrs in externalAddrs can be an email address
            // on the system
            if (!externalAddrs.isEmpty()) {
                if (addressExists(zlc, externalAddrs.toArray(new String[externalAddrs.size()]))) {
                    throw ServiceException.INVALID_REQUEST("address cannot be a group: " +
                            Arrays.deepToString(externalAddrs.toArray()), null);
                }
            }

            /*
             * add internal members
             */
            for (Account acct : accts) {
                Map<String, Object> attrs = new HashMap<String, Object>();
                attrs.put("+" + Provisioning.A_zimbraMemberOf, groupId);
                modifyLdapAttrs(acct, zlc, attrs);
                clearUpwardMembershipCache(acct);
            }

            /*
             * add external members on the static unit
             */
            LdapDynamicGroup.StaticUnit staticUnit = group.getStaticUnit();
            Set<String> existingAddrs = staticUnit.getMembersSet();
            List<String> addrsToAdd = Lists.newArrayList();
            for (String addr : externalAddrs) {
                if (!existingAddrs.contains(addr)) {
                    addrsToAdd.add(addr);
                }
            }

            if (!addrsToAdd.isEmpty()) {
                Map<String,String[]> attrs = new HashMap<String,String[]>();
                attrs.put("+" + LdapDynamicGroup.StaticUnit.MEMBER_ATTR,
                        addrsToAdd.toArray(new String[addrsToAdd.size()]));
                modifyLdapAttrs(staticUnit, zlc, attrs);
            }

        } finally {
            LdapClient.closeContext(zlc);
        }
        PermissionCache.invalidateCache();
        cleanGroupMembersCache(group);
    }

    private void removeDynamicGroupExternalMembers(LdapDynamicGroup group, String[] members)
    throws ServiceException {
        removeDynamicGroupMembers(group, members, true);
    }

    private void removeDynamicGroupMembers(LdapDynamicGroup group, String[] members, boolean externalOnly)
    throws ServiceException {
        if (!group.isIsACLGroup()) {
            throw ServiceException.INVALID_REQUEST(
                    "cannot remove members from dynamic group with custom memberURL", null);
        }

        String groupId = group.getId();

        List<Account> accts = new ArrayList<Account>();
        List<String> externalAddrs = new ArrayList<String>();
        HashSet<String> failed = new HashSet<String>();

        // check for errors, and put valid accts to the queue
        for (String member : members) {
            String memberName = member.toLowerCase();

            boolean isBadAddr = false;
            try {
                memberName = IDNUtil.toAsciiEmail(memberName);
            } catch (ServiceException e) {
                // if the addr is not a valid email address, maybe they want to
                // remove a bogus addr that somehow got in, just let it through.
                memberName = member;
                isBadAddr = true;
            }

            // always add all addrs to "externalAddrs".
            externalAddrs.add(memberName);

            if (!externalOnly) {
                Account acct = isBadAddr ? null : get(AccountBy.name, member);
                if (acct != null) {
                    Set<String> memberOf = acct.getMultiAttrSet(Provisioning.A_zimbraMemberOf);
                    if (memberOf.contains(groupId)) {
                        accts.add(acct);
                    } else {
                        // else the addr is not in the group, throw exception
                        failed.add(memberName);
                    }
                }
            }
        }

        if (!failed.isEmpty()) {
            StringBuilder sb = new StringBuilder();
            Iterator<String> iter = failed.iterator();
            while (true) {
                sb.append(iter.next());
                if (!iter.hasNext())
                    break;
                sb.append(",");
            }
            throw AccountServiceException.NO_SUCH_MEMBER(group.getName(), sb.toString());
        }

        ZLdapContext zlc = null;
        try {
            zlc = LdapClient.getContext(LdapServerType.MASTER, LdapUsage.REMOVE_GROUP_MEMBER);

            /*
             * remove internal members
             */
            for (Account acct : accts) {
                Map<String, Object> attrs = new HashMap<String, Object>();
                attrs.put("-" + Provisioning.A_zimbraMemberOf, groupId);
                modifyLdapAttrs(acct, zlc, attrs);
                clearUpwardMembershipCache(acct);
            }

            /*
             * remove external members on the static unit
             */
            LdapDynamicGroup.StaticUnit staticUnit = group.getStaticUnit();
            Set<String> existingAddrs = staticUnit.getMembersSet();
            List<String> addrsToRemove = Lists.newArrayList();
            for (String addr : externalAddrs) {
                if (existingAddrs.contains(addr)) {
                    addrsToRemove.add(addr);
                }
            }

            if (!addrsToRemove.isEmpty()) {
                Map<String,String[]> attrs = new HashMap<String,String[]>();
                attrs.put("-" + LdapDynamicGroup.StaticUnit.MEMBER_ATTR,
                        addrsToRemove.toArray(new String[addrsToRemove.size()]));
                modifyLdapAttrs(staticUnit, zlc, attrs);
            }

        } finally {
            LdapClient.closeContext(zlc);
        }
        PermissionCache.invalidateCache();
        cleanGroupMembersCache(group);
    }

    private List<DynamicGroup> getContainingDynamicGroups(Account acct) throws ServiceException {
        List<DynamicGroup> groups = new ArrayList<DynamicGroup>();

        Set<String> memberOf;

        if (acct instanceof GuestAccount) {
            memberOf = searchContainingDynamicGroupIdsForExternalAddress(acct.getName(), null);
        } else if (acct.isIsExternalVirtualAccount()) {
            memberOf = searchContainingDynamicGroupIdsForExternalAddress(acct.getExternalUserMailAddress(), null);
        } else {
            memberOf = acct.getMultiAttrSet(Provisioning.A_zimbraMemberOf);
        }

        for (String groupId : memberOf) {
            DynamicGroup dynGroup = getDynamicGroupBasic(Key.DistributionListBy.id, groupId, null);
            if (dynGroup != null && dynGroup.isIsACLGroup()) {
                groups.add(dynGroup);
            }
        }

        return groups;
    }

    /*
     * returns zimbraId of dynamic groups containing addr as an external member.
     */
    private Set<String> searchContainingDynamicGroupIdsForExternalAddress(
            String addr, ZLdapContext initZlc) {
        final Set<String> groupIds = Sets.newHashSet();

        SearchLdapVisitor visitor = new SearchLdapVisitor(false) {
            @Override
            public void visit(String dn, IAttributes ldapAttrs)
            throws StopIteratingException {
                String groupId = null;
                try {
                    groupId = ldapAttrs.getAttrString(A_zimbraGroupId);
                } catch (ServiceException e) {
                    ZimbraLog.account.warn("unable to get attr", e);
                }
                if (groupId != null) {
                    groupIds.add(groupId);
                }
            }
        };

        ZLdapContext zlc = initZlc;
        try {
            if (zlc == null) {
                zlc = LdapClient.getContext(LdapServerType.REPLICA, LdapUsage.SEARCH);
            }
            String base = mDIT.mailBranchBaseDN();
            ZLdapFilter filter =
                    filterFactory.dynamicGroupsStaticUnitByMemberAddr(addr);

            SearchLdapOptions searchOptions = new SearchLdapOptions(base, filter,
                    new String[]{A_zimbraGroupId},
                    SearchLdapOptions.SIZE_UNLIMITED,
                    null, ZSearchScope.SEARCH_SCOPE_SUBTREE, visitor);

            zlc.searchPaged(searchOptions);

        } catch (ServiceException e) {
            ZimbraLog.account.warn("unable to search dynamic groups for guest acct", e);
        } finally {
            if (initZlc == null) {
                LdapClient.closeContext(zlc);
            }
        }

        return groupIds;
    }

    /*
     * remove addrs from all dynamic groups (i.e. static units of dynamic groups)
     *
     * Called whenever a new email address is created on the system
     * (create/rename/add-alias of accounts and static/dynamic groups)
     */
    private void removeExternalAddrsFromAllDynamicGroups(Set<String> addrs, ZLdapContext zlc)
    throws ServiceException {
        for (String addr : addrs) {
            Set<String> memberOf = searchContainingDynamicGroupIdsForExternalAddress(addr, zlc);

            for (String groupId : memberOf) {
                DynamicGroup group = getDynamicGroupBasic(Key.DistributionListBy.id, groupId, zlc);
                if (group != null) {  // sanity check, should not be null
                    removeDynamicGroupExternalMembers((LdapDynamicGroup)group, new String[]{addr});
                }
            }
        }
    }

    /*
     * returns all internal and external member addresses of the DynamicGroup
     */
    private List<String> searchDynamicGroupMembers(DynamicGroup group) throws ServiceException {
        if (!group.isIsACLGroup()) {
            throw ServiceException.INVALID_REQUEST(
                    "cannot search members to dynamic group with custom memberURL", null);
        }

        final List<String> members = Lists.newArrayList();

        ZLdapContext zlc = null;
        try {
            // always use master to search for dynamic group members
            zlc = LdapClient.getContext(LdapServerType.MASTER, LdapUsage.SEARCH);

            // search internal members
            searchDynamicGroupInternalMemberDeliveryAddresses(zlc, group.getId(), members);

            // add external members
            LdapDynamicGroup.StaticUnit staticUnit = ((LdapDynamicGroup)group).getStaticUnit();
            // need to refresh, the StaticUnit instance updated by add/remove
            // dynamic group members may be the cached instance.
            refreshEntry(staticUnit, zlc);
            for (String extAddr : staticUnit.getMembers()) {
                members.add(extAddr);
            }
        } catch (ServiceException e) {
            ZimbraLog.account.warn("unable to search dynamic group members", e);
        } finally {
            LdapClient.closeContext(zlc);
        }


        return members;
    }

    private void searchDynamicGroupInternalMemberDeliveryAddresses(
            ZLdapContext initZlc, String dynGroupId, final Collection<String> result) {

        SearchLdapVisitor visitor = new SearchLdapVisitor(false) {
            @Override
            public void visit(String dn, IAttributes ldapAttrs) throws StopIteratingException {
                String addr = null;
                try {
                    addr = ldapAttrs.getAttrString(Provisioning.A_zimbraMailDeliveryAddress);
                } catch (ServiceException e) {
                    ZimbraLog.account.warn("unable to get attr", e);
                }
                if (addr != null) {
                    result.add(addr);
                }
            }
        };

        ZLdapContext zlc = initZlc;
        try {
            if (zlc == null) {
                // always use master to search for dynamic group members
                zlc = LdapClient.getContext(LdapServerType.MASTER, LdapUsage.SEARCH);
            }
            searchDynamicGroupInternalMembers(zlc, dynGroupId, visitor);
        } catch (ServiceException e) {
            ZimbraLog.account.warn("unable to search dynamic group members", e);
        } finally {
            if (initZlc == null) {
                LdapClient.closeContext(zlc);
            }
        }
    }

    public String[] getNonDefaultDynamicGroupMembers(DynamicGroup group) {
        final List<String> members = Lists.newArrayList();

        ZLdapContext zlc = null;
        try {
            zlc = LdapClient.getContext(LdapServerType.REPLICA, LdapUsage.GET_GROUP_MEMBER);

            /*
             * this DynamicGroup object must not be a basic group with minimum
             * attrs, we need the member attribute
             */
            String[] memberDNs = group.getMultiAttr(Provisioning.A_member);

            final String[] attrsToGet = new String[] { Provisioning.A_zimbraMailDeliveryAddress,
                Provisioning.A_zimbraIsExternalVirtualAccount };
            for (String memberDN : memberDNs) {
                ZAttributes memberAttrs = zlc.getAttributes(memberDN, attrsToGet);
                String memberAddr = memberAttrs
                    .getAttrString(Provisioning.A_zimbraMailDeliveryAddress);
                boolean isVirtualAcct = memberAttrs.hasAttributeValue(
                    Provisioning.A_zimbraIsExternalVirtualAccount, "TRUE");
                if (memberAddr != null && !isVirtualAcct) {
                    members.add(memberAddr);
                }
            }

        } catch (ServiceException e) {
            ZimbraLog.account.warn("unable to get dynamic group members", e);
        } finally {
            LdapClient.closeContext(zlc);
        }

        return members.toArray(new String[members.size()]);
    }

    public String[] getDynamicGroupMembers(DynamicGroup group) throws ServiceException {
        List<String> members = searchDynamicGroupMembers(group);
        return members.toArray(new String[members.size()]);
    }

    public Set<String> getDynamicGroupMembersSet(DynamicGroup group) throws ServiceException {
        List<String> members = searchDynamicGroupMembers(group);
        return Sets.newHashSet(members);
    }


    /*
     *
     * UC service methods
     *
     */
    private UCService getUCServiceByQuery(ZLdapFilter filter, ZLdapContext initZlc)
    throws ServiceException {
        try {
            ZSearchResultEntry sr = helper.searchForEntry(mDIT.ucServiceBaseDN(), filter, initZlc, false);
            if (sr != null) {
                return new LdapUCService(sr.getDN(), sr.getAttributes(), this);
            }
        } catch (LdapMultipleEntriesMatchedException e) {
            throw AccountServiceException.MULTIPLE_ENTRIES_MATCHED("getUCServiceByQuery", e);
        } catch (ServiceException e) {
            throw ServiceException.FAILURE("unable to lookup ucservice via query: "+
                    filter.toFilterString() + " message:" + e.getMessage(), e);
        }
        return null;
    }

    private UCService getUCServiceById(String zimbraId, ZLdapContext zlc, boolean nocache)
    throws ServiceException {
        if (zimbraId == null) {
            return null;
        }
        UCService s = null;
        if (!nocache) {
            s = ucServiceCache.getById(zimbraId);
        }
        if (s == null) {
            s = getUCServiceByQuery(filterFactory.ucServiceById(zimbraId), zlc);
            ucServiceCache.put(s);
        }
        return s;
    }

    private UCService getUCServiceByName(String name, boolean nocache) throws ServiceException {
        if (!nocache) {
            UCService s = ucServiceCache.getByName(name);
            if (s != null) {
                return s;
            }
        }

        try {
            String dn = mDIT.ucServiceNameToDN(name);
            ZAttributes attrs = helper.getAttributes(LdapUsage.GET_UCSERVICE, dn);
            LdapUCService s = new LdapUCService(dn, attrs, this);
            ucServiceCache.put(s);
            return s;
        } catch (LdapEntryNotFoundException e) {
            return null;
        } catch (ServiceException e) {
            throw ServiceException.FAILURE("unable to lookup ucservice by name: "+name+" message: "+e.getMessage(), e);
        }
    }

    @Override
    public UCService createUCService(String name, Map<String, Object> attrs)
            throws ServiceException {
        name = name.toLowerCase().trim();

        CallbackContext callbackContext = new CallbackContext(CallbackContext.Op.CREATE);
        AttributeManager.getInstance().preModify(attrs, null, callbackContext, true);

        ZLdapContext zlc = null;
        try {
            zlc = LdapClient.getContext(LdapServerType.MASTER, LdapUsage.CREATE_UCSERVICE);

            ZMutableEntry entry = LdapClient.createMutableEntry();
            entry.mapToAttrs(attrs);

            Set<String> ocs = LdapObjectClass.getUCServiceObjectClasses(this);
            entry.addAttr(A_objectClass, ocs);

            String zimbraIdStr = LdapUtil.generateUUID();
            entry.setAttr(A_zimbraId, zimbraIdStr);
            entry.setAttr(A_zimbraCreateTimestamp, DateUtil.toGeneralizedTime(new Date()));
            entry.setAttr(A_cn, name);
            String dn = mDIT.ucServiceNameToDN(name);

            entry.setDN(dn);
            zlc.createEntry(entry);

            UCService ucService = getUCServiceById(zimbraIdStr, zlc, true);
            AttributeManager.getInstance().postModify(attrs, ucService, callbackContext);
            return ucService;

        } catch (LdapEntryAlreadyExistException nabe) {
            throw AccountServiceException.SERVER_EXISTS(name);
        } catch (LdapException e) {
            throw e;
        } catch (AccountServiceException e) {
            throw e;
        } catch (ServiceException e) {
            throw ServiceException.FAILURE("unable to create ucservice: " + name, e);
        } finally {
            LdapClient.closeContext(zlc);
        }
    }

    @Override
    public void deleteUCService(String zimbraId) throws ServiceException {
        LdapUCService ucService = (LdapUCService) getUCServiceById(zimbraId, null, false);
        if (ucService == null) {
            throw AccountServiceException.NO_SUCH_UC_SERVICE(zimbraId);
        }

        ZLdapContext zlc = null;
        try {
            zlc = LdapClient.getContext(LdapServerType.MASTER, LdapUsage.DELETE_UCSERVICE);
            zlc.deleteEntry(ucService.getDN());
            ucServiceCache.remove(ucService);
        } catch (ServiceException e) {
            throw ServiceException.FAILURE("unable to purge ucservice: "+zimbraId, e);
        } finally {
            LdapClient.closeContext(zlc);
        }
    }

    @Override
    public UCService get(UCServiceBy keyType, String key) throws ServiceException {
        switch(keyType) {
            case name:
                return getUCServiceByName(key, false);
            case id:
                return getUCServiceById(key, null, false);
            default:
                return null;
        }
    }

    @Override
    public List<UCService> getAllUCServices() throws ServiceException {
        List<UCService> result = new ArrayList<UCService>();

        ZLdapFilter filter = filterFactory.allUCServices();

        try {
            ZSearchResultEnumeration ne = helper.searchDir(mDIT.ucServiceBaseDN(),
                    filter, ZSearchControls.SEARCH_CTLS_SUBTREE());
            while (ne.hasMore()) {
                ZSearchResultEntry sr = ne.next();
                LdapUCService s = new LdapUCService(sr.getDN(), sr.getAttributes(), this);
                result.add(s);
            }
            ne.close();
        } catch (ServiceException e) {
            throw ServiceException.FAILURE("unable to list all servers", e);
        }

        if (result.size() > 0) {
            ucServiceCache.put(result, true);
        }
        Collections.sort(result);
        return result;
    }

    @Override
    public void renameUCService(String zimbraId, String newName) throws ServiceException {
        LdapUCService ucService = (LdapUCService) getUCServiceById(zimbraId, null, false);
        if (ucService == null) {
            throw AccountServiceException.NO_SUCH_UC_SERVICE(zimbraId);
        }

        ZLdapContext zlc = null;
        try {
            zlc = LdapClient.getContext(LdapServerType.MASTER, LdapUsage.RENAME_UCSERVICE);
            String newDn = mDIT.ucServiceNameToDN(newName);
            zlc.renameEntry(ucService.getDN(), newDn);
            ucServiceCache.remove(ucService);
        } catch (LdapEntryAlreadyExistException nabe) {
            throw AccountServiceException.UC_SERVICE_EXISTS(newName);
        } catch (LdapException e) {
            throw e;
        } catch (AccountServiceException e) {
            throw e;
        } catch (ServiceException e) {
            throw ServiceException.FAILURE("unable to rename ucservice: "+zimbraId, e);
        } finally {
            LdapClient.closeContext(zlc);
        }
    }

}<|MERGE_RESOLUTION|>--- conflicted
+++ resolved
@@ -1,13 +1,13 @@
 /*
  * ***** BEGIN LICENSE BLOCK *****
  * Zimbra Collaboration Suite Server
- * Copyright (C) 2005, 2006, 2007, 2008, 2009, 2010, 2011, 2012, 2013 Zimbra Software, LLC.
- * 
+ * Copyright (C) 2005, 2006, 2007, 2008, 2009, 2010, 2011, 2012, 2013 VMware, Inc.
+ *
  * The contents of this file are subject to the Zimbra Public License
  * Version 1.3 ("License"); you may not use this file except in
  * compliance with the License.  You may obtain a copy of the License at
  * http://www.zimbra.com/license.
- * 
+ *
  * Software distributed under the License is distributed on an "AS IS"
  * basis, WITHOUT WARRANTY OF ANY KIND, either express or implied.
  * ***** END LICENSE BLOCK *****
@@ -226,10 +226,7 @@
     private final INamedEntryCache<Group> groupCache;
     private final IMimeTypeCache mimeTypeCache;
     private final INamedEntryCache<Server> serverCache;
-<<<<<<< HEAD
     private final INamedEntryCache<AlwaysOnCluster> alwaysOnClusterCache;
-=======
->>>>>>> e87a7192
     private final INamedEntryCache<UCService> ucServiceCache;
     private final INamedEntryCache<ShareLocator> shareLocatorCache;
     private final INamedEntryCache<XMPPComponent> xmppComponentCache;
