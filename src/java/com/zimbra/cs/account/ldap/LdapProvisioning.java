--- conflicted
+++ resolved
@@ -287,11 +287,7 @@
      * @param attrs
      * @throws ServiceException
      */
-<<<<<<< HEAD
-    private synchronized void modifyAttrsInternal(Entry entry, DirContext initCtxt, Map attrs)
-=======
-    protected void modifyAttrsInternal(Entry entry, DirContext initCtxt, Map attrs)
->>>>>>> 0ebde675
+    private void modifyAttrsInternal(Entry entry, DirContext initCtxt, Map attrs)
             throws ServiceException {
         DirContext ctxt = initCtxt;
         try {
@@ -400,14 +396,10 @@
         return sConfig;
     }
 
-<<<<<<< HEAD
     /* (non-Javadoc)
      * @see com.zimbra.cs.account.Provisioning#getMimeType(java.lang.String)
      */
-    public synchronized MimeTypeInfo getMimeType(String name) throws ServiceException {
-=======
-    public List<MimeTypeInfo> getMimeTypes(String mimeType) throws ServiceException {
->>>>>>> 0ebde675
+    public MimeTypeInfo getMimeType(String name) throws ServiceException {
         DirContext ctxt = null;
         try {
             ctxt = LdapUtil.getDirContext();
@@ -421,11 +413,7 @@
         }
     }
     
-<<<<<<< HEAD
-    public synchronized MimeTypeInfo getMimeTypeByExtension(String ext) throws ServiceException {
-=======
-    public List<MimeTypeInfo> getMimeTypesByExtension(String ext) throws ServiceException {
->>>>>>> 0ebde675
+    public MimeTypeInfo getMimeTypeByExtension(String ext) throws ServiceException {
         DirContext ctxt = null;
         try {
             ctxt = LdapUtil.getDirContext();
@@ -449,14 +437,10 @@
         
     }
 
-<<<<<<< HEAD
     /* (non-Javadoc)
      * @see com.zimbra.cs.account.Provisioning#getObjectType(java.lang.String)
      */
-    public synchronized List<Zimlet> getObjectTypes() throws ServiceException {
-=======
     public List<Zimlet> getObjectTypes() throws ServiceException {
->>>>>>> 0ebde675
     	return listAllZimlets();
     }
 
