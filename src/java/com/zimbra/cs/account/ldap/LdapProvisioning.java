/*
 * ***** BEGIN LICENSE BLOCK *****
 * Zimbra Collaboration Suite Server
 * Copyright (C) 2004, 2005, 2006, 2007, 2008, 2009 Zimbra, Inc.
 * 
 * The contents of this file are subject to the Yahoo! Public License
 * Version 1.0 ("License"); you may not use this file except in
 * compliance with the License.  You may obtain a copy of the License at
 * http://www.zimbra.com/license.
 * 
 * Software distributed under the License is distributed on an "AS IS"
 * basis, WITHOUT WARRANTY OF ANY KIND, either express or implied.
 * ***** END LICENSE BLOCK *****
 */

/*
 * Created on Sep 23, 2004
 *
 * Window - Preferences - Java - Code Style - Code Templates
 */
package com.zimbra.cs.account.ldap;

import com.zimbra.common.localconfig.LC;
import com.zimbra.common.service.ServiceException;
import com.zimbra.common.service.ServiceException.Argument;
import com.zimbra.common.util.Constants;
import com.zimbra.common.util.DateUtil;
import com.zimbra.common.util.EmailUtil;
import com.zimbra.common.util.Log;
import com.zimbra.common.util.LogFactory;
import com.zimbra.common.util.StringUtil;
import com.zimbra.common.util.ZimbraLog;
import com.zimbra.cs.account.AccessManager;
import com.zimbra.cs.account.Account;
import com.zimbra.cs.account.AccountCache;
import com.zimbra.cs.account.AccountServiceException;
import com.zimbra.cs.account.AccountServiceException.AuthFailedServiceException;
import com.zimbra.cs.account.Alias;
import com.zimbra.cs.account.AttributeClass;
import com.zimbra.cs.account.AttributeManager;
import com.zimbra.cs.account.CalendarResource;
import com.zimbra.cs.account.Config;
import com.zimbra.cs.account.Cos;
import com.zimbra.cs.account.DataSource;
import com.zimbra.cs.account.DistributionList;
import com.zimbra.cs.account.Domain;
import com.zimbra.cs.account.DomainCache;
import com.zimbra.cs.account.Entry;
import com.zimbra.cs.account.EntrySearchFilter;
import com.zimbra.cs.account.GalContact;
import com.zimbra.cs.account.GlobalGrant;
import com.zimbra.cs.account.IDNUtil;
import com.zimbra.cs.account.Identity;
import com.zimbra.cs.account.NamedEntry;
import com.zimbra.cs.account.NamedEntryCache;
import com.zimbra.cs.account.PreAuthKey;
import com.zimbra.cs.account.Provisioning;
import com.zimbra.cs.account.Server;
import com.zimbra.cs.account.Signature;
import com.zimbra.cs.account.XMPPComponent;
import com.zimbra.cs.account.Zimlet;
import com.zimbra.cs.account.accesscontrol.GranteeType;
import com.zimbra.cs.account.accesscontrol.Right;
import com.zimbra.cs.account.accesscontrol.RightCommand;
import com.zimbra.cs.account.accesscontrol.RightCommand.EffectiveRights;
import com.zimbra.cs.account.accesscontrol.RightModifier;
import com.zimbra.cs.account.auth.AuthContext;
import com.zimbra.cs.account.auth.AuthMechanism;
import com.zimbra.cs.account.auth.PasswordUtil;
import com.zimbra.cs.account.callback.MailSignature;
import com.zimbra.cs.account.gal.GalNamedFilter;
import com.zimbra.cs.account.gal.GalOp;
import com.zimbra.cs.account.gal.GalParams;
import com.zimbra.cs.account.gal.GalUtil;
import com.zimbra.cs.account.krb5.Krb5Principal;
import com.zimbra.cs.account.names.NameUtil;
import com.zimbra.cs.httpclient.URLUtil;
import com.zimbra.cs.mime.MimeTypeInfo;
import com.zimbra.cs.util.Zimbra;
import com.zimbra.cs.zimlet.ZimletException;
import com.zimbra.cs.zimlet.ZimletUtil;

import javax.naming.AuthenticationException;
import javax.naming.AuthenticationNotSupportedException;
import javax.naming.ContextNotEmptyException;
import javax.naming.InvalidNameException;
import javax.naming.NameAlreadyBoundException;
import javax.naming.NameNotFoundException;
import javax.naming.NamingEnumeration;
import javax.naming.NamingException;
import javax.naming.SizeLimitExceededException;
import javax.naming.directory.Attribute;
import javax.naming.directory.Attributes;
import javax.naming.directory.BasicAttributes;
import javax.naming.directory.InvalidAttributeIdentifierException;
import javax.naming.directory.InvalidAttributeValueException;
import javax.naming.directory.InvalidAttributesException;
import javax.naming.directory.InvalidSearchFilterException;
import javax.naming.directory.SchemaViolationException;
import javax.naming.directory.SearchControls;
import javax.naming.directory.SearchResult;
import java.io.IOException;
import java.util.ArrayList;
import java.util.Arrays;
import java.util.Collections;
import java.util.Comparator;
import java.util.Date;
import java.util.HashMap;
import java.util.HashSet;
import java.util.Iterator;
import java.util.List;
import java.util.Map;
import java.util.Random;
import java.util.Set;
import java.util.Stack;
import java.util.regex.Pattern;

/**
 * @author schemers
 */
public class LdapProvisioning extends Provisioning {

    // object classes
    public static final String C_zimbraAccount = "zimbraAccount";
    public static final String C_zimbraCOS = "zimbraCOS";
    public static final String C_zimbraDomain = "zimbraDomain";
    public static final String C_zimbraMailList = "zimbraDistributionList";
    public static final String C_zimbraMailRecipient = "zimbraMailRecipient";
    public static final String C_zimbraServer = "zimbraServer";
    public static final String C_zimbraCalendarResource = "zimbraCalendarResource";
    public static final String C_zimbraAlias = "zimbraAlias";
    public static final String C_zimbraMimeEntry = "zimbraMimeEntry";

    private static final long ONE_DAY_IN_MILLIS = 1000*60*60*24;

    private static final SearchControls sObjectSC = new SearchControls(SearchControls.OBJECT_SCOPE, 0, 0, null, false, false);

    static final SearchControls sSubtreeSC = new SearchControls(SearchControls.SUBTREE_SCOPE, 0, 0, null, false, false);

    private static final Log mLog = LogFactory.getLog(LdapProvisioning.class);
    
    private static LdapConfig sConfig = null;
    
    private static GlobalGrant sGlobalGrant = null;
    
    private static final String[] sInvalidAccountCreateModifyAttrs = {
            Provisioning.A_zimbraMailAlias,
            Provisioning.A_zimbraMailDeliveryAddress,
            Provisioning.A_uid
    };

    private static final String[] sMinimalDlAttrs = {
            Provisioning.A_zimbraMailAlias,
            Provisioning.A_zimbraId,
            Provisioning.A_uid,
            Provisioning.A_zimbraACE,
            Provisioning.A_zimbraIsAdminGroup,
            Provisioning.A_zimbraAdminConsoleUIComponents
    };


    private static AccountCache sAccountCache =
        new AccountCache(
                LC.ldap_cache_account_maxsize.intValue(),
                LC.ldap_cache_account_maxage.intValue() * Constants.MILLIS_PER_MINUTE); 

    private static NamedEntryCache<LdapCos> sCosCache =
        new NamedEntryCache<LdapCos>(
                LC.ldap_cache_cos_maxsize.intValue(),
                LC.ldap_cache_cos_maxage.intValue() * Constants.MILLIS_PER_MINUTE); 

    private static DomainCache sDomainCache =
        new DomainCache(
                LC.ldap_cache_domain_maxsize.intValue(),
                LC.ldap_cache_domain_maxage.intValue() * Constants.MILLIS_PER_MINUTE,
                LC.ldap_cache_external_domain_maxsize.intValue(),
                LC.ldap_cache_external_domain_maxage.intValue() * Constants.MILLIS_PER_MINUTE);         

    private static NamedEntryCache<Server> sServerCache =
        new NamedEntryCache<Server>(
                LC.ldap_cache_server_maxsize.intValue(),
                LC.ldap_cache_server_maxage.intValue() * Constants.MILLIS_PER_MINUTE);

    private static NamedEntryCache<LdapZimlet> sZimletCache = 
        new NamedEntryCache<LdapZimlet>(
                LC.ldap_cache_zimlet_maxsize.intValue(),
                LC.ldap_cache_zimlet_maxage.intValue() * Constants.MILLIS_PER_MINUTE);                
    

    private static NamedEntryCache<DistributionList> sGroupCache =
        new NamedEntryCache<DistributionList>(
                LC.ldap_cache_group_maxsize.intValue(),
                LC.ldap_cache_group_maxage.intValue() * Constants.MILLIS_PER_MINUTE);
    
    private static NamedEntryCache<XMPPComponent> sXMPPComponentCache =
        new NamedEntryCache<XMPPComponent>(
                LC.ldap_cache_xmppcomponent_maxsize.intValue(),
                LC.ldap_cache_xmppcomponent_maxage.intValue() * Constants.MILLIS_PER_MINUTE);
    
    public int getAccountCacheSize() { return sAccountCache.getSize(); }
    public double getAccountCacheHitRate() { return sAccountCache.getHitRate(); }
    public int getCosCacheSize() { return sCosCache.getSize(); }
    public double getCosCacheHitRate() { return sCosCache.getHitRate(); }
    public int getDomainCacheSize() { return sDomainCache.getSize(); }
    public double getDomainCacheHitRate() { return sDomainCache.getHitRate(); }
    public int getServerCacheSize() { return sServerCache.getSize(); }
    public double getServerCacheHitRate() { return sServerCache.getHitRate(); }
    public int getZimletCacheSize() { return sZimletCache.getSize(); }
    public double getZimletCacheHitRate() { return sZimletCache.getHitRate(); }
    public int getGroupCacheSize() { return sGroupCache.getSize(); }
    public double getGroupCacheHitRate() { return sGroupCache.getHitRate(); }
    public int getXMPPCacheSize() { return sXMPPComponentCache.getSize(); }
    public double getXMPPCacheHitRate() { return sXMPPComponentCache.getHitRate(); }
    
    private static final int BY_ID = 1;

    private static final int BY_EMAIL = 2;

    private static final int BY_NAME = 3;
    
    protected LdapDIT mDIT;
    public LdapProvisioning() {
        setDIT();
    }
    
    protected void setDIT() {
        mDIT = new LdapDIT(this);
    }
    
    public LdapDIT getDIT() {
        return mDIT;
    }
    
    /*
     * Contains parallel arrays of old addrs and new addrs as a result of domain change
     */
    protected static class ReplaceAddressResult {
        ReplaceAddressResult(String oldAddrs[], String newAddrs[]) {
            mOldAddrs = oldAddrs;
            mNewAddrs = newAddrs;
        }
        private String mOldAddrs[];
        private String mNewAddrs[];
        
        public String[] oldAddrs() { return mOldAddrs; }
        public String[] newAddrs() { return mNewAddrs; }
    }

    private static final Random sPoolRandom = new Random();

    private static Pattern sNamePattern = Pattern.compile("([/+])"); 

    public static interface ProvisioningValidator {
    	public void validate(LdapProvisioning prov, String action, Object... args) throws ServiceException;
    	public void refresh();
    }
    
    private static List<ProvisioningValidator> sValidators;
    
    static {
    	sValidators = new ArrayList<ProvisioningValidator>();
    	Validators.init();
    }
    
    public static void register(ProvisioningValidator validator) {
    	synchronized (sValidators) {
    		sValidators.add(validator);
    	}
    }
    
    private void validate(String action, Object... args) throws ServiceException {
    	for (ProvisioningValidator v : sValidators) {
    		v.validate(this, action, args);
    	}
    }
    
    public static void refreshValidators() {
        for (ProvisioningValidator v : sValidators) {
            v.refresh();
        }
    }

    public void modifyAttrs(Entry e, Map<String, ? extends Object> attrs, boolean checkImmutable)
            throws ServiceException {
        modifyAttrs(e, attrs, checkImmutable, true);
    }


    /**
     * Modifies this entry.  <code>attrs</code> is a <code>Map</code> consisting of
     * keys that are <code>String</code>s, and values that are either
     * <ul>
     *   <li><code>null</code>, in which case the attr is removed</li>
     *   <li>a single <code>Object</code>, in which case the attr is modified
     *     based on the object's <code>toString()</code> value</li>
     *   <li>an <code>Object</code> array or <code>Collection</code>,
     *     in which case a multi-valued attr is updated</li>
     * </ul>
     */
    public void modifyAttrs(Entry e, Map<String, ? extends Object> attrs, boolean checkImmutable, boolean allowCallback)
            throws ServiceException {
        HashMap context = new HashMap();
        AttributeManager.getInstance().preModify(attrs, e, context, false, checkImmutable, allowCallback);
        modifyAttrsInternal(e, null, attrs);
        AttributeManager.getInstance().postModify(attrs, e, context, false, allowCallback);
    }
    
    /**
     * should only be called internally.
     * 
     * @param initCtxt
     * @param attrs
     * @throws ServiceException
     */
    protected void modifyAttrsInternal(Entry entry, ZimbraLdapContext initZlc, Map attrs)
            throws ServiceException {
        ZimbraLdapContext zlc = initZlc;
        try {
            if (entry instanceof Account && !(entry instanceof CalendarResource)) {
                Account acct = (Account) entry;
                validate("modifyAccountCheckDomainCosAndFeature",
                        acct.getAttr(A_zimbraMailDeliveryAddress), attrs, acct);
            }
            if (zlc == null)
                zlc = new ZimbraLdapContext(true);
            LdapUtil.modifyAttrs(zlc, ((LdapEntry)entry).getDN(), attrs, entry);
            refreshEntry(entry, zlc, this);
        } catch (InvalidAttributeIdentifierException e) {
            throw AccountServiceException.INVALID_ATTR_NAME(
                    "invalid attr name: " + e.getMessage(), e);
        } catch (InvalidAttributeValueException e) {
            throw AccountServiceException.INVALID_ATTR_VALUE(
                    "invalid attr value: " + e.getMessage(), e);
        } catch (InvalidAttributesException e) {
            throw ServiceException.INVALID_REQUEST(
                    "invalid set of attributes: " + e.getMessage(), e);
        } catch (SchemaViolationException e) {
            throw ServiceException.INVALID_REQUEST("LDAP schema violation: "
                    + e.getMessage(), e);
        } catch (NamingException e) {
            throw ServiceException.FAILURE("unable to modify attrs: "
                    + e.getMessage(), e);
        } finally {
            if (initZlc == null)
                ZimbraLdapContext.closeContext(zlc);
        }
    }  

    /**
     * reload/refresh the entry.
     */
    public void reload(Entry e) throws ServiceException
    {    
        refreshEntry(e, null, this);
    }

    void refreshEntry(Entry entry, ZimbraLdapContext initZlc, LdapProvisioning prov)
    throws ServiceException {
        ZimbraLdapContext zlc = initZlc;
        try {
            Map<String,Object> defaults = null;
            Map<String,Object> secondaryDefaults = null;
    
            if (entry instanceof Account) {
                Cos cos = prov.getCOS((Account)entry);
                if (cos != null) 
                    defaults = cos.getAccountDefaults();
                Domain domain = prov.getDomain((Account)entry);
                if (domain != null)
                    secondaryDefaults = domain.getAccountDefaults();
            } else if (entry instanceof Domain) {
                defaults = prov.getConfig().getDomainDefaults();
            } else if (entry instanceof Server) {
                defaults = prov.getConfig().getServerDefaults();            
            }
    
            if (zlc == null)
                zlc = new ZimbraLdapContext();
            String dn = ((LdapEntry)entry).getDN();
            if (defaults == null && secondaryDefaults == null)
                entry.setAttrs(LdapUtil.getAttrs(zlc.getAttributes(dn)));
            else 
                entry.setAttrs(LdapUtil.getAttrs(zlc.getAttributes(dn)), defaults, secondaryDefaults);                
        } catch (NamingException e) {
            throw ServiceException.FAILURE("unable to refresh entry", e);
        } finally {
            if (initZlc == null)
                ZimbraLdapContext.closeContext(zlc);
        }
    }

    /**
     * Status check on LDAP connection.  Search for global config entry.
     */
    public boolean healthCheck() throws ServiceException {
        boolean result = false;
        ZimbraLdapContext zlc = null;
        try {
            zlc = new ZimbraLdapContext();
            Attributes attrs = zlc.getAttributes(mDIT.configDN());
            result = attrs != null;
        } catch (NamingException e) {
            mLog.warn("LDAP health check error", e);
        } catch (ServiceException e) {
            mLog.warn("LDAP health check error", e);
        } finally {
            ZimbraLdapContext.closeContext(zlc);
        }
        return result;
    }

    @Override
    public Config getConfig() throws ServiceException
    {
        // TODO: failure scenarios? fallback to static config file or hard-coded defaults?
        // double-checked-locking is broken
        if (sConfig == null) {
            synchronized(LdapProvisioning.class) {
                if (sConfig == null) {
                    ZimbraLdapContext zlc = null;
                    try {
                        String configDn = mDIT.configDN();
                        zlc = new ZimbraLdapContext();
                        Attributes attrs = zlc.getAttributes(configDn);
                        sConfig = new LdapConfig(configDn, attrs, this);
                    } catch (NamingException e) {
                        throw ServiceException.FAILURE("unable to get config", e);
                    } finally {
                        ZimbraLdapContext.closeContext(zlc);
                    }
                }
            }
        }
        return sConfig;
    }
    
    @Override
    public GlobalGrant getGlobalGrant() throws ServiceException
    {
        // TODO: failure scenarios? fallback to static config file or hard-coded defaults?
        if (sGlobalGrant == null) {
            synchronized(LdapProvisioning.class) {
                if (sGlobalGrant == null) {
                    ZimbraLdapContext zlc = null;
                    try {
                        String globalGrantDn = mDIT.globalGrantDN();
                        zlc = new ZimbraLdapContext();
                        Attributes attrs = zlc.getAttributes(globalGrantDn);
                        sGlobalGrant = new LdapGlobalGrant(globalGrantDn, attrs, this);
                    } catch (NamingException e) {
                        throw ServiceException.FAILURE("unable to get globalgrant", e);
                    } finally {
                        ZimbraLdapContext.closeContext(zlc);
                    }
                }
            }
        }
        return sGlobalGrant;
    }

    @Override
    public List<MimeTypeInfo> getMimeTypes(String mimeType) throws ServiceException {
        ZimbraLdapContext zlc = null;
        try {
            zlc = new ZimbraLdapContext();
            mimeType = LdapUtil.escapeSearchFilterArg(mimeType);
            NamingEnumeration ne = zlc.searchDir(mDIT.mimeBaseDN(), LdapFilter.mimeEntryByMimeType(mimeType), sSubtreeSC);
            List<MimeTypeInfo> mimeTypes = new ArrayList<MimeTypeInfo>();
            while (ne.hasMore()) {
                SearchResult sr = (SearchResult) ne.next();
                mimeTypes.add(new LdapMimeType(sr.getNameInNamespace(), sr.getAttributes(), this));
            }
            ne.close();
            return mimeTypes;
        } catch (NameNotFoundException e) {
            return null;
        } catch (InvalidNameException e) {
            return null;                        
        } catch (NamingException e) {
            throw ServiceException.FAILURE("unable to get mime types for " + mimeType, e);
        } finally {
            ZimbraLdapContext.closeContext(zlc);
        }
    }

    @Override
    public List<MimeTypeInfo> getAllMimeTypes() throws ServiceException {
        ZimbraLdapContext zlc = null;
        try {
            zlc = new ZimbraLdapContext();
            List<MimeTypeInfo> mimeTypes = new ArrayList<MimeTypeInfo>();
            NamingEnumeration ne = zlc.searchDir(mDIT.mimeBaseDN(), LdapFilter.allMimeEntries(), sSubtreeSC);
            while (ne.hasMore()) {
                SearchResult sr = (SearchResult) ne.next();
                mimeTypes.add(new LdapMimeType(sr.getNameInNamespace(), sr.getAttributes(), this));
            }
            ne.close();
            return mimeTypes;
        } catch (NameNotFoundException e) {
            return null;
        } catch (InvalidNameException e) {
            return null;                        
        } catch (NamingException e) {
            throw ServiceException.FAILURE("unable to get mime types", e);
        } finally {
            ZimbraLdapContext.closeContext(zlc);
        }
        
    }

    public List<Zimlet> getObjectTypes() throws ServiceException {
    	return listAllZimlets();
    }

    private Account getAccountByQuery(String base, String query, ZimbraLdapContext initZlc, boolean loadFromMaster) throws ServiceException {
        ZimbraLdapContext zlc = initZlc;
        try {
            if (zlc == null)
                zlc = new ZimbraLdapContext(loadFromMaster);
            NamingEnumeration ne = zlc.searchDir(base, query, sSubtreeSC);
            if (ne.hasMore()) {
                SearchResult sr = (SearchResult) ne.next();
                if (ne.hasMore()) {
                    String dups = LdapUtil.formatMultipleMatchedEntries(sr, ne);
                    throw AccountServiceException.MULTIPLE_ACCOUNTS_MATCHED("getAccountByQuery: "+query+" returned multiple entries at "+dups);
                }
                ne.close();
                return makeAccount(sr.getNameInNamespace(), sr.getAttributes(), this);
            }
        } catch (NameNotFoundException e) {
            return null;
        } catch (InvalidNameException e) {
            return null;            
        } catch (NamingException e) {
            throw ServiceException.FAILURE("unable to lookup account via query: "+query+" message: "+e.getMessage(), e);
        } finally {
            if (initZlc == null)
                ZimbraLdapContext.closeContext(zlc);
        }
        return null;
    }

    private Account getAccountById(String zimbraId, ZimbraLdapContext zlc, boolean loadFromMaster) throws ServiceException {
        if (zimbraId == null)
            return null;
        Account a = sAccountCache.getById(zimbraId);
        if (a == null) {
            zimbraId = LdapUtil.escapeSearchFilterArg(zimbraId);
            String query = LdapFilter.accountById(zimbraId);
            
            a = getAccountByQuery(mDIT.mailBranchBaseDN(), query, zlc, loadFromMaster);
            
            // search again under the admin base if not found and admin base is not under mail base
            if (a == null && !mDIT.isUnder(mDIT.mailBranchBaseDN(), mDIT.adminBaseDN()))
                a = getAccountByQuery(mDIT.adminBaseDN(), query, zlc, loadFromMaster);
            
            sAccountCache.put(a);
        }
        return a;
    }

    @Override
    public Account get(AccountBy keyType, String key) throws ServiceException {
        return get(keyType, key, false);
    }
    
    @Override
    public Account get(AccountBy keyType, String key, boolean loadFromMaster) throws ServiceException {
        switch(keyType) {
        case adminName: 
            return getAdminAccountByName(key, loadFromMaster);
        case appAdminName: 
            return getAppAdminAccountByName(key, loadFromMaster);
        case id: 
            return getAccountById(key, null, loadFromMaster);
        case foreignPrincipal: 
            return getAccountByForeignPrincipal(key, loadFromMaster);
        case name: 
            return getAccountByName(key, loadFromMaster);
        case krb5Principal:
            return Krb5Principal.getAccountFromKrb5Principal(key, loadFromMaster);
        default:
            return null;
        }
    }
    
    public Account getFromCache(AccountBy keyType, String key) throws ServiceException {
        switch(keyType) {
        case adminName: 
            return sAccountCache.getByName(key);
        case id: 
            return sAccountCache.getById(key);
        case foreignPrincipal: 
            return sAccountCache.getByForeignPrincipal(key);
        case name: 
            return sAccountCache.getByName(key);
        case krb5Principal:
            throw ServiceException.FAILURE("key type krb5Principal is not supported by getFromCache", null);
        default:
            return null;
        }
    }

    private Account getAccountByForeignPrincipal(String foreignPrincipal, boolean loadFromMaster) throws ServiceException {
        Account a = sAccountCache.getByForeignPrincipal(foreignPrincipal);
        
        // bug 27966, always do a search so dup entries can be thrown
        foreignPrincipal = LdapUtil.escapeSearchFilterArg(foreignPrincipal);
        Account acct = getAccountByQuery(
                mDIT.mailBranchBaseDN(),
                LdapFilter.accountByForeignPrincipal(foreignPrincipal),
                null, loadFromMaster);
        
        // all is well, put the account in cache if it was not in cache
        // this is so we don't change our caching behavior - the above search was just to check for dup - we did that anyway 
        // before bug 23372 was fixed. 
        if (a == null) {
            a = acct;
            sAccountCache.put(a);
        }
        return a;
    }

    private Account getAdminAccountByName(String name, boolean loadFromMaster) throws ServiceException {
        Account a = sAccountCache.getByName(name);
        if (a == null) {
            name = LdapUtil.escapeSearchFilterArg(name);
            a = getAccountByQuery(
                    mDIT.adminBaseDN(),
                    LdapFilter.adminAccountByRDN(mDIT.accountNamingRdnAttr(), name),
                    null, loadFromMaster);
            sAccountCache.put(a);
        }
        return a;
    }
    
    private Account getAppAdminAccountByName(String name, boolean loadFromMaster) throws ServiceException {
        Account a = sAccountCache.getByName(name);
        if (a == null) {
            name = LdapUtil.escapeSearchFilterArg(name);
            a = getAccountByQuery(
                    mDIT.appAdminBaseDN(),
                    LdapFilter.adminAccountByRDN(mDIT.accountNamingRdnAttr(), name),
                    null, loadFromMaster);
            sAccountCache.put(a);
        }
        return a;
    }
    
    private String fixupAccountName(String emailAddress) throws ServiceException {
        int index = emailAddress.indexOf('@');
        String domain = null;
        if (index == -1) {
            // domain is already in ASCII name
            domain = getConfig().getAttr(Provisioning.A_zimbraDefaultDomainName, null);
            if (domain == null)
                throw ServiceException.INVALID_REQUEST("must be valid email address: "+emailAddress, null);
            else
                emailAddress = emailAddress + "@" + domain;            
        } else
            emailAddress = IDNUtil.toAsciiEmail(emailAddress);

        return emailAddress;
    }

    /* (non-Javadoc)
     * @see com.zimbra.cs.account.Provisioning#getDomainByNameInternal(java.lang.String)
     */
    private Account getAccountByName(String emailAddress, boolean loadFromMaster) throws ServiceException {
        
        Account account = getAccountByNameInternal(emailAddress, loadFromMaster);
        
        // if not found, see if the domain is an alias domain and if so try to get account by the alias domain target
        if (account == null) {
            String addrByDomainAlias = getEmailAddrByDomainAlias(emailAddress);
            if (addrByDomainAlias != null)
                account = getAccountByNameInternal(addrByDomainAlias, loadFromMaster);
        }
        
        return account;
    }
    
    /* (non-Javadoc)
     * @see com.zimbra.cs.account.Provisioning#getDomainByNameInternal(java.lang.String)
     */
    private Account getAccountByNameInternal(String emailAddress, boolean loadFromMaster) throws ServiceException {
        
        emailAddress = fixupAccountName(emailAddress);
        
        Account account = sAccountCache.getByName(emailAddress);
        if (account == null) {
            emailAddress = LdapUtil.escapeSearchFilterArg(emailAddress);
            account = getAccountByQuery(
                    mDIT.mailBranchBaseDN(),
                    LdapFilter.accountByName(emailAddress),
                    null, loadFromMaster);
            sAccountCache.put(account);
        }
        return account;
    }

    
    private Cos lookupCos(String key, ZimbraLdapContext zlc) throws ServiceException {
        Cos c = null;
        c = getCosById(key, zlc);
        if (c == null)
            c = getCosByName(key, zlc);
        if (c == null)
            throw AccountServiceException.NO_SUCH_COS(key);
        else
            return c;
    }
    
    @Override
    public Account createAccount(String emailAddress, String password, Map<String, Object> attrs) throws ServiceException {
        return createAccount(emailAddress, password, attrs, mDIT.handleSpecialAttrs(attrs), null, false, null);
    }
    
    @Override
    public Account restoreAccount(String emailAddress, String password, 
            Map<String, Object> attrs, Map<String, Object> origAttrs) throws ServiceException {
        return createAccount(emailAddress, password, attrs, mDIT.handleSpecialAttrs(attrs), null, true, origAttrs);
    }
    
    private Account createAccount(String emailAddress,
                                  String password,
                                  Map<String, Object> acctAttrs,
                                  SpecialAttrs specialAttrs,
                                  String[] additionalObjectClasses,
                                  boolean restoring,
                                  Map<String, Object> origAttrs) throws ServiceException {
        
        String uuid = specialAttrs.getZimbraId();
        String baseDn = specialAttrs.getLdapBaseDn();
    	
        emailAddress = emailAddress.toLowerCase().trim();
        String parts[] = emailAddress.split("@");
        if (parts.length != 2)
            throw ServiceException.INVALID_REQUEST("must be valid email address: "+emailAddress, null);
        
        String localPart = parts[0];
        String domain = parts[1];
        domain = IDNUtil.toAsciiDomainName(domain);
        emailAddress = localPart + "@" + domain;
        
        validEmailAddress(emailAddress);
        
        if (restoring) {
            validate("createAccount", emailAddress, additionalObjectClasses, origAttrs);
            validate("createAccountCheckDomainCosAndFeature", emailAddress, origAttrs);
        } else {
            validate("createAccount", emailAddress, additionalObjectClasses, acctAttrs);
            validate("createAccountCheckDomainCosAndFeature", emailAddress, acctAttrs);
        }
            
        HashMap attrManagerContext = new HashMap();
        if (acctAttrs == null) {
            acctAttrs = new HashMap<String, Object>();
        }
        AttributeManager.getInstance().preModify(acctAttrs, null, attrManagerContext, true, true);

        String dn = null;
        ZimbraLdapContext zlc = null;
        try {
            zlc = new ZimbraLdapContext(true);

            Domain d = getDomainByAsciiName(domain, zlc);
            if (d == null)
                throw AccountServiceException.NO_SUCH_DOMAIN(domain);
            String domainType = d.getAttr(Provisioning.A_zimbraDomainType, Provisioning.DOMAIN_TYPE_LOCAL);
            if (!domainType.equals(Provisioning.DOMAIN_TYPE_LOCAL))
                throw ServiceException.INVALID_REQUEST("domain type must be local", null);

            Attributes attrs = new BasicAttributes(true);
            LdapUtil.mapToAttrs(acctAttrs, attrs);

            for (int i=0; i < sInvalidAccountCreateModifyAttrs.length; i++) {
                String a = sInvalidAccountCreateModifyAttrs[i];
                if (attrs.get(a) != null)
                    throw ServiceException.INVALID_REQUEST("invalid attribute for CreateAccount: "+a, null);
            }
            
            Set<String> ocs;
            if (additionalObjectClasses == null) {
                // We are creating a pure account object, get all object classes for account.
                // 
                // If restoring, only add zimbra default object classes, do not add extra 
                // ones configured.  After createAccount, the restore code will issue a 
                // modifyAttrs call and all object classes in the backed up account will be 
                // in the attr map passed to modifyAttrs.
                //
                ocs = LdapObjectClass.getAccountObjectClasses(this, restoring);
            } else {
                // We are creating a "subclass" of account (e.g. calendar resource), get just the
                // zimbra default object classes for account, then add extra object classes needed 
                // by the subclass.  All object classes need by the subclass (calendar resource) 
                // were figured out in the createCalendarResource method: including the zimbra
                // default (zimbracalendarResource) and any extra ones configured via 
                // globalconfig.zimbraCalendarResourceExtraObjectClass.
                //
                // It doesn't matter if the additionalObjectClasses already contains object classes 
                // added by the getAccountObjectClasses(this, true).  When additional object classes
                // are added to the set, duplicated once will only appear once.
                //
                // 
                // The "restoring" flag is ignored in this path.
                // When restoring a calendar a resource, the restoring code:
                //     - always calls createAccount, not createCalendarResource
                //     - always pass null for additionalObjectClasses
                //     - like restoring an account, it will call modifyAttrs after the 
                //       entry is created, any object classes in the backed up data
                //       will be in the attr map passed to modifyAttrs.
                ocs = LdapObjectClass.getAccountObjectClasses(this, true);
                for (int i = 0; i < additionalObjectClasses.length; i++)
                    ocs.add(additionalObjectClasses[i]);
            }
            Attribute oc = LdapUtil.addAttr(attrs, A_objectClass, ocs);

            
            String zimbraIdStr;
            if (uuid == null)
                zimbraIdStr = LdapUtil.generateUUID();
            else
                zimbraIdStr = uuid;
            attrs.put(A_zimbraId, zimbraIdStr);
            attrs.put(A_zimbraCreateTimestamp, DateUtil.toGeneralizedTime(new Date()));

            // default account status is active
            if (attrs.get(Provisioning.A_zimbraAccountStatus) == null)
                attrs.put(A_zimbraAccountStatus, Provisioning.ACCOUNT_STATUS_ACTIVE);

            Cos cos = null;
            Attribute cosIdAttr = attrs.get(Provisioning.A_zimbraCOSId);
            String cosId = null;

            if (cosIdAttr != null) {
                cosId = (String) cosIdAttr.get();
                cos = lookupCos(cosId, zlc);
                if (!cos.getId().equals(cosId)) {
                    cosId = cos.getId();
                }
                attrs.put(Provisioning.A_zimbraCOSId, cosId);
            } else {
                String domainCosId = domain != null ? d.getAttr(Provisioning.A_zimbraDomainDefaultCOSId, null) : null;
                if (domainCosId != null) cos = get(CosBy.id, domainCosId);
                if (cos == null) cos = getCosByName(Provisioning.DEFAULT_COS_NAME, zlc);
            }

            boolean hasMailTransport = (attrs.get(Provisioning.A_zimbraMailTransport) == null)?false:true;
            
            // if zimbraMailTransport is NOT provided, pick a server and add zimbraMailHost(and zimbraMailTransport) if it is not specified
            if (!hasMailTransport) {
                // if zimbraMailHost is not specified, and we have a COS, see if there is a pool to pick from.
                if (cos != null && attrs.get(Provisioning.A_zimbraMailHost) == null) {
                    String mailHostPool[] = cos.getMultiAttr(Provisioning.A_zimbraMailHostPool);
                    addMailHost(attrs, mailHostPool, cos.getName());
                }
    
                // if zimbraMailHost still not specified, default to local server's zimbraServiceHostname if it has 
                // the mailbox service enabled, otherwise look through all servers and pick first with the service enabled.
                // this means every account will always have a mailbox
                if (attrs.get(Provisioning.A_zimbraMailHost) == null) {
                    addDefaultMailHost(attrs);
                }
            }

            // set all the mail-related attrs if zimbraMailHost or zimbraMailTransport was specified
            if (attrs.get(Provisioning.A_zimbraMailHost) != null || attrs.get(Provisioning.A_zimbraMailTransport) != null) {
                // default mail status is enabled
                if (attrs.get(Provisioning.A_zimbraMailStatus) == null)
                    attrs.put(A_zimbraMailStatus, MAIL_STATUS_ENABLED);

                // default account mail delivery address is email address
                if (attrs.get(Provisioning.A_zimbraMailDeliveryAddress) == null) {
                    attrs.put(A_zimbraMailDeliveryAddress, emailAddress);
                }
            } else
                throw ServiceException.INVALID_REQUEST("missing " + Provisioning.A_zimbraMailHost + " or " + Provisioning.A_zimbraMailTransport +  " for CreateAccount: " + emailAddress, null);

            // amivisAccount requires the mail attr, so we always add it            
            attrs.put(A_mail, emailAddress);                

            // required for organizationalPerson class
            if (attrs.get(Provisioning.A_cn) == null) {
                Attribute a = attrs.get(Provisioning.A_displayName); 
                if (a != null) {
                    attrs.put(A_cn, a.get());
                } else {
                    attrs.put(A_cn, localPart);
                }
            }

            // required for organizationalPerson class
            if (attrs.get(Provisioning.A_sn) == null)
                attrs.put(A_sn, localPart);
            
            attrs.put(A_uid, localPart);

            setInitialPassword(cos, attrs, password);
            
            dn = mDIT.accountDNCreate(baseDn, attrs, localPart, domain);
            
            zlc.createEntry(dn, attrs, "createAccount");
            Account acct = getAccountById(zimbraIdStr, zlc, true);
            if (acct == null)
                throw ServiceException.FAILURE("unable to get account after creating LDAP account entry: "+emailAddress+", check ldap log for possible BDB deadlock", null);
            AttributeManager.getInstance().postModify(acctAttrs, acct, attrManagerContext, true);

            validate("createAccountSucceeded", emailAddress, acct);
            return acct;
        } catch (NameAlreadyBoundException nabe) {
            throw AccountServiceException.ACCOUNT_EXISTS(emailAddress, dn, nabe);
        } catch (NamingException e) {
           throw ServiceException.FAILURE("unable to create account: "+emailAddress, e);
        } finally {
            ZimbraLdapContext.closeContext(zlc);
        }
    }

    private boolean addDefaultMailHost(Attributes attrs, Server server)  throws ServiceException {
        String localMailHost = server.getAttr(Provisioning.A_zimbraServiceHostname);
        boolean hasMailboxService = server.getMultiAttrSet(Provisioning.A_zimbraServiceEnabled).contains(Provisioning.SERVICE_MAILBOX);
        if (hasMailboxService && localMailHost != null) {
            attrs.put(Provisioning.A_zimbraMailHost, localMailHost);
            int lmtpPort = getLocalServer().getIntAttr(Provisioning.A_zimbraLmtpBindPort, com.zimbra.cs.util.Config.D_LMTP_BIND_PORT);
            String transport = "lmtp:" + localMailHost + ":" + lmtpPort;
            attrs.put(Provisioning.A_zimbraMailTransport, transport);
            return true;
        }
        return false;
    }

    private void addDefaultMailHost(Attributes attrs)  throws ServiceException {
        if (!addDefaultMailHost(attrs, getLocalServer())) {
            for (Server server: getAllServers()) {
                if (addDefaultMailHost(attrs, server)) {
                    return;
                }
            }
        }
    }

    private String addMailHost(Attributes attrs, String[] mailHostPool, String cosName) throws ServiceException {
        if (mailHostPool.length == 0) {
            return null;
        } else if (mailHostPool.length > 1) {
            // copy it, since we are dealing with a cached String[]
            String pool[] = new String[mailHostPool.length];
            System.arraycopy(mailHostPool, 0, pool, 0, mailHostPool.length);
            mailHostPool = pool;
        }

        // shuffule up and deal
        int max = mailHostPool.length;
        while (max > 0) {
            int i = sPoolRandom.nextInt(max);
            String mailHostId = mailHostPool[i];
            Server s = (mailHostId == null) ? null : getServerByIdInternal(mailHostId);
            if (s != null) {
                String mailHost = s.getAttr(Provisioning.A_zimbraServiceHostname);
                if (mailHost != null) {
                    boolean hasMailboxService = s.getMultiAttrSet(Provisioning.A_zimbraServiceEnabled).contains(Provisioning.SERVICE_MAILBOX);
                    if (hasMailboxService) {
                        attrs.put(Provisioning.A_zimbraMailHost, mailHost);
                        int lmtpPort = s.getIntAttr(Provisioning.A_zimbraLmtpBindPort, com.zimbra.cs.util.Config.D_LMTP_BIND_PORT);
                        String transport = "lmtp:" + mailHost + ":" + lmtpPort;
                        attrs.put(Provisioning.A_zimbraMailTransport, transport);
                        return mailHost;
                    } else
                        ZimbraLog.account.warn("cos("+cosName+") mailHostPool server("+s.getName()+") is not enabled for mailbox service");
                } else {
                    ZimbraLog.account.warn("cos("+cosName+") mailHostPool server("+s.getName()+") has no service hostname");
                }
            } else {
                ZimbraLog.account.warn("cos("+cosName+") has invalid server in pool: "+mailHostId);
            }
            if (i != max-1) {
                mailHostPool[i] = mailHostPool[max-1];
            }
            max--;
        }
        return null;
    }

    /* (non-Javadoc)
     * @see com.zimbra.cs.account.Provisioning#getAllDomains()
     */
    @SuppressWarnings("unchecked")
    public List<Account> getAllAdminAccounts() throws ServiceException {
        return (List<Account>)searchAccountsInternal(LdapFilter.adminAccountByAdminFlag(), null, null, true, Provisioning.SA_ACCOUNT_FLAG);
    }

    @SuppressWarnings("unchecked")
    public List<NamedEntry> searchAccounts(String query, String returnAttrs[], final String sortAttr, final boolean sortAscending, int flags) throws ServiceException {
        return (List<NamedEntry>) searchAccountsInternal(query, returnAttrs, sortAttr, sortAscending, flags);
    }

    /* (non-Javadoc)
     * @see com.zimbra.cs.account.Provisioning#searchAccounts(java.lang.String)
     */
    private List<?> searchAccountsInternal(String query, String returnAttrs[], final String sortAttr, final boolean sortAscending, int flags)
        throws ServiceException
    {
        //flags &= ~Provisioning.SA_DOMAIN_FLAG; // leaving on for now
        return searchObjects(query, returnAttrs, sortAttr, sortAscending, mDIT.mailBranchBaseDN(), flags, 0);
    }

    private static String getObjectClassQuery(int flags) {
        boolean accounts = (flags & Provisioning.SA_ACCOUNT_FLAG) != 0;
        boolean aliases = (flags & Provisioning.SA_ALIAS_FLAG) != 0;
        boolean lists = (flags & Provisioning.SA_DISTRIBUTION_LIST_FLAG) != 0;
        boolean calendarResources = (flags & Provisioning.SA_CALENDAR_RESOURCE_FLAG) != 0;
        boolean domains = (flags & Provisioning.SA_DOMAIN_FLAG) != 0;
        boolean coses = (flags & Provisioning.SD_COS_FLAG) != 0;

        int num = (accounts ? 1 : 0) +
                  (aliases ? 1 : 0) +
                  (lists ? 1 : 0) +
                  (domains ? 1 : 0) +
                  (coses ? 1 : 0) +
                  (calendarResources ? 1 : 0);
        if (num == 0)
            accounts = true;

        // If searching for user accounts/aliases/lists, filter looks like:
        //
        //   (&(objectclass=zimbraAccount)!(objectclass=zimbraCalendarResource))
        //
        // If searching for calendar resources, filter looks like:
        //
        //   (objectclass=zimbraCalendarResource)
        //
        // The !resource condition is there in first case because a calendar
        // resource is also a zimbraAccount.
        //
        StringBuffer oc = new StringBuffer();
        
        if (accounts && !calendarResources) oc.append("(&");
        
        if (num > 1) oc.append("(|");
        
        if (accounts) oc.append("(objectclass=zimbraAccount)");
        if (aliases) oc.append("(objectclass=zimbraAlias)");
        if (lists) oc.append("(objectclass=zimbraDistributionList)");
        if (domains) oc.append("(objectclass=zimbraDomain)");
        if (coses) oc.append("(objectclass=zimbraCos)");
        if (calendarResources) oc.append("(objectclass=zimbraCalendarResource)");
        
        if (num > 1) oc.append(")");
        
        if (accounts && !calendarResources)
            oc.append("(!(objectclass=zimbraCalendarResource)))");
        
        return oc.toString();
    }

    List<NamedEntry> searchObjects(String query,
            String returnAttrs[],
            final String sortAttr,
            final boolean sortAscending,
            String base,
            int flags,
            int maxResults)
        throws ServiceException {
        return searchObjects(query,
                returnAttrs,
                sortAttr,
                sortAscending,
                new String[] {base},
                flags,
                maxResults,
                true,
                false);
    }

    private static class NamedEntryComparator implements Comparator<NamedEntry> {
        final Provisioning mProv;
        final String mSortAttr;
        final boolean mSortAscending;
        final boolean mByName;

        NamedEntryComparator(Provisioning prov, String sortAttr, boolean sortAscending) {
            mProv = prov;
            mSortAttr = sortAttr;
            mSortAscending = sortAscending;
            mByName = sortAttr == null || sortAttr.equals("name");
        }

        public int compare(NamedEntry oa, NamedEntry ob) {
            NamedEntry a = (NamedEntry) oa;
            NamedEntry b = (NamedEntry) ob;
            int comp = 0;

            if (mByName)
                comp = a.getName().compareToIgnoreCase(b.getName());
            else {
                String sa = null;
                String sb = null;
                if (SearchOptions.SORT_BY_TARGET_NAME.equals(mSortAttr) && (a instanceof Alias) && (b instanceof Alias)) {
                    try {
                        sa = ((Alias)a).getTargetUnicodeName(mProv);
                    } catch (ServiceException e) {
                        ZimbraLog.account.error("unable to get target name: "+a.getName(), e);
                    }
                    try {
                        sb = ((Alias)b).getTargetUnicodeName(mProv);
                    } catch (ServiceException e) {
                        ZimbraLog.account.error("unable to get target name: "+b.getName(), e);
                    }

                } else {
                    sa = a.getAttr(mSortAttr);
                    sb = b.getAttr(mSortAttr);
                }
                if (sa == null) sa = "";
                if (sb == null) sb = "";
                comp = sa.compareToIgnoreCase(sb);
            }
            return mSortAscending ? comp : -comp;
        }
    };

    /* (non-Javadoc)
     * @see com.zimbra.cs.account.Provisioning#searchAccounts(java.lang.String)
     */
    List<NamedEntry> searchObjects(String query,
                                   String returnAttrs[],
                                   final String sortAttr,
                                   final boolean sortAscending,
                                   String[] bases,
                                   int flags,
                                   int maxResults,
                                   boolean useConnPool,
                                   boolean useMaster)
    throws ServiceException {
        final List<NamedEntry> result = new ArrayList<NamedEntry>();

        NamedEntry.Visitor visitor = new NamedEntry.Visitor() {
            public void visit(NamedEntry entry) {
                result.add(entry);
            }
        };

        if (bases == null || bases.length == 0)
            searchObjects(query, returnAttrs, "", flags, visitor, maxResults, useConnPool, useMaster);
        else {
            for (String base : bases)
                searchObjects(query, returnAttrs, base, flags, visitor, maxResults, useConnPool, useMaster);
        }

        NamedEntryComparator comparator = new NamedEntryComparator(Provisioning.getInstance(), sortAttr, sortAscending);
        Collections.sort(result, comparator);
        return result;
    }

    void searchObjects(String query, String returnAttrs[], String base, int flags, NamedEntry.Visitor visitor, int maxResults)
        throws ServiceException {
        searchObjects(query, returnAttrs, base, flags, visitor, maxResults, true, false);
    }

    public void searchObjects(String query, String returnAttrs[], String base, int flags, 
            NamedEntry.Visitor visitor, int maxResults,
            boolean useConnPool, boolean useMaster) throws ServiceException {

        ZimbraLdapContext zlc = null;
        try {
            zlc = new ZimbraLdapContext(useMaster, useConnPool);

            if ((flags & Provisioning.SO_NO_FIXUP_OBJECTCLASS) == 0) {
                String objectClass = getObjectClassQuery(flags);

                if (query == null || query.equals("")) {
                    query = objectClass;
                } else {
                    if (query.startsWith("(") && query.endsWith(")")) {
                        query = "(&"+query+objectClass+")";
                    } else {
                        query = "(&("+query+")"+objectClass+")";
                    }
                }
            }

            if ((flags & Provisioning.SO_NO_FIXUP_RETURNATTRS) == 0)
                returnAttrs = fixReturnAttrs(returnAttrs, flags);

            boolean setAccountDefaults = (flags & Provisioning.SO_NO_ACCOUNT_DEFAULTS) == 0;
            
            SearchControls searchControls =
                new SearchControls(SearchControls.SUBTREE_SCOPE, maxResults, 0, returnAttrs, false, false);

            //Set the page size and initialize the cookie that we pass back in subsequent pages
            int pageSize = LdapUtil.adjustPageSize(maxResults, 1000);
            byte[] cookie = null;

            // we don't want to ever cache any of these, since they might not have all their attributes

            NamingEnumeration ne = null;

            int total = 0;
            String configBranchBaseDn = mDIT.configBranchBaseDN();
            try {
                do {
                    zlc.setPagedControl(pageSize, cookie, true);

                    ne = zlc.searchDir(base, query, searchControls);
                    while (ne != null && ne.hasMore()) {
                        if (maxResults > 0 && total++ > maxResults)
                        throw new SizeLimitExceededException("exceeded limit of "+maxResults);
                        SearchResult sr = (SearchResult) ne.nextElement();
                        String dn = sr.getNameInNamespace();

                        Attributes attrs = sr.getAttributes();
                        Attribute objectclass = attrs.get("objectclass");

                        // skip admin accounts
                        // if we are looking for domains or coses, they can be under config branch in non default DIT impl.
                        if (dn.endsWith(configBranchBaseDn) && !objectclass.contains(C_zimbraDomain) && !objectclass.contains(C_zimbraCOS))
                            continue;

                        if (objectclass == null || objectclass.contains(C_zimbraAccount)) 
                            visitor.visit(makeAccount(dn, attrs, setAccountDefaults, this));
                        else if (objectclass.contains(C_zimbraAlias)) 
                            visitor.visit(makeAlias(dn, attrs, this));
                        else if (objectclass.contains(C_zimbraMailList)) 
                            visitor.visit(makeDistributionList(dn, attrs, this));
                        else if (objectclass.contains(C_zimbraDomain)) 
                            visitor.visit(new LdapDomain(dn, attrs, getConfig().getDomainDefaults(), this));
                        else if (objectclass.contains(C_zimbraCOS)) 
                            visitor.visit(new LdapCos(dn, attrs, this));
                    }
                    cookie = zlc.getCookie();
                } while (cookie != null);
            } finally {
                if (ne != null) ne.close();
            }
        } catch (InvalidSearchFilterException e) {
            throw ServiceException.INVALID_REQUEST("invalid search filter "+e.getMessage(), e);
        } catch (NameNotFoundException e) {
            // happens when base doesn't exist
            ZimbraLog.account.warn("unable to list all objects", e);
        } catch (SizeLimitExceededException e) {
            throw AccountServiceException.TOO_MANY_SEARCH_RESULTS("too many search results returned", e);
        } catch (NamingException e) {
            throw ServiceException.FAILURE("unable to list all objects", e);
        } catch (IOException e) {
            throw ServiceException.FAILURE("unable to list all objects", e);
        } finally {
            ZimbraLdapContext.closeContext(zlc);
        }
    }

    /**
     * add "uid" to list of return attrs if not specified, since we need it to construct an Account
     * @param returnAttrs
     * @return
     */
    private String[] fixReturnAttrs(String[] returnAttrs, int flags) {
        if (returnAttrs == null || returnAttrs.length == 0)
            return null;

        boolean needUID = true;
        boolean needID = true;
        boolean needCOSId = true;
        boolean needObjectClass = true;
        boolean needAliasTargetId = (flags & Provisioning.SA_ALIAS_FLAG) != 0;
        boolean needCalendarUserType = (flags & Provisioning.SA_CALENDAR_RESOURCE_FLAG) != 0;
        boolean needDomainName = true;
        boolean needZimbraACE = true;
        boolean needCn = (flags & Provisioning.SD_COS_FLAG) != 0;
        

        for (int i=0; i < returnAttrs.length; i++) {
            if (Provisioning.A_uid.equalsIgnoreCase(returnAttrs[i]))
                needUID = false;
            else if (Provisioning.A_zimbraId.equalsIgnoreCase(returnAttrs[i]))
                needID = false;
            else if (Provisioning.A_zimbraCOSId.equalsIgnoreCase(returnAttrs[i]))
                needCOSId = false;
            else if (Provisioning.A_zimbraAliasTargetId.equalsIgnoreCase(returnAttrs[i]))
                needAliasTargetId = false;
            else if (Provisioning.A_objectClass.equalsIgnoreCase(returnAttrs[i]))
                needObjectClass = false;
            else if (Provisioning.A_zimbraAccountCalendarUserType.equalsIgnoreCase(returnAttrs[i]))
            	needCalendarUserType = false;
            else if (Provisioning.A_zimbraDomainName.equalsIgnoreCase(returnAttrs[i]))
                needDomainName = false;
            else if (Provisioning.A_zimbraACE.equalsIgnoreCase(returnAttrs[i]))
                needZimbraACE = false;
            else if (Provisioning.A_cn.equalsIgnoreCase(returnAttrs[i]))
                needCn = false;
        }

        int num = (needUID ? 1 : 0) +
                  (needID ? 1 : 0) +
                  (needCOSId ? 1 : 0) +
                  (needAliasTargetId ? 1 : 0) +
                  (needObjectClass ? 1 :0) +
                  (needCalendarUserType ? 1 : 0) +
                  (needDomainName ? 1 : 0) +
                  (needZimbraACE ? 1 : 0) +
                  (needCn ? 1 : 0);

        if (num == 0) return returnAttrs;

        String[] result = new String[returnAttrs.length+num];
        int i = 0;
        if (needUID) result[i++] = Provisioning.A_uid;
        if (needID) result[i++] = Provisioning.A_zimbraId;
        if (needCOSId) result[i++] = Provisioning.A_zimbraCOSId;
        if (needAliasTargetId) result[i++] = Provisioning.A_zimbraAliasTargetId;
        if (needObjectClass) result[i++] = Provisioning.A_objectClass;
        if (needCalendarUserType) result[i++] = Provisioning.A_zimbraAccountCalendarUserType;
        if (needDomainName) result[i++] = Provisioning.A_zimbraDomainName;
        if (needZimbraACE) result[i++] = Provisioning.A_zimbraACE;
        if (needCn) result[i++] = Provisioning.A_cn;
        System.arraycopy(returnAttrs, 0, result, i, returnAttrs.length);
        return result;
    }

    public void setCOS(Account acct, Cos cos) throws ServiceException {
        HashMap<String, String> attrs = new HashMap<String, String>();
        attrs.put(Provisioning.A_zimbraCOSId, cos.getId());
        modifyAttrs(acct, attrs);
    }

    /* (non-Javadoc)
     * @see com.zimbra.cs.account.Account#modifyAccountStatus(java.lang.String)
     */
    public void modifyAccountStatus(Account acct, String newStatus) throws ServiceException {
        HashMap<String, String> attrs = new HashMap<String, String>();
        attrs.put(Provisioning.A_zimbraAccountStatus, newStatus);
        modifyAttrs(acct, attrs);
    }


    static String[] addMultiValue(String values[], String value) {
        List<String> list = new ArrayList<String>(Arrays.asList(values));
        list.add(value);
        return list.toArray(new String[list.size()]);
    }

    String[] addMultiValue(NamedEntry acct, String attr, String value) {
        return addMultiValue(acct.getMultiAttr(attr), value);
    }

    String[] removeMultiValue(NamedEntry acct, String attr, String value) {
        return LdapUtil.removeMultiValue(acct.getMultiAttr(attr), value);
    }

    public void addAlias(Account acct, String alias) throws ServiceException {
        addAliasInternal(acct, alias);
    }

    public void removeAlias(Account acct, String alias) throws ServiceException {
        removeAliasInternal(acct, alias);
    }

    public void addAlias(DistributionList dl, String alias) throws ServiceException {
        addAliasInternal(dl, alias);
    }

    public void removeAlias(DistributionList dl, String alias) throws ServiceException {
        removeAliasInternal(dl, alias);
    }

    private boolean isEntryAlias(Attributes attrs) throws NamingException {
        
        Map<String, Object> entryAttrs = LdapUtil.getAttrs(attrs);
        Object ocs = entryAttrs.get(Provisioning.A_objectClass);
        if (ocs instanceof String)
            return ((String)ocs).equalsIgnoreCase(C_zimbraAlias);
        else if (ocs instanceof String[]) {
            for (String oc : (String[])ocs) {
                if (oc.equalsIgnoreCase(C_zimbraAlias))
                    return true;
            }
        }
        return false;
    }
    
    private void addAliasInternal(NamedEntry entry, String alias) throws ServiceException {

        String targetDomainName = null;
        if (entry instanceof Account)
            targetDomainName = ((Account)entry).getDomainName();
        else if (entry instanceof DistributionList)
            targetDomainName = ((DistributionList)entry).getDomainName();
        else
            assert(false);

        alias = alias.toLowerCase().trim();
        alias = IDNUtil.toAsciiEmail(alias);
        
        validEmailAddress(alias);

        String parts[] = alias.split("@");
        String aliasName = parts[0];
        String aliasDomain = parts[1];

        ZimbraLdapContext zlc = null;
        String aliasDn = null;
        try {
            zlc = new ZimbraLdapContext(true);

            Domain domain = getDomainByAsciiName(aliasDomain, zlc);
            if (domain == null)
                throw AccountServiceException.NO_SUCH_DOMAIN(aliasDomain);

            aliasDn = mDIT.aliasDN(((LdapEntry)entry).getDN(), targetDomainName, aliasName, aliasDomain);
            // the create and addAttr ideally would be in the same transaction

            String aliasUuid = LdapUtil.generateUUID();
            String targetEntryId = entry.getId();
            try {
                zlc.simpleCreate(aliasDn, "zimbraAlias",
                    new String[] { Provisioning.A_uid, aliasName,
                                   Provisioning.A_zimbraId, aliasUuid,
                                   Provisioning.A_zimbraCreateTimestamp, DateUtil.toGeneralizedTime(new Date()),
                                   Provisioning.A_zimbraAliasTargetId, targetEntryId} );
            } catch (NameAlreadyBoundException e) {
                /*
                 * check if the alias is a dangling alias.  If so remove the dangling alias
                 * and create a new one.
                 */
                Attributes attrs = zlc.getAttributes(aliasDn);
                
                // see if the entry is an alias
                if (!isEntryAlias(attrs))
                    throw e;
                    
                Alias aliasEntry = makeAlias(aliasDn, attrs, this);
                NamedEntry targetEntry = searchAliasTarget(aliasEntry, false);
                if (targetEntry == null) {
                    // remove the dangling alias
                    try {
                        removeAliasInternal(null, alias);
                    } catch (ServiceException se) {
                        // ignore
                    }

                    // try creating the alias again
                    zlc.simpleCreate(aliasDn, "zimbraAlias",
                            new String[] { Provisioning.A_uid, aliasName,
                                           Provisioning.A_zimbraId, aliasUuid,
                                           Provisioning.A_zimbraCreateTimestamp, DateUtil.toGeneralizedTime(new Date()),
                                           Provisioning.A_zimbraAliasTargetId, targetEntryId} );
                } else if (targetEntryId.equals(targetEntry.getId())) {
                    // the alias target points this account/DL
                    Set<String> mailAliases = entry.getMultiAttrSet(Provisioning.A_zimbraMailAlias);
                    Set<String> mails = entry.getMultiAttrSet(Provisioning.A_mail);
                    if (mailAliases != null && mailAliases.contains(alias) &&
                        mails != null && mails.contains(alias))
                        throw e;
                    else
                        ZimbraLog.account.warn("alias entry exists at " + aliasDn +
                                               ", but either mail or zimbraMailAlias of the target does not contain " + alias +
                                               ", adding " + alias + " to entry " + entry.getName());
                } else {
                    // not dangling, neither is the target the same entry as the account/DL
                    // for which the alias is being added for, rethrow the naming exception
                    throw e;
                }
            }

            HashMap<String, String> attrs = new HashMap<String, String>();
            attrs.put("+" + Provisioning.A_zimbraMailAlias, alias);
            attrs.put("+" + Provisioning.A_mail, alias);

            // UGH
            modifyAttrsInternal(((NamedEntry) entry), zlc, attrs);
        } catch (NameAlreadyBoundException nabe) {
            throw AccountServiceException.ACCOUNT_EXISTS(alias, aliasDn, nabe);
        } catch (InvalidNameException e) {
            throw ServiceException.INVALID_REQUEST("invalid alias name: "+e.getMessage(), e);
        } catch (NamingException e) {
            throw ServiceException.FAILURE("unable to create alias: "+e.getMessage(), e);
        } finally {
            ZimbraLdapContext.closeContext(zlc);
        }
    }

    
    /*
     * 1. remove alias from mail and zimbraMailAlias attributes of the entry
     * 2. remove alias from all distribution lists
     * 3. delete the alias entry 
     * 
     * A. entry exists, alias exists
     *    - if alias points to the entry:            do 1, 2, 3
     *    - if alias points to other existing entry: do 1, and then throw NO_SUCH_ALIAS
     *    - if alias points to a non-existing entry: do 1, 2, 3, and then throw NO_SUCH_ALIAS
     *  
     * B. entry exists, alias does not exist:  do 1, 2, and then throw NO_SUCH_ALIAS
     * 
     * C. entry does not exist, alias exists:
     *    - if alias points to other existing entry: do nothing (and then throw NO_SUCH_ACCOUNT/NO_SUCH_DISTRIBUTION_LIST in ProvUtil)
     *    - if alias points to a non-existing entry: do 2, 3 (and then throw NO_SUCH_ACCOUNT/NO_SUCH_DISTRIBUTION_LIST in ProvUtil)
     * 
     * D. entry does not exist, alias does not exist:  do 2 (and then throw NO_SUCH_ACCOUNT/NO_SUCH_DISTRIBUTION_LIST in ProvUtil)
     * 
     * 
     */
    private void removeAliasInternal(NamedEntry entry, String alias) throws ServiceException {

        ZimbraLdapContext zlc = null;
        try {
            zlc = new ZimbraLdapContext(true);

            alias = alias.toLowerCase();
            alias = IDNUtil.toAsciiEmail(alias);

            String parts[] = alias.split("@");
            String aliasName = parts[0];
            String aliasDomain = parts[1];

            Domain domain = getDomainByAsciiName(aliasDomain, zlc);
            if (domain == null)
                throw AccountServiceException.NO_SUCH_DOMAIN(aliasDomain);

            String targetDn = (entry == null)?null:((LdapEntry)entry).getDN();
            String targetDomainName = null;
            if (entry != null) {
                if (entry instanceof Account)
                    targetDomainName = ((Account)entry).getDomainName();
                else if (entry instanceof DistributionList)
                    targetDomainName = ((DistributionList)entry).getDomainName();
                else
                    throw ServiceException.INVALID_REQUEST("invalid entry type for alias", null);
            }
            String aliasDn = mDIT.aliasDN(targetDn, targetDomainName, aliasName, aliasDomain);
            
            Attributes aliasAttrs = null;
            Alias aliasEntry = null;
            try {
                aliasAttrs = zlc.getAttributes(aliasDn);
                
                // see if the entry is an alias
                if (!isEntryAlias(aliasAttrs))
                    throw AccountServiceException.NO_SUCH_ALIAS(alias);
                
                aliasEntry = makeAlias(aliasDn, aliasAttrs, this);
            } catch (NamingException e) {
                ZimbraLog.account.warn("alias " + alias + " does not exist");
            }
            
            NamedEntry targetEntry = null;
            if (aliasEntry != null)
                targetEntry = searchAliasTarget(aliasEntry, false);
            
            boolean aliasPointsToEntry = ((entry != null) && (aliasEntry != null) && 
                                          entry.getId().equals(aliasEntry.getAttr(Provisioning.A_zimbraAliasTargetId)));
                                          
            boolean aliasPointsToOtherExistingEntry = ((aliasEntry != null) && (targetEntry != null) &&
                                                        ((entry == null) || (!entry.getId().equals(targetEntry.getId()))));
            
            boolean aliasPointsToNonExistingEntry = ((aliasEntry != null) && (targetEntry == null));
            
            // 1. remove alias from mail/zimbraMailAlias attrs
            if (entry != null) {
                try {
                    HashMap<String, String> attrs = new HashMap<String, String>();
                    attrs.put("-" + Provisioning.A_mail, alias);
                    attrs.put("-" + Provisioning.A_zimbraMailAlias, alias);
                    modifyAttrsInternal(((NamedEntry)entry), zlc, attrs);
                } catch (ServiceException e) {
                    ZimbraLog.account.warn("unable to remove zimbraMailAlias/mail attrs: "+alias);
                }
            }

            // 2. remove address from all DLs
            if (!aliasPointsToOtherExistingEntry)
                removeAddressFromAllDistributionLists(alias);

            // 3. remove the alias entry
            if (aliasPointsToEntry || aliasPointsToNonExistingEntry) {
                try {
                    zlc.unbindEntry(aliasDn);
                } catch (NamingException e) {
                    // should not happen, log it
                    ZimbraLog.account.warn("unable to remove alias entry at : " + aliasDn);
                }
            }
            
            // throw NO_SUCH_ALIAS if necessary
            if (((entry != null) && (aliasEntry == null)) ||
                ((entry != null) && (aliasEntry != null) && !aliasPointsToEntry))
                throw AccountServiceException.NO_SUCH_ALIAS(alias);
            
        } finally {
            ZimbraLdapContext.closeContext(zlc);
        }
        
        
    }

    /*
     * (non-Javadoc)
     *
     * @see com.zimbra.cs.account.Provisioning#createDomain(java.lang.String,
     *      java.util.Map)
     */
    public Domain createDomain(String name, Map<String, Object> domainAttrs) throws ServiceException {
        name = name.toLowerCase().trim();
        name = IDNUtil.toAsciiDomainName(name);

        NameUtil.validNewDomainName(name);

        ZimbraLdapContext zlc = null;
        try {
            zlc = new ZimbraLdapContext(true);

            LdapDomain d = (LdapDomain) getDomainByAsciiName(name, zlc);
            if (d != null)
                throw AccountServiceException.DOMAIN_EXISTS(name);

            HashMap attrManagerContext = new HashMap();

            // Attribute checking can not express "allow setting on
            // creation, but do not allow modifies afterwards"
            String domainType = (String) domainAttrs.get(A_zimbraDomainType);
            if (domainType == null) {
                domainType = DOMAIN_TYPE_LOCAL;
            } else {
                domainAttrs.remove(A_zimbraDomainType); // add back later
            }

            String domainStatus = (String) domainAttrs.get(A_zimbraDomainStatus);
            if (domainStatus == null) {
                domainStatus = DOMAIN_STATUS_ACTIVE;
            } else {
                domainAttrs.remove(A_zimbraDomainStatus); // add back later
            }

            AttributeManager.getInstance().preModify(domainAttrs, null, attrManagerContext, true, true);

            // Add back attrs we circumvented from attribute checking
            domainAttrs.put(A_zimbraDomainType, domainType);
            domainAttrs.put(A_zimbraDomainStatus, domainStatus);

            String parts[] = name.split("\\.");
            String dns[] = mDIT.domainToDNs(parts);
            createParentDomains(zlc, parts, dns);

            Attributes attrs = new BasicAttributes(true);
            LdapUtil.mapToAttrs(domainAttrs, attrs);

            Set<String> ocs = LdapObjectClass.getDomainObjectClasses(this);
            Attribute oc = LdapUtil.addAttr(attrs, A_objectClass, ocs);

            String zimbraIdStr = LdapUtil.generateUUID();
            attrs.put(A_zimbraId, zimbraIdStr);
            attrs.put(A_zimbraCreateTimestamp, DateUtil.toGeneralizedTime(new Date()));
            attrs.put(A_zimbraDomainName, name);

            String mailStatus = (String) domainAttrs.get(A_zimbraMailStatus);
            if (mailStatus == null)
                attrs.put(A_zimbraMailStatus, MAIL_STATUS_ENABLED);

            if (domainType.equalsIgnoreCase(DOMAIN_TYPE_ALIAS)) {
                attrs.put(A_zimbraMailCatchAllAddress, "@" + name);
            }

            attrs.put(A_o, name+" domain");
            attrs.put(A_dc, parts[0]);

            String dn = dns[0];
            //NOTE: all four of these should be in a transaction...
            try {
                zlc.createEntry(dn, attrs, "createDomain");
            } catch (NameAlreadyBoundException e) {
                zlc.replaceAttributes(dn, attrs);
            }

            String acctBaseDn = mDIT.domainDNToAccountBaseDN(dn);
            if (!acctBaseDn.equals(dn)) {
                /*
                 * create the account base dn entry only if if is not the same as the domain dn
                 *
                 * TODO, the objectclass(organizationalRole) and attrs(ou and cn) for the account
                 * base dn entry is still hardcoded,  it should be parameterized in LdapDIT
                 * according the BASE_RDN_ACCOUNT.  This is actually a design decision depending
                 * on how far we want to allow the DIT to be customized.
                 */
                zlc.simpleCreate(mDIT.domainDNToAccountBaseDN(dn),
                                 "organizationalRole",
                                 new String[] { A_ou, "people", A_cn, "people"});
            }

            Domain domain = getDomainById(zimbraIdStr, zlc);

            AttributeManager.getInstance().postModify(domainAttrs, domain, attrManagerContext, true);
            return domain;

        } catch (NameAlreadyBoundException nabe) {
            throw AccountServiceException.DOMAIN_EXISTS(name);
        } catch (NamingException e) {
            //if (e instanceof )
            throw ServiceException.FAILURE("unable to create domain: "+name, e);
        } finally {
            ZimbraLdapContext.closeContext(zlc);
        }
    }

    private LdapDomain getDomainByQuery(String query, ZimbraLdapContext initZlc) throws ServiceException {
        ZimbraLdapContext zlc = initZlc;
        try {
            if (zlc == null)
                zlc = new ZimbraLdapContext();
            NamingEnumeration ne = zlc.searchDir(mDIT.domainBaseDN(), query, sSubtreeSC);
            if (ne.hasMore()) {
                SearchResult sr = (SearchResult) ne.next();
                if (ne.hasMore()) {
                    String dups = LdapUtil.formatMultipleMatchedEntries(sr, ne);
                    throw AccountServiceException.MULTIPLE_DOMAINS_MATCHED("getDomainByQuery: "+query+" returned multiple entries at "+dups);
                }
                ne.close();
                return new LdapDomain(sr.getNameInNamespace(), sr.getAttributes(), getConfig().getDomainDefaults(), this);
            }
        } catch (NameNotFoundException e) {
            return null;
        } catch (InvalidNameException e) {
            return null;
        } catch (NamingException e) {
            throw ServiceException.FAILURE("unable to lookup domain via query: "+query+" message:"+e.getMessage(), e);
        } finally {
            if (initZlc == null)
                ZimbraLdapContext.closeContext(zlc);
        }
        return null;
    }

    @Override
    public Domain get(DomainBy keyType, String key) throws ServiceException {
        switch(keyType) {
            case name:
                return getDomainByNameInternal(key);
            case id:
                return getDomainByIdInternal(key);
            case virtualHostname:
                return getDomainByVirtualHostnameInternal(key);
            case krb5Realm:
                return getDomainByKrb5RealmInternal(key);
            default:
                    return null;
        }
    }

    private Domain getFromCache(DomainBy keyType, String key) throws ServiceException {
        switch(keyType) {
            case name:
                String asciiName = IDNUtil.toAsciiDomainName(key);
                return sDomainCache.getByName(asciiName);
            case id:
                return sDomainCache.getById(key);
            case virtualHostname:
                return sDomainCache.getByVirtualHostname(key);
            case krb5Realm:
                return sDomainCache.getByKrb5Realm(key);
            default:
                return null;
        }
    }

    private Domain getDomainById(String zimbraId, ZimbraLdapContext zlc) throws ServiceException {
        if (zimbraId == null)
            return null;

        Domain d = sDomainCache.getById(zimbraId);
        if (d instanceof DomainCache.NonExistingDomain)
            return null;

        LdapDomain domain = (LdapDomain)d;
        if (domain == null) {
            zimbraId = LdapUtil.escapeSearchFilterArg(zimbraId);
            domain = getDomainByQuery(LdapFilter.domainById(zimbraId), zlc);
            sDomainCache.put(DomainBy.id, zimbraId, domain);
        }
        return domain;
    }

    /* (non-Javadoc)
     * @see com.zimbra.cs.account.Provisioning#getDomainByIdInternal(java.lang.String)
     */
    private Domain getDomainByIdInternal(String zimbraId) throws ServiceException {
        return getDomainById(zimbraId, null);
    }

    /* (non-Javadoc)
     * @see com.zimbra.cs.account.Provisioning#getDomainByNameInternal(java.lang.String)
     */
    private Domain getDomainByNameInternal(String name) throws ServiceException {
        String asciiName = IDNUtil.toAsciiDomainName(name);
        return getDomainByAsciiName(asciiName, null);
    }

    private Domain getDomainByAsciiName(String name, ZimbraLdapContext zlc) throws ServiceException {
        Domain d = sDomainCache.getByName(name);
        if (d instanceof DomainCache.NonExistingDomain)
            return null;

        LdapDomain domain = (LdapDomain)d;
        if (domain == null) {
            name = LdapUtil.escapeSearchFilterArg(name);
            domain = getDomainByQuery(LdapFilter.domainByName(name), zlc);
            sDomainCache.put(DomainBy.name, name, domain);
        }
        return domain;
    }

    private Domain getDomainByVirtualHostnameInternal(String virtualHostname) throws ServiceException {
        Domain d = sDomainCache.getByVirtualHostname(virtualHostname);
        if (d instanceof DomainCache.NonExistingDomain)
            return null;

        LdapDomain domain = (LdapDomain)d;
        if (domain == null) {
            virtualHostname = LdapUtil.escapeSearchFilterArg(virtualHostname);
            domain = getDomainByQuery(LdapFilter.domainByVirtualHostame(virtualHostname), null);
            sDomainCache.put(DomainBy.virtualHostname, virtualHostname, domain);
        }
        return domain;
    }

    private Domain getDomainByKrb5RealmInternal(String krb5Realm) throws ServiceException {
        Domain d = sDomainCache.getByKrb5Realm(krb5Realm);
        if (d instanceof DomainCache.NonExistingDomain)
            return null;

        LdapDomain domain = (LdapDomain)d;
        if (domain == null) {
            krb5Realm = LdapUtil.escapeSearchFilterArg(krb5Realm);
            domain = getDomainByQuery(LdapFilter.domainByKrb5Realm(krb5Realm), null);
            sDomainCache.put(DomainBy.krb5Realm, krb5Realm, domain);
        }
        return domain;
    }


    /* (non-Javadoc)
     * @see com.zimbra.cs.account.Provisioning#getAllDomains()
     */
    @Override
    public List<Domain> getAllDomains() throws ServiceException {
        final List<Domain> result = new ArrayList<Domain>();
        
        NamedEntry.Visitor visitor = new NamedEntry.Visitor() {
            public void visit(NamedEntry entry) {
                result.add((LdapDomain)entry);
            }
        };
        
        getAllDomains(visitor, null);
        Collections.sort(result);
        return result;
    }
    
    @Override
    public void getAllDomains(NamedEntry.Visitor visitor, String[] retAttrs) throws ServiceException {
        
        int flags = Provisioning.SA_DOMAIN_FLAG;
        
        // if asking for specific attrs only, make sure we have the minimum attrs required 
        // for the search and to construct a LdapDomain object
        if (retAttrs != null) {
            Set<String> attrs = new HashSet<String>(Arrays.asList(retAttrs)); 
            attrs.add(Provisioning.A_objectClass);
            attrs.add(Provisioning.A_zimbraId);
            attrs.add(Provisioning.A_zimbraDomainName);
            retAttrs = attrs.toArray(new String[attrs.size()]);
            
            flags |= Provisioning.SO_NO_FIXUP_RETURNATTRS;
        }
        
        searchObjects(null, 
                      retAttrs, 
                      mDIT.domainBaseDN(), 
                      flags, 
                      visitor,
                      0);
    }

    private static boolean domainDnExists(ZimbraLdapContext zlc, String dn) throws NamingException {
        try {
            NamingEnumeration ne = zlc.searchDir(dn, LdapFilter.domainLabel(), sObjectSC);
            boolean result = ne.hasMore();
            ne.close();
            return result;
        } catch (InvalidNameException e) {
            return false;
        } catch (NameNotFoundException nnfe) {
            return false;
        }
    }

    private static void createParentDomains(ZimbraLdapContext zlc, String parts[], String dns[]) throws NamingException {
        for (int i=dns.length-1; i > 0; i--) {
            if (!domainDnExists(zlc, dns[i])) {
                String dn = dns[i];
                String domain = parts[i];
                // don't create ZimbraDomain objects, since we don't want them to show up in list domains
                zlc.simpleCreate(dn, new String[] {"dcObject", "organization"},
                        new String[] { A_o, domain+" domain", A_dc, domain });
            }
        }
    }

    /* (non-Javadoc)
     * @see com.zimbra.cs.account.Provisioning#createCos(java.lang.String, java.util.Map)
     */
    public Cos createCos(String name, Map<String, Object> cosAttrs) throws ServiceException {
        String defaultCosId =  getCosByName(DEFAULT_COS_NAME, null).getId();
        return copyCos(defaultCosId, name, cosAttrs);
    }

    /* (non-Javadoc)
     * @see com.zimbra.cs.account.Provisioning#copyCos(java.lang.String, java.lang.String)
     */
    public Cos copyCos(String srcCosId, String destCosName) throws ServiceException {
        return copyCos(srcCosId, destCosName, null);
    }

    private Cos copyCos(String srcCosId, String destCosName, Map<String, Object> cosAttrs) throws ServiceException {
        destCosName = destCosName.toLowerCase().trim();

        Map<String, Object> allAttrs = new HashMap<String, Object>();
        Cos srcCos = getCosById(srcCosId, null);
        if (srcCos == null)
            throw AccountServiceException.NO_SUCH_COS(srcCosId);

        for (Map.Entry<String, Object> e : srcCos.getAttrs().entrySet()) {
            allAttrs.put(e.getKey(), e.getValue());
        }
        allAttrs.remove(Provisioning.A_objectClass);
        allAttrs.remove(Provisioning.A_zimbraId);
        allAttrs.remove(Provisioning.A_zimbraCreateTimestamp);
        allAttrs.remove(Provisioning.A_zimbraACE);
        allAttrs.remove(Provisioning.A_cn);
        allAttrs.remove(Provisioning.A_description);
        if (cosAttrs != null) {
            for (Map.Entry<String, Object> e : cosAttrs.entrySet()) {
                allAttrs.put(e.getKey(), e.getValue());
            }
        }

        HashMap attrManagerContext = new HashMap();
        AttributeManager.getInstance().preModify(allAttrs, null, attrManagerContext, true, true);

        ZimbraLdapContext zlc = null;
        try {
            zlc = new ZimbraLdapContext(true);

            Attributes attrs = new BasicAttributes(true);
            LdapUtil.mapToAttrs(allAttrs, attrs);

            Set<String> ocs = LdapObjectClass.getCosObjectClasses(this);
            Attribute oc = LdapUtil.addAttr(attrs, A_objectClass, ocs);

            String zimbraIdStr = LdapUtil.generateUUID();
            attrs.put(A_zimbraId, zimbraIdStr);
            attrs.put(A_zimbraCreateTimestamp, DateUtil.toGeneralizedTime(new Date()));
            attrs.put(A_cn, destCosName);
            String dn = mDIT.cosNametoDN(destCosName);
            zlc.createEntry(dn, attrs, "createCos");

            Cos cos = getCosById(zimbraIdStr, zlc);
            AttributeManager.getInstance().postModify(allAttrs, cos, attrManagerContext, true);
            return cos;
        } catch (NameAlreadyBoundException nabe) {
            throw AccountServiceException.COS_EXISTS(destCosName);
        } finally {
            ZimbraLdapContext.closeContext(zlc);
        }
    }

    public void renameCos(String zimbraId, String newName) throws ServiceException {
        LdapCos cos = (LdapCos) get(CosBy.id, zimbraId);
        if (cos == null)
            throw AccountServiceException.NO_SUCH_COS(zimbraId);

        if (cos.isDefaultCos())
            throw ServiceException.INVALID_REQUEST("unable to rename default cos", null);

        newName = newName.toLowerCase().trim();
        ZimbraLdapContext zlc = null;
        try {
            zlc = new ZimbraLdapContext(true);
            String newDn = mDIT.cosNametoDN(newName);
            zlc.renameEntry(cos.getDN(), newDn);
            // remove old cos from cache
            sCosCache.remove(cos);
        } catch (NameAlreadyBoundException nabe) {
            throw AccountServiceException.COS_EXISTS(newName);
        } catch (NamingException e) {
            throw ServiceException.FAILURE("unable to rename cos: "+zimbraId, e);
        } finally {
            ZimbraLdapContext.closeContext(zlc);
        }
    }

    private LdapCos getCOSByQuery(String query, ZimbraLdapContext initZlc) throws ServiceException {
        ZimbraLdapContext zlc = initZlc;
        try {
            if (zlc == null)
                zlc = new ZimbraLdapContext();
            NamingEnumeration ne = zlc.searchDir(mDIT.cosBaseDN(), query, sSubtreeSC);
            if (ne.hasMore()) {
                SearchResult sr = (SearchResult) ne.next();
                ne.close();
                return new LdapCos(sr.getNameInNamespace(), sr.getAttributes(), this);
            }
        } catch (NameNotFoundException e) {
            return null;
        } catch (InvalidNameException e) {
            return null;
        } catch (NamingException e) {
            throw ServiceException.FAILURE("unable to lookup cos via query: "+query+ " message: "+e.getMessage(), e);
        } finally {
            if (initZlc == null)
                ZimbraLdapContext.closeContext(zlc);
        }
        return null;
    }

    /* (non-Javadoc)
     * @see com.zimbra.cs.account.Provisioning#getCOSById(java.lang.String)
     */
    private Cos getCosById(String zimbraId, ZimbraLdapContext zlc) throws ServiceException {
        if (zimbraId == null)
            return null;

        LdapCos cos = sCosCache.getById(zimbraId);
        if (cos == null) {
            zimbraId = LdapUtil.escapeSearchFilterArg(zimbraId);
            cos = getCOSByQuery(LdapFilter.cosById(zimbraId), zlc);
            sCosCache.put(cos);
        }
        return cos;
    }

    @Override
    public Cos get(CosBy keyType, String key) throws ServiceException {
        switch(keyType) {
            case name:
                return getCosByName(key, null);
            case id:
                return getCosById(key, null);
            default:
                    return null;
        }
    }

    private Cos getFromCache(CosBy keyType, String key) throws ServiceException {
        switch(keyType) {
            case name:
                return sCosCache.getByName(key);
            case id:
                return sCosCache.getById(key);
            default:
                return null;
        }
    }

    /* (non-Javadoc)
     * @see com.zimbra.cs.account.Provisioning#getCOSByName(java.lang.String)
     */
    private Cos getCosByName(String name, ZimbraLdapContext initZlc) throws ServiceException {
        ZimbraLdapContext zlc = initZlc;
        LdapCos cos = sCosCache.getByName(name);
        if (cos != null)
            return cos;

        try {
            if (zlc == null)
                zlc = new ZimbraLdapContext();
            String dn = mDIT.cosNametoDN(name);
            Attributes attrs = zlc.getAttributes(dn);
            cos  = new LdapCos(dn, attrs, this);
            sCosCache.put(cos);
            return cos;
        } catch (NameNotFoundException e) {
            return null;
        } catch (InvalidNameException e) {
            return null;
        } catch (NamingException e) {
            throw ServiceException.FAILURE("unable to lookup COS by name: "+name+" message: "+e.getMessage(), e);
        } finally {
            if (initZlc == null)
                ZimbraLdapContext.closeContext(zlc);
        }
    }

    /* (non-Javadoc)
     * @see com.zimbra.cs.account.Provisioning#getAllCOS()
     */
    public List<Cos> getAllCos() throws ServiceException {
        List<Cos> result = new ArrayList<Cos>();
        ZimbraLdapContext zlc = null;
        try {
            zlc = new ZimbraLdapContext();
            NamingEnumeration ne = zlc.searchDir(mDIT.cosBaseDN(), LdapFilter.allCoses(), sSubtreeSC);
            while (ne.hasMore()) {
                SearchResult sr = (SearchResult) ne.next();
                result.add(new LdapCos(sr.getNameInNamespace(), sr.getAttributes(), this));
            }
            ne.close();
        } catch (NamingException e) {
            throw ServiceException.FAILURE("unable to list all COS", e);
        } finally {
            ZimbraLdapContext.closeContext(zlc);
        }

        Collections.sort(result);
        return result;
    }

    /* (non-Javadoc)
     * @see com.zimbra.cs.account.Provisioning#deleteAccountById(java.lang.String)
     */
    public void deleteAccount(String zimbraId) throws ServiceException {
        Account acc = getAccountById(zimbraId);
        LdapEntry entry = (LdapEntry) getAccountById(zimbraId);
        if (acc == null)
            throw AccountServiceException.NO_SUCH_ACCOUNT(zimbraId);

        // remove the account from all DLs
        removeAddressFromAllDistributionLists(acc.getName()); // this doesn't throw any exceptions

        // delete all aliases of the account
        String aliases[] = acc.getMailAlias();
        if (aliases != null)
            for (int i=0; i < aliases.length; i++)
                removeAlias(acc, aliases[i]); // this also removes each alias from any DLs
        
        // delete all grants granted to the account
        try {
            RightCommand.revokeAllRights(this, GranteeType.GT_USER, zimbraId);
        } catch (ServiceException e) {
            // eat the exception and continue
            ZimbraLog.account.warn("cannot revoke grants", e);
        }
        
        ZimbraLdapContext zlc = null;
        try {
            zlc = new ZimbraLdapContext(true);

            zlc.deleteChildren(entry.getDN());
            zlc.unbindEntry(entry.getDN());
            sAccountCache.remove(acc);
        } catch (NamingException e) {
            throw ServiceException.FAILURE("unable to purge account: "+zimbraId, e);
        } finally {
            ZimbraLdapContext.closeContext(zlc);
        }

    }

    /* (non-Javadoc)
     * @see com.zimbra.cs.account.Provisioning#deleteAccountById(java.lang.String)
     */
    public void renameAccount(String zimbraId, String newName) throws ServiceException {
        newName = IDNUtil.toAsciiEmail(newName);
        validEmailAddress(newName);

        ZimbraLdapContext zlc = null;
        Account acct = getAccountById(zimbraId, zlc, true);
        LdapEntry entry = (LdapEntry) acct;
        if (acct == null)
            throw AccountServiceException.NO_SUCH_ACCOUNT(zimbraId);
        String oldEmail = acct.getName();

        try {
            zlc = new ZimbraLdapContext(true);

            String oldDn = entry.getDN();
            String oldDomain = EmailUtil.getValidDomainPart(oldEmail);

            newName = newName.toLowerCase().trim();
            String[] parts = EmailUtil.getLocalPartAndDomain(newName);
            if (parts == null)
                throw ServiceException.INVALID_REQUEST("bad value for newName", null);
            String newLocal = parts[0];
            String newDomain = parts[1];

            Domain domain = getDomainByAsciiName(newDomain, zlc);
            if (domain == null)
                throw AccountServiceException.NO_SUCH_DOMAIN(newDomain);

            String newDn = mDIT.accountDNRename(oldDn, newLocal, domain.getName());
            boolean dnChanged = (!newDn.equals(oldDn));

            Map<String,Object> newAttrs = acct.getAttrs(false);

            newAttrs.put(Provisioning.A_uid, newLocal);
            newAttrs.put(Provisioning.A_zimbraMailDeliveryAddress, newName);

            ReplaceAddressResult replacedMails = replaceMailAddresses(acct, Provisioning.A_mail, oldEmail, newName);
            if (replacedMails.newAddrs().length == 0) {
                // Set mail to newName if the account currently does not have a mail
                newAttrs.put(Provisioning.A_mail, newName);
            } else {
                newAttrs.put(Provisioning.A_mail, replacedMails.newAddrs());
            }

            boolean domainChanged = !oldDomain.equals(newDomain);
            ReplaceAddressResult replacedAliases = replaceMailAddresses(acct, Provisioning.A_zimbraMailAlias, oldEmail, newName);
            if (replacedAliases.newAddrs().length > 0) {
                newAttrs.put(Provisioning.A_zimbraMailAlias, replacedAliases.newAddrs());

                String newDomainDN = mDIT.domainToAccountSearchDN(newDomain);

                // check up front if any of renamed aliases already exists in the new domain (if domain also got changed)
                if (domainChanged && addressExists(zlc, newDomainDN, replacedAliases.newAddrs()))
                    throw AccountServiceException.ACCOUNT_EXISTS(newName);
            }

            Attributes attributes = new BasicAttributes(true);
            LdapUtil.mapToAttrs(newAttrs, attributes);

            if (dnChanged) {
                zlc.createEntry(newDn, attributes, "createAccount");
            }

            try {
                if (dnChanged)
                    zlc.moveChildren(oldDn, newDn);

                // rename the account and all it's renamed aliases to the new name in all distribution lists
                // doesn't throw exceptions, just logs
                renameAddressesInAllDistributionLists(oldEmail, newName, replacedAliases);

                // MOVE OVER ALL aliases
                // doesn't throw exceptions, just logs
                if (domainChanged)
                    moveAliases(zlc, replacedAliases, newDomain, null, oldDn, newDn, oldDomain, newDomain);

                if (!dnChanged)
                    modifyAttrs(acct, newAttrs, false, false);
            } catch (ServiceException e) {
                throw e;
            } finally {
                if (dnChanged)
                    zlc.unbindEntry(oldDn);  // unbind old dn
            }

        } catch (NameAlreadyBoundException nabe) {
            throw AccountServiceException.ACCOUNT_EXISTS(newName);
        } catch (NamingException e) {
            throw ServiceException.FAILURE("unable to rename account: "+zimbraId, e);
        } finally {
            // prune cache
            sAccountCache.remove(acct);
            ZimbraLdapContext.closeContext(zlc);
        }
    }

    public void deleteDomain(String zimbraId) throws ServiceException {
        // TODO: should only allow a domain delete to succeed if there are no people
        // if there aren't, we need to delete the people trees first, then delete the domain.
        ZimbraLdapContext zlc = null;
        LdapDomain d = null;
        String acctBaseDn = null;
        try {
            zlc = new ZimbraLdapContext(true);

            d = (LdapDomain) getDomainById(zimbraId, zlc);
            if (d == null)
                throw AccountServiceException.NO_SUCH_DOMAIN(zimbraId);

            String name = d.getName();

            acctBaseDn = mDIT.domainDNToAccountBaseDN(d.getDN());
            if (!acctBaseDn.equals(d.getDN()))
                zlc.unbindEntry(acctBaseDn);

            try {
            	zlc.unbindEntry(d.getDN());
                sDomainCache.remove(d);
            } catch (ContextNotEmptyException e) {
                // remove from cache before nuking all attrs
                sDomainCache.remove(d);
                // assume subdomains exist and turn into plain dc object
                Map<String, String> attrs = new HashMap<String, String>();
                attrs.put("-"+A_objectClass, "zimbraDomain");
                // remove all zimbra attrs
                for (String key : d.getAttrs(false).keySet()) {
                    if (key.startsWith("zimbra"))
                        attrs.put(key, "");
                }
                // cannot invoke callback here.  If another domain attr is added in a callback,
                // e.g. zimbraDomainStatus would add zimbraMailStatus, then we will get a LDAP
                // schema violation naming error(zimbraDomain is removed, thus there cannot be
                // any zimbraAttrs left) and the modify will fail.
                modifyAttrs(d, attrs, false, false);
            }

            String defaultDomain = getConfig().getAttr(A_zimbraDefaultDomainName, null);
            if (name.equalsIgnoreCase(defaultDomain)) {
                try {
                    Map<String, String> attrs = new HashMap<String, String>();
                    attrs.put(A_zimbraDefaultDomainName, "");
                    modifyAttrs(getConfig(), attrs);
                } catch (Exception e) {
                    ZimbraLog.account.warn("unable to remove config attr:"+A_zimbraDefaultDomainName, e);
                }
            }
        } catch (ContextNotEmptyException e) {
            // get a few entries to include in the error message
            StringBuilder sb = new StringBuilder();
            sb.append(" (remaining entries: ");
            try {
                int maxEntriesToGet = 5;
                SearchControls searchControls =
                    new SearchControls(SearchControls.SUBTREE_SCOPE, maxEntriesToGet, 0, null, false, false);
                NamingEnumeration ne = zlc.searchDir(acctBaseDn, "(objectClass=*)", searchControls);
                while (ne.hasMore()) {
                    SearchResult sr = (SearchResult) ne.next();
                    // don't show the dn itself
                    if (!sr.getNameInNamespace().equals(acctBaseDn))
                        sb.append("[" + sr.getNameInNamespace() + "] ");
                }
                ne.close();
            } catch (SizeLimitExceededException sle) {
                // this is fine
            } catch (NamingException ne) {
                ZimbraLog.account.warn("unable to get sample entries in non-empty domain " + d.getName() + " for reporting", ne);
            }
            sb.append("...)");
            throw AccountServiceException.DOMAIN_NOT_EMPTY(d.getName() + sb.toString(), e);
        } catch (NamingException e) {
            throw ServiceException.FAILURE("unable to purge domain: "+zimbraId, e);
        } finally {
            ZimbraLdapContext.closeContext(zlc);
        }
    }



    public void renameDomain(String zimbraId, String newDomainName) throws ServiceException {
        newDomainName = newDomainName.toLowerCase().trim();
        newDomainName = IDNUtil.toAsciiDomainName(newDomainName);
        NameUtil.validNewDomainName(newDomainName);

        ZimbraLdapContext zlc = null;

        try {
            zlc = new ZimbraLdapContext(true);

            Domain oldDomain = getDomainById(zimbraId, zlc);
            if (oldDomain == null)
               throw AccountServiceException.NO_SUCH_DOMAIN(zimbraId);

            String oldDomainName = oldDomain.getName();

            RenameDomain rd = new RenameDomain(zlc, this, oldDomain, newDomainName);
            rd.execute();
        } finally {
            ZimbraLdapContext.closeContext(zlc);
        }
    }


    public void deleteCos(String zimbraId) throws ServiceException {
        LdapCos c = (LdapCos) get(CosBy.id, zimbraId);
        if (c == null)
            throw AccountServiceException.NO_SUCH_COS(zimbraId);

        if (c.isDefaultCos())
            throw ServiceException.INVALID_REQUEST("unable to delete default cos", null);

        // TODO: should we go through all accounts with this cos and remove the zimbraCOSId attr?
        ZimbraLdapContext zlc = null;
        try {
            zlc = new ZimbraLdapContext(true);
            zlc.unbindEntry(c.getDN());
            sCosCache.remove(c);
        } catch (NamingException e) {
            throw ServiceException.FAILURE("unable to purge cos: "+zimbraId, e);
        } finally {
            ZimbraLdapContext.closeContext(zlc);
        }
    }

    /* (non-Javadoc)
     * @see com.zimbra.cs.account.Provisioning#createServer(java.lang.String, java.util.Map)
     */
    public Server createServer(String name, Map<String, Object> serverAttrs) throws ServiceException {
        name = name.toLowerCase().trim();

        HashMap attrManagerContext = new HashMap();
        AttributeManager.getInstance().preModify(serverAttrs, null, attrManagerContext, true, true);

        String authHost = (String)serverAttrs.get(A_zimbraMtaAuthHost);
        if (authHost != null) {
            serverAttrs.put(A_zimbraMtaAuthURL, URLUtil.getMtaAuthURL(authHost));
        }

        ZimbraLdapContext zlc = null;
        try {
            zlc = new ZimbraLdapContext(true);

            Attributes attrs = new BasicAttributes(true);
            LdapUtil.mapToAttrs(serverAttrs, attrs);

            Set<String> ocs = LdapObjectClass.getServerObjectClasses(this);
            Attribute oc = LdapUtil.addAttr(attrs, A_objectClass, ocs);

            String zimbraIdStr = LdapUtil.generateUUID();
            attrs.put(A_zimbraId, zimbraIdStr);
            attrs.put(A_zimbraCreateTimestamp, DateUtil.toGeneralizedTime(new Date()));
            attrs.put(A_cn, name);
            String dn = mDIT.serverNametoDN(name);

            String zimbraServerHostname = null;

            Attribute zimbraServiceHostnameAttr = attrs.get(Provisioning.A_zimbraServiceHostname);
            if (zimbraServiceHostnameAttr == null) {
                zimbraServerHostname = name;
                attrs.put(Provisioning.A_zimbraServiceHostname, name);
            } else {
                zimbraServerHostname = (String) zimbraServiceHostnameAttr.get();
            }

            zlc.createEntry(dn, attrs, "createServer");

            Server server = getServerById(zimbraIdStr, zlc, true);
            AttributeManager.getInstance().postModify(serverAttrs, server, attrManagerContext, true);
            return server;

        } catch (NameAlreadyBoundException nabe) {
            throw AccountServiceException.SERVER_EXISTS(name);
        } catch (NamingException e) {
            //if (e instanceof )
            throw ServiceException.FAILURE("unable to create server: "+name+" message: "+e.getMessage(), e);
        } finally {
            ZimbraLdapContext.closeContext(zlc);
        }
    }

    private Server getServerByQuery(String query, ZimbraLdapContext initZlc) throws ServiceException {
        ZimbraLdapContext zlc = initZlc;
        try {
            if (zlc == null)
                zlc = new ZimbraLdapContext();
            NamingEnumeration ne = zlc.searchDir(mDIT.serverBaseDN(), query, sSubtreeSC);
            if (ne.hasMore()) {
                SearchResult sr = (SearchResult) ne.next();
                ne.close();
                return new LdapServer(sr.getNameInNamespace(), sr.getAttributes(), getConfig().getServerDefaults(), this);
            }
        } catch (NameNotFoundException e) {
            return null;
        } catch (InvalidNameException e) {
            return null;
        } catch (NamingException e) {
            throw ServiceException.FAILURE("unable to lookup server via query: "+query+" message: "+e.getMessage(), e);
        } finally {
            if (initZlc == null)
                ZimbraLdapContext.closeContext(zlc);
        }
        return null;
    }

    private Server getServerById(String zimbraId, ZimbraLdapContext zlc, boolean nocache) throws ServiceException {
        if (zimbraId == null)
            return null;
        Server s = null;
        if (!nocache)
            s = sServerCache.getById(zimbraId);
        if (s == null) {
            zimbraId = LdapUtil.escapeSearchFilterArg(zimbraId);
            s = (Server)getServerByQuery(LdapFilter.serverById(zimbraId), zlc);
            sServerCache.put(s);
        }
        return s;
    }

    @Override
    public Server get(ServerBy keyType, String key) throws ServiceException {
        switch(keyType) {
            case name:
                return getServerByNameInternal(key);
            case id:
                return getServerByIdInternal(key);
            case serviceHostname:
                List servers = getAllServers();
                for (Iterator it = servers.iterator(); it.hasNext(); ) {
                    Server s = (Server) it.next();
                    // when replication is enabled, should return server representing current master
                    if (key.equalsIgnoreCase(s.getAttr(Provisioning.A_zimbraServiceHostname, ""))) {
                        return s;
                    }
                }
                return null;
            default:
                    return null;
        }
    }

    private Server getFromCache(ServerBy keyType, String key) throws ServiceException {
        switch(keyType) {
            case name:
                return sServerCache.getByName(key);
            case id:
                return sServerCache.getById(key);
            default:
                return null;
        }
    }

    private Server getServerByIdInternal(String zimbraId) throws ServiceException {
        return getServerById(zimbraId, null, false);
    }

    private Server getServerByNameInternal(String name) throws ServiceException {
        return getServerByName(name, false);
    }

    private Server getServerByName(String name, boolean nocache) throws ServiceException {
        if (!nocache) {
        	Server s = sServerCache.getByName(name);
            if (s != null)
                return s;
        }
        ZimbraLdapContext zlc = null;
        try {
            zlc = new ZimbraLdapContext();
            String dn = mDIT.serverNametoDN(name);
            Attributes attrs = zlc.getAttributes(dn);
            LdapServer s = new LdapServer(dn, attrs, getConfig().getServerDefaults(), this);
            sServerCache.put(s);
            return s;
        } catch (NameNotFoundException e) {
            return null;
        } catch (InvalidNameException e) {
            return null;
        } catch (NamingException e) {
            throw ServiceException.FAILURE("unable to lookup server by name: "+name+" message: "+e.getMessage(), e);
        } finally {
            ZimbraLdapContext.closeContext(zlc);
        }
    }

    public List<Server> getAllServers() throws ServiceException {
        return getAllServers(null);
    }

    public List<Server> getAllServers(String service) throws ServiceException {
        List<Server> result = new ArrayList<Server>();
        ZimbraLdapContext zlc = null;
        try {
            zlc = new ZimbraLdapContext();
            String filter;
            if (service != null) {
                filter = LdapFilter.serverByService(LdapUtil.escapeSearchFilterArg(service));
            } else {
                filter = LdapFilter.allServers();
            }
            NamingEnumeration ne = zlc.searchDir(mDIT.serverBaseDN(), filter, sSubtreeSC);
            while (ne.hasMore()) {
                SearchResult sr = (SearchResult) ne.next();
                LdapServer s = new LdapServer(sr.getNameInNamespace(), sr.getAttributes(), getConfig().getServerDefaults(), this);
                result.add(s);
            }
            ne.close();
        } catch (NamingException e) {
            throw ServiceException.FAILURE("unable to list all servers", e);
        } finally {
            ZimbraLdapContext.closeContext(zlc);
        }
        if (result.size() > 0)
            sServerCache.put(result, true);
        Collections.sort(result);
        return result;
    }

    private List<Cos> searchCOS(String query, ZimbraLdapContext initZlc) throws ServiceException {
        List<Cos> result = new ArrayList<Cos>();
        ZimbraLdapContext zlc = initZlc;
        try {
            if (zlc == null)
                zlc = new ZimbraLdapContext();
            NamingEnumeration ne = zlc.searchDir(mDIT.cosBaseDN(), query, sSubtreeSC);
            while (ne.hasMore()) {
                SearchResult sr = (SearchResult) ne.next();
                result.add(new LdapCos(sr.getNameInNamespace(), sr.getAttributes(), this));
            }
            ne.close();
        } catch (NameNotFoundException e) {
            return null;
        } catch (InvalidNameException e) {
            return null;
        } catch (NamingException e) {
            throw ServiceException.FAILURE("unable to lookup cos via query: "+query+ " message: "+e.getMessage(), e);
        } finally {
            if (initZlc == null)
                ZimbraLdapContext.closeContext(zlc);
        }
        return result;
    }

    private void removeServerFromAllCOSes(String server, ZimbraLdapContext initZlc) {
        List<Cos> coses = null;
        try {
            coses = searchCOS(LdapFilter.cosesByMailHostPool(server), initZlc);
            for (Cos cos: coses) {
                Map<String, String> attrs = new HashMap<String, String>();
                attrs.put("-"+Provisioning.A_zimbraMailHostPool, server);
                modifyAttrs(cos, attrs);
                // invalidate cached cos
                sCosCache.remove((LdapCos)cos);
            }
        } catch (ServiceException se) {
            ZimbraLog.account.warn("unable to remove "+server+" from all COSes ", se);
            return;
        }

     }

    /* (non-Javadoc)
     * @see com.zimbra.cs.account.Provisioning#purgeServer(java.lang.String)
     */
    public void deleteServer(String zimbraId) throws ServiceException {
        LdapServer s = (LdapServer) getServerByIdInternal(zimbraId);
        if (s == null)
            throw AccountServiceException.NO_SUCH_SERVER(zimbraId);

        // TODO: what if accounts still have this server as a mailbox?
        ZimbraLdapContext zlc = null;
        try {
            zlc = new ZimbraLdapContext(true);
            removeServerFromAllCOSes(zimbraId, zlc);
            zlc.unbindEntry(s.getDN());
            sServerCache.remove(s);
        } catch (NamingException e) {
            throw ServiceException.FAILURE("unable to purge server: "+zimbraId, e);
        } finally {
            ZimbraLdapContext.closeContext(zlc);
        }
    }

    /*
     *  Distribution lists.
     */

    public DistributionList createDistributionList(String listAddress, Map<String, Object> listAttrs) throws ServiceException {

        SpecialAttrs specialAttrs = mDIT.handleSpecialAttrs(listAttrs);
        String baseDn = specialAttrs.getLdapBaseDn();

        listAddress = listAddress.toLowerCase().trim();

        String parts[] = listAddress.split("@");
        if (parts.length != 2)
            throw ServiceException.INVALID_REQUEST("must be valid list address: " + listAddress, null);

        String localPart = parts[0];
        String domain = parts[1];
        domain = IDNUtil.toAsciiDomainName(domain);
        listAddress = localPart + "@" + domain;
        
        validEmailAddress(listAddress);

        HashMap attrManagerContext = new HashMap();
        AttributeManager.getInstance().preModify(listAttrs, null, attrManagerContext, true, true);

        ZimbraLdapContext zlc = null;
        try {
            zlc = new ZimbraLdapContext(true);

            Domain d = getDomainByAsciiName(domain, zlc);
            if (d == null)
                throw AccountServiceException.NO_SUCH_DOMAIN(domain);
            String domainType = d.getAttr(Provisioning.A_zimbraDomainType, Provisioning.DOMAIN_TYPE_LOCAL);
            if (!domainType.equals(Provisioning.DOMAIN_TYPE_LOCAL))
                throw ServiceException.INVALID_REQUEST("domain type must be local", null);

            Attributes attrs = new BasicAttributes(true);
            LdapUtil.mapToAttrs(listAttrs, attrs);
            Attribute oc = LdapUtil.addAttr(attrs, A_objectClass, "zimbraDistributionList");
            oc.add("zimbraMailRecipient");

            String zimbraIdStr = LdapUtil.generateUUID();
            attrs.put(A_zimbraId, zimbraIdStr);
            attrs.put(A_zimbraCreateTimestamp, DateUtil.toGeneralizedTime(new Date()));
            attrs.put(A_zimbraMailAlias, listAddress);
            attrs.put(A_mail, listAddress);

            // by default a distribution list is always created enabled
            if (attrs.get(Provisioning.A_zimbraMailStatus) == null) {
                attrs.put(A_zimbraMailStatus, MAIL_STATUS_ENABLED);
            }

            Attribute a = attrs.get(Provisioning.A_displayName);
            if (a != null) {
                attrs.put(A_cn, a.get());
            }

            attrs.put(A_uid, localPart);

            String dn = mDIT.distributionListDNCreate(baseDn, attrs, localPart, domain);

            zlc.createEntry(dn, attrs, "createDistributionList");

            DistributionList dlist = getDistributionListById(zimbraIdStr, zlc);
            AttributeManager.getInstance().postModify(listAttrs, dlist, attrManagerContext, true);
            return dlist;

        } catch (NameAlreadyBoundException nabe) {
            throw AccountServiceException.DISTRIBUTION_LIST_EXISTS(listAddress);
        } catch (NamingException e) {
            throw ServiceException.FAILURE("unable to create distribution listt: "+listAddress, e);
        } finally {
            ZimbraLdapContext.closeContext(zlc);
        }
    }

    public List<DistributionList> getDistributionLists(DistributionList list, boolean directOnly, Map<String, String> via) throws ServiceException {
        String addrs[] = getAllAddrsForDistributionList(list);
        return getDistributionLists(addrs, directOnly, via, false);
    }

    public List<DistributionList> getDistributionLists(DistributionList list, boolean directOnly, Map<String, String> via, boolean minimalData) throws ServiceException {
        String addrs[] = getAllAddrsForDistributionList(list);
        return getDistributionLists(addrs, directOnly, via, minimalData);
    }

    private DistributionList getDistributionListByQuery(String base, String query, ZimbraLdapContext initZlc, String[] returnAttrs) throws ServiceException {
        ZimbraLdapContext zlc = initZlc;
        try {
            if (zlc == null)
                zlc = new ZimbraLdapContext();

            SearchControls searchControls =
                new SearchControls(SearchControls.SUBTREE_SCOPE, 0, 0, returnAttrs, false, false);

            NamingEnumeration ne = zlc.searchDir(base, query, searchControls);
            if (ne.hasMore()) {
                SearchResult sr = (SearchResult) ne.next();
                ne.close();
                return makeDistributionList(sr.getNameInNamespace(), sr.getAttributes(), this);
            }
        } catch (NameNotFoundException e) {
            return null;
        } catch (InvalidNameException e) {
            return null;
        } catch (NamingException e) {
            throw ServiceException.FAILURE("unable to lookup distribution list via query: "+query+ " message: "+e.getMessage(), e);
        } finally {
            if (initZlc == null)
                ZimbraLdapContext.closeContext(zlc);
        }
        return null;
    }

    public void renameDistributionList(String zimbraId, String newEmail) throws ServiceException {
        newEmail = IDNUtil.toAsciiEmail(newEmail);
        validEmailAddress(newEmail);

        ZimbraLdapContext zlc = null;
        try {
            zlc = new ZimbraLdapContext(true);

            LdapDistributionList dl = (LdapDistributionList) getDistributionListById(zimbraId, zlc);
            if (dl == null)
                throw AccountServiceException.NO_SUCH_DISTRIBUTION_LIST(zimbraId);

            String oldEmail = dl.getName();
            String oldDomain = EmailUtil.getValidDomainPart(oldEmail);

            newEmail = newEmail.toLowerCase().trim();
            String[] parts = EmailUtil.getLocalPartAndDomain(newEmail);
            if (parts == null)
                throw ServiceException.INVALID_REQUEST("bad value for newName", null);
            String newLocal = parts[0];
            String newDomain = parts[1];

            boolean domainChanged = !oldDomain.equals(newDomain);

            Domain domain = getDomainByAsciiName(newDomain, zlc);
            if (domain == null)
                throw AccountServiceException.NO_SUCH_DOMAIN(newDomain);

            Map<String, Object> attrs = new HashMap<String, Object>();

            ReplaceAddressResult replacedMails = replaceMailAddresses(dl, Provisioning.A_mail, oldEmail, newEmail);
            if (replacedMails.newAddrs().length == 0) {
                // Set mail to newName if the account currently does not have a mail
            	attrs.put(Provisioning.A_mail, newEmail);
            } else {
            	attrs.put(Provisioning.A_mail, replacedMails.newAddrs());
            }

            ReplaceAddressResult replacedAliases = replaceMailAddresses(dl, Provisioning.A_zimbraMailAlias, oldEmail, newEmail);
            if (replacedAliases.newAddrs().length > 0) {
            	attrs.put(Provisioning.A_zimbraMailAlias, replacedAliases.newAddrs());

                String newDomainDN = mDIT.domainToAccountSearchDN(newDomain);

                // check up front if any of renamed aliases already exists in the new domain (if domain also got changed)
                if (domainChanged && addressExists(zlc, newDomainDN, replacedAliases.newAddrs()))
                    throw AccountServiceException.DISTRIBUTION_LIST_EXISTS(newEmail);
            }

            /*
             * always reset uid to the local part, because in non default DIT the naming RDN might not
             * be uid, and ctxt.rename won't change the uid to the new localpart in that case.
             */
            attrs.put(A_uid, newLocal);

            // move over the distribution list entry
            String oldDn = dl.getDN();
            String newDn = mDIT.distributionListDNRename(oldDn, newLocal, domain.getName());
            boolean dnChanged = (!oldDn.equals(newDn));

            if (dnChanged)
                zlc.renameEntry(oldDn, newDn);

            dl = (LdapDistributionList) getDistributionListById(zimbraId, zlc);

            // rename the distribution list and all it's renamed aliases to the new name in all distribution lists
            // doesn't throw exceptions, just logs
            renameAddressesInAllDistributionLists(oldEmail, newEmail, replacedAliases); // doesn't throw exceptions, just logs

            // MOVE OVER ALL aliases
            // doesn't throw exceptions, just logs
            if (domainChanged) {
            	String newUid = dl.getAttr(Provisioning.A_uid);
                moveAliases(zlc, replacedAliases, newDomain, newUid, oldDn, newDn, oldDomain, newDomain);
            }

            // this is non-atomic. i.e., rename could succeed and updating A_mail
            // could fail. So catch service exception here and log error
            try {
                modifyAttrsInternal(dl, zlc, attrs);
            } catch (ServiceException e) {
                ZimbraLog.account.error("distribution list renamed to " + newLocal +
                        " but failed to move old name's LDAP attributes", e);
                throw ServiceException.FAILURE("unable to rename distribution list: "+zimbraId, e);
            }
        } catch (NameAlreadyBoundException nabe) {
            throw AccountServiceException.DISTRIBUTION_LIST_EXISTS(newEmail);
        } catch (NamingException e) {
            throw ServiceException.FAILURE("unable to rename distribution list: " + zimbraId, e);
        } finally {
            ZimbraLdapContext.closeContext(zlc);
        }
    }

    @Override
    public DistributionList get(DistributionListBy keyType, String key) throws ServiceException {
        switch(keyType) {
            case id:
                return getDistributionListByIdInternal(key);
            case name:
                return getDistributionListByNameInternal(key);
            default:
                    return null;
        }
    }

    private DistributionList getDistributionListById(String zimbraId, ZimbraLdapContext zlc) throws ServiceException {
        //zimbraId = LdapUtil.escapeSearchFilterArg(zimbraId);
        return getDistributionListByQuery(mDIT.mailBranchBaseDN(),
                                          LdapFilter.distributionListById(zimbraId),
                                          zlc, null);
    }

    private DistributionList getDistributionListByIdInternal(String zimbraId) throws ServiceException {
        return getDistributionListById(zimbraId, null);
    }

    public void deleteDistributionList(String zimbraId) throws ServiceException {
        LdapDistributionList dl = (LdapDistributionList) getDistributionListByIdInternal(zimbraId);
        if (dl == null)
            throw AccountServiceException.NO_SUCH_DISTRIBUTION_LIST(zimbraId);

        // remove the DL from all DLs
        removeAddressFromAllDistributionLists(dl.getName()); // this doesn't throw any exceptions

        // delete all aliases of the DL
        String aliases[] = dl.getAliases();
        if (aliases != null) {
            String dlName = dl.getName();
            for (int i=0; i < aliases.length; i++) {
                // the DL name shows up in zimbraMailAlias on the DL entry, don't bother to remove 
                // this "alias" if it is the DL name, the entire DL entry will be deleted anyway.
                if (!dlName.equalsIgnoreCase(aliases[i]))
                removeAlias(dl, aliases[i]); // this also removes each alias from any DLs
            }
        }
        
        // delete all grants granted to the DL
        try {
             RightCommand.revokeAllRights(this, GranteeType.GT_GROUP, zimbraId);
        } catch (ServiceException e) {
            // eat the exception and continue
            ZimbraLog.account.warn("cannot revoke grants", e);
        }

        ZimbraLdapContext zlc = null;
        try {
            zlc = new ZimbraLdapContext(true);
            zlc.unbindEntry(dl.getDN());
        } catch (NamingException e) {
            throw ServiceException.FAILURE("unable to purge distribution list: "+zimbraId, e);
        } finally {
            ZimbraLdapContext.closeContext(zlc);
        }
    }

    private DistributionList getDistributionListByNameInternal(String listAddress) throws ServiceException {
        listAddress = IDNUtil.toAsciiEmail(listAddress);

        listAddress = LdapUtil.escapeSearchFilterArg(listAddress);
        return getDistributionListByQuery(mDIT.mailBranchBaseDN(),
                                          LdapFilter.distributionListByName(listAddress),
                                          null, null);
    }

    //
    // ACL group
    //
    static final String DATA_ACLGROUP_LIST = "AG_LIST";
    static final String DATA_ACLGROUP_LIST_ADMINS_ONLY = "AG_LIST_ADMINS_ONLY";

    
    @Override
    /*
     * - cached in LdapProvisioning
     * - returned entry contains only attrs in sMinimalDlAttrs minus zimbraMailAlias
     * - returned entry is not a "general purpose" DistributionList, it should only be used for ACL purposes 
     *   to check upward membership.
     * 
     */
    public DistributionList getAclGroup(DistributionListBy keyType, String key) throws ServiceException {
        switch(keyType) {
            case id:
                return getAclGroupById(key);
            case name:
                return getAclGroupByName(key);
            default:
                return null;
        }
    }
    
    public DistributionList getFromCache(DistributionListBy keyType, String key) throws ServiceException {
        switch(keyType) {
        case id: 
            return sGroupCache.getById(key);
        case name: 
            return sGroupCache.getByName(key);
        default:
            return null;
        }
    }

    private DistributionList getAclGroupById(String groupId) throws ServiceException {

        DistributionList dl = sGroupCache.getById(groupId);
        if (dl == null) {
            dl = getDistributionListByQuery(mDIT.mailBranchBaseDN(),
                                            LdapFilter.distributionListById(groupId),
                                            null, sMinimalDlAttrs);
            if (dl != null) {
                // while we have the members, compute upward membership and cache it
                AclGroups groups = computeUpwardMembership(dl);
                dl.setCachedData(DATA_ACLGROUP_LIST, groups);
                
                // done computing upward membership, trim off big attrs that contain all members
                dl.turnToAclGroup();
                
                // cache it
                sGroupCache.put(dl);
            }
        }
        return dl;
    }

    private DistributionList getAclGroupByName(String groupName) throws ServiceException {

        DistributionList dl = sGroupCache.getByName(groupName);
        if (dl == null) {
            dl = getDistributionListByQuery(mDIT.mailBranchBaseDN(),
                                            LdapFilter.distributionListByName(groupName),
                                            null, sMinimalDlAttrs);
            if (dl != null) {
                // while we have the members, compute upward membership and cache it
                AclGroups groups = computeUpwardMembership(dl);
                dl.setCachedData(DATA_ACLGROUP_LIST, groups);
                
                // done computing upward membership, trim off big attrs that contain all members
                dl.turnToAclGroup();
                
                // cache it
                sGroupCache.put(dl);
            }
        }
        return dl;
    }

    private AclGroups computeUpwardMembership(DistributionList list) throws ServiceException {
        Map<String, String> via = new HashMap<String, String>();
        List<DistributionList> lists = getDistributionLists(list, false, via, true);
        return computeUpwardMembership(lists, via);
    }

    private static final Comparator<MemberOf> MEMBER_OF_COMPARATOR =
        new Comparator<MemberOf>() {
            public int compare(MemberOf mo1, MemberOf mo2) {
                Integer dist1 = Integer.valueOf(mo1.getDistance());
                Integer dist2 = Integer.valueOf(mo2.getDistance());
                return dist1.compareTo(dist2);
            }
        };
        

    private AclGroups computeUpwardMembership(List<DistributionList> lists, Map<String, String> via) {
        List<MemberOf> groups = new ArrayList<MemberOf>();
        List<String> groupIds = new ArrayList<String>();
        
        for (DistributionList dl : lists) {
            String dlName = dl.getName();
            
            int dist = 0;
            String viaName = dlName;
            do {
                viaName = via.get(viaName);
                dist++;
            } while (viaName != null);
            
            boolean isAdminGroup = dl.getBooleanAttr(Provisioning.A_zimbraIsAdminGroup, false);
            
            groups.add(new MemberOf(dl.getId(), dist, isAdminGroup));
            groupIds.add(dl.getId());
        }
        
        Collections.sort(groups, MEMBER_OF_COMPARATOR);
        groups = Collections.unmodifiableList(groups);
        groupIds = Collections.unmodifiableList(groupIds);
        
        return new AclGroups(groups, groupIds);
    }
    
    // filter out non-admin groups from an AclGroups instance
    private AclGroups getAdminAclGroups(AclGroups aclGroups) {
        List<MemberOf> groups = new ArrayList<MemberOf>();
        List<String> groupIds = new ArrayList<String>();
        
        List<MemberOf> memberOf = aclGroups.memberOf();
        for (MemberOf mo : memberOf) {
            if (mo.isAdminGroup()) {
                groups.add(mo);
                groupIds.add(mo.getId());
            }
        }
        
        groups = Collections.unmodifiableList(groups);
        groupIds = Collections.unmodifiableList(groupIds);
        
        return new AclGroups(groups, groupIds);
    }
    
    @Override
    public AclGroups getAclGroups(Account acct, boolean adminGroupsOnly) throws ServiceException {
        String cacheKey = adminGroupsOnly?DATA_ACLGROUP_LIST_ADMINS_ONLY:DATA_ACLGROUP_LIST;
        
        AclGroups dls = (AclGroups)acct.getCachedData(cacheKey);
        if (dls != null) 
            return dls;
     
        Map<String, String> via = new HashMap<String, String>();
        List<DistributionList> lists = getDistributionLists(acct, false, via, true);
        
        dls = computeUpwardMembership(lists, via);
        
        if (adminGroupsOnly)
            dls = getAdminAclGroups(dls); // filter out non-admin groups
        
        acct.setCachedData(cacheKey, dls);
        return dls;
    }

    @Override
    /*
     * Should only be called if list was obtained from getAclGroup.
     *
     * DistributionList returned by getAclGroup always have the upward membership cached in its data cache.
     * But the data cache can be cleared by a prov.modifyAttrs call on the object. We recompute the
     * upward membership if it is not in cache.
     *
     */
    public AclGroups getAclGroups(DistributionList list, boolean adminGroupsOnly) throws ServiceException {

        // sanity check
        if (!list.isAclGroup())
            throw ServiceException.FAILURE("internal error", null);

        String cacheKey = adminGroupsOnly?DATA_ACLGROUP_LIST_ADMINS_ONLY:DATA_ACLGROUP_LIST;
        
        AclGroups dls = (AclGroups)list.getCachedData(cacheKey);
        if (dls != null) 
            return dls;
        
        // reload the entry from ldap because its zimbraMailAlias was trimmed off.
        DistributionList dl = get(DistributionListBy.id, list.getId());
        if (dl == null)
            throw AccountServiceException.NO_SUCH_DISTRIBUTION_LIST(list.getName());

        dls = computeUpwardMembership(dl);
        
        if (adminGroupsOnly)
            dls = getAdminAclGroups(dls); // filter out non-admin groups
        
        dl.setCachedData(cacheKey, dls);
        
        return dls;
    }


    public Server getLocalServer() throws ServiceException {
        String hostname = LC.zimbra_server_hostname.value();
        if (hostname == null) {
            Zimbra.halt("zimbra_server_hostname not specified in localconfig.xml");
        }
        Server local = getServerByNameInternal(hostname);
        if (local == null) {
            Zimbra.halt("Could not find an LDAP entry for server '" + hostname + "'");
        }
        return local;
    }
    
    public static final long TIMESTAMP_WINDOW = Constants.MILLIS_PER_MINUTE * 5; 

    private void checkAccountStatus(Account acct, Map<String, Object> authCtxt) throws ServiceException {
        /*
         * We no longer do this reload(see bug 18981):
         *     Staled data can be read back if there are replication delays and the account is 
         *     refreshed from a not-caught-up replica.
         * 
         * For now we comment it out and leave a "stub" here for reference instead of deleting it.
         */
        // reload(acct);
        
        String accountStatus = acct.getAccountStatus(Provisioning.getInstance());
        if (accountStatus == null)
            throw AuthFailedServiceException.AUTH_FAILED(acct.getName(), AuthMechanism.namePassedIn(authCtxt), "missing account status");
        if (accountStatus.equals(Provisioning.ACCOUNT_STATUS_MAINTENANCE)) 
            throw AccountServiceException.MAINTENANCE_MODE();

        if (!(accountStatus.equals(Provisioning.ACCOUNT_STATUS_ACTIVE) ||
              accountStatus.equals(Provisioning.ACCOUNT_STATUS_LOCKOUT)))
            throw AuthFailedServiceException.AUTH_FAILED(acct.getName(), AuthMechanism.namePassedIn(authCtxt), "account(or domain) status is "+accountStatus);
    }

    @Override
    public void preAuthAccount(Account acct, String acctValue, String acctBy, long timestamp, long expires, String preAuth, Map<String, Object> authCtxt) throws ServiceException {
        preAuthAccount(acct, acctValue, acctBy, timestamp, expires, preAuth, false, authCtxt);
    }
    
    @Override
    public void preAuthAccount(Account acct, String acctValue, String acctBy, long timestamp, long expires, String preAuth, boolean admin, Map<String, Object> authCtxt) throws ServiceException {
        try {
            preAuth(acct, acctValue, acctBy, timestamp, expires, preAuth, admin, authCtxt);
            ZimbraLog.security.info(ZimbraLog.encodeAttrs(
                    new String[] {"cmd", "PreAuth","account", acct.getName(), "admin", admin+""}));
        } catch (AuthFailedServiceException e) {
            ZimbraLog.security.warn(ZimbraLog.encodeAttrs(
                    new String[] {"cmd", "PreAuth","account", acct.getName(), "admin", admin+"", "error", e.getMessage()+e.getReason(", %s")}));
            throw e;
        } catch (ServiceException e) {
            ZimbraLog.security.warn(ZimbraLog.encodeAttrs(
                    new String[] {"cmd", "PreAuth","account", acct.getName(), "admin", admin+"", "error", e.getMessage()}));             
            throw e;
        }
    }
    
    
    private void verifyPreAuth(Account acct, String acctValue, String acctBy, long timestamp, long expires, 
            String preAuth, boolean admin, Map<String, Object> authCtxt) throws ServiceException {
        
        checkAccountStatus(acct, authCtxt);
        if (preAuth == null || preAuth.length() == 0)
            throw ServiceException.INVALID_REQUEST("preAuth must not be empty", null);
    
        // see if domain is configured for preauth
        Provisioning prov = Provisioning.getInstance();
        String domainPreAuthKey = prov.getDomain(acct).getAttr(Provisioning.A_zimbraPreAuthKey, null);
        if (domainPreAuthKey == null)
            throw ServiceException.INVALID_REQUEST("domain is not configured for preauth", null);
        
        // see if request is recent
        long now = System.currentTimeMillis();
        long diff = Math.abs(now-timestamp);
        if (diff > TIMESTAMP_WINDOW) {
            Date nowDate = new Date(now);
            Date preauthDate = new Date(timestamp);
            throw AuthFailedServiceException.AUTH_FAILED(acct.getName(), AuthMechanism.namePassedIn(authCtxt), 
                "preauth timestamp is too old, server time: " + nowDate.toString() + ", preauth timestamp: " + preauthDate.toString());
        }
        
        // compute expected preAuth
        HashMap<String,String> params = new HashMap<String,String>();
        params.put("account", acctValue);
        if (admin) params.put("admin", "1");
        params.put("by", acctBy);
        params.put("timestamp", timestamp+"");
        params.put("expires", expires+"");
        String computedPreAuth = PreAuthKey.computePreAuth(params, domainPreAuthKey);
        if (!computedPreAuth.equalsIgnoreCase(preAuth))
            throw AuthFailedServiceException.AUTH_FAILED(acct.getName(), AuthMechanism.namePassedIn(authCtxt), "preauth mismatch");

    }
    
    private void preAuth(Account acct, String acctValue, String acctBy, long timestamp, long expires, 
            String preAuth, boolean admin, Map<String, Object> authCtxt) throws ServiceException {
        
        LdapLockoutPolicy lockoutPolicy = new LdapLockoutPolicy(this, acct);
        try {
            if (lockoutPolicy.isLockedOut())
                throw AuthFailedServiceException.AUTH_FAILED(acct.getName(), AuthMechanism.namePassedIn(authCtxt), "account lockout");

            // attempt to verify the preauth
            verifyPreAuth(acct, acctValue, acctBy, timestamp, expires, preAuth, admin, authCtxt);

            lockoutPolicy.successfulLogin();
        } catch (AccountServiceException e) {
            lockoutPolicy.failedLogin();
            // re-throw original exception
            throw e;
        }
        
        // update/check last logon
        updateLastLogon(acct);
    }
    
    @Override
    public void authAccount(Account acct, String password, AuthContext.Protocol proto) throws ServiceException {
        authAccount(acct, password, proto, null);
    }
    
    @Override    
    public void authAccount(Account acct, String password, AuthContext.Protocol proto, Map<String, Object> authCtxt) throws ServiceException {
        try {
            if (password == null || password.equals(""))
                throw AuthFailedServiceException.AUTH_FAILED(acct.getName(), AuthMechanism.namePassedIn(authCtxt), "empty password");
            
            if (authCtxt == null)
                authCtxt = new HashMap<String, Object>();
            
            // add proto to the auth context
            authCtxt.put(AuthContext.AC_PROTOCOL, proto);
            
            authAccount(acct, password, true, authCtxt);
            ZimbraLog.security.info(ZimbraLog.encodeAttrs(
                    new String[] {"cmd", "Auth","account", acct.getName(), "protocol", proto.toString()}));
        } catch (AuthFailedServiceException e) {
            ZimbraLog.security.warn(ZimbraLog.encodeAttrs(
                    new String[] {"cmd", "Auth","account", acct.getName(), "protocol", proto.toString(), "error", e.getMessage() + e.getReason(", %s")}));             
            throw e;
        } catch (ServiceException e) {
            ZimbraLog.security.warn(ZimbraLog.encodeAttrs(
                    new String[] {"cmd", "Auth","account", acct.getName(), "protocol", proto.toString(), "error", e.getMessage()}));             
            throw e;
        }
    }

    /* (non-Javadoc)
     * @see com.zimbra.cs.account.Account#authAccount(java.lang.String)
     */
    private void authAccount(Account acct, String password, boolean checkPasswordPolicy, Map<String, Object> authCtxt) throws ServiceException {
        checkAccountStatus(acct, authCtxt);
        
        AuthMechanism authMech = AuthMechanism.makeInstance(acct);
        verifyPassword(acct, password, authMech, authCtxt);

        // true:  authenticating 
        // false: changing password (we do *not* want to update last login in this case)
        if (!checkPasswordPolicy)
            return;

        if (authMech.checkPasswordAging()) {
            // below this point, the only fault that may be thrown is CHANGE_PASSWORD
            int maxAge = acct.getIntAttr(Provisioning.A_zimbraPasswordMaxAge, 0);
            if (maxAge > 0) {
                Date lastChange = acct.getGeneralizedTimeAttr(Provisioning.A_zimbraPasswordModifiedTime, null);
                if (lastChange != null) {
                    long last = lastChange.getTime();
                    long curr = System.currentTimeMillis();
                    if ((last+(ONE_DAY_IN_MILLIS * maxAge)) < curr)
                        throw AccountServiceException.CHANGE_PASSWORD();
                }
            }
    
            boolean mustChange = acct.getBooleanAttr(Provisioning.A_zimbraPasswordMustChange, false);
            if (mustChange)
                throw AccountServiceException.CHANGE_PASSWORD();
        }

        // update/check last logon
        updateLastLogon(acct);
        
    }
    
    @Override
    public void accountAuthed(Account acct) throws ServiceException {
        updateLastLogon(acct);
    }
    
    private void updateLastLogon(Account acct) throws ServiceException {
        Config config = Provisioning.getInstance().getConfig();
        long freq = config.getTimeInterval(
                    Provisioning.A_zimbraLastLogonTimestampFrequency,
                    com.zimbra.cs.util.Config.D_ZIMBRA_LAST_LOGON_TIMESTAMP_FREQUENCY);
        
        // never update timestamp if frequency is 0
        if (freq == 0)
            return;
        
        Date lastLogon = acct.getGeneralizedTimeAttr(Provisioning.A_zimbraLastLogonTimestamp, null);
        if (lastLogon == null) {
            Map<String, String> attrs = new HashMap<String, String>();
            attrs.put(Provisioning.A_zimbraLastLogonTimestamp, DateUtil.toGeneralizedTime(new Date()));
            try {
                modifyAttrs(acct, attrs);
            } catch (ServiceException e) {
                ZimbraLog.account.warn("updating zimbraLastLogonTimestamp", e);
            }
        } else {
            long current = System.currentTimeMillis();
            if (current - freq >= lastLogon.getTime()) {
                Map<String, String> attrs = new HashMap<String , String>();
                attrs.put(Provisioning.A_zimbraLastLogonTimestamp, DateUtil.toGeneralizedTime(new Date()));
                try {
                    modifyAttrs(acct, attrs);
                } catch (ServiceException e) {
                    ZimbraLog.account.warn("updating zimbraLastLogonTimestamp", e);
                }
            }
        }
    
    }

    public void externalLdapAuth(Domain d, String authMech, Account acct, String password, Map<String, Object> authCtxt) throws ServiceException {
        String url[] = d.getMultiAttr(Provisioning.A_zimbraAuthLdapURL);
        
        if (url == null || url.length == 0) {
            String msg = "attr not set "+Provisioning.A_zimbraAuthLdapURL;
            ZimbraLog.account.fatal(msg);
            throw ServiceException.FAILURE(msg, null);
        }
        
        boolean requireStartTLS = d.getBooleanAttr(Provisioning.A_zimbraAuthLdapStartTlsEnabled, false);

        try {
            // try explicit externalDn first
            String externalDn = acct.getAttr(Provisioning.A_zimbraAuthLdapExternalDn);

            if (externalDn != null) {
                if (ZimbraLog.account.isDebugEnabled()) ZimbraLog.account.debug("auth with explicit dn of "+externalDn);
                LdapUtil.ldapAuthenticate(url, requireStartTLS, externalDn, password);
                return;
            }

            String searchFilter = d.getAttr(Provisioning.A_zimbraAuthLdapSearchFilter);
            if (searchFilter != null && !AM_AD.equals(authMech)) {
                String searchPassword = d.getAttr(Provisioning.A_zimbraAuthLdapSearchBindPassword);
                String searchDn = d.getAttr(Provisioning.A_zimbraAuthLdapSearchBindDn);
                String searchBase = d.getAttr(Provisioning.A_zimbraAuthLdapSearchBase);
                if (searchBase == null) searchBase = "";
                searchFilter = LdapUtil.computeAuthDn(acct.getName(), searchFilter);
                if (ZimbraLog.account.isDebugEnabled()) ZimbraLog.account.debug("auth with search filter of "+searchFilter);
                LdapUtil.ldapAuthenticate(url, requireStartTLS, password, searchBase, searchFilter, searchDn, searchPassword);
                return;
            }
            
            String bindDn = d.getAttr(Provisioning.A_zimbraAuthLdapBindDn);
            if (bindDn != null) {
                String dn = LdapUtil.computeAuthDn(acct.getName(), bindDn);
                if (ZimbraLog.account.isDebugEnabled()) ZimbraLog.account.debug("auth with bind dn template of "+dn);
                LdapUtil.ldapAuthenticate(url, requireStartTLS, dn, password);
                return;
            }

        } catch (AuthenticationException e) {
            throw AuthFailedServiceException.AUTH_FAILED(acct.getName(), AuthMechanism.namePassedIn(authCtxt), "external LDAP auth failed, "+e.getMessage(), e);
        } catch (AuthenticationNotSupportedException e) {
            throw AuthFailedServiceException.AUTH_FAILED(acct.getName(), AuthMechanism.namePassedIn(authCtxt), "external LDAP auth failed, "+e.getMessage(), e);
        } catch (NamingException e) {
            throw ServiceException.FAILURE(e.getMessage(), e);
        } catch (IOException e) {
            throw ServiceException.FAILURE(e.getMessage(), e);
        }
        
        String msg = "one of the following attrs must be set "+
                Provisioning.A_zimbraAuthLdapBindDn+", "+Provisioning.A_zimbraAuthLdapSearchFilter;
        ZimbraLog.account.fatal(msg);
        throw ServiceException.FAILURE(msg, null);
    }

    private void verifyPassword(Account acct, String password, AuthMechanism authMech, Map<String, Object> authCtxt) throws ServiceException {
        
        LdapLockoutPolicy lockoutPolicy = new LdapLockoutPolicy(this, acct);
        try {
            if (lockoutPolicy.isLockedOut())
                throw AuthFailedServiceException.AUTH_FAILED(acct.getName(), AuthMechanism.namePassedIn(authCtxt), "account lockout");

            // attempt to verify the password
            verifyPasswordInternal(acct, password, authMech, authCtxt);

            lockoutPolicy.successfulLogin();
        } catch (AccountServiceException e) {
            // TODO: only consider it failed if exception was due to password-mismatch
            lockoutPolicy.failedLogin();
            // re-throw original exception
            throw e;
        }
    }

    /*
     * authAccount does all the status/mustChange checks, this just takes the
     * password and auths the user
     */
    private void verifyPasswordInternal(Account acct, String password, AuthMechanism authMech, Map<String, Object> context) throws ServiceException {
        
        Domain domain = Provisioning.getInstance().getDomain(acct);
        
        boolean allowFallback = true;
        if (!authMech.isZimbraAuth())
            allowFallback = 
                domain.getBooleanAttr(Provisioning.A_zimbraAuthFallbackToLocal, false) ||
                acct.getBooleanAttr(Provisioning.A_zimbraIsAdminAccount, false) ||
                acct.getBooleanAttr(Provisioning.A_zimbraIsDomainAdminAccount, false); 
        
        try {
            authMech.doAuth(this, domain, acct, password, context);
            return;
        } catch (ServiceException e) {
            if (!allowFallback || authMech.isZimbraAuth()) 
                throw e;
            ZimbraLog.account.warn(authMech.getMechanism() + " auth for domain " +
                domain.getName() + " failed, fall back to zimbra default auth mechanism", e);
        }
        
        // fall back to zimbra default auth
        AuthMechanism.doZimbraAuth(this, domain, acct, password, context);    
    }
 
     /**
       * Takes the specified format string, and replaces any % followed by a single character
       * with the value in the specified vars hash. If the value isn't found in the hash, uses
       * a default value of "".
       * @param fmt the format string
       * @param vars should have a key which is a String, and a value which is also a String.
       * @return the formatted string
       */
      public static String expandStr(String fmt, Map vars) {
         if (fmt == null || fmt.equals(""))
             return fmt;
         
         if (fmt.indexOf('%') == -1)
             return fmt;
         
         StringBuffer sb = new StringBuffer(fmt.length()+32);
         for (int i=0; i < fmt.length(); i++) {
             char ch = fmt.charAt(i);
             if (ch == '%') {
                 i++;
                 if (i > fmt.length())
                     return sb.toString();
                 ch = fmt.charAt(i);
                 if (ch != '%') {
                     String val = (String) vars.get(Character.toString(ch));
                     if (val != null)
                         sb.append(val);
                     else
                         sb.append(ch);
                 } else {
                     sb.append(ch);
                 }
             } else {
                 sb.append(ch);
             }
         }
         return sb.toString();
     }

    /* (non-Javadoc)
     * @see com.zimbra.cs.account.Account#changePassword(java.lang.String, java.lang.String)
     */
    public void changePassword(Account acct, String currentPassword, String newPassword) throws ServiceException {
        authAccount(acct, currentPassword, false, null);
        boolean locked = acct.getBooleanAttr(Provisioning.A_zimbraPasswordLocked, false);
        if (locked)
            throw AccountServiceException.PASSWORD_LOCKED();
        setPassword(acct, newPassword, true);        
    }

    /**
     * @param newPassword
     * @throws AccountServiceException
     */
    private void checkHistory(String newPassword, String[] history) throws AccountServiceException {
        if (history == null)
            return;
        for (int i=0; i < history.length; i++) {
            int sepIndex = history[i].indexOf(':');
            if (sepIndex != -1)  {
                String encoded = history[i].substring(sepIndex+1);
                if (PasswordUtil.SSHA.verifySSHA(encoded, newPassword))
                    throw AccountServiceException.PASSWORD_RECENTLY_USED();
            }            
        }
    }



    /**
     * update password history
     * @param history current history
     * @param currentPassword the current encoded-password
     * @param maxHistory number of prev passwords to keep
     * @return new hsitory
     */
    private String[] updateHistory(String history[], String currentPassword, int maxHistory) {
        String[] newHistory = history;
        if (currentPassword == null)
            return null;

        String currentHistory = System.currentTimeMillis() + ":"+currentPassword;
        
        // just add if empty or room
        if (history == null || history.length < maxHistory) {
        
            if (history == null) {
                newHistory = new String[1];
            } else {
                newHistory = new String[history.length+1];
                System.arraycopy(history, 0, newHistory, 0, history.length);
            }
            newHistory[newHistory.length-1] = currentHistory;
            return newHistory;
        }
        
        // remove oldest, add current
        long min = Long.MAX_VALUE;
        int minIndex = -1;
        for (int i = 0; i < history.length; i++) {
            int sepIndex = history[i].indexOf(':');
            if (sepIndex == -1) {
                // nuke it if no separator
                minIndex = i;
                break;
            }
            long val = Long.parseLong(history[i].substring(0, sepIndex));
            if (val < min) {
                min = val;
                minIndex = i;
            }
        }
        if (minIndex == -1)
            minIndex = 0;
        history[minIndex] = currentHistory;
        return history;
    }

    /* (non-Javadoc)
     * @see com.zimbra.cs.account.Account#setPassword(java.lang.String)
     */
    public void setPassword(Account acct, String newPassword) throws ServiceException {
        setPassword(acct, newPassword, false);
    }
    
    /* (non-Javadoc)
     * @see com.zimbra.cs.account.Account#checkPasswordStrength(java.lang.String)
     */
    public void checkPasswordStrength(Account acct, String password) throws ServiceException {
        checkPasswordStrength(password, acct, null, null);
    }

    private int getInt(Account acct, Cos cos, Attributes attrs, String name, int defaultValue) throws NamingException {
        if (acct != null)
            return acct.getIntAttr(name, defaultValue);
        
        String v = LdapUtil.getAttrString(attrs, name);
        if (v == null)
            return cos.getIntAttr(name, defaultValue);
        else {
            try {
                return Integer.parseInt(v);
            } catch (NumberFormatException e) {
                return defaultValue;
            }
        }
    }

    
    /**
     * called to check password strength. Should pass in either an Account, or Cos/Attributes (during creation).
     * 
     * @param password
     * @param acct
     * @param cos
     * @param attrs
     * @throws ServiceException
     */
    private void checkPasswordStrength(String password, Account acct, Cos cos, Attributes attrs) throws ServiceException {
        try {
            int minLength = getInt(acct, cos, attrs, Provisioning.A_zimbraPasswordMinLength, 0);
            if (minLength > 0 && password.length() < minLength)
                throw AccountServiceException.INVALID_PASSWORD("too short", new Argument(Provisioning.A_zimbraPasswordMinLength, minLength, Argument.Type.NUM));

            int maxLength = getInt(acct, cos, attrs, Provisioning.A_zimbraPasswordMaxLength, 0);        
            if (maxLength > 0 && password.length() > maxLength)
                throw AccountServiceException.INVALID_PASSWORD("too long", new Argument(Provisioning.A_zimbraPasswordMaxLength, maxLength, Argument.Type.NUM));
            
            int minUpperCase = getInt(acct, cos, attrs, Provisioning.A_zimbraPasswordMinUpperCaseChars, 0);
            int minLowerCase = getInt(acct, cos, attrs, Provisioning.A_zimbraPasswordMinLowerCaseChars, 0);
            int minNumeric = getInt(acct, cos, attrs, Provisioning.A_zimbraPasswordMinNumericChars, 0);
            int minPunctuation = getInt(acct, cos, attrs, Provisioning.A_zimbraPasswordMinPunctuationChars, 0);
            
            if (minUpperCase > 0 || minLowerCase > 0 || minPunctuation > 0 || minNumeric > 0) {
                int upper=0, lower=0, punctuation = 0, numeric = 0;
                for (int i=0; i < password.length(); i++) {
                    int ch = password.charAt(i);
                    if (Character.isUpperCase(ch)) upper++;
                    else if (Character.isLowerCase(ch)) lower++;
                    else if (Character.isDigit(ch)) numeric++;
                    else if (isAsciiPunc(ch)) punctuation++;
                }
                
                if (upper < minUpperCase) throw AccountServiceException.INVALID_PASSWORD("not enough upper case characters", 
                                                                                         new Argument(Provisioning.A_zimbraPasswordMinUpperCaseChars, minUpperCase, Argument.Type.NUM));
                if (lower < minLowerCase) throw AccountServiceException.INVALID_PASSWORD("not enough lower case characters",
                                                                                         new Argument(Provisioning.A_zimbraPasswordMinLowerCaseChars, minLowerCase, Argument.Type.NUM));
                if (numeric < minNumeric) throw AccountServiceException.INVALID_PASSWORD("not enough numeric characters",
                                                                                         new Argument(Provisioning.A_zimbraPasswordMinNumericChars, minNumeric, Argument.Type.NUM));
                if (punctuation < minPunctuation) throw AccountServiceException.INVALID_PASSWORD("not enough punctuation characters",
                                                                                         new Argument(Provisioning.A_zimbraPasswordMinPunctuationChars, minPunctuation, Argument.Type.NUM));                
            }
            
        } catch (NamingException ne) {
            throw ServiceException.FAILURE(ne.getMessage(), ne);
        }
    }

    private boolean isAsciiPunc(int ch) {
        return 
            (ch >= 33 && ch <= 47) || // ! " # $ % & ' ( ) * + , - . /
            (ch >= 58 && ch <= 64) || // : ; < = > ? @ 
            (ch >= 91 && ch <= 96) || // [ \ ] ^ _ ` 
            (ch >=123 && ch <= 126);  // { | } ~ 
    }

    // called by create account
    private void setInitialPassword(Cos cos, Attributes attrs, String newPassword) throws ServiceException, NamingException {
        String userPassword = LdapUtil.getAttrString(attrs, Provisioning.A_userPassword);
        if (userPassword == null && (newPassword == null || "".equals(newPassword))) return;

        if (userPassword == null) {
            checkPasswordStrength(newPassword, null, cos, attrs);
            userPassword = PasswordUtil.SSHA.generateSSHA(newPassword, null);
        }
        attrs.put(Provisioning.A_userPassword, userPassword);
        attrs.put(Provisioning.A_zimbraPasswordModifiedTime, DateUtil.toGeneralizedTime(new Date()));
    }
    
    /* (non-Javadoc)
     * @see com.zimbra.cs.account.Account#setPassword(java.lang.String)
     */
    void setPassword(Account acct, String newPassword, boolean enforcePolicy) throws ServiceException {

        boolean mustChange = acct.getBooleanAttr(Provisioning.A_zimbraPasswordMustChange, false);

        if (enforcePolicy) {
            checkPasswordStrength(newPassword, acct, null, null);
            
            // skip min age checking if mustChange is set
            if (!mustChange) {
                int minAge = acct.getIntAttr(Provisioning.A_zimbraPasswordMinAge, 0);
                if (minAge > 0) {
                    Date lastChange = acct.getGeneralizedTimeAttr(Provisioning.A_zimbraPasswordModifiedTime, null);
                    if (lastChange != null) {
                        long last = lastChange.getTime();
                        long curr = System.currentTimeMillis();
                        if ((last+(ONE_DAY_IN_MILLIS * minAge)) > curr)
                            throw AccountServiceException.PASSWORD_CHANGE_TOO_SOON();
                    }
                }
            }
        }            

        Map<String, Object> attrs = new HashMap<String, Object>();

        int enforceHistory = acct.getIntAttr(Provisioning.A_zimbraPasswordEnforceHistory, 0);
        if (enforceHistory > 0) {
            String[] newHistory = updateHistory(
                    acct.getMultiAttr(Provisioning.A_zimbraPasswordHistory),
                    acct.getAttr(Provisioning.A_userPassword),                    
                    enforceHistory);
            attrs.put(Provisioning.A_zimbraPasswordHistory, newHistory);
            checkHistory(newPassword, newHistory);
        }

        String encodedPassword = PasswordUtil.SSHA.generateSSHA(newPassword, null);
        
        // unset it so it doesn't take up space...
        if (mustChange)
            attrs.put(Provisioning.A_zimbraPasswordMustChange, "");

        attrs.put(Provisioning.A_userPassword, encodedPassword);
        attrs.put(Provisioning.A_zimbraPasswordModifiedTime, DateUtil.toGeneralizedTime(new Date()));

        // update the validity value to invalidate auto-standing auth tokens
        acct.setAuthTokenValidityValue(acct.getAuthTokenValidityValue()+1, attrs);
        
        ChangePasswordListener cpListener = ChangePasswordListener.getHandler(acct);
        HashMap context = null; 
        if (cpListener != null) {
            context = new HashMap();
            cpListener.preModify(acct, newPassword, context, attrs);
        }
            
        modifyAttrs(acct, attrs);
        
        if (cpListener != null)
            cpListener.postModify(acct, newPassword, context);
    }
    
    public Zimlet getZimlet(String name) throws ServiceException {
    	return getZimlet(name, null, true);
    }
        
    private Zimlet getFromCache(ZimletBy keyType, String key) throws ServiceException {
        switch(keyType) {
        case name:
            return sZimletCache.getByName(key);           
        case id:
            return sZimletCache.getById(key);                
        default:
            return null;
        }
    }

    Zimlet lookupZimlet(String name, ZimbraLdapContext zlc) throws ServiceException {
    	return getZimlet(name, zlc, false);
    }
    
    private Zimlet getZimlet(String name, ZimbraLdapContext initZlc, boolean useCache) throws ServiceException {
    	LdapZimlet zimlet = sZimletCache.getByName(name);
    	if (!useCache || zimlet == null) {
    	    ZimbraLdapContext zlc = initZlc;
        	try {
        		if (zlc == null) {
        		    zlc = new ZimbraLdapContext();
        		}
        		String dn = mDIT.zimletNameToDN(name);            
        		Attributes attrs = zlc.getAttributes(dn);
        		zimlet = new LdapZimlet(dn, attrs, this);
        		if (useCache) {
        			ZimletUtil.reloadZimlet(name);
        			sZimletCache.put(zimlet);  // put LdapZimlet into the cache after successful ZimletUtil.reloadZimlet()
        		}
        	} catch (NameNotFoundException nnfe) {
        		return null;
        	} catch (NamingException ne) {
        		throw ServiceException.FAILURE("unable to get zimlet: "+name, ne);
        	} catch (ZimletException ze) {
        		throw ServiceException.FAILURE("unable to load zimlet: "+name, ze);
            } finally {
            	if (initZlc == null) {
            	    ZimbraLdapContext.closeContext(zlc);
            	}
        	}
    	}
    	return zimlet;
    }
    
    public List<Zimlet> listAllZimlets() throws ServiceException {
    	List<Zimlet> result = new ArrayList<Zimlet>();
    	ZimbraLdapContext zlc = null;
    	try {
    		zlc = new ZimbraLdapContext();
    		NamingEnumeration ne = zlc.searchDir(mDIT.zimletBaseDN(), LdapFilter.allZimlets(), sSubtreeSC);
    		while (ne.hasMore()) {
    			SearchResult sr = (SearchResult) ne.next();
             result.add(new LdapZimlet(sr.getNameInNamespace(), sr.getAttributes(), this));
    		}
    		ne.close();
    	} catch (NamingException e) {
    		throw ServiceException.FAILURE("unable to list all zimlets", e);
    	} finally {
    	    ZimbraLdapContext.closeContext(zlc);
    	}
    	Collections.sort(result);
    	return result;
    }
    
    public Zimlet createZimlet(String name, Map<String, Object> zimletAttrs) throws ServiceException {
    	name = name.toLowerCase().trim();
    	
    	HashMap attrManagerContext = new HashMap();
    	AttributeManager.getInstance().preModify(zimletAttrs, null, attrManagerContext, true, true);
    	
    	ZimbraLdapContext zlc = null;
    	try {
    		zlc = new ZimbraLdapContext();
    		
    		Attributes attrs = new BasicAttributes(true);
    		String hasKeyword = LdapUtil.LDAP_FALSE;
    		if (zimletAttrs.containsKey(A_zimbraZimletKeyword)) {
    			hasKeyword = Provisioning.TRUE;
    		}
    		LdapUtil.mapToAttrs(zimletAttrs, attrs);
    		LdapUtil.addAttr(attrs, A_objectClass, "zimbraZimletEntry");
    		LdapUtil.addAttr(attrs, A_zimbraZimletEnabled, Provisioning.FALSE);
    		LdapUtil.addAttr(attrs, A_zimbraZimletIndexingEnabled, hasKeyword);
    		LdapUtil.addAttr(attrs, A_zimbraCreateTimestamp, DateUtil.toGeneralizedTime(new Date()));
    		
    		String dn = mDIT.zimletNameToDN(name);
    		zlc.createEntry(dn, attrs, "createZimlet");
    		
    		Zimlet zimlet = lookupZimlet(name, zlc);
    		AttributeManager.getInstance().postModify(zimletAttrs, zimlet, attrManagerContext, true);
    		return zimlet;
    	} catch (NameAlreadyBoundException nabe) {
    		throw ServiceException.FAILURE("zimlet already exists: "+name, nabe);
    	} catch (ServiceException se) {
    		throw se;
    	} finally {
    	    ZimbraLdapContext.closeContext(zlc);
    	}
    }
    
    public void deleteZimlet(String name) throws ServiceException {
        ZimbraLdapContext zlc = null;
    	try {
    		zlc = new ZimbraLdapContext();
    		LdapZimlet zimlet = (LdapZimlet)getZimlet(name, zlc, true);
    		if (zimlet != null) {
    			sZimletCache.remove(zimlet);
    			zlc.unbindEntry(zimlet.getDN());
    		}
    	} catch (NamingException e) {
    		throw ServiceException.FAILURE("unable to delete zimlet: "+name, e);
    	} finally {
    	    ZimbraLdapContext.closeContext(zlc);
    	}
    }

    public CalendarResource createCalendarResource(String emailAddress,String password, 
                                                   Map<String, Object> calResAttrs)
    throws ServiceException {
        emailAddress = emailAddress.toLowerCase().trim();

        calResAttrs.put(Provisioning.A_zimbraAccountCalendarUserType,
                        AccountCalendarUserType.RESOURCE.toString());

        SpecialAttrs specialAttrs = mDIT.handleSpecialAttrs(calResAttrs);
        
        HashMap attrManagerContext = new HashMap();
        
        Set<String> ocs = LdapObjectClass.getCalendarResourceObjectClasses(this);
        Account acct = createAccount(emailAddress, password, calResAttrs, specialAttrs, ocs.toArray(new String[0]), false, null);

        LdapCalendarResource resource =
            (LdapCalendarResource) getCalendarResourceById(acct.getId(), true);
        AttributeManager.getInstance().
            postModify(calResAttrs, resource, attrManagerContext, true);
        return resource;
    }

    public void deleteCalendarResource(String zimbraId)
    throws ServiceException {
        deleteAccount(zimbraId);
    }

    public void renameCalendarResource(String zimbraId, String newName)
    throws ServiceException {
        renameAccount(zimbraId, newName);
    }

    @Override
    public CalendarResource get(CalendarResourceBy keyType, String key) throws ServiceException {
        return get(keyType, key, false);
    }
    
    @Override
    public CalendarResource get(CalendarResourceBy keyType, String key, boolean loadFromMaster) throws ServiceException {
        switch(keyType) {
            case id: 
                return getCalendarResourceById(key, loadFromMaster);
            case foreignPrincipal: 
                return getCalendarResourceByForeignPrincipal(key, loadFromMaster);
            case name: 
                return getCalendarResourceByName(key, loadFromMaster);
            default:
                    return null;
        }
    }

    private CalendarResource getCalendarResourceById(String zimbraId, boolean loadFromMaster)
    throws ServiceException {
        if (zimbraId == null)
            return null;
        LdapCalendarResource resource =
            (LdapCalendarResource) sAccountCache.getById(zimbraId);
        if (resource == null) {
            zimbraId = LdapUtil.escapeSearchFilterArg(zimbraId);
            resource = (LdapCalendarResource) getAccountByQuery(
                mDIT.mailBranchBaseDN(),
                LdapFilter.calendarResourceById(zimbraId),
                null, loadFromMaster);
            sAccountCache.put(resource);
        }
        return resource;
    }

    private CalendarResource getCalendarResourceByName(String emailAddress, boolean loadFromMaster)
    throws ServiceException {
        
        emailAddress = fixupAccountName(emailAddress);

        LdapCalendarResource resource =
            (LdapCalendarResource) sAccountCache.getByName(emailAddress);
        if (resource == null) {
            emailAddress = LdapUtil.escapeSearchFilterArg(emailAddress);
            resource = (LdapCalendarResource) getAccountByQuery(
                mDIT.mailBranchBaseDN(),
                LdapFilter.calendarResourceByName(emailAddress),
                null, loadFromMaster);
            sAccountCache.put(resource);
        }
        return resource;
    }

    private CalendarResource getCalendarResourceByForeignPrincipal(String foreignPrincipal, boolean loadFromMaster)
    throws ServiceException {
//        LdapCalendarResource res = null;
        foreignPrincipal = LdapUtil.escapeSearchFilterArg(foreignPrincipal);
        LdapCalendarResource resource =
            (LdapCalendarResource) getAccountByQuery(
                mDIT.mailBranchBaseDN(),
                LdapFilter.calendarResourceByForeignPrincipal(foreignPrincipal),
                null, loadFromMaster);
        sAccountCache.put(resource);
        return resource;
    }

    public List<NamedEntry> searchCalendarResources(
        EntrySearchFilter filter,
        String returnAttrs[],
        String sortAttr,
        boolean sortAscending)
    throws ServiceException {
        return searchCalendarResources(filter, returnAttrs,
                                       sortAttr, sortAscending,
                                       mDIT.mailBranchBaseDN());
    }

    List<NamedEntry> searchCalendarResources(
        EntrySearchFilter filter,
        String returnAttrs[],
        String sortAttr,
        boolean sortAscending,
        String base)
    throws ServiceException {
        String query = LdapEntrySearchFilter.toLdapCalendarResourcesFilter(filter);
        return searchObjects(query, returnAttrs,
                              sortAttr, sortAscending,
                              base,
                              Provisioning.SA_CALENDAR_RESOURCE_FLAG, 0);
    }

    private Account makeAccount(String dn, Attributes attrs, LdapProvisioning prov) throws NamingException, ServiceException {
        return makeAccount(dn, attrs, true, prov);
    }
    
    private Account makeAccount(String dn, Attributes attrs, boolean setAccountDefaults, LdapProvisioning prov) throws NamingException, ServiceException {
        Attribute a = attrs.get(Provisioning.A_zimbraAccountCalendarUserType);
        boolean isAccount = (a == null) || a.contains(AccountCalendarUserType.USER.toString());
        
        String emailAddress = LdapUtil.getAttrString(attrs, Provisioning.A_zimbraMailDeliveryAddress);
        if (emailAddress == null)
            emailAddress = mDIT.dnToEmail(dn, attrs);
        
        Account acct = (isAccount) ? new LdapAccount(dn, emailAddress, attrs, null, this) : new LdapCalendarResource(dn, emailAddress, attrs, null, this);
        
        if (setAccountDefaults)
            setAccountDefaults(acct);
        
        return acct;
    }
    
    public void setAccountDefaults(Account acct) throws ServiceException {
        Cos cos = getCOS(acct); // will set cos if not set yet
        acct.setDefaults(cos.getAccountDefaults());
        
        Domain domain = getDomain(acct);
        if (domain != null)
            acct.setSecondaryDefaults(domain.getAccountDefaults());
    }
    
    private Alias makeAlias(String dn, Attributes attrs, LdapProvisioning prov) throws NamingException, ServiceException {
        String emailAddress = mDIT.dnToEmail(dn, attrs);
        Alias alias = new LdapAlias(dn, emailAddress, attrs, prov);
        return alias;
    }
    
    private DistributionList makeDistributionList(String dn, Attributes attrs, LdapProvisioning prov) throws NamingException, ServiceException {
        String emailAddress = mDIT.dnToEmail(dn, attrs);
        DistributionList dl = new LdapDistributionList(dn, emailAddress, attrs, this);
        return dl;
    }


    /**
     *  called when an account/dl is renamed
     *  
     */
    protected void renameAddressesInAllDistributionLists(String oldName, String newName, ReplaceAddressResult replacedAliasPairs) {
    	Map<String, String> changedPairs = new HashMap<String, String>();
    	
    	changedPairs.put(oldName, newName);
    	for (int i=0 ; i < replacedAliasPairs.oldAddrs().length; i++) {
    		String oldAddr = replacedAliasPairs.oldAddrs()[i];
    		String newAddr = replacedAliasPairs.newAddrs()[i];
    	    if (!oldAddr.equals(newAddr))
    	    	changedPairs.put(oldAddr, newAddr);
    	}
    	
    	renameAddressesInAllDistributionLists(changedPairs);
    }
    	
    protected void renameAddressesInAllDistributionLists(Map<String, String> changedPairs) {

    	String oldAddrs[] = changedPairs.keySet().toArray(new String[0]);
        String newAddrs[] = changedPairs.values().toArray(new String[0]);
        
        List<DistributionList> lists = null; 
        Map<String, String[]> attrs = null;
        
        try {
            lists = getAllDistributionListsForAddresses(oldAddrs, false);
        } catch (ServiceException se) {
            ZimbraLog.account.warn("unable to rename addr "+oldAddrs.toString()+" in all DLs ", se);
            return;
        }
        
        for (DistributionList list: lists) {
            // should we just call removeMember/addMember? This might be quicker, because calling
            // removeMember/addMember might have to update an entry's zimbraMemberId twice
            if (attrs == null) {
                attrs = new HashMap<String, String[]>();
                attrs.put("-" + Provisioning.A_zimbraMailForwardingAddress, oldAddrs);
                attrs.put("+" + Provisioning.A_zimbraMailForwardingAddress, newAddrs);    
            }
            try {
                modifyAttrs(list, attrs);
                //list.removeMember(oldName)
                //list.addMember(newName);                
            } catch (ServiceException se) {
                // log warning an continue
                ZimbraLog.account.warn("unable to rename "+oldAddrs.toString()+" to "+newAddrs.toString()+" in DL "+list.getName(), se);
            }
        }
    }

    /**
     *  called when an account is being deleted. swallows all exceptions (logs warnings).
     */
    void removeAddressFromAllDistributionLists(String address) {
        String addrs[] = new String[] { address } ;
        removeAddressesFromAllDistributionLists(addrs);
    }
    
    /**
     *  called when an account is being deleted or status being set to closed. swallows all exceptions (logs warnings).
     */
    public void removeAddressesFromAllDistributionLists(String[] addrs) {
        List<DistributionList> lists = null; 
        try {
            lists = getAllDistributionListsForAddresses(addrs, false);
        } catch (ServiceException se) {
            StringBuilder sb = new StringBuilder();
            for (String addr : addrs)
                sb.append(addr + ", ");
            ZimbraLog.account.warn("unable to get all DLs for addrs " + sb.toString());
            return;
        }

        for (DistributionList list: lists) { 
            try {
                removeMembers(list, addrs);                
            } catch (ServiceException se) {
                // log warning and continue
                StringBuilder sb = new StringBuilder();
                for (String addr : addrs)
                    sb.append(addr + ", ");
                ZimbraLog.account.warn("unable to remove "+sb.toString()+" from DL "+list.getName(), se);
            }
        }
    }

    static String[] getAllAddrsForDistributionList(DistributionList list) throws ServiceException {
        String aliases[] = list.getAliases();
        String addrs[] = new String[aliases.length+1];
        addrs[0] = list.getName();
        for (int i=0; i < aliases.length; i++)
            addrs[i+1] = aliases[i];
        return addrs;
    }
    
    private List<DistributionList> getAllDistributionListsForAddresses(String addrs[], boolean minimalData) throws ServiceException {
        if (addrs == null || addrs.length == 0)
            return new ArrayList<DistributionList>();
        StringBuilder sb = new StringBuilder();
        if (addrs.length > 1)
            sb.append("(|");
        for (int i=0; i < addrs.length; i++) {
            sb.append(String.format("(%s=%s)", Provisioning.A_zimbraMailForwardingAddress, addrs[i]));    
        }
        if (addrs.length > 1)
            sb.append(")");
        String [] attrs = minimalData ? sMinimalDlAttrs : null;
        
        return (List<DistributionList>) searchAccountsInternal(sb.toString(), attrs, null, true, Provisioning.SA_DISTRIBUTION_LIST_FLAG);
        
    }

    static List<DistributionList> getDistributionLists(String addrs[], boolean directOnly, Map<String, String> via, boolean minimalData)
        throws ServiceException 
    {
        LdapProvisioning prov = (LdapProvisioning) Provisioning.getInstance(); // GROSS
        List<DistributionList> directDLs = prov.getAllDistributionListsForAddresses(addrs, true); 
        HashSet<String> directDLSet = new HashSet<String>();
        HashSet<String> checked = new HashSet<String>();
        List<DistributionList> result = new ArrayList<DistributionList>();        

        Stack<DistributionList> dlsToCheck = new Stack<DistributionList>();
        
        for (DistributionList dl : directDLs) {
            dlsToCheck.push(dl);
            directDLSet.add(dl.getName());
        }

        while (!dlsToCheck.isEmpty()) {
            DistributionList dl = dlsToCheck.pop();
            if (checked.contains(dl.getId())) continue;
            result.add(dl);
            checked.add(dl.getId());
            if (directOnly) continue;
     
            String[] dlAddrs = getAllAddrsForDistributionList(dl);
            List<DistributionList> newLists = prov.getAllDistributionListsForAddresses(dlAddrs, true);

            for (DistributionList newDl: newLists) {
                if (!directDLSet.contains(newDl.getName())) {
                    if (via != null) via.put(newDl.getName(), dl.getName());
                    dlsToCheck.push(newDl);
                }
            }
        }
        Collections.sort(result);
        return result;
    }

    static final String DATA_DL_SET = "DL_SET";
    
    @Override
    public Set<String> getDistributionLists(Account acct) throws ServiceException {
        Set<String> dls = (Set<String>) acct.getCachedData(DATA_DL_SET);
        if (dls != null) return dls;
     
        dls = new HashSet<String>();
        
        List<DistributionList> lists = getDistributionLists(acct, false, null, true);
        
        for (DistributionList dl : lists) {
            dls.add(dl.getId());
        }
        dls = Collections.unmodifiableSet(dls);
        acct.setCachedData(DATA_DL_SET, dls);
        return dls;

    }
    
    @Override
    public boolean inDistributionList(Account acct, String zimbraId) throws ServiceException {
        return getDistributionLists(acct).contains(zimbraId);        
    }
    
    
    @Override
    public boolean inDistributionList(DistributionList list, String zimbraId) throws ServiceException {
        DistributionList group = list;
        
        // if the dl is not an AclGroup, get one because AclGroup are cached in LdapProvisioning and 
        // upward membership are for the group is cached on the AclGroup object
        if (!list.isAclGroup())
            group = getAclGroup(DistributionListBy.id, list.getId());
        
        AclGroups aclGroups = getAclGroups(group, false);
        return aclGroups.groupIds().contains(zimbraId);
    }
    
    public List<DistributionList> getDistributionLists(Account acct, boolean directOnly, Map<String, String> via) throws ServiceException {
        return getDistributionLists(acct, directOnly, via, false);
    }
    
    private List<DistributionList> getDistributionLists(Account acct, boolean directOnly, Map<String, String> via, boolean minimal) throws ServiceException {
        String aliases[] = acct.getMailAlias();
        String addrs[] = new String[aliases.length+1];
        addrs[0] = acct.getName();
        for (int i=0; i < aliases.length; i++)
            addrs[i+1] = aliases[i];
        return LdapProvisioning.getDistributionLists(addrs, directOnly, via, minimal);
    }
    
    private static final int DEFAULT_GAL_MAX_RESULTS = 100;

    private static final String DATA_GAL_ATTR_MAP = "GAL_ATTRS_MAP";
    private static final String DATA_GAL_ATTR_LIST = "GAL_ATTR_LIST";
    private static final String DATA_GAL_RULES = "GAL_RULES";    


    
    @Override
    public List getAllAccounts(Domain d) throws ServiceException {
        return searchAccounts(d, mDIT.filterAccountsByDomain(d, false), null, null, true, Provisioning.SA_ACCOUNT_FLAG);
    }
    
    @Override
    public void getAllAccounts(Domain d, NamedEntry.Visitor visitor) throws ServiceException {
        LdapDomain ld = (LdapDomain) d;
        searchObjects(mDIT.filterAccountsByDomain(d, false), null, mDIT.domainDNToAccountSearchDN(ld.getDN()), Provisioning.SA_ACCOUNT_FLAG, visitor, 0);
    }
    
    @Override
    public void getAllAccounts(Domain d, Server s, NamedEntry.Visitor visitor) throws ServiceException {
        LdapDomain ld = (LdapDomain) d;
        String filter = mDIT.filterAccountsByDomain(d, false);
        if (s != null) {
            String serverFilter = "(" + Provisioning.A_zimbraMailHost + "=" + s.getAttr(Provisioning.A_zimbraServiceHostname) + ")";
            if (StringUtil.isNullOrEmpty(filter))
                filter = serverFilter;
            else
                filter = "(&" + serverFilter + filter + ")";
        }
        searchObjects(filter, null, mDIT.domainDNToAccountSearchDN(ld.getDN()), Provisioning.SA_ACCOUNT_FLAG, visitor, 0);
    }

    @Override
    public List getAllCalendarResources(Domain d) throws ServiceException {
        return searchAccounts(d, mDIT.filterCalendarResourcesByDomain(d, false), 
                              null, null, true, Provisioning.SA_CALENDAR_RESOURCE_FLAG);
        /*
        return searchCalendarResources(d, 
                LdapEntrySearchFilter.sCalendarResourcesFilter,
                null, null, true);
        */        
    }

    @Override
    public void getAllCalendarResources(Domain d, NamedEntry.Visitor visitor)
    throws ServiceException {
        LdapDomain ld = (LdapDomain) d;        
        searchObjects(mDIT.filterCalendarResourcesByDomain(d, false),
                      null, mDIT.domainDNToAccountSearchDN(ld.getDN()),
                      Provisioning.SA_CALENDAR_RESOURCE_FLAG,
                      visitor, 0);
    }

    @Override
    public void getAllCalendarResources(Domain d, Server s, NamedEntry.Visitor visitor)
    throws ServiceException {
        LdapDomain ld = (LdapDomain) d;        
        String filter = mDIT.filterCalendarResourcesByDomain(d, false);
        if (s != null) {
            String serverFilter = "(" + Provisioning.A_zimbraMailHost + "=" + s.getAttr(Provisioning.A_zimbraServiceHostname) + ")";
            if (StringUtil.isNullOrEmpty(filter))
                filter = serverFilter;
            else
                filter = "(&" + serverFilter + filter + ")";
        }
        searchObjects(filter, null, mDIT.domainDNToAccountSearchDN(ld.getDN()),
                      Provisioning.SA_CALENDAR_RESOURCE_FLAG, visitor, 0);
    }

    @Override
    public List getAllDistributionLists(Domain d) throws ServiceException {
        return searchAccounts(d, mDIT.filterDistributionListsByDomain(d, false), 
                              null, null, true, Provisioning.SA_DISTRIBUTION_LIST_FLAG);
    }

    @Override
    public List searchAccounts(Domain d, String query, String returnAttrs[], String sortAttr, boolean sortAscending, int flags) throws ServiceException
    {
        LdapDomain ld = (LdapDomain) d;
        return searchObjects(query, returnAttrs, sortAttr, sortAscending, 
                             mDIT.domainDNToAccountSearchDN(ld.getDN()), flags, 0);
    }
    
    public List<NamedEntry> searchDirectory(SearchOptions options) throws ServiceException {
        return searchDirectory(options, true);
    }
    
    private void addBase(Set<String> bases, String base) {
        boolean add = true;
        for (String b : bases) {
            if (mDIT.isUnder(b, base)) {
                add = false;
                break;
            }
        }
        if (add)
            bases.add(base);
    }

    public String[] getSearchBases(int flags) {
        Set<String> bases = new HashSet<String>();
        
        boolean accounts = (flags & Provisioning.SA_ACCOUNT_FLAG) != 0; 
        boolean aliases = (flags & Provisioning.SA_ALIAS_FLAG) != 0;
        boolean lists = (flags & Provisioning.SA_DISTRIBUTION_LIST_FLAG) != 0;
        boolean calendarResources = (flags & Provisioning.SA_CALENDAR_RESOURCE_FLAG) != 0;
        boolean domains = (flags & Provisioning.SA_DOMAIN_FLAG) != 0;
        boolean coses = (flags & Provisioning.SD_COS_FLAG) != 0;
        
        if (accounts || aliases || lists || calendarResources)
            addBase(bases, mDIT.mailBranchBaseDN());
        
        if (accounts)
            addBase(bases, mDIT.adminBaseDN());
        
        if (domains)
            addBase(bases, mDIT.domainBaseDN());
        
        if (coses)
            addBase(bases, mDIT.cosBaseDN());
        
        return bases.toArray(new String[bases.size()]);
    }
    
    public List<NamedEntry> searchDirectory(SearchOptions options, boolean useConnPool) throws ServiceException {
        String base = null;
        
        LdapDomain ld = (LdapDomain) options.getDomain();
        if (ld != null) 
            base = mDIT.domainDNToAccountSearchDN(ld.getDN());
        else {
            String bs = options.getBase();
            if (bs != null)
                base = bs;
        }
        
        String bases[];
        if (base == null)
            bases = getSearchBases(options.getFlags());
        else    
            bases = new String[] {base};
        
        String query = options.getQuery();
        
        if (options.getConvertIDNToAscii() && query != null && query.length()>0)
            query = LdapEntrySearchFilter.toLdapIDNFilter(query);
        
        return searchObjects(query, 
                             options.getReturnAttrs(), 
                             options.getSortAttr(), 
                             options.isSortAscending(), 
                             bases, 
                             options.getFlags(), 
                             options.getMaxResults(),
                             useConnPool,
                             options.getOnMaster());
    }

    @Override
    public List<NamedEntry> searchCalendarResources(
        Domain d,
        EntrySearchFilter filter,
        String returnAttrs[],
        String sortAttr,
        boolean sortAscending)
    throws ServiceException {
        return searchCalendarResources(filter, returnAttrs,
                                       sortAttr, sortAscending,
                                       LdapUtil.getZimbraSearchBase(d, GalOp.search));
    }

    @Override
    public SearchGalResult searchGal(Domain d, 
                                     String n,
                                     Provisioning.GAL_SEARCH_TYPE type,
                                     String token)
    throws ServiceException {
        return searchGal(d, n, type, null, token, null);
    }
    
    @Override
    public SearchGalResult searchGal(Domain d, 
                                     String n, 
                                     GAL_SEARCH_TYPE type, 
                                     String token, 
                                     GalContact.Visitor visitor) throws ServiceException {
        return searchGal(d, n, type, null, token, visitor);
    }
    
    @Override
    public SearchGalResult searchGal(Domain d, 
                                     String n,
                                     Provisioning.GAL_SEARCH_TYPE type,
                                     GalMode galMode,
                                     String token) throws ServiceException {
        return searchGal(d, n, type, galMode, token, null);
    }
    
    private SearchGalResult searchGal(Domain d, 
                                      String n,
                                      Provisioning.GAL_SEARCH_TYPE type,
                                      GalMode galMode,
                                      String token,
                                      GalContact.Visitor visitor)
    throws ServiceException {
        GalOp galOp = token != null ? GalOp.sync : GalOp.search;
        // escape user-supplied string
        n = LdapUtil.escapeSearchFilterArg(n);

        int maxResults = token != null ? 0 : d.getIntAttr(Provisioning.A_zimbraGalMaxResults, DEFAULT_GAL_MAX_RESULTS);
        if (type == Provisioning.GAL_SEARCH_TYPE.CALENDAR_RESOURCE)
            return searchResourcesGal(d, n, maxResults, token, galOp, visitor);

        GalMode mode = galMode != null ? galMode : GalMode.fromString(d.getAttr(Provisioning.A_zimbraGalMode));
        SearchGalResult results = null;
        if (mode == null || mode == GalMode.zimbra) {
            results = searchZimbraGal(d, n, maxResults, token, galOp, visitor);
        } else if (mode == GalMode.ldap) {
            results = searchLdapGal(d, n, maxResults, token, galOp, visitor);
        } else if (mode == GalMode.both) {
            results = searchZimbraGal(d, n, maxResults/2, token, galOp, visitor);
            SearchGalResult ldapResults = searchLdapGal(d, n, maxResults/2, token, galOp, visitor);
            if (ldapResults != null) {
                results.addMatches(ldapResults);
                results.setToken(LdapUtil.getLaterTimestamp(results.getToken(), ldapResults.getToken()));
            }
        } else {
            results = searchZimbraGal(d, n, maxResults, token, galOp, visitor);
        }
        if (results == null) results = SearchGalResult.newSearchGalResult(visitor);  // should really not be null by now

        if (type == Provisioning.GAL_SEARCH_TYPE.ALL) {
            SearchGalResult resourceResults = null;
            if (maxResults == 0)
                resourceResults = searchResourcesGal(d, n, 0, token, galOp, visitor);
            else {
                int room = maxResults - results.getNumMatches();
                if (room > 0)
                    resourceResults = searchResourcesGal(d, n, room, token, galOp, visitor);
            }
            if (resourceResults != null) {
                results.addMatches(resourceResults);
                results.setToken(LdapUtil.getLaterTimestamp(results.getToken(), resourceResults.getToken()));
            }
        }
        
        return results;
    }
    
    @Override
    public SearchGalResult autoCompleteGal(Domain d, String n, Provisioning.GAL_SEARCH_TYPE type, int max) throws ServiceException 
    {
        GalOp galOp = GalOp.autocomplete;
        // escape user-supplied string
        n = LdapUtil.escapeSearchFilterArg(n);

        int maxResults = Math.min(max, d.getIntAttr(Provisioning.A_zimbraGalMaxResults, DEFAULT_GAL_MAX_RESULTS));
        if (type == Provisioning.GAL_SEARCH_TYPE.CALENDAR_RESOURCE)
            return searchResourcesGal(d, n, maxResults, null, galOp, null);

        GalMode mode = GalMode.fromString(d.getAttr(Provisioning.A_zimbraGalMode));
        SearchGalResult results = null;
        if (mode == null || mode == GalMode.zimbra) {
            results = searchZimbraGal(d, n, maxResults, null, galOp, null);
        } else if (mode == GalMode.ldap) {
            results = searchLdapGal(d, n, maxResults, null, galOp, null);
        } else if (mode == GalMode.both) {
            results = searchZimbraGal(d, n, maxResults/2, null, galOp, null);
            SearchGalResult ldapResults = searchLdapGal(d, n, maxResults/2, null, galOp, null);
            if (ldapResults != null) {
                results.addMatches(ldapResults);
                results.setToken(LdapUtil.getLaterTimestamp(results.getToken(), ldapResults.getToken()));
                results.setHadMore(results.getHadMore() || ldapResults.getHadMore());
            }
        } else {
            results = searchZimbraGal(d, n, maxResults, null, galOp, null);
        }
        if (results == null) results = SearchGalResult.newSearchGalResult(null);  // should really not be null by now

        if (type == Provisioning.GAL_SEARCH_TYPE.ALL) {
            SearchGalResult resourceResults = null;
            if (maxResults == 0)
                resourceResults = searchResourcesGal(d, n, 0, null, galOp, null);
            else {
                int room = maxResults - results.getNumMatches();
                if (room > 0)
                    resourceResults = searchResourcesGal(d, n, room, null, galOp, null);
            }
            if (resourceResults != null) {
                results.addMatches(resourceResults);
                results.setToken(LdapUtil.getLaterTimestamp(results.getToken(), resourceResults.getToken()));
                results.setHadMore(results.getHadMore() || resourceResults.getHadMore());                
            }
        }
        Collections.sort(results.getMatches());
        return results;
    }

    public static String getFilterDef(String name) throws ServiceException {
        String queryExprs[] = Provisioning.getInstance().getConfig().getMultiAttr(Provisioning.A_zimbraGalLdapFilterDef);
        String fname = name+":";
        String queryExpr = null;
        for (int i=0; i < queryExprs.length; i++) {
            if (queryExprs[i].startsWith(fname)) {
                queryExpr = queryExprs[i].substring(fname.length());
            }
        }
        
        if (queryExpr == null)
            ZimbraLog.gal.warn("missing filter def " + name + " in " + Provisioning.A_zimbraGalLdapFilterDef);
        
        return queryExpr;
    }

    private synchronized LdapGalMapRules getGalRules(Domain d) {
        LdapGalMapRules rules = (LdapGalMapRules) d.getCachedData(DATA_GAL_RULES);
        if (rules == null) {
            String[] attrs = d.getMultiAttr(Provisioning.A_zimbraGalLdapAttrMap);            
            rules = new LdapGalMapRules(attrs);
            d.setCachedData(DATA_GAL_RULES, rules);
        }
        return rules;
    }

    private SearchGalResult searchResourcesGal(Domain d, String n, int maxResults, String token, GalOp galOp, GalContact.Visitor visitor)
    throws ServiceException {
        return searchZimbraWithNamedFilter(d, galOp, GalNamedFilter.getZimbraCalendarResourceFilter(galOp), n, maxResults, token, visitor);
    }

    private SearchGalResult searchZimbraGal(Domain d, String n, int maxResults, String token, GalOp galOp, GalContact.Visitor visitor)
    throws ServiceException {
        return searchZimbraWithNamedFilter(d, galOp, GalNamedFilter.getZimbraAcountFilter(galOp), n, maxResults, token, visitor);
    }

    private SearchGalResult searchZimbraWithNamedFilter(
        Domain domain,
        GalOp galOp,
        String filterName,
        String n,
        int maxResults,
        String token,
        GalContact.Visitor visitor)
    throws ServiceException {
        GalParams.ZimbraGalParams galParams = new GalParams.ZimbraGalParams(domain, galOp);
        
        String queryExpr = getFilterDef(filterName);
        String query = null;
        if (queryExpr != null) {
            if (token != null) 
                n = "";
    
            query = GalUtil.expandFilter(null, queryExpr, n, token, true);
        }

        SearchGalResult result = SearchGalResult.newSearchGalResult(visitor);
        result.setTokenizeKey(GalUtil.tokenizeKey(galParams, galOp));
        if (query == null) {
            ZimbraLog.gal.warn("searchZimbraWithNamedFilter query is null");
            return result;
        }
    
        // filter out hidden entries
        query = "(&("+query+")(!(zimbraHideInGal=TRUE)))";
    
        ZimbraLdapContext zlc = null;
        try {
            zlc = new ZimbraLdapContext(false);
            LdapUtil.searchGal(zlc,
                               galParams.pageSize(),
                               galParams.searchBase(), 
                               query, 
                               maxResults,
                               getGalRules(domain),
                               token,
                               result);
        } finally {
            ZimbraLdapContext.closeContext(zlc);
        }

        //Collections.sort(result);
        return result;
    }
    
    private SearchGalResult searchLdapGal(Domain domain,
                                          String n,
                                          int maxResults,
                                          String token,
                                          GalOp galOp,
                                          GalContact.Visitor visitor)
    throws ServiceException {

        GalParams.ExternalGalParams galParams = new GalParams.ExternalGalParams(domain, galOp);
        
        LdapGalMapRules rules = getGalRules(domain);
        String[] galAttrList = rules.getLdapAttrs();
        try {
            return LdapUtil.searchLdapGal(galParams,
                                          galOp,
                                          n, 
                                          maxResults, 
                                          rules, 
                                          token,
                                          visitor);
        } catch (NamingException e) {
            throw ServiceException.FAILURE("unable to search GAL", e);
        } catch (IOException e) {
            throw ServiceException.FAILURE("unable to search GAL", e);
        }
    }

    @Override
    public void addMembers(DistributionList list, String[] members) throws ServiceException {
        LdapDistributionList ldl = (LdapDistributionList) list;
        ldl.addMembers(members, this);
    }

    @Override
    public void removeMembers(DistributionList list, String[] members) throws ServiceException {
        LdapDistributionList ldl = (LdapDistributionList) list;
        ldl.removeMembers(members, this);        
    }

    private List<Identity> getIdentitiesByQuery(LdapEntry entry, String query, ZimbraLdapContext initZlc) throws ServiceException {
        ZimbraLdapContext zlc = initZlc;
        List<Identity> result = new ArrayList<Identity>();
        try {
            if (zlc == null)
                zlc = new ZimbraLdapContext();
            String base = entry.getDN();
            NamingEnumeration ne = zlc.searchDir(base, query, sSubtreeSC);
            while(ne.hasMore()) {
                SearchResult sr = (SearchResult) ne.next();
                result.add(new LdapIdentity((Account)entry, sr.getNameInNamespace(), sr.getAttributes(), this));
            }
            ne.close();            
        } catch (NameNotFoundException e) {
            ZimbraLog.account.warn("caught NameNotFoundException", e);
            return result;
        } catch (InvalidNameException e) {
            ZimbraLog.account.warn("caught InvalidNameException", e);
            return result;                     
        } catch (NamingException e) {
            throw ServiceException.FAILURE("unable to lookup identity via query: "+query+ " message: "+e.getMessage(), e);
        } finally {
            if (initZlc == null)
                ZimbraLdapContext.closeContext(zlc);
        }
        return result;
    }

    private Identity getIdentityByName(LdapEntry entry, String name,  ZimbraLdapContext zlc) throws ServiceException {
        name = LdapUtil.escapeSearchFilterArg(name);
        List<Identity> result = getIdentitiesByQuery(entry, LdapFilter.identityByName(name), zlc); 
        return result.isEmpty() ? null : result.get(0);
    }

    private String getIdentityDn(LdapEntry entry, String name) {
        return A_zimbraPrefIdentityName + "=" + LdapUtil.escapeRDNValue(name) + "," + entry.getDN();    
    }

    private void validateIdentityAttrs(Map<String, Object> attrs) throws ServiceException {
        Set<String> validAttrs = AttributeManager.getInstance().getLowerCaseAttrsInClass(AttributeClass.identity);
        for (String key : attrs.keySet()) {
            if (!validAttrs.contains(key.toLowerCase())) {
                throw ServiceException.INVALID_REQUEST("unable to modify attr: "+key, null);
            }
        }        
    }
    
    private static final String IDENTITY_LIST_CACHE_KEY = "LdapProvisioning.IDENTITY_CACHE";

    @Override
    public Identity createIdentity(Account account, String identityName, Map<String, Object> identityAttrs) throws ServiceException {
        return createIdentity(account, identityName, identityAttrs, false);
    }
    
    @Override
    public Identity restoreIdentity(Account account, String identityName, Map<String, Object> identityAttrs) throws ServiceException {
        return createIdentity(account, identityName, identityAttrs, true);
    }
    
    private Identity createIdentity(Account account, String identityName, Map<String, Object> identityAttrs,
            boolean restoring) throws ServiceException {
        removeAttrIgnoreCase("objectclass", identityAttrs);        
        validateIdentityAttrs(identityAttrs);

        LdapEntry ldapEntry = (LdapEntry) (account instanceof LdapEntry ? account : getAccountById(account.getId()));
        
        if (ldapEntry == null) 
            throw AccountServiceException.NO_SUCH_ACCOUNT(account.getName());
        
        if (identityName.equalsIgnoreCase(DEFAULT_IDENTITY_NAME))
                throw AccountServiceException.IDENTITY_EXISTS(identityName);
        
        List<Identity> existing = getAllIdentities(account);
        if (existing.size() >= account.getLongAttr(A_zimbraIdentityMaxNumEntries, 20))
            throw AccountServiceException.TOO_MANY_IDENTITIES();
        
        account.setCachedData(IDENTITY_LIST_CACHE_KEY, null);
        
        HashMap attrManagerContext = new HashMap();
        boolean checkImmutable = !restoring; 
        AttributeManager.getInstance().preModify(identityAttrs, null, attrManagerContext, true, checkImmutable);

        ZimbraLdapContext zlc = null;
        try {
            zlc = new ZimbraLdapContext(true);

            String dn = getIdentityDn(ldapEntry, identityName);
            
            Attributes attrs = new BasicAttributes(true);
            LdapUtil.mapToAttrs(identityAttrs, attrs);
            Attribute oc = LdapUtil.addAttr(attrs, A_objectClass, "zimbraIdentity");

            String identityId = LdapUtil.getAttrString(attrs, A_zimbraPrefIdentityId);
            if (identityId == null) {
                identityId = LdapUtil.generateUUID();
                attrs.put(A_zimbraPrefIdentityId, identityId);
            }
            attrs.put(Provisioning.A_zimbraCreateTimestamp, DateUtil.toGeneralizedTime(new Date()));
            
            zlc.createEntry(dn, attrs, "createIdentity");

            Identity identity = getIdentityByName(ldapEntry, identityName, zlc);
            AttributeManager.getInstance().postModify(identityAttrs, identity, attrManagerContext, true);

            return identity;
        } catch (NameAlreadyBoundException nabe) {
            throw AccountServiceException.IDENTITY_EXISTS(identityName);
        } catch (NamingException e) {
            throw ServiceException.FAILURE("unable to create identity", e);            
        } finally {
            ZimbraLdapContext.closeContext(zlc);
        }
    }

    @Override
    public void modifyIdentity(Account account, String identityName, Map<String, Object> identityAttrs) throws ServiceException {
        removeAttrIgnoreCase("objectclass", identityAttrs);

        validateIdentityAttrs(identityAttrs);

        LdapEntry ldapEntry = (LdapEntry) (account instanceof LdapEntry ? account : getAccountById(account.getId()));

        if (ldapEntry == null) 
            throw AccountServiceException.NO_SUCH_ACCOUNT(account.getName());

        // clear cache 
        account.setCachedData(IDENTITY_LIST_CACHE_KEY, null);
        
        if (identityName.equalsIgnoreCase(DEFAULT_IDENTITY_NAME)) {
            modifyAttrs(account, identityAttrs);
        } else {
            
            LdapIdentity identity = (LdapIdentity) getIdentityByName(ldapEntry, identityName, null);
            if (identity == null)
                    throw AccountServiceException.NO_SUCH_IDENTITY(identityName);   
        
            String name = (String) identityAttrs.get(A_zimbraPrefIdentityName);
            boolean newName = (name != null && !name.equals(identityName));
            if (newName) identityAttrs.remove(A_zimbraPrefIdentityName);

            modifyAttrs(identity, identityAttrs, true);
            if (newName) {
                // the identity cache could've been loaded again if getAllIdentities were called in pre/poseModify callback, so we clear it again
                account.setCachedData(IDENTITY_LIST_CACHE_KEY, null);
                renameIdentity(ldapEntry, identity, name);
            }
            
        }
    }

    private void renameIdentity(LdapEntry entry, LdapIdentity identity, String newIdentityName) throws ServiceException {
        
        if (identity.getName().equalsIgnoreCase(DEFAULT_IDENTITY_NAME))
            throw ServiceException.INVALID_REQUEST("can't rename default identity", null);        
        
        ZimbraLdapContext zlc = null;
        try {
            zlc = new ZimbraLdapContext(true);
            String newDn = getIdentityDn(entry, newIdentityName);            
            zlc.renameEntry(identity.getDN(), newDn);
        } catch (InvalidNameException e) {
            throw ServiceException.INVALID_REQUEST("invalid identity name: "+newIdentityName, e);
        } catch (NamingException e) {
            throw ServiceException.FAILURE("unable to rename identity: "+newIdentityName, e);
        } finally {
            ZimbraLdapContext.closeContext(zlc);
        }
    }

    @Override
    public void deleteIdentity(Account account, String identityName) throws ServiceException {
        LdapEntry ldapEntry = (LdapEntry) (account instanceof LdapEntry ? account : getAccountById(account.getId()));
        if (ldapEntry == null) 
            throw AccountServiceException.NO_SUCH_ACCOUNT(account.getName());

        if (identityName.equalsIgnoreCase(DEFAULT_IDENTITY_NAME))
            throw ServiceException.INVALID_REQUEST("can't delete default identity", null);
        
        account.setCachedData(IDENTITY_LIST_CACHE_KEY, null);
        
        ZimbraLdapContext zlc = null;
        try {
            zlc = new ZimbraLdapContext(true);
            Identity identity = getIdentityByName(ldapEntry, identityName, zlc);
            if (identity == null)
                throw AccountServiceException.NO_SUCH_IDENTITY(identityName);
            String dn = getIdentityDn(ldapEntry, identityName);            
            zlc.unbindEntry(dn);
        } catch (NamingException e) {
            throw ServiceException.FAILURE("unable to delete identity: "+identityName, e);
        } finally {
            ZimbraLdapContext.closeContext(zlc);
        }
    }
    
    @Override
    public List<Identity> getAllIdentities(Account account) throws ServiceException {
        LdapEntry ldapEntry = (LdapEntry) (account instanceof LdapEntry ? account : getAccountById(account.getId()));
        if (ldapEntry == null) 
            throw AccountServiceException.NO_SUCH_ACCOUNT(account.getName());

        @SuppressWarnings("unchecked")        
        List<Identity> result = (List<Identity>) account.getCachedData(IDENTITY_LIST_CACHE_KEY);
        
        if (result != null) {
            return result;
        }
        
        result = getIdentitiesByQuery(ldapEntry, LdapFilter.allIdentities(), null);
        for (Identity identity: result) {
            // gross hack for 4.5beta. should be able to remove post 4.5
            if (identity.getId() == null) {
                String id = LdapUtil.generateUUID();
                identity.setId(id);
                Map<String, Object> newAttrs = new HashMap<String, Object>();
                newAttrs.put(Provisioning.A_zimbraPrefIdentityId, id);
                try {
                    modifyIdentity(account, identity.getName(), newAttrs);
                } catch (ServiceException se) {
                    ZimbraLog.account.warn("error updating identity: "+account.getName()+" "+identity.getName()+" "+se.getMessage(), se);
                }
            }
        }
        result.add(getDefaultIdentity(account));
        result = Collections.unmodifiableList(result);
        account.setCachedData(IDENTITY_LIST_CACHE_KEY, result);
        return result;
    }

    @Override
    public Identity get(Account account, IdentityBy keyType, String key) throws ServiceException {
        LdapEntry ldapEntry = (LdapEntry) (account instanceof LdapEntry ? account : getAccountById(account.getId()));
        if (ldapEntry == null) 
            throw AccountServiceException.NO_SUCH_ACCOUNT(account.getName());

        // this assumes getAllIdentities is cached and number of identities is reasaonble. 
        // might want a per-identity cache (i.e., use "IDENTITY_BY_ID_"+id as a key, etc) 
        switch(keyType) {
            case id: 
                for (Identity identity : getAllIdentities(account)) 
                    if (identity.getId().equals(key)) return identity;
                return null;
            case name: 
                for (Identity identity : getAllIdentities(account)) 
                    if (identity.getName().equalsIgnoreCase(key)) return identity;
                return null;             
            default:
                return null;
        }
    }
    
    private List<Signature> getSignaturesByQuery(Account acct, LdapEntry entry, String query, ZimbraLdapContext initZlc, List<Signature> result) throws ServiceException {
        ZimbraLdapContext zlc = initZlc;
        if (result == null)
            result = new ArrayList<Signature>();
        try {
            if (zlc == null)
                zlc = new ZimbraLdapContext();
            String base = entry.getDN();
            NamingEnumeration ne = zlc.searchDir(base, query, sSubtreeSC);
            while(ne.hasMore()) {
                SearchResult sr = (SearchResult) ne.next();
                result.add(new LdapSignature(acct, sr.getNameInNamespace(), sr.getAttributes(), this));
            }
            ne.close();            
        } catch (NameNotFoundException e) {
            ZimbraLog.account.warn("caught NameNotFoundException", e);
            return result;
        } catch (InvalidNameException e) {
            ZimbraLog.account.warn("caught InvalidNameException", e);
            return result;                        
        } catch (NamingException e) {
            throw ServiceException.FAILURE("unable to lookup signature via query: "+query+ " message: "+e.getMessage(), e);
        } finally {
            if (initZlc == null)
                ZimbraLdapContext.closeContext(zlc);
        }
        return result;
    }

    private Signature getSignatureById(Account acct, LdapEntry entry, String id,  ZimbraLdapContext zlc) throws ServiceException {
        id = LdapUtil.escapeSearchFilterArg(id);
        List<Signature> result = getSignaturesByQuery(acct, entry, LdapFilter.signatureById(id), zlc, null); 
        return result.isEmpty() ? null : result.get(0);
    }

    private String getSignatureDn(LdapEntry entry, String name) {
        return A_zimbraSignatureName + "=" + LdapUtil.escapeRDNValue(name) + "," + entry.getDN();    
    }

    private void validateSignatureAttrs(Map<String, Object> attrs) throws ServiceException {
        Set<String> validAttrs = AttributeManager.getInstance().getLowerCaseAttrsInClass(AttributeClass.signature);
        for (String key : attrs.keySet()) {
            if (!validAttrs.contains(key.toLowerCase())) {
                throw ServiceException.INVALID_REQUEST("unable to modify attr: "+key, null);
            }
        }        
    }
    
    private void setDefaultSignature(Account acct, String signatureId) throws ServiceException {
        Map<String, Object> attrs = new HashMap<String, Object>();
        attrs.put(Provisioning.A_zimbraPrefDefaultSignatureId, signatureId);
        modifyAttrs(acct, attrs);
    }
    
    
    private static final String SIGNATURE_LIST_CACHE_KEY = "LdapProvisioning.SIGNATURE_CACHE";

    @Override
    public Signature createSignature(Account account, String signatureName, Map<String, Object> signatureAttrs) throws ServiceException {
        return createSignature(account,  signatureName, signatureAttrs, false);
    }
    
    @Override
    public Signature restoreSignature(Account account, String signatureName, Map<String, Object> signatureAttrs) throws ServiceException {
        return createSignature(account,  signatureName, signatureAttrs, true);
    }
    
    private Signature createSignature(Account account, String signatureName, Map<String, Object> signatureAttrs,
            boolean restoring) throws ServiceException {
        signatureName = signatureName.trim();
        removeAttrIgnoreCase("objectclass", signatureAttrs);        
        validateSignatureAttrs(signatureAttrs);

        LdapEntry ldapEntry = (LdapEntry) (account instanceof LdapEntry ? account : getAccountById(account.getId()));
        
        if (ldapEntry == null) 
            throw AccountServiceException.NO_SUCH_ACCOUNT(account.getName());
        
        /*
         * check if the signature name already exists
         * 
         * We check if the signatureName is the same as the signature on the account.  
         * For signatures that are in the signature LDAP entries, JNDI will throw 
         * NameAlreadyBoundException for duplicate names.
         * 
         */ 
        Signature acctSig = LdapSignature.getAccountSignature(this, account);
        if (acctSig != null && signatureName.equals(acctSig.getName()))
            throw AccountServiceException.SIGNATURE_EXISTS(signatureName);
        
        boolean setAsDefault = false;
        List<Signature> existing = getAllSignatures(account);
        int numSigs = existing.size();
        if (numSigs >= account.getLongAttr(A_zimbraSignatureMaxNumEntries, 20))
            throw AccountServiceException.TOO_MANY_SIGNATURES();
        else if (numSigs == 0)
            setAsDefault = true;
        
        account.setCachedData(SIGNATURE_LIST_CACHE_KEY, null);
        
        HashMap attrManagerContext = new HashMap();
        attrManagerContext.put(MailSignature.CALLBACK_KEY_MAX_SIGNATURE_LEN, account.getAttr(Provisioning.A_zimbraMailSignatureMaxLength, "1024"));
        boolean checkImmutable = !restoring; 
        AttributeManager.getInstance().preModify(signatureAttrs, null, attrManagerContext, true, checkImmutable);

        String signatureId = (String)signatureAttrs.get(Provisioning.A_zimbraSignatureId);
        if (signatureId == null) {
            signatureId = LdapUtil.generateUUID();
            signatureAttrs.put(Provisioning.A_zimbraSignatureId, signatureId);
        }
            
        if (acctSig == null) {
            // the slot on the account is not occupied, use it
            signatureAttrs.put(Provisioning.A_zimbraSignatureName, signatureName);
            // pass in setAsDefault as an optimization, since we are updating the account 
            // entry, we can update the default attr in one LDAP write
            LdapSignature.createAccountSignature(this, account, signatureAttrs, setAsDefault);
            return LdapSignature.getAccountSignature(this, account);
        }
        
        ZimbraLdapContext zlc = null;
        try {
            zlc = new ZimbraLdapContext(true);

            String dn = getSignatureDn(ldapEntry, signatureName);
            
            Attributes attrs = new BasicAttributes(true);
            LdapUtil.mapToAttrs(signatureAttrs, attrs);
            Attribute oc = LdapUtil.addAttr(attrs, A_objectClass, "zimbraSignature");
            attrs.put(Provisioning.A_zimbraCreateTimestamp, DateUtil.toGeneralizedTime(new Date()));
            
            zlc.createEntry(dn, attrs, "createSignature");

            Signature signature = getSignatureById(account, ldapEntry, signatureId, zlc);
            AttributeManager.getInstance().postModify(signatureAttrs, signature, attrManagerContext, true);

            if (setAsDefault)
                setDefaultSignature(account, signatureId);
                
            return signature;
        } catch (NameAlreadyBoundException nabe) {
            throw AccountServiceException.SIGNATURE_EXISTS(signatureName);
        } catch (NamingException e) {
            throw ServiceException.FAILURE("unable to create signature", e);            
        } finally {
            ZimbraLdapContext.closeContext(zlc);
        }
    }

    @Override
    public void modifySignature(Account account, String signatureId, Map<String, Object> signatureAttrs) throws ServiceException {
        removeAttrIgnoreCase("objectclass", signatureAttrs);

        validateSignatureAttrs(signatureAttrs);

        LdapEntry ldapEntry = (LdapEntry) (account instanceof LdapEntry ? account : getAccountById(account.getId()));

        if (ldapEntry == null) 
            throw AccountServiceException.NO_SUCH_ACCOUNT(account.getName());

        String newName = (String) signatureAttrs.get(A_zimbraSignatureName);
        
        if (newName != null) {
            newName = newName.trim();
        
            // do not allow name to be wiped
            if (newName.length()==0)
                throw ServiceException.INVALID_REQUEST("empty signature name is not allowed", null);
            
            // check for duplicate names
            List<Signature> sigs = getAllSignatures(account);
            for (Signature sig : sigs) {
                if (sig.getName().equals(newName) && !sig.getId().equals(signatureId))
                    throw AccountServiceException.SIGNATURE_EXISTS(newName);
            }
        }
        
        // clear cache 
        account.setCachedData(SIGNATURE_LIST_CACHE_KEY, null);
        
        if (LdapSignature.isAccountSignature(account, signatureId)) {
            LdapSignature.modifyAccountSignature(this, account, signatureAttrs);
        } else {
            
            LdapSignature signature = (LdapSignature) getSignatureById(account, ldapEntry, signatureId, null);
            if (signature == null)
                throw AccountServiceException.NO_SUCH_SIGNATURE(signatureId);   
        
            boolean nameChanged = (newName != null && !newName.equals(signature.getName()));
            
            if (nameChanged) 
                signatureAttrs.remove(A_zimbraSignatureName);

            modifyAttrs(signature, signatureAttrs, true);
            if (nameChanged) {
                // the signature cache could've been loaded again if getAllSignatures were called in pre/poseModify callback, so we clear it again
                account.setCachedData(SIGNATURE_LIST_CACHE_KEY, null);
                renameSignature(ldapEntry, signature, newName);
            }
            
        }
    }

    private void renameSignature(LdapEntry entry, LdapSignature signature, String newSignatureName) throws ServiceException {
        ZimbraLdapContext zlc = null;
        try {
            zlc = new ZimbraLdapContext(true);
            String newDn = getSignatureDn(entry, newSignatureName);            
            zlc.renameEntry(signature.getDN(), newDn);
        } catch (InvalidNameException e) {
            throw ServiceException.INVALID_REQUEST("invalid signature name: "+newSignatureName, e);
        } catch (NamingException e) {
            throw ServiceException.FAILURE("unable to rename signature: "+newSignatureName, e);
        } finally {
            ZimbraLdapContext.closeContext(zlc);
        }
    }

    @Override
    public void deleteSignature(Account account, String signatureId) throws ServiceException {
        LdapEntry ldapEntry = (LdapEntry) (account instanceof LdapEntry ? account : getAccountById(account.getId()));
        if (ldapEntry == null) 
            throw AccountServiceException.NO_SUCH_ACCOUNT(account.getName());

        account.setCachedData(SIGNATURE_LIST_CACHE_KEY, null);
        
        if (LdapSignature.isAccountSignature(account, signatureId)) {
            LdapSignature.deleteAccountSignature(this, account);
            return;
        }
        
        ZimbraLdapContext zlc = null;
        try {
            zlc = new ZimbraLdapContext(true);
            Signature signature = getSignatureById(account, ldapEntry, signatureId, zlc);
            if (signature == null)
                throw AccountServiceException.NO_SUCH_SIGNATURE(signatureId);
            String dn = getSignatureDn(ldapEntry, signature.getName());            
            zlc.unbindEntry(dn);
        } catch (NamingException e) {
            throw ServiceException.FAILURE("unable to delete signarure: "+signatureId, e);
        } finally {
            ZimbraLdapContext.closeContext(zlc);
        }
    }
    
    @Override
    public List<Signature> getAllSignatures(Account account) throws ServiceException {
        LdapEntry ldapEntry = (LdapEntry) (account instanceof LdapEntry ? account : getAccountById(account.getId()));
        if (ldapEntry == null) 
            throw AccountServiceException.NO_SUCH_ACCOUNT(account.getName());

        @SuppressWarnings("unchecked")        
        List<Signature> result = (List<Signature>) account.getCachedData(SIGNATURE_LIST_CACHE_KEY);
        
        if (result != null) {
            return result;
        }
        
        result = new ArrayList<Signature>();
        Signature acctSig = LdapSignature.getAccountSignature(this, account);
        if (acctSig != null)
            result.add(acctSig);
        
        result = getSignaturesByQuery(account, ldapEntry, LdapFilter.allSignatures(), null, result);
        
        result = Collections.unmodifiableList(result);
        account.setCachedData(SIGNATURE_LIST_CACHE_KEY, result);
        return result;
    }

    @Override
    public Signature get(Account account, SignatureBy keyType, String key) throws ServiceException {
        LdapEntry ldapEntry = (LdapEntry) (account instanceof LdapEntry ? account : getAccountById(account.getId()));
        if (ldapEntry == null) 
            throw AccountServiceException.NO_SUCH_ACCOUNT(account.getName());

        // this assumes getAllSignatures is cached and number of signatures is reasaonble. 
        // might want a per-signature cache (i.e., use "SIGNATURE_BY_ID_"+id as a key, etc) 
        switch(keyType) {
            case id: 
                for (Signature signature : getAllSignatures(account)) 
                    if (signature.getId().equals(key)) return signature;
                return null;
            case name: 
                for (Signature signature : getAllSignatures(account)) 
                    if (signature.getName().equalsIgnoreCase(key)) return signature;
                return null;             
            default:
                return null;
        }
    }
    
    private static final String DATA_SOURCE_LIST_CACHE_KEY = "LdapProvisioning.DATA_SOURCE_CACHE";
    
    private List<DataSource> getDataSourcesByQuery(LdapEntry entry, String query, ZimbraLdapContext initZlc) throws ServiceException {
        ZimbraLdapContext zlc = initZlc;
        List<DataSource> result = new ArrayList<DataSource>();
        try {
            if (zlc == null)
                zlc = new ZimbraLdapContext();
            String base = entry.getDN();
            NamingEnumeration ne = zlc.searchDir(base, query, sSubtreeSC);
            while(ne.hasMore()) {
                SearchResult sr = (SearchResult) ne.next();
                result.add(new LdapDataSource((Account)entry, sr.getNameInNamespace(), sr.getAttributes(), this));
            }
            ne.close();            
        } catch (NameNotFoundException e) {
            ZimbraLog.account.warn("caught NameNotFoundException", e);
            return result;
        } catch (InvalidNameException e) {
            ZimbraLog.account.warn("caught InvalidNameException", e);
            return result;                        
        } catch (NamingException e) {
            throw ServiceException.FAILURE("unable to lookup data source via query: "+query+ " message: "+e.getMessage(), e);
        } finally {
            if (initZlc == null)
                ZimbraLdapContext.closeContext(zlc);
        }
        return result;
    }

    private DataSource getDataSourceById(LdapEntry entry, String id,  ZimbraLdapContext zlc) throws ServiceException {
        id= LdapUtil.escapeSearchFilterArg(id);
        List<DataSource> result = getDataSourcesByQuery(entry, LdapFilter.dataSourceById(id), zlc); 
        return result.isEmpty() ? null : result.get(0);
    }

    private DataSource getDataSourceByName(LdapEntry entry, String name, ZimbraLdapContext zlc) throws ServiceException {
        name = LdapUtil.escapeSearchFilterArg(name);
        List<DataSource> result = getDataSourcesByQuery(entry, LdapFilter.dataSourceByName(name), zlc); 
        return result.isEmpty() ? null : result.get(0);
    }    

    private String getDataSourceDn(LdapEntry entry, String name) {
        return A_zimbraDataSourceName + "=" + LdapUtil.escapeRDNValue(name) + "," + entry.getDN();    
    }
    
    protected ReplaceAddressResult replaceMailAddresses(Entry entry, String attrName, String oldAddr, String newAddr) throws ServiceException {
        String oldDomain = EmailUtil.getValidDomainPart(oldAddr);
        String newDomain = EmailUtil.getValidDomainPart(newAddr);    
        
        String oldAddrs[] = entry.getMultiAttr(attrName);
        String newAddrs[] = new String[0];      
         
        for (int i = 0; i < oldAddrs.length; i++) {
            String oldMail = oldAddrs[i];
            if (oldMail.equals(oldAddr)) {
                // exact match, replace the entire old addr with new addr
                newAddrs = addMultiValue(newAddrs, newAddr);
            } else {
                String[] oldParts = EmailUtil.getLocalPartAndDomain(oldMail);
                
                // sanity check, or should we ignore and continue?
                if (oldParts == null)
                    throw ServiceException.FAILURE("bad value for " + attrName + " " + oldMail, null);
                String oldL = oldParts[0];
                String oldD = oldParts[1];
                
                if (oldD.equals(oldDomain)) {
                    // old domain is the same as the domain being renamed, 
                    //   - keep the local part 
                    //   - replace the domain with new domain 
                    String newMail = oldL + "@" + newDomain;
                    newAddrs = addMultiValue(newAddrs, newMail);
                } else {
                    // address is not in the domain being renamed, keep as is
                    newAddrs = addMultiValue(newAddrs, oldMail);
                }
            }
        }
        
        // returns a pair of parallel arrays of old and new addrs
        return new ReplaceAddressResult(oldAddrs, newAddrs);
     }
    
    protected boolean addressExists(ZimbraLdapContext zlc, String baseDN, String[] addrs) throws ServiceException {
        StringBuilder query = new StringBuilder();
        query.append("(|");
        for (int i=0; i < addrs.length; i++) {
            query.append(String.format("(%s=%s)", Provisioning.A_zimbraMailDeliveryAddress, addrs[i]));
            query.append(String.format("(%s=%s)", Provisioning.A_zimbraMailAlias, addrs[i]));
        }
        query.append(")");
        
        try {
            NamingEnumeration ne = zlc.searchDir(baseDN, query.toString(), sSubtreeSC);
            if (ne.hasMore()) 
                return true;
            else
                return false;
        } catch (NameNotFoundException e) {
            return false;
        } catch (InvalidNameException e) {
            throw ServiceException.FAILURE("unable to lookup account via query: "+query.toString()+" message: "+e.getMessage(), e);       
        } catch (NamingException e) {
            throw ServiceException.FAILURE("unable to lookup account via query: "+query.toString()+" message: "+e.getMessage(), e);
        } finally {
        }
    }
    
    // MOVE OVER ALL aliases. doesn't throw an exception, just logs
    // There could be a race condition that the alias might get taken 
    // in the new domain post the check.  Anyone who calls this API must 
    // pay attention to the warning message
    private void moveAliases(ZimbraLdapContext zlc, ReplaceAddressResult addrs, String newDomain, String primaryUid, 
                             String targetOldDn, String targetNewDn,
                             String targetOldDomain, String targetNewDomain)  throws ServiceException {
    	
        for (int i=0; i < addrs.newAddrs().length; i++) {
            String oldAddr = addrs.oldAddrs()[i];
            String newAddr = addrs.newAddrs()[i];
            	
            String aliasNewDomain = EmailUtil.getValidDomainPart(newAddr); 
            
            if (aliasNewDomain.equals(newDomain)) {
                String[] oldParts = EmailUtil.getLocalPartAndDomain(oldAddr);
                String oldAliasDN = mDIT.aliasDN(targetOldDn, targetOldDomain, oldParts[0], oldParts[1]);
                String newAliasDN = mDIT.aliasDNRename(targetNewDn, targetNewDomain, newAddr);
                
                if (oldAliasDN.equals(newAliasDN))
                    continue;
                    
                // skip the extra alias that is the same as the primary
                String newAliasParts[] = EmailUtil.getLocalPartAndDomain(newAddr);
                String newAliasLocal = newAliasParts[0];
                if (!(primaryUid != null && newAliasLocal.equals(primaryUid))) {
                	try {
                		zlc.renameEntry(oldAliasDN, newAliasDN);
                	} catch (NameAlreadyBoundException nabe) {
                		ZimbraLog.account.warn("unable to move alias from " + oldAliasDN + " to " + newAliasDN, nabe);
                	} catch (NamingException ne) {
                		throw ServiceException.FAILURE("unable to move aliases", null);
                	} finally {
                	}
                }
             } 
        }
    }
    
    
    @Override
    public DataSource createDataSource(Account account, DataSource.Type dsType, String dsName, Map<String, Object> dataSourceAttrs) throws ServiceException {
        return createDataSource(account, dsType, dsName, dataSourceAttrs, false);
    }
    
    @Override
    public DataSource createDataSource(Account account, DataSource.Type type, String dataSourceName, Map<String, Object> attrs, 
            boolean passwdAlreadyEncrypted) throws ServiceException {
        return createDataSource(account, type, dataSourceName, attrs, passwdAlreadyEncrypted, false);
    }
    
    @Override
    public DataSource restoreDataSource(Account account, DataSource.Type dsType, String dsName, Map<String, Object> dataSourceAttrs) throws ServiceException {
        return createDataSource(account, dsType, dsName, dataSourceAttrs, true, true);
    }
    
    private DataSource createDataSource(Account account, DataSource.Type dsType, String dsName, Map<String, Object> dataSourceAttrs, 
            boolean passwdAlreadyEncrypted, boolean restoring) throws ServiceException {
        removeAttrIgnoreCase("objectclass", dataSourceAttrs);    
        LdapEntry ldapEntry = (LdapEntry) (account instanceof LdapEntry ? account : getAccountById(account.getId()));
        
        if (ldapEntry == null) 
            throw AccountServiceException.NO_SUCH_ACCOUNT(account.getName());
        
        List<DataSource> existing = getAllDataSources(account);
        if (existing.size() >= account.getLongAttr(A_zimbraDataSourceMaxNumEntries, 20))
            throw AccountServiceException.TOO_MANY_DATA_SOURCES();
        
        dataSourceAttrs.put(A_zimbraDataSourceName, dsName); // must be the same
        dataSourceAttrs.put(Provisioning.A_zimbraDataSourceType, dsType.toString());

        account.setCachedData(DATA_SOURCE_LIST_CACHE_KEY, null);

        HashMap attrManagerContext = new HashMap();
        boolean checkImmutable = !restoring;
        AttributeManager.getInstance().preModify(dataSourceAttrs, null, attrManagerContext, true, checkImmutable);

        ZimbraLdapContext zlc = null;
        try {
            zlc = new ZimbraLdapContext(true);

            String dn = getDataSourceDn(ldapEntry, dsName);

            Attributes attrs = new BasicAttributes(true);
            LdapUtil.mapToAttrs(dataSourceAttrs, attrs);
            Attribute oc = LdapUtil.addAttr(attrs, A_objectClass, "zimbraDataSource");
            String extraOc = LdapDataSource.getObjectClass(dsType);
            if (extraOc != null)
            	oc.add(extraOc);
            
            String dsId = LdapUtil.getAttrString(attrs, A_zimbraDataSourceId);
            if (dsId == null) {
                dsId = LdapUtil.generateUUID();
                attrs.put(A_zimbraDataSourceId, dsId);
            }
            
            String password = LdapUtil.getAttrString(attrs, A_zimbraDataSourcePassword);
            if (password != null) {
                String encrypted = passwdAlreadyEncrypted ? password : DataSource.encryptData(dsId, password);
                attrs.put(A_zimbraDataSourcePassword, encrypted);
            }
            attrs.put(Provisioning.A_zimbraCreateTimestamp, DateUtil.toGeneralizedTime(new Date()));
            
            zlc.createEntry(dn, attrs, "createDataSource");

            DataSource ds = getDataSourceById(ldapEntry, dsId, zlc);
            AttributeManager.getInstance().postModify(dataSourceAttrs, ds, attrManagerContext, true);
            return ds;
        } catch (NameAlreadyBoundException nabe) {
            throw AccountServiceException.DATA_SOURCE_EXISTS(dsName);
        } catch (NamingException e) {
            throw ServiceException.FAILURE("unable to create data source", e);
        } finally {
            ZimbraLdapContext.closeContext(zlc);
        }
    }

    @Override
    public void deleteDataSource(Account account, String dataSourceId) throws ServiceException {
        LdapEntry ldapEntry = (LdapEntry) (account instanceof LdapEntry ? account : getAccountById(account.getId()));
        if (ldapEntry == null) 
            throw AccountServiceException.NO_SUCH_ACCOUNT(account.getName());

        account.setCachedData(DATA_SOURCE_LIST_CACHE_KEY, null);
        
        ZimbraLdapContext zlc = null;
        try {
            zlc = new ZimbraLdapContext(true);
            DataSource dataSource = getDataSourceById(ldapEntry, dataSourceId, zlc);
            if (dataSource == null)
                throw AccountServiceException.NO_SUCH_DATA_SOURCE(dataSourceId);
            String dn = getDataSourceDn(ldapEntry, dataSource.getName());
            zlc.unbindEntry(dn);
        } catch (NamingException e) {
            throw ServiceException.FAILURE("unable to delete data source: "+dataSourceId, e);
        } finally {
            ZimbraLdapContext.closeContext(zlc);
        }        
    }

    
    @Override
    public List<DataSource> getAllDataSources(Account account) throws ServiceException {
        
        @SuppressWarnings("unchecked")
        List<DataSource> result = (List<DataSource>) account.getCachedData(DATA_SOURCE_LIST_CACHE_KEY);
        
        if (result != null) {
            return result;
        }        
        
        LdapEntry ldapEntry = (LdapEntry) (account instanceof LdapEntry ? account : getAccountById(account.getId()));
        if (ldapEntry == null) 
            throw AccountServiceException.NO_SUCH_ACCOUNT(account.getName());
        result = getDataSourcesByQuery(ldapEntry, LdapFilter.allDataSources(), null);
        result = Collections.unmodifiableList(result);
        account.setCachedData(DATA_SOURCE_LIST_CACHE_KEY, result);        
        return result;
    }

    public void removeAttrIgnoreCase(String attr, Map<String, Object> attrs) {
        for (String key : attrs.keySet()) {
            if (key.equalsIgnoreCase(attr)) {
                attrs.remove(key);
                return;
            }
        }
    }
    
    @Override
    public void modifyDataSource(Account account, String dataSourceId, Map<String, Object> attrs) throws ServiceException {
        removeAttrIgnoreCase("objectclass", attrs);
        LdapEntry ldapEntry = (LdapEntry) (account instanceof LdapEntry ? account : getAccountById(account.getId()));
        if (ldapEntry == null) 
            throw AccountServiceException.NO_SUCH_ACCOUNT(account.getName());

        LdapDataSource ds = (LdapDataSource) getDataSourceById(ldapEntry, dataSourceId, null);
        if (ds == null)
            throw AccountServiceException.NO_SUCH_DATA_SOURCE(dataSourceId);

        account.setCachedData(DATA_SOURCE_LIST_CACHE_KEY, null);
        
        attrs.remove(A_zimbraDataSourceId);
        
        String name = (String) attrs.get(A_zimbraDataSourceName);
        boolean newName = (name != null && !name.equals(ds.getName()));
        if (newName) attrs.remove(A_zimbraDataSourceName);

        String password = (String) attrs.get(A_zimbraDataSourcePassword);
        if (password != null) {
            attrs.put(A_zimbraDataSourcePassword, DataSource.encryptData(ds.getId(), password));
        }
        
        modifyAttrs(ds, attrs, true);
        if (newName) {
            // the datasoruce cache could've been loaded again if getAllDataSources were called in pre/poseModify callback, so we clear it again
            account.setCachedData(DATA_SOURCE_LIST_CACHE_KEY, null);
            ZimbraLdapContext zlc = null;
            try {
                zlc = new ZimbraLdapContext(true);
                String newDn = getDataSourceDn(ldapEntry, name);            
                zlc.renameEntry(ds.getDN(), newDn);
            } catch (NamingException e) {
                throw ServiceException.FAILURE("unable to rename datasource: "+name, e);
            } finally {
                ZimbraLdapContext.closeContext(zlc);
            }
        }
    }

    @Override
    public DataSource get(Account account, DataSourceBy keyType, String key) throws ServiceException {
        LdapEntry ldapEntry = (LdapEntry) (account instanceof LdapEntry ? account : getAccountById(account.getId()));
        if (ldapEntry == null) 
            throw AccountServiceException.NO_SUCH_ACCOUNT(account.getName());

        // this assumes getAllDataSources is cached and number of data sources is reasaonble. 
        // might want a per-data-source cache (i.e., use "DATA_SOURCE_BY_ID_"+id as a key, etc) 
        
        switch(keyType) {
            case id:
                for (DataSource source : getAllDataSources(account)) 
                    if (source.getId().equals(key))
                        return source;
                return null;
                //return getDataSourceById(ldapEntry, key, null);
            case name: 
                for (DataSource source : getAllDataSources(account)) 
                    if (source.getName().equalsIgnoreCase(key))
                        return source;
                return null;
                //return getDataSourceByName(ldapEntry, key, null);
            default:
                return null;
        }
    }
    
    private String getXMPPComponentDn(LdapEntry entry, String name) {
        return A_zimbraXMPPComponentName + "=" + LdapUtil.escapeRDNValue(name) + "," + entry.getDN();    
    }
    
    private XMPPComponent getXMPPComponentByQuery(String query, ZimbraLdapContext initZlc) throws ServiceException {
        ZimbraLdapContext zlc = initZlc;
        try {
            if (zlc == null)
                zlc = new ZimbraLdapContext();
            NamingEnumeration ne = zlc.searchDir(mDIT.xmppcomponentBaseDN(), query, sSubtreeSC);
            if (ne.hasMore()) {
                SearchResult sr = (SearchResult) ne.next();
                ne.close();
                return new LdapXMPPComponent(sr.getNameInNamespace(), sr.getAttributes(), this);
            }
        } catch (NameNotFoundException e) {
            return null;
        } catch (InvalidNameException e) {
            return null;                        
        } catch (NamingException e) {
            throw ServiceException.FAILURE("unable to lookup XMPPComponent via query: "+query+" message: "+e.getMessage(), e);
        } finally {
            if (initZlc == null)
                ZimbraLdapContext.closeContext(zlc);
        }
        return null;
    }
    
    private XMPPComponent getXMPPComponentByName(String name, boolean nocache) throws ServiceException {
        if (!nocache) {
            XMPPComponent x = sXMPPComponentCache.getByName(name);
            if (x != null)
                return x;
        }
        ZimbraLdapContext zlc = null;
        try {
            zlc = new ZimbraLdapContext();
            String dn = mDIT.xmppcomponentNameToDN(name);            
            Attributes attrs = zlc.getAttributes(dn);
            XMPPComponent x = new LdapXMPPComponent(dn, attrs, this);
            sXMPPComponentCache.put(x);            
            return x;
        } catch (NameNotFoundException e) {
            return null;
        } catch (InvalidNameException e) {
            return null;            
        } catch (NamingException e) {
            throw ServiceException.FAILURE("unable to lookup xmpp component by name: "+name+" message: "+e.getMessage(), e);
        } finally {
            ZimbraLdapContext.closeContext(zlc);
        }
    }
    
    private XMPPComponent getXMPPComponentById(String zimbraId, ZimbraLdapContext zlc, boolean nocache) throws ServiceException {
        if (zimbraId == null)
            return null;
        XMPPComponent x = null;
        if (!nocache)
            x = sXMPPComponentCache.getById(zimbraId);
        if (x == null) {
            zimbraId = LdapUtil.escapeSearchFilterArg(zimbraId);
            x = (XMPPComponent)getXMPPComponentByQuery(LdapFilter.xmppComponentById(zimbraId), zlc); 
            sXMPPComponentCache.put(x);
        }
        return x;
    }
    
    @Override
    public List<XMPPComponent> getAllXMPPComponents() throws ServiceException {
        List<XMPPComponent> result = new ArrayList<XMPPComponent>();
        ZimbraLdapContext zlc = null;
        try {
            zlc = new ZimbraLdapContext();
            String filter;
            filter = LdapFilter.allXMPPComponents();
            
            NamingEnumeration ne = zlc.searchDir(mDIT.xmppcomponentBaseDN(), filter, sSubtreeSC);
            while (ne.hasMore()) {
                SearchResult sr = (SearchResult) ne.next();
                LdapXMPPComponent x = new LdapXMPPComponent(sr.getNameInNamespace(), sr.getAttributes(), this);
                result.add(x);
            }
            ne.close();
        } catch (NamingException e) {
            throw ServiceException.FAILURE("unable to list all servers", e);
        } finally {
            ZimbraLdapContext.closeContext(zlc);
        }
        if (result.size() > 0)
            sXMPPComponentCache.put(result, true);
        Collections.sort(result);
        return result;
    }
    
    
    public XMPPComponent createXMPPComponent(String name, Domain domain, Server server, Map<String, Object> inAttrs) throws ServiceException {
        name = name.toLowerCase().trim();
        
        // sanity checking
        removeAttrIgnoreCase("objectclass", inAttrs);
        removeAttrIgnoreCase(A_zimbraDomainId, inAttrs);
        removeAttrIgnoreCase(A_zimbraServerId, inAttrs);
        
        HashMap attrManagerContext = new HashMap();
        AttributeManager.getInstance().preModify(inAttrs, null, attrManagerContext, true, true);
        
        ZimbraLdapContext zlc = null;
        try {
            zlc = new ZimbraLdapContext(true);
            
            Attributes attrs = new BasicAttributes(true);
            LdapUtil.mapToAttrs(inAttrs, attrs);
            LdapUtil.addAttr(attrs, A_objectClass, "zimbraXMPPComponent");
            
            String compId = LdapUtil.generateUUID();
            attrs.put(A_zimbraId, compId);
            attrs.put(A_zimbraCreateTimestamp, DateUtil.toGeneralizedTime(new Date()));
            attrs.put(A_cn, name);
            String dn = mDIT.xmppcomponentNameToDN(name);
            
            attrs.put(A_zimbraDomainId, domain.getId());
            attrs.put(A_zimbraServerId, server.getId());
            
            zlc.createEntry(dn, attrs, "createXMPPComponent");
            
            XMPPComponent comp = getXMPPComponentById(compId, zlc, true);
            AttributeManager.getInstance().postModify(inAttrs, comp, attrManagerContext, true);
            return comp;
        } catch (NameAlreadyBoundException nabe) {
            throw AccountServiceException.IM_COMPONENT_EXISTS(name);
        } catch (NamingException e) {
            throw ServiceException.FAILURE("unable to create XMPPComponent", e);
        } finally {
            ZimbraLdapContext.closeContext(zlc);
        }
    }
    
    public XMPPComponent get(XMPPComponentBy keyType, String key) throws ServiceException {
        switch(keyType) {
            case name: 
                return getXMPPComponentByName(key, false);
            case id: 
                return getXMPPComponentById(key, null, false);
            case serviceHostname:
                throw new UnsupportedOperationException("Writeme!");
            default:
        }
        return null;
    }
    
    @Override
    public void deleteXMPPComponent(XMPPComponent comp) throws ServiceException {
        String zimbraId = comp.getId();
        ZimbraLdapContext zlc = null;
        LdapXMPPComponent l = (LdapXMPPComponent)get(XMPPComponentBy.id, zimbraId);
        try {
            zlc = new ZimbraLdapContext(true);
            zlc.unbindEntry(l.getDN());
            sXMPPComponentCache.remove(l);
        } catch (NamingException e) {
            throw ServiceException.FAILURE("unable to purge XMPPComponent : "+zimbraId, e);
        } finally {
            ZimbraLdapContext.closeContext(zlc);
        }
    }
    
    // Only called from renameDomain for now
    void renameXMPPComponent(String zimbraId, String newName) throws ServiceException {
        LdapXMPPComponent comp = (LdapXMPPComponent)get(XMPPComponentBy.id, zimbraId);
        if (comp == null)
            throw AccountServiceException.NO_SUCH_XMPP_COMPONENT(zimbraId);

        newName = newName.toLowerCase().trim();
        ZimbraLdapContext zlc = null;
        try {
            zlc = new ZimbraLdapContext(true);
            String newDn = mDIT.xmppcomponentNameToDN(newName);
            zlc.renameEntry(comp.getDN(), newDn);
            // remove old comp from cache
            sXMPPComponentCache.remove(comp);
        } catch (NameAlreadyBoundException nabe) {
            throw AccountServiceException.IM_COMPONENT_EXISTS(newName);
        } catch (NamingException e) {
            throw ServiceException.FAILURE("unable to rename XMPPComponent: "+zimbraId, e);
        } finally {
            ZimbraLdapContext.closeContext(zlc);
        }
    }
    
    
    //
    // rights
    //
   
    @Override
    /*
     * from zmprov -l, we don't expand all attrs, expandAllAttrs is ignored
     */
    public Right getRight(String rightName, boolean expandAllAttrs) throws ServiceException {
        if (expandAllAttrs)
            throw ServiceException.FAILURE("expandAllAttrs == TRUE is not supported", null);
        return RightCommand.getRight(rightName);
    }

    @Override
    /*
     * from zmprov -l, we don't expand all attrs, expandAllAttrs is ignored
     */
    public List<Right> getAllRights(String targetType, boolean expandAllAttrs) throws ServiceException {
        if (expandAllAttrs)
            throw ServiceException.FAILURE("expandAllAttrs == TRUE is not supported", null);
        return RightCommand.getAllRights(targetType);
    }
    
    @Override
    public boolean checkRight(String targetType, TargetBy targetBy, String target,
                              GranteeBy granteeBy, String grantee,
                              String right, Map<String, Object> attrs,
                              AccessManager.ViaGrant via) throws ServiceException {
        return RightCommand.checkRight(this, 
                                       targetType, targetBy, target,
                                       granteeBy, grantee,
                                       right, attrs, via);  
    }

    @Override
    public RightCommand.AllEffectiveRights getAllEffectiveRights(
            String granteeType, GranteeBy granteeBy, String grantee,
            boolean expandSetAttrs, boolean expandGetAttrs) throws ServiceException {
        return RightCommand.getAllEffectiveRights(this, 
                                                  granteeType, granteeBy, grantee, 
                                                  expandSetAttrs, expandGetAttrs);
    }
    
    @Override
    public RightCommand.EffectiveRights getEffectiveRights(
            String targetType, TargetBy targetBy, String target,
            GranteeBy granteeBy, String grantee,
            boolean expandSetAttrs, boolean expandGetAttrs) throws ServiceException {
        return RightCommand.getEffectiveRights(this, 
                                               targetType, targetBy, target, 
                                               granteeBy, grantee, 
                                               expandSetAttrs, expandGetAttrs);
    }
    
    @Override
    public EffectiveRights getCreateObjectAttrs(String targetType,
                                                DomainBy domainBy, String domainStr,
                                                CosBy cosBy, String cosStr,
                                                GranteeBy granteeBy, String grantee) throws ServiceException {
        return RightCommand.getCreateObjectAttrs(this,
                                                 targetType,
                                                 domainBy, domainStr,
                                                 cosBy, cosStr,
                                                 granteeBy, grantee);
    }
    
    @Override
    public RightCommand.Grants getGrants(String targetType, TargetBy targetBy, String target,
            String granteeType, GranteeBy granteeBy, String grantee,
            boolean granteeIncludeGroupsGranteeBelongs) throws ServiceException {
        return RightCommand.getGrants(this, targetType, targetBy, target,
                granteeType, granteeBy, grantee, granteeIncludeGroupsGranteeBelongs);
    }
    
    @Override
    public void grantRight(String targetType, TargetBy targetBy, String target,
                           String granteeType, GranteeBy granteeBy, String grantee,
                           String right, RightModifier rightModifier) throws ServiceException {
        RightCommand.grantRight(this,
                                null,
                                targetType, targetBy, target,
                                granteeType, granteeBy, grantee,
                                right, rightModifier);          
    }

    @Override
    public void revokeRight(String targetType, TargetBy targetBy, String target,
                            String granteeType, GranteeBy granteeBy, String grantee,
                            String right, RightModifier rightModifier) throws ServiceException {
         RightCommand.revokeRight(this,
                                  null,
                                  targetType, targetBy, target,
                                  granteeType, granteeBy, grantee,
                                  right, rightModifier);               
    }


    
    public long countAccounts(String domain) throws ServiceException {
        String query = LdapFilter.allNonSystemAccounts();
        int numAccounts = 0;
        
        ZimbraLdapContext zlc = null;
        try {
            zlc = new ZimbraLdapContext();
            
            SearchControls searchControls = 
                new SearchControls(SearchControls.SUBTREE_SCOPE, 0, 0, new String[] {"zimbraId", "objectclass"}, false, false);

            NamingEnumeration<SearchResult> ne = null;

            try {
                String dn = mDIT.domainToAccountSearchDN(domain);
                ne = zlc.searchDir(dn, query, searchControls);
                while (ne != null && ne.hasMore()) {
                    SearchResult sr = ne.nextElement();
                    dn = sr.getNameInNamespace();
                    // skip admin accounts
                    if (dn.endsWith("cn=zimbra")) continue;
                    Attributes attrs = sr.getAttributes();
                    Attribute objectclass = attrs.get("objectclass");
                    if (objectclass.contains("zimbraAccount")) 
                        numAccounts++;
                }
            } finally {
                if (ne != null) ne.close();
            }
        } catch (NamingException e) {
            throw ServiceException.FAILURE("unable to count the users", e);
        } finally {
            ZimbraLdapContext.closeContext(zlc);
        }
        return numAccounts;
    }
    
    public String getNamingRdnAttr(Entry entry) throws ServiceException {
        return mDIT.getNamingRdnAttr(entry);
    }
    
    /*
     * only called from TestProvisioning for unittest
     */
    public String getDN(Entry entry) throws ServiceException {
        if (entry instanceof LdapMimeType)
            return ((LdapMimeType)entry).getDN();
        else if (entry instanceof LdapCalendarResource)
            return ((LdapCalendarResource)entry).getDN();
        else if (entry instanceof LdapAccount)
            return ((LdapAccount)entry).getDN();
        else if (entry instanceof LdapAlias)
            return ((LdapAlias)entry).getDN();
        else if (entry instanceof LdapCos)
            return ((LdapCos)entry).getDN();
        else if (entry instanceof LdapDataSource)
            return ((LdapDataSource)entry).getDN();
        else if (entry instanceof LdapDistributionList)
            return ((LdapDistributionList)entry).getDN();
        else if (entry instanceof LdapDomain)
            return ((LdapDomain)entry).getDN();
        else if (entry instanceof LdapIdentity)
            return ((LdapIdentity)entry).getDN();
        else if (entry instanceof LdapSignature)
            return ((LdapSignature)entry).getDN();
        else if (entry instanceof LdapServer)
            return ((LdapServer)entry).getDN();
        else if (entry instanceof LdapZimlet)
            return ((LdapZimlet)entry).getDN();
        else
            throw ServiceException.FAILURE("not a ldap entry", null);
    }
    
    @Override
    public void flushCache(CacheEntryType type, CacheEntry[] entries) throws ServiceException {
        
        switch (type) {
        case account:
            if (entries != null) {
                for (CacheEntry entry : entries) {
                    AccountBy accountBy = (entry.mEntryBy==CacheEntryBy.id)? AccountBy.id : AccountBy.name;
                    Account account = getFromCache(accountBy, entry.mEntryIdentity);
                    /*
                     * We now call removeFromCache instead of reload for flushing an account 
                     * from cache.   This change was originally for bug 25028, but that would still 
                     * need an extrat step to flush cache after the account's zimbraCOSId changed.
                     * (if we call reload insteasd of removeFromCache, flush cache of the account would 
                     * not clear the mDefaults for inherited attrs, that was the bug.)
                     * Bug 25028 is now taken care of by the callback.  We still call removeFromCache
                     * for flushing account cache, because that does a cleaner flush. 
                     * 
                     * Note, we only call removeFromCache for account.  
                     * We should *NOT* do removeFromCache when flushing global config and cos caches.  
                     * 
                     * Because the "mDefaults" Map(contains a ref to the old instance of COS.mAccountDefaults for 
                     * all the accountInherited COS attrs) stored in all the cached accounts.   Same for the 
                     * inherited attrs of server/domain from global config.  If we do removeFromCache for flushing 
                     * cos/global config, then after FlushCache(cos) if you do a ga on a cached account, it still 
                     * shows the old COS value for values that are inherited from COS.   Although, for newly loaded 
                     * accounts or when a cached account is going thru auth(that'll trigger a reload) they will get 
                     * the new COS values(refreshed as a result of FlushCache(cos)).
                     */
                    if (account != null)
                        removeFromCache(account);
                }
            } else
                sAccountCache.clear();
            return;
        case group:
            if (entries != null) {
                for (CacheEntry entry : entries) {
                    DistributionListBy dlBy = (entry.mEntryBy==CacheEntryBy.id)? DistributionListBy.id : DistributionListBy.name;
                    DistributionList aclGroup = getFromCache(dlBy, entry.mEntryIdentity);
                    if (aclGroup != null)
                        removeFromCache(aclGroup);
                }
            } else
                sGroupCache.clear();
            return; 
        case config:
            if (entries != null)
                throw ServiceException.INVALID_REQUEST("cannot specify entry for flushing global config", null);
            Config config = getConfig();
            reload(config);
            return;
        case cos:
            if (entries != null) {
                for (CacheEntry entry : entries) {
                    CosBy cosBy = (entry.mEntryBy==CacheEntryBy.id)? CosBy.id : CosBy.name;
                    Cos cos = getFromCache(cosBy, entry.mEntryIdentity);
                    if (cos != null)
                        reload(cos);
                }
            } else
                sCosCache.clear();
            return;
        case domain:
            if (entries != null) {
                for (CacheEntry entry : entries) {
                    DomainBy domainBy = (entry.mEntryBy==CacheEntryBy.id)? DomainBy.id : DomainBy.name;
                    Domain domain = getFromCache(domainBy, entry.mEntryIdentity);
                    if (domain != null) {
                        if (domain instanceof DomainCache.NonExistingDomain)
                            sDomainCache.removeNonExisting(domainBy, entry.mEntryIdentity);
                        else
                            reload(domain);
                    }
                }
            } else
                sDomainCache.clear();
            return;
        case server:
            if (entries != null) {
                for (CacheEntry entry : entries) {
                    ServerBy serverBy = (entry.mEntryBy==CacheEntryBy.id)? ServerBy.id : ServerBy.name;
                    Server server = get(serverBy, entry.mEntryIdentity);
                    if (server != null)
                        reload(server);
                }
            } else
                sServerCache.clear();
            return;
        case zimlet:
            if (entries != null) {
                for (CacheEntry entry : entries) {
                    ZimletBy zimletBy = (entry.mEntryBy==CacheEntryBy.id)? ZimletBy.id : ZimletBy.name;
                    Zimlet zimlet = getFromCache(zimletBy, entry.mEntryIdentity);
                    if (zimlet != null)
                        reload(zimlet);
                }
            } else
                sZimletCache.clear();
            return;
        default:
            throw ServiceException.INVALID_REQUEST("invalid cache type "+type, null);
        }
        
    }
    
    public void removeFromCache(Entry entry) {
        if (entry instanceof Account)
            sAccountCache.remove((Account)entry);
        else if (entry instanceof DistributionList)
            sGroupCache.remove((DistributionList)entry);
        else
            throw new UnsupportedOperationException(); 
    }
    
    private static class CountAccountVisitor implements NamedEntry.Visitor {
        
        private static class Result {
            Result(String name) {
                mName = name;
                mCount= 0;
            }
            String mName;
            long mCount;
        }
        
        Provisioning mProv;
        Map<String, Result> mResult = new HashMap<String, Result>();
        
        CountAccountVisitor(Provisioning prov) {
            mProv = prov;
        }
        
        public void visit(NamedEntry entry) throws ServiceException {
            if (!(entry instanceof Account))
                return;
            
            if (entry instanceof CalendarResource)
                return;
            
            Account acct = (Account)entry;
            if (acct.getBooleanAttr(Provisioning.A_zimbraIsSystemResource, false))
                return;
            
            Cos cos = mProv.getCOS(acct);
            Result r = mResult.get(cos.getId());
            if (r == null) {
                r = new Result(cos.getName());
                mResult.put(cos.getId(), r);
            }
            r.mCount++;
        }
        
        CountAccountResult getResult() {
            CountAccountResult result = new CountAccountResult();
            for (Map.Entry<String, Result> r : mResult.entrySet()) {
                result.addCountAccountByCosResult(r.getKey(), r.getValue().mName, r.getValue().mCount);
            }
            return result;
        }
    }
    
    @Override
    public CountAccountResult countAccount(Domain domain) throws ServiceException {
        CountAccountVisitor visitor = new CountAccountVisitor(this);
        // getAllAccounts(domain, visitor);
        searchObjects(mDIT.filterAccountsByDomain(domain, false), 
                      new String[]{Provisioning.A_zimbraCOSId, Provisioning.A_zimbraIsSystemResource}, 
                      mDIT.domainDNToAccountSearchDN(((LdapDomain)domain).getDN()), 
                      Provisioning.SA_ACCOUNT_FLAG, 
                      visitor,
                      0);

        return visitor.getResult();
    }
    
    @Override
    public Map<String, String> getNamesForIds(Set<String> ids, EntryType type) throws ServiceException {
        final Map<String, String> result = new HashMap<String, String>();
        Set<String> unresolvedIds;
        
        NamedEntry entry;
        final String nameAttr;
        final EntryType entryType = type;
        String base;
        String objectClass;
        
        switch (entryType) {
        case account:
            unresolvedIds = new HashSet<String>();
            for (String id : ids) {
                entry = sAccountCache.getById(id);
                if (entry != null) 
                    result.put(id, entry.getName());
                else
                    unresolvedIds.add(id);
            }
            nameAttr = Provisioning.A_zimbraMailDeliveryAddress;
            base = mDIT.mailBranchBaseDN();
            objectClass = C_zimbraAccount;
            break;
        case group:
            unresolvedIds = ids;
            nameAttr = Provisioning.A_uid; // see dnToEmail
            base = mDIT.mailBranchBaseDN();
            objectClass = C_zimbraMailList;
            break;
        case cos:
            unresolvedIds = new HashSet<String>();
            for (String id : ids) {
                entry = sCosCache.getById(id);
                if (entry != null) 
                    result.put(id, entry.getName());
                else
                    unresolvedIds.add(id);
            }
            nameAttr = Provisioning.A_cn;
            base = mDIT.cosBaseDN();
            objectClass = C_zimbraCOS;
            break;
        case domain:
            unresolvedIds = new HashSet<String>();
            for (String id : ids) {
                entry = sDomainCache.getById(id);
                if (entry != null) 
                    result.put(id, entry.getName());
                else
                    unresolvedIds.add(id);
            }
            nameAttr = Provisioning.A_zimbraDomainName;
            base = mDIT.domainBaseDN();
            objectClass = C_zimbraDomain;
            break;
        default:
            throw ServiceException.FAILURE("unsupported entry type for getNamesForIds" + type.name(), null);
        }
        
        // we are done if all ids can be resolved in our cache
        if (unresolvedIds.size() == 0)
            return result;
        
        LdapUtil.SearchLdapVisitor visitor = new LdapUtil.SearchLdapVisitor() {
            public void visit(String dn, Map<String, Object> attrs, Attributes ldapAttrs) {
                String id = (String)attrs.get(Provisioning.A_zimbraId);
                
                String name = null;
                try {
                    switch (entryType) {
                    case account:
                        name = LdapUtil.getAttrString(ldapAttrs, Provisioning.A_zimbraMailDeliveryAddress);
                        if (name == null)
                            name = mDIT.dnToEmail(dn, ldapAttrs);
                        break;
                    case group:
                        name = mDIT.dnToEmail(dn, ldapAttrs);
                        break;
                    case cos:
                        name = LdapUtil.getAttrString(ldapAttrs, Provisioning.A_cn);
                        break;
                    case domain: 
                        name = LdapUtil.getAttrString(ldapAttrs, Provisioning.A_zimbraDomainName);
                        break;
                    }
                } catch (ServiceException e) {
                    name = null;
                } catch (NamingException e) {
                    name = null;
                }
                
                if (name != null)
                    result.put(id, name);
            }
        };
        
        String returnAttrs[] = new String[] {Provisioning.A_zimbraId, nameAttr};
        searchNamesForIds(unresolvedIds, base, objectClass, returnAttrs, visitor);
        
        return result;
    }
    
    public void searchNamesForIds(Set<String> unresolvedIds, String base, String objectClass, String returnAttrs[], 
            LdapUtil.SearchLdapVisitor visitor) throws ServiceException {
        
        final int batchSize = 10;  // num ids per search
        final String queryStart = "(&(objectClass=" + objectClass + ")(";
        final String queryEnd = "))";
        
        StringBuilder query = new StringBuilder();
        query.append(queryStart);
        
        boolean useConnPool = true;
        boolean useMaster = false;
        
        int i = 0;
        for (String id : unresolvedIds) {
            query.append("|(" + Provisioning.A_zimbraId + "=" + id + ")");
            if ((++i) % batchSize == 0) {
                query.append(queryEnd);
<<<<<<< HEAD
                LdapUtil.searchLdap(base, query.toString(), returnAttrs, false, visitor);
=======
                LdapUtil.searchLdap(base, query.toString(), returnAttrs, useConnPool, useMaster, visitor);
>>>>>>> 1545f572
                query.setLength(0);
                query.append(queryStart);
            }
        }
        
        // one more search if there are remainding
        if (query.length() != queryStart.length()) {
            query.append(queryEnd);
<<<<<<< HEAD
            LdapUtil.searchLdap(base, query.toString(), returnAttrs, false, visitor);
=======
            LdapUtil.searchLdap(base, query.toString(), returnAttrs, useConnPool, useMaster, visitor);
>>>>>>> 1545f572
        }
    }
    
    public static void testAuthDN(String args[]) {
        System.out.println(LdapUtil.computeAuthDn("schemers@example.zimbra.com", null));
        System.out.println(LdapUtil.computeAuthDn("schemers@example.zimbra.com", ""));
        System.out.println(LdapUtil.computeAuthDn("schemers@example.zimbra.com", "WTF"));
        System.out.println(LdapUtil.computeAuthDn("schemers@example.zimbra.com", "%n"));
        System.out.println(LdapUtil.computeAuthDn("schemers@example.zimbra.com", "%u"));        
        System.out.println(LdapUtil.computeAuthDn("schemers@example.zimbra.com", "%d"));
        System.out.println(LdapUtil.computeAuthDn("schemers@example.zimbra.com", "%D"));                
        System.out.println(LdapUtil.computeAuthDn("schemers@example.zimbra.com", "uid=%u,ou=people,%D"));
        System.out.println(LdapUtil.computeAuthDn("schemers@example.zimbra.com", "n(%n)u(%u)d(%d)D(%D)(%%)"));
    }

    
    /**
     * @param args
     */
    public static void main(String[] args) throws Exception {
        LdapProvisioning prov = (LdapProvisioning)Provisioning.getInstance();
        
        /*
        Map<String, Object> acctAttrs = new HashMap<String, Object>();
        acctAttrs.put("zimbraYahooId", null);
        //  prov.createAccount("u1@phoebe.mac", "test123", acctAttrs);
        Account acct = prov.get(AccountBy.name, "u1@phoebe.mac");
        prov.modifyAttrs(acct, acctAttrs);
        */
    }

}<|MERGE_RESOLUTION|>--- conflicted
+++ resolved
@@ -6180,20 +6180,13 @@
         
         StringBuilder query = new StringBuilder();
         query.append(queryStart);
-        
-        boolean useConnPool = true;
-        boolean useMaster = false;
-        
+
         int i = 0;
         for (String id : unresolvedIds) {
             query.append("|(" + Provisioning.A_zimbraId + "=" + id + ")");
             if ((++i) % batchSize == 0) {
                 query.append(queryEnd);
-<<<<<<< HEAD
-                LdapUtil.searchLdap(base, query.toString(), returnAttrs, false, visitor);
-=======
-                LdapUtil.searchLdap(base, query.toString(), returnAttrs, useConnPool, useMaster, visitor);
->>>>>>> 1545f572
+                LdapUtil.searchLdapOnReplica(base, query.toString(), returnAttrs, visitor);
                 query.setLength(0);
                 query.append(queryStart);
             }
@@ -6202,11 +6195,7 @@
         // one more search if there are remainding
         if (query.length() != queryStart.length()) {
             query.append(queryEnd);
-<<<<<<< HEAD
-            LdapUtil.searchLdap(base, query.toString(), returnAttrs, false, visitor);
-=======
-            LdapUtil.searchLdap(base, query.toString(), returnAttrs, useConnPool, useMaster, visitor);
->>>>>>> 1545f572
+            LdapUtil.searchLdapOnReplica(base, query.toString(), returnAttrs, visitor);
         }
     }
     
