--- conflicted
+++ resolved
@@ -490,89 +490,48 @@
     }
 
     @Override
-    public synchronized Config getConfig() throws ServiceException
-    {
-        // TODO: failure scenarios? fallback to static config file or hard-coded defaults?
-        // double-checked-locking is broken
+    public synchronized Config getConfig() throws ServiceException {
         if (cachedGlobalConfig == null) {
-<<<<<<< HEAD
-            synchronized(LdapProvisioning.class) {
-                if (cachedGlobalConfig == null) {
-                    ZimbraLdapContext zlc = null;
-                    try {
-                        String configDn = mDIT.configDN();
-                        zlc = new ZimbraLdapContext();
-                        Attributes attrs = zlc.getAttributes(configDn);
-                        LdapConfig config = new LdapConfig(configDn, attrs, this);
-                        
-                        if (useCache) {
-                            cachedGlobalConfig = config;
-                        } else {
-                            return config;
-                        }
-                    } catch (NamingException e) {
-                        throw ServiceException.FAILURE("unable to get config", e);
-                    } finally {
-                        ZimbraLdapContext.closeContext(zlc);
-                    }
-=======
-            String configDn = mDIT.configDN();
+            ZimbraLdapContext zlc = null;
             try {
-                ZAttributes attrs = helper.getAttributes(LdapUsage.GET_GLOBALCONFIG, configDn);
+                String configDn = mDIT.configDN();
+                zlc = new ZimbraLdapContext();
+                Attributes attrs = zlc.getAttributes(configDn);
                 LdapConfig config = new LdapConfig(configDn, attrs, this);
                 
                 if (useCache) {
                     cachedGlobalConfig = config;
                 } else {
                     return config;
->>>>>>> d0b42f64
                 }
-            } catch (ServiceException e) {
+            } catch (NamingException e) {
                 throw ServiceException.FAILURE("unable to get config", e);
+            } finally {
+                ZimbraLdapContext.closeContext(zlc);
             }
         }
         return cachedGlobalConfig;
     }
 
     @Override
-    public synchronized GlobalGrant getGlobalGrant() throws ServiceException
-    {
-        // TODO: failure scenarios? fallback to static config file or hard-coded defaults?
+    public synchronized GlobalGrant getGlobalGrant() throws ServiceException {
         if (cachedGlobalGrant == null) {
-<<<<<<< HEAD
-            synchronized(LdapProvisioning.class) {
-                if (cachedGlobalGrant == null) {
-                    ZimbraLdapContext zlc = null;
-                    try {
-                        String globalGrantDn = mDIT.globalGrantDN();
-                        zlc = new ZimbraLdapContext();
-                        Attributes attrs = zlc.getAttributes(globalGrantDn);
-                        LdapGlobalGrant globalGrant = new LdapGlobalGrant(globalGrantDn, attrs, this);
-                        
-                        if (useCache) {
-                            cachedGlobalGrant = globalGrant;
-                        } else {
-                            return globalGrant;
-                        }
-                    } catch (NamingException e) {
-                        throw ServiceException.FAILURE("unable to get globalgrant", e);
-                    } finally {
-                        ZimbraLdapContext.closeContext(zlc);
-                    }
-=======
-            String globalGrantDn = mDIT.globalGrantDN();
+            ZimbraLdapContext zlc = null;
             try {
-                ZAttributes attrs = helper.getAttributes(LdapUsage.GET_GLOBALGRANT, globalGrantDn);
+                String globalGrantDn = mDIT.globalGrantDN();
+                zlc = new ZimbraLdapContext();
+                Attributes attrs = zlc.getAttributes(globalGrantDn);
                 LdapGlobalGrant globalGrant = new LdapGlobalGrant(globalGrantDn, attrs, this);
                 
                 if (useCache) {
                     cachedGlobalGrant = globalGrant;
                 } else {
                     return globalGrant;
->>>>>>> d0b42f64
                 }
-            } catch (ServiceException e) {
+            } catch (NamingException e) {
                 throw ServiceException.FAILURE("unable to get globalgrant", e);
+            } finally {
+                ZimbraLdapContext.closeContext(zlc);
             }
         }
         return cachedGlobalGrant;
