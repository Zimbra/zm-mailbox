--- conflicted
+++ resolved
@@ -30,21 +30,42 @@
  */
 package com.zimbra.cs.account.ldap;
 
-import java.io.IOException;
-import java.util.ArrayList;
-import java.util.Arrays;
-import java.util.Collections;
-import java.util.Comparator;
-import java.util.Date;
-import java.util.HashMap;
-import java.util.HashSet;
-import java.util.Iterator;
-import java.util.List;
-import java.util.Map;
-import java.util.Random;
-import java.util.Set;
-import java.util.Stack;
-import java.util.regex.Pattern;
+import com.zimbra.common.localconfig.LC;
+import com.zimbra.common.service.ServiceException;
+import com.zimbra.common.util.Constants;
+import com.zimbra.common.util.DateUtil;
+import com.zimbra.common.util.EmailUtil;
+import com.zimbra.common.util.ZimbraLog;
+import com.zimbra.cs.account.Account;
+import com.zimbra.cs.account.Account.CalendarUserType;
+import com.zimbra.cs.account.AccountServiceException;
+import com.zimbra.cs.account.AttributeClass;
+import com.zimbra.cs.account.AttributeManager;
+import com.zimbra.cs.account.CalendarResource;
+import com.zimbra.cs.account.Config;
+import com.zimbra.cs.account.Cos;
+import com.zimbra.cs.account.DataSource;
+import com.zimbra.cs.account.DistributionList;
+import com.zimbra.cs.account.Domain;
+import com.zimbra.cs.account.DomainCache;
+import com.zimbra.cs.account.Entry;
+import com.zimbra.cs.account.EntrySearchFilter;
+import com.zimbra.cs.account.GalContact;
+import com.zimbra.cs.account.Identity;
+import com.zimbra.cs.account.NamedEntry;
+import com.zimbra.cs.account.NamedEntryCache;
+import com.zimbra.cs.account.PreAuthKey;
+import com.zimbra.cs.account.Provisioning;
+import com.zimbra.cs.account.Server;
+import com.zimbra.cs.account.Zimlet;
+import com.zimbra.cs.httpclient.URLUtil;
+import com.zimbra.cs.mailbox.calendar.ICalTimeZone;
+import com.zimbra.cs.mime.MimeTypeInfo;
+import com.zimbra.cs.util.Zimbra;
+import com.zimbra.cs.zimlet.ZimletException;
+import com.zimbra.cs.zimlet.ZimletUtil;
+import com.zimbra.common.util.Log;
+import com.zimbra.common.util.LogFactory;
 
 import javax.mail.internet.AddressException;
 import javax.mail.internet.InternetAddress;
@@ -73,42 +94,21 @@
 import javax.naming.ldap.LdapContext;
 import javax.naming.ldap.PagedResultsControl;
 import javax.naming.ldap.PagedResultsResponseControl;
-
-import com.zimbra.common.localconfig.LC;
-import com.zimbra.common.service.ServiceException;
-import com.zimbra.common.util.Constants;
-import com.zimbra.common.util.DateUtil;
-import com.zimbra.common.util.EmailUtil;
-import com.zimbra.common.util.Log;
-import com.zimbra.common.util.LogFactory;
-import com.zimbra.common.util.ZimbraLog;
-import com.zimbra.cs.account.Account;
-import com.zimbra.cs.account.AccountServiceException;
-import com.zimbra.cs.account.AttributeClass;
-import com.zimbra.cs.account.AttributeManager;
-import com.zimbra.cs.account.CalendarResource;
-import com.zimbra.cs.account.Config;
-import com.zimbra.cs.account.Cos;
-import com.zimbra.cs.account.DataSource;
-import com.zimbra.cs.account.DistributionList;
-import com.zimbra.cs.account.Domain;
-import com.zimbra.cs.account.DomainCache;
-import com.zimbra.cs.account.Entry;
-import com.zimbra.cs.account.EntrySearchFilter;
-import com.zimbra.cs.account.GalContact;
-import com.zimbra.cs.account.Identity;
-import com.zimbra.cs.account.NamedEntry;
-import com.zimbra.cs.account.NamedEntryCache;
-import com.zimbra.cs.account.PreAuthKey;
-import com.zimbra.cs.account.Provisioning;
-import com.zimbra.cs.account.Server;
-import com.zimbra.cs.account.Zimlet;
-import com.zimbra.cs.account.Account.CalendarUserType;
-import com.zimbra.cs.httpclient.URLUtil;
-import com.zimbra.cs.mime.MimeTypeInfo;
-import com.zimbra.cs.util.Zimbra;
-import com.zimbra.cs.zimlet.ZimletException;
-import com.zimbra.cs.zimlet.ZimletUtil;
+import java.io.IOException;
+import java.util.ArrayList;
+import java.util.Arrays;
+import java.util.Collections;
+import java.util.Comparator;
+import java.util.Date;
+import java.util.HashMap;
+import java.util.HashSet;
+import java.util.Iterator;
+import java.util.List;
+import java.util.Map;
+import java.util.Random;
+import java.util.Set;
+import java.util.Stack;
+import java.util.regex.Pattern;
 
 /**
  * @author schemers
@@ -192,18 +192,6 @@
     private static final int BY_EMAIL = 2;
 
     private static final int BY_NAME = 3;
-    
-    private class ReplaceAddressResult {
-        ReplaceAddressResult(String oldAddrs[], String newAddrs[]) {
-            mOldAddrs = oldAddrs;
-            mNewAddrs = newAddrs;
-        }
-        private String mOldAddrs[];
-        private String mNewAddrs[];
-        
-        public String[] oldAddrs() { return mOldAddrs; }
-        public String[] newAddrs() { return mNewAddrs; }
-    }
 
     private static final Random sPoolRandom = new Random();
     
@@ -221,14 +209,6 @@
     
     static String emailToDN(String localPart, String domain) {
         return "uid=" + LdapUtil.escapeRDNValue(localPart) + "," + domainToAccountBaseDN(domain);
-<<<<<<< HEAD
-=======
-    }
-    
-    static String emailToDN(String email) {
-    	String[] parts = EmailUtil.getLocalPartAndDomain(email);
-    	return emailToDN(parts[0], parts[1]);
->>>>>>> 74590b23
     }
     
     static String domainToAccountBaseDN(String domain) {
@@ -243,14 +223,9 @@
     private static Pattern sNamePattern = Pattern.compile("([/+])"); 
     
     static String mimeConfigToDN(String name) {
-<<<<<<< HEAD
-        name = sNamePattern.matcher(name).replaceAll("\\\\$1");
-        return "cn=" + LdapUtil.escapeRDNValue(name) + ",cn=mime," + CONFIG_BASE;
-=======
         name = LdapUtil.escapeRDNValue(name);                   // do LDAP escape first
         name = sNamePattern.matcher(name).replaceAll("\\\\$1"); // then do JNDI escape
         return "cn=" + name + ",cn=mime," + CONFIG_BASE;
->>>>>>> 74590b23
     }
 
     public static interface ProvisioningValidator {
@@ -1643,7 +1618,6 @@
 
             String oldDn = entry.getDN();
             String oldEmail = acc.getName();
-            String oldDomain = EmailUtil.getValidDomainPart(oldEmail);
             
             newName = newName.toLowerCase().trim();
             String[] parts = EmailUtil.getLocalPartAndDomain(newName);
@@ -1662,43 +1636,25 @@
             
             newAttrs.put(Provisioning.A_uid, newLocal);
             newAttrs.put(Provisioning.A_zimbraMailDeliveryAddress, newName);
-            
-            ReplaceAddressResult replacedMails = replaceMailAddresses(acc, Provisioning.A_mail, oldEmail, newName);
-            if (replacedMails.newAddrs().length == 0) {
-                // Set mail to newName if the account currently does not have a mail
+            String mail[] = acc.getMultiAttr(Provisioning.A_mail);
+            if (mail.length == 0) {
                 newAttrs.put(Provisioning.A_mail, newName);
             } else {
-                newAttrs.put(Provisioning.A_mail, replacedMails.newAddrs());
-            }
-            
-            boolean domainChanged = !oldDomain.equals(newDomain);
-            ReplaceAddressResult replacedAliases = replaceMailAddresses(acc, Provisioning.A_zimbraMailAlias, oldEmail, newName);
-            if (replacedAliases.newAddrs().length > 0) {
-                newAttrs.put(Provisioning.A_zimbraMailAlias, replacedAliases.newAddrs());
-                
-                String newDomainDN = domainToAccountBaseDN(newDomain);
-                
-                // check up front if any of renamed aliases already exists in the new domain (if domain also got changed)
-                if (domainChanged && addressExists(ctxt, newDomainDN, replacedAliases.newAddrs()))
-                    throw AccountServiceException.ACCOUNT_EXISTS(newName);    
-            }
- 
+                // not the most efficient, but renames dont' happen often
+                mail = LdapUtil.removeMultiValue(mail, oldEmail);
+                mail = addMultiValue(mail, newName);
+                newAttrs.put(Provisioning.A_mail, mail);
+            }
+            
             Attributes attributes = new BasicAttributes(true);
             LdapUtil.mapToAttrs(newAttrs, attributes);
 
             createSubcontext(ctxt, newDn, attributes, "createAccount");         
 
-            // MOVE OVER the account and all identities/sources/etc. doesn't throw an exception, just logs
+            // MOVE OVER ALL identities/sources/etc. doesn't throw an exception, just logs
             LdapUtil.moveChildren(ctxt, oldDn, newDn);
             
-            // rename the distribution list and all it's renamed aliases to the new name in all distribution lists
-            // doesn't throw exceptions, just logs
-            renameAddressesInAllDistributionLists(oldEmail, newName, replacedAliases);
-            
-            // MOVE OVER ALL aliases
-            // doesn't throw exceptions, just logs
-            if (domainChanged)
-                moveAliases(ctxt, replacedAliases, newDomain, null);
+            renameAddressInAllDistributionLists(oldEmail, newName); // doesn't throw exceptions, just logs
             
             // unbind old dn
             ctxt.unbind(oldDn);
@@ -2092,8 +2048,7 @@
                 throw AccountServiceException.NO_SUCH_DISTRIBUTION_LIST(zimbraId);
 
             String oldEmail = dl.getName();
-            String oldDomain = EmailUtil.getValidDomainPart(oldEmail);
-            
+
             newEmail = newEmail.toLowerCase().trim();
             String[] parts = EmailUtil.getLocalPartAndDomain(newEmail);
             if (parts == null)
@@ -2101,49 +2056,37 @@
             String newLocal = parts[0];
             String newDomain = parts[1];
 
-            boolean domainChanged = !oldDomain.equals(newDomain);
-
             Domain domain = getDomainByName(newDomain, ctxt);
             if (domain == null)
                 throw AccountServiceException.NO_SUCH_DOMAIN(newDomain);
     
-            Map<String, Object> attrs = new HashMap<String, Object>();
-  
-            ReplaceAddressResult replacedMails = replaceMailAddresses(dl, Provisioning.A_mail, oldEmail, newEmail);
-            if (replacedMails.newAddrs().length == 0) {
-                // Set mail to newName if the account currently does not have a mail
-            	attrs.put(Provisioning.A_mail, newEmail);
-            } else {
-            	attrs.put(Provisioning.A_mail, replacedMails.newAddrs());
-            }
-            
-            ReplaceAddressResult replacedAliases = replaceMailAddresses(dl, Provisioning.A_zimbraMailAlias, oldEmail, newEmail);
-            if (replacedAliases.newAddrs().length > 0) {
-            	attrs.put(Provisioning.A_zimbraMailAlias, replacedAliases.newAddrs());
-                
-                String newDomainDN = domainToAccountBaseDN(newDomain);
-                
-                // check up front if any of renamed aliases already exists in the new domain (if domain also got changed)
-                if (domainChanged && addressExists(ctxt, newDomainDN, replacedAliases.newAddrs()))
-                    throw AccountServiceException.DISTRIBUTION_LIST_EXISTS(newEmail);    
-            }
- 
-            // move over the distribution list entry
             String newDn = emailToDN(newLocal, domain.getName());
             ctxt.rename(dl.getDN(), newDn);
+            
+            renameAddressInAllDistributionLists(oldEmail, newEmail); // doesn't throw exceptions, just logs
+            
             dl = (LdapDistributionList) getDistributionListById(zimbraId,ctxt);
-            
-            // rename the distribution list and all it's renamed aliases to the new name in all distribution lists
-            // doesn't throw exceptions, just logs
-            renameAddressesInAllDistributionLists(oldEmail, newEmail, replacedAliases); // doesn't throw exceptions, just logs
-
-            // MOVE OVER ALL aliases
-            // doesn't throw exceptions, just logs
-            if (domainChanged) {
-            	String newUid = dl.getAttr(Provisioning.A_uid);
-                moveAliases(ctxt, replacedAliases, newDomain, newUid);
-            }
- 
+            Map<String, Object> attrs = new HashMap<String, Object>();
+            String mail[] = dl.getMultiAttr(Provisioning.A_mail);
+            if (mail.length == 0) {
+                attrs.put(Provisioning.A_mail, newEmail);
+            } else {
+                // not the most efficient, but renames don't happen often
+                mail = LdapUtil.removeMultiValue(mail, oldEmail);
+                mail = addMultiValue(mail, newEmail);
+                attrs.put(Provisioning.A_mail, mail);
+            }
+
+            String aliases[] = dl.getMultiAttr(Provisioning.A_zimbraMailAlias);
+            if (aliases.length == 0) {
+                attrs.put(Provisioning.A_zimbraMailAlias, newEmail);
+            } else {
+                // not the most efficient, but renames don't happen often
+                aliases = LdapUtil.removeMultiValue(aliases, oldEmail);
+                aliases = addMultiValue(aliases, newEmail);
+                attrs.put(Provisioning.A_zimbraMailAlias, aliases);
+            }
+            
             // this is non-atomic. i.e., rename could succeed and updating A_mail
             // could fail. So catch service exception here and log error            
             try {
@@ -2621,13 +2564,6 @@
     public void setPassword(Account acct, String newPassword) throws ServiceException {
         setPassword(acct, newPassword, false);
     }
-    
-    /* (non-Javadoc)
-     * @see com.zimbra.cs.account.Account#checkPasswordStrength(java.lang.String)
-     */
-    public void checkPasswordStrength(Account acct, String password) throws ServiceException {
-        checkPasswordStrength(password, acct, null, null);
-    }
 
     private int getInt(Account acct, Cos cos, Attributes attrs, String name, int defaultValue) throws NamingException {
         if (acct != null)
@@ -2717,24 +2653,19 @@
      */
     void setPassword(Account acct, String newPassword, boolean enforcePolicy) throws ServiceException {
 
-        boolean mustChange = acct.getBooleanAttr(Provisioning.A_zimbraPasswordMustChange, false);
-
         if (enforcePolicy) {
             checkPasswordStrength(newPassword, acct, null, null);
-            
-            // skip min age checking if mustChange is set
-            if (!mustChange) {
-                int minAge = acct.getIntAttr(Provisioning.A_zimbraPasswordMinAge, 0);
-                if (minAge > 0) {
-                    Date lastChange = acct.getGeneralizedTimeAttr(Provisioning.A_zimbraPasswordModifiedTime, null);
-                    if (lastChange != null) {
-                        long last = lastChange.getTime();
-                        long curr = System.currentTimeMillis();
-                        if ((last+(ONE_DAY_IN_MILLIS * minAge)) > curr)
-                            throw AccountServiceException.PASSWORD_CHANGE_TOO_SOON();
-                    }
+            int minAge = acct.getIntAttr(Provisioning.A_zimbraPasswordMinAge, 0);
+            if (minAge > 0) {
+                Date lastChange = acct.getGeneralizedTimeAttr(Provisioning.A_zimbraPasswordModifiedTime, null);
+                if (lastChange != null) {
+                    long last = lastChange.getTime();
+                    long curr = System.currentTimeMillis();
+                    if ((last+(ONE_DAY_IN_MILLIS * minAge)) > curr)
+                        throw AccountServiceException.PASSWORD_CHANGE_TOO_SOON();
                 }
             }
+            
         }            
 
         Map<String, Object> attrs = new HashMap<String, Object>();
@@ -2751,6 +2682,7 @@
 
         String encodedPassword = LdapUtil.generateSSHA(newPassword, null);
 
+        boolean mustChange = acct.getBooleanAttr(Provisioning.A_zimbraPasswordMustChange, false);
         // unset it so it doesn't take up space...
         if (mustChange)
             attrs.put(Provisioning.A_zimbraPasswordMustChange, "");
@@ -3037,28 +2969,16 @@
      *  called when an account/dl is renamed
      *  
      */
-    // void renameAddressInAllDistributionLists(String oldName, String newName)
-    void renameAddressesInAllDistributionLists(String oldName, String newName, ReplaceAddressResult replacedAliasPairs) {
-    	Map<String, String> changedPairs = new HashMap<String, String>();
-    	
-    	changedPairs.put(oldName, newName);
-    	for (int i=0 ; i < replacedAliasPairs.oldAddrs().length; i++) {
-    		String oldAddr = replacedAliasPairs.oldAddrs()[i];
-    		String newAddr = replacedAliasPairs.newAddrs()[i];
-    	    if (!oldAddr.equals(newAddr))
-    	    	changedPairs.put(oldAddr, newAddr);
-    	}
-
-    	String oldAddrs[] = changedPairs.keySet().toArray(new String[0]);
-        String newAddrs[] = changedPairs.values().toArray(new String[0]);
-        
+    void renameAddressInAllDistributionLists(String oldName, String newName)
+    {
+        String addrs[] = new String[] { oldName };
         List<DistributionList> lists = null; 
-        Map<String, String[]> attrs = null;
-        
-        try {
-            lists = getAllDistributionListsForAddresses(oldAddrs, false);
+        Map<String, String> attrs = null;
+        
+        try {
+            lists = getAllDistributionListsForAddresses(addrs, false);
         } catch (ServiceException se) {
-            ZimbraLog.account.warn("unable to rename addr "+oldAddrs.toString()+" in all DLs ", se);
+            ZimbraLog.account.warn("unable to rename addr "+oldName+" in all DLs ", se);
             return;
         }
         
@@ -3066,9 +2986,9 @@
             // should we just call removeMember/addMember? This might be quicker, because calling
             // removeMember/addMember might have to update an entry's zimbraMemberId twice
             if (attrs == null) {
-                attrs = new HashMap<String, String[]>();
-                attrs.put("-" + Provisioning.A_zimbraMailForwardingAddress, oldAddrs);
-                attrs.put("+" + Provisioning.A_zimbraMailForwardingAddress, newAddrs);    
+                attrs = new HashMap<String, String>();
+                attrs.put("-" + Provisioning.A_zimbraMailForwardingAddress, oldName);
+                attrs.put("+" + Provisioning.A_zimbraMailForwardingAddress, newName);                
             }
             try {
                 modifyAttrs(list, attrs);
@@ -3076,7 +2996,7 @@
                 //list.addMember(newName);                
             } catch (ServiceException se) {
                 // log warning an continue
-                ZimbraLog.account.warn("unable to rename "+oldAddrs.toString()+" to "+newAddrs.toString()+" in DL "+list.getName(), se);
+                ZimbraLog.account.warn("unable to rename "+oldName+" to "+newName+" in DL "+list.getName(), se);
             }
         }
     }
@@ -3086,18 +3006,11 @@
      */
     void removeAddressFromAllDistributionLists(String address) {
         String addrs[] = new String[] { address } ;
-        removeAddressesFromAllDistributionLists(addrs);
-    }
-    
-    /**
-     *  called when an account is being deleted or status being set to closed. swallows all exceptions (logs warnings).
-     */
-    public void removeAddressesFromAllDistributionLists(String[] addrs) {
         List<DistributionList> lists = null; 
         try {
             lists = getAllDistributionListsForAddresses(addrs, false);
         } catch (ServiceException se) {
-            ZimbraLog.account.warn("unable to remove "+addrs.toString()+" from all DLs ", se);
+            ZimbraLog.account.warn("unable to remove "+address+" from all DLs ", se);
             return;
         }
 
@@ -3106,7 +3019,7 @@
                 removeMembers(list, addrs);                
             } catch (ServiceException se) {
                 // log warning and continue
-                ZimbraLog.account.warn("unable to remove "+addrs.toString()+" from DL "+list.getName(), se);
+                ZimbraLog.account.warn("unable to remove "+address+" from DL "+list.getName(), se);
             }
         }
     }
@@ -3223,6 +3136,11 @@
         return LdapProvisioning.getDistributionLists(addrs, directOnly, via, minimal);
     }
     
+    public synchronized ICalTimeZone getTimeZone(Account acct) throws ServiceException {
+        return acct.getTimeZone();
+    }
+    
+
     private static final int DEFAULT_GAL_MAX_RESULTS = 100;
 
     private static final String DATA_GAL_ATTR_MAP = "GAL_ATTRS_MAP";
@@ -3341,23 +3259,6 @@
                 results.token = LdapUtil.getLaterTimestamp(results.token, resourceResults.token);
             }
         }
-        
-        /*
-         *  LDAP doesn't have a > query, just a >= query.  
-         *  This causes SyncGal returns extra entries that were updated/created on the same second 
-         *  as the prev sync token.  To work around it, we add one second to the result token if the 
-         *  token has changed in this sync.        
-         */
-        boolean gotNewToken = true;
-        if ((token != null && token.equals(results.token)) || results.token.equals(LdapUtil.EARLIEST_SYNC_TOKEN))
-            gotNewToken = false;
-        
-        if (gotNewToken) {
-            long ts = DateUtil.parseGeneralizedTime(results.token).getTime();
-            ts += 1000;
-            results.token = DateUtil.toGeneralizedTime(new Date(ts));
-        }
-        
         return results;
     }
     
@@ -3833,104 +3734,7 @@
     private String getDataSourceDn(LdapEntry entry, String name) {
         return A_zimbraDataSourceName + "=" + LdapUtil.escapeRDNValue(name) + "," + entry.getDN();    
     }
-    
-    private ReplaceAddressResult replaceMailAddresses(Entry entry, String attrName, String oldAddr, String newAddr) throws ServiceException {
-        String oldDomain = EmailUtil.getValidDomainPart(oldAddr);
-        String newDomain = EmailUtil.getValidDomainPart(newAddr);    
-        
-        String oldMails[] = entry.getMultiAttr(attrName);
-        String newMails[] = new String[0];      
-         
-        for (int i = 0; i < oldMails.length; i++) {
-            String oldMail = oldMails[i];
-            if (oldMail.equals(oldAddr)) {
-                // exact match, replace the entire old addr with new addr
-                newMails = addMultiValue(newMails, newAddr);
-            } else {
-                String[] oldParts = EmailUtil.getLocalPartAndDomain(oldMail);
-                
-                // sanity check, or should we ignore and continue?
-                if (oldParts == null)
-                    throw ServiceException.FAILURE("bad value for " + attrName + " " + oldMail, null);
-                String oldL = oldParts[0];
-                String oldD = oldParts[1];
-                
-                if (oldD.equals(oldDomain)) {
-                    // old domain is the same as the domain being renamed, 
-                    //   - keep the local part 
-                    //   - repalce the domain with new domain 
-                    String newMail = oldL + "@" + newDomain;
-                    newMails = addMultiValue(newMails, newMail);
-                } else {
-                    // address is not in the domain being renamed, keep as is
-                    newMails = addMultiValue(newMails, oldMail);
-                }
-            }
-        }
-        
-        // returns a pair of parallel arrays of old and new addrs
-        return new ReplaceAddressResult(oldMails, newMails);
-     }
-    
-    private boolean addressExists(DirContext ctxt, String baseDN, String[] addrs) throws ServiceException {
-        StringBuilder query = new StringBuilder();
-        query.append("(|");
-        for (int i=0; i < addrs.length; i++) {
-            query.append(String.format("(%s=%s)", Provisioning.A_zimbraMailDeliveryAddress, addrs[i]));
-            query.append(String.format("(%s=%s)", Provisioning.A_zimbraMailAlias, addrs[i]));
-        }
-        query.append(")");
-        
-        try {
-            NamingEnumeration ne = ctxt.search(baseDN, query.toString(), sSubtreeSC);
-            if (ne.hasMore()) 
-                return true;
-            else
-                return false;
-        } catch (NameNotFoundException e) {
-            return false;
-        } catch (InvalidNameException e) {
-            throw ServiceException.FAILURE("unable to lookup account via query: "+query.toString()+" message: "+e.getMessage(), e);       
-        } catch (NamingException e) {
-            throw ServiceException.FAILURE("unable to lookup account via query: "+query.toString()+" message: "+e.getMessage(), e);
-        } finally {
-        }
-    }
-    
-    // MOVE OVER ALL aliases. doesn't throw an exception, just logs
-    // There could be a race condition that the alias might get taken 
-    // in the new domain post the check.  Anyone who calls this API must 
-    // pay attention to the warning message
-    private void moveAliases(DirContext ctxt, ReplaceAddressResult addrs, String newDomain, String primaryUid)  throws ServiceException {
-    	
-        for (int i=0; i < addrs.newAddrs().length; i++) {
-            String oldAddr = addrs.oldAddrs()[i];
-            String newAddr = addrs.newAddrs()[i];
-            	
-            String aliasNewDomain = EmailUtil.getValidDomainPart(newAddr); 
-            
-            if (aliasNewDomain.equals(newDomain)) {
-                String oldAliasDN = emailToDN(oldAddr);
-                String newAliasDN = emailToDN(newAddr);
-                    
-                // skip the extra alias that is the same as the primary
-                String newAliasParts[] = EmailUtil.getLocalPartAndDomain(newAddr);
-                String newAliasLocal = newAliasParts[0];
-                if (!(primaryUid != null && newAliasLocal.equals(primaryUid))) {
-                	try {
-                        ctxt.rename(oldAliasDN, newAliasDN);
-                	} catch (NameAlreadyBoundException nabe) {
-                		ZimbraLog.account.warn("unable to move alias from " + oldAliasDN + " to " + newAliasDN, nabe);
-                	} catch (NamingException ne) {
-                		throw ServiceException.FAILURE("unable to move aliases", null);
-                	} finally {
-                	}
-                }
-             } 
-        }
-    }
-    
-    
+
     @Override
     public DataSource createDataSource(Account account, DataSource.Type dsType, String dsName, Map<String, Object> dataSourceAttrs) throws ServiceException {
         return createDataSource(account, dsType, dsName, dataSourceAttrs, false);
