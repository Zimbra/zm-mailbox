package com.zimbra.cs.account.ldap.upgrade;

import java.io.PrintWriter;
import java.util.HashMap;
import java.util.List;
import java.util.Map;

import javax.naming.NamingException;

import org.apache.commons.cli.CommandLine;
import org.apache.commons.cli.CommandLineParser;
import org.apache.commons.cli.GnuParser;
import org.apache.commons.cli.HelpFormatter;
import org.apache.commons.cli.Option;
import org.apache.commons.cli.Options;
import org.apache.commons.cli.ParseException;

import com.zimbra.common.service.ServiceException;
import com.zimbra.common.util.CliUtil;
import com.zimbra.common.util.StringUtil;
import com.zimbra.common.util.ZimbraLog;
import com.zimbra.cs.account.AccountServiceException;
import com.zimbra.cs.account.Domain;
import com.zimbra.cs.account.Entry;
import com.zimbra.cs.account.NamedEntry;
import com.zimbra.cs.account.Provisioning;
import com.zimbra.cs.account.Server;
import com.zimbra.cs.account.Provisioning.SearchOptions;
import com.zimbra.cs.account.ldap.LdapDomain;
import com.zimbra.cs.account.ldap.LdapEntry;
import com.zimbra.cs.account.ldap.LdapProvisioning;
import com.zimbra.cs.account.ldap.LdapUtil;
import com.zimbra.cs.account.ldap.ZimbraLdapContext;

abstract class LdapUpgrade {
    
    protected boolean mVerbose;
    protected LdapProvisioning mProv;
    
    LdapUpgrade(boolean verbose) throws ServiceException {
        
        mVerbose = verbose;
        
        Provisioning prov = Provisioning.getInstance();
        if (!(prov instanceof LdapProvisioning))
            throw ServiceException.FAILURE("Provisioning is not instance of LdapProvisioning", null);
        else
            mProv = (LdapProvisioning)prov;
    };
    
    abstract void doUpgrade() throws ServiceException;
    
    static void modifyAttrs(Entry entry, ZimbraLdapContext initZlc, Map attrs) throws NamingException, ServiceException {
        ZimbraLdapContext zlc = initZlc;
        try {
            if (zlc == null)
                zlc = new ZimbraLdapContext(true);
            LdapUtil.modifyAttrs(zlc, ((LdapEntry)entry).getDN(), attrs, entry);
        } finally {
            if (initZlc == null)
                ZimbraLdapContext.closeContext(zlc);
        }
    }  
    
    abstract static class UpgradeVisitor {
        boolean mVerbose;
        LdapProvisioning mProv;
        ZimbraLdapContext mZlcForMod;
        
        UpgradeVisitor(LdapProvisioning prov, ZimbraLdapContext zlcForMod, boolean verbose) {
            mVerbose = verbose;
            mProv = prov;
            mZlcForMod = zlcForMod;
        }
        
        abstract void reportStat();
    }
    
    private static String O_HELP = "h";
    private static String O_BUG = "b";
    private static String O_VERBOSE = "v";
    
    private static Options getAllOptions() {
        Options options = new Options ();
        options.addOption(O_HELP, "help", false, "print usage");
        options.addOption(O_VERBOSE, "verbose", false, "be verbose");
        options.addOption(O_BUG, "bug", true, "bug number this upgrade is for");
        
        return options;
    }
    
    private static String getCommandUsage() {
        return "com.zimbra.cs.util.LdapUpgrade <options>";
    }
    
    private static void usage(ParseException e) {
        if (e != null) {
            System.out.println("Error parsing command line arguments: " + e.getMessage());
        }

        Options opts = getAllOptions();
        PrintWriter pw = new PrintWriter(System.err, true);
        HelpFormatter formatter = new HelpFormatter();
        formatter.printHelp(pw, formatter.getWidth(), getCommandUsage(),
                            null, opts, formatter.getLeftPadding(), formatter.getDescPadding(),
                            null);
        pw.flush();
<<<<<<< HEAD
=======
        if (ldapUpgrade != null)
            ldapUpgrade.usage(formatter);
>>>>>>> 86b189e6
    }
    
    /**
     * Usage: zmjava com.zimbra.cs.account.ldap.upgrade.LdapUpgrade -b <bug number> [-v]
     *
    * @param args
     */
    public static void main(String[] args) throws ServiceException {
        CliUtil.toolSetup();
        
        CommandLine cl = null;
        try {
            CommandLineParser parser = new GnuParser();
            Options options = getAllOptions();
            cl = parser.parse(options, args);
            if (cl == null)
                throw new ParseException("");
        } catch (ParseException e) {
            usage(e);
            System.exit(1);
        }
        
        if (cl.hasOption(O_HELP)) {
<<<<<<< HEAD
            usage(null);
            System.exit(1);
=======
            LdapUpgrade.usage();
            System.exit(0);
>>>>>>> 86b189e6
        }

        if (!cl.hasOption(O_BUG)) {
            usage(null);
            System.exit(1);
        }
        
        boolean verbose = cl.hasOption(O_VERBOSE);
        
        String bug = cl.getOptionValue(O_BUG);
        LdapUpgrade upgrade = null;
        
        if ("29978".equalsIgnoreCase(bug)) {
            upgrade = new DomainPublicServiceProtocolAndPort(verbose);
        } else if ("32557".equalsIgnoreCase(bug)) {
            upgrade = new DomainObjectClassAmavisAccount(verbose);
        } else {
            System.out.println("unrecognized bug number");
            System.exit(1);
        }
        
        upgrade.doUpgrade();
        

    }

}<|MERGE_RESOLUTION|>--- conflicted
+++ resolved
@@ -105,11 +105,6 @@
                             null, opts, formatter.getLeftPadding(), formatter.getDescPadding(),
                             null);
         pw.flush();
-<<<<<<< HEAD
-=======
-        if (ldapUpgrade != null)
-            ldapUpgrade.usage(formatter);
->>>>>>> 86b189e6
     }
     
     /**
@@ -133,13 +128,8 @@
         }
         
         if (cl.hasOption(O_HELP)) {
-<<<<<<< HEAD
             usage(null);
-            System.exit(1);
-=======
-            LdapUpgrade.usage();
             System.exit(0);
->>>>>>> 86b189e6
         }
 
         if (!cl.hasOption(O_BUG)) {
