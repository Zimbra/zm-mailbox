--- conflicted
+++ resolved
@@ -764,12 +764,8 @@
                 // get shares published on parents of this dl
                 if (!dl.isAclGroup()) {
                     dl = prov.getAclGroup(DistributionListBy.id, dl.getId());
-<<<<<<< HEAD
+                }
                 AclGroups aclGroups = prov.getAclGroups(dl, false); 
-=======
-                }
-                AclGroups aclGroups = prov.getAclGroups(dl, false);
->>>>>>> 044dc05d
                 getSharesPublishedOnGroups(prov, visitor, aclGroups, owner, visited);
             }
         }
@@ -893,27 +889,7 @@
         private static void getSharesPublishedOnGroups(Provisioning prov, PublishedShareInfoVisitor visitor, 
                 AclGroups aclGroups, Account owner, Set<String> visited) 
             throws ServiceException {
-<<<<<<< HEAD
-            
-            /*
-             * getAclGroup(by, key)
-             *    - objects cached in LdapProvisioning
-             *    - currently cached objects do not cache contain zimbraShareInfo,
-             *      which can be big?
-             *    
-             * getDistributionList(by, key)
-             *    - not cached in LdapProvisioning, will trigger an 
-             *      LDAP search when called each time.
-             * 
-             * call getDistributionList or now, so we don't increase memory 
-             * usage.  If the LDAP search becomes a problem, then cache zimbraShareInfo 
-             * in the object returned by getAclGroup(LdapProvisioning sMinimalDlAttrs), 
-             * and change the following call to prov.getAclGroup.
-             *     
-             */
-=======
-
->>>>>>> 044dc05d
+            
             for (String groupId : aclGroups.groupIds()) {
                 DistributionList group = prov.getGroup(DistributionListBy.id, groupId);
                 getPublishedShares(visitor, group, owner, visited);
