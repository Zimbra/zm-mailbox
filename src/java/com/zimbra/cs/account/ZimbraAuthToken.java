/*
 * ***** BEGIN LICENSE BLOCK *****
 * Zimbra Collaboration Suite Server
 * Copyright (C) 2008, 2009, 2010, 2011 Zimbra, Inc.
 *
 * The contents of this file are subject to the Zimbra Public License
 * Version 1.3 ("License"); you may not use this file except in
 * compliance with the License.  You may obtain a copy of the License at
 * http://www.zimbra.com/license.
 *
 * Software distributed under the License is distributed on an "AS IS"
 * basis, WITHOUT WARRANTY OF ANY KIND, either express or implied.
 * ***** END LICENSE BLOCK *****
 */
package com.zimbra.cs.account;

import com.google.common.base.Objects;
import com.zimbra.common.auth.ZAuthToken;
import com.zimbra.common.localconfig.LC;
import com.zimbra.common.service.ServiceException;
import com.zimbra.common.soap.AccountConstants;
import com.zimbra.common.soap.AdminConstants;
import com.zimbra.common.soap.Element;
import com.zimbra.common.util.BlobMetaData;
import com.zimbra.common.util.BlobMetaDataEncodingException;
import com.zimbra.common.util.Log;
import com.zimbra.common.util.LogFactory;
import com.zimbra.common.util.ZimbraCookie;
<<<<<<< HEAD
import com.zimbra.common.account.Key.AccountBy;
import com.zimbra.cs.account.auth.AuthMechanism.AuthMech;
import com.zimbra.cs.service.ZimbraAuthProvider;
=======
import com.zimbra.cs.account.Provisioning.AccountBy;
>>>>>>> 9f057260
import org.apache.commons.codec.DecoderException;
import org.apache.commons.codec.binary.Hex;
import com.zimbra.common.util.MapUtil;
import org.apache.commons.httpclient.HttpClient;
import org.apache.commons.httpclient.HttpMethod;
import org.apache.commons.httpclient.HttpState;
import org.apache.commons.httpclient.cookie.CookiePolicy;

import javax.crypto.Mac;
import javax.crypto.SecretKey;
import javax.servlet.http.HttpServletResponse;
import java.security.InvalidKeyException;
import java.security.NoSuchAlgorithmException;
import java.util.Map;

/**
 * @since May 30, 2004
 * @author schemers
 */
public class ZimbraAuthToken extends AuthToken implements Cloneable {
    private static final String C_ID  = "id";
    // original admin id
    private static final String C_AID  = "aid";
    private static final String C_EXP = "exp";
    private static final String C_ADMIN = "admin";
    private static final String C_DOMAIN = "domain";
    private static final String C_DLGADMIN = "dlgadmin";
    private static final String C_TYPE = "type";
    private static final String C_TYPE_ZIMBRA_USER = "zimbra";
    private static final String C_TYPE_EXTERNAL_USER = "external";
    private static final String C_EXTERNAL_USER_EMAIL = "email";
    private static final String C_DIGEST = "digest";
    private static final String C_VALIDITY_VALUE  = "vv";
    private static final String C_AUTH_MECH = "am";

    private static final Map<String, ZimbraAuthToken> CACHE = MapUtil.newLruMap(LC.zimbra_authtoken_cache_size.intValue());
    private static final Log LOG = LogFactory.getLog(AuthToken.class);

    private String accountId;
    private String adminAccountId;
    private int validityValue = -1;
    private long expires;
    private String encoded;
    private boolean isAdmin;
    private boolean isDomainAdmin;
    private boolean isDelegatedAdmin;
    private String type;
    private String externalUserEmail;
    private String digest;
    private String accessKey; // just a dummy placeholder for now until accesskey auth is implemented in ZimbraAuthToken
    private String proxyAuthToken;
    private AuthMech authMech;

    @Override
    public String toString() {
        return Objects.toStringHelper(this)
            .add("acct", accountId)
            .add("admin", adminAccountId)
            .add("exp", expires)
            .add("isAdm", isAdmin)
            .add("isDlgAd", isDelegatedAdmin)
            .toString();
    }

    protected static AuthTokenKey getCurrentKey() throws AuthTokenException {
        try {
            AuthTokenKey key = AuthTokenKey.getCurrentKey();
            return key;
        } catch (ServiceException e) {
            LOG.fatal("unable to get latest AuthTokenKey", e);
            throw new AuthTokenException("unable to get AuthTokenKey", e);
        }
    }

    /**
     * Return an AuthToken object using an encoded authtoken. Caller should call isExpired on returned
     * authToken before using it.
     */
    public synchronized static AuthToken getAuthToken(String encoded) throws AuthTokenException {
        ZimbraAuthToken at = CACHE.get(encoded);
        if (at == null) {
            at = new ZimbraAuthToken(encoded);
            if (!at.isExpired()) {
                CACHE.put(encoded, at);
            }
        } else {
            // remove it if expired
            if (at.isExpired()) {
                CACHE.remove(encoded);
            }
        }
        return at;
    }

    protected ZimbraAuthToken() {
    }

    public static Map<?, ?> getInfo(String encoded) throws AuthTokenException {
        String[] parts = encoded.split("_");
        if (parts.length != 3) {
            throw new AuthTokenException("invalid authtoken format");
        }
        return getAttrs(parts[2]);
    }

    private static Map<?, ?> getAttrs(String data) throws AuthTokenException{
        try {
            String decoded = new String(Hex.decodeHex(data.toCharArray()));
            return BlobMetaData.decode(decoded);
        } catch (DecoderException e) {
            throw new AuthTokenException("decoding exception", e);
        } catch (BlobMetaDataEncodingException e) {
            throw new AuthTokenException("blob decoding exception", e);
        }
    }

    protected ZimbraAuthToken(String encoded) throws AuthTokenException {
        try {
            this.encoded = encoded;
            int pos = encoded.indexOf('_');
            if (pos == -1) {
                throw new AuthTokenException("invalid authtoken format");
            }
            String ver = encoded.substring(0, pos);

            int pos2 = encoded.indexOf('_', pos+1);
            if (pos2 == -1) {
                throw new AuthTokenException("invalid authtoken format");
            }
            String hmac = encoded.substring(pos+1, pos2);
            String data = encoded.substring(pos2+1);

            AuthTokenKey key = AuthTokenKey.getVersion(ver);
            if (key == null) {
                throw new AuthTokenException("unknown key version");
            }
            String computedHmac = getHmac(data, key.getKey());
            if (!computedHmac.equals(hmac)) {
                throw new AuthTokenException("hmac failure");
            }
            Map<?, ?> map = getAttrs(data);

            accountId = (String) map.get(C_ID);
            adminAccountId = (String) map.get(C_AID);
            expires = Long.parseLong((String) map.get(C_EXP));
            String ia = (String) map.get(C_ADMIN);
            isAdmin = "1".equals(ia);
            String da = (String) map.get(C_DOMAIN);
            isDomainAdmin = "1".equals(da);
            String dlga = (String) map.get(C_DLGADMIN);
            isDelegatedAdmin = "1".equals(dlga);
            type = (String)map.get(C_TYPE);
            
            String authMechStr = (String)map.get(C_AUTH_MECH);
            authMech = AuthMech.fromString(authMechStr);
            
            externalUserEmail = (String)map.get(C_EXTERNAL_USER_EMAIL);
            digest = (String)map.get(C_DIGEST);
            String vv = (String)map.get(C_VALIDITY_VALUE);
            if (vv != null) {
                try {
                    validityValue = Integer.parseInt(vv);
                } catch (NumberFormatException e) {
                    validityValue = -1;
                }
            } else {
                validityValue = -1;
            }

        } catch (ServiceException e) {
            throw new AuthTokenException("service exception", e);
        }
    }

    public ZimbraAuthToken(Account acct) {
        this(acct, false, null);
    }

    public ZimbraAuthToken(Account acct, boolean isAdmin, AuthMech authMech) {
        this(acct, 0, isAdmin, null, authMech);
        long lifetime = isAdmin || isDomainAdmin || isDelegatedAdmin ?
                    acct.getTimeInterval(Provisioning.A_zimbraAdminAuthTokenLifetime, DEFAULT_AUTH_LIFETIME * 1000) :
                    acct.getTimeInterval(Provisioning.A_zimbraAuthTokenLifetime, DEFAULT_AUTH_LIFETIME * 1000);
        expires = System.currentTimeMillis() + lifetime;
    }

    public ZimbraAuthToken(Account acct, long expires) {
        this(acct, expires, false, null, null);
    }

    /**
     * @param acct account authtoken will be valid for
     * @param expires when the token expires
     * @param isAdmin true if acct is an admin account
     * @param adminAcct the admin account accessing acct's information, if this token was created by an admin. mainly used
     *        for auditing.
     */
    public ZimbraAuthToken(Account acct, long expires, boolean isAdmin, Account adminAcct, 
            AuthMech authMech) {
        accountId = acct.getId();
        adminAccountId = adminAcct != null ? adminAcct.getId() : null;
        validityValue = acct.getAuthTokenValidityValue();
        this.expires = expires;
        this.isAdmin = isAdmin && "TRUE".equals(acct.getAttr(Provisioning.A_zimbraIsAdminAccount));
        isDomainAdmin = isAdmin && "TRUE".equals(acct.getAttr(Provisioning.A_zimbraIsDomainAdminAccount));
        isDelegatedAdmin = isAdmin && "TRUE".equals(acct.getAttr(Provisioning.A_zimbraIsDelegatedAdminAccount));
        this.authMech = authMech;
        encoded = null;
        if (acct instanceof GuestAccount) {
            type = C_TYPE_EXTERNAL_USER;
            GuestAccount g = (GuestAccount) acct;
            digest = g.getDigest();
            accessKey = g.getAccessKey();
            externalUserEmail = g.getName();
        } else {
            type = C_TYPE_ZIMBRA_USER;
        }
    }

    public ZimbraAuthToken(String acctId, String externalEmail, String pass, String digest, long expires) {
        accountId = acctId;
        this.expires = expires;
        externalUserEmail = externalEmail == null ? "public" : externalEmail;
        this.digest = digest != null ? digest : generateDigest(externalEmail, pass);
        type = C_TYPE_EXTERNAL_USER;
    }

    @Override
    public String getAccountId() {
        return accountId;
    }

    @Override
    public String getAdminAccountId() {
        return adminAccountId;
    }

    @Override
    public long getExpires() {
        return expires;
    }

    @Override
    public int getValidityValue() {
        return validityValue;
    }

    @Override
    public boolean isExpired() {
        return System.currentTimeMillis() > expires;
    }

    @Override
    public boolean isAdmin() {
        return isAdmin;
    }

    @Override
    public boolean isDomainAdmin() {
        return isDomainAdmin;
    }

    @Override
    public boolean isDelegatedAdmin() {
        return isDelegatedAdmin;
    }

    @Override
    public boolean isZimbraUser() {
        return type == null || type.compareTo(C_TYPE_ZIMBRA_USER) == 0;
    }

    @Override
    public String getExternalUserEmail() {
        return externalUserEmail;
    }

    @Override
    public String getDigest() {
        return digest;
    }

    @Override
    public String getAccessKey() {
        return accessKey;
    }
    
    @Override 
    public AuthMech getAuthMech() {
        return authMech;
    }

    @Override
    public String getEncoded() throws AuthTokenException {
        if (encoded == null) {
            StringBuilder encodedBuff = new StringBuilder(64);
            BlobMetaData.encodeMetaData(C_ID, accountId, encodedBuff);
            BlobMetaData.encodeMetaData(C_EXP, Long.toString(expires), encodedBuff);
            if (adminAccountId != null) {
                BlobMetaData.encodeMetaData(C_AID, adminAccountId, encodedBuff);
            }
            if (isAdmin) {
                BlobMetaData.encodeMetaData(C_ADMIN, "1", encodedBuff);
            }
            if (isDomainAdmin) {
                BlobMetaData.encodeMetaData(C_DOMAIN, "1", encodedBuff);
            }
            if (isDelegatedAdmin) {
                BlobMetaData.encodeMetaData(C_DLGADMIN, "1", encodedBuff);
            }
            if (validityValue != -1) {
                BlobMetaData.encodeMetaData(C_VALIDITY_VALUE, validityValue, encodedBuff);
            }
            BlobMetaData.encodeMetaData(C_TYPE, type, encodedBuff);
            
            if (authMech != null) {
                BlobMetaData.encodeMetaData(C_AUTH_MECH, authMech.name(), encodedBuff);
            }
            
            BlobMetaData.encodeMetaData(C_EXTERNAL_USER_EMAIL, externalUserEmail, encodedBuff);
            BlobMetaData.encodeMetaData(C_DIGEST, digest, encodedBuff);
            String data = new String(Hex.encodeHex(encodedBuff.toString().getBytes()));
            AuthTokenKey key = getCurrentKey();
            String hmac = getHmac(data, key.getKey());
            encoded = key.getVersion() + "_" + hmac + "_" + data;
        }
        return encoded;
    }

    public static String getHmac(String data, byte[] key) {
        try {
            ByteKey bk = new ByteKey(key);
            Mac mac = Mac.getInstance("HmacSHA1");
            mac.init(bk);
            return new String(Hex.encodeHex(mac.doFinal(data.getBytes())));
        } catch (NoSuchAlgorithmException e) {
            throw new RuntimeException("fatal error", e);
        } catch (InvalidKeyException e) {
            throw new RuntimeException("fatal error", e);
        }
    }

    @Override
    public String getCrumb() throws AuthTokenException {
        String authToken = getEncoded();
        try {
            ByteKey bk = new ByteKey(getCurrentKey().getKey());
            Mac mac = Mac.getInstance("HmacMD5");
            mac.init(bk);
            return new String(Hex.encodeHex(mac.doFinal(authToken.getBytes())));
        } catch (NoSuchAlgorithmException e) {
            throw new RuntimeException("fatal error", e);
        } catch (InvalidKeyException e) {
            throw new RuntimeException("fatal error", e);
        }
    }

    private String getOrigAuthData() throws ServiceException {
        String origAuthData = null;
        try {
            origAuthData = getEncoded();
            if (origAuthData == null)
                throw ServiceException.FAILURE("unable to get encoded auth token", null);
        } catch (AuthTokenException e) {
            throw ServiceException.FAILURE("unable to get encoded auth token", e);
        }

        return origAuthData;
    }

    @Override
    public void encode(HttpClient client, HttpMethod method, boolean isAdminReq, String cookieDomain) throws ServiceException {
        String origAuthData = getOrigAuthData();

        HttpState state = new HttpState();
        client.setState(state);
<<<<<<< HEAD

        state.addCookie(new org.apache.commons.httpclient.Cookie(cookieDomain, ZimbraAuthProvider.cookieName(isAdminReq), origAuthData, "/", null, false));
=======
        
        state.addCookie(new org.apache.commons.httpclient.Cookie(cookieDomain, ZimbraCookie.authTokenCookieName(isAdminReq), origAuthData, "/", null, false));
>>>>>>> 9f057260
        client.getParams().setCookiePolicy(CookiePolicy.BROWSER_COMPATIBILITY);
    }

    @Override
    public void encode(HttpState state, boolean isAdminReq, String cookieDomain) throws ServiceException {
        String origAuthData = getOrigAuthData();
        state.addCookie(new org.apache.commons.httpclient.Cookie(cookieDomain, ZimbraCookie.authTokenCookieName(isAdminReq), origAuthData, "/", null, false));
    }
<<<<<<< HEAD

    @Override
    public void encode(HttpServletResponse resp, boolean isAdminReq, boolean secureCookie) throws ServiceException {
        String origAuthData = getOrigAuthData();
        javax.servlet.http.Cookie cookie = new javax.servlet.http.Cookie(ZimbraAuthProvider.cookieName(isAdminReq), origAuthData);
        ZimbraCookie.setAuthTokenCookieDomainPath(cookie, ZimbraCookie.PATH_ROOT);
        cookie.setSecure(secureCookie);
        resp.addCookie(cookie);
=======
    
    public void encode(HttpServletResponse resp, boolean isAdminReq, boolean secureCookie) 
    throws ServiceException {
        String origAuthData = getOrigAuthData();
        
        ZimbraCookie.addHttpOnlyCookie(resp, 
                ZimbraCookie.authTokenCookieName(isAdminReq), origAuthData, 
                ZimbraCookie.PATH_ROOT, null, secureCookie);
>>>>>>> 9f057260
    }

    @Override
    public void encodeAuthResp(Element parent, boolean isAdmin)  throws ServiceException {
        if (isAdmin) {
            parent.addElement(AdminConstants.E_AUTH_TOKEN).setText(getOrigAuthData());
        } else {
            parent.addElement(AccountConstants.E_AUTH_TOKEN).setText(getOrigAuthData());
        }
    }

    @Override
    public ZAuthToken toZAuthToken() throws ServiceException {
        return new ZAuthToken(getOrigAuthData(), proxyAuthToken);
    }

    @Override
    public void setProxyAuthToken(String encoded) {
        proxyAuthToken = encoded;
    }

    @Override
    public String getProxyAuthToken() {
        return proxyAuthToken;
    }

    @Override
    public void resetProxyAuthToken() {
        proxyAuthToken = null;
    }

    static class ByteKey implements SecretKey {
        private static final long serialVersionUID = -7237091299729195624L;
        private byte[] mKey;

        ByteKey(byte[] key) {
            mKey = key.clone();
        }

        @Override
        public byte[] getEncoded() {
            return mKey;
        }

        @Override
        public String getAlgorithm() {
            return "HmacSHA1";
        }

        @Override
        public String getFormat() {
            return "RAW";
        }

    }

    @Override
    public Object clone() throws CloneNotSupportedException {
        return super.clone();
    }

    public static void main(String args[]) throws ServiceException, AuthTokenException {
        Account a = Provisioning.getInstance().get(AccountBy.name, "user1@example.zimbra.com");
        ZimbraAuthToken at = new ZimbraAuthToken(a);
        long start = System.currentTimeMillis();
        String encoded = at.getEncoded();
        for (int i = 0; i < 1000; i++) {
            new ZimbraAuthToken(encoded);
        }
        long finish = System.currentTimeMillis();
        System.out.println(finish-start);

        start = System.currentTimeMillis();
        for (int i = 0; i < 1000; i++) {
            getAuthToken(encoded);
        }
        finish = System.currentTimeMillis();
        System.out.println(finish-start);
    }
}<|MERGE_RESOLUTION|>--- conflicted
+++ resolved
@@ -26,13 +26,8 @@
 import com.zimbra.common.util.Log;
 import com.zimbra.common.util.LogFactory;
 import com.zimbra.common.util.ZimbraCookie;
-<<<<<<< HEAD
 import com.zimbra.common.account.Key.AccountBy;
 import com.zimbra.cs.account.auth.AuthMechanism.AuthMech;
-import com.zimbra.cs.service.ZimbraAuthProvider;
-=======
-import com.zimbra.cs.account.Provisioning.AccountBy;
->>>>>>> 9f057260
 import org.apache.commons.codec.DecoderException;
 import org.apache.commons.codec.binary.Hex;
 import com.zimbra.common.util.MapUtil;
@@ -409,13 +404,8 @@
 
         HttpState state = new HttpState();
         client.setState(state);
-<<<<<<< HEAD
-
-        state.addCookie(new org.apache.commons.httpclient.Cookie(cookieDomain, ZimbraAuthProvider.cookieName(isAdminReq), origAuthData, "/", null, false));
-=======
-        
+
         state.addCookie(new org.apache.commons.httpclient.Cookie(cookieDomain, ZimbraCookie.authTokenCookieName(isAdminReq), origAuthData, "/", null, false));
->>>>>>> 9f057260
         client.getParams().setCookiePolicy(CookiePolicy.BROWSER_COMPATIBILITY);
     }
 
@@ -424,25 +414,14 @@
         String origAuthData = getOrigAuthData();
         state.addCookie(new org.apache.commons.httpclient.Cookie(cookieDomain, ZimbraCookie.authTokenCookieName(isAdminReq), origAuthData, "/", null, false));
     }
-<<<<<<< HEAD
-
-    @Override
-    public void encode(HttpServletResponse resp, boolean isAdminReq, boolean secureCookie) throws ServiceException {
-        String origAuthData = getOrigAuthData();
-        javax.servlet.http.Cookie cookie = new javax.servlet.http.Cookie(ZimbraAuthProvider.cookieName(isAdminReq), origAuthData);
-        ZimbraCookie.setAuthTokenCookieDomainPath(cookie, ZimbraCookie.PATH_ROOT);
-        cookie.setSecure(secureCookie);
-        resp.addCookie(cookie);
-=======
-    
+
+    @Override
     public void encode(HttpServletResponse resp, boolean isAdminReq, boolean secureCookie) 
     throws ServiceException {
         String origAuthData = getOrigAuthData();
-        
         ZimbraCookie.addHttpOnlyCookie(resp, 
                 ZimbraCookie.authTokenCookieName(isAdminReq), origAuthData, 
                 ZimbraCookie.PATH_ROOT, null, secureCookie);
->>>>>>> 9f057260
     }
 
     @Override
