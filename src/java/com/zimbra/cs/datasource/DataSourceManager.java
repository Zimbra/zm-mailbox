//depot/FRANKLIN/ZimbraServer/src/java/com/zimbra/cs/datasource/DataSourceManager.java#20 - edit change 161848 (ktext)
/*
 * ***** BEGIN LICENSE BLOCK *****
 * 
 * Zimbra Collaboration Suite Server
 * Copyright (C) 2006, 2007 Zimbra, Inc.
 * 
 * The contents of this file are subject to the Yahoo! Public License
 * Version 1.0 ("License"); you may not use this file except in
 * compliance with the License.  You may obtain a copy of the License at
 * http://www.zimbra.com/license.
 * 
 * Software distributed under the License is distributed on an "AS IS"
 * basis, WITHOUT WARRANTY OF ANY KIND, either express or implied.
 * 
 * ***** END LICENSE BLOCK *****
 */
package com.zimbra.cs.datasource;

import java.util.ArrayList;
import java.util.Date;
import java.util.HashMap;
import java.util.List;
import java.util.Map;

import com.zimbra.common.service.ServiceException;
import com.zimbra.common.util.DateUtil;
import com.zimbra.common.util.ZimbraLog;
import com.zimbra.common.localconfig.LC;
import com.zimbra.cs.account.Account;
import com.zimbra.cs.account.DataSource;
import com.zimbra.cs.account.DataSource.DataImport;
import com.zimbra.cs.account.Provisioning;
import com.zimbra.cs.account.Provisioning.AccountBy;
import com.zimbra.cs.account.Provisioning.DataSourceBy;
import com.zimbra.cs.db.DbPool;
import com.zimbra.cs.db.DbScheduledTask;
import com.zimbra.cs.db.DbPool.Connection;
import com.zimbra.cs.mailbox.Mailbox;
import com.zimbra.cs.mailbox.MailboxManager;
import com.zimbra.cs.mailbox.ScheduledTaskManager;


/**
 * Represents an external data source, such as a POP3 or IMAP mail server,
 * from which ZCS can import <code>MailItem</code>s.
 * 
 * @author bburtin
 */
public class DataSourceManager {
    // accountId -> dataSourceId -> ImportStatus
    private static final Map<String, Map<String, ImportStatus>> sImportStatus =
        new HashMap<String, Map<String, ImportStatus>>();

    private static final boolean NEW_SYNC_ENABLED =
        Boolean.getBoolean("ZimbraDataSourceNewSyncEnabled") ||
        LC.data_source_new_sync_enabled.booleanValue();

    /*
     * Tests connecting to a data source.  Do not actually create the
     * data source.
     */
    public static void test(DataSource ds) throws ServiceException {
        ZimbraLog.datasource.info("Testing: %s", ds);
        try {
        	DataImport di = newDataImport(ds);
        	di.test();
            ZimbraLog.datasource.info("Test succeeded: %s", ds);
        } catch (ServiceException x) {
        	ZimbraLog.datasource.warn("Test failed: %s", ds, x);
            throw x;
        }        
    }

    private static DataImport newDataImport(DataSource ds)
        throws ServiceException {
    	DataImport di = ds.getDataImport();
    	if (di != null)
    		return di;
        switch (ds.getType()) {
        case imap:
            return NEW_SYNC_ENABLED ? new ImapSync(ds) : new ImapImport(ds);
        case live:
            return new LiveImport(ds);
        case pop3:
            return NEW_SYNC_ENABLED ? new Pop3Sync(ds) : new Pop3Import(ds);
        default:
            throw new IllegalArgumentException(
                "Unknown data import type: " + ds.getType());
        }
    }

    public static List<ImportStatus> getImportStatus(Account account)
        throws ServiceException {
        List<DataSource> dsList = Provisioning.getInstance().getAllDataSources(account);
        List<ImportStatus> allStatus = new ArrayList<ImportStatus>();
        for (DataSource ds : dsList) {
            allStatus.add(getImportStatus(account, ds));
        }
        return allStatus;
    }
    
    public static ImportStatus getImportStatus(Account account, DataSource ds) {
        ImportStatus importStatus;
        
        synchronized (sImportStatus) {
            Map<String, ImportStatus> isMap = sImportStatus.get(account.getId());
            if (isMap == null) {
                isMap = new HashMap<String, ImportStatus>();
                sImportStatus.put(account.getId(), isMap);
            }
            importStatus = isMap.get(ds.getId());
            if (importStatus == null) {
                importStatus = new ImportStatus(ds.getId());
                isMap.put(ds.getId(), importStatus);
            }
        }
        
        return importStatus;
    }

    public static void importData(DataSource ds) throws ServiceException {
        importData(ds, null, true);
    }

    public static void importData(DataSource fs, boolean fullSync)
        throws ServiceException {
        importData(fs, null, fullSync);
    }
    
    /*
     * Executes the data source's <code>MailItemImport</code> implementation
     * to import data in the current thread.
     */
    public static void importData(DataSource ds, List<Integer> folderIds,
                                  boolean fullSync) throws ServiceException {
        ImportStatus importStatus = getImportStatus(ds.getAccount(), ds);
        
        synchronized (importStatus) {
            if (importStatus.isRunning()) {
                ZimbraLog.datasource.info("Attempted to start import while " +
                    " an import process was already running.  Ignoring the second request.");
                return;
            }
            importStatus.mHasRun = true;
            importStatus.mIsRunning = true;
            importStatus.mSuccess = false;
            importStatus.mError = null;
        }
        
        
        boolean success = false;
        String error = null;

        try {
            ZimbraLog.datasource.info("Importing data for data source '%s'", ds.getName());
            newDataImport(ds).importData(folderIds, fullSync);
            success = true;
            resetErrorStatus(ds);
        } catch (ServiceException x) {
            error = generateErrorMessage(x);
            setErrorStatus(ds, error);
            throw x;
        } finally {
            ZimbraLog.datasource.info("Import completed for data source '%s'", ds.getName());
            synchronized (importStatus) {
                importStatus.mSuccess = success;
                importStatus.mError = error;
                importStatus.mIsRunning = false;
            }
        }
        
        return;
    }
    
    public static void resetErrorStatus(DataSource ds) {
        if (ds.getAttr(Provisioning.A_zimbraDataSourceFailingSince) != null ||
            ds.getAttr(Provisioning.A_zimbraDataSourceLastError) != null) {
            Map<String, Object> attrs = new HashMap<String, Object>();
            attrs.put(Provisioning.A_zimbraDataSourceFailingSince, null);
            attrs.put(Provisioning.A_zimbraDataSourceLastError, null);
            try {
                Provisioning.getInstance().modifyAttrs(ds, attrs);
            } catch (ServiceException e) {
                ZimbraLog.datasource.warn("Unable to reset error status for data source %s.", ds.getName());
            }
        }
    }
    
    private static void setErrorStatus(DataSource ds, String error) {
        Map<String, Object> attrs = new HashMap<String, Object>();
        attrs.put(Provisioning.A_zimbraDataSourceLastError, error);
        if (ds.getAttr(Provisioning.A_zimbraDataSourceFailingSince) == null) {
            attrs.put(Provisioning.A_zimbraDataSourceFailingSince, DateUtil.toGeneralizedTime(new Date()));
        }
        try {
            Provisioning.getInstance().modifyAttrs(ds, attrs);
        } catch (ServiceException e) {
            ZimbraLog.datasource.warn("Unable to set error status for data source %s.", ds.getName());
        }
    }
    
    private static String generateErrorMessage(Throwable t) {
        StringBuilder buf = new StringBuilder();
        boolean isFirst = true;
        while (t != null) {
			// HACK: go with JavaMail error message
			if (t.getClass().getName().startsWith("javax.mail.")) {
				return t.getMessage();
			}
            if (isFirst) {
                isFirst = false;
            } else {
                buf.append(", ");
            }
            String msg = t.getMessage();
            if (msg == null) {
                msg = t.toString(); 
            }
            buf.append(msg);
            t = t.getCause();
        }
        return buf.toString();
    }

    static void cancelTask(Mailbox mbox, String dsId)
        throws ServiceException {
        ScheduledTaskManager.cancel(DataSourceTask.class.getName(), dsId, mbox.getId(), false);
        DbScheduledTask.deleteTask(DataSourceTask.class.getName(), dsId);
    }
    
    /*
     * Updates scheduling data for this <tt>DataSource</tt> both in memory and in the
     * <tt>data_source_task</tt> database table.
     */
    public static void updateSchedule(String accountId, String dsId)
<<<<<<< HEAD
    throws ServiceException {
        if (!LC.data_source_scheduling_enabled.booleanValue()) {
            return;
        }
=======
        throws ServiceException {
>>>>>>> 3ca7e1b0
        ZimbraLog.datasource.debug("Updating schedule for account %s, data source %s", accountId, dsId);
        
        // Look up account and data source
        Provisioning prov = Provisioning.getInstance();
        Account account = prov.get(AccountBy.id, accountId);
        if (account == null) {
            ZimbraLog.datasource.info(
                "Account %s was deleted for data source %s.  Deleting scheduled task.",
                accountId, dsId);
            DbScheduledTask.deleteTask(DataSourceTask.class.getName(), dsId);
            // Don't have mailbox ID, so we'll have to wait for the task to run and clean itself up.
            return;
        }
        // Get the mailbox without requesting auto-create.  It's important not to auto-create
        // the mailbox when this code is called during restore.
        Mailbox mbox = MailboxManager.getInstance().getMailboxByAccountId(account.getId(), false);
        if (mbox == null)
        	return;
        DataSource ds = prov.get(account, DataSourceBy.id, dsId);
        if (ds == null) {
            ZimbraLog.datasource.info(
                "Data source %s was deleted.  Deleting scheduled task.", dsId);
            ScheduledTaskManager.cancel(DataSourceTask.class.getName(), dsId, mbox.getId(), false);
            DbScheduledTask.deleteTask(DataSourceTask.class.getName(), dsId);
            return;
        }
        Connection conn = null;
        
        ZimbraLog.datasource.info("Updating schedule for data source %s", ds.getName());
        try {
            conn = DbPool.getConnection();
            ScheduledTaskManager.cancel(conn, DataSourceTask.class.getName(), ds.getId(), mbox.getId(), false);
            if (ds.isScheduled()) {
                DataSourceTask task = new DataSourceTask(mbox.getId(), accountId, dsId, ds.getPollingInterval());
                ZimbraLog.datasource.debug("Scheduling %s", task);
                ScheduledTaskManager.schedule(conn, task);
            }
            conn.commit();
        } catch (ServiceException e) {
            ZimbraLog.datasource.warn("Unable to schedule data source %s", ds.getName());
            DbPool.quietRollback(conn);
        } finally {
            DbPool.quietClose(conn);
        }
    }
}<|MERGE_RESOLUTION|>--- conflicted
+++ resolved
@@ -1,9 +1,7 @@
-//depot/FRANKLIN/ZimbraServer/src/java/com/zimbra/cs/datasource/DataSourceManager.java#20 - edit change 161848 (ktext)
 /*
  * ***** BEGIN LICENSE BLOCK *****
- * 
  * Zimbra Collaboration Suite Server
- * Copyright (C) 2006, 2007 Zimbra, Inc.
+ * Copyright (C) 2006, 2007, 2008, 2009 Zimbra, Inc.
  * 
  * The contents of this file are subject to the Yahoo! Public License
  * Version 1.0 ("License"); you may not use this file except in
@@ -12,49 +10,41 @@
  * 
  * Software distributed under the License is distributed on an "AS IS"
  * basis, WITHOUT WARRANTY OF ANY KIND, either express or implied.
- * 
  * ***** END LICENSE BLOCK *****
  */
 package com.zimbra.cs.datasource;
 
+import java.lang.reflect.Constructor;
 import java.util.ArrayList;
 import java.util.Date;
 import java.util.HashMap;
 import java.util.List;
 import java.util.Map;
 
+import com.zimbra.common.localconfig.LC;
 import com.zimbra.common.service.ServiceException;
 import com.zimbra.common.util.DateUtil;
 import com.zimbra.common.util.ZimbraLog;
-import com.zimbra.common.localconfig.LC;
 import com.zimbra.cs.account.Account;
 import com.zimbra.cs.account.DataSource;
+import com.zimbra.cs.account.Provisioning;
 import com.zimbra.cs.account.DataSource.DataImport;
-import com.zimbra.cs.account.Provisioning;
 import com.zimbra.cs.account.Provisioning.AccountBy;
 import com.zimbra.cs.account.Provisioning.DataSourceBy;
+import com.zimbra.cs.db.DbMailbox;
 import com.zimbra.cs.db.DbPool;
 import com.zimbra.cs.db.DbScheduledTask;
 import com.zimbra.cs.db.DbPool.Connection;
+import com.zimbra.cs.gal.GalImport;
 import com.zimbra.cs.mailbox.Mailbox;
 import com.zimbra.cs.mailbox.MailboxManager;
 import com.zimbra.cs.mailbox.ScheduledTaskManager;
 
 
-/**
- * Represents an external data source, such as a POP3 or IMAP mail server,
- * from which ZCS can import <code>MailItem</code>s.
- * 
- * @author bburtin
- */
 public class DataSourceManager {
     // accountId -> dataSourceId -> ImportStatus
     private static final Map<String, Map<String, ImportStatus>> sImportStatus =
         new HashMap<String, Map<String, ImportStatus>>();
-
-    private static final boolean NEW_SYNC_ENABLED =
-        Boolean.getBoolean("ZimbraDataSourceNewSyncEnabled") ||
-        LC.data_source_new_sync_enabled.booleanValue();
 
     /*
      * Tests connecting to a data source.  Do not actually create the
@@ -79,11 +69,28 @@
     		return di;
         switch (ds.getType()) {
         case imap:
-            return NEW_SYNC_ENABLED ? new ImapSync(ds) : new ImapImport(ds);
+            return new ImapSync(ds);
         case live:
             return new LiveImport(ds);
         case pop3:
-            return NEW_SYNC_ENABLED ? new Pop3Sync(ds) : new Pop3Import(ds);
+            return new Pop3Sync(ds);
+        case rss:
+            return new RssImport(ds);
+        case gal:
+            return new GalImport(ds);
+        case cal:
+            return new RssImport(ds);
+        case xsync:
+        	try {
+	        	String className = LC.data_source_xsync_class.value();
+	        	if (className != null && className.length() > 0) {
+					Class cmdClass = Class.forName(className);
+					Constructor constructor = cmdClass.getConstructor(new Class[] {DataSource.class});
+					return (DataImport)constructor.newInstance(new Object[] {ds});
+	        	}
+        	} catch (Exception x) {
+        		ZimbraLog.datasource.warn("Failed instantiating xsync class: %s", ds, x);
+        	}
         default:
             throw new IllegalArgumentException(
                 "Unknown data import type: " + ds.getType());
@@ -127,8 +134,8 @@
         throws ServiceException {
         importData(fs, null, fullSync);
     }
-    
-    /*
+
+    /**
      * Executes the data source's <code>MailItemImport</code> implementation
      * to import data in the current thread.
      */
@@ -142,13 +149,16 @@
                     " an import process was already running.  Ignoring the second request.");
                 return;
             }
+            if (ds.getMailbox().getMailboxLock() != null) {
+                ZimbraLog.datasource.info("Mailbox is in maintenance mode. Skipping import.");
+                return;
+            }            
             importStatus.mHasRun = true;
             importStatus.mIsRunning = true;
             importStatus.mSuccess = false;
             importStatus.mError = null;
         }
-        
-        
+                
         boolean success = false;
         String error = null;
 
@@ -234,14 +244,10 @@
      * <tt>data_source_task</tt> database table.
      */
     public static void updateSchedule(String accountId, String dsId)
-<<<<<<< HEAD
     throws ServiceException {
         if (!LC.data_source_scheduling_enabled.booleanValue()) {
             return;
         }
-=======
-        throws ServiceException {
->>>>>>> 3ca7e1b0
         ZimbraLog.datasource.debug("Updating schedule for account %s, data source %s", accountId, dsId);
         
         // Look up account and data source
@@ -268,23 +274,32 @@
             DbScheduledTask.deleteTask(DataSourceTask.class.getName(), dsId);
             return;
         }
-        Connection conn = null;
+        if (!ds.isEnabled()) {
+            ZimbraLog.datasource.info(
+                "Data source %s is disabled.  Deleting scheduled task.", dsId);
+            ScheduledTaskManager.cancel(DataSourceTask.class.getName(), dsId, mbox.getId(), false);
+            DbScheduledTask.deleteTask(DataSourceTask.class.getName(), dsId);
+            return;
+        }
         
         ZimbraLog.datasource.info("Updating schedule for data source %s", ds.getName());
-        try {
-            conn = DbPool.getConnection();
-            ScheduledTaskManager.cancel(conn, DataSourceTask.class.getName(), ds.getId(), mbox.getId(), false);
-            if (ds.isScheduled()) {
-                DataSourceTask task = new DataSourceTask(mbox.getId(), accountId, dsId, ds.getPollingInterval());
-                ZimbraLog.datasource.debug("Scheduling %s", task);
-                ScheduledTaskManager.schedule(conn, task);
-            }
-            conn.commit();
-        } catch (ServiceException e) {
-            ZimbraLog.datasource.warn("Unable to schedule data source %s", ds.getName());
-            DbPool.quietRollback(conn);
-        } finally {
-            DbPool.quietClose(conn);
+        synchronized (DbMailbox.getSynchronizer()) {
+            Connection conn = null;
+            try {
+                conn = DbPool.getConnection();
+                ScheduledTaskManager.cancel(conn, DataSourceTask.class.getName(), ds.getId(), mbox.getId(), false);
+                if (ds.isScheduled()) {
+                    DataSourceTask task = new DataSourceTask(mbox.getId(), accountId, dsId, ds.getPollingInterval());
+                    ZimbraLog.datasource.debug("Scheduling %s", task);
+                    ScheduledTaskManager.schedule(conn, task);
+                }
+                conn.commit();
+            } catch (ServiceException e) {
+                ZimbraLog.datasource.warn("Unable to schedule data source %s", ds.getName(), e);
+                DbPool.quietRollback(conn);
+            } finally {
+                DbPool.quietClose(conn);
+            }
         }
     }
 }