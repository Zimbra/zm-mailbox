/*
 * ***** BEGIN LICENSE BLOCK *****
 * Zimbra Collaboration Suite Server
 * Copyright (C) 2010, 2011, 2012, 2013, 2014 Zimbra, Inc.
 * 
 * This program is free software: you can redistribute it and/or modify it under
 * the terms of the GNU General Public License as published by the Free Software Foundation,
 * version 2 of the License.
 * 
 * This program is distributed in the hope that it will be useful, but WITHOUT ANY WARRANTY;
 * without even the implied warranty of MERCHANTABILITY or FITNESS FOR A PARTICULAR PURPOSE.
 * See the GNU General Public License for more details.
 * You should have received a copy of the GNU General Public License along with this program.
 * If not, see <http://www.gnu.org/licenses/>.
 * ***** END LICENSE BLOCK *****
 */
package com.zimbra.cs.datasource.imap;

import java.io.IOException;
import java.util.Collections;
import java.util.HashMap;
import java.util.Map;

import javax.security.auth.login.LoginException;

<<<<<<< HEAD
import com.zimbra.common.account.ZAttrProvisioning;
=======
import org.apache.commons.httpclient.HttpClient;
import org.apache.commons.httpclient.HttpStatus;
import org.apache.commons.httpclient.methods.PostMethod;
import org.json.JSONObject;

>>>>>>> f2890925
import com.zimbra.common.account.ZAttrProvisioning.DataSourceAuthMechanism;
import com.zimbra.common.net.SocketFactories;
import com.zimbra.common.service.ServiceException;
import com.zimbra.common.util.Log;
import com.zimbra.common.util.ZimbraHttpConnectionManager;
import com.zimbra.common.util.ZimbraLog;
import com.zimbra.cs.account.DataSource;
import com.zimbra.cs.account.Provisioning;
import com.zimbra.cs.datasource.MessageContent;
import com.zimbra.cs.datasource.SyncUtil;
import com.zimbra.cs.mailclient.CommandFailedException;
import com.zimbra.cs.mailclient.MailConfig;
import com.zimbra.cs.mailclient.MailConfig.Security;
import com.zimbra.cs.mailclient.auth.Authenticator;
import com.zimbra.cs.mailclient.auth.AuthenticatorFactory;
import com.zimbra.cs.mailclient.imap.CAtom;
import com.zimbra.cs.mailclient.imap.DataHandler;
import com.zimbra.cs.mailclient.imap.IDInfo;
import com.zimbra.cs.mailclient.imap.ImapCapabilities;
import com.zimbra.cs.mailclient.imap.ImapConfig;
import com.zimbra.cs.mailclient.imap.ImapConnection;
import com.zimbra.cs.mailclient.imap.ImapData;
import com.zimbra.cs.mailclient.imap.ImapResponse;
import com.zimbra.cs.mailclient.imap.ResponseHandler;
import com.zimbra.cs.util.BuildInfo;
import com.zimbra.cs.util.ProvisioningUtil;
import com.zimbra.cs.util.Zimbra;
import com.zimbra.soap.type.DataSource.ConnectionType;

final class ConnectionManager {
    private Map<String, ImapConnection> connections =
        Collections.synchronizedMap(new HashMap<String, ImapConnection>());

    private static final ConnectionManager INSTANCE = new ConnectionManager();

    private static boolean REUSE_CONNECTIONS;
    static {
        try {
            REUSE_CONNECTIONS = Provisioning.getInstance().getLocalServer().isImapReuseDataSourceConnections();
        } catch (ServiceException e) {
            ZimbraLog.imap.error("Error while getting attribute zimbraImapReuseDataSourceConnections", e);
            REUSE_CONNECTIONS = false;
        }
    }
    private static final int IDLE_READ_TIMEOUT = 30 * 60; // 30 minutes

    private static final Log LOG = ZimbraLog.datasource;

    public static final String CLIENT_ID = "client_id";
    public static final String CLIENT_SECRET = "client_secret";
    public static final String GRANT_TYPE = "grant_type";
    public static final String REFRESH_TOKEN = "refresh_token";
    public static final String ACCESS_TOKEN = "access_token";

    public static ConnectionManager getInstance() {
        return INSTANCE;
    }

    private ConnectionManager() {}

    /**
     * Opens a new IMAP connection or reuses an existing one if available
     * for specified data source. If a new connection is required the optional
     * authenticator, if specified, will be used with AUTHENTICATE, otherwise
     * the LOGIN command will be used. If a suspended connection is reused
     * and has been idling, then IDLE will be automatically terminated.
     *
     * @param ds the data source for the connection
     * @param auth optional authenticator, or null to use LOGIN
     * @return the IMAP connection to use
     * @throws ServiceException if an I/O or auth error occurred
     */
    public ImapConnection openConnection(DataSource ds, Authenticator auth)
        throws ServiceException {
        ImapConnection ic = connections.remove(ds.getId());
        if (ic == null || !resumeConnection(ic)) {
            ic = newConnection(ds, auth);
        }
        ic.getImapConfig().setMaxLiteralMemSize(ds.getMaxTraceSize());
        return ic;
    }

    public ImapConnection openConnection(DataSource ds) throws ServiceException {
        return openConnection(ds, null);
    }

    /**
     * Releases existing connection so that it can be reused again. If the
     * IMAP server supports IDLE then the connection will go into IDLE state.
     * Otherwise, the connection will be kept active for as long as possible.
     *
     * @param ds the data source for the connection
     * @param ic the connection to release
     */
    public void releaseConnection(DataSource ds, ImapConnection ic) {
        LOG.debug("Releasing connection: " + ic);
        if (isReuseConnections(ds) && suspendConnection(ds, ic)) {
            ImapConnection conn = connections.put(ds.getId(), ic);
            if (conn != null) {
                LOG.debug("More than one suspended connection for: %s. closing the oldest: %s", ds, conn);
                conn.close(); //there was another suspended connection; just close it
            }
        } else {
            LOG.debug("Closing connection: " + ic);
            ic.close();
        }
    }

    public void closeConnection(DataSource ds) {
        closeConnection(ds.getId());
    }

    /**
     * Closes any suspended connection associated with specified data source.
     * This must be called whenever data source is modified or deleted in order
     * to force a reconnect upon next use.
     *
     * @param dataSourceId the data source id for the connection
     */
    public void closeConnection(String dataSourceId) {
        ImapConnection ic = connections.remove(dataSourceId);
        if (ic != null) {
            LOG.debug("Closing connection: " + ic);
            ic.close();
        }
    }

    private boolean isReuseConnections(DataSource ds) {
        return ds.isOffline() && REUSE_CONNECTIONS;
    }

    private static ImapConnection newConnection(DataSource ds, Authenticator auth)
        throws ServiceException {
        ImapConfig config = newImapConfig(ds);
        ImapConnection ic = new ImapConnection(config);
        ic.setDataHandler(new FetchDataHandler());
        try {
            ic.connect();
            try {
                if(config.getMechanism() != null) {
                    if (DataSourceAuthMechanism.XOAUTH2.name().equals(config.getMechanism())) {
                        auth = AuthenticatorFactory.getDefault().newAuthenticator(config, ds.getDecryptedOAuthToken());
                    } else {
                        auth = AuthenticatorFactory.getDefault().newAuthenticator(config, ds.getDecryptedPassword());
                    }
                }
                if (auth == null) {
                    ic.login(ds.getDecryptedPassword());
                } else {
                    ic.authenticate(auth);
                }
            } catch (CommandFailedException e) {
                if (DataSourceAuthMechanism.XOAUTH2.name().equals(config.getMechanism())) {
                    try {
                        refreshOAuthToken(ds);
                        auth = AuthenticatorFactory.getDefault().newAuthenticator(config,
                            ds.getDecryptedOAuthToken());
                        ic.authenticate(auth);
                    } catch (CommandFailedException e1) {
                        ZimbraLog.datasource.warn("Exception in connecting to data source", e);
                        throw new LoginException(e1.getError());
                    }
                } else {
                    throw new LoginException(e.getError());
                }
            }
            if (isImportingSelf(ds, ic)) {
                throw ServiceException.INVALID_REQUEST(
                    "User attempted to import messages from his/her own mailbox", null);
            }
        } catch (ServiceException e) {
            ic.close();
            throw e;
        } catch (Exception e) {
            ic.close();
            throw ServiceException.FAILURE(
                "Unable to connect to IMAP server: " + ds, e);
        }
        LOG.debug("Created new connection: " + ic);
        return ic;
    }

    private static void refreshOAuthToken(DataSource ds) {
        PostMethod postMethod = null;
        try {
            postMethod = new PostMethod(ds.getOauthRefreshTokenUrl());
            postMethod.setRequestHeader("Content-Type", "application/x-www-form-urlencoded");
            postMethod.addParameter(CLIENT_ID, ds.getOauthClientId());
            postMethod.addParameter(CLIENT_SECRET, ds.getDecryptedOAuthClientSecret());
            postMethod.addParameter(REFRESH_TOKEN, ds.getOauthRefreshToken());
            postMethod.addParameter(GRANT_TYPE, REFRESH_TOKEN);

            HttpClient httpClient = ZimbraHttpConnectionManager.getExternalHttpConnMgr()
                .getDefaultHttpClient();
            int status = httpClient.executeMethod(postMethod);
            if (status == HttpStatus.SC_OK) {
                ZimbraLog.datasource.debug("Refreshed oauth token status=%d", status);
                JSONObject response = new JSONObject(postMethod.getResponseBodyAsString());
                String oauthToken = response.getString(ACCESS_TOKEN);
                Map<String, Object> attrs = new HashMap<String, Object>();
                attrs.put(Provisioning.A_zimbraDataSourceOAuthToken,
                    DataSource.encryptData(ds.getId(), oauthToken));
                Provisioning provisioning = Provisioning.getInstance();
                provisioning.modifyAttrs(ds, attrs);
            } else {
                ZimbraLog.datasource.debug("Could not refresh oauth token status=%d", status);
            }
        } catch (Exception e) {
            ZimbraLog.datasource.warn("Exception while refreshing oauth token", e);
        } finally {
            if (postMethod != null) {
                postMethod.releaseConnection();
            }
        }
    }

    private static boolean isImportingSelf(DataSource ds, ImapConnection ic)
        throws IOException, ServiceException {
        if (!ds.isOffline() && ic.hasCapability(ImapCapabilities.ID)) {
            try {
                IDInfo clientId = new IDInfo();
                clientId.put(IDInfo.NAME, IDInfo.DATASOURCE_IMAP_CLIENT_NAME);
                clientId.put(IDInfo.VERSION, BuildInfo.VERSION);
                IDInfo id = ic.id(clientId);
                if ("Zimbra".equalsIgnoreCase(id.get(IDInfo.NAME))) {
                    String user = id.get("user");
                    String server = id.get("server");
                    return user != null && user.equals(ds.getAccount().getName()) &&
                            server != null && server.equals(Provisioning.getInstance().getLocalServer().getId());
                }
            } catch (CommandFailedException e) {
                // Skip check if ID command fails
                LOG.warn("ID command failed, assuming not importing self",e);
            }
        }
        return false;
    }

    // Handler for fetched message data which uses ParsedMessage to stream
    // the message data to disk if necessary.
    private static class FetchDataHandler implements DataHandler {
        @Override
        public Object handleData(ImapData data) throws Exception {
            try {
                return MessageContent.read(data.getInputStream(), data.getSize());
            } catch (OutOfMemoryError e) {
                Zimbra.halt("Out of memory", e);
                return null;
            }
        }
    }

    public static ImapConfig newImapConfig(DataSource ds) {
        ImapConfig config = new ImapConfig();
        config.setHost(ds.getHost());
        config.setPort(ds.getPort());
        config.setAuthenticationId(ds.getUsername());
        config.setSecurity(getSecurity(ds));
        config.setMechanism(ds.getAuthMechanism());
        config.setAuthorizationId(ds.getAuthId());
        // bug 37982: Disable use of LITERAL+ due to problems with Yahoo IMAP.
        // Avoiding LITERAL+ also gives servers a chance to reject uploaded
        // messages that are too big, since the server must send a continuation
        // response before the literal data can be sent.
        config.setUseLiteralPlus(false);
        // Enable support for trace output
        if (ds.isDebugTraceEnabled()) {
            config.setLogger(SyncUtil.getTraceLogger(ZimbraLog.imap_client, ds.getId()));
        }
        config.setSocketFactory(SocketFactories.defaultSocketFactory());
        config.setSSLSocketFactory(SocketFactories.defaultSSLSocketFactory());
        config.setConnectTimeout(ds.getConnectTimeout(ProvisioningUtil.getServerAttribute(ZAttrProvisioning.A_zimbraImapTimeout,60)));
        config.setReadTimeout(ds.getReadTimeout(ProvisioningUtil.getServerAttribute(ZAttrProvisioning.A_zimbraImapTimeout,60)));
        LOG.debug("Connect timeout = %d, read timeout = %d",
                  config.getConnectTimeout(), config.getReadTimeout());
        return config;
    }


    private static MailConfig.Security getSecurity(DataSource ds) {
        ConnectionType type = ds.getConnectionType();
        if (type == null) {
            type = ConnectionType.cleartext;
        }
        switch (type) {
        case cleartext:
            // bug 44439: For ZCS import, if connection type is 'cleartext' we
            // still use localconfig property to determine if we should try
            // TLS. This maintains compatibility with 5.0.x since there is
            // still no UI setting to explicitly enable TLS. For desktop
            // this forced a plaintext connection since we have the UI options.
            return !ds.isOffline() && ProvisioningUtil.getServerAttribute(ZAttrProvisioning.A_zimbraImapEnableStartTls, true) ?
                Security.TLS_IF_AVAILABLE : Security.NONE;
        case ssl:
            return Security.SSL;
        case tls:
            return Security.TLS;
        case tls_if_available:
            return Security.TLS_IF_AVAILABLE;
        default:
            return Security.NONE;
        }
    }

    private static boolean suspendConnection(DataSource ds, ImapConnection ic) {
        // If IDLE supported then IDLE connection, otherwise just let it sit
        if (ic.isClosed()) {
            return false;
        }
        try {
            if (ic.hasIdle()) {
                ic.setReadTimeout(IDLE_READ_TIMEOUT);
                if (!ic.isSelected("INBOX")) {
                    ic.select("INBOX");
                }
                ic.idle(idleHandler(ds));
            } else if (ic.isSelected()) {
                if (ic.hasUnselect()) {
                    ic.unselect();
                } else {
                    ic.close_mailbox();
                }
            }
            LOG.debug("Suspended connection: " + ic);
        } catch (IOException e) {
            LOG.warn("Error suspending connection", e);
        }
        return true;
    }

    private static ResponseHandler idleHandler(final DataSource ds) {
        return new ResponseHandler() {
            @Override
            public void handleResponse(ImapResponse res) throws Exception {
                if (res.getCCode() == CAtom.EXISTS) {
                    SyncState ss = SyncStateManager.getInstance().getOrCreateSyncState(ds);
                    if (ss != null) {
                        ss.setHasRemoteInboxChanges(true);
                    }
                }
            }
        };
    }

    private static boolean resumeConnection(ImapConnection ic) {
        if (ic.isClosed()) {
            return false;
        }
        try {
            ic.setReadTimeout(ic.getImapConfig().getReadTimeout());
            if (ic.isIdling()) {
                if (!ic.stopIdle()) {
                    return false;
                }
            } else {
                ic.noop();
            }
            LOG.debug("Resumed connection: " + ic);
        } catch (IOException e) {
            LOG.warn("Error resuming connection: " + ic, e);
            return false;
        }
        return true;
    }

}<|MERGE_RESOLUTION|>--- conflicted
+++ resolved
@@ -2,11 +2,11 @@
  * ***** BEGIN LICENSE BLOCK *****
  * Zimbra Collaboration Suite Server
  * Copyright (C) 2010, 2011, 2012, 2013, 2014 Zimbra, Inc.
- * 
+ *
  * This program is free software: you can redistribute it and/or modify it under
  * the terms of the GNU General Public License as published by the Free Software Foundation,
  * version 2 of the License.
- * 
+ *
  * This program is distributed in the hope that it will be useful, but WITHOUT ANY WARRANTY;
  * without even the implied warranty of MERCHANTABILITY or FITNESS FOR A PARTICULAR PURPOSE.
  * See the GNU General Public License for more details.
@@ -23,15 +23,12 @@
 
 import javax.security.auth.login.LoginException;
 
-<<<<<<< HEAD
 import com.zimbra.common.account.ZAttrProvisioning;
-=======
 import org.apache.commons.httpclient.HttpClient;
 import org.apache.commons.httpclient.HttpStatus;
 import org.apache.commons.httpclient.methods.PostMethod;
 import org.json.JSONObject;
 
->>>>>>> f2890925
 import com.zimbra.common.account.ZAttrProvisioning.DataSourceAuthMechanism;
 import com.zimbra.common.net.SocketFactories;
 import com.zimbra.common.service.ServiceException;
