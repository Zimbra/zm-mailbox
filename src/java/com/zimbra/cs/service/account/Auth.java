--- conflicted
+++ resolved
@@ -122,16 +122,10 @@
         if (isCorrectHost) {
             Session session = lc.getNewSession(acct.getId(), SessionCache.SESSION_SOAP);
             if (session != null)
-<<<<<<< HEAD
                 ZimbraSoapContext.encodeSession(response, session, true);
-        } 
-        response.addAttribute(AccountService.E_REFERRAL, acct.getAttr(Provisioning.A_zimbraMailHost), Element.DISP_CONTENT);
-=======
-                ZimbraContext.encodeSession(response, session, true);
         }
         if (!isCorrectHost || LC.zimbra_auth_always_send_refer.booleanValue())
             response.addAttribute(AccountService.E_REFERRAL, acct.getAttr(Provisioning.A_zimbraMailHost), Element.DISP_CONTENT);
->>>>>>> 2c2233b8
 
 		Element prefsRequest = request.getOptionalElement(AccountService.E_PREFS);
 		if (prefsRequest != null) {
