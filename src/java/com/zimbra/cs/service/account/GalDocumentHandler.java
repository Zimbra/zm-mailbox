/*
 * ***** BEGIN LICENSE BLOCK *****
 * Zimbra Collaboration Suite Server
 * Copyright (C) 2010 Zimbra, Inc.
 * 
 * The contents of this file are subject to the Zimbra Public License
 * Version 1.3 ("License"); you may not use this file except in
 * compliance with the License.  You may obtain a copy of the License at
 * http://www.zimbra.com/license.
 * 
 * Software distributed under the License is distributed on an "AS IS"
 * basis, WITHOUT WARRANTY OF ANY KIND, either express or implied.
 * ***** END LICENSE BLOCK *****
 */
package com.zimbra.cs.service.account;

import java.util.Map;

import com.zimbra.common.service.ServiceException;
import com.zimbra.common.soap.AccountConstants;
import com.zimbra.common.soap.Element;
import com.zimbra.cs.account.Account;
import com.zimbra.cs.account.Provisioning;
<<<<<<< HEAD
import com.zimbra.common.account.Key.AccountBy;
=======
import com.zimbra.cs.account.Server;
import com.zimbra.cs.account.Provisioning.AccountBy;
import com.zimbra.cs.service.AuthProvider;
>>>>>>> 5ef71b06
import com.zimbra.soap.ZimbraSoapContext;

public abstract class GalDocumentHandler extends AccountDocumentHandler {

    private static final String[] TARGET_ACCOUNT_PATH = new String[] { AccountConstants.A_GAL_ACCOUNT_ID };
    
    protected String[] getProxiedAccountPath() { 
        return TARGET_ACCOUNT_PATH;
    }
    
    @Override
    protected Element proxyIfNecessary(Element request, Map<String, Object> context) 
    throws ServiceException {
        try {
            ZimbraSoapContext zsc = getZimbraSoapContext(context);
            
            Provisioning prov = Provisioning.getInstance();
            
            // check whether we need to proxy to the home server of the GAL sync account
            String[] xpath = getProxiedAccountPath();
            String acctId = (xpath != null ? getXPath(request, xpath) : null);
            if (acctId != null) {
                Account acct = prov.get(AccountBy.id, acctId, zsc.getAuthToken());
                if (acct != null) {
<<<<<<< HEAD
                    if (!Provisioning.onLocalServer(acct)) {
                        return proxyRequest(request, context, acctId);
                    } else {
=======
                     if (!Provisioning.onLocalServer(acct)) {
                        /*
                         * bug 69805
                         * 
                         * This is *not* the home server of the galsync account.
                         * 
                         * In a rolling upgrade env, when galsync account resides on a 6.x 
                         * server and user resides on a 7.x server, 6.x server proxies on 
                         * the requested account, not galAccountId.  If we get here, and 
                         * galAcctProxied is true, it means this request was first proxied 
                         * by GalSearchControl to the home server of the galsync account, 
                         * which must be a pre-7.x server, otherwise the request would have 
                         * been handled on that server and would not be proxied back to 
                         * this server again).  The pre-7.x server proxied the request 
                         * back to this server based on the requested account, which is 
                         * the users home server.
                         * 
                         * If we just proxy back to the pre-7.x server, it will get into 
                         * a proxy loop (or PERM_DENIED if the requested account is altered 
                         * to the galsync account).
                         * 
                         * If we are in this situation, just use the 6.x behavior of setting 
                         * <authToken> to the global admin, and setting <account> (i.e. the 
                         * requested account) to the galsync account.
                         */
                        boolean proxied = request.getAttributeBool(AccountConstants.A_GAL_ACCOUNT_PROXIED, false);
                        if (proxied) {
                            /*
                             * This is the rolling upgrade path, when galsync account is 
                             * on a pre-7.x server and this is a 7.x-or-later server.
                             * Just do the pre-7.x behavior for <authToken> and <account> 
                             * in soap header.
                             *
                             * Note: we should never get here from another 7.x-or-later server/client.
                             *
                             * This proxyRequest call will alter the auth token to the 
                             * global admin and alter the requested account to the galsync 
                             * account; and proxy this request to the home server of 
                             * acctId(i.e. the galsync account), 
                             */
                            return proxyRequest(request, context, AuthProvider.getAdminAuthToken(), acctId);
                        } else {
                            /*
                             * normal path
                             *
                             * The original request has the galAcctId attr on soap body, 
                             * just proxy to the home server of the galAcctId server.
                             *
                             * note: do *not* pass acctId to proxyRequest! Doing that will 
                             * change the requested account to the account by that acctId, 
                             * which is the galsync account.  We should preserve those in 
                             * the original request when proxying.
                             */
                            Server server = acct.getServer();
                            return proxyRequest(request, context, server);
                        }
                    } else {
                        // galAcctId is on local server
>>>>>>> 5ef71b06
                        return null;
                    }
                }
            }
            
            // galAcctId is not present, or is present but not found(should throw?)
            return super.proxyIfNecessary(request, context);
        } catch (ServiceException e) {
            // if something went wrong proxying the request, just execute it locally
            if (ServiceException.PROXY_ERROR.equals(e.getCode())) {
                return null;
            }
            // but if it's a real error, it's a real error
            throw e;
        }
    }

}<|MERGE_RESOLUTION|>--- conflicted
+++ resolved
@@ -21,13 +21,9 @@
 import com.zimbra.common.soap.Element;
 import com.zimbra.cs.account.Account;
 import com.zimbra.cs.account.Provisioning;
-<<<<<<< HEAD
+import com.zimbra.cs.account.Server;
+import com.zimbra.cs.service.AuthProvider;
 import com.zimbra.common.account.Key.AccountBy;
-=======
-import com.zimbra.cs.account.Server;
-import com.zimbra.cs.account.Provisioning.AccountBy;
-import com.zimbra.cs.service.AuthProvider;
->>>>>>> 5ef71b06
 import com.zimbra.soap.ZimbraSoapContext;
 
 public abstract class GalDocumentHandler extends AccountDocumentHandler {
@@ -52,11 +48,6 @@
             if (acctId != null) {
                 Account acct = prov.get(AccountBy.id, acctId, zsc.getAuthToken());
                 if (acct != null) {
-<<<<<<< HEAD
-                    if (!Provisioning.onLocalServer(acct)) {
-                        return proxyRequest(request, context, acctId);
-                    } else {
-=======
                      if (!Provisioning.onLocalServer(acct)) {
                         /*
                          * bug 69805
@@ -115,7 +106,6 @@
                         }
                     } else {
                         // galAcctId is on local server
->>>>>>> 5ef71b06
                         return null;
                     }
                 }
