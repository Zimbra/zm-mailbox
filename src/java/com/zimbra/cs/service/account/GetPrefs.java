/*
 * ***** BEGIN LICENSE BLOCK *****
 * Version: MPL 1.1
 * 
 * The contents of this file are subject to the Mozilla Public License
 * Version 1.1 ("License"); you may not use this file except in
 * compliance with the License. You may obtain a copy of the License at
 * http://www.zimbra.com/license
 * 
 * Software distributed under the License is distributed on an "AS IS"
 * basis, WITHOUT WARRANTY OF ANY KIND, either express or implied. See
 * the License for the specific language governing rights and limitations
 * under the License.
 * 
 * The Original Code is: Zimbra Collaboration Suite Server.
 * 
 * The Initial Developer of the Original Code is Zimbra, Inc.
 * Portions created by Zimbra are Copyright (C) 2004, 2005, 2006 Zimbra, Inc.
 * All Rights Reserved.
 * 
 * Contributor(s): 
 * 
 * ***** END LICENSE BLOCK *****
 */

/*
 * Created on May 26, 2004
 */
package com.zimbra.cs.service.account;

import java.util.HashSet;
import java.util.Iterator;
import java.util.Locale;
import java.util.Map;
import java.util.Map.Entry;

import com.zimbra.common.service.ServiceException;
import com.zimbra.cs.account.Account;
<<<<<<< HEAD
import com.zimbra.soap.Element;
=======
import com.zimbra.cs.account.Provisioning;
>>>>>>> b0d9741f
import com.zimbra.soap.ZimbraSoapContext;

/**
 * @author schemers
 */
public class GetPrefs extends AccountDocumentHandler  {

	public Element handle(Element request, Map<String, Object> context) throws ServiceException {
		ZimbraSoapContext lc = getZimbraSoapContext(context);
        Account acct = getRequestedAccount(lc);

        Element response = lc.createElement(AccountService.GET_PREFS_RESPONSE);
        handle(request, response, acct);
        return response;
    }

	/**
	 * Pass in a request that optional has &lt;pre&gt; items as a filter, and
	 * fills in the response document with gathered prefs.
	 * 
	 * @param request 
	 * @param acct
	 * @param response
	 * @throws ServiceException
	 */
	public static void handle(Element request, Element response, Account acct) throws ServiceException {
		HashSet<String> specificPrefs = null;
		for (Iterator it = request.elementIterator(AccountService.E_PREF); it.hasNext(); ) {
			if (specificPrefs == null)
				specificPrefs = new HashSet<String>();
			Element e = (Element) it.next();
			String name = e.getAttribute(AccountService.A_NAME);
			if (name != null)
				specificPrefs.add(name);
		}
	
		Map map = null; 
		map = acct.getAttrs();
		
<<<<<<< HEAD
	    if (map != null) {
    	    for (Iterator mi = map.entrySet().iterator(); mi.hasNext(); ) {
    	        Map.Entry entry = (Entry) mi.next();
    	        String key = (String) entry.getKey();
    	        if (specificPrefs != null && !specificPrefs.contains(key))
    	            continue;
    	        if (!key.startsWith("zimbraPref"))
    	            continue;
    	        Object value = entry.getValue();
    	        if (value instanceof String[]) {
    	            String sa[] = (String[]) value;
    	            for (int i = 0; i < sa.length; i++) {
	    	            Element pref = response.addElement(AccountService.E_PREF);
                        pref.addAttribute(AccountService.A_NAME, key);
                        pref.setText(sa[i]);
    	            }
    	        } else {
    	            Element pref = response.addElement(AccountService.E_PREF);
                    pref.addAttribute(AccountService.A_NAME, key);
                    pref.setText((String) value);
    	        }
    	    }
	    }
=======
		if (map != null) {
			Locale lc = Provisioning.getInstance().getLocale(acct);
			doPrefs(acct, lc.toString(), response, map, specificPrefs);
		}
>>>>>>> b0d9741f
	}
    
	public static void doPrefs(Account acct, String locale, Element prefs, Map attrsMap, HashSet<String> specificPrefs) throws ServiceException {
        
		boolean needLocale = ((specificPrefs == null ) || specificPrefs.contains(Provisioning.A_zimbraPrefLocale));
		if (needLocale) {
			Element pref = prefs.addElement(AccountConstants.E_PREF);
			pref.addAttribute(AccountConstants.A_NAME, Provisioning.A_zimbraPrefLocale);
			pref.setText(locale);            
		}

		for (Iterator mi = attrsMap.entrySet().iterator(); mi.hasNext(); ) {
			Map.Entry entry = (Entry) mi.next();
			String key = (String) entry.getKey();
            
			if (specificPrefs != null && !specificPrefs.contains(key))
				continue;
         
			if (!key.startsWith("zimbraPref") || key.equals(Provisioning.A_zimbraPrefLocale))
				continue;
            
			Object value = entry.getValue();
            
			if (value instanceof String[]) {
				String sa[] = (String[]) value;
				for (int i = 0; i < sa.length; i++) {
					Element pref = prefs.addElement(AccountConstants.E_PREF);
					pref.addAttribute(AccountConstants.A_NAME, key);
					pref.setText(sa[i]);
				}
			} else {
				Element pref = prefs.addElement(AccountConstants.E_PREF);
				pref.addAttribute(AccountConstants.A_NAME, key);
				pref.setText((String) value);
			}
		}
	}   

}<|MERGE_RESOLUTION|>--- conflicted
+++ resolved
@@ -36,11 +36,8 @@
 
 import com.zimbra.common.service.ServiceException;
 import com.zimbra.cs.account.Account;
-<<<<<<< HEAD
+import com.zimbra.cs.account.Provisioning;
 import com.zimbra.soap.Element;
-=======
-import com.zimbra.cs.account.Provisioning;
->>>>>>> b0d9741f
 import com.zimbra.soap.ZimbraSoapContext;
 
 /**
@@ -80,72 +77,46 @@
 		Map map = null; 
 		map = acct.getAttrs();
 		
-<<<<<<< HEAD
-	    if (map != null) {
-    	    for (Iterator mi = map.entrySet().iterator(); mi.hasNext(); ) {
-    	        Map.Entry entry = (Entry) mi.next();
-    	        String key = (String) entry.getKey();
-    	        if (specificPrefs != null && !specificPrefs.contains(key))
-    	            continue;
-    	        if (!key.startsWith("zimbraPref"))
-    	            continue;
-    	        Object value = entry.getValue();
-    	        if (value instanceof String[]) {
-    	            String sa[] = (String[]) value;
-    	            for (int i = 0; i < sa.length; i++) {
-	    	            Element pref = response.addElement(AccountService.E_PREF);
-                        pref.addAttribute(AccountService.A_NAME, key);
-                        pref.setText(sa[i]);
-    	            }
-    	        } else {
-    	            Element pref = response.addElement(AccountService.E_PREF);
-                    pref.addAttribute(AccountService.A_NAME, key);
-                    pref.setText((String) value);
-    	        }
-    	    }
-	    }
-=======
 		if (map != null) {
 			Locale lc = Provisioning.getInstance().getLocale(acct);
 			doPrefs(acct, lc.toString(), response, map, specificPrefs);
 		}
->>>>>>> b0d9741f
 	}
     
-	public static void doPrefs(Account acct, String locale, Element prefs, Map attrsMap, HashSet<String> specificPrefs) throws ServiceException {
+    public static void doPrefs(Account acct, String locale, Element prefs, Map attrsMap, HashSet<String> specificPrefs) throws ServiceException {
         
-		boolean needLocale = ((specificPrefs == null ) || specificPrefs.contains(Provisioning.A_zimbraPrefLocale));
-		if (needLocale) {
-			Element pref = prefs.addElement(AccountConstants.E_PREF);
-			pref.addAttribute(AccountConstants.A_NAME, Provisioning.A_zimbraPrefLocale);
-			pref.setText(locale);            
-		}
+        boolean needLocale = ((specificPrefs == null ) || specificPrefs.contains(Provisioning.A_zimbraPrefLocale));
+        if (needLocale) {
+            Element pref = prefs.addElement(AccountService.E_PREF);
+            pref.addAttribute(AccountService.A_NAME, Provisioning.A_zimbraPrefLocale);
+            pref.setText(locale);   
+         }
 
-		for (Iterator mi = attrsMap.entrySet().iterator(); mi.hasNext(); ) {
-			Map.Entry entry = (Entry) mi.next();
-			String key = (String) entry.getKey();
+        for (Iterator mi = attrsMap.entrySet().iterator(); mi.hasNext(); ) {
+            Map.Entry entry = (Entry) mi.next();
+            String key = (String) entry.getKey();
             
-			if (specificPrefs != null && !specificPrefs.contains(key))
-				continue;
+            if (specificPrefs != null && !specificPrefs.contains(key))
+                continue;
          
-			if (!key.startsWith("zimbraPref") || key.equals(Provisioning.A_zimbraPrefLocale))
-				continue;
+            if (!key.startsWith("zimbraPref") || key.equals(Provisioning.A_zimbraPrefLocale))
+                continue;
             
-			Object value = entry.getValue();
+            Object value = entry.getValue();
             
-			if (value instanceof String[]) {
-				String sa[] = (String[]) value;
-				for (int i = 0; i < sa.length; i++) {
-					Element pref = prefs.addElement(AccountConstants.E_PREF);
-					pref.addAttribute(AccountConstants.A_NAME, key);
-					pref.setText(sa[i]);
-				}
-			} else {
-				Element pref = prefs.addElement(AccountConstants.E_PREF);
-				pref.addAttribute(AccountConstants.A_NAME, key);
-				pref.setText((String) value);
-			}
-		}
-	}   
+            if (value instanceof String[]) {
+                String sa[] = (String[]) value;
+                for (int i = 0; i < sa.length; i++) {
+                    Element pref = prefs.addElement(AccountService.E_PREF);
+                    pref.addAttribute(AccountService.A_NAME, key);
+                    pref.setText(sa[i]);
+                }
+            } else {
+                Element pref = prefs.addElement(AccountService.E_PREF);
+                pref.addAttribute(AccountService.A_NAME, key);
+                pref.setText((String) value);
+            }
+        }
+    }   
 
 }