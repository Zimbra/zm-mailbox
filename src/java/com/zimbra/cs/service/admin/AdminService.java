/*
 * ***** BEGIN LICENSE BLOCK *****
 * Zimbra Collaboration Suite Server
 * Copyright (C) 2004, 2005, 2006, 2007, 2008, 2009, 2010, 2011, 2012, 2013, 2014 Zimbra, Inc.
 *
 * This program is free software: you can redistribute it and/or modify it under
 * the terms of the GNU General Public License as published by the Free Software Foundation,
 * version 2 of the License.
 *
 * This program is distributed in the hope that it will be useful, but WITHOUT ANY WARRANTY;
 * without even the implied warranty of MERCHANTABILITY or FITNESS FOR A PARTICULAR PURPOSE.
 * See the GNU General Public License for more details.
 * You should have received a copy of the GNU General Public License along with this program.
 * If not, see <http://www.gnu.org/licenses/>.
 * ***** END LICENSE BLOCK *****
 */
package com.zimbra.cs.service.admin;

import java.util.HashMap;
import java.util.Map;

import com.zimbra.common.service.ServiceException;
import com.zimbra.common.soap.AdminConstants;
import com.zimbra.common.soap.Element;
import com.zimbra.common.util.StringUtil;
import com.zimbra.soap.DocumentDispatcher;
import com.zimbra.soap.DocumentService;

/**
 * @zm-service-description		The Admin Service includes commands for server, account
 * and mailbox administration.
 *
 * @since May 26, 2004
 */
public class AdminService implements DocumentService {

    @Override
    public void registerHandlers(DocumentDispatcher dispatcher) {
        dispatcher.registerHandler(AdminConstants.PING_REQUEST, new Ping());
        dispatcher.registerHandler(AdminConstants.CHECK_HEALTH_REQUEST, new CheckHealth());
        dispatcher.registerHandler(AdminConstants.GET_ALL_LOCALES_REQUEST, new GetAllLocales());

        dispatcher.registerHandler(AdminConstants.AUTH_REQUEST, new Auth());
        dispatcher.registerHandler(AdminConstants.CREATE_ACCOUNT_REQUEST, new CreateAccount());
        dispatcher.registerHandler(AdminConstants.CREATE_GAL_SYNC_ACCOUNT_REQUEST, new CreateGalSyncAccount());
        dispatcher.registerHandler(AdminConstants.ADD_GAL_SYNC_DATASOURCE_REQUEST, new AddGalSyncDataSource());
        dispatcher.registerHandler(AdminConstants.DELEGATE_AUTH_REQUEST, new DelegateAuth());
        dispatcher.registerHandler(AdminConstants.DELETE_GAL_SYNC_ACCOUNT_REQUEST, new DeleteGalSyncAccount());
        dispatcher.registerHandler(AdminConstants.GET_ACCOUNT_REQUEST, new GetAccount());
        dispatcher.registerHandler(AdminConstants.GET_ACCOUNT_INFO_REQUEST, new GetAccountInfo());
        dispatcher.registerHandler(AdminConstants.GET_ALL_ACCOUNTS_REQUEST, new GetAllAccounts());
        dispatcher.registerHandler(AdminConstants.GET_ALL_ADMIN_ACCOUNTS_REQUEST, new GetAllAdminAccounts());
        dispatcher.registerHandler(AdminConstants.MODIFY_ACCOUNT_REQUEST, new ModifyAccount());
        dispatcher.registerHandler(AdminConstants.DELETE_ACCOUNT_REQUEST, new DeleteAccount());
        dispatcher.registerHandler(AdminConstants.SET_PASSWORD_REQUEST, new SetPassword());
        dispatcher.registerHandler(AdminConstants.CHECK_PASSWORD_STRENGTH_REQUEST, new CheckPasswordStrength());
        dispatcher.registerHandler(AdminConstants.ADD_ACCOUNT_ALIAS_REQUEST, new AddAccountAlias());
        dispatcher.registerHandler(AdminConstants.REMOVE_ACCOUNT_ALIAS_REQUEST, new RemoveAccountAlias());
        dispatcher.registerHandler(AdminConstants.SEARCH_ACCOUNTS_REQUEST, new SearchAccounts());
        dispatcher.registerHandler(AdminConstants.RENAME_ACCOUNT_REQUEST, new RenameAccount());

        dispatcher.registerHandler(AdminConstants.SEARCH_DIRECTORY_REQUEST, new SearchDirectory());
        dispatcher.registerHandler(AdminConstants.GET_ACCOUNT_MEMBERSHIP_REQUEST, new GetAccountMembership());

        dispatcher.registerHandler(AdminConstants.CREATE_DOMAIN_REQUEST, new CreateDomain());
        dispatcher.registerHandler(AdminConstants.GET_DOMAIN_REQUEST, new GetDomain());
        dispatcher.registerHandler(AdminConstants.GET_DOMAIN_INFO_REQUEST, new GetDomainInfo());
        dispatcher.registerHandler(AdminConstants.GET_ALL_DOMAINS_REQUEST, new GetAllDomains());
        dispatcher.registerHandler(AdminConstants.MODIFY_DOMAIN_REQUEST, new ModifyDomain());
        dispatcher.registerHandler(AdminConstants.DELETE_DOMAIN_REQUEST, new DeleteDomain());

        dispatcher.registerHandler(AdminConstants.CREATE_COS_REQUEST, new CreateCos());
        dispatcher.registerHandler(AdminConstants.COPY_COS_REQUEST, new CopyCos());
        dispatcher.registerHandler(AdminConstants.GET_COS_REQUEST, new GetCos());
        dispatcher.registerHandler(AdminConstants.GET_ALL_COS_REQUEST, new GetAllCos());
        dispatcher.registerHandler(AdminConstants.MODIFY_COS_REQUEST, new ModifyCos());
        dispatcher.registerHandler(AdminConstants.DELETE_COS_REQUEST, new DeleteCos());
        dispatcher.registerHandler(AdminConstants.RENAME_COS_REQUEST, new RenameCos());

        dispatcher.registerHandler(AdminConstants.CREATE_SERVER_REQUEST, new CreateServer());
        dispatcher.registerHandler(AdminConstants.GET_SERVER_REQUEST, new GetServer());
        dispatcher.registerHandler(AdminConstants.GET_ALL_SERVERS_REQUEST, new GetAllServers());
        dispatcher.registerHandler(AdminConstants.MODIFY_SERVER_REQUEST, new ModifyServer());
        dispatcher.registerHandler(AdminConstants.DELETE_SERVER_REQUEST, new DeleteServer());

        dispatcher.registerHandler(AdminConstants.CREATE_ALWAYSONCLUSTER_REQUEST, new CreateAlwaysOnCluster());
        dispatcher.registerHandler(AdminConstants.GET_ALWAYSONCLUSTER_REQUEST, new GetAlwaysOnCluster());
        dispatcher.registerHandler(AdminConstants.GET_ALL_ALWAYSONCLUSTERS_REQUEST, new GetAllAlwaysOnClusters());
        dispatcher.registerHandler(AdminConstants.MODIFY_ALWAYSONCLUSTER_REQUEST, new ModifyAlwaysOnCluster());
        dispatcher.registerHandler(AdminConstants.DELETE_ALWAYSONCLUSTER_REQUEST, new DeleteAlwaysOnCluster());

        dispatcher.registerHandler(AdminConstants.CREATE_UC_SERVICE_REQUEST, new CreateUCService());
        dispatcher.registerHandler(AdminConstants.GET_UC_SERVICE_REQUEST, new GetUCService());
        dispatcher.registerHandler(AdminConstants.GET_ALL_UC_SERVICES_REQUEST, new GetAllUCServices());
        dispatcher.registerHandler(AdminConstants.MODIFY_UC_SERVICE_REQUEST, new ModifyUCService());
        dispatcher.registerHandler(AdminConstants.DELETE_UC_SERVICE_REQUEST, new DeleteUCService());
        dispatcher.registerHandler(AdminConstants.RENAME_UC_SERVICE_REQUEST, new RenameUCService());

        dispatcher.registerHandler(AdminConstants.GET_CONFIG_REQUEST, new GetConfig());
        dispatcher.registerHandler(AdminConstants.GET_ALL_CONFIG_REQUEST, new GetAllConfig());
        dispatcher.registerHandler(AdminConstants.MODIFY_CONFIG_REQUEST, new ModifyConfig());

        dispatcher.registerHandler(AdminConstants.GET_SERVICE_STATUS_REQUEST, new GetServiceStatus());

        dispatcher.registerHandler(AdminConstants.PURGE_MESSAGES_REQUEST, new PurgeMessages());
        dispatcher.registerHandler(AdminConstants.DELETE_MAILBOX_REQUEST, new DeleteMailbox());
        dispatcher.registerHandler(AdminConstants.GET_MAILBOX_REQUEST, new GetMailbox());

        dispatcher.registerHandler(AdminConstants.RUN_UNIT_TESTS_REQUEST, new RunUnitTests());

        dispatcher.registerHandler(AdminConstants.CHECK_AUTH_CONFIG_REQUEST, new CheckAuthConfig());
        dispatcher.registerHandler(AdminConstants.CHECK_GAL_CONFIG_REQUEST, new CheckGalConfig());
        dispatcher.registerHandler(AdminConstants.CHECK_HOSTNAME_RESOLVE_REQUEST, new CheckHostnameResolve());
        dispatcher.registerHandler(AdminConstants.CHECK_EXCHANGE_AUTH_REQUEST, new CheckExchangeAuth());
        dispatcher.registerHandler(AdminConstants.CHECK_DOMAIN_MX_RECORD_REQUEST, new CheckDomainMXRecord ());

        dispatcher.registerHandler(AdminConstants.CREATE_VOLUME_REQUEST, new CreateVolume());
        dispatcher.registerHandler(AdminConstants.GET_VOLUME_REQUEST, new GetVolume());
        dispatcher.registerHandler(AdminConstants.GET_ALL_VOLUMES_REQUEST, new GetAllVolumes());
        dispatcher.registerHandler(AdminConstants.MODIFY_VOLUME_REQUEST, new ModifyVolume());
        dispatcher.registerHandler(AdminConstants.DELETE_VOLUME_REQUEST, new DeleteVolume());
        dispatcher.registerHandler(AdminConstants.GET_CURRENT_VOLUMES_REQUEST, new GetCurrentVolumes());
        dispatcher.registerHandler(AdminConstants.SET_CURRENT_VOLUME_REQUEST, new SetCurrentVolume());
        dispatcher.registerHandler(AdminConstants.CHECK_BLOB_CONSISTENCY_REQUEST, new CheckBlobConsistency());
        dispatcher.registerHandler(AdminConstants.EXPORT_AND_DELETE_ITEMS_REQUEST, new ExportAndDeleteItems());
        dispatcher.registerHandler(AdminConstants.DEDUPE_BLOBS_REQUEST, new DedupeBlobs());

        dispatcher.registerHandler(AdminConstants.CREATE_DISTRIBUTION_LIST_REQUEST, new CreateDistributionList());
        dispatcher.registerHandler(AdminConstants.GET_DISTRIBUTION_LIST_REQUEST, new GetDistributionList());
        dispatcher.registerHandler(AdminConstants.GET_ALL_DISTRIBUTION_LISTS_REQUEST, new GetAllDistributionLists());
        dispatcher.registerHandler(AdminConstants.ADD_DISTRIBUTION_LIST_MEMBER_REQUEST, new AddDistributionListMember());
        dispatcher.registerHandler(AdminConstants.REMOVE_DISTRIBUTION_LIST_MEMBER_REQUEST, new RemoveDistributionListMember());
        dispatcher.registerHandler(AdminConstants.MODIFY_DISTRIBUTION_LIST_REQUEST, new ModifyDistributionList());
        dispatcher.registerHandler(AdminConstants.DELETE_DISTRIBUTION_LIST_REQUEST, new DeleteDistributionList());
        dispatcher.registerHandler(AdminConstants.ADD_DISTRIBUTION_LIST_ALIAS_REQUEST, new AddDistributionListAlias());
        dispatcher.registerHandler(AdminConstants.REMOVE_DISTRIBUTION_LIST_ALIAS_REQUEST, new RemoveDistributionListAlias());
        dispatcher.registerHandler(AdminConstants.RENAME_DISTRIBUTION_LIST_REQUEST, new RenameDistributionList());
        dispatcher.registerHandler(AdminConstants.GET_DISTRIBUTION_LIST_MEMBERSHIP_REQUEST, new GetDistributionListMembership());

        dispatcher.registerHandler(AdminConstants.AUTO_PROV_ACCOUNT_REQUEST, new AutoProvAccount());
        dispatcher.registerHandler(AdminConstants.AUTO_PROV_TASK_CONTROL_REQUEST, new AutoProvTaskControl());
        dispatcher.registerHandler(AdminConstants.SEARCH_AUTO_PROV_DIRECTORY_REQUEST, new SearchAutoProvDirectory());

        dispatcher.registerHandler(AdminConstants.GET_VERSION_INFO_REQUEST, new GetVersionInfo());
        dispatcher.registerHandler(AdminConstants.GET_LICENSE_INFO_REQUEST, new GetLicenseInfo());
        dispatcher.registerHandler(AdminConstants.GET_ATTRIBUTE_INFO_REQUEST, new GetAttributeInfo());

        dispatcher.registerHandler(AdminConstants.REINDEX_REQUEST, new ReIndex());
        dispatcher.registerHandler(AdminConstants.COMPACT_INDEX_REQUEST, new CompactIndex());
        dispatcher.registerHandler(AdminConstants.GET_INDEX_STATS_REQUEST, new GetIndexStats());
        dispatcher.registerHandler(AdminConstants.VERIFY_INDEX_REQUEST, new VerifyIndex());
        dispatcher.registerHandler(AdminConstants.RECALCULATE_MAILBOX_COUNTS_REQUEST, new RecalculateMailboxCounts());

        // zimlet
        dispatcher.registerHandler(AdminConstants.GET_ZIMLET_REQUEST, new GetZimlet());
        dispatcher.registerHandler(AdminConstants.CREATE_ZIMLET_REQUEST, new CreateZimlet());
        dispatcher.registerHandler(AdminConstants.DELETE_ZIMLET_REQUEST, new DeleteZimlet());
        dispatcher.registerHandler(AdminConstants.GET_ADMIN_EXTENSION_ZIMLETS_REQUEST, new GetAdminExtensionZimlets());
        dispatcher.registerHandler(AdminConstants.GET_ZIMLET_STATUS_REQUEST, new GetZimletStatus());
        dispatcher.registerHandler(AdminConstants.GET_ALL_ZIMLETS_REQUEST, new GetAllZimlets());
        dispatcher.registerHandler(AdminConstants.DEPLOY_ZIMLET_REQUEST, new DeployZimlet());
        dispatcher.registerHandler(AdminConstants.UNDEPLOY_ZIMLET_REQUEST, new UndeployZimlet());
        dispatcher.registerHandler(AdminConstants.CONFIGURE_ZIMLET_REQUEST, new ConfigureZimlet());
        dispatcher.registerHandler(AdminConstants.MODIFY_ZIMLET_REQUEST, new ModifyZimlet());
        dispatcher.registerHandler(AdminConstants.DUMP_SESSIONS_REQUEST, new DumpSessions());
        dispatcher.registerHandler(AdminConstants.GET_SESSIONS_REQUEST, new GetSessions());

        // calendar resources
        dispatcher.registerHandler(AdminConstants.CREATE_CALENDAR_RESOURCE_REQUEST,   new CreateCalendarResource());
        dispatcher.registerHandler(AdminConstants.DELETE_CALENDAR_RESOURCE_REQUEST,   new DeleteCalendarResource());
        dispatcher.registerHandler(AdminConstants.MODIFY_CALENDAR_RESOURCE_REQUEST,   new ModifyCalendarResource());
        dispatcher.registerHandler(AdminConstants.RENAME_CALENDAR_RESOURCE_REQUEST,   new RenameCalendarResource());
        dispatcher.registerHandler(AdminConstants.GET_CALENDAR_RESOURCE_REQUEST,      new GetCalendarResource());
        dispatcher.registerHandler(AdminConstants.GET_ALL_CALENDAR_RESOURCES_REQUEST, new GetAllCalendarResources());
        dispatcher.registerHandler(AdminConstants.SEARCH_CALENDAR_RESOURCES_REQUEST,  new SearchCalendarResources());

        // QUOTA and mailbox data
        dispatcher.registerHandler(AdminConstants.GET_QUOTA_USAGE_REQUEST, new GetQuotaUsage());
        dispatcher.registerHandler(AdminConstants.COMPUTE_AGGR_QUOTA_USAGE_REQUEST, new ComputeAggregateQuotaUsage());
        dispatcher.registerHandler(AdminConstants.GET_AGGR_QUOTA_USAGE_ON_SERVER_REQUEST,
                new GetAggregateQuotaUsageOnServer());
        dispatcher.registerHandler(AdminConstants.GET_ALL_MAILBOXES_REQUEST, new GetAllMailboxes());
        dispatcher.registerHandler(AdminConstants.GET_MAILBOX_STATS_REQUEST, new GetMailboxStats());

        // Mail queue management
        dispatcher.registerHandler(AdminConstants.GET_MAIL_QUEUE_INFO_REQUEST, new GetMailQueueInfo());
        dispatcher.registerHandler(AdminConstants.GET_MAIL_QUEUE_REQUEST, new GetMailQueue());
        dispatcher.registerHandler(AdminConstants.MAIL_QUEUE_ACTION_REQUEST, new MailQueueAction());
        dispatcher.registerHandler(AdminConstants.MAIL_QUEUE_FLUSH_REQUEST, new MailQueueFlush());

        dispatcher.registerHandler(AdminConstants.AUTO_COMPLETE_GAL_REQUEST, new AutoCompleteGal());
        dispatcher.registerHandler(AdminConstants.SEARCH_GAL_REQUEST, new SearchGal());

        // data source
        dispatcher.registerHandler(AdminConstants.GET_DATA_SOURCES_REQUEST, new GetDataSources());
        dispatcher.registerHandler(AdminConstants.CREATE_DATA_SOURCE_REQUEST, new CreateDataSource());
        dispatcher.registerHandler(AdminConstants.MODIFY_DATA_SOURCE_REQUEST, new ModifyDataSource());
        dispatcher.registerHandler(AdminConstants.DELETE_DATA_SOURCE_REQUEST, new DeleteDataSource());

        // calendar time zone fixup
        dispatcher.registerHandler(AdminConstants.FIX_CALENDAR_TZ_REQUEST, new FixCalendarTZ());
        // calendar item end time fixup
        dispatcher.registerHandler(AdminConstants.FIX_CALENDAR_END_TIME_REQUEST, new FixCalendarEndTime());
        // calendar item priority fixup
        dispatcher.registerHandler(AdminConstants.FIX_CALENDAR_PRIORITY_REQUEST, new FixCalendarPriority());

        // admin saved searches
        dispatcher.registerHandler(AdminConstants.GET_ADMIN_SAVED_SEARCHES_REQUEST, new GetAdminSavedSearches());
        dispatcher.registerHandler(AdminConstants.MODIFY_ADMIN_SAVED_SEARCHES_REQUEST, new ModifyAdminSavedSearches());

        dispatcher.registerHandler(AdminConstants.ADD_ACCOUNT_LOGGER_REQUEST, new AddAccountLogger());
        dispatcher.registerHandler(AdminConstants.REMOVE_ACCOUNT_LOGGER_REQUEST, new RemoveAccountLogger());
        dispatcher.registerHandler(AdminConstants.GET_ACCOUNT_LOGGERS_REQUEST, new GetAccountLoggers());
        dispatcher.registerHandler(AdminConstants.GET_ALL_ACCOUNT_LOGGERS_REQUEST, new GetAllAccountLoggers());
        dispatcher.registerHandler(AdminConstants.RESET_ALL_LOGGERS_REQUEST, new ResetAllLoggers());

        dispatcher.registerHandler(AdminConstants.CHECK_DIRECTORY_REQUEST, new CheckDirectory());

        dispatcher.registerHandler(AdminConstants.FLUSH_CACHE_REQUEST, new FlushCache());

        dispatcher.registerHandler(AdminConstants.COUNT_ACCOUNT_REQUEST, new CountAccount());
        dispatcher.registerHandler(AdminConstants.COUNT_OBJECTS_REQUEST, new CountObjects());

        dispatcher.registerHandler(AdminConstants.GET_SHARE_INFO_REQUEST, new GetShareInfo());

        dispatcher.registerHandler(AdminConstants.GET_SERVER_NIFS_REQUEST, new GetServerNIFs());

        // f/b mgmt
        dispatcher.registerHandler(AdminConstants.GET_ALL_FREE_BUSY_PROVIDERS_REQUEST, new GetAllFreeBusyProviders());
        dispatcher.registerHandler(AdminConstants.GET_FREE_BUSY_QUEUE_INFO_REQUEST, new GetFreeBusyQueueInfo());
        dispatcher.registerHandler(AdminConstants.PUSH_FREE_BUSY_REQUEST, new PushFreeBusy());
        dispatcher.registerHandler(AdminConstants.PURGE_FREE_BUSY_QUEUE_REQUEST, new PurgeFreeBusyQueue());

        // calendar cache
        dispatcher.registerHandler(AdminConstants.PURGE_ACCOUNT_CALENDAR_CACHE_REQUEST, new PurgeAccountCalendarCache());

        // rights
        dispatcher.registerHandler(AdminConstants.GET_DELEGATED_ADMIN_CONSTRAINTS_REQUEST, new GetDelegatedAdminConstraints());
        dispatcher.registerHandler(AdminConstants.GET_RIGHTS_DOC_REQUEST, new GetRightsDoc());
        dispatcher.registerHandler(AdminConstants.GET_RIGHT_REQUEST, new GetRight());
        dispatcher.registerHandler(AdminConstants.GET_ADMIN_CONSOLE_UI_COMP_REQUEST, new GetAdminConsoleUIComp());
        dispatcher.registerHandler(AdminConstants.GET_ALL_EFFECTIVE_RIGHTS_REQUEST, new GetAllEffectiveRights());
        dispatcher.registerHandler(AdminConstants.GET_ALL_RIGHTS_REQUEST, new GetAllRights());
        dispatcher.registerHandler(AdminConstants.GET_EFFECTIVE_RIGHTS_REQUEST, new GetEffectiveRights());
        dispatcher.registerHandler(AdminConstants.GET_CREATE_OBJECT_ATTRS_REQUEST, new GetCreateObjectAttrs());
        dispatcher.registerHandler(AdminConstants.GET_GRANTS_REQUEST, new GetGrants());
        dispatcher.registerHandler(AdminConstants.CHECK_RIGHT_REQUEST, new CheckRight());
        dispatcher.registerHandler(AdminConstants.GRANT_RIGHT_REQUEST, new GrantRight());
        dispatcher.registerHandler(AdminConstants.MODIFY_DELEGATED_ADMIN_CONSTRAINTS_REQUEST, new ModifyDelegatedAdminConstraints());
        dispatcher.registerHandler(AdminConstants.REVOKE_RIGHT_REQUEST, new RevokeRight());

        // admin wait set
        dispatcher.registerHandler(AdminConstants.ADMIN_CREATE_WAIT_SET_REQUEST, new AdminCreateWaitSetRequest());
        dispatcher.registerHandler(AdminConstants.ADMIN_WAIT_SET_REQUEST, new AdminWaitSetRequest());
        dispatcher.registerHandler(AdminConstants.ADMIN_DESTROY_WAIT_SET_REQUEST, new AdminDestroyWaitSetRequest());
        dispatcher.registerHandler(AdminConstants.QUERY_WAIT_SET_REQUEST, new QueryWaitSet());

        // zimbraXMPPComponent object class
        dispatcher.registerHandler(AdminConstants.CREATE_XMPPCOMPONENT_REQUEST, new CreateXMPPComponent());
        dispatcher.registerHandler(AdminConstants.GET_XMPPCOMPONENT_REQUEST, new GetXMPPComponent());
        dispatcher.registerHandler(AdminConstants.GET_ALL_XMPPCOMPONENTS_REQUEST, new GetAllXMPPComponents());
        dispatcher.registerHandler(AdminConstants.DELETE_XMPPCOMPONENT_REQUEST, new DeleteXMPPComponent());

        dispatcher.registerHandler(AdminConstants.GET_SERVER_STATS_REQUEST, new GetServerStats());
        dispatcher.registerHandler(AdminConstants.GET_LOGGER_STATS_REQUEST, new GetLoggerStats());
        dispatcher.registerHandler(AdminConstants.SYNC_GAL_ACCOUNT_REQUEST, new SyncGalAccount());

        // memcached
        dispatcher.registerHandler(AdminConstants.RELOAD_MEMCACHED_CLIENT_CONFIG_REQUEST, new ReloadMemcachedClientConfig());
        dispatcher.registerHandler(AdminConstants.GET_MEMCACHED_CLIENT_CONFIG_REQUEST, new GetMemcachedClientConfig());

        // local config
        dispatcher.registerHandler(AdminConstants.RELOAD_LOCAL_CONFIG_REQUEST, new ReloadLocalConfig());

        // wiki migration
        dispatcher.registerHandler(AdminConstants.MIGRATE_ACCOUNT_REQUEST, new MigrateAccount());

        // noop
        dispatcher.registerHandler(AdminConstants.NO_OP_REQUEST, new NoOp());

        // cookie and authtoken maintenance
        dispatcher.registerHandler(AdminConstants.CLEAR_COOKIE_REQUEST, new ClearCookie());
        dispatcher.registerHandler(AdminConstants.LOCKOUT_MAILBOX_REQUEST, new LockoutMailbox());
        dispatcher.registerHandler(AdminConstants.REFRESH_REGISTERED_AUTHTOKENS_REQUEST, new RefreshRegisteredAuthTokens());

        // Retention policy
        dispatcher.registerHandler(AdminConstants.GET_SYSTEM_RETENTION_POLICY_REQUEST, new GetSystemRetentionPolicy());
        dispatcher.registerHandler(AdminConstants.CREATE_SYSTEM_RETENTION_POLICY_REQUEST, new CreateSystemRetentionPolicy());
        dispatcher.registerHandler(AdminConstants.MODIFY_SYSTEM_RETENTION_POLICY_REQUEST, new ModifySystemRetentionPolicy());
        dispatcher.registerHandler(AdminConstants.DELETE_SYSTEM_RETENTION_POLICY_REQUEST, new DeleteSystemRetentionPolicy());

        // store manager verifier
        dispatcher.registerHandler(AdminConstants.VERIFY_STORE_MANAGER_REQUEST, new VerifyStoreManager());

        // Skins
        dispatcher.registerHandler(AdminConstants.GET_ALL_SKINS_REQUEST, new GetAllSkins());
<<<<<<< HEAD
        dispatcher.registerHandler(AdminConstants.RESET_LDAP_CLIENT_REQUEST, new ResetLdapClient());
=======

        dispatcher.registerHandler(AdminConstants.GET_ALL_ACTIVE_SERVERS_REQUEST, new GetAllActiveServers());
        dispatcher.registerHandler(AdminConstants.SET_SERVER_OFFLINE_REQUEST, new SetServerOffline());
        dispatcher.registerHandler(AdminConstants.SET_LOCAL_SERVER_ONLINE_REQUEST, new SetLocalServerOnline());

        //two-factor auth
        dispatcher.registerHandler(AdminConstants.CLEAR_TWO_FACTOR_AUTH_DATA_REQUEST, new ClearTwoFactorAuthData());
        dispatcher.registerHandler(AdminConstants.GET_CLEAR_TWO_FACTOR_AUTH_DATA_STATUS_REQUEST, new GetClearTwoFactorAuthDataStatus());
>>>>>>> ab24c3a4
    }

    /**
     * @param request
     * @return
     * @throws ServiceException
     */
    public static Map<String, Object> getAttrs(Element request) throws ServiceException {
        return getAttrs(request, false);
    }

    /**
     * Given:
     *     <request>
     *        <a n="name">VALUE</a>
     *        <a n="name2">VALUE</a>
     *        ...
     *      <request>
     *
     * Return a map of name,value pairs
     *
     * @param request
     * @return
     * @throws ServiceException
     */
    public static Map<String, Object> getAttrs(Element request, boolean ignoreEmptyValues)
    throws ServiceException {
        Map<String, Object> result = new HashMap<String, Object>();
        for (Element a : request.listElements(AdminConstants.E_A)) {
            String name = a.getAttribute(AdminConstants.A_N);
            String value = a.getText();
            if (!ignoreEmptyValues || (value != null && value.length() > 0))
                StringUtil.addToMultiMap(result, name, value);
        }
        return result;
    }
}<|MERGE_RESOLUTION|>--- conflicted
+++ resolved
@@ -294,18 +294,19 @@
 
         // Skins
         dispatcher.registerHandler(AdminConstants.GET_ALL_SKINS_REQUEST, new GetAllSkins());
-<<<<<<< HEAD
-        dispatcher.registerHandler(AdminConstants.RESET_LDAP_CLIENT_REQUEST, new ResetLdapClient());
-=======
 
         dispatcher.registerHandler(AdminConstants.GET_ALL_ACTIVE_SERVERS_REQUEST, new GetAllActiveServers());
         dispatcher.registerHandler(AdminConstants.SET_SERVER_OFFLINE_REQUEST, new SetServerOffline());
         dispatcher.registerHandler(AdminConstants.SET_LOCAL_SERVER_ONLINE_REQUEST, new SetLocalServerOnline());
 
+        dispatcher.registerHandler(AdminConstants.GET_ALL_ACTIVE_SERVERS_REQUEST, new GetAllActiveServers());
+        dispatcher.registerHandler(AdminConstants.SET_SERVER_OFFLINE_REQUEST, new SetServerOffline());
+        dispatcher.registerHandler(AdminConstants.SET_LOCAL_SERVER_ONLINE_REQUEST, new SetLocalServerOnline());
+
         //two-factor auth
         dispatcher.registerHandler(AdminConstants.CLEAR_TWO_FACTOR_AUTH_DATA_REQUEST, new ClearTwoFactorAuthData());
         dispatcher.registerHandler(AdminConstants.GET_CLEAR_TWO_FACTOR_AUTH_DATA_STATUS_REQUEST, new GetClearTwoFactorAuthDataStatus());
->>>>>>> ab24c3a4
+        dispatcher.registerHandler(AdminConstants.RESET_LDAP_CLIENT_REQUEST, new ResetLdapClient());
     }
 
     /**
