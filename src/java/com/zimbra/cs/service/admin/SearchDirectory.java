/*
 * ***** BEGIN LICENSE BLOCK *****
 * Zimbra Collaboration Suite Server
 * Copyright (C) 2006, 2007, 2008, 2009, 2010 Zimbra, Inc.
 * 
 * The contents of this file are subject to the Zimbra Public License
 * Version 1.3 ("License"); you may not use this file except in
 * compliance with the License.  You may obtain a copy of the License at
 * http://www.zimbra.com/license.
 * 
 * Software distributed under the License is distributed on an "AS IS"
 * basis, WITHOUT WARRANTY OF ANY KIND, either express or implied.
 * ***** END LICENSE BLOCK *****
 */

/*
 * Created on Jun 17, 2004
 */
package com.zimbra.cs.service.admin;

import com.zimbra.common.localconfig.LC;
import com.zimbra.common.service.ServiceException;
import com.zimbra.common.soap.AdminConstants;
import com.zimbra.cs.account.Account;
import com.zimbra.cs.account.AccountServiceException;
import com.zimbra.cs.account.Alias;
import com.zimbra.cs.account.CalendarResource;
import com.zimbra.cs.account.Cos;
import com.zimbra.cs.account.DistributionList;
import com.zimbra.cs.account.Domain;
import com.zimbra.cs.account.NamedEntry;
import com.zimbra.cs.account.Provisioning;
import com.zimbra.cs.account.Provisioning.DomainBy;
import com.zimbra.cs.account.Provisioning.SearchOptions;
import com.zimbra.cs.account.accesscontrol.Rights.Admin;
import com.zimbra.cs.account.accesscontrol.AdminRight;
import com.zimbra.cs.account.accesscontrol.TargetType;
import com.zimbra.cs.session.AdminSession;
import com.zimbra.cs.session.Session;
import com.zimbra.common.soap.Element;
import com.zimbra.soap.ZimbraSoapContext;

import java.util.Arrays;
import java.util.HashSet;
import java.util.List;
import java.util.Map;
import java.util.Set;

/**
 * @author schemers
 */
public class SearchDirectory extends AdminDocumentHandler {

    public static final String BY_NAME = "name";
    public static final String BY_ID = "id";
    
    private static final String SEARCH_DIRECTORY_ACCOUNT_DATA = "SearchDirectoryAccount";

    public static final int MAX_SEARCH_RESULTS = LC.zimbra_directory_max_search_result.intValue();
    
    /**
     * must be careful and only allow access to domain if domain admin
     */
    public boolean domainAuthSufficient(Map context) {
        return true;
    }
    
    public Element handle(Element request, Map<String, Object> context) throws ServiceException {
        ZimbraSoapContext zsc = getZimbraSoapContext(context);
        Provisioning prov = Provisioning.getInstance();

        String query = request.getAttribute(AdminConstants.E_QUERY, null);

        int maxResults = (int) request.getAttributeLong(AdminConstants.A_MAX_RESULTS, MAX_SEARCH_RESULTS);
        int limit = (int) request.getAttributeLong(AdminConstants.A_LIMIT, Integer.MAX_VALUE);
        if (limit == 0)
            limit = Integer.MAX_VALUE;
        int offset = (int) request.getAttributeLong(AdminConstants.A_OFFSET, 0);
        String domain = request.getAttribute(AdminConstants.A_DOMAIN, null);
        boolean applyCos = request.getAttributeBool(AdminConstants.A_APPLY_COS, true);
        boolean applyConfig = request.getAttributeBool(AdminConstants.A_APPLY_CONFIG, true);
        String attrsStr = request.getAttribute(AdminConstants.A_ATTRS, null);
        String sortBy = request.getAttribute(AdminConstants.A_SORT_BY, null);
        String types = request.getAttribute(AdminConstants.A_TYPES, "accounts");
        boolean sortAscending = request.getAttributeBool(AdminConstants.A_SORT_ASCENDING, true);

        int flags = 0;
        
        if (types.indexOf("accounts") != -1) flags |= Provisioning.SA_ACCOUNT_FLAG;
        if (types.indexOf("aliases") != -1) flags |= Provisioning.SA_ALIAS_FLAG;
        if (types.indexOf("distributionlists") != -1) flags |= Provisioning.SA_DISTRIBUTION_LIST_FLAG;
        if (types.indexOf("resources") != -1) flags |= Provisioning.SA_CALENDAR_RESOURCE_FLAG;
        if (types.indexOf("domains") != -1) flags |= Provisioning.SA_DOMAIN_FLAG;
        if (types.indexOf("coses") != -1) flags |= Provisioning.SD_COS_FLAG;
        
        // cannot specify a domain with the "coses" flag 
        if (((flags & Provisioning.SD_COS_FLAG) == Provisioning.SD_COS_FLAG) &&
            (domain != null))
            throw ServiceException.INVALID_REQUEST("cannot specify domain with coses flag", null);

        String[] attrs = attrsStr == null ? null : attrsStr.split(",");
        Set<String> reqAttrs = attrs == null ? null : new HashSet(Arrays.asList(attrs));
        Element response = zsc.createElement(AdminConstants.SEARCH_DIRECTORY_RESPONSE);
        
        // if we are a domain admin only, restrict to domain
        //
        // Note: isDomainAdminOnly *always* returns false for pure ACL based AccessManager 
        if (isDomainAdminOnly(zsc)) {
            if ((flags & Provisioning.SA_DOMAIN_FLAG) == Provisioning.SA_DOMAIN_FLAG) {
                if(query != null && query.length()>0) {
                    throw ServiceException.PERM_DENIED("cannot search for domains");
                } else {
                    domain = getAuthTokenAccountDomain(zsc).getName();
                    Domain d = null;
                    if (domain != null) {
                        d = prov.get(DomainBy.name, domain);
                        if (d == null)
                            throw AccountServiceException.NO_SUCH_DOMAIN(domain);
                    }
                    GetDomain.encodeDomain(response, d, applyConfig, reqAttrs, null);
                    response.addAttribute(AdminConstants.A_MORE, false);
                    response.addAttribute(AdminConstants.A_SEARCH_TOTAL, 1);
                    return response;
                }

            }
            if ((flags & Provisioning.SD_COS_FLAG) == Provisioning.SD_COS_FLAG)
                throw ServiceException.PERM_DENIED("cannot search for coses");

            if (domain == null) {
                domain = getAuthTokenAccountDomain(zsc).getName();
            } else {
                checkDomainRight(zsc, domain, AdminRight.PR_ALWAYS_ALLOW);
            }
        }

        Domain d = null;
        if (domain != null) {
            d = prov.get(DomainBy.name, domain);
            if (d == null)
                throw AccountServiceException.NO_SUCH_DOMAIN(domain);
        }

        AdminAccessControl aac = AdminAccessControl.getAdminAccessControl(zsc);
        AdminAccessControl.SearchDirectoryRightChecker rightChecker = 
            new AdminAccessControl.SearchDirectoryRightChecker(aac, prov, reqAttrs);
        
        List accounts;
        AdminSession session = (AdminSession) getSession(zsc, Session.Type.ADMIN);
        
        // bug 36017.  
        // See comment for Provisioning.SO_NO_ACCOUNT_DEFAULTS
        // 
        // We set defaults when accounts are paged back to the SOAP client.
        //
        // Account object returned from Provisioning.searchDirectory are not cached anywhere,
        // they are just referenced here.
        //
        flags |= Provisioning.SO_NO_ACCOUNT_DEFAULTS;
        
        if (session != null) {
            accounts = session.searchAccounts(d, query, attrs, sortBy, sortAscending, 
                    flags, offset, maxResults, rightChecker);
        } else {
            SearchOptions options = new SearchOptions();
            options.setDomain(d);
            options.setFlags(flags);
            options.setMaxResults(maxResults);
            options.setQuery(query);
            options.setReturnAttrs(attrs);
            options.setSortAscending(sortAscending);
            options.setSortAttr(sortBy);
            options.setConvertIDNToAscii(true);
            accounts = prov.searchDirectory(options);
            accounts = rightChecker.getAllowed(accounts);
        }
<<<<<<< HEAD

        LdapProvisioning ldapProv = null;
        if (prov instanceof LdapProvisioning)
            ldapProv = (LdapProvisioning)prov;

=======
        
        // use originally requested attrs for encoding
        String[] origAttrs = origAttrsStr == null ? null : origAttrsStr.split(",");
        Set<String> origReqAttrs = origAttrs == null ? null : new HashSet(Arrays.asList(origAttrs));
        
>>>>>>> 670bcf2b
        int i, limitMax = offset+limit;
        for (i=offset; i < limitMax && i < accounts.size(); i++) {
            NamedEntry entry = (NamedEntry) accounts.get(i);
            
            boolean applyDefault = true;
            
            if (entry instanceof Account) {
                applyDefault = applyCos;
                setAccountDefaults((Account)entry);
            } else if (entry instanceof Domain) {
                applyDefault = applyConfig;
            }
            
            encodeEntry(prov, response, entry, applyDefault, reqAttrs, aac);
        }          

        response.addAttribute(AdminConstants.A_MORE, i < accounts.size());
        response.addAttribute(AdminConstants.A_SEARCH_TOTAL, accounts.size());
        return response;
    }
    
    private void setAccountDefaults(Account entry) throws ServiceException {
       
        Boolean isDefaultSet = (Boolean)entry.getCachedData(SEARCH_DIRECTORY_ACCOUNT_DATA);
        if (isDefaultSet == null || isDefaultSet == Boolean.FALSE) {
            entry.setAccountDefaults(true);
            entry.setCachedData(SEARCH_DIRECTORY_ACCOUNT_DATA, Boolean.TRUE);
        }
    }
    
    static void encodeEntry(Provisioning prov, Element parent, NamedEntry entry, 
            boolean applyDefault, Set<String> reqAttrs, AdminAccessControl aac) 
    throws ServiceException {
        if (entry instanceof CalendarResource) {
            ToXML.encodeCalendarResource(parent, (CalendarResource)entry, applyDefault, 
                    reqAttrs, aac.getAttrRightChecker((CalendarResource)entry));
        } else if (entry instanceof Account) {
<<<<<<< HEAD
            ToXML.encodeAccount(parent, (Account)entry, applyDefault, reqAttrs, aac.getAttrRightChecker((Account)entry));
=======
            ToXML.encodeAccount(parent, (Account)entry, applyDefault, true, 
                    reqAttrs, aac.getAttrRightChecker((Account)entry));
>>>>>>> 670bcf2b
        } else if (entry instanceof DistributionList) {
            GetDistributionList.encodeDistributionList(parent, (DistributionList)entry, false, 
                    reqAttrs, aac.getAttrRightChecker((DistributionList)entry));
        } else if (entry instanceof Alias) {
            encodeAlias(parent, prov, (Alias)entry, reqAttrs);
        } else if (entry instanceof Domain) {
            GetDomain.encodeDomain(parent, (Domain)entry, applyDefault, 
                    reqAttrs, aac.getAttrRightChecker((Domain)entry));
        } else if (entry instanceof Cos) {
            GetCos.encodeCos(parent, (Cos)entry, reqAttrs, aac.getAttrRightChecker((Cos)entry));
        }
    }

    private static void encodeAlias(Element e, Provisioning prov, Alias a, Set<String> reqAttrs) 
    throws ServiceException {
        Element ealias = e.addElement(AdminConstants.E_ALIAS);
        ealias.addAttribute(AdminConstants.A_NAME, a.getUnicodeName());
        ealias.addAttribute(AdminConstants.A_ID, a.getId());
        ealias.addAttribute(AdminConstants.A_TARGETNAME, a.getTargetUnicodeName(prov));
        
        TargetType tt = a.getTargetType(prov);
        if (tt != null)
            ealias.addAttribute(AdminConstants.A_TYPE, tt.getCode());
        
        Map attrs = a.getUnicodeAttrs();
        
        ToXML.encodeAttrs(ealias, attrs, reqAttrs, null); // don't have/need an AttrRightChecker for alias
    }
  
    
    @Override
    public void docRights(List<AdminRight> relatedRights, List<String> notes) {
        relatedRights.add(Admin.R_getAccount);
        relatedRights.add(Admin.R_getCalendarResource);
        relatedRights.add(Admin.R_getDistributionList);
        relatedRights.add(Admin.R_getDomain);
        relatedRights.add(Admin.R_getCos);
        relatedRights.add(Admin.R_listAccount);
        relatedRights.add(Admin.R_listCalendarResource);
        relatedRights.add(Admin.R_listDistributionList);
        relatedRights.add(Admin.R_listDomain);
        relatedRights.add(Admin.R_listCos);
        
        notes.add(AdminRightCheckPoint.Notes.LIST_ENTRY);
    }
}<|MERGE_RESOLUTION|>--- conflicted
+++ resolved
@@ -35,6 +35,7 @@
 import com.zimbra.cs.account.accesscontrol.Rights.Admin;
 import com.zimbra.cs.account.accesscontrol.AdminRight;
 import com.zimbra.cs.account.accesscontrol.TargetType;
+import com.zimbra.cs.account.ldap.LdapProvisioning;
 import com.zimbra.cs.session.AdminSession;
 import com.zimbra.cs.session.Session;
 import com.zimbra.common.soap.Element;
@@ -69,7 +70,7 @@
         ZimbraSoapContext zsc = getZimbraSoapContext(context);
         Provisioning prov = Provisioning.getInstance();
 
-        String query = request.getAttribute(AdminConstants.E_QUERY, null);
+        String query = request.getAttribute(AdminConstants.E_QUERY);
 
         int maxResults = (int) request.getAttributeLong(AdminConstants.A_MAX_RESULTS, MAX_SEARCH_RESULTS);
         int limit = (int) request.getAttributeLong(AdminConstants.A_LIMIT, Integer.MAX_VALUE);
@@ -159,8 +160,7 @@
         flags |= Provisioning.SO_NO_ACCOUNT_DEFAULTS;
         
         if (session != null) {
-            accounts = session.searchAccounts(d, query, attrs, sortBy, sortAscending, 
-                    flags, offset, maxResults, rightChecker);
+            accounts = session.searchAccounts(d, query, attrs, sortBy, sortAscending, flags, offset, maxResults, rightChecker);
         } else {
             SearchOptions options = new SearchOptions();
             options.setDomain(d);
@@ -174,19 +174,11 @@
             accounts = prov.searchDirectory(options);
             accounts = rightChecker.getAllowed(accounts);
         }
-<<<<<<< HEAD
 
         LdapProvisioning ldapProv = null;
         if (prov instanceof LdapProvisioning)
             ldapProv = (LdapProvisioning)prov;
 
-=======
-        
-        // use originally requested attrs for encoding
-        String[] origAttrs = origAttrsStr == null ? null : origAttrsStr.split(",");
-        Set<String> origReqAttrs = origAttrs == null ? null : new HashSet(Arrays.asList(origAttrs));
-        
->>>>>>> 670bcf2b
         int i, limitMax = offset+limit;
         for (i=offset; i < limitMax && i < accounts.size(); i++) {
             NamedEntry entry = (NamedEntry) accounts.get(i);
@@ -195,7 +187,7 @@
             
             if (entry instanceof Account) {
                 applyDefault = applyCos;
-                setAccountDefaults((Account)entry);
+                setAccountDefaults(ldapProv, (Account)entry);
             } else if (entry instanceof Domain) {
                 applyDefault = applyConfig;
             }
@@ -208,43 +200,35 @@
         return response;
     }
     
-    private void setAccountDefaults(Account entry) throws ServiceException {
-       
+    private void setAccountDefaults(LdapProvisioning ldapProv, Account entry) throws ServiceException {
+        if (ldapProv == null)
+            return;
+        
         Boolean isDefaultSet = (Boolean)entry.getCachedData(SEARCH_DIRECTORY_ACCOUNT_DATA);
         if (isDefaultSet == null || isDefaultSet == Boolean.FALSE) {
-            entry.setAccountDefaults(true);
+            ldapProv.setAccountDefaults((Account)entry, 0);
             entry.setCachedData(SEARCH_DIRECTORY_ACCOUNT_DATA, Boolean.TRUE);
         }
     }
     
-    static void encodeEntry(Provisioning prov, Element parent, NamedEntry entry, 
-            boolean applyDefault, Set<String> reqAttrs, AdminAccessControl aac) 
+    static void encodeEntry(Provisioning prov, Element parent, NamedEntry entry, boolean applyDefault, Set<String> reqAttrs, AdminAccessControl aac) 
     throws ServiceException {
         if (entry instanceof CalendarResource) {
-            ToXML.encodeCalendarResource(parent, (CalendarResource)entry, applyDefault, 
-                    reqAttrs, aac.getAttrRightChecker((CalendarResource)entry));
+            ToXML.encodeCalendarResource(parent, (CalendarResource)entry, applyDefault, reqAttrs, aac.getAttrRightChecker((CalendarResource)entry));
         } else if (entry instanceof Account) {
-<<<<<<< HEAD
             ToXML.encodeAccount(parent, (Account)entry, applyDefault, reqAttrs, aac.getAttrRightChecker((Account)entry));
-=======
-            ToXML.encodeAccount(parent, (Account)entry, applyDefault, true, 
-                    reqAttrs, aac.getAttrRightChecker((Account)entry));
->>>>>>> 670bcf2b
         } else if (entry instanceof DistributionList) {
-            GetDistributionList.encodeDistributionList(parent, (DistributionList)entry, false, 
-                    reqAttrs, aac.getAttrRightChecker((DistributionList)entry));
+            GetDistributionList.encodeDistributionList(parent, (DistributionList)entry, false, reqAttrs, aac.getAttrRightChecker((DistributionList)entry));
         } else if (entry instanceof Alias) {
             encodeAlias(parent, prov, (Alias)entry, reqAttrs);
         } else if (entry instanceof Domain) {
-            GetDomain.encodeDomain(parent, (Domain)entry, applyDefault, 
-                    reqAttrs, aac.getAttrRightChecker((Domain)entry));
+            GetDomain.encodeDomain(parent, (Domain)entry, applyDefault, reqAttrs, aac.getAttrRightChecker((Domain)entry));
         } else if (entry instanceof Cos) {
             GetCos.encodeCos(parent, (Cos)entry, reqAttrs, aac.getAttrRightChecker((Cos)entry));
         }
     }
 
-    private static void encodeAlias(Element e, Provisioning prov, Alias a, Set<String> reqAttrs) 
-    throws ServiceException {
+    private static void encodeAlias(Element e, Provisioning prov, Alias a, Set<String> reqAttrs) throws ServiceException {
         Element ealias = e.addElement(AdminConstants.E_ALIAS);
         ealias.addAttribute(AdminConstants.A_NAME, a.getUnicodeName());
         ealias.addAttribute(AdminConstants.A_ID, a.getId());
