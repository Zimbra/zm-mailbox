/*
 * ***** BEGIN LICENSE BLOCK *****
 * Zimbra Collaboration Suite Server
 * Copyright (C) 2005, 2006, 2007, 2009, 2010, 2011, 2012, 2013 Zimbra Software, LLC.
 * 
 * The contents of this file are subject to the Zimbra Public License
 * Version 1.4 ("License"); you may not use this file except in
 * compliance with the License.  You may obtain a copy of the License at
 * http://www.zimbra.com/license.
 * 
 * Software distributed under the License is distributed on an "AS IS"
 * basis, WITHOUT WARRANTY OF ANY KIND, either express or implied.
 * ***** END LICENSE BLOCK *****
 */

package com.zimbra.cs.service.admin;

import java.util.Arrays;
import java.util.List;
import java.util.Map;

<<<<<<< HEAD
=======
import com.zimbra.common.service.ServiceException;
import com.zimbra.common.soap.AdminConstants;
import com.zimbra.common.soap.Element;
import com.zimbra.common.util.ZimbraLog;
import com.zimbra.cs.account.Account;
>>>>>>> 66ae4ba5
import com.zimbra.cs.account.AccountServiceException;
import com.zimbra.cs.account.DistributionList;
import com.zimbra.cs.account.DynamicGroup;
import com.zimbra.cs.account.Group;
import com.zimbra.cs.account.Provisioning;
import com.zimbra.cs.account.accesscontrol.AdminRight;
import com.zimbra.cs.account.accesscontrol.Rights.Admin;
import com.zimbra.common.account.Key.DistributionListBy;
import com.zimbra.common.service.ServiceException;
import com.zimbra.common.util.ZimbraLog;
import com.zimbra.common.soap.AdminConstants;
import com.zimbra.common.soap.Element;
import com.zimbra.soap.ZimbraSoapContext;

public class RemoveDistributionListMember extends ReloadMemberPostProxyHandler {

<<<<<<< HEAD
    /**
     * must be careful and only allow access to domain if domain admin
     */
    public boolean domainAuthSufficient(Map context) {
        return true;
    }
    
    @Override
    protected Group getGroup(Element request) throws ServiceException {
        String id = request.getAttribute(AdminConstants.E_ID);
        return Provisioning.getInstance().getGroup(DistributionListBy.id, id);
=======
    @Override
    protected List<String> getMemberList(Element request, Map<String, Object> context)
            throws ServiceException {
        List<String> memberList = super.getMemberList(request, context);
        Group group = getGroupFromContext(context);
        memberList = addMembersFromAccountElements(request, memberList, group);
        return memberList;
    }

    private List<String> addMembersFromAccountElements(Element request, List<String> memberList, Group group) throws ServiceException {
        Provisioning prov = Provisioning.getInstance();
        for (Element elem : request.listElements(AdminConstants.E_ACCOUNT)) {
            Set<String> listAddresses = group.getAllMembersSet();
            Account account = prov.getAccount(elem.getTextTrim());
            if(account != null) {
                if(listAddresses.contains(account.getMail())) {
                    memberList.add(account.getMail());
                }
                List<String> accountAddresses = Arrays.asList(account.getAliases());
                for(String addr : accountAddresses) {
                    if(listAddresses.contains(addr)) {
                        memberList.add(addr);
                    }
                }
            }
        }
        return memberList;
>>>>>>> 66ae4ba5
    }

    public Element handle(Element request, Map<String, Object> context) throws ServiceException {

        ZimbraSoapContext zsc = getZimbraSoapContext(context);
        Provisioning prov = Provisioning.getInstance();
<<<<<<< HEAD
        
        List<String> memberList = new LinkedList<String>();
        for (Element elem : request.listElements(AdminConstants.E_DLM)) {
        	memberList.add(elem.getTextTrim());
        }
=======

        List<String> memberList = getMemberList(request, context);
>>>>>>> 66ae4ba5

        Group group = getGroupFromContext(context);
        if (group == null) {
            String id = request.getAttribute(AdminConstants.E_ID);
            throw AccountServiceException.NO_SUCH_DISTRIBUTION_LIST(id);
        }
        
        if (group.isDynamic()) {
            checkDynamicGroupRight(zsc, (DynamicGroup) group, Admin.R_removeGroupMember);
        } else {
            checkDistributionListRight(zsc, (DistributionList) group, Admin.R_removeDistributionListMember);
        }
<<<<<<< HEAD
        
        String[] members = (String[]) memberList.toArray(new String[0]); 
=======

        memberList = addMembersFromAccountElements(request, memberList, group);

        String[] members = memberList.toArray(new String[0]);
>>>>>>> 66ae4ba5
        prov.removeGroupMembers(group, members);
        
        ZimbraLog.security.info(ZimbraLog.encodeAttrs(
                new String[] {"cmd", "RemoveDistributionListMember", "name", group.getName(), 
                "member", Arrays.deepToString(members)})); 

        Element response = zsc.createElement(AdminConstants.REMOVE_DISTRIBUTION_LIST_MEMBER_RESPONSE);
        return response;
    }
    
    @Override
    public void docRights(List<AdminRight> relatedRights, List<String> notes) {
        relatedRights.add(Admin.R_removeDistributionListMember);
        relatedRights.add(Admin.R_removeGroupMember);
    }

}<|MERGE_RESOLUTION|>--- conflicted
+++ resolved
@@ -2,12 +2,12 @@
  * ***** BEGIN LICENSE BLOCK *****
  * Zimbra Collaboration Suite Server
  * Copyright (C) 2005, 2006, 2007, 2009, 2010, 2011, 2012, 2013 Zimbra Software, LLC.
- * 
+ *
  * The contents of this file are subject to the Zimbra Public License
  * Version 1.4 ("License"); you may not use this file except in
  * compliance with the License.  You may obtain a copy of the License at
  * http://www.zimbra.com/license.
- * 
+ *
  * Software distributed under the License is distributed on an "AS IS"
  * basis, WITHOUT WARRANTY OF ANY KIND, either express or implied.
  * ***** END LICENSE BLOCK *****
@@ -19,14 +19,10 @@
 import java.util.List;
 import java.util.Map;
 
-<<<<<<< HEAD
-=======
 import com.zimbra.common.service.ServiceException;
 import com.zimbra.common.soap.AdminConstants;
 import com.zimbra.common.soap.Element;
 import com.zimbra.common.util.ZimbraLog;
-import com.zimbra.cs.account.Account;
->>>>>>> 66ae4ba5
 import com.zimbra.cs.account.AccountServiceException;
 import com.zimbra.cs.account.DistributionList;
 import com.zimbra.cs.account.DynamicGroup;
@@ -34,103 +30,41 @@
 import com.zimbra.cs.account.Provisioning;
 import com.zimbra.cs.account.accesscontrol.AdminRight;
 import com.zimbra.cs.account.accesscontrol.Rights.Admin;
-import com.zimbra.common.account.Key.DistributionListBy;
-import com.zimbra.common.service.ServiceException;
-import com.zimbra.common.util.ZimbraLog;
-import com.zimbra.common.soap.AdminConstants;
-import com.zimbra.common.soap.Element;
 import com.zimbra.soap.ZimbraSoapContext;
 
 public class RemoveDistributionListMember extends ReloadMemberPostProxyHandler {
 
-<<<<<<< HEAD
-    /**
-     * must be careful and only allow access to domain if domain admin
-     */
-    public boolean domainAuthSufficient(Map context) {
-        return true;
-    }
-    
     @Override
-    protected Group getGroup(Element request) throws ServiceException {
-        String id = request.getAttribute(AdminConstants.E_ID);
-        return Provisioning.getInstance().getGroup(DistributionListBy.id, id);
-=======
-    @Override
-    protected List<String> getMemberList(Element request, Map<String, Object> context)
-            throws ServiceException {
-        List<String> memberList = super.getMemberList(request, context);
-        Group group = getGroupFromContext(context);
-        memberList = addMembersFromAccountElements(request, memberList, group);
-        return memberList;
-    }
-
-    private List<String> addMembersFromAccountElements(Element request, List<String> memberList, Group group) throws ServiceException {
-        Provisioning prov = Provisioning.getInstance();
-        for (Element elem : request.listElements(AdminConstants.E_ACCOUNT)) {
-            Set<String> listAddresses = group.getAllMembersSet();
-            Account account = prov.getAccount(elem.getTextTrim());
-            if(account != null) {
-                if(listAddresses.contains(account.getMail())) {
-                    memberList.add(account.getMail());
-                }
-                List<String> accountAddresses = Arrays.asList(account.getAliases());
-                for(String addr : accountAddresses) {
-                    if(listAddresses.contains(addr)) {
-                        memberList.add(addr);
-                    }
-                }
-            }
-        }
-        return memberList;
->>>>>>> 66ae4ba5
-    }
-
     public Element handle(Element request, Map<String, Object> context) throws ServiceException {
 
         ZimbraSoapContext zsc = getZimbraSoapContext(context);
         Provisioning prov = Provisioning.getInstance();
-<<<<<<< HEAD
-        
-        List<String> memberList = new LinkedList<String>();
-        for (Element elem : request.listElements(AdminConstants.E_DLM)) {
-        	memberList.add(elem.getTextTrim());
-        }
-=======
 
         List<String> memberList = getMemberList(request, context);
->>>>>>> 66ae4ba5
 
         Group group = getGroupFromContext(context);
         if (group == null) {
             String id = request.getAttribute(AdminConstants.E_ID);
             throw AccountServiceException.NO_SUCH_DISTRIBUTION_LIST(id);
         }
-        
+
         if (group.isDynamic()) {
             checkDynamicGroupRight(zsc, (DynamicGroup) group, Admin.R_removeGroupMember);
         } else {
             checkDistributionListRight(zsc, (DistributionList) group, Admin.R_removeDistributionListMember);
         }
-<<<<<<< HEAD
-        
-        String[] members = (String[]) memberList.toArray(new String[0]); 
-=======
-
-        memberList = addMembersFromAccountElements(request, memberList, group);
 
         String[] members = memberList.toArray(new String[0]);
->>>>>>> 66ae4ba5
         prov.removeGroupMembers(group, members);
-        
+
         ZimbraLog.security.info(ZimbraLog.encodeAttrs(
-                new String[] {"cmd", "RemoveDistributionListMember", "name", group.getName(), 
-                "member", Arrays.deepToString(members)})); 
+                new String[] {"cmd", "RemoveDistributionListMember", "name", group.getName(),
+                "member", Arrays.deepToString(members)}));
 
         Element response = zsc.createElement(AdminConstants.REMOVE_DISTRIBUTION_LIST_MEMBER_RESPONSE);
         return response;
     }
-    
+
     @Override
     public void docRights(List<AdminRight> relatedRights, List<String> notes) {
         relatedRights.add(Admin.R_removeDistributionListMember);
