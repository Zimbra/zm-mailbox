--- conflicted
+++ resolved
@@ -191,13 +191,6 @@
     
     public static final String QP_CSVFORMAT = "csvfmt"; // csv type (outlook-2003-csv, yahoo-csv, ...)
 
-<<<<<<< HEAD
-=======
-    public static final String QP_CSVLOCALE = "csvlocale"; // refining locale for csvfmt - e.g. zh-CN
-
-    public static final String QP_CSVSEPARATOR = "csvsep"; // separator
-
->>>>>>> ea09065b
     public static final String QP_VERSION = "ver";  // version for WikiItem and Document
 
     public static final String QP_HISTORY = "history";  // history for WikiItem
@@ -391,17 +384,9 @@
     }
 
     private void sendError(Context ctxt, HttpServletRequest req, HttpServletResponse resp, String message) throws IOException {
-<<<<<<< HEAD
-        if (ctxt == null) {
-            resp.sendError(HttpServletResponse.SC_FORBIDDEN, message);
-        } else if (!ctxt.cookieAuthHappened && ctxt.basicAuthAllowed() && !ctxt.basicAuthHappened) {
+        if (ctxt != null &&!ctxt.cookieAuthHappened && ctxt.basicAuthAllowed() && !ctxt.basicAuthHappened) {
             resp.addHeader(WWW_AUTHENTICATE_HEADER, getRealmHeader());
-            resp.sendError(HttpServletResponse.SC_UNAUTHORIZED, message);
-=======
-        if (ctxt != null &&!ctxt.cookieAuthHappened && ctxt.basicAuthAllowed() && !ctxt.basicAuthHappened) {
-            resp.addHeader(WWW_AUTHENTICATE_HEADER, getRealmHeader(req, null));
             resp.sendError(HttpServletResponse.SC_UNAUTHORIZED, L10nUtil.getMessage(MsgKey.errMustAuthenticate, req));
->>>>>>> ea09065b
         } else {
             resp.sendError(HttpServletResponse.SC_FORBIDDEN, message);
         }
