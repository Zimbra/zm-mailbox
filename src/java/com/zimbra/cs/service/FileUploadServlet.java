/*
 * ***** BEGIN LICENSE BLOCK *****
 * Zimbra Collaboration Suite Server
 * Copyright (C) 2004, 2005, 2006, 2007 Zimbra, Inc.
 * 
 * The contents of this file are subject to the Yahoo! Public License
 * Version 1.0 ("License"); you may not use this file except in
 * compliance with the License.  You may obtain a copy of the License at
 * http://www.zimbra.com/license.
 * 
 * Software distributed under the License is distributed on an "AS IS"
 * basis, WITHOUT WARRANTY OF ANY KIND, either express or implied.
 * ***** END LICENSE BLOCK *****
 */

package com.zimbra.cs.service;

import java.io.File;
import java.io.FileFilter;
import java.io.IOException;
import java.io.InputStream;
import java.io.PrintWriter;
import java.io.UnsupportedEncodingException;
import java.net.URLEncoder;
import java.util.ArrayList;
import java.util.HashMap;
import java.util.Iterator;
import java.util.List;
import java.util.TimerTask;

import javax.mail.MessagingException;
import javax.mail.internet.ContentDisposition;
import javax.mail.internet.MimeUtility;
import javax.servlet.ServletException;
import javax.servlet.http.HttpServletRequest;
import javax.servlet.http.HttpServletResponse;

import org.apache.commons.fileupload.DefaultFileItem;
import org.apache.commons.fileupload.DiskFileUpload;
import org.apache.commons.fileupload.FileItem;
import org.apache.commons.fileupload.FileUploadBase;
import org.apache.commons.fileupload.FileUploadException;
import org.apache.commons.httpclient.Cookie;
import org.apache.commons.httpclient.Header;
import org.apache.commons.httpclient.HttpClient;
import org.apache.commons.httpclient.HttpException;
import org.apache.commons.httpclient.HttpState;
import org.apache.commons.httpclient.HttpStatus;
import org.apache.commons.httpclient.methods.GetMethod;
import com.zimbra.common.util.Log;
import com.zimbra.common.util.LogFactory;

import com.zimbra.cs.account.Account;
import com.zimbra.cs.account.AccountServiceException;
import com.zimbra.cs.account.AuthToken;
import com.zimbra.cs.account.Provisioning;
import com.zimbra.cs.account.Server;
import com.zimbra.cs.account.Provisioning.AccountBy;
import com.zimbra.cs.account.Provisioning.ServerBy;
import com.zimbra.cs.account.ldap.LdapUtil;
import com.zimbra.cs.mailbox.MailServiceException;
import com.zimbra.cs.mailbox.MailboxManager;
import com.zimbra.cs.servlet.ZimbraServlet;
import com.zimbra.common.service.ServiceException;
import com.zimbra.common.util.ByteUtil;
import com.zimbra.common.util.Constants;
import com.zimbra.common.util.FileUtil;
import com.zimbra.common.util.ZimbraLog;
import com.zimbra.cs.util.Zimbra;

public class FileUploadServlet extends ZimbraServlet {
    private static final long serialVersionUID = -3156986245375108467L;

    /** The character separating upload IDs in a list */
    public static final String UPLOAD_DELIMITER = ",";
    /** The character separating server ID from upload ID */
    private static final char UPLOAD_PART_DELIMITER = ':';
    /** The length of a fully-qualified upload ID (2 UUIDs and a ':') */
    private static final int UPLOAD_ID_LENGTH = 73;

    public static final class Upload {
        final String   accountId;
        final String   uuid;
        final String   name;
        final FileItem file;
        long time;

        Upload(String acctId, FileItem attachment) throws ServiceException {
            this(acctId, attachment, attachment.getName());
        }

        Upload(String acctId, FileItem attachment, String filename) throws ServiceException {
            String localServer = Provisioning.getInstance().getLocalServer().getId();
            accountId = acctId;
            time      = System.currentTimeMillis();
            uuid      = localServer + UPLOAD_PART_DELIMITER + LdapUtil.generateUUID();
            name      = FileUtil.trimFilename(filename);
            file      = attachment;
        }

        public String getName()         { return name; }
        public String getContentType()  { return file.getContentType(); }
        public InputStream getInputStream() throws IOException {
            return file.getInputStream();
        }
        
        public long getSize() {
            if (this.file == null) {
                return 0;
            }
            return this.file.getSize();
        }

        boolean accessedAfter(long checkpoint)  { return time > checkpoint; }

        void purge()  { if (file != null)  file.delete(); }

        public String toString() {
            return "Upload: {accountId: " + accountId + ", time: " + time +
                   ", uploadId: " + uuid + ", " + (file == null ? "no file" : name) + "}";
        }
    }

    static HashMap<String, Upload> mPending = new HashMap<String, Upload>(100);
    static Log mLog = LogFactory.getLog(FileUploadServlet.class);

    static final long DEFAULT_MAX_SIZE = 10 * 1024 * 1024;

    /** Returns the zimbra id of the server the specified upload resides on.
     * 
     * @param uploadId  The id of the upload.
     * @throws ServiceException if the upload id is malformed. */
    static String getUploadServerId(String uploadId) throws ServiceException {
        if (uploadId == null || uploadId.length() != UPLOAD_ID_LENGTH || uploadId.charAt(UPLOAD_ID_LENGTH / 2) != UPLOAD_PART_DELIMITER)
            throw ServiceException.INVALID_REQUEST("invalid upload ID: " + uploadId, null);
        return uploadId.substring(0, UPLOAD_ID_LENGTH / 2);
    }

    /** Returns whether the specified upload resides on this server.
     * 
     * @param uploadId  The id of the upload.
     * @throws ServiceException if the upload id is malformed or if there is
     *         an error accessing LDAP. */
    static boolean isLocalUpload(String uploadId) throws ServiceException {
        String serverId = getUploadServerId(uploadId);
        return Provisioning.getInstance().getLocalServer().getId().equals(serverId);
    }

    public static Upload fetchUpload(String accountId, String uploadId, String authtoken) throws ServiceException {
        String context = "accountId=" + accountId + ", uploadId=" + uploadId;
        if (accountId == null || uploadId == null)
            throw ServiceException.FAILURE("fetchUploads(): missing parameter: " + context, null);
        if (uploadId.length() != UPLOAD_ID_LENGTH || uploadId.charAt(UPLOAD_ID_LENGTH / 2) != UPLOAD_PART_DELIMITER)
            throw ServiceException.INVALID_REQUEST("invalid upload ID: " + uploadId, null);

        // if the upload is remote, fetch it from the other server
        if (!isLocalUpload(uploadId))
            return fetchRemoteUpload(accountId, uploadId, authtoken);

        // the upload is local, so get it from the cache
        synchronized (mPending) {
            Upload up = mPending.get(uploadId);
            if (up == null) {
                mLog.warn("upload not found: " + context);
                throw MailServiceException.NO_SUCH_UPLOAD(uploadId);
            }
            if (!accountId.equals(up.accountId)) {
                mLog.warn("mismatched accountId for upload: " + up + "; expected: " + context);
                throw MailServiceException.NO_SUCH_UPLOAD(uploadId);
            }
            up.time = System.currentTimeMillis();
            return up;
        }
    }

    private static Upload fetchRemoteUpload(String accountId, String uploadId, String authtoken) throws ServiceException {
        // the first half of the upload id is the server id where it lives
        Server server = Provisioning.getInstance().get(ServerBy.id, uploadId.substring(0, UPLOAD_ID_LENGTH / 2));
        if (server == null)
            return null;
        // determine the URI for the remote ContentServlet
        int port = server.getIntAttr(Provisioning.A_zimbraMailPort, 0);
        boolean useHTTP = port > 0;
        if (!useHTTP)
            port = server.getIntAttr(Provisioning.A_zimbraMailSSLPort, 0);
        if (port <= 0)
            throw ServiceException.FAILURE("remote server " + server.getName() + " has neither http nor https port enabled", null);
        String hostname = server.getAttr(Provisioning.A_zimbraServiceHostname);
        String url;
		try {
			url = (useHTTP ? "http" : "https") + "://" + hostname + ':' + port +
			             ContentServlet.SERVLET_PATH + ContentServlet.PREFIX_PROXY + '?' +
			             ContentServlet.PARAM_UPLOAD_ID + '=' + URLEncoder.encode(uploadId, "UTF-8");
		} catch (UnsupportedEncodingException e) {
			throw ServiceException.FAILURE("fetchRemoteUpload(): unsupported encoding", e);
		}

        // create an HTTP client with auth cookie to fetch the file from the remote ContentServlet
        HttpState state = new HttpState();
        state.addCookie(new Cookie(hostname, ZimbraServlet.COOKIE_ZM_AUTH_TOKEN, authtoken, "/", null, false));
        HttpClient client = new HttpClient();
        client.setState(state);
        GetMethod method = new GetMethod(url);

        InputStream is = null;
        try {
            // fetch the remote item
            int statusCode = client.executeMethod(method);
            if (statusCode != HttpStatus.SC_OK)
                return null;

            // metadata is encoded in the response's HTTP headers
            Header ctHeader = method.getResponseHeader("Content-Type");
            String contentType = ctHeader == null ? "text/plain" : ctHeader.getValue();
            Header cdispHeader = method.getResponseHeader("Content-Disposition");
            String filename = cdispHeader == null ? "unknown" : new ContentDisposition(cdispHeader.getValue()).getParameter("filename");
            if (filename != null && filename.indexOf("=?") != -1 && filename.indexOf("?=") != -1)
                try {
                    filename = MimeUtility.decodeText(filename);
                } catch (UnsupportedEncodingException uee) { }

            // store the fetched file as a normal upload
            DiskFileUpload upload = getUploader();
            FileItem fi = upload.getFileItemFactory().createItem("upload", contentType, false, filename);
            ByteUtil.copy(is = method.getResponseBodyAsStream(), false, fi.getOutputStream(), false);
            return new Upload(accountId, fi);
        } catch (HttpException e) {
            throw ServiceException.PROXY_ERROR(e, url);
        } catch (MessagingException e) {
            throw ServiceException.PROXY_ERROR(e, url);
        } catch (IOException e) {
            throw ServiceException.FAILURE("can't fetch remote upload: " + uploadId, e);
        } finally {
            if (is != null)
                try { is.close(); } catch (IOException e1) { }
            method.releaseConnection();
        }
    }

    public static void deleteUploads(List<Upload> uploads) {
        if (uploads != null && !uploads.isEmpty())
            for (Upload up : uploads)
                deleteUpload(up);
    }

    public static void deleteUpload(Upload upload) {
        if (upload == null)
            return;
        Upload up = null;
        synchronized (mPending) {
            up = mPending.remove(upload.uuid);
        }
        if (up == upload)
            up.purge();
    }

    private static String getTempDirectory() {
    	return System.getProperty("java.io.tmpdir", "/tmp");
    }

    private static class TempFileFilter implements FileFilter {
        private long mNow = System.currentTimeMillis();
        
        /** Returns <code>true</code> if the specified <code>File</code>
         *  follows the {@link DefaultFileItem} naming convention
         *  (<code>upload_*.tmp</code>) and is older than
         *  {@link FileUploadServlet#UPLOAD_TIMEOUT_MSEC}. */
    	public boolean accept(File pathname) {
            // upload_ XYZ .tmp
            if (pathname == null)
                return false;
            String name = pathname.getName();
            // file naming convention used by DefaultFileItem class
            return name.startsWith("upload_") && name.endsWith(".tmp") &&
                   (mNow - pathname.lastModified() > UPLOAD_TIMEOUT_MSEC);
        }
    }

    private static void cleanupLeftoverTempFiles() {
        File files[] = new File(getTempDirectory()).listFiles(new TempFileFilter());
        if (files == null || files.length < 1) return;

        mLog.info("deleting " + files.length + " temporary upload files left over from last time");
        for (int i = 0; i < files.length; i++) {
            String path = files[i].getAbsolutePath();
            if (files[i].delete())
                mLog.info("deleted leftover upload file " + path);
            else
                mLog.error("unable to delete leftover upload file " + path);
        }
    }

	public void doPost(HttpServletRequest req, HttpServletResponse resp) throws IOException, ServletException {
        ZimbraLog.clearContext();
        
		int status = HttpServletResponse.SC_OK;
        List<FileItem> items = null;
        String attachmentId = null;
        String reqId = null;
        do {
            // file upload requires authentication
            int adminPort = -1;
            try {
                adminPort = Provisioning.getInstance().getLocalServer().getIntAttr(Provisioning.A_zimbraAdminPort, -1);
            } catch (ServiceException e) {
                throw new ServletException(e);
            }
            boolean isAdminRequest = (req.getLocalPort() == adminPort);
    		AuthToken at = isAdminRequest ? getAdminAuthTokenFromCookie(req, resp, true) : getAuthTokenFromCookie(req, resp, true);
            if (at == null) {
                status = HttpServletResponse.SC_UNAUTHORIZED;
                break;
            }

            if (!isAdminRequest) {
                try {
                    // make sure we're on the right host; proxy if we're not...
                    Provisioning prov = Provisioning.getInstance();
                    Account acct = prov.get(AccountBy.id, at.getAccountId());
                    if (acct == null)
                        throw AccountServiceException.NO_SUCH_ACCOUNT(at.getAccountId());
                    if (!Provisioning.onLocalServer(acct)) {
                        proxyServletRequest(req, resp, prov.getServer(acct), null);
                        return;
                    }
                    // make sure the authenticated account is active
                    if (acct.getAccountStatus().equals(Provisioning.ACCOUNT_STATUS_MAINTENANCE))
                        throw AccountServiceException.MAINTENANCE_MODE();
                    else if (!acct.getAccountStatus().equals(Provisioning.ACCOUNT_STATUS_ACTIVE))
                        throw AccountServiceException.ACCOUNT_INACTIVE(acct.getName());
                    // fetching the mailbox will except if it's in maintenance mode
                    MailboxManager.getInstance().getMailboxByAccountId(acct.getId(), false);
                } catch (ServiceException e) {
                    throw new ServletException(e);
                }
            }

            // file upload requires multipart enctype
            if (!FileUploadBase.isMultipartContent(req)) {
            	status = HttpServletResponse.SC_BAD_REQUEST;
                break;
            }

            DiskFileUpload upload = getUploader();
            try {
            	items = upload.parseRequest(req);
            } catch (FileUploadBase.SizeLimitExceededException e) {
                // at least one file was over max allowed size
                status = HttpServletResponse.SC_REQUEST_ENTITY_TOO_LARGE;
                mLog.info("Exceeded maximum upload size of " + upload.getSizeMax() + " bytes: " + e);
                break;
            } catch (FileUploadBase.InvalidContentTypeException e) {
                // at least one file was of a type not allowed
                status = HttpServletResponse.SC_UNSUPPORTED_MEDIA_TYPE;
                mLog.info("File upload failed", e);
                break;
            } catch (FileUploadException e) {
            	// parse of request failed for some other reason
                status = HttpServletResponse.SC_INTERNAL_SERVER_ERROR;
                mLog.info("File upload failed", e);
                break;
            }

            String lastName = null, charset = "utf-8";
            HashMap<FileItem, String> filenames = new HashMap<FileItem, String>();
            if (items != null)
                for (Iterator<FileItem> it = items.iterator(); it.hasNext(); ) {
                    FileItem fi = it.next();
                    if (fi == null)
                        continue;
                    if (fi.isFormField()) {
                        // correlate this file upload session's request and response
                        if (fi.getFieldName().equals("requestId"))
                            reqId = fi.getString();
                        // get the form value charset, if specified
                        if (fi.getFieldName().equals("_charset_") && !fi.getString().equals(""))
                            charset = fi.getString();
                        // allow a client to explicitly provide filenames for the uploads
                        if (fi.getFieldName().startsWith("filename"))
                            lastName = fi.getString(charset);
                        // strip form fields out of the list of uploads
                        it.remove();
                    } else {
                        if (fi.getName() == null || fi.getName().trim().equals("")) {
                            it.remove();
                        } else {
                            filenames.put(fi, lastName);
                            lastName = null;
                        }
                    }
                }

            // empty upload is not a "success"
            if (items == null || items.isEmpty()) {
                status = HttpServletResponse.SC_NO_CONTENT;
                break;
            }

            // cache the uploaded files in the hash and construct the list of upload IDs
            try {
                for (FileItem fi : items) {
                    String name = filenames.get(fi);
                    if (name == null || name.trim().equals(""))
                        name = fi.getName();
                    Upload up = new Upload(at.getAccountId(), fi, name);

                    mLog.debug("doPost(): added " + up);
                    synchronized (mPending) {
                    	mPending.put(up.uuid, up);
                    }
                    attachmentId = (attachmentId == null ? up.uuid : attachmentId + UPLOAD_DELIMITER + up.uuid);
                }
            } catch (ServiceException e) {
                status = HttpServletResponse.SC_INTERNAL_SERVER_ERROR;
                mLog.info("File upload failed", e);
            }
        } while (false);

        StringBuffer results = new StringBuffer();
    	results.append(status).append(",'").append(reqId != null ? reqId : "null").append('\'');
        if (status == HttpServletResponse.SC_OK)
        	results.append(",'").append(attachmentId).append('\'');

        resp.setContentType("text/html");
        PrintWriter out = resp.getWriter();

        String fmt = req.getParameter(ContentServlet.PARAM_FORMAT);
        if (ContentServlet.FORMAT_RAW.equals(fmt))
			out.println(results);
        else {			
			out.println("<html><head></head><body onload=\"window.parent._uploadManager.loaded(" + results + ");\">");
			out.println("</body></html>");
		}
		out.close();

        // handle failure by cleaning up the failed upload
        if (status != HttpServletResponse.SC_OK && items != null && items.size() > 0)
            for (FileItem fi : items)
                fi.delete();
	}

    private static DiskFileUpload getUploader() {
        // look up the maximum file size for uploads
        long maxSize = DEFAULT_MAX_SIZE;
        try {
            Server config = Provisioning.getInstance().getLocalServer();
            maxSize = config.getLongAttr(Provisioning.A_zimbraFileUploadMaxSize, DEFAULT_MAX_SIZE);
        } catch (ServiceException e) {
            mLog.error("Unable to read " + Provisioning.A_zimbraFileUploadMaxSize + " attribute", e);
        }

        DiskFileUpload upload = new DiskFileUpload();
        upload.setSizeThreshold(4096);     // in-memory limit
        upload.setSizeMax(maxSize);
        upload.setRepositoryPath(getTempDirectory());
        return upload;
    }

    /** Uploads time out after 15 minutes. */
    static final long UPLOAD_TIMEOUT_MSEC = 15 * Constants.MILLIS_PER_MINUTE;
    /** Purge uploads once every minute. */
    private static final long REAPER_INTERVAL_MSEC = 1 * Constants.MILLIS_PER_MINUTE;

    public void init() throws ServletException {
        String name = getServletName();
        mLog.info("Servlet " + name + " starting up");
        super.init();

        File tempDir = new File(getTempDirectory());
        if (!tempDir.exists()) {
        	if (!tempDir.mkdirs()) {
                String msg = "Unable to create temporary upload directory " + tempDir;
                mLog.error(msg);
                throw new ServletException(msg);
            }
        }
        cleanupLeftoverTempFiles();

        Zimbra.sTimer.schedule(new MapReaperTask(), REAPER_INTERVAL_MSEC, REAPER_INTERVAL_MSEC);
    }

    public void destroy() {
        String name = getServletName();
        mLog.info("Servlet " + name + " shutting down");
        super.destroy();
    }

    private final class MapReaperTask extends TimerTask {
        public void run() {
            ArrayList<Upload> reaped = new ArrayList<Upload>();
            int sizeBefore;
            int sizeAfter;
            synchronized(mPending) {
                sizeBefore = mPending.size();
                long cutoffTime = System.currentTimeMillis() - UPLOAD_TIMEOUT_MSEC;
                for (Iterator<Upload> it = mPending.values().iterator(); it.hasNext(); ) {
                    Upload up = it.next();
                    if (!up.accessedAfter(cutoffTime)) {
                        mLog.debug("Purging cached upload: " + up);
                        it.remove();
                        reaped.add(up);
                        assert(mPending.get(up.uuid) == null);
                    }
                }
<<<<<<< HEAD
                sizeAfter = mPending.size();
            }
            if (mLog.isInfoEnabled()) {
                int removed = sizeBefore - sizeAfter;
                if (removed > 0)
                    mLog.info("Removed " + removed + " expired file uploads; " +
                              sizeAfter + " pending file uploads");
                else if (sizeAfter > 0)
                    mLog.info(sizeAfter + " pending file uploads");
=======
                if (mLog.isInfoEnabled()) {
                    int removed = sizeBefore - sizeAfter;
                    if (removed > 0)
                        mLog.info("Removed " + removed + " expired file uploads; " +
                            sizeAfter + " pending file uploads");
                    else if (sizeAfter > 0)
                        mLog.info(sizeAfter + " pending file uploads");
                }
                for (Upload up : reaped)
                    up.purge();
            } catch (Throwable e) { //don't let exceptions kill the timer
                if (e instanceof OutOfMemoryError)
                    Zimbra.halt("Caught out of memory error", e);
                ZimbraLog.system.warn("Caught exception in FileUploadServlet timer", e);
>>>>>>> 65e99eec
            }
            for (Upload up : reaped)
                up.purge();
        }
    }
}<|MERGE_RESOLUTION|>--- conflicted
+++ resolved
@@ -487,37 +487,29 @@
 
     private final class MapReaperTask extends TimerTask {
         public void run() {
-            ArrayList<Upload> reaped = new ArrayList<Upload>();
-            int sizeBefore;
-            int sizeAfter;
-            synchronized(mPending) {
-                sizeBefore = mPending.size();
-                long cutoffTime = System.currentTimeMillis() - UPLOAD_TIMEOUT_MSEC;
-                for (Iterator<Upload> it = mPending.values().iterator(); it.hasNext(); ) {
-                    Upload up = it.next();
-                    if (!up.accessedAfter(cutoffTime)) {
-                        mLog.debug("Purging cached upload: " + up);
-                        it.remove();
-                        reaped.add(up);
-                        assert(mPending.get(up.uuid) == null);
+            try {
+                ArrayList<Upload> reaped = new ArrayList<Upload>();
+                int sizeBefore;
+                int sizeAfter;
+                synchronized(mPending) {
+                    sizeBefore = mPending.size();
+                    long cutoffTime = System.currentTimeMillis() - UPLOAD_TIMEOUT_MSEC;
+                    for (Iterator<Upload> it = mPending.values().iterator(); it.hasNext(); ) {
+                        Upload up = it.next();
+                        if (!up.accessedAfter(cutoffTime)) {
+                            mLog.debug("Purging cached upload: " + up);
+                            it.remove();
+                            reaped.add(up);
+                            assert(mPending.get(up.uuid) == null);
+                        }
                     }
+                    sizeAfter = mPending.size();
                 }
-<<<<<<< HEAD
-                sizeAfter = mPending.size();
-            }
-            if (mLog.isInfoEnabled()) {
-                int removed = sizeBefore - sizeAfter;
-                if (removed > 0)
-                    mLog.info("Removed " + removed + " expired file uploads; " +
-                              sizeAfter + " pending file uploads");
-                else if (sizeAfter > 0)
-                    mLog.info(sizeAfter + " pending file uploads");
-=======
                 if (mLog.isInfoEnabled()) {
                     int removed = sizeBefore - sizeAfter;
                     if (removed > 0)
                         mLog.info("Removed " + removed + " expired file uploads; " +
-                            sizeAfter + " pending file uploads");
+                                  sizeAfter + " pending file uploads");
                     else if (sizeAfter > 0)
                         mLog.info(sizeAfter + " pending file uploads");
                 }
@@ -527,10 +519,7 @@
                 if (e instanceof OutOfMemoryError)
                     Zimbra.halt("Caught out of memory error", e);
                 ZimbraLog.system.warn("Caught exception in FileUploadServlet timer", e);
->>>>>>> 65e99eec
-            }
-            for (Upload up : reaped)
-                up.purge();
+            }
         }
     }
 }