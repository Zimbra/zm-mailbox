/*
 * ***** BEGIN LICENSE BLOCK *****
 * 
 * Zimbra Collaboration Suite Server
 * Copyright (C) 2004, 2005, 2006, 2007 Zimbra, Inc.
 * 
 * The contents of this file are subject to the Yahoo! Public License
 * Version 1.0 ("License"); you may not use this file except in
 * compliance with the License.  You may obtain a copy of the License at
 * http://www.zimbra.com/license.
 * 
 * Software distributed under the License is distributed on an "AS IS"
 * basis, WITHOUT WARRANTY OF ANY KIND, either express or implied.
 * 
 * ***** END LICENSE BLOCK *****
 */

package com.zimbra.cs.service;

import java.io.ByteArrayInputStream;
import java.io.File;
import java.io.FileFilter;
import java.io.IOException;
import java.io.InputStream;
import java.io.PrintWriter;
import java.util.ArrayList;
import java.util.Arrays;
import java.util.Date;
import java.util.HashMap;
import java.util.Iterator;
import java.util.List;
import java.util.TimerTask;

import javax.servlet.ServletException;
import javax.servlet.http.HttpServletRequest;
import javax.servlet.http.HttpServletResponse;

import org.apache.commons.fileupload.DefaultFileItem;
import org.apache.commons.fileupload.DiskFileUpload;
import org.apache.commons.fileupload.FileItem;
import org.apache.commons.fileupload.FileUploadBase;
import org.apache.commons.fileupload.FileUploadException;
import org.apache.commons.httpclient.Header;
import org.apache.commons.httpclient.HttpClient;
import org.apache.commons.httpclient.HttpException;
import org.apache.commons.httpclient.HttpStatus;
import org.apache.commons.httpclient.methods.GetMethod;

import com.zimbra.common.mime.ContentDisposition;
import com.zimbra.common.mime.ContentType;
import com.zimbra.common.mime.MimeDetect;
import com.zimbra.common.service.ServiceException;
import com.zimbra.common.service.ServiceException.Argument;
import com.zimbra.common.service.ServiceException.InternalArgument;
import com.zimbra.common.soap.Element;
import com.zimbra.common.soap.MailConstants;
import com.zimbra.common.util.ByteUtil;
import com.zimbra.common.util.Constants;
import com.zimbra.common.util.FileUtil;
import com.zimbra.common.util.Log;
import com.zimbra.common.util.LogFactory;
import com.zimbra.common.util.ZimbraLog;
import com.zimbra.cs.account.Account;
import com.zimbra.cs.account.AccountServiceException;
import com.zimbra.cs.account.AuthToken;
import com.zimbra.cs.account.Provisioning;
import com.zimbra.cs.account.Server;
import com.zimbra.cs.account.Provisioning.AccountBy;
import com.zimbra.cs.account.Provisioning.ServerBy;
import com.zimbra.cs.account.ldap.LdapUtil;
import com.zimbra.cs.mailbox.MailServiceException;
import com.zimbra.cs.mailbox.Mailbox;
import com.zimbra.cs.mailbox.MailboxManager;
import com.zimbra.cs.mime.Mime;
import com.zimbra.cs.servlet.ZimbraServlet;
import com.zimbra.cs.util.AccountUtil;
import com.zimbra.cs.util.Zimbra;

public class FileUploadServlet extends ZimbraServlet {
    private static final long serialVersionUID = -3156986245375108467L;
    
    // bug 27610
    // We now limit file upload size for messages by zimbraMtaMaxMessageSize
    // If this query param is present in the URI, upload size is limited by zimbraFileUploadMaxSize,
    // This allows customer to allow larger documents/briefcase files than messages sent via SMTP.
    protected static final String PARAM_LIMIT_BY_FILE_UPLOAD_MAX_SIZE = "lbfums";

    /** The character separating upload IDs in a list */
    public static final String UPLOAD_DELIMITER = ",";
    /** The character separating server ID from upload ID */
    private static final String UPLOAD_PART_DELIMITER = ":";

    public static final class Upload {
        final String   accountId;
        String         contentType;
        final String   uuid;
        final String   name;
        final FileItem file;
        long time;
        
        Upload(String acctId, FileItem attachment) throws ServiceException {
            this(acctId, attachment, attachment.getName());
        }

        Upload(String acctId, FileItem attachment, String filename) throws ServiceException {
            String localServer = Provisioning.getInstance().getLocalServer().getId();
            accountId = acctId;
            time      = System.currentTimeMillis();
            uuid      = localServer + UPLOAD_PART_DELIMITER + LdapUtil.generateUUID();
            name      = FileUtil.trimFilename(filename);
            file      = attachment;
            if (file == null) {
                contentType = Mime.CT_TEXT_PLAIN;
            } else {
                // use content based detection.  we can't use magic based
                // detection alone because it defaults to application/xml
                // when it sees xml magic <?xml.  that's incompatible
                // with WebDAV handlers as the content type needs to be
                // text/xml instead.
                
                // 1. detect by file extension
                contentType = MimeDetect.getMimeDetect().detect(name);
                
                // 2. use content type supplied by the browser
                if (contentType == null && file.getContentType() != null) {
                    if (file.getContentType().equals("text/xml"))
                        contentType = file.getContentType();
                }
                
                // 3.  detect by magic
                if (contentType == null) {
                    try {
                        contentType = MimeDetect.getMimeDetect().detect(file.getInputStream());
                    } catch (Exception e) {
                        contentType = null;
                    }
                }
                if (contentType == null)
                    contentType = Mime.CT_APPLICATION_OCTET_STREAM;
            }
        }

        public String getName()         { return name; }
        public String getId()           { return uuid; }
        public String getContentType()  { return contentType; }
        public long getSize()           { return file == null ? 0 : file.getSize(); }
        public InputStream getInputStream() throws IOException {
            return file == null ? new ByteArrayInputStream(new byte[0]) : file.getInputStream();
        }

        boolean accessedAfter(long checkpoint)  { return time > checkpoint; }

        void purge()  { if (file != null)  file.delete(); }

        @Override public String toString() {
            return "Upload: { accountId=" + accountId + ", time=" + new Date(time) +
                   ", uploadId=" + uuid + ", " + (file == null ? "no file" : name) + "}";
        }
    }

    static HashMap<String, Upload> mPending = new HashMap<String, Upload>(100);
    static Log mLog = LogFactory.getLog(FileUploadServlet.class);

    static final long DEFAULT_MAX_SIZE = 10 * 1024 * 1024;

    /** Returns the zimbra id of the server the specified upload resides on.
     * 
     * @param uploadId  The id of the upload.
     * @throws ServiceException if the upload id is malformed. */
    static String getUploadServerId(String uploadId) throws ServiceException {
        // uploadId is in the format of {serverId}:{uuid of the upload}
        String[] parts = null;
        if (uploadId == null || (parts = uploadId.split(UPLOAD_PART_DELIMITER)).length != 2)
            throw ServiceException.INVALID_REQUEST("invalid upload ID: " + uploadId, null);
        return parts[0];
    }

    /** Returns whether the specified upload resides on this server.
     * 
     * @param uploadId  The id of the upload.
     * @throws ServiceException if the upload id is malformed or if there is
     *         an error accessing LDAP. */
    static boolean isLocalUpload(String uploadId) throws ServiceException {
        String serverId = getUploadServerId(uploadId);
        return Provisioning.getInstance().getLocalServer().getId().equals(serverId);
    }

    public static Upload fetchUpload(String accountId, String uploadId, AuthToken authtoken) throws ServiceException {
        String context = "accountId=" + accountId + ", uploadId=" + uploadId;
        if (accountId == null || uploadId == null)
            throw ServiceException.FAILURE("fetchUploads(): missing parameter: " + context, null);

        // if the upload is remote, fetch it from the other server
        if (!isLocalUpload(uploadId))
            return fetchRemoteUpload(accountId, uploadId, authtoken);

        // the upload is local, so get it from the cache
        synchronized (mPending) {
            Upload up = mPending.get(uploadId);
            if (up == null) {
                mLog.warn("upload not found: " + context);
                throw MailServiceException.NO_SUCH_UPLOAD(uploadId);
            }
            if (!accountId.equals(up.accountId)) {
                mLog.warn("mismatched accountId for upload: " + up + "; expected: " + context);
                throw MailServiceException.NO_SUCH_UPLOAD(uploadId);
            }
            up.time = System.currentTimeMillis();
            return up;
        }
    }

    private static Upload fetchRemoteUpload(String accountId, String uploadId, AuthToken authtoken) throws ServiceException {
        // the first half of the upload id is the server id where it lives
        Server server = Provisioning.getInstance().get(ServerBy.id, getUploadServerId(uploadId));
        String url = AccountUtil.getBaseUri(server);
        if (url == null)
            return null;
        String hostname = server.getAttr(Provisioning.A_zimbraServiceHostname);
        url += ContentServlet.SERVLET_PATH + ContentServlet.PREFIX_PROXY + '?' +
               ContentServlet.PARAM_UPLOAD_ID + '=' + uploadId + '&' +
               ContentServlet.PARAM_EXPUNGE + "=true";

        // create an HTTP client with auth cookie to fetch the file from the remote ContentServlet
        HttpClient client = new HttpClient();
        GetMethod get = new GetMethod(url);
        authtoken.encode(client, get, false, hostname);

        FileItem fi = null;
        boolean success = false;
        try {
            // fetch the remote item
            int statusCode = client.executeMethod(get);
            if (statusCode != HttpStatus.SC_OK)
                return null;

            // metadata is encoded in the response's HTTP headers
            Header ctHeader = get.getResponseHeader("Content-Type");
            String contentType = ctHeader == null ? "text/plain" : ctHeader.getValue();
            Header cdispHeader = get.getResponseHeader("Content-Disposition");
            String filename = cdispHeader == null ? "unknown" : new ContentDisposition(cdispHeader.getValue()).getParameter("filename");

            // store the fetched file as a normal upload
            return saveUpload(get.getResponseBodyAsStream(), filename, contentType, accountId);
        } catch (HttpException e) {
            throw ServiceException.PROXY_ERROR(e, url);
        } catch (IOException e) {
            throw ServiceException.RESOURCE_UNREACHABLE("can't fetch remote upload", e, new InternalArgument(ServiceException.URL, url, Argument.Type.STR));
        } finally {
            if (!success && fi != null)
                fi.delete();
            get.releaseConnection();
        }
    }

    public static Upload saveUpload(InputStream is, String filename, String contentType, String accountId) throws ServiceException, IOException {
        FileItem fi = null;
        boolean success = false;
        try {
            // store the fetched file as a normal upload
            DiskFileUpload upload = getUploader(false);
            fi = upload.getFileItemFactory().createItem("upload", contentType, false, filename);
            int size = ByteUtil.copy(is, true, fi.getOutputStream(), true, upload.getSizeMax() * 3);
            if (size > upload.getSizeMax())
                throw MailServiceException.UPLOAD_REJECTED(filename, "upload too large");

            Upload up = new Upload(accountId, fi);
            ZimbraLog.mailbox.info("FileUploadServlet received %s", up);
            synchronized (mPending) {
                mPending.put(up.uuid, up);
            }
            success = true;
            return up;
        } finally {
            if (!success && fi != null)
                fi.delete();
        }
    }

    public static void deleteUploads(List<Upload> uploads) {
        if (uploads != null && !uploads.isEmpty()) {
            for (Upload up : uploads)
                deleteUpload(up);
        }
    }

    public static void deleteUpload(Upload upload) {
        if (upload == null)
            return;
        Upload up = null;
        synchronized (mPending) {
            up = mPending.remove(upload.uuid);
        }
        if (up == upload)
            up.purge();
    }

    private static String getTempDirectory() {
    	return System.getProperty("java.io.tmpdir", "/tmp");
    }

    private static class TempFileFilter implements FileFilter {
        private long mNow = System.currentTimeMillis();

        TempFileFilter()  { }
        
        /** Returns <code>true</code> if the specified <code>File</code>
         *  follows the {@link DefaultFileItem} naming convention
         *  (<code>upload_*.tmp</code>) and is older than
         *  {@link FileUploadServlet#UPLOAD_TIMEOUT_MSEC}. */
    	public boolean accept(File pathname) {
            // upload_ XYZ .tmp
            if (pathname == null)
                return false;
            String name = pathname.getName();
            // file naming convention used by DefaultFileItem class
            return name.startsWith("upload_") && name.endsWith(".tmp") &&
                   (mNow - pathname.lastModified() > UPLOAD_TIMEOUT_MSEC);
        }
    }

    private static void cleanupLeftoverTempFiles() {
        File files[] = new File(getTempDirectory()).listFiles(new TempFileFilter());
        if (files == null || files.length < 1) return;

        mLog.info("deleting " + files.length + " temporary upload files left over from last time");
        for (int i = 0; i < files.length; i++) {
            String path = files[i].getAbsolutePath();
            if (files[i].delete())
                mLog.info("deleted leftover upload file " + path);
            else
                mLog.error("unable to delete leftover upload file " + path);
        }
    }

    @Override
	public void doPost(HttpServletRequest req, HttpServletResponse resp) throws IOException, ServletException {
        ZimbraLog.clearContext();
        addRemoteIpToLoggingContext(req);
        
	    String fmt = req.getParameter(ContentServlet.PARAM_FORMAT);
	    
	    ZimbraLog.addUserAgentToContext(req.getHeader("User-Agent"));

        // file upload requires authentication
	    boolean isAdminRequest = false;
	    try {
	    	isAdminRequest = isAdminRequest(req);
	    } catch (ServiceException e) {
            drainRequestStream(req);
            throw new ServletException(e);
	    }
	    
        AuthToken at = isAdminRequest ? getAdminAuthTokenFromCookie(req, resp, false) : getAuthTokenFromCookie(req, resp, false);
        if (at == null) {
            drainRequestStream(req);
            sendResponse(resp, HttpServletResponse.SC_UNAUTHORIZED, fmt, null, null, null);
            return;
        }

        try {
        	if (!isAdminRequest) {
        		Provisioning prov = Provisioning.getInstance();
        		// make sure the authenticated account exists and is active
        		Account acct = prov.get(AccountBy.id, at.getAccountId(), at);
        		if (acct == null)
        			throw AccountServiceException.NO_SUCH_ACCOUNT(at.getAccountId());
        		ZimbraLog.addAccountNameToContext(acct.getName());
        		String acctStatus = acct.getAccountStatus(prov);
        		if (acctStatus.equals(Provisioning.ACCOUNT_STATUS_MAINTENANCE))
        			throw AccountServiceException.MAINTENANCE_MODE();
        		else if (!acctStatus.equals(Provisioning.ACCOUNT_STATUS_ACTIVE))
        			throw AccountServiceException.ACCOUNT_INACTIVE(acct.getName());
        		// fetching the mailbox will except if it's in maintenance mode
                if (Provisioning.onLocalServer(acct)) {
<<<<<<< HEAD
            		Mailbox mbox = MailboxManager.getInstance().getMailboxByAccountId(acct.getId(), false);
            		if (mbox != null)
            			ZimbraLog.addMboxToContext(mbox.getId());
=======
                    Mailbox mbox = MailboxManager.getInstance().getMailboxByAccount(acct, false);
                    if (mbox != null)
                        ZimbraLog.addMboxToContext(mbox.getId());
>>>>>>> 87789e71
                }
        	}

        	boolean limitByFileUploadMaxSize = (req.getParameter(FileUploadServlet.PARAM_LIMIT_BY_FILE_UPLOAD_MAX_SIZE) != null);

        	// file upload requires multipart enctype
        	if (FileUploadBase.isMultipartContent(req))
        		handleMultipartUpload(req, resp, fmt, at.getAccountId(), limitByFileUploadMaxSize);
        	else
        		handlePlainUpload(req, resp, fmt, at.getAccountId(), limitByFileUploadMaxSize);
        } catch (ServiceException e) {
            mLog.info("File upload failed", e);
            drainRequestStream(req);
        	returnError(resp, e);
        }
    }

    @SuppressWarnings("unchecked")
    private void handleMultipartUpload(HttpServletRequest req, HttpServletResponse resp, String fmt, String accountId, boolean limitByFileUploadMaxSize)
    throws IOException, ServiceException {
        List<FileItem> items = null;
        String reqId = null;

        DiskFileUpload upload = getUploader(limitByFileUploadMaxSize);
        try {
            items = upload.parseRequest(req);
        } catch (FileUploadBase.SizeLimitExceededException e) {
            // at least one file was over max allowed size
            mLog.info("Exceeded maximum upload size of " + upload.getSizeMax() + " bytes: " + e);
            drainRequestStream(req);
            sendResponse(resp, HttpServletResponse.SC_REQUEST_ENTITY_TOO_LARGE, fmt, reqId, null, items);
            return;
        } catch (FileUploadBase.InvalidContentTypeException e) {
            // at least one file was of a type not allowed
            mLog.info("File upload failed", e);
            drainRequestStream(req);
            sendResponse(resp, HttpServletResponse.SC_UNSUPPORTED_MEDIA_TYPE, fmt, reqId, null, items);
            return;
        } catch (FileUploadException e) {
            // parse of request failed for some other reason
            mLog.info("File upload failed", e);
            drainRequestStream(req);
            sendResponse(resp, HttpServletResponse.SC_INTERNAL_SERVER_ERROR, fmt, reqId, null, items);
            return;
        }

        String lastName = null, charset = "utf-8";
        HashMap<FileItem, String> filenames = new HashMap<FileItem, String>();
        if (items != null) {
            for (Iterator<FileItem> it = items.iterator(); it.hasNext(); ) {
                FileItem fi = it.next();
                if (fi == null)
                    continue;
                if (fi.isFormField()) {
                    // correlate this file upload session's request and response
                    if (fi.getFieldName().equals("requestId"))
                        reqId = fi.getString();
                    // get the form value charset, if specified
                    if (fi.getFieldName().equals("_charset_") && !fi.getString().equals(""))
                        charset = fi.getString();
                    // allow a client to explicitly provide filenames for the uploads
                    if (fi.getFieldName().startsWith("filename"))
                        lastName = fi.getString(charset);
                    // strip form fields out of the list of uploads
                    it.remove();
                } else {
                    if (fi.getName() == null || fi.getName().trim().equals("")) {
                        it.remove();
                    } else {
                        filenames.put(fi, lastName);
                        lastName = null;
                    }
                }
            }
        }

        // empty upload is not a "success"
        if (items == null || items.isEmpty()) {
            sendResponse(resp, HttpServletResponse.SC_NO_CONTENT, fmt, reqId, null, items);
            return;
        }

        // cache the uploaded files in the hash and construct the list of upload IDs
        List<Upload> uploads = new ArrayList<Upload>(items.size());
        for (FileItem fi : items) {
        	String name = filenames.get(fi);
        	if (name == null || name.trim().equals(""))
        		name = fi.getName();
        	Upload up = new Upload(accountId, fi, name);

        	ZimbraLog.mailbox.info("FileUploadServlet received %s", up);
        	synchronized (mPending) {
        		mPending.put(up.uuid, up);
        	}
        	uploads.add(up);
        }

        sendResponse(resp, HttpServletResponse.SC_OK, fmt, reqId, uploads, items);
    }

    private void handlePlainUpload(HttpServletRequest req, HttpServletResponse resp, String fmt, String accountId, boolean limitByFileUploadMaxSize) throws IOException, ServiceException {
        // metadata is encoded in the response's HTTP headers
        ContentType ctype = new ContentType(req.getContentType());
        String contentType = ctype.getValue(), filename = ctype.getParameter("name");
        if (filename == null)
            filename = new ContentDisposition(req.getHeader("Content-Disposition")).getParameter("filename");

        if (filename == null || filename.trim().equals("")) {
            drainRequestStream(req);
            sendResponse(resp, HttpServletResponse.SC_NO_CONTENT, fmt, null, null, null);
            return;
        }

        // store the fetched file as a normal upload
        DiskFileUpload upload = getUploader(limitByFileUploadMaxSize);
        FileItem fi = upload.getFileItemFactory().createItem("upload", contentType, false, filename);
        try {
            // write the upload to disk, but make sure not to exceed the permitted max upload size
            int size = ByteUtil.copy(req.getInputStream(), false, fi.getOutputStream(), true, upload.getSizeMax() * 3);
            if (size > upload.getSizeMax()) {
                fi.delete();
                mLog.info("Exceeded maximum upload size of " + upload.getSizeMax() + " bytes: " + accountId);
                drainRequestStream(req);
                sendResponse(resp, HttpServletResponse.SC_REQUEST_ENTITY_TOO_LARGE, fmt, null, null, null);
                return;
            }
        } catch (IOException ioe) {
            fi.delete();
            drainRequestStream(req);
            sendResponse(resp, HttpServletResponse.SC_INTERNAL_SERVER_ERROR, fmt, null, null, null);
            return;
        }
        List<FileItem> items = new ArrayList<FileItem>(1);
        items.add(fi);

        Upload up = new Upload(accountId, fi, filename);
        ZimbraLog.mailbox.info("FileUploadServlet received " + up);
        synchronized (mPending) {
        	mPending.put(up.uuid, up);
        }

        sendResponse(resp, HttpServletResponse.SC_OK, fmt, null, Arrays.asList(up), items);
    }

    public static void sendResponse(HttpServletResponse resp, int status, String fmt, String reqId, List<Upload> uploads, List<FileItem> items)
    throws IOException {
        boolean raw = false, extended = false;
        if (fmt != null && !fmt.trim().equals("")) {
            // parse out the comma-separated "fmt" options
            for (String foption : fmt.toLowerCase().split(",")) {
                raw      |= ContentServlet.FORMAT_RAW.equals(foption);
                extended |= "extended".equals(foption);
            }
        }

        StringBuffer results = new StringBuffer();
        results.append(status).append(",'").append(reqId != null ? reqId : "null").append('\'');
        if (status == HttpServletResponse.SC_OK) {
            boolean first = true;
            if (extended) {
                // serialize as a list of JSON objects, one per upload
                results.append(",[");
                for (Upload up : uploads) {
                    Element.JSONElement elt = new Element.JSONElement("ignored");
                    elt.addAttribute(MailConstants.A_ATTACHMENT_ID, up.uuid);
                    elt.addAttribute(MailConstants.A_CONTENT_TYPE, up.getContentType());
                    elt.addAttribute(MailConstants.A_CONTENT_FILENAME, up.name);
                    elt.addAttribute(MailConstants.A_SIZE, up.getSize());
                    results.append(first ? "" : ",").append(elt.toString());
                    first = false;
                }
                results.append(']');
            } else {
                // serialize as a string containing the comma-separated upload IDs
                results.append(",'");
                for (Upload up : uploads) {
                    results.append(first ? "" : UPLOAD_DELIMITER).append(up.uuid);
                    first = false;
                }
                results.append('\'');
            }
        }

        resp.setContentType("text/html; charset=utf-8");
        PrintWriter out = resp.getWriter();

        if (raw) {
            out.println(results);
        } else {          
            out.println("<html><head>" +
                    "<script language='javascript'>\nfunction doit() { window.parent._uploadManager.loaded("+ results + "); }\n</script>" +
                    "</head><body onload='doit()'></body></html>\n");
        }
        out.close();

        // handle failure by cleaning up the failed upload
        if (status != HttpServletResponse.SC_OK && items != null && items.size() > 0) {
            for (FileItem fi : items)
                fi.delete();
        }
    }
    
    /**
     * Reads the end of the client request when an error occurs, to avoid cases where
     * the client blocks when writing the HTTP request.  
     */
    private static void drainRequestStream(HttpServletRequest req) {
        try {
            InputStream in = req.getInputStream();
            byte[] buf = new byte[1024];
            int numRead = 0;
            int totalRead = 0;
            mLog.debug("Draining request input stream");
            while ((numRead = in.read(buf)) >= 0) {
                totalRead += numRead;
            }
            mLog.debug("Drained %d bytes", totalRead);            
        } catch (IOException e) {
            mLog.info("Ignoring error that occurred while reading the end of the client request: " + e);
        }
    }

    private static DiskFileUpload getUploader(boolean limitByFileUploadMaxSize) {
        // look up the maximum file size for uploads
        long maxSize = DEFAULT_MAX_SIZE;
        try {
            if (limitByFileUploadMaxSize) {
                maxSize = Provisioning.getInstance().getLocalServer().getLongAttr(Provisioning.A_zimbraFileUploadMaxSize, DEFAULT_MAX_SIZE);
            } else {
                maxSize = Provisioning.getInstance().getConfig().getLongAttr(Provisioning.A_zimbraMtaMaxMessageSize, DEFAULT_MAX_SIZE);
            }
        } catch (ServiceException e) {
            mLog.error("Unable to read " + 
                      ((limitByFileUploadMaxSize)?Provisioning.A_zimbraFileUploadMaxSize:Provisioning.A_zimbraMtaMaxMessageSize) + 
                      " attribute", e);
        }

        DiskFileUpload upload = new DiskFileUpload();
        upload.setSizeThreshold(4096);     // in-memory limit
        upload.setSizeMax(maxSize);
        upload.setRepositoryPath(getTempDirectory());
        return upload;
    }

    /** Uploads time out after 15 minutes. */
    static final long UPLOAD_TIMEOUT_MSEC = 15 * Constants.MILLIS_PER_MINUTE;
    /** Purge uploads once every minute. */
    private static final long REAPER_INTERVAL_MSEC = 1 * Constants.MILLIS_PER_MINUTE;

    public void init() throws ServletException {
        String name = getServletName();
        mLog.info("Servlet " + name + " starting up");
        super.init();

        File tempDir = new File(getTempDirectory());
        if (!tempDir.exists()) {
        	if (!tempDir.mkdirs()) {
                String msg = "Unable to create temporary upload directory " + tempDir;
                mLog.error(msg);
                throw new ServletException(msg);
            }
        }
        cleanupLeftoverTempFiles();

        Zimbra.sTimer.schedule(new MapReaperTask(), REAPER_INTERVAL_MSEC, REAPER_INTERVAL_MSEC);
    }

    public void destroy() {
        String name = getServletName();
        mLog.info("Servlet " + name + " shutting down");
        super.destroy();
    }

    private final class MapReaperTask extends TimerTask {
        MapReaperTask()  { }

        public void run() {
            try {
                ArrayList<Upload> reaped = new ArrayList<Upload>();
                int sizeBefore;
                int sizeAfter;
                synchronized(mPending) {
                    sizeBefore = mPending.size();
                    long cutoffTime = System.currentTimeMillis() - UPLOAD_TIMEOUT_MSEC;
                    for (Iterator<Upload> it = mPending.values().iterator(); it.hasNext(); ) {
                        Upload up = it.next();
                        if (!up.accessedAfter(cutoffTime)) {
                            mLog.debug("Purging cached upload: " + up);
                            it.remove();
                            reaped.add(up);
                            assert(mPending.get(up.uuid) == null);
                        }
                    }
                    sizeAfter = mPending.size();
                }
                if (mLog.isInfoEnabled()) {
                    int removed = sizeBefore - sizeAfter;
                    if (removed > 0)
                        mLog.info("Removed " + removed + " expired file uploads; " +
                            sizeAfter + " pending file uploads");
                    else if (sizeAfter > 0)
                        mLog.info(sizeAfter + " pending file uploads");
                }
                for (Upload up : reaped)
                    up.purge();
            } catch (Throwable e) { //don't let exceptions kill the timer
                if (e instanceof OutOfMemoryError)
                    Zimbra.halt("Caught out of memory error", e);
                ZimbraLog.system.warn("Caught exception in FileUploadServlet timer", e);
            }
        }
    }
}<|MERGE_RESOLUTION|>--- conflicted
+++ resolved
@@ -373,15 +373,9 @@
         			throw AccountServiceException.ACCOUNT_INACTIVE(acct.getName());
         		// fetching the mailbox will except if it's in maintenance mode
                 if (Provisioning.onLocalServer(acct)) {
-<<<<<<< HEAD
             		Mailbox mbox = MailboxManager.getInstance().getMailboxByAccountId(acct.getId(), false);
             		if (mbox != null)
             			ZimbraLog.addMboxToContext(mbox.getId());
-=======
-                    Mailbox mbox = MailboxManager.getInstance().getMailboxByAccount(acct, false);
-                    if (mbox != null)
-                        ZimbraLog.addMboxToContext(mbox.getId());
->>>>>>> 87789e71
                 }
         	}
 
