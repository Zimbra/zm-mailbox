--- conflicted
+++ resolved
@@ -39,6 +39,7 @@
 import com.zimbra.cs.service.ServiceException;
 import com.zimbra.cs.service.FileUploadServlet.Upload;
 import com.zimbra.cs.service.mail.MailService;
+import com.zimbra.cs.service.mail.ToXML;
 import com.zimbra.cs.service.util.ItemId;
 import com.zimbra.cs.util.ByteUtil;
 import com.zimbra.cs.wiki.Wiki;
@@ -48,10 +49,6 @@
 import com.zimbra.soap.ZimbraSoapContext;
 
 public class SaveDocument extends WikiDocumentHandler {
-<<<<<<< HEAD
-    private static final String[] TARGET_DOC_PATH = new String[] { MailService.E_DOC, MailService.A_ID };
-    protected String[] getProxiedIdPath(Element request)     { return TARGET_DOC_PATH; }
-=======
     private static String[] TARGET_DOC_ID_PATH = new String[] { MailService.E_DOC, MailService.A_ID };
     private static String[] TARGET_DOC_FOLDER_PATH = new String[] { MailService.E_DOC, MailService.A_FOLDER };
     protected String[] getProxiedIdPath(Element request)     {
@@ -60,7 +57,6 @@
     		return TARGET_DOC_FOLDER_PATH;
     	return TARGET_DOC_ID_PATH; 
     }
->>>>>>> 66130820
 
 	private static class Doc {
 		public byte[] contents;
@@ -153,6 +149,7 @@
         Element m = response.addElement(MailService.E_DOC);
         m.addAttribute(MailService.A_ID, lc.formatItemId(docItem));
         m.addAttribute(MailService.A_VERSION, docItem.getVersion());
+        ToXML.encodeRestUrl(m, docItem);
         doc.cleanup();
         return response;
 	}
