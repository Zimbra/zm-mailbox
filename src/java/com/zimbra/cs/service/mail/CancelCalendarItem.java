/*
 * ***** BEGIN LICENSE BLOCK *****
 * Version: MPL 1.1
 * 
 * The contents of this file are subject to the Mozilla Public License
 * Version 1.1 ("License"); you may not use this file except in
 * compliance with the License. You may obtain a copy of the License at
 * http://www.zimbra.com/license
 * 
 * Software distributed under the License is distributed on an "AS IS"
 * basis, WITHOUT WARRANTY OF ANY KIND, either express or implied. See
 * the License for the specific language governing rights and limitations
 * under the License.
 * 
 * The Original Code is: Zimbra Collaboration Suite Server.
 * 
 * The Initial Developer of the Original Code is Zimbra, Inc.
 * Portions created by Zimbra are Copyright (C) 2005, 2006 Zimbra, Inc.
 * All Rights Reserved.
 * 
 * Contributor(s): 
 * 
 * ***** END LICENSE BLOCK *****
 */

package com.zimbra.cs.service.mail;

import java.util.List;
import java.util.Locale;
import java.util.Map;

import javax.mail.Address;
import javax.mail.MessagingException;
import javax.mail.internet.MimeBodyPart;

import com.zimbra.common.util.Log;
import com.zimbra.common.util.LogFactory;

import com.zimbra.common.service.ServiceException;
import com.zimbra.cs.account.Account;
import com.zimbra.cs.mailbox.CalendarItem;
import com.zimbra.cs.mailbox.MailSender;
import com.zimbra.cs.mailbox.MailServiceException;
import com.zimbra.cs.mailbox.Mailbox;
import com.zimbra.cs.mailbox.Mailbox.OperationContext;
import com.zimbra.cs.mailbox.calendar.CalendarMailSender;
import com.zimbra.cs.mailbox.calendar.ICalTimeZone;
import com.zimbra.cs.mailbox.calendar.Invite;
import com.zimbra.cs.mailbox.calendar.RecurId;
import com.zimbra.cs.mailbox.calendar.TimeZoneMap;
import com.zimbra.cs.mailbox.calendar.ZCalendar.ICalTok;
import com.zimbra.cs.mailbox.calendar.ZCalendar.ZVCalendar;
import com.zimbra.cs.service.util.ItemId;
import com.zimbra.cs.util.L10nUtil;
import com.zimbra.cs.util.L10nUtil.MsgKey;
import com.zimbra.soap.Element;
import com.zimbra.soap.ZimbraSoapContext;

public class CancelCalendarItem extends CalendarRequest {

    private static Log sLog = LogFactory.getLog(CancelCalendarItem.class);
    private static final String[] TARGET_ITEM_PATH = new String[] { MailService.A_ID };
    protected String[] getProxiedIdPath(Element request)     { return TARGET_ITEM_PATH; }
    protected boolean checkMountpointProxy(Element request)  { return false; }

    public Element handle(Element request, Map<String, Object> context) throws ServiceException {
        ZimbraSoapContext zsc = getZimbraSoapContext(context);
        Account acct = getRequestedAccount(zsc);
        Mailbox mbox = getRequestedMailbox(zsc);
        OperationContext octxt = zsc.getOperationContext();
        
<<<<<<< HEAD
        ItemId iid = new ItemId(request.getAttribute(MailService.A_ID), lc);
        int compNum = (int) request.getAttributeLong(MailService.E_INVITE_COMPONENT);
=======
        ItemId iid = new ItemId(request.getAttribute(MailConstants.A_ID), zsc);
        int compNum = (int) request.getAttributeLong(MailConstants.E_INVITE_COMPONENT);
>>>>>>> 64884d16
        
        sLog.info("<CancelCalendarItem id=" + iid + " comp=" + compNum + ">");
        
        synchronized (mbox) {
            CalendarItem calItem = mbox.getCalendarItemById(octxt, iid.getId()); 
            Invite inv = calItem.getInvite(iid.getSubpartId(), compNum);
            
            if (calItem == null) {
                throw MailServiceException.NO_SUCH_CALITEM(inv.getUid(), " for CancelCalendarItemRequest(" + iid + "," + compNum + ")");
            }
            
            Element recurElt = request.getOptionalElement(MailService.E_INSTANCE);
            if (recurElt != null) {
                TimeZoneMap tzmap = inv.getTimeZoneMap();
                Element tzElem = request.getOptionalElement(MailService.E_CAL_TZ);
                ICalTimeZone tz = null;
                if (tzElem != null) {
                    tz = CalendarUtils.parseTzElement(tzElem);
                    tzmap.add(tz);
                }
                RecurId recurId = CalendarUtils.parseRecurId(recurElt, tzmap, inv);
                cancelInstance(zsc, octxt, request, acct, mbox, calItem, inv, recurId);
            } else {
                // if recur is not set, then we're cancelling the entire calendar item...
                
                // first, pull a list of all the invites and THEN start cancelling them: since cancelling them
                // will remove them from the calendar item's list, we can get really confused if we just directly
                // iterate through the list...
                
                Invite invites[] = new Invite[calItem.numInvites()];
                for (int i = calItem.numInvites() - 1; i >= 0; i--) {
                    invites[i] = calItem.getInvite(i);
                }
                
                for (int i = invites.length - 1; i >= 0; i--) {
                    if (invites[i] == null)
                        continue;
                    if (invites[i].getMethod().equals(ICalTok.REQUEST.toString()) || invites[i].getMethod().equals(ICalTok.PUBLISH.toString()))
                        cancelInvite(zsc, octxt, request, acct, mbox, calItem, invites[i]);
                    // disable change constraint checking since we've just successfully done a modify
                    octxt = new OperationContext(octxt).unsetChangeConstraint();
                }
            }
        } // synchronized on mailbox
        
        Element response = getResponseElement(zsc);
        return response;
    }        
    
    void cancelInstance(ZimbraSoapContext zsc, OperationContext octxt, Element request, Account acct, Mailbox mbox, CalendarItem calItem, Invite defaultInv, RecurId recurId) 
    throws ServiceException {
        boolean onBehalfOf = zsc.isDelegatedRequest();
        Account authAcct = zsc.getAuthtokenAccount();
        Locale locale = !onBehalfOf ? acct.getLocale() : authAcct.getLocale();
        String text = L10nUtil.getMessage(MsgKey.calendarCancelAppointmentInstance, locale);

        if (sLog.isDebugEnabled()) {
            sLog.debug("Sending cancellation message for \"" + defaultInv.getName() + "\" for instance " + recurId + " of invite " + defaultInv);
        }

        Invite cancelInvite = CalendarUtils.buildCancelInstanceCalendar(acct, authAcct.getName(), onBehalfOf, defaultInv, text, recurId);
        CalSendData dat = new CalSendData();
        dat.mOrigId = defaultInv.getMailItemId();
        dat.mReplyType = MailSender.MSGTYPE_REPLY;
        dat.mInvite = cancelInvite;

        ZVCalendar iCal = dat.mInvite.newToICalendar();

        // did they specify a custom <m> message?  If so, then we don't have to build one...
        Element msgElem = request.getOptionalElement(MailService.E_MSG);

        if (msgElem != null) {
            String desc = ParseMimeMessage.getTextPlainContent(msgElem);
            iCal.addDescription(desc);

            MimeBodyPart[] mbps = new MimeBodyPart[1];
            mbps[0] = CalendarMailSender.makeICalIntoMimePart(defaultInv.getUid(), iCal);

            // the <inv> element is *NOT* allowed -- we always build it manually
            // based on the params to the <CancelCalendarItem> and stick it in the 
            // mbps (additionalParts) parameter...
            dat.mMm = ParseMimeMessage.parseMimeMsgSoap(zsc, mbox, msgElem, mbps, 
                    ParseMimeMessage.NO_INV_ALLOWED_PARSER, dat);
            
        } else {
            List<Address> rcpts = CalendarMailSender.toListFromAttendees(defaultInv.getAttendees());
            dat.mMm = CalendarMailSender.createCancelMessage(
                    acct, rcpts, onBehalfOf, authAcct,
                    calItem, cancelInvite, text, iCal);
        }
        
        if (!defaultInv.thisAcctIsOrganizer(acct)) {
            try {
                Address[] rcpts = dat.mMm.getAllRecipients();
                if (rcpts != null && rcpts.length > 0) {
                    throw MailServiceException.MUST_BE_ORGANIZER("CancelCalendarItem");
                }
            } catch (MessagingException e) {
                throw ServiceException.FAILURE("Checking recipients of outgoing msg ", e);
            }
        }
        
        sendCalendarCancelMessage(zsc, octxt, calItem.getFolderId(), acct, mbox, dat, true);
    }

    protected void cancelInvite(ZimbraSoapContext zsc, OperationContext octxt, Element request, Account acct, Mailbox mbox, CalendarItem calItem, Invite inv)
    throws ServiceException {
        boolean onBehalfOf = zsc.isDelegatedRequest();
        Account authAcct = zsc.getAuthtokenAccount();
        Locale locale = !onBehalfOf ? acct.getLocale() : authAcct.getLocale();
        String text = L10nUtil.getMessage(MsgKey.calendarCancelAppointment, locale);

        if (sLog.isDebugEnabled())
            sLog.debug("Sending cancellation message for \"" + inv.getName() + "\" for " + inv.toString());
        
        CalSendData csd = new CalSendData();
        csd.mOrigId = inv.getMailItemId();
        csd.mReplyType = MailSender.MSGTYPE_REPLY;
        csd.mInvite = CalendarUtils.buildCancelInviteCalendar(acct, authAcct.getName(), onBehalfOf, inv, text);
        
        ZVCalendar iCal = csd.mInvite.newToICalendar();

        // did they specify a custom <m> message?  If so, then we don't have to build one...
        Element msgElem = request.getOptionalElement(MailService.E_MSG);
        
        if (msgElem != null) {
            String desc = ParseMimeMessage.getTextPlainContent(msgElem);
            iCal.addDescription(desc);

            MimeBodyPart[] mbps = new MimeBodyPart[1];
            mbps[0] = CalendarMailSender.makeICalIntoMimePart(inv.getUid(), iCal);
            
            // the <inv> element is *NOT* allowed -- we always build it manually
            // based on the params to the <CancelCalendarItem> and stick it in the 
            // mbps (additionalParts) parameter...
            csd.mMm = ParseMimeMessage.parseMimeMsgSoap(zsc, mbox, msgElem, mbps, ParseMimeMessage.NO_INV_ALLOWED_PARSER, csd);
            
        } else {
            List<Address> rcpts = CalendarMailSender.toListFromAttendees(inv.getAttendees());
            csd.mMm = CalendarMailSender.createCancelMessage(acct, rcpts, onBehalfOf, authAcct, calItem, inv, text, iCal);
        }
        
        if (!inv.thisAcctIsOrganizer(acct)) {
            try {
                Address[] rcpts = csd.mMm.getAllRecipients();
                if (rcpts != null && rcpts.length > 0) {
                    throw MailServiceException.MUST_BE_ORGANIZER("CancelCalendarItem");
                }
            } catch (MessagingException e) {
                throw ServiceException.FAILURE("Checking recipients of outgoing msg ", e);
            }
        }
        
        sendCalendarCancelMessage(zsc, octxt, calItem.getFolderId(), acct, mbox, csd, true);
    }
}<|MERGE_RESOLUTION|>--- conflicted
+++ resolved
@@ -69,13 +69,8 @@
         Mailbox mbox = getRequestedMailbox(zsc);
         OperationContext octxt = zsc.getOperationContext();
         
-<<<<<<< HEAD
-        ItemId iid = new ItemId(request.getAttribute(MailService.A_ID), lc);
+        ItemId iid = new ItemId(request.getAttribute(MailService.A_ID), zsc);
         int compNum = (int) request.getAttributeLong(MailService.E_INVITE_COMPONENT);
-=======
-        ItemId iid = new ItemId(request.getAttribute(MailConstants.A_ID), zsc);
-        int compNum = (int) request.getAttributeLong(MailConstants.E_INVITE_COMPONENT);
->>>>>>> 64884d16
         
         sLog.info("<CancelCalendarItem id=" + iid + " comp=" + compNum + ">");
         
