--- conflicted
+++ resolved
@@ -97,7 +97,6 @@
             }
             RecurId recurId = CalendarUtils.parseRecurId(recurElt, tzmap);
 
-<<<<<<< HEAD
             // trace logging
             ZimbraLog.calendar.info("<CancelCalendarItem> id=%d, folderId=%d, subject=\"%s\", UID=%s, recurId=%s",
                     calItem.getId(), calItem.getFolderId(), inv.isPublic() ? inv.getName() : "(private)",
@@ -118,76 +117,23 @@
                 if (seriesInv.getMethod().equals(ICalTok.REQUEST.toString()) ||
                     seriesInv.getMethod().equals(ICalTok.PUBLISH.toString())) {
 
-                    // Send cancel notice to attendees who were invited to exception instances only.
-                    // These attendees need to be notified separately because they aren't included in the series
-                    // cancel notice.
-                    List<ZAttendee> atsSeries = seriesInv.getAttendees();
-                    Invite[] invs = calItem.getInvites();
-                    for (Invite exceptInv : invs) {
-                        if (exceptInv != seriesInv) {
-                            String mthd = exceptInv.getMethod();
-                            if (mthd.equals(ICalTok.REQUEST.toString()) || mthd.equals(ICalTok.PUBLISH.toString())) {
-                                List<ZAttendee> atsExcept = exceptInv.getAttendees();
-                                // Find exception instance attendees who aren't series attendees.
-                                List<ZAttendee> ats = CalendarUtils.getRemovedAttendees(atsExcept, atsSeries, false, acct);
-                                if (!ats.isEmpty()) {
-                                    // notify ats
-                                    cancelInstance(zsc, octxt, null, acct, mbox, calItem, exceptInv, exceptInv.getRecurId(), ats);
-=======
-            Invite inv = calItem.getInvite(iid.getSubpartId(), compNum);
-            if (inv == null)
-                throw MailServiceException.INVITE_OUT_OF_DATE(iid.toString());
-
-            Element recurElt = request.getOptionalElement(MailConstants.E_INSTANCE);
-            if (recurElt != null) {
-                TimeZoneMap tzmap = inv.getTimeZoneMap();
-                Element tzElem = request.getOptionalElement(MailConstants.E_CAL_TZ);
-                ICalTimeZone tz = null;
-                if (tzElem != null) {
-                    tz = CalendarUtils.parseTzElement(tzElem);
-                    tzmap.add(tz);
-                }
-                RecurId recurId = CalendarUtils.parseRecurId(recurElt, tzmap);
-
-                // trace logging
-                ZimbraLog.calendar.info("<CancelCalendarItem> id=%d, folderId=%d, subject=\"%s\", UID=%s, recurId=%s",
-                        calItem.getId(), calItem.getFolderId(), inv.isPublic() ? inv.getName() : "(private)",
-                        calItem.getUid(), recurId.getDtZ());
-
-                Element msgElem = request.getOptionalElement(MailConstants.E_MSG);
-                cancelInstance(zsc, octxt, msgElem, acct, mbox, calItem, inv, recurId, inv.getAttendees());
-            } else {
-                // if recur is not set, then we're canceling the entire calendar item...
-
-                // trace logging
-                ZimbraLog.calendar.info("<CancelCalendarItem> id=%d, folderId=%d, subject=\"%s\", UID=%s",
-                        calItem.getId(), calItem.getFolderId(), inv.isPublic() ? inv.getName() : "(private)",
-                        calItem.getUid());
-
-                Invite seriesInv = calItem.getDefaultInviteOrNull();
-                if (seriesInv != null) {
-                    if (seriesInv.getMethod().equals(ICalTok.REQUEST.toString()) ||
-                        seriesInv.getMethod().equals(ICalTok.PUBLISH.toString())) {
-
-                        if (seriesInv.isOrganizer()) {
-                            // Send cancel notice to attendees who were invited to exception instances only.
-                            // These attendees need to be notified separately because they aren't included in the series
-                            // cancel notice.
-                            List<ZAttendee> atsSeries = seriesInv.getAttendees();
-                            Invite[] invs = calItem.getInvites();
-                            for (Invite exceptInv : invs) {
-                                if (exceptInv != seriesInv) {
-                                    String mthd = exceptInv.getMethod();
-                                    if (mthd.equals(ICalTok.REQUEST.toString()) || mthd.equals(ICalTok.PUBLISH.toString())) {
-                                        List<ZAttendee> atsExcept = exceptInv.getAttendees();
-                                        // Find exception instance attendees who aren't series attendees.
-                                        List<ZAttendee> ats = CalendarUtils.getRemovedAttendees(atsExcept, atsSeries, false, acct);
-                                        if (!ats.isEmpty()) {
-                                            // notify ats
-                                            cancelInstance(zsc, octxt, null, acct, mbox, calItem, exceptInv, exceptInv.getRecurId(), ats);
-                                        }
+                    if (seriesInv.isOrganizer()) {
+                        // Send cancel notice to attendees who were invited to exception instances only.
+                        // These attendees need to be notified separately because they aren't included in the series
+                        // cancel notice.
+                        List<ZAttendee> atsSeries = seriesInv.getAttendees();
+                        Invite[] invs = calItem.getInvites();
+                        for (Invite exceptInv : invs) {
+                            if (exceptInv != seriesInv) {
+                                String mthd = exceptInv.getMethod();
+                                if (mthd.equals(ICalTok.REQUEST.toString()) || mthd.equals(ICalTok.PUBLISH.toString())) {
+                                    List<ZAttendee> atsExcept = exceptInv.getAttendees();
+                                    // Find exception instance attendees who aren't series attendees.
+                                    List<ZAttendee> ats = CalendarUtils.getRemovedAttendees(atsExcept, atsSeries, false, acct);
+                                    if (!ats.isEmpty()) {
+                                        // notify ats
+                                        cancelInstance(zsc, octxt, null, acct, mbox, calItem, exceptInv, exceptInv.getRecurId(), ats);
                                     }
->>>>>>> ed0b7e9f
                                 }
                             }
                         }
