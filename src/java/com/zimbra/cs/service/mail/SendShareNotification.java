/*
 * ***** BEGIN LICENSE BLOCK *****
 * Zimbra Collaboration Suite Server
 * Copyright (C) 2009, 2010, 2011 VMware, Inc.
 * 
 * The contents of this file are subject to the Zimbra Public License
 * Version 1.3 ("License"); you may not use this file except in
 * compliance with the License.  You may obtain a copy of the License at
 * http://www.zimbra.com/license.
 * 
 * Software distributed under the License is distributed on an "AS IS"
 * basis, WITHOUT WARRANTY OF ANY KIND, either express or implied.
 * ***** END LICENSE BLOCK *****
 */
package com.zimbra.cs.service.mail;

import java.io.ByteArrayOutputStream;
import java.io.IOException;
import java.util.Date;
import java.util.Locale;
import java.util.Map;

import javax.mail.MessagingException;
import javax.mail.Transport;
import javax.mail.internet.InternetAddress;
import javax.mail.internet.MimeMessage;
import javax.mail.internet.MimeMultipart;

import com.sun.mail.smtp.SMTPMessage;
import com.zimbra.common.service.ServiceException;
import com.zimbra.common.soap.Element;
import com.zimbra.common.soap.MailConstants;
import com.zimbra.common.util.CharsetUtil;
import com.zimbra.common.util.L10nUtil;
import com.zimbra.common.util.Log;
import com.zimbra.common.util.LogFactory;
import com.zimbra.common.util.Pair;
import com.zimbra.common.util.L10nUtil.MsgKey;
import com.zimbra.common.mime.MimeConstants;
import com.zimbra.common.mime.shim.JavaMailInternetAddress;
import com.zimbra.cs.account.Account;
import com.zimbra.cs.account.DistributionList;
import com.zimbra.cs.account.NamedEntry;
import com.zimbra.cs.account.Provisioning;
import com.zimbra.cs.account.Provisioning.AccountBy;
import com.zimbra.cs.account.ShareInfo;
import com.zimbra.cs.account.ShareInfoData;
import com.zimbra.cs.mailbox.ACL;
import com.zimbra.cs.mailbox.Folder;
import com.zimbra.cs.mailbox.MailServiceException;
import com.zimbra.cs.mailbox.Mailbox;
import com.zimbra.cs.mailbox.MailboxManager;
import com.zimbra.cs.mailbox.OperationContext;
import com.zimbra.cs.mailbox.Mountpoint;
import com.zimbra.cs.mime.Mime;
import com.zimbra.cs.service.UserServlet;
import com.zimbra.cs.util.AccountUtil;
import com.zimbra.cs.util.JMSession;
import com.zimbra.soap.ZimbraSoapContext;

public class SendShareNotification extends MailDocumentHandler {
    
    private static final Log sLog = LogFactory.getLog(SendShareNotification.class);
    
    @Override
    public Element handle(Element request, Map<String, Object> context) throws ServiceException {
        ZimbraSoapContext zsc = getZimbraSoapContext(context);
        OperationContext octxt = getOperationContext(zsc, context);
        Account authAccount = getAuthenticatedAccount(zsc);
        Mailbox mbox = MailboxManager.getInstance().getMailboxByAccount(authAccount, false);
        
        // validate the share specified in the request and build a share info if all is valid 
        ShareInfoData sid = validateRequest(zsc, context, octxt, authAccount, mbox, request);
        
        // grab notes if there is one
        Element eNotes = request.getOptionalElement(MailConstants.E_NOTES);
        String notes = (eNotes==null)?null:eNotes.getText();
        
        // send the message
        sendShareNotif(octxt, authAccount, mbox, sid, notes);

        Element response = zsc.createElement(MailConstants.SEND_SHARE_NOTIFICATION_RESPONSE);
        return response;
    }
    
    private ShareInfoData validateRequest(ZimbraSoapContext zsc, Map<String, Object> context, OperationContext octxt,
            Account authAccount, Mailbox mbox, Element req) throws ServiceException {
        
        Provisioning prov = Provisioning.getInstance();
        
        Element eShare = req.getElement(MailConstants.E_SHARE);

        //
        // grantee
        //
        byte granteeType = ACL.stringToType(eShare.getAttribute(MailConstants.A_GRANT_TYPE)); 
        String granteeId = eShare.getAttribute(MailConstants.A_ZIMBRA_ID, null); 
        String granteeName = eShare.getAttribute(MailConstants.A_DISPLAY, null); 
        
        String matchingId;         // grantee id to match grant
        String granteeEmail;       // email of the grantee, will be he recipient or the share notif message
        String granteeDisplayName; // display name, if set, of the grantee
        
        if (granteeType == ACL.GRANTEE_GUEST) {
            if (granteeName == null)
                throw ServiceException.INVALID_REQUEST("must specify grantee name for guest grantee type", null);

            matchingId = granteeName;
            granteeEmail = granteeName;
            granteeDisplayName = granteeEmail;
        } else {
            Pair<NamedEntry, String> grantee = getGrantee(zsc, granteeType, granteeId, granteeName);  
            
            NamedEntry granteeEntry = grantee.getFirst();
            matchingId = granteeEntry.getId();
            granteeEmail = granteeEntry.getName();
            granteeDisplayName = grantee.getSecond();
        }

        //
        // folder
        //
        Folder folder = getFolder(octxt, authAccount, mbox, eShare);
        
        Account ownerAcct = authAccount;
        int ownerFolderId = folder.getId();
        
        // if the folder is a mountpoint, set correct ownerAcct and the folder id in the owner's mailbox
        if (folder instanceof Mountpoint) {
            Mountpoint mp = (Mountpoint)folder;
            ownerAcct = prov.get(AccountBy.id, mp.getOwnerId());
            ownerFolderId = mp.getRemoteId();
        }
        
        MatchingGrant matchingGrant;
        
        // see if the share specified in the request is real
        if (Provisioning.onLocalServer(ownerAcct))
            matchingGrant = getMatchingGrant(octxt, prov, folder, granteeType, matchingId, ownerAcct);
        else
            matchingGrant = getMatchingGrantRemote(zsc, context, granteeType, matchingId, ownerAcct, ownerFolderId);
        
        if (matchingGrant == null)
            throw ServiceException.INVALID_REQUEST("no matching grant", null);
        
        //
        // all is well, setup our ShareInfoData object 
        //
        ShareInfoData sid = new ShareInfoData();
        
        sid.setOwnerAcctId(ownerAcct.getId());
        sid.setOwnerAcctEmail(ownerAcct.getName());
        sid.setOwnerAcctDisplayName(ownerAcct.getDisplayName());
        
        // folder id used for mounting
        sid.setFolderId(ownerFolderId);
        
        //
        // just a display name for the shared folder for the grantee to see.
        // the mountpoint will be created using the folder id.
        //
        // if user2 is sharing with user3 a mountpoint that belongs to user1,
        // we should show user3 the folder(mountpoint) name in user2's mailbox,
        // not the folder name in user1's mailbox.
        sid.setFolderPath(folder.getPath());
        sid.setFolderDefaultView(folder.getDefaultView());
        
        // rights
        sid.setRights(matchingGrant.getGrantedRights());
        
        // grantee
        sid.setGranteeType(granteeType);
        sid.setGranteeId(matchingId);    // if guest, matchingId is the same as granteeEmail 
        sid.setGranteeName(granteeEmail);
        sid.setGranteeDisplayName(granteeDisplayName);
        
        // if the grantee is a guest, set URL and password
        if (granteeType == ACL.GRANTEE_GUEST) {
            String url = UserServlet.getRestUrl(ownerAcct) + folder.getPath();
            sid.setUrl(url);  // hmm, for mountpoint this should be the path in the owner's mailbox  TODO
            sid.setGuestPassword(matchingGrant.getPassword());
        }
        
        return sid;
    }

    /*
     * utility class for passing grant info back from getMatchingGrant/getMatchingGrantRemote
     */
    private static class MatchingGrant {
        
        MatchingGrant(ACL.Grant grant) {
            mGrant = grant;
        }
        
        MatchingGrant(String zimbraId, byte type, short rights) {
            mGrantee = zimbraId;
            mType    = type;
            mRights  = rights;
        }
        void setGranteeName(String name) { mName = name; }
        void setPassword(String password) { mSecret = password; }
        
        /*
         * either mGrant or mGrantee/mName/mType/mRights/mSecret can be set
         */
        
        // used when the owner of the folder is on local server
        ACL.Grant mGrant;
        
        // used when the owner of the folder is not on local server
        // and we need to fetch the grant of the owner folder by SOAP.
        // instead of making ACL.Grant methods public, just gather grant attrs collected 
        // from SOAP (for grants on remote owner mailbox) in this class that mirrors ACL.Grant
        String mGrantee;
        String mName;         
        byte mType;
        short mRights;
        String mSecret;
        
        short getGrantedRights() { return  mGrant==null ? mRights : mGrant.getGrantedRights(); }
        String getPassword() { return mGrant==null ? mSecret : mGrant.getPassword(); }
    }
    
    private MatchingGrant getMatchingGrant(OperationContext octxt, Provisioning prov, Folder folder,
            byte granteeType, String granteeId, Account ownerAcct) throws ServiceException {
        
        Folder ownerFolder = folder;
        
        if (folder instanceof Mountpoint) {
            Mountpoint mp = (Mountpoint) folder;
            Mailbox ownerMbox = MailboxManager.getInstance().getMailboxByAccountId(mp.getOwnerId(), false);
            ownerFolder = ownerMbox.getFolderById(octxt, mp.getRemoteId());
        }
        
        ACL acl = ownerFolder.getEffectiveACL();
        if (acl == null)
            throw ServiceException.INVALID_REQUEST("no grant on folder", null);
        
        for (ACL.Grant grant : acl.getGrants()) {
            if (grant.getGranteeType() == granteeType && grant.getGranteeId().equals(granteeId)) {
                return new MatchingGrant(grant);
            }
        }
        
        return null;
    }
    
    private MatchingGrant getMatchingGrantRemote(ZimbraSoapContext zsc, Map<String, Object> context, 
            byte granteeType, String granteeId, Account ownerAcct, int remoteFolderId) throws ServiceException {
        
        Element remote = fetchRemoteFolder(zsc, context, ownerAcct.getId(), remoteFolderId);
        Element eAcl = remote.getElement(MailConstants.E_ACL);
        if (eAcl != null) {
            for (Element eGrant : eAcl.listElements(MailConstants.E_GRANT)) {
                try {
                    byte gt = ACL.stringToType(eGrant.getAttribute(MailConstants.A_GRANT_TYPE));
                    if (gt != granteeType)
                        continue;
                    short rights = ACL.stringToRights(eGrant.getAttribute(MailConstants.A_RIGHTS));
                    
                    MatchingGrant grant = null;
                    
                    // check for only user, group, and guest grants
                    
                    if (gt == ACL.GRANTEE_GUEST) {
                        // displayName is the email, and is the "grantee id"
                        String gid = eGrant.getAttribute(MailConstants.A_DISPLAY);
                        if (gid.equals(granteeId)) {
                            grant = new MatchingGrant(gid, gt, rights);
                            // set optional password
                            grant.setPassword(eGrant.getAttribute(MailConstants.A_PASSWORD, null)); 
                        }
                    } else if (gt == ACL.GRANTEE_USER || gt == ACL.GRANTEE_GROUP) {
                        // zid is required
                        String gid = eGrant.getAttribute(MailConstants.A_ZIMBRA_ID);
                        if (gid.equals(granteeId)) {
                            grant = new MatchingGrant(gid, gt, rights);
                            // set optional display name
                            grant.setGranteeName(eGrant.getAttribute(MailConstants.A_DISPLAY, null));
                        }
                    }
                    if (grant != null)
                        return grant;
                        
                } catch (ServiceException e) {
                    // for some reason the soap response cannot by parsed as expected
                    // ignore and go on
                    sLog.warn("cannot parse soap response for remote grant", e);
                }
            }
        }
        return null;
    }
    

    private Element fetchRemoteFolder(ZimbraSoapContext zsc, Map<String, Object> context, String ownerId, int remoteId)
    throws ServiceException {
        Element request = zsc.createRequestElement(MailConstants.GET_FOLDER_REQUEST);
        request.addElement(MailConstants.E_FOLDER).addAttribute(MailConstants.A_FOLDER, remoteId);

        Element response = proxyRequest(request, context, ownerId);
        Element remote = response.getOptionalElement(MailConstants.E_FOLDER);
        if (remote == null)
            throw ServiceException.INVALID_REQUEST("cannot mount a search or mountpoint", null);
        return remote;
    }
    
    /**
     * returns the grantee entry and displayName if there is one
     * 
     * @param zsc
     * @param granteeType
     * @param granteeId
     * @param granteeName
     * @return
     * @throws ServiceException
     */
    private Pair<NamedEntry, String> getGrantee(ZimbraSoapContext zsc, byte granteeType, String granteeId, String granteeName) 
    throws ServiceException {
        
        NamedEntry entryById = null;
        NamedEntry entryByName = null;
        
        if (granteeId != null) {
            entryById = FolderAction.lookupGranteeByZimbraId(granteeId, granteeType);
            if (entryById == null)
                throw ServiceException.INVALID_REQUEST("no such grantee " + granteeId, null);
        }
        
        if (granteeName != null) {
            entryByName = FolderAction.lookupGranteeByName(granteeName, granteeType, zsc);
            if (entryByName == null)
                throw ServiceException.INVALID_REQUEST("no such grantee " + granteeName, null);
        }
        
        if (entryById == null && entryByName == null)
            throw ServiceException.INVALID_REQUEST("no such grantee", null);
        
        if (entryById != null && entryByName != null && 
                !entryById.getId().equals(entryByName.getId()))
            throw ServiceException.INVALID_REQUEST("grantee name does not match grantee id", null);
            
        NamedEntry grantee = (entryById != null)? entryById : entryByName;          
        
        String displayName;
        if (grantee instanceof Account)
            displayName = ((Account)grantee).getDisplayName();
        else if (grantee instanceof DistributionList)
            displayName = ((DistributionList)grantee).getDisplayName();
        else
            throw ServiceException.INVALID_REQUEST("unsupported grantee type for sending share notification email", null);
        
        return new Pair<NamedEntry, String>(grantee, displayName);
    }
    
    private Folder getFolder(OperationContext octxt, Account authAccount, Mailbox mbox, Element eShare) throws ServiceException {
        String folderId = eShare.getAttribute(MailConstants.A_FOLDER, null); 
        String folderPath = eShare.getAttribute(MailConstants.A_PATH, null); 

        if (folderId != null && folderPath != null)
            throw ServiceException.INVALID_REQUEST("only one of " + MailConstants.A_FOLDER + " or " + 
                    MailConstants.A_PATH + " can be specified", null);
        
        Folder folder;
        if (folderId != null) {
            try {
                int fid = Integer.parseInt(folderId);
                folder = mbox.getFolderById(octxt, fid);
                if (folder == null)
                    throw MailServiceException.NO_SUCH_FOLDER(folderId);
            } catch (NumberFormatException nfe) {
                throw ServiceException.INVALID_REQUEST("malformed item ID: " + folderId, nfe);
            }
        } else {
            folder = mbox.getFolderByPath(octxt, folderPath);
            if (folder == null)
                throw MailServiceException.NO_SUCH_FOLDER(folderPath);
        }
        
        return folder;
    }

    
    //
    // send using MailSender 
    //
<<<<<<< HEAD
    void sendShareNotif(OperationContext octxt, Account authAccount, Mailbox mbox, ShareInfoData sid, String notes)
    throws ServiceException {
        
        Locale locale = authAccount.getLocale();
        String charset = authAccount.getAttr(Provisioning.A_zimbraPrefMailDefaultCharset, MimeConstants.P_CHARSET_UTF8);
        
        MimeMessage mm = null;
        try {
            mm = new Mime.FixedMimeMessage(JMSession.getSession());
            
            String subject = L10nUtil.getMessage(MsgKey.shareNotifSubject, locale);
            mm.setSubject(subject, CharsetUtil.checkCharset(subject, charset));
            mm.setSentDate(new Date());
            
            // from the auth account
            mm.setFrom(AccountUtil.getFriendlyEmailAddress(authAccount));
            
            // to the grantee
            String recipient = sid.getGranteeName();
            mm.setRecipient(javax.mail.Message.RecipientType.TO, new JavaMailInternetAddress(recipient));
            
            MimeMultipart mmp = ShareInfo.NotificationSender.genNotifBody(
                    sid, MsgKey.shareNotifBodyIntro, notes, locale);
            mm.setContent(mmp);
            mm.saveChanges();
        } catch (MessagingException e) {
            throw ServiceException.FAILURE(
                    "Messaging Exception while building share notification message", e);
        }
=======
    private void sendShareNotif(OperationContext octxt, Account authAccount, Mailbox mbox, ShareInfoData sid, String notes)
    throws ServiceException, MessagingException {

        Locale locale = authAccount.getLocale();
        String charset = authAccount.getAttr(Provisioning.A_zimbraPrefMailDefaultCharset, MimeConstants.P_CHARSET_UTF8);

        MimeMessage mm = new Mime.FixedMimeMessage(JMSession.getSmtpSession(authAccount));

        String subject = L10nUtil.getMessage(MsgKey.shareNotifSubject, locale);
        subject += L10nUtil.getMessage(MsgKey.sharedBySubject, locale, sid.getName(), sid.getOwnerNotifName());
        mm.setSubject(subject, CharsetUtil.checkCharset(subject, charset));
        mm.setSentDate(new Date());

        // from the owner
        mm.setFrom(AccountUtil.getFriendlyEmailAddress(mbox.getAccount()));

        // sent by auth account
        mm.setSender(AccountUtil.getFriendlyEmailAddress(authAccount));

        // to the grantee
        String recipient = sid.getGranteeName();
        mm.setRecipient(javax.mail.Message.RecipientType.TO, new JavaMailInternetAddress(recipient));

        MimeMultipart mmp = ShareInfo.NotificationSender.genNotifBody(
                sid, notes, locale);
        mm.setContent(mmp);
        mm.saveChanges();
>>>>>>> cb464174

        if (sLog.isDebugEnabled()) {
            // log4j.logger.com.zimbra.cs.service.mail=DEBUG
            
            try {
                ByteArrayOutputStream buf = new ByteArrayOutputStream();
                mm.writeTo(buf);
                String mmDump = new String(buf.toByteArray());
                sLog.debug("********\n" + mmDump);
            } catch (MessagingException e) {
                sLog.debug("failed log debug share notification message", e);
            } catch (IOException e) {
                sLog.debug("failed log debug share notification message", e);
            }
        }
        
        mbox.getMailSender().sendMimeMessage(octxt, mbox, true, mm, null, null, null, null, null, false);
    }
<<<<<<< HEAD
    
    //
    // send using SMTP client
    //
    void sendShareNotif(Account authAccount, ShareInfoData sid, String notes)
    throws ServiceException {
        
        Locale locale = authAccount.getLocale();
        String charset = authAccount.getAttr(Provisioning.A_zimbraPrefMailDefaultCharset, MimeConstants.P_CHARSET_UTF8);
        
        try {
            SMTPMessage notif = new SMTPMessage(JMSession.getSmtpSession());
            
            String subject = L10nUtil.getMessage(MsgKey.shareNotifSubject, locale);
            notif.setSubject(subject, CharsetUtil.checkCharset(subject, charset));
            notif.setSentDate(new Date());
            
            // from the auth account
            notif.setFrom(AccountUtil.getFriendlyEmailAddress(authAccount));
            
            // to the grantee
            String recipient = sid.getGranteeName();
            notif.setRecipient(javax.mail.Message.RecipientType.TO, new JavaMailInternetAddress(recipient));

            if (Provisioning.getInstance().getConfig().getBooleanAttr(Provisioning.A_zimbraAutoSubmittedNullReturnPath, true))
                notif.setEnvelopeFrom("<>");
            else
                notif.setEnvelopeFrom(authAccount.getName());

            MimeMultipart mmp = ShareInfo.NotificationSender.genNotifBody(sid, MsgKey.shareNotifBodyIntro, notes, locale);
            notif.setContent(mmp);
            notif.saveChanges();

            Transport.send(notif);
        } catch (MessagingException me) {
            throw ServiceException.FAILURE("error while sending share notification", me);
        }
=======

    private static long timestamp;
    private static String template;

    private void sendExternalNotificationEmail(OperationContext octxt, Account authAccount, ShareInfoData sid)
    throws ServiceException, MessagingException {
        // ideally template needs to be stored in globalConfig,
        // but the java generate-getters is having trouble with
        // escaping multi line html.  we'll store the template
        // as a separate file until we sort that out.
        String templateFile = "/opt/zimbra/conf/notification-template.html";
        File f = new File(templateFile);
        if (!f.exists()) {
            sLog.warn("template file %s doesn't exist", templateFile);
            return;
        }
        if (timestamp < f.lastModified()) {
            try {
                template = new String(ByteUtil.readInput(new FileInputStream(f), (int)f.length(), (int)f.length()), "UTF-8");
                timestamp = f.lastModified();
            } catch (IOException e) {
                sLog.warn("can't read template", e);
                return;
            }
        }
        String folderName = sid.getName();
        String displayName = authAccount.getDisplayName();
        if (displayName == null) {
            displayName = authAccount.getName();
        }
        Provisioning prov = Provisioning.getInstance();
        String subject = L10nUtil.getMessage(MsgKey.octopus_share_notification_email_subject, folderName);
        String url = URLUtil.getPublicURLForDomain(prov.getLocalServer(), prov.getDomain(authAccount), "/", true);
        String avatar = url + "profile/" + authAccount.getName() + "/image";
        String message = L10nUtil.getMessage(MsgKey.octopus_share_notification_email_message, displayName, folderName);
        String accept = L10nUtil.getMessage(MsgKey.octopus_share_notification_email_accept);
        String ignore = L10nUtil.getMessage(MsgKey.octopus_share_notification_email_ignore);

        String email = MessageFormat.format(template, avatar, message, accept, ignore, url);
        MimeMessage mm = new Mime.FixedMimeMessage(JMSession.getSmtpSession(authAccount));
        mm.setSubject(subject);
        mm.setSentDate(new Date());
        mm.setFrom(AccountUtil.getFriendlyEmailAddress(authAccount));
        String recipient = sid.getGranteeName();
        mm.addRecipient(javax.mail.Message.RecipientType.TO, new JavaMailInternetAddress(recipient));
        mm.setContent(email, "text/html; charset=utf-8");
        mm.saveChanges();
        MailSender.relayMessage(mm);
>>>>>>> cb464174
    }

}
<|MERGE_RESOLUTION|>--- conflicted
+++ resolved
@@ -2,12 +2,12 @@
  * ***** BEGIN LICENSE BLOCK *****
  * Zimbra Collaboration Suite Server
  * Copyright (C) 2009, 2010, 2011 VMware, Inc.
- * 
+ *
  * The contents of this file are subject to the Zimbra Public License
  * Version 1.3 ("License"); you may not use this file except in
  * compliance with the License.  You may obtain a copy of the License at
  * http://www.zimbra.com/license.
- * 
+ *
  * Software distributed under the License is distributed on an "AS IS"
  * basis, WITHOUT WARRANTY OF ANY KIND, either express or implied.
  * ***** END LICENSE BLOCK *****
@@ -22,22 +22,21 @@
 
 import javax.mail.MessagingException;
 import javax.mail.Transport;
-import javax.mail.internet.InternetAddress;
 import javax.mail.internet.MimeMessage;
 import javax.mail.internet.MimeMultipart;
 
 import com.sun.mail.smtp.SMTPMessage;
+import com.zimbra.common.mime.MimeConstants;
+import com.zimbra.common.mime.shim.JavaMailInternetAddress;
 import com.zimbra.common.service.ServiceException;
 import com.zimbra.common.soap.Element;
 import com.zimbra.common.soap.MailConstants;
 import com.zimbra.common.util.CharsetUtil;
 import com.zimbra.common.util.L10nUtil;
+import com.zimbra.common.util.L10nUtil.MsgKey;
 import com.zimbra.common.util.Log;
 import com.zimbra.common.util.LogFactory;
 import com.zimbra.common.util.Pair;
-import com.zimbra.common.util.L10nUtil.MsgKey;
-import com.zimbra.common.mime.MimeConstants;
-import com.zimbra.common.mime.shim.JavaMailInternetAddress;
 import com.zimbra.cs.account.Account;
 import com.zimbra.cs.account.DistributionList;
 import com.zimbra.cs.account.NamedEntry;
@@ -50,8 +49,8 @@
 import com.zimbra.cs.mailbox.MailServiceException;
 import com.zimbra.cs.mailbox.Mailbox;
 import com.zimbra.cs.mailbox.MailboxManager;
+import com.zimbra.cs.mailbox.Mountpoint;
 import com.zimbra.cs.mailbox.OperationContext;
-import com.zimbra.cs.mailbox.Mountpoint;
 import com.zimbra.cs.mime.Mime;
 import com.zimbra.cs.service.UserServlet;
 import com.zimbra.cs.util.AccountUtil;
@@ -59,48 +58,48 @@
 import com.zimbra.soap.ZimbraSoapContext;
 
 public class SendShareNotification extends MailDocumentHandler {
-    
+
     private static final Log sLog = LogFactory.getLog(SendShareNotification.class);
-    
+
     @Override
     public Element handle(Element request, Map<String, Object> context) throws ServiceException {
         ZimbraSoapContext zsc = getZimbraSoapContext(context);
         OperationContext octxt = getOperationContext(zsc, context);
         Account authAccount = getAuthenticatedAccount(zsc);
         Mailbox mbox = MailboxManager.getInstance().getMailboxByAccount(authAccount, false);
-        
-        // validate the share specified in the request and build a share info if all is valid 
+
+        // validate the share specified in the request and build a share info if all is valid
         ShareInfoData sid = validateRequest(zsc, context, octxt, authAccount, mbox, request);
-        
+
         // grab notes if there is one
         Element eNotes = request.getOptionalElement(MailConstants.E_NOTES);
         String notes = (eNotes==null)?null:eNotes.getText();
-        
+
         // send the message
         sendShareNotif(octxt, authAccount, mbox, sid, notes);
 
         Element response = zsc.createElement(MailConstants.SEND_SHARE_NOTIFICATION_RESPONSE);
         return response;
     }
-    
+
     private ShareInfoData validateRequest(ZimbraSoapContext zsc, Map<String, Object> context, OperationContext octxt,
             Account authAccount, Mailbox mbox, Element req) throws ServiceException {
-        
+
         Provisioning prov = Provisioning.getInstance();
-        
+
         Element eShare = req.getElement(MailConstants.E_SHARE);
 
         //
         // grantee
         //
-        byte granteeType = ACL.stringToType(eShare.getAttribute(MailConstants.A_GRANT_TYPE)); 
-        String granteeId = eShare.getAttribute(MailConstants.A_ZIMBRA_ID, null); 
-        String granteeName = eShare.getAttribute(MailConstants.A_DISPLAY, null); 
-        
+        byte granteeType = ACL.stringToType(eShare.getAttribute(MailConstants.A_GRANT_TYPE));
+        String granteeId = eShare.getAttribute(MailConstants.A_ZIMBRA_ID, null);
+        String granteeName = eShare.getAttribute(MailConstants.A_DISPLAY, null);
+
         String matchingId;         // grantee id to match grant
         String granteeEmail;       // email of the grantee, will be he recipient or the share notif message
         String granteeDisplayName; // display name, if set, of the grantee
-        
+
         if (granteeType == ACL.GRANTEE_GUEST) {
             if (granteeName == null)
                 throw ServiceException.INVALID_REQUEST("must specify grantee name for guest grantee type", null);
@@ -109,8 +108,8 @@
             granteeEmail = granteeName;
             granteeDisplayName = granteeEmail;
         } else {
-            Pair<NamedEntry, String> grantee = getGrantee(zsc, granteeType, granteeId, granteeName);  
-            
+            Pair<NamedEntry, String> grantee = getGrantee(zsc, granteeType, granteeId, granteeName);
+
             NamedEntry granteeEntry = grantee.getFirst();
             matchingId = granteeEntry.getId();
             granteeEmail = granteeEntry.getName();
@@ -121,40 +120,40 @@
         // folder
         //
         Folder folder = getFolder(octxt, authAccount, mbox, eShare);
-        
+
         Account ownerAcct = authAccount;
         int ownerFolderId = folder.getId();
-        
+
         // if the folder is a mountpoint, set correct ownerAcct and the folder id in the owner's mailbox
         if (folder instanceof Mountpoint) {
             Mountpoint mp = (Mountpoint)folder;
             ownerAcct = prov.get(AccountBy.id, mp.getOwnerId());
             ownerFolderId = mp.getRemoteId();
         }
-        
+
         MatchingGrant matchingGrant;
-        
+
         // see if the share specified in the request is real
         if (Provisioning.onLocalServer(ownerAcct))
             matchingGrant = getMatchingGrant(octxt, prov, folder, granteeType, matchingId, ownerAcct);
         else
             matchingGrant = getMatchingGrantRemote(zsc, context, granteeType, matchingId, ownerAcct, ownerFolderId);
-        
+
         if (matchingGrant == null)
             throw ServiceException.INVALID_REQUEST("no matching grant", null);
-        
-        //
-        // all is well, setup our ShareInfoData object 
+
+        //
+        // all is well, setup our ShareInfoData object
         //
         ShareInfoData sid = new ShareInfoData();
-        
+
         sid.setOwnerAcctId(ownerAcct.getId());
         sid.setOwnerAcctEmail(ownerAcct.getName());
         sid.setOwnerAcctDisplayName(ownerAcct.getDisplayName());
-        
+
         // folder id used for mounting
         sid.setFolderId(ownerFolderId);
-        
+
         //
         // just a display name for the shared folder for the grantee to see.
         // the mountpoint will be created using the folder id.
@@ -164,23 +163,23 @@
         // not the folder name in user1's mailbox.
         sid.setFolderPath(folder.getPath());
         sid.setFolderDefaultView(folder.getDefaultView());
-        
+
         // rights
         sid.setRights(matchingGrant.getGrantedRights());
-        
+
         // grantee
         sid.setGranteeType(granteeType);
-        sid.setGranteeId(matchingId);    // if guest, matchingId is the same as granteeEmail 
+        sid.setGranteeId(matchingId);    // if guest, matchingId is the same as granteeEmail
         sid.setGranteeName(granteeEmail);
         sid.setGranteeDisplayName(granteeDisplayName);
-        
+
         // if the grantee is a guest, set URL and password
         if (granteeType == ACL.GRANTEE_GUEST) {
             String url = UserServlet.getRestUrl(ownerAcct) + folder.getPath();
             sid.setUrl(url);  // hmm, for mountpoint this should be the path in the owner's mailbox  TODO
             sid.setGuestPassword(matchingGrant.getPassword());
         }
-        
+
         return sid;
     }
 
@@ -188,11 +187,11 @@
      * utility class for passing grant info back from getMatchingGrant/getMatchingGrantRemote
      */
     private static class MatchingGrant {
-        
+
         MatchingGrant(ACL.Grant grant) {
             mGrant = grant;
         }
-        
+
         MatchingGrant(String zimbraId, byte type, short rights) {
             mGrantee = zimbraId;
             mType    = type;
@@ -200,55 +199,55 @@
         }
         void setGranteeName(String name) { mName = name; }
         void setPassword(String password) { mSecret = password; }
-        
+
         /*
          * either mGrant or mGrantee/mName/mType/mRights/mSecret can be set
          */
-        
+
         // used when the owner of the folder is on local server
         ACL.Grant mGrant;
-        
+
         // used when the owner of the folder is not on local server
         // and we need to fetch the grant of the owner folder by SOAP.
-        // instead of making ACL.Grant methods public, just gather grant attrs collected 
+        // instead of making ACL.Grant methods public, just gather grant attrs collected
         // from SOAP (for grants on remote owner mailbox) in this class that mirrors ACL.Grant
         String mGrantee;
-        String mName;         
+        String mName;
         byte mType;
         short mRights;
         String mSecret;
-        
+
         short getGrantedRights() { return  mGrant==null ? mRights : mGrant.getGrantedRights(); }
         String getPassword() { return mGrant==null ? mSecret : mGrant.getPassword(); }
     }
-    
+
     private MatchingGrant getMatchingGrant(OperationContext octxt, Provisioning prov, Folder folder,
             byte granteeType, String granteeId, Account ownerAcct) throws ServiceException {
-        
+
         Folder ownerFolder = folder;
-        
+
         if (folder instanceof Mountpoint) {
             Mountpoint mp = (Mountpoint) folder;
             Mailbox ownerMbox = MailboxManager.getInstance().getMailboxByAccountId(mp.getOwnerId(), false);
             ownerFolder = ownerMbox.getFolderById(octxt, mp.getRemoteId());
         }
-        
+
         ACL acl = ownerFolder.getEffectiveACL();
         if (acl == null)
             throw ServiceException.INVALID_REQUEST("no grant on folder", null);
-        
+
         for (ACL.Grant grant : acl.getGrants()) {
             if (grant.getGranteeType() == granteeType && grant.getGranteeId().equals(granteeId)) {
                 return new MatchingGrant(grant);
             }
         }
-        
+
         return null;
     }
-    
-    private MatchingGrant getMatchingGrantRemote(ZimbraSoapContext zsc, Map<String, Object> context, 
+
+    private MatchingGrant getMatchingGrantRemote(ZimbraSoapContext zsc, Map<String, Object> context,
             byte granteeType, String granteeId, Account ownerAcct, int remoteFolderId) throws ServiceException {
-        
+
         Element remote = fetchRemoteFolder(zsc, context, ownerAcct.getId(), remoteFolderId);
         Element eAcl = remote.getElement(MailConstants.E_ACL);
         if (eAcl != null) {
@@ -258,18 +257,18 @@
                     if (gt != granteeType)
                         continue;
                     short rights = ACL.stringToRights(eGrant.getAttribute(MailConstants.A_RIGHTS));
-                    
+
                     MatchingGrant grant = null;
-                    
+
                     // check for only user, group, and guest grants
-                    
+
                     if (gt == ACL.GRANTEE_GUEST) {
                         // displayName is the email, and is the "grantee id"
                         String gid = eGrant.getAttribute(MailConstants.A_DISPLAY);
                         if (gid.equals(granteeId)) {
                             grant = new MatchingGrant(gid, gt, rights);
                             // set optional password
-                            grant.setPassword(eGrant.getAttribute(MailConstants.A_PASSWORD, null)); 
+                            grant.setPassword(eGrant.getAttribute(MailConstants.A_PASSWORD, null));
                         }
                     } else if (gt == ACL.GRANTEE_USER || gt == ACL.GRANTEE_GROUP) {
                         // zid is required
@@ -282,7 +281,7 @@
                     }
                     if (grant != null)
                         return grant;
-                        
+
                 } catch (ServiceException e) {
                     // for some reason the soap response cannot by parsed as expected
                     // ignore and go on
@@ -292,7 +291,7 @@
         }
         return null;
     }
-    
+
 
     private Element fetchRemoteFolder(ZimbraSoapContext zsc, Map<String, Object> context, String ownerId, int remoteId)
     throws ServiceException {
@@ -305,10 +304,10 @@
             throw ServiceException.INVALID_REQUEST("cannot mount a search or mountpoint", null);
         return remote;
     }
-    
+
     /**
      * returns the grantee entry and displayName if there is one
-     * 
+     *
      * @param zsc
      * @param granteeType
      * @param granteeId
@@ -316,33 +315,33 @@
      * @return
      * @throws ServiceException
      */
-    private Pair<NamedEntry, String> getGrantee(ZimbraSoapContext zsc, byte granteeType, String granteeId, String granteeName) 
+    private Pair<NamedEntry, String> getGrantee(ZimbraSoapContext zsc, byte granteeType, String granteeId, String granteeName)
     throws ServiceException {
-        
+
         NamedEntry entryById = null;
         NamedEntry entryByName = null;
-        
+
         if (granteeId != null) {
             entryById = FolderAction.lookupGranteeByZimbraId(granteeId, granteeType);
             if (entryById == null)
                 throw ServiceException.INVALID_REQUEST("no such grantee " + granteeId, null);
         }
-        
+
         if (granteeName != null) {
             entryByName = FolderAction.lookupGranteeByName(granteeName, granteeType, zsc);
             if (entryByName == null)
                 throw ServiceException.INVALID_REQUEST("no such grantee " + granteeName, null);
         }
-        
+
         if (entryById == null && entryByName == null)
             throw ServiceException.INVALID_REQUEST("no such grantee", null);
-        
-        if (entryById != null && entryByName != null && 
+
+        if (entryById != null && entryByName != null &&
                 !entryById.getId().equals(entryByName.getId()))
             throw ServiceException.INVALID_REQUEST("grantee name does not match grantee id", null);
-            
-        NamedEntry grantee = (entryById != null)? entryById : entryByName;          
-        
+
+        NamedEntry grantee = (entryById != null)? entryById : entryByName;
+
         String displayName;
         if (grantee instanceof Account)
             displayName = ((Account)grantee).getDisplayName();
@@ -350,18 +349,18 @@
             displayName = ((DistributionList)grantee).getDisplayName();
         else
             throw ServiceException.INVALID_REQUEST("unsupported grantee type for sending share notification email", null);
-        
+
         return new Pair<NamedEntry, String>(grantee, displayName);
     }
-    
+
     private Folder getFolder(OperationContext octxt, Account authAccount, Mailbox mbox, Element eShare) throws ServiceException {
-        String folderId = eShare.getAttribute(MailConstants.A_FOLDER, null); 
-        String folderPath = eShare.getAttribute(MailConstants.A_PATH, null); 
+        String folderId = eShare.getAttribute(MailConstants.A_FOLDER, null);
+        String folderPath = eShare.getAttribute(MailConstants.A_PATH, null);
 
         if (folderId != null && folderPath != null)
-            throw ServiceException.INVALID_REQUEST("only one of " + MailConstants.A_FOLDER + " or " + 
+            throw ServiceException.INVALID_REQUEST("only one of " + MailConstants.A_FOLDER + " or " +
                     MailConstants.A_PATH + " can be specified", null);
-        
+
         Folder folder;
         if (folderId != null) {
             try {
@@ -377,36 +376,35 @@
             if (folder == null)
                 throw MailServiceException.NO_SUCH_FOLDER(folderPath);
         }
-        
+
         return folder;
     }
 
-    
+
     //
-    // send using MailSender 
+    // send using MailSender
     //
-<<<<<<< HEAD
     void sendShareNotif(OperationContext octxt, Account authAccount, Mailbox mbox, ShareInfoData sid, String notes)
     throws ServiceException {
-        
+
         Locale locale = authAccount.getLocale();
         String charset = authAccount.getAttr(Provisioning.A_zimbraPrefMailDefaultCharset, MimeConstants.P_CHARSET_UTF8);
-        
+
         MimeMessage mm = null;
         try {
-            mm = new Mime.FixedMimeMessage(JMSession.getSession());
-            
+            mm = new Mime.FixedMimeMessage(JMSession.getSmtpSession(authAccount));
+
             String subject = L10nUtil.getMessage(MsgKey.shareNotifSubject, locale);
             mm.setSubject(subject, CharsetUtil.checkCharset(subject, charset));
             mm.setSentDate(new Date());
-            
+
             // from the auth account
             mm.setFrom(AccountUtil.getFriendlyEmailAddress(authAccount));
-            
+
             // to the grantee
             String recipient = sid.getGranteeName();
             mm.setRecipient(javax.mail.Message.RecipientType.TO, new JavaMailInternetAddress(recipient));
-            
+
             MimeMultipart mmp = ShareInfo.NotificationSender.genNotifBody(
                     sid, MsgKey.shareNotifBodyIntro, notes, locale);
             mm.setContent(mmp);
@@ -415,39 +413,10 @@
             throw ServiceException.FAILURE(
                     "Messaging Exception while building share notification message", e);
         }
-=======
-    private void sendShareNotif(OperationContext octxt, Account authAccount, Mailbox mbox, ShareInfoData sid, String notes)
-    throws ServiceException, MessagingException {
-
-        Locale locale = authAccount.getLocale();
-        String charset = authAccount.getAttr(Provisioning.A_zimbraPrefMailDefaultCharset, MimeConstants.P_CHARSET_UTF8);
-
-        MimeMessage mm = new Mime.FixedMimeMessage(JMSession.getSmtpSession(authAccount));
-
-        String subject = L10nUtil.getMessage(MsgKey.shareNotifSubject, locale);
-        subject += L10nUtil.getMessage(MsgKey.sharedBySubject, locale, sid.getName(), sid.getOwnerNotifName());
-        mm.setSubject(subject, CharsetUtil.checkCharset(subject, charset));
-        mm.setSentDate(new Date());
-
-        // from the owner
-        mm.setFrom(AccountUtil.getFriendlyEmailAddress(mbox.getAccount()));
-
-        // sent by auth account
-        mm.setSender(AccountUtil.getFriendlyEmailAddress(authAccount));
-
-        // to the grantee
-        String recipient = sid.getGranteeName();
-        mm.setRecipient(javax.mail.Message.RecipientType.TO, new JavaMailInternetAddress(recipient));
-
-        MimeMultipart mmp = ShareInfo.NotificationSender.genNotifBody(
-                sid, notes, locale);
-        mm.setContent(mmp);
-        mm.saveChanges();
->>>>>>> cb464174
 
         if (sLog.isDebugEnabled()) {
             // log4j.logger.com.zimbra.cs.service.mail=DEBUG
-            
+
             try {
                 ByteArrayOutputStream buf = new ByteArrayOutputStream();
                 mm.writeTo(buf);
@@ -459,30 +428,29 @@
                 sLog.debug("failed log debug share notification message", e);
             }
         }
-        
+
         mbox.getMailSender().sendMimeMessage(octxt, mbox, true, mm, null, null, null, null, null, false);
     }
-<<<<<<< HEAD
-    
+
     //
     // send using SMTP client
     //
     void sendShareNotif(Account authAccount, ShareInfoData sid, String notes)
     throws ServiceException {
-        
+
         Locale locale = authAccount.getLocale();
         String charset = authAccount.getAttr(Provisioning.A_zimbraPrefMailDefaultCharset, MimeConstants.P_CHARSET_UTF8);
-        
+
         try {
-            SMTPMessage notif = new SMTPMessage(JMSession.getSmtpSession());
-            
+            SMTPMessage notif = new SMTPMessage(JMSession.getSmtpSession(authAccount));
+
             String subject = L10nUtil.getMessage(MsgKey.shareNotifSubject, locale);
             notif.setSubject(subject, CharsetUtil.checkCharset(subject, charset));
             notif.setSentDate(new Date());
-            
+
             // from the auth account
             notif.setFrom(AccountUtil.getFriendlyEmailAddress(authAccount));
-            
+
             // to the grantee
             String recipient = sid.getGranteeName();
             notif.setRecipient(javax.mail.Message.RecipientType.TO, new JavaMailInternetAddress(recipient));
@@ -500,56 +468,6 @@
         } catch (MessagingException me) {
             throw ServiceException.FAILURE("error while sending share notification", me);
         }
-=======
-
-    private static long timestamp;
-    private static String template;
-
-    private void sendExternalNotificationEmail(OperationContext octxt, Account authAccount, ShareInfoData sid)
-    throws ServiceException, MessagingException {
-        // ideally template needs to be stored in globalConfig,
-        // but the java generate-getters is having trouble with
-        // escaping multi line html.  we'll store the template
-        // as a separate file until we sort that out.
-        String templateFile = "/opt/zimbra/conf/notification-template.html";
-        File f = new File(templateFile);
-        if (!f.exists()) {
-            sLog.warn("template file %s doesn't exist", templateFile);
-            return;
-        }
-        if (timestamp < f.lastModified()) {
-            try {
-                template = new String(ByteUtil.readInput(new FileInputStream(f), (int)f.length(), (int)f.length()), "UTF-8");
-                timestamp = f.lastModified();
-            } catch (IOException e) {
-                sLog.warn("can't read template", e);
-                return;
-            }
-        }
-        String folderName = sid.getName();
-        String displayName = authAccount.getDisplayName();
-        if (displayName == null) {
-            displayName = authAccount.getName();
-        }
-        Provisioning prov = Provisioning.getInstance();
-        String subject = L10nUtil.getMessage(MsgKey.octopus_share_notification_email_subject, folderName);
-        String url = URLUtil.getPublicURLForDomain(prov.getLocalServer(), prov.getDomain(authAccount), "/", true);
-        String avatar = url + "profile/" + authAccount.getName() + "/image";
-        String message = L10nUtil.getMessage(MsgKey.octopus_share_notification_email_message, displayName, folderName);
-        String accept = L10nUtil.getMessage(MsgKey.octopus_share_notification_email_accept);
-        String ignore = L10nUtil.getMessage(MsgKey.octopus_share_notification_email_ignore);
-
-        String email = MessageFormat.format(template, avatar, message, accept, ignore, url);
-        MimeMessage mm = new Mime.FixedMimeMessage(JMSession.getSmtpSession(authAccount));
-        mm.setSubject(subject);
-        mm.setSentDate(new Date());
-        mm.setFrom(AccountUtil.getFriendlyEmailAddress(authAccount));
-        String recipient = sid.getGranteeName();
-        mm.addRecipient(javax.mail.Message.RecipientType.TO, new JavaMailInternetAddress(recipient));
-        mm.setContent(email, "text/html; charset=utf-8");
-        mm.saveChanges();
-        MailSender.relayMessage(mm);
->>>>>>> cb464174
     }
 
 }
