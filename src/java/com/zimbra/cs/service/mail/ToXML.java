--- conflicted
+++ resolved
@@ -37,15 +37,12 @@
 import com.zimbra.cs.account.AccessManager;
 import com.zimbra.cs.account.Account;
 import com.zimbra.cs.account.DataSource;
-import com.zimbra.cs.account.DistributionList;
 import com.zimbra.cs.account.GalContact;
 import com.zimbra.cs.account.IDNUtil;
 import com.zimbra.cs.account.NamedEntry;
 import com.zimbra.cs.account.Provisioning;
-import com.zimbra.cs.account.Provisioning.DistributionListBy;
 import com.zimbra.cs.account.accesscontrol.GranteeType;
 import com.zimbra.cs.account.accesscontrol.ZimbraACE;
-import com.zimbra.cs.account.accesscontrol.Rights.User;
 import com.zimbra.cs.fb.FreeBusy;
 import com.zimbra.cs.gal.GalGroup;
 import com.zimbra.cs.gal.GalGroup.GroupInfo;
@@ -2355,23 +2352,16 @@
         }
         return cn;
     }
-<<<<<<< HEAD
     
-    private static void encodeAddrsWithGroupInfo(Provisioning prov, Element eMsg, 
-            Account requestedAcct, Account authedAcct) {
-        for (Element eEmail : eMsg.listElements(MailConstants.E_EMAIL)) {
-=======
-
     private static void encodeAddrsWithGroupInfo(Provisioning prov, Element eParent,
             String emailElem, Account requestedAcct, Account authedAcct) {
         for (Element eEmail : eParent.listElements(emailElem)) {
->>>>>>> 7929c2c1
             String addr = eEmail.getAttribute(MailConstants.A_ADDRESS, null);
             if (addr != null) {
                 // shortcut the check if the email address is the authed or requested account - it cannot be a group
                 if (addr.equalsIgnoreCase(requestedAcct.getName()) || addr.equalsIgnoreCase(authedAcct.getName()))
                     continue;
-                
+
                 GroupInfo groupInfo = GalGroup.getGroupInfo(addr, true, requestedAcct, authedAcct);
                 if (GroupInfo.IS_GROUP == groupInfo) {
                     eEmail.addAttribute(MailConstants.A_IS_GROUP, true);
@@ -2383,7 +2373,7 @@
             }
         }
     }
-    
+
     public static void encodeMsgAddrsWithGroupInfo(Element response, Account requestedAcct, Account authedAcct) {
         Provisioning prov = Provisioning.getInstance();
         Element eMsg = response.getOptionalElement(MailConstants.E_MSG);
@@ -2399,8 +2389,8 @@
             }
         }
     }
-    
-    public static void encodeConvAddrsWithGroupInfo(Element request, Element response, 
+
+    public static void encodeConvAddrsWithGroupInfo(Element request, Element response,
             Account requestedAcct, Account authedAcct) {
         Provisioning prov = Provisioning.getInstance();
         String fetch = request.getAttribute(MailConstants.A_FETCH, null);
