--- conflicted
+++ resolved
@@ -1028,11 +1028,7 @@
             if (expand == ExpandResults.FIRST || expand == ExpandResults.ALL || expand.matches(msg)) {
                 encodeMessageAsMP(c, ifmt, octxt, msg, null, params.getMaxInlinedLength(), params.getWantHtml(),
                         params.getNeuterImages(), params.getInlinedHeaders(), true, params.getWantExpandGroupInfo(),
-<<<<<<< HEAD
-                        Provisioning.getInstance().getLocalServer().isMimeEncodeMissingBlob());
-=======
-                        LC.mime_encode_missing_blob.booleanValue(), params.getWantContent());
->>>>>>> 58bd02e2
+                        Provisioning.getInstance().getLocalServer().isMimeEncodeMissingBlob(), params.getWantContent());
                 if (expand == ExpandResults.FIRST) {
                     expand = ExpandResults.NONE;
                 }
