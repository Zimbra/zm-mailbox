--- conflicted
+++ resolved
@@ -72,15 +72,9 @@
         Element msgElem = request.getElement(MailService.E_MSG);
         
         // no existing calendar item referenced -- this is a new create!
-<<<<<<< HEAD
         String folderIdStr = msgElem.getAttribute(MailService.A_FOLDER, DEFAULT_FOLDER);
-        ItemId iidFolder = new ItemId(folderIdStr, lc);
-        sLog.info("<CreateCalendarItem folder=" + iidFolder.getId() + "> " + lc.toString());
-=======
-        String folderIdStr = msgElem.getAttribute(MailConstants.A_FOLDER, DEFAULT_FOLDER);
         ItemId iidFolder = new ItemId(folderIdStr, zsc);
         sLog.info("<CreateCalendarItem folder=" + iidFolder.getId() + "> " + zsc.toString());
->>>>>>> 64884d16
         
         CreateCalendarItemInviteParser parser = new CreateCalendarItemInviteParser();
         CalSendData dat = handleMsgElement(zsc, msgElem, acct, mbox, parser);
