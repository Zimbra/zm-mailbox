--- conflicted
+++ resolved
@@ -15,27 +15,6 @@
 
 package com.zimbra.cs.service.mail;
 
-<<<<<<< HEAD
-=======
-import java.text.ParseException;
-import java.util.ArrayList;
-import java.util.Date;
-import java.util.HashSet;
-import java.util.Iterator;
-import java.util.List;
-import java.util.Locale;
-import java.util.Set;
-
-import com.zimbra.common.account.Key;
-import com.zimbra.common.account.Key.AccountBy;
-import com.zimbra.common.calendar.CalendarUtil;
-import com.zimbra.common.calendar.Geo;
-import com.zimbra.common.calendar.ICalTimeZone;
-import com.zimbra.common.calendar.ZCalendar;
-import com.zimbra.common.calendar.ICalTimeZone.SimpleOnset;
-import com.zimbra.common.calendar.ParsedDateTime;
-import com.zimbra.common.calendar.ParsedDuration;
->>>>>>> 6b9773de
 import com.zimbra.common.calendar.TZIDMapper;
 import com.zimbra.common.localconfig.LC;
 import com.zimbra.common.service.ServiceException;
@@ -52,13 +31,9 @@
 import com.zimbra.cs.localconfig.DebugConfig;
 import com.zimbra.cs.mailbox.CalendarItem;
 import com.zimbra.cs.mailbox.Folder;
-<<<<<<< HEAD
 import com.zimbra.cs.mailbox.CalendarItem.ReplyInfo;
-=======
-import com.zimbra.cs.mailbox.MailItem;
 import com.zimbra.cs.mailbox.Mailbox;
 import com.zimbra.cs.mailbox.MailboxManager;
->>>>>>> 6b9773de
 import com.zimbra.cs.mailbox.calendar.Alarm;
 import com.zimbra.cs.mailbox.calendar.ICalTimeZone;
 import com.zimbra.cs.mailbox.calendar.ICalTimeZone.SimpleOnset;
@@ -76,6 +51,7 @@
 import com.zimbra.cs.mailbox.calendar.TimeZoneMap;
 import com.zimbra.cs.mailbox.calendar.WellKnownTimeZones;
 import com.zimbra.cs.mailbox.calendar.ZAttendee;
+import com.zimbra.cs.mailbox.calendar.ZCalendar;
 import com.zimbra.cs.mailbox.calendar.ZCalendar.ICalTok;
 import com.zimbra.cs.mailbox.calendar.ZCalendar.ZCalendarBuilder;
 import com.zimbra.cs.mailbox.calendar.ZCalendar.ZParameter;
@@ -394,11 +370,7 @@
         TimeZoneMap tzMap = new TimeZoneMap(ICalTimeZone.getAccountTimeZone(account));
         Invite inv = new Invite(ICalTok.COUNTER.toString(), tzMap, false);
 
-<<<<<<< HEAD
         CalendarUtils.parseInviteElementCommon(account, itemType, inviteElem, inv, true, true);
-
-=======
-        CalendarUtils.parseInviteElementCommon(account, type, inviteElem, inv, true, true);
         
         // Get the existing invite to populate X-MS-OLK-ORIGINALSTART and X-MS-OLK-ORIGINALEND
         Mailbox mbox = MailboxManager.getInstance().getMailboxByAccount(account);
@@ -430,7 +402,6 @@
             }
         }
         
->>>>>>> 6b9773de
         // UID
         String uid = inv.getUid();
         if (uid == null || uid.length() == 0)
