--- conflicted
+++ resolved
@@ -291,11 +291,7 @@
         Element el;
         if (inline) {
             el = ToXML.encodeMessageAsMP(response, ifmt, octxt, msg, null, params.getMaxInlinedLength(),
-<<<<<<< HEAD
-                    params.getWantHtml(), params.getNeuterImages(), null, true, params.getWantExpandGroupInfo(), Provisioning.getInstance().getLocalServer().isMimeEncodeMissingBlob());
-=======
-                    params.getWantHtml(), params.getNeuterImages(), null, true, params.getWantExpandGroupInfo(), LC.mime_encode_missing_blob.booleanValue(), params.getWantContent());
->>>>>>> 58bd02e2
+                    params.getWantHtml(), params.getNeuterImages(), null, true, params.getWantExpandGroupInfo(), Provisioning.getInstance().getLocalServer().isMimeEncodeMissingBlob(), params.getWantContent());
             if (!Strings.isNullOrEmpty(msg.getFragment())) {
                 el.addAttribute(MailConstants.E_FRAG, msg.getFragment(), Element.Disposition.CONTENT);
             }
