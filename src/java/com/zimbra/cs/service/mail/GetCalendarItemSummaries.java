--- conflicted
+++ resolved
@@ -118,32 +118,17 @@
                     continue; // 
                 }
 
-<<<<<<< HEAD
                 ParsedDuration defDuration = defaultInvite.getEffectiveDuration();
                 long defDurationMsecs = 0;
                 if (defDuration != null && defaultInvite.getStartTime() != null)
                     defDurationMsecs = defDuration.getDurationAsMsecs(defaultInvite.getStartTime().getDate());
                 
-                boolean defIsOrg = defaultInvite.thisAcctIsOrganizer(acct);
+                boolean defIsOrg = defaultInvite.isOrganizer();
                 
                 String defaultFba =
                     isAppointment ? ((Appointment) calItem).getEffectiveFreeBusyActual(defaultInvite, null)
                                   : null;
                 String defaultPtSt = calItem.getEffectivePartStat(defaultInvite, null);
-=======
-            ParsedDuration defDuration = defaultInvite.getEffectiveDuration();
-            long defDurationMsecs = 0;
-            if (defDuration != null && defaultInvite.getStartTime() != null)
-                defDurationMsecs = defDuration.getDurationAsMsecs(defaultInvite.getStartTime().getDate());
-            
-            boolean defIsOrg = defaultInvite.isOrganizer();
-            
-            String defaultFba = null;
-            if (calItem instanceof Appointment)
-                defaultFba = ((Appointment) calItem).getEffectiveFreeBusyActual(defaultInvite, null);
-            
-            String defaultPtSt = calItem.getEffectivePartStat(defaultInvite, null);
->>>>>>> 08300427
 
                 // add all the instances:
                 boolean someInRange = false;
@@ -207,13 +192,8 @@
                                     instElt.addAttribute(MailService.E_FRAG, frag, Element.DISP_CONTENT);
                                 }
                             }
-<<<<<<< HEAD
-                            
-                            boolean thisInvIsOrg = inv.thisAcctIsOrganizer(acct);
-=======
-
+                            
                             boolean thisInvIsOrg = inv.isOrganizer();
->>>>>>> 08300427
                             if (thisInvIsOrg!= defIsOrg) {
                                 instElt.addAttribute(MailService.A_CAL_ISORG, thisInvIsOrg);
                             }
