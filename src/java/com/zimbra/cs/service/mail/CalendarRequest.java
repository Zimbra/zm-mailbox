/*
 * ***** BEGIN LICENSE BLOCK *****
 * Zimbra Collaboration Suite Server
 * Copyright (C) 2005, 2006, 2007, 2008, 2009, 2010, 2011 VMware, Inc.
 * 
 * The contents of this file are subject to the Zimbra Public License
 * Version 1.3 ("License"); you may not use this file except in
 * compliance with the License.  You may obtain a copy of the License at
 * http://www.zimbra.com/license.
 * 
 * Software distributed under the License is distributed on an "AS IS"
 * basis, WITHOUT WARRANTY OF ANY KIND, either express or implied.
 * ***** END LICENSE BLOCK *****
 */

package com.zimbra.cs.service.mail;

import java.io.File;
import java.io.FileOutputStream;
import java.io.IOException;
import java.io.InputStream;
import java.io.OutputStream;
import java.util.ArrayList;
import java.util.Iterator;
import java.util.List;
import java.util.Locale;

import javax.mail.Address;
import javax.mail.MessagingException;
import javax.mail.internet.InternetAddress;
import javax.mail.internet.MimeMessage;

import com.zimbra.common.service.ServiceException;
import com.zimbra.common.service.ServiceException.Argument;
import com.zimbra.common.util.ByteUtil;
import com.zimbra.common.util.MailUtil;
import com.zimbra.common.util.ZimbraLog;
<<<<<<< HEAD
import com.zimbra.common.soap.MailConstants;
import com.zimbra.common.soap.Element;
=======
import com.zimbra.common.zmime.ZSharedFileInputStream;
>>>>>>> 4837dc9b
import com.zimbra.cs.account.Account;
import com.zimbra.cs.account.Provisioning;
import com.zimbra.cs.mailbox.CalendarItem;
import com.zimbra.cs.mailbox.DeliveryOptions;
import com.zimbra.cs.mailbox.Flag;
import com.zimbra.cs.mailbox.MailItem;
import com.zimbra.cs.mailbox.MailSender;
import com.zimbra.cs.mailbox.MailServiceException;
import com.zimbra.cs.mailbox.Mailbox;
import com.zimbra.cs.mailbox.MailboxManager;
import com.zimbra.cs.mailbox.OperationContext;
import com.zimbra.cs.mailbox.Mailbox.AddInviteData;
import com.zimbra.cs.mailbox.calendar.CalendarMailSender;
import com.zimbra.cs.mailbox.calendar.Invite;
import com.zimbra.cs.mailbox.calendar.ParsedDateTime;
import com.zimbra.cs.mailbox.calendar.RecurId;
import com.zimbra.cs.mailbox.calendar.ZAttendee;
import com.zimbra.cs.mailbox.calendar.ZCalendar.ICalTok;
import com.zimbra.cs.mailbox.calendar.ZCalendar.ZComponent;
import com.zimbra.cs.mailbox.calendar.ZCalendar.ZProperty;
import com.zimbra.cs.mailbox.calendar.ZCalendar.ZVCalendar;
import com.zimbra.cs.mime.MPartInfo;
import com.zimbra.cs.mime.Mime;
import com.zimbra.cs.mime.ParsedMessage;
import com.zimbra.cs.mime.Mime.FixedMimeMessage;
import com.zimbra.cs.service.util.ItemId;
import com.zimbra.cs.service.util.ItemIdFormatter;
import com.zimbra.cs.util.AccountUtil;
import com.zimbra.cs.util.JMSession;
import com.zimbra.cs.util.Zimbra;
import com.zimbra.common.util.L10nUtil;
import com.zimbra.common.util.L10nUtil.MsgKey;
import com.zimbra.common.mime.MimeConstants;
import com.zimbra.soap.ZimbraSoapContext;

public abstract class CalendarRequest extends MailDocumentHandler {

    private byte mItemType = MailItem.TYPE_UNKNOWN;
    protected byte getItemType() { return mItemType; }

    public CalendarRequest() {
        if (this instanceof AppointmentRequest)
            mItemType = MailItem.TYPE_APPOINTMENT;
        else if (this instanceof TaskRequest)
            mItemType = MailItem.TYPE_TASK;
    }

    protected static class CalSendData extends ParseMimeMessage.MimeMessageData {
        ItemId mOrigId; // orig id if this is a reply
        String mReplyType;
        String mIdentityId;
        MimeMessage mMm;
        Invite mInvite;
        boolean mDontNotifyAttendees;
        AddInviteData mAddInvData;
    }

    /**
     * 
     * parses an <m> element using the passed-in InviteParser
     * 
     * @param zsc
     * @param octxt
     * @param msgElem
     * @param acct
     * @param mbox
     * @param inviteParser
     * @return
     * @throws ServiceException
     */
    protected static CalSendData handleMsgElement(ZimbraSoapContext zsc, OperationContext octxt, Element msgElem,
                                                  Account acct, Mailbox mbox, ParseMimeMessage.InviteParser inviteParser)
    throws ServiceException {
        CalSendData csd = new CalSendData();

        assert(inviteParser.getResult() == null);

        // check to see if this message is a reply -- if so, then we'll want to note that so 
        // we can more-correctly match the conversations up
        String origId = msgElem.getAttribute(MailConstants.A_ORIG_ID, null);
        csd.mOrigId = origId == null ? null : new ItemId(origId, zsc);
        csd.mReplyType = msgElem.getAttribute(MailConstants.A_REPLY_TYPE, MailSender.MSGTYPE_REPLY);
        csd.mIdentityId = msgElem.getAttribute(MailConstants.A_IDENTITY_ID, null);

        // parse the data
        csd.mMm = ParseMimeMessage.parseMimeMsgSoap(zsc, octxt, mbox, msgElem, null, inviteParser, csd);
        
        // FIXME FIXME FIXME -- need to figure out a way to get the FRAGMENT data out of the initial
        // message here, so that we can copy it into the DESCRIPTION field in the iCalendar data that
        // goes out...will make for much better interop!

        assert(inviteParser.getResult() != null);

        csd.mInvite = inviteParser.getResult().mInvite;
        
        return csd;
    }

    protected static String getOrigHtml(MimeMessage mm, String defaultCharset) throws ServiceException {
        try {
            for (MPartInfo mpi : Mime.getParts(mm)) {
                if (mpi.getContentType().equals(MimeConstants.CT_TEXT_HTML))
                    return Mime.getStringContent(mpi.getMimePart(), defaultCharset);
            }
            return null;
        } catch (IOException e) {
            throw ServiceException.FAILURE("IOException "+e, e);
        } catch (MessagingException e) {
            throw ServiceException.FAILURE("MessagingException "+e, e);
        }
    }
        
    protected static void patchCalendarURLs(MimeMessage mm, String htmlStr, String localURL, String orgAddress, String uid, String attendee, String invId) throws ServiceException
    {
        try {
            boolean changed = false;
            
            String accept = buildUrl(localURL, orgAddress, uid, attendee, invId, "ACCEPT");
            String decline = buildUrl(localURL, orgAddress, uid, attendee, invId, "DECLINE");
            String tentative = buildUrl(localURL, orgAddress, uid, attendee, invId, "TENTATIVE");
            
            for (MPartInfo mpi : Mime.getParts(mm)) {
                if (mpi.getContentType().equals(MimeConstants.CT_TEXT_HTML)) {
                    String str = htmlStr;
                    
                    str = str.replaceFirst("href=\"@@ACCEPT@@\"", accept);
                    str = str.replaceFirst("href=\"@@DECLINE@@\"", decline);
                    str = str.replaceFirst("href=\"@@TENTATIVE@@\"", tentative);
                    
                    System.out.println(str);
                    mpi.getMimePart().setContent(str, MimeConstants.CT_TEXT_HTML);
                    changed = true;
                    
                    break; // only match one part
                }
            }
            
            if (changed) {
                mm.saveChanges();
            }
        } catch (IOException e) {
            throw ServiceException.FAILURE("IOException "+e, e);
        } catch (MessagingException e) {
            throw ServiceException.FAILURE("MessagingException "+e, e);
        }
    }
    
    protected static String buildUrl(String localURL, String orgAddress, String uid, String attendee, String invId, String verb)
    {
        StringBuffer toRet = new StringBuffer("href=\"").append(localURL);
        toRet.append("/service/pubcal/reply?org=").append(orgAddress);
        toRet.append("&uid=").append(uid);
        toRet.append("&at=").append(attendee);
        toRet.append("&v=").append(verb);
        toRet.append("&invId=").append(invId);
        toRet.append('\"');
        
        return toRet.toString();
    }

    protected static Element sendCalendarMessage(
        ZimbraSoapContext zsc,
        OperationContext octxt,
        int apptFolderId,
        Account acct,
        Mailbox mbox,
        CalSendData csd,
        Element response)
    throws ServiceException {
        return sendCalendarMessage(zsc, octxt, apptFolderId, acct, mbox, csd, response, true);
    }

    protected static Element sendCalendarMessage(
            ZimbraSoapContext zsc,
            OperationContext octxt,
            int apptFolderId,
            Account acct,
            Mailbox mbox,
            CalSendData csd,
            Element response,
            boolean updateOwnAppointment)
        throws ServiceException {
            return sendCalendarMessageInternal(zsc, octxt, apptFolderId,
                                               acct, mbox, csd, response,
                                               updateOwnAppointment);
        }

    /**
     * Send a cancellation iCalendar email and optionally cancel sender's
     * appointment.
     * @param zsc
     * @param apptFolderId
     * @param acct
     * @param mbox
     * @param csd
     * @param cancelOwnAppointment if true, sender's appointment is canceled.
     *                             if false, sender's appointment is not
     *                             canceled. (this may be appropriate when
     *                             sending out cancellation message to
     *                             removed attendees)
     * @return
     * @throws ServiceException
     */
    protected static Element sendCalendarCancelMessage(
        ZimbraSoapContext zsc,
        OperationContext octxt,
        int apptFolderId,
        Account acct,
        Mailbox mbox,
        CalSendData csd,
        boolean cancelOwnAppointment)
    throws ServiceException {
    	return sendCalendarMessageInternal(zsc, octxt, apptFolderId, acct, mbox, csd,
                                           null, cancelOwnAppointment);
    }

    /**
     * Send an iCalendar email message and optionally create/update/cancel
     * corresponding appointment/invite in sender's calendar.
     * @param zsc
     * @param apptFolderId
     * @param acct
     * @param mbox
     * @param csd
     * @param response
     * @param updateOwnAppointment if true, corresponding change is made to
     *                             sender's calendar
     * @return
     * @throws ServiceException
     */
    private static Element sendCalendarMessageInternal(
        ZimbraSoapContext zsc,
        OperationContext octxt,
        int apptFolderId,
        Account acct,
        Mailbox mbox,
        CalSendData csd,
        Element response,
        boolean updateOwnAppointment)
    throws ServiceException {
        boolean onBehalfOf = isOnBehalfOfRequest(zsc);
        boolean notifyOwner = onBehalfOf && acct.getBooleanAttr(Provisioning.A_zimbraPrefCalendarNotifyDelegatedChanges, false);
        if (notifyOwner) {
            try {
                InternetAddress addr = AccountUtil.getFriendlyEmailAddress(acct);
                csd.mMm.addRecipient(javax.mail.Message.RecipientType.TO, addr);
            } catch (MessagingException e) {
                throw ServiceException.FAILURE("count not add calendar owner to recipient list", e);
            }
        }

        // Never send a notification to the person making the SOAP request
        // in a non-delegated request.
        if (!onBehalfOf) {
            String[] aliases = acct.getMailAlias();
            String[] addrs;
            if (aliases != null && aliases.length > 0) {
                addrs = new String[aliases.length + 1];
                addrs[0] = acct.getAttr(Provisioning.A_mail);
                for (int i = 0; i < aliases.length; i++)
                    addrs[i + 1] = aliases[i];
            } else {
                addrs = new String[1];
                addrs[0] = acct.getAttr(Provisioning.A_mail);
            }
            try {
                Mime.removeRecipients(csd.mMm, addrs);
            } catch (MessagingException e) {}
        }

        ParsedMessage pm = new ParsedMessage(csd.mMm, false);

        if (csd.mInvite.getFragment() == null || csd.mInvite.getFragment().equals("")) {
            csd.mInvite.setFragment(pm.getFragment());
        }

        // Write out the MimeMessage to a temp file and create a new MimeMessage from the file.
        // If we don't do this, we get into trouble during modify appointment call.  If the blob
        // is bigger than the streaming threshold (e.g. appointment has a big attachment), the
        // MimeMessage object is attached to the current blob file.  But the Mailbox.addInvite()
        // call below updates the blob to a new mod_content (hence new path).  The attached blob
        // thus having been deleted, the MainSender.sendMimeMessage() call that follows will attempt
        // to read from a non-existent file and fail.  We can avoid this situation by writing the
        // to-be-emailed mime message to a temp file, thus detaching it from the appointment's
        // current blob file.  This is inefficient, but safe.
        OutputStream os = null;
        InputStream is = null;
        File tempMmFile = null;
        try {
        	tempMmFile = File.createTempFile("zcal", "tmp");
        	tempMmFile.deleteOnExit();

            os = new FileOutputStream(tempMmFile);
            csd.mMm.writeTo(os);
            ByteUtil.closeStream(os);
            os = null;

            is = new FileInputStream(tempMmFile);
            csd.mMm = new FixedMimeMessage(JMSession.getSession(), is);
        } catch (IOException e) {
            if (tempMmFile != null)
                tempMmFile.delete();
            throw ServiceException.FAILURE("error creating calendar message content", e);
        } catch (MessagingException e) {
            if (tempMmFile != null)
                tempMmFile.delete();
            throw ServiceException.FAILURE("error creating calendar message content", e);
        } finally {
            ByteUtil.closeStream(os);
            ByteUtil.closeStream(is);
        }

        AddInviteData aid = null;
        try {
<<<<<<< HEAD
            if (!csd.mInvite.isCancel()) {
                // For create/modify requests, we want to first update the local mailbox (organizer's)
                // and send invite emails only if local change succeeded.  This order is also necessary
                // because of the side-effect relating to attachments.  (see below comments)

                // First, update my own appointment.  It is important that this happens BEFORE the call to sendMimeMessage,
                // because sendMimMessage will delete uploaded attachments as a side-effect.
                if (updateOwnAppointment)
                    aid = mbox.addInvite(octxt, csd.mInvite, apptFolderId, pm);
                // Next, notify any attendees.
                if (!csd.mDontNotifyAttendees) {
                    // All calendar-related emails are sent in sendpartial mode.
                	try {
                		mbox.getMailSender().setSendPartial(true).sendMimeMessage(
                            octxt, mbox, csd.mMm, csd.newContacts, csd.uploads, csd.mOrigId, csd.mReplyType, csd.mIdentityId, false);
                	} catch (MailServiceException e) {
                        if (e.getCode().equals(MailServiceException.SEND_PARTIAL_ADDRESS_FAILURE)) {
                            ZimbraLog.calendar.info("Unable to send to some addresses: " + e);
                            // place delivery failure in inbox
                            String subject = "<No Subject>";
                            try {
                                subject = csd.mMm.getSubject();
                            } catch (MessagingException e1) {
                                // ignore
                            }
                            Mailbox mb;
                            if (onBehalfOf) {
                                Account authAccount = octxt.getAuthenticatedUser();
                                mb = MailboxManager.getInstance().getMailboxByAccountId(authAccount.getId());
                            } else {
                                mb = mbox;
                            }	
                            insertDeliveryFailureMessage(octxt, mb, subject, e.getArgs());
                        } else {
                            throw e;
                        }
                	}
                }   
            } else {
                // But if we're sending a cancel request, send emails first THEN update the local mailbox.
                // This makes a difference if MTA is not running.  We'll avoid canceling organizer's copy
                // if we couldn't notify the attendees.
                //
                // This order has a problem when there's an attachment, but cancel requests should not
                // have an attachment, so we're okay.
                // Before sending email, make sure the requester has permission to cancel.
                CalendarItem calItem = mbox.getCalendarItemByUid(octxt, csd.mInvite.getUid());
                if (calItem != null)
                    calItem.checkCancelPermission(octxt.getAuthenticatedUser(), octxt.isUsingAdminPrivileges(), csd.mInvite);

                if (!csd.mDontNotifyAttendees)
                    CalendarMailSender.sendPartial(octxt, mbox, csd.mMm, csd.newContacts, csd.uploads,
                            csd.mOrigId, csd.mReplyType, csd.mIdentityId, false);
                if (updateOwnAppointment)
                    aid = mbox.addInvite(octxt, csd.mInvite, apptFolderId, pm);
=======
            if (willNotify) {
                // Write out the MimeMessage to a temp file and create a new MimeMessage from the file.
                // If we don't do this, we get into trouble during modify appointment call.  If the blob
                // is bigger than the streaming threshold (e.g. appointment has a big attachment), the
                // MimeMessage object is attached to the current blob file.  But the Mailbox.addInvite()
                // call below updates the blob to a new mod_content (hence new path).  The attached blob
                // thus having been deleted, the MainSender.sendMimeMessage() call that follows will attempt
                // to read from a non-existent file and fail.  We can avoid this situation by writing the
                // to-be-emailed mime message to a temp file, thus detaching it from the appointment's
                // current blob file.  This is inefficient, but safe.
                OutputStream os = null;
                InputStream is = null;
                try {
                    tempMmFile = File.createTempFile("zcal", "tmp");

                    os = new FileOutputStream(tempMmFile);
                    csd.mMm.writeTo(os);
                    ByteUtil.closeStream(os);
                    os = null;

                    is = new ZSharedFileInputStream(tempMmFile);
                    csd.mMm = new FixedMimeMessage(JMSession.getSession(), is);
                } catch (IOException e) {
                    if (tempMmFile != null)
                        tempMmFile.delete();
                    throw ServiceException.FAILURE("error creating calendar message content", e);
                } catch (MessagingException e) {
                    if (tempMmFile != null)
                        tempMmFile.delete();
                    throw ServiceException.FAILURE("error creating calendar message content", e);
                } finally {
                    ByteUtil.closeStream(os);
                    ByteUtil.closeStream(is);
                }
            }

            // First, update my own appointment.  It is important that this happens BEFORE the call to send email,
            // because email send will delete uploaded attachments as a side-effect.
            if (updateOwnAppointment) {
                aid = mbox.addInvite(octxt, csd.mInvite, apptFolderId, pm);
            }

            // Next, notify any attendees.
            if (willNotify) {
                MailSendQueueEntry entry = new MailSendQueueEntry(octxt, mbox, csd, tempMmFile);
                sendQueue.add(entry);
                queued = true;
>>>>>>> 4837dc9b
            }
        } finally {
            // Delete the temp file after we're done sending email.
            if (tempMmFile != null)
                tempMmFile.delete();
        }

        if (updateOwnAppointment && response != null && aid != null) {
            csd.mAddInvData = aid;
            ItemIdFormatter ifmt = new ItemIdFormatter(zsc);
            String id = ifmt.formatItemId(aid.calItemId);
            response.addAttribute(MailConstants.A_CAL_ID, id);
            if (csd.mInvite.isEvent())
                response.addAttribute(MailConstants.A_APPT_ID_DEPRECATE_ME, id);  // for backward compat
            response.addAttribute(MailConstants.A_CAL_INV_ID, ifmt.formatItemId(aid.calItemId, aid.invId));
            if (Invite.isOrganizerMethod(csd.mInvite.getMethod())) {
                response.addAttribute(MailConstants.A_MODIFIED_SEQUENCE, aid.modSeq);
                response.addAttribute(MailConstants.A_REVISION, aid.rev);
            }
        }
        
        return response;
    }

    private static void insertDeliveryFailureMessage(OperationContext octxt, Mailbox mbox, String subject, Argument[] addressArgs) {
    	try {
    		MimeMessage failedDeliverymm = new Mime.FixedMimeMessage(JMSession.getSession());
    		MailUtil.populateFailureDeliveryMessageFields(failedDeliverymm, subject, mbox.getAccount().getName(), addressArgs);
        
    		Mime.recursiveRepairTransferEncoding(failedDeliverymm);
    		failedDeliverymm.saveChanges();
        
    		ParsedMessage pm = new ParsedMessage(failedDeliverymm, true);
    		DeliveryOptions dopt = new DeliveryOptions().setFolderId(Mailbox.ID_FOLDER_INBOX).setNoICal(true).setFlags(Flag.BITMASK_UNREAD);
    		mbox.addMessage(octxt, pm, dopt);
        } catch (Exception e) {
            ZimbraLog.sync.warn("Can't add the partial send failure notice to the user's INBOX " + e);
        }
    }
    
    protected static Element echoAddedInvite(Element parent, ItemIdFormatter ifmt, OperationContext octxt, Mailbox mbox,
                                             AddInviteData aid, int maxSize, boolean wantHtml, boolean neuter)
    throws ServiceException {
        CalendarItem calItem = mbox.getCalendarItemById(octxt, aid.calItemId);
        Invite inv = calItem.getInvite(aid.invId, aid.compNum);
        String recurIdZ = null;
        if (inv != null && inv.getRecurId() != null)
            recurIdZ = inv.getRecurId().getDtZ();
        ItemId iid = new ItemId(calItem, aid.invId);
        Element echoElem = parent.addElement(MailConstants.E_CAL_ECHO);
        ToXML.encodeInviteAsMP(echoElem, ifmt, octxt, calItem, recurIdZ, iid, null, maxSize, wantHtml, neuter, null, false);
        return echoElem;
    }

    protected static Element sendOrganizerChangeMessage(
            final ZimbraSoapContext zsc, final OperationContext octxt,
            final CalendarItem calItem, final Account acct, final Mailbox mbox,
            Element response)
    throws ServiceException {
        Runnable r = new Runnable() {
            public void run() {
                try {
                    Account authAccount = getAuthenticatedAccount(zsc);
                    Invite[] invites = calItem.getInvites();
                    for (Invite inv : invites) {
                        List<Address> rcpts = CalendarMailSender.toListFromAttendees(inv.getAttendees());
                        if (rcpts.size() > 0) {
                            CalSendData csd = new CalSendData();
                            csd.mInvite = inv;
                            csd.mOrigId = new ItemId(mbox, inv.getMailItemId());
                            csd.mMm = CalendarMailSender.createOrganizerChangeMessage(
                                    acct, authAccount, zsc.isUsingAdminPrivileges(), calItem, csd.mInvite, rcpts);
                            sendCalendarMessageInternal(zsc, octxt, calItem.getFolderId(), acct, mbox, csd,
                                                        null, false);
                        }
                    }
                } catch (ServiceException e) {
                    ZimbraLog.calendar.warn("Ignoring error while sending organizer change message", e);
                } catch (OutOfMemoryError e) {
                    Zimbra.halt("OutOfMemoryError while sending organizer change message", e);
                }
            }
        };
        Thread senderThread = new Thread(r, "AnnounceOrganizerChangeSender");
        senderThread.setDaemon(true);
        senderThread.start();
        return response;
    }

    private static String getAttendeesAddressList(List<ZAttendee> list) {
        StringBuilder sb = new StringBuilder();
        int i = 0;
        for (ZAttendee a : list) {
            if (i > 0) sb.append(", ");
            sb.append(a.getAddress());
        }
        return sb.toString();
    }

    private static final long MSECS_PER_DAY = 24 * 60 * 60 * 1000;

    // Check if invite is relevant after the given time.  Invite is relevant if its DTSTART
    // or RECURRENCE-ID comes after the reference time.  For all-day appointment, look back
    // 24 hours to account for possible TZ difference.
    protected static boolean inviteIsAfterTime(Invite inv, long time) {
        long startUtc = 0;
        ParsedDateTime dtStart = inv.getStartTime();
        if (dtStart != null)
            startUtc = dtStart.getUtcTime();
        long ridUtc = 0;
        RecurId rid = inv.getRecurId();
        if (rid != null) {
            ParsedDateTime ridDt = rid.getDt();
            if (ridDt != null)
                ridUtc = ridDt.getUtcTime();
        }
        long invTime = Math.max(startUtc, ridUtc);
        if (inv.isAllDayEvent())
            time -= MSECS_PER_DAY;
        return invTime >= time;
    }

    // Notify attendees following an update to the series of a recurring appointment.  Only the
    // added attendees are notified if notifyAllAttendees is false.  If it is true all attendees
    // for each invite are notified.  (Some invites may have more attendees than others.)
    protected static void notifyCalendarItem(
            ZimbraSoapContext zsc, OperationContext octxt, Account acct, Mailbox mbox, CalendarItem calItem,
            boolean notifyAllAttendees, List<ZAttendee> addedAttendees, boolean ignorePastExceptions)
    throws ServiceException {
        boolean onBehalfOf = isOnBehalfOfRequest(zsc);
        Account authAcct = getAuthenticatedAccount(zsc);
        boolean hidePrivate =
            !calItem.isPublic() && !calItem.allowPrivateAccess(authAcct, zsc.isUsingAdminPrivileges());
        Address from = AccountUtil.getFriendlyEmailAddress(acct);
        Address sender = null;
        if (onBehalfOf)
            sender = AccountUtil.getFriendlyEmailAddress(authAcct);
        List<Address> addedRcpts = CalendarMailSender.toListFromAttendees(addedAttendees);

        long now = octxt != null ? octxt.getTimestamp() : System.currentTimeMillis();

        synchronized (mbox) {
            // Refresh the cal item so we see the latest blob, whose path may have been changed
            // earlier in the current request.
            calItem = mbox.getCalendarItemById(octxt, calItem.getId());

            Invite[] invites = calItem.getInvites();

            // Get exception instances.  These will be included in the series update email.
            List<Invite> exceptions = new ArrayList<Invite>();
            for (Invite inv : invites) {
                if (inv.hasRecurId()) {
                    exceptions.add(inv);
                }
            }

            // Send the update invites.
            boolean didExceptions = false;
            for (Invite inv : invites) {
                if (ignorePastExceptions && inv.hasRecurId() && !inviteIsAfterTime(inv, now)) {
                    continue;
                }

                // Make the new iCalendar part to send.
                ZVCalendar cal = inv.newToICalendar(!hidePrivate);
                // For series invite, append the exception instances.
                if (inv.isRecurrence() && !didExceptions) {
                    // Find the VEVENT/VTODO for the series.
                    ZComponent seriesComp = null;
                    for (Iterator<ZComponent> compIter = cal.getComponentIterator(); compIter.hasNext(); ) {
                        ZComponent comp = compIter.next();
                        ICalTok compName = comp.getTok();
                        if (ICalTok.VEVENT.equals(compName) || ICalTok.VTODO.equals(compName)) {
                            if (comp.getProperty(ICalTok.RRULE) != null) {
                                seriesComp = comp;
                                break;
                            }
                        }
                    }
                    for (Invite except : exceptions) {
                        if (except.isCancel() && seriesComp != null) {
                            // Cancels are added as EXDATEs in the series VEVENT/VTODO.
                            RecurId rid = except.getRecurId();
                            if (rid != null && rid.getDt() != null) {
                                ZProperty exdate = rid.getDt().toProperty(ICalTok.EXDATE, false);
                                seriesComp.addProperty(exdate);
                            }
                        } else {
                            // Exception instances are added as additional VEVENTs/VTODOs.
                            ZComponent exceptComp = except.newToVComponent(false, !hidePrivate);
                            cal.addComponent(exceptComp);
                        }
                    }
                    didExceptions = true;
                }

                // Compose email using the existing MimeMessage as template and send it.
                MimeMessage mmInv = calItem.getSubpartMessage(inv.getMailItemId());
                List<Address> rcpts;
                if (notifyAllAttendees) {
                    rcpts = CalendarMailSender.toListFromAttendees(inv.getAttendees());
                } else {
                    rcpts = addedRcpts;
                }
                MimeMessage mmModify = CalendarMailSender.createCalendarMessage(from, sender, rcpts, mmInv, inv, cal, true);
                CalendarMailSender.sendPartial(octxt, mbox, mmModify, null, null,
                        new ItemId(mbox, inv.getMailItemId()), null, null, false);
            }
        }
    }

    protected static void addRemoveAttendeesInExceptions(
            OperationContext octxt, Mailbox mbox, CalendarItem calItem,
            List<ZAttendee> toAdd, List<ZAttendee> toRemove,
            boolean ignorePastExceptions)
    throws ServiceException {
        synchronized (mbox) {
            // Refresh the cal item so we see the latest blob, whose path may have been changed
            // earlier in the current request.
            calItem = mbox.getCalendarItemById(octxt, calItem.getId());

            long now = octxt != null ? octxt.getTimestamp() : System.currentTimeMillis();
            boolean first = true;
            Invite invites[] = calItem.getInvites();
            for (Invite inv : invites) {
                // Ignore exceptions in the past.
                if (ignorePastExceptions && inv.hasRecurId() && !inviteIsAfterTime(inv, now)) {
                    continue;
                }

                // Make a copy of the invite and add/remove attendees.
                boolean modified = false;
                Invite modify = inv.newCopy();
                modify.setMailItemId(inv.getMailItemId());
                List<ZAttendee> existingAts = modify.getAttendees();
                List<ZAttendee> addList = new ArrayList<ZAttendee>(toAdd);  // Survivors are added.
                for (Iterator<ZAttendee> iter = existingAts.iterator(); iter.hasNext(); ) {
                    ZAttendee existingAt = iter.next();
                    String existingAtEmail = existingAt.getAddress();
                    if (existingAtEmail != null) {
                        // Check if the attendee being added is already in the invite.
                        for (Iterator<ZAttendee> iterAdd = addList.iterator(); iterAdd.hasNext(); ) {
                            ZAttendee at = iterAdd.next();
                            if (existingAtEmail.equalsIgnoreCase(at.getAddress())) {
                                iterAdd.remove();
                            }
                        }
                        // Check if existing attendee matches an attendee being removed.
                        for (ZAttendee at : toRemove) {
                            if (existingAtEmail.equalsIgnoreCase(at.getAddress())) {
                                iter.remove();
                                modified = true;
                                break;
                            }
                        }
                    }
                }
                // Duplicates have been eliminated from addList.  Add survivors to the invite.
                if (!addList.isEmpty()) {
                    for (ZAttendee at : addList) {
                        modify.addAttendee(at);
                    }
                    modified = true;
                }

                // Save the modified invite.
                if (modified) {  // No need to re-save the series that was already updated in this request.
                    // If invite had no attendee before, its method is set to PUBLISH.  It must be changed to
                    // REQUEST so that the recipient can handle it properly.
                    if (!modify.isCancel())
                        modify.setMethod(ICalTok.REQUEST.toString());
                    // DTSTAMP - Rev it.
                    modify.setDtStamp(now);
                    // Save the modified invite, using the existing MimeMessage for the exception.
                    MimeMessage mmInv = calItem.getSubpartMessage(modify.getMailItemId());
                    ParsedMessage pm = mmInv != null ? new ParsedMessage(mmInv, false) : null;
                    mbox.addInvite(octxt, modify, calItem.getFolderId(), pm, true, false, first);
                    first = false;

                    // Refresh calItem after update in mbox.addInvite.
                    calItem = mbox.getCalendarItemById(octxt, calItem.getId());
                }
            }
        }
    }

    protected static void notifyRemovedAttendees(ZimbraSoapContext zsc, OperationContext octxt, Account acct,
            Mailbox mbox, CalendarItem calItem, Invite invToCancel, List<ZAttendee> removedAttendees)
    throws ServiceException {
        boolean onBehalfOf = isOnBehalfOfRequest(zsc);
        Account authAcct = getAuthenticatedAccount(zsc);
        Locale locale = !onBehalfOf ? acct.getLocale() : authAcct.getLocale();

        CalSendData dat = new CalSendData();
        dat.mOrigId = new ItemId(mbox, invToCancel.getMailItemId());
        dat.mReplyType = MailSender.MSGTYPE_REPLY;

        String text = L10nUtil.getMessage(MsgKey.calendarCancelRemovedFromAttendeeList, locale);

        if (ZimbraLog.calendar.isDebugEnabled()) {
            StringBuilder sb = new StringBuilder("Sending cancellation message for \"");
            sb.append(invToCancel.getName()).append("\" to ");
            sb.append(getAttendeesAddressList(removedAttendees));
            ZimbraLog.calendar.debug(sb.toString());
        }

        List<Address> rcpts = CalendarMailSender.toListFromAttendees(removedAttendees);
        try {
            dat.mInvite = CalendarUtils.buildCancelInviteCalendar(
                    acct, authAcct, zsc.isUsingAdminPrivileges(), onBehalfOf, calItem, invToCancel, text, removedAttendees);
            ZVCalendar cal = dat.mInvite.newToICalendar(true);
            dat.mMm = CalendarMailSender.createCancelMessage(
                    acct, authAcct, zsc.isUsingAdminPrivileges(), onBehalfOf, rcpts, calItem, invToCancel, text, cal);

            // If we are sending this cancellation to other people, then we MUST be the organizer!
            if (!dat.mInvite.isOrganizer() && rcpts != null && !rcpts.isEmpty())
                throw MailServiceException.MUST_BE_ORGANIZER("updateRemovedInvitees");

            sendCalendarCancelMessage(zsc, octxt, calItem.getFolderId(), acct, mbox, dat, false);
        } catch (ServiceException ex) {
            String to = getAttendeesAddressList(removedAttendees);
            ZimbraLog.calendar.debug(
                    "Could not inform attendees (" + to + ") that they were removed from meeting " +
                    invToCancel.toString() + " b/c of exception: " + ex.toString());
        }
    }

    /**
     * Is this an on-behalf-of request?  It is if the requested and authenticated account are different.
     * Special case for ZDesktop: If auth account is the "local" account, consider the request to NOT be
     * on-behalf-of.
     * @param zsc
     * @return
     * @throws ServiceException
     */
    public static boolean isOnBehalfOfRequest(ZimbraSoapContext zsc) throws ServiceException {
        if (!zsc.isDelegatedRequest())
            return false;
        return !AccountUtil.isZDesktopLocalAccount(zsc.getAuthtokenAccountId());
    }
}<|MERGE_RESOLUTION|>--- conflicted
+++ resolved
@@ -2,12 +2,12 @@
  * ***** BEGIN LICENSE BLOCK *****
  * Zimbra Collaboration Suite Server
  * Copyright (C) 2005, 2006, 2007, 2008, 2009, 2010, 2011 VMware, Inc.
- * 
+ *
  * The contents of this file are subject to the Zimbra Public License
  * Version 1.3 ("License"); you may not use this file except in
  * compliance with the License.  You may obtain a copy of the License at
  * http://www.zimbra.com/license.
- * 
+ *
  * Software distributed under the License is distributed on an "AS IS"
  * basis, WITHOUT WARRANTY OF ANY KIND, either express or implied.
  * ***** END LICENSE BLOCK *****
@@ -30,17 +30,17 @@
 import javax.mail.internet.InternetAddress;
 import javax.mail.internet.MimeMessage;
 
+import com.zimbra.common.mime.MimeConstants;
 import com.zimbra.common.service.ServiceException;
 import com.zimbra.common.service.ServiceException.Argument;
+import com.zimbra.common.soap.Element;
+import com.zimbra.common.soap.MailConstants;
 import com.zimbra.common.util.ByteUtil;
+import com.zimbra.common.util.L10nUtil;
+import com.zimbra.common.util.L10nUtil.MsgKey;
 import com.zimbra.common.util.MailUtil;
 import com.zimbra.common.util.ZimbraLog;
-<<<<<<< HEAD
-import com.zimbra.common.soap.MailConstants;
-import com.zimbra.common.soap.Element;
-=======
 import com.zimbra.common.zmime.ZSharedFileInputStream;
->>>>>>> 4837dc9b
 import com.zimbra.cs.account.Account;
 import com.zimbra.cs.account.Provisioning;
 import com.zimbra.cs.mailbox.CalendarItem;
@@ -50,9 +50,9 @@
 import com.zimbra.cs.mailbox.MailSender;
 import com.zimbra.cs.mailbox.MailServiceException;
 import com.zimbra.cs.mailbox.Mailbox;
+import com.zimbra.cs.mailbox.Mailbox.AddInviteData;
 import com.zimbra.cs.mailbox.MailboxManager;
 import com.zimbra.cs.mailbox.OperationContext;
-import com.zimbra.cs.mailbox.Mailbox.AddInviteData;
 import com.zimbra.cs.mailbox.calendar.CalendarMailSender;
 import com.zimbra.cs.mailbox.calendar.Invite;
 import com.zimbra.cs.mailbox.calendar.ParsedDateTime;
@@ -64,16 +64,13 @@
 import com.zimbra.cs.mailbox.calendar.ZCalendar.ZVCalendar;
 import com.zimbra.cs.mime.MPartInfo;
 import com.zimbra.cs.mime.Mime;
+import com.zimbra.cs.mime.Mime.FixedMimeMessage;
 import com.zimbra.cs.mime.ParsedMessage;
-import com.zimbra.cs.mime.Mime.FixedMimeMessage;
 import com.zimbra.cs.service.util.ItemId;
 import com.zimbra.cs.service.util.ItemIdFormatter;
 import com.zimbra.cs.util.AccountUtil;
 import com.zimbra.cs.util.JMSession;
 import com.zimbra.cs.util.Zimbra;
-import com.zimbra.common.util.L10nUtil;
-import com.zimbra.common.util.L10nUtil.MsgKey;
-import com.zimbra.common.mime.MimeConstants;
 import com.zimbra.soap.ZimbraSoapContext;
 
 public abstract class CalendarRequest extends MailDocumentHandler {
@@ -99,9 +96,9 @@
     }
 
     /**
-     * 
+     *
      * parses an <m> element using the passed-in InviteParser
-     * 
+     *
      * @param zsc
      * @param octxt
      * @param msgElem
@@ -118,7 +115,7 @@
 
         assert(inviteParser.getResult() == null);
 
-        // check to see if this message is a reply -- if so, then we'll want to note that so 
+        // check to see if this message is a reply -- if so, then we'll want to note that so
         // we can more-correctly match the conversations up
         String origId = msgElem.getAttribute(MailConstants.A_ORIG_ID, null);
         csd.mOrigId = origId == null ? null : new ItemId(origId, zsc);
@@ -127,7 +124,7 @@
 
         // parse the data
         csd.mMm = ParseMimeMessage.parseMimeMsgSoap(zsc, octxt, mbox, msgElem, null, inviteParser, csd);
-        
+
         // FIXME FIXME FIXME -- need to figure out a way to get the FRAGMENT data out of the initial
         // message here, so that we can copy it into the DESCRIPTION field in the iCalendar data that
         // goes out...will make for much better interop!
@@ -135,7 +132,7 @@
         assert(inviteParser.getResult() != null);
 
         csd.mInvite = inviteParser.getResult().mInvite;
-        
+
         return csd;
     }
 
@@ -152,32 +149,32 @@
             throw ServiceException.FAILURE("MessagingException "+e, e);
         }
     }
-        
+
     protected static void patchCalendarURLs(MimeMessage mm, String htmlStr, String localURL, String orgAddress, String uid, String attendee, String invId) throws ServiceException
     {
         try {
             boolean changed = false;
-            
+
             String accept = buildUrl(localURL, orgAddress, uid, attendee, invId, "ACCEPT");
             String decline = buildUrl(localURL, orgAddress, uid, attendee, invId, "DECLINE");
             String tentative = buildUrl(localURL, orgAddress, uid, attendee, invId, "TENTATIVE");
-            
+
             for (MPartInfo mpi : Mime.getParts(mm)) {
                 if (mpi.getContentType().equals(MimeConstants.CT_TEXT_HTML)) {
                     String str = htmlStr;
-                    
+
                     str = str.replaceFirst("href=\"@@ACCEPT@@\"", accept);
                     str = str.replaceFirst("href=\"@@DECLINE@@\"", decline);
                     str = str.replaceFirst("href=\"@@TENTATIVE@@\"", tentative);
-                    
+
                     System.out.println(str);
                     mpi.getMimePart().setContent(str, MimeConstants.CT_TEXT_HTML);
                     changed = true;
-                    
+
                     break; // only match one part
                 }
             }
-            
+
             if (changed) {
                 mm.saveChanges();
             }
@@ -187,7 +184,7 @@
             throw ServiceException.FAILURE("MessagingException "+e, e);
         }
     }
-    
+
     protected static String buildUrl(String localURL, String orgAddress, String uid, String attendee, String invId, String verb)
     {
         StringBuffer toRet = new StringBuffer("href=\"").append(localURL);
@@ -197,7 +194,7 @@
         toRet.append("&v=").append(verb);
         toRet.append("&invId=").append(invId);
         toRet.append('\"');
-        
+
         return toRet.toString();
     }
 
@@ -330,15 +327,15 @@
         InputStream is = null;
         File tempMmFile = null;
         try {
-        	tempMmFile = File.createTempFile("zcal", "tmp");
-        	tempMmFile.deleteOnExit();
+            tempMmFile = File.createTempFile("zcal", "tmp");
+            tempMmFile.deleteOnExit();
 
             os = new FileOutputStream(tempMmFile);
             csd.mMm.writeTo(os);
             ByteUtil.closeStream(os);
             os = null;
 
-            is = new FileInputStream(tempMmFile);
+            is = new ZSharedFileInputStream(tempMmFile);
             csd.mMm = new FixedMimeMessage(JMSession.getSession(), is);
         } catch (IOException e) {
             if (tempMmFile != null)
@@ -355,7 +352,6 @@
 
         AddInviteData aid = null;
         try {
-<<<<<<< HEAD
             if (!csd.mInvite.isCancel()) {
                 // For create/modify requests, we want to first update the local mailbox (organizer's)
                 // and send invite emails only if local change succeeded.  This order is also necessary
@@ -369,8 +365,8 @@
                 if (!csd.mDontNotifyAttendees) {
                     // All calendar-related emails are sent in sendpartial mode.
                 	try {
-                		mbox.getMailSender().setSendPartial(true).sendMimeMessage(
-                            octxt, mbox, csd.mMm, csd.newContacts, csd.uploads, csd.mOrigId, csd.mReplyType, csd.mIdentityId, false);
+                	    mbox.getMailSender().setSendPartial(true).sendMimeMessage(
+                	            octxt, mbox, csd.mMm, csd.newContacts, csd.uploads, csd.mOrigId, csd.mReplyType, csd.mIdentityId, false);
                 	} catch (MailServiceException e) {
                         if (e.getCode().equals(MailServiceException.SEND_PARTIAL_ADDRESS_FAILURE)) {
                             ZimbraLog.calendar.info("Unable to send to some addresses: " + e);
@@ -387,13 +383,13 @@
                                 mb = MailboxManager.getInstance().getMailboxByAccountId(authAccount.getId());
                             } else {
                                 mb = mbox;
-                            }	
+                            }
                             insertDeliveryFailureMessage(octxt, mb, subject, e.getArgs());
                         } else {
                             throw e;
                         }
                 	}
-                }   
+                }
             } else {
                 // But if we're sending a cancel request, send emails first THEN update the local mailbox.
                 // This makes a difference if MTA is not running.  We'll avoid canceling organizer's copy
@@ -411,55 +407,6 @@
                             csd.mOrigId, csd.mReplyType, csd.mIdentityId, false);
                 if (updateOwnAppointment)
                     aid = mbox.addInvite(octxt, csd.mInvite, apptFolderId, pm);
-=======
-            if (willNotify) {
-                // Write out the MimeMessage to a temp file and create a new MimeMessage from the file.
-                // If we don't do this, we get into trouble during modify appointment call.  If the blob
-                // is bigger than the streaming threshold (e.g. appointment has a big attachment), the
-                // MimeMessage object is attached to the current blob file.  But the Mailbox.addInvite()
-                // call below updates the blob to a new mod_content (hence new path).  The attached blob
-                // thus having been deleted, the MainSender.sendMimeMessage() call that follows will attempt
-                // to read from a non-existent file and fail.  We can avoid this situation by writing the
-                // to-be-emailed mime message to a temp file, thus detaching it from the appointment's
-                // current blob file.  This is inefficient, but safe.
-                OutputStream os = null;
-                InputStream is = null;
-                try {
-                    tempMmFile = File.createTempFile("zcal", "tmp");
-
-                    os = new FileOutputStream(tempMmFile);
-                    csd.mMm.writeTo(os);
-                    ByteUtil.closeStream(os);
-                    os = null;
-
-                    is = new ZSharedFileInputStream(tempMmFile);
-                    csd.mMm = new FixedMimeMessage(JMSession.getSession(), is);
-                } catch (IOException e) {
-                    if (tempMmFile != null)
-                        tempMmFile.delete();
-                    throw ServiceException.FAILURE("error creating calendar message content", e);
-                } catch (MessagingException e) {
-                    if (tempMmFile != null)
-                        tempMmFile.delete();
-                    throw ServiceException.FAILURE("error creating calendar message content", e);
-                } finally {
-                    ByteUtil.closeStream(os);
-                    ByteUtil.closeStream(is);
-                }
-            }
-
-            // First, update my own appointment.  It is important that this happens BEFORE the call to send email,
-            // because email send will delete uploaded attachments as a side-effect.
-            if (updateOwnAppointment) {
-                aid = mbox.addInvite(octxt, csd.mInvite, apptFolderId, pm);
-            }
-
-            // Next, notify any attendees.
-            if (willNotify) {
-                MailSendQueueEntry entry = new MailSendQueueEntry(octxt, mbox, csd, tempMmFile);
-                sendQueue.add(entry);
-                queued = true;
->>>>>>> 4837dc9b
             }
         } finally {
             // Delete the temp file after we're done sending email.
@@ -480,7 +427,7 @@
                 response.addAttribute(MailConstants.A_REVISION, aid.rev);
             }
         }
-        
+
         return response;
     }
 
@@ -488,10 +435,10 @@
     	try {
     		MimeMessage failedDeliverymm = new Mime.FixedMimeMessage(JMSession.getSession());
     		MailUtil.populateFailureDeliveryMessageFields(failedDeliverymm, subject, mbox.getAccount().getName(), addressArgs);
-        
+
     		Mime.recursiveRepairTransferEncoding(failedDeliverymm);
     		failedDeliverymm.saveChanges();
-        
+
     		ParsedMessage pm = new ParsedMessage(failedDeliverymm, true);
     		DeliveryOptions dopt = new DeliveryOptions().setFolderId(Mailbox.ID_FOLDER_INBOX).setNoICal(true).setFlags(Flag.BITMASK_UNREAD);
     		mbox.addMessage(octxt, pm, dopt);
@@ -499,7 +446,7 @@
             ZimbraLog.sync.warn("Can't add the partial send failure notice to the user's INBOX " + e);
         }
     }
-    
+
     protected static Element echoAddedInvite(Element parent, ItemIdFormatter ifmt, OperationContext octxt, Mailbox mbox,
                                              AddInviteData aid, int maxSize, boolean wantHtml, boolean neuter)
     throws ServiceException {
@@ -520,6 +467,7 @@
             Element response)
     throws ServiceException {
         Runnable r = new Runnable() {
+            @Override
             public void run() {
                 try {
                     Account authAccount = getAuthenticatedAccount(zsc);
