/*
 * ***** BEGIN LICENSE BLOCK *****
 * Zimbra Collaboration Suite Server
 * Copyright (C) 2005, 2006, 2007, 2008, 2009, 2010, 2011 Zimbra, Inc.
 *
 * The contents of this file are subject to the Zimbra Public License
 * Version 1.3 ("License"); you may not use this file except in
 * compliance with the License.  You may obtain a copy of the License at
 * http://www.zimbra.com/license.
 *
 * Software distributed under the License is distributed on an "AS IS"
 * basis, WITHOUT WARRANTY OF ANY KIND, either express or implied.
 * ***** END LICENSE BLOCK *****
 */

package com.zimbra.cs.service.mail;

import java.io.File;
import java.io.FileInputStream;
import java.io.FileOutputStream;
import java.io.IOException;
import java.io.InputStream;
import java.io.OutputStream;
import java.util.ArrayList;
import java.util.Iterator;
import java.util.List;
import java.util.Locale;

import javax.mail.Address;
import javax.mail.MessagingException;
import javax.mail.internet.InternetAddress;
import javax.mail.internet.MimeMessage;

import com.zimbra.common.service.ServiceException;
import com.zimbra.common.service.ServiceException.Argument;
import com.zimbra.common.util.ByteUtil;
import com.zimbra.common.util.MailUtil;
import com.zimbra.common.util.ZimbraLog;
import com.zimbra.common.soap.MailConstants;
import com.zimbra.common.soap.Element;
import com.zimbra.cs.account.Account;
import com.zimbra.cs.account.Provisioning;
import com.zimbra.cs.mailbox.CalendarItem;
import com.zimbra.cs.mailbox.DeliveryOptions;
import com.zimbra.cs.mailbox.Flag;
import com.zimbra.cs.mailbox.MailItem;
import com.zimbra.cs.mailbox.MailSender;
import com.zimbra.cs.mailbox.MailServiceException;
import com.zimbra.cs.mailbox.Mailbox;
import com.zimbra.cs.mailbox.MailboxManager;
import com.zimbra.cs.mailbox.OperationContext;
import com.zimbra.cs.mailbox.Mailbox.AddInviteData;
import com.zimbra.cs.mailbox.calendar.CalendarMailSender;
import com.zimbra.cs.mailbox.calendar.Invite;
import com.zimbra.cs.mailbox.calendar.RecurId;
import com.zimbra.cs.mailbox.calendar.ZAttendee;
import com.zimbra.cs.mime.MPartInfo;
import com.zimbra.cs.mime.Mime;
import com.zimbra.cs.mime.ParsedMessage;
import com.zimbra.cs.mime.Mime.FixedMimeMessage;
import com.zimbra.cs.service.util.ItemId;
import com.zimbra.cs.service.util.ItemIdFormatter;
import com.zimbra.cs.util.AccountUtil;
import com.zimbra.cs.util.JMSession;
import com.zimbra.cs.util.Zimbra;
import com.zimbra.common.util.L10nUtil;
import com.zimbra.common.util.L10nUtil.MsgKey;
import com.zimbra.common.calendar.ParsedDateTime;
import com.zimbra.common.calendar.ZCalendar.ICalTok;
import com.zimbra.common.calendar.ZCalendar.ZComponent;
import com.zimbra.common.calendar.ZCalendar.ZProperty;
import com.zimbra.common.calendar.ZCalendar.ZVCalendar;
import com.zimbra.common.mime.MimeConstants;
import com.zimbra.soap.ZimbraSoapContext;

public abstract class CalendarRequest extends MailDocumentHandler {

    private MailItem.Type type = MailItem.Type.UNKNOWN;
    protected MailItem.Type getItemType() {
        return type;
    }

    public CalendarRequest() {
        if (this instanceof AppointmentRequest) {
            type = MailItem.Type.APPOINTMENT;
        } else if (this instanceof TaskRequest) {
            type = MailItem.Type.TASK;
        }
    }

    protected static class CalSendData extends ParseMimeMessage.MimeMessageData {
        ItemId mOrigId; // orig id if this is a reply
        String mReplyType;
        String mIdentityId;
        MimeMessage mMm;
        Invite mInvite;
        boolean mDontNotifyAttendees;
        AddInviteData mAddInvData;
    }

    /**
     *
     * parses an <m> element using the passed-in InviteParser
     *
     * @param zsc
     * @param octxt
     * @param msgElem
     * @param acct
     * @param mbox
     * @param inviteParser
     * @return
     * @throws ServiceException
     */
    protected static CalSendData handleMsgElement(ZimbraSoapContext zsc, OperationContext octxt, Element msgElem,
                                                  Account acct, Mailbox mbox, ParseMimeMessage.InviteParser inviteParser)
    throws ServiceException {
        CalSendData csd = new CalSendData();

        assert(inviteParser.getResult() == null);

        // check to see if this message is a reply -- if so, then we'll want to note that so
        // we can more-correctly match the conversations up
        String origId = msgElem.getAttribute(MailConstants.A_ORIG_ID, null);
        csd.mOrigId = origId == null ? null : new ItemId(origId, zsc);
        csd.mReplyType = msgElem.getAttribute(MailConstants.A_REPLY_TYPE, MailSender.MSGTYPE_REPLY);
        csd.mIdentityId = msgElem.getAttribute(MailConstants.A_IDENTITY_ID, null);

        // parse the data
        csd.mMm = ParseMimeMessage.parseMimeMsgSoap(zsc, octxt, mbox, msgElem, null, inviteParser, csd);

        // FIXME FIXME FIXME -- need to figure out a way to get the FRAGMENT data out of the initial
        // message here, so that we can copy it into the DESCRIPTION field in the iCalendar data that
        // goes out...will make for much better interop!

        assert(inviteParser.getResult() != null);

        csd.mInvite = inviteParser.getResult().mInvite;

        return csd;
    }

    protected static String getOrigHtml(MimeMessage mm, String defaultCharset) throws ServiceException {
        try {
            for (MPartInfo mpi : Mime.getParts(mm)) {
                if (mpi.getContentType().equals(MimeConstants.CT_TEXT_HTML))
                    return Mime.getStringContent(mpi.getMimePart(), defaultCharset);
            }
            return null;
        } catch (IOException e) {
            throw ServiceException.FAILURE("IOException "+e, e);
        } catch (MessagingException e) {
            throw ServiceException.FAILURE("MessagingException "+e, e);
        }
    }

    protected static void patchCalendarURLs(MimeMessage mm, String htmlStr, String localURL, String orgAddress, String uid, String attendee, String invId) throws ServiceException
    {
        try {
            boolean changed = false;

            String accept = buildUrl(localURL, orgAddress, uid, attendee, invId, "ACCEPT");
            String decline = buildUrl(localURL, orgAddress, uid, attendee, invId, "DECLINE");
            String tentative = buildUrl(localURL, orgAddress, uid, attendee, invId, "TENTATIVE");

            for (MPartInfo mpi : Mime.getParts(mm)) {
                if (mpi.getContentType().equals(MimeConstants.CT_TEXT_HTML)) {
                    String str = htmlStr;

                    str = str.replaceFirst("href=\"@@ACCEPT@@\"", accept);
                    str = str.replaceFirst("href=\"@@DECLINE@@\"", decline);
                    str = str.replaceFirst("href=\"@@TENTATIVE@@\"", tentative);

                    System.out.println(str);
                    mpi.getMimePart().setContent(str, MimeConstants.CT_TEXT_HTML);
                    changed = true;

                    break; // only match one part
                }
            }

            if (changed) {
                mm.saveChanges();
            }
        } catch (IOException e) {
            throw ServiceException.FAILURE("IOException "+e, e);
        } catch (MessagingException e) {
            throw ServiceException.FAILURE("MessagingException "+e, e);
        }
    }

    protected static String buildUrl(String localURL, String orgAddress, String uid, String attendee, String invId, String verb)
    {
        StringBuffer toRet = new StringBuffer("href=\"").append(localURL);
        toRet.append("/service/pubcal/reply?org=").append(orgAddress);
        toRet.append("&uid=").append(uid);
        toRet.append("&at=").append(attendee);
        toRet.append("&v=").append(verb);
        toRet.append("&invId=").append(invId);
        toRet.append('\"');

        return toRet.toString();
    }

    protected static Element sendCalendarMessage(
        ZimbraSoapContext zsc,
        OperationContext octxt,
        int apptFolderId,
        Account acct,
        Mailbox mbox,
        CalSendData csd,
        Element response)
    throws ServiceException {
        return sendCalendarMessage(zsc, octxt, apptFolderId, acct, mbox, csd, response, true);
    }

    protected static Element sendCalendarMessage(
            ZimbraSoapContext zsc,
            OperationContext octxt,
            int apptFolderId,
            Account acct,
            Mailbox mbox,
            CalSendData csd,
            Element response,
            boolean updateOwnAppointment)
        throws ServiceException {
            return sendCalendarMessageInternal(zsc, octxt, apptFolderId,
                                               acct, mbox, csd, response,
                                               updateOwnAppointment);
        }

    /**
     * Send a cancellation iCalendar email and optionally cancel sender's
     * appointment.
     * @param zsc
     * @param apptFolderId
     * @param acct
     * @param mbox
     * @param csd
     * @param cancelOwnAppointment if true, sender's appointment is canceled.
     *                             if false, sender's appointment is not
     *                             canceled. (this may be appropriate when
     *                             sending out cancellation message to
     *                             removed attendees)
     * @return
     * @throws ServiceException
     */
    protected static Element sendCalendarCancelMessage(
        ZimbraSoapContext zsc,
        OperationContext octxt,
        int apptFolderId,
        Account acct,
        Mailbox mbox,
        CalSendData csd,
        boolean cancelOwnAppointment)
    throws ServiceException {
        return sendCalendarMessageInternal(zsc, octxt, apptFolderId, acct, mbox, csd,
                                           null, cancelOwnAppointment);
    }

    /**
     * Send an iCalendar email message and optionally create/update/cancel
     * corresponding appointment/invite in sender's calendar.
     * @param zsc
     * @param apptFolderId
     * @param acct
     * @param mbox
     * @param csd
     * @param response
     * @param updateOwnAppointment if true, corresponding change is made to
     *                             sender's calendar
     * @return
     * @throws ServiceException
     */
    private static Element sendCalendarMessageInternal(
        ZimbraSoapContext zsc,
        OperationContext octxt,
        int apptFolderId,
        Account acct,
        Mailbox mbox,
        CalSendData csd,
        Element response,
        boolean updateOwnAppointment)
    throws ServiceException {
        boolean onBehalfOf = isOnBehalfOfRequest(zsc);
        boolean notifyOwner = onBehalfOf && acct.getBooleanAttr(Provisioning.A_zimbraPrefCalendarNotifyDelegatedChanges, false);
        if (notifyOwner) {
            try {
                InternetAddress addr = AccountUtil.getFriendlyEmailAddress(acct);
                csd.mMm.addRecipient(javax.mail.Message.RecipientType.TO, addr);
            } catch (MessagingException e) {
                throw ServiceException.FAILURE("count not add calendar owner to recipient list", e);
            }
        }

        // Never send a notification to the person making the SOAP request
        // in a non-delegated request.
        if (!onBehalfOf) {
            String[] aliases = acct.getMailAlias();
            String[] addrs;
            if (aliases != null && aliases.length > 0) {
                addrs = new String[aliases.length + 1];
                addrs[0] = acct.getAttr(Provisioning.A_mail);
                for (int i = 0; i < aliases.length; i++)
                    addrs[i + 1] = aliases[i];
            } else {
                addrs = new String[1];
                addrs[0] = acct.getAttr(Provisioning.A_mail);
            }
            try {
                Mime.removeRecipients(csd.mMm, addrs);
            } catch (MessagingException e) {}
        }

        ParsedMessage pm = new ParsedMessage(csd.mMm, false);

        if (csd.mInvite.getFragment() == null || csd.mInvite.getFragment().equals("")) {
            csd.mInvite.setFragment(pm.getFragment());
        }

        // Write out the MimeMessage to a temp file and create a new MimeMessage from the file.
        // If we don't do this, we get into trouble during modify appointment call.  If the blob
        // is bigger than the streaming threshold (e.g. appointment has a big attachment), the
        // MimeMessage object is attached to the current blob file.  But the Mailbox.addInvite()
        // call below updates the blob to a new mod_content (hence new path).  The attached blob
        // thus having been deleted, the MainSender.sendMimeMessage() call that follows will attempt
        // to read from a non-existent file and fail.  We can avoid this situation by writing the
        // to-be-emailed mime message to a temp file, thus detaching it from the appointment's
        // current blob file.  This is inefficient, but safe.
        OutputStream os = null;
        InputStream is = null;
        File tempMmFile = null;
        try {
            tempMmFile = File.createTempFile("zcal", "tmp");
            tempMmFile.deleteOnExit();

            os = new FileOutputStream(tempMmFile);
            csd.mMm.writeTo(os);
            ByteUtil.closeStream(os);
            os = null;

            is = new FileInputStream(tempMmFile);
            csd.mMm = new FixedMimeMessage(JMSession.getSession(), is);
        } catch (IOException e) {
            if (tempMmFile != null)
                tempMmFile.delete();
            throw ServiceException.FAILURE("error creating calendar message content", e);
        } catch (MessagingException e) {
            if (tempMmFile != null)
                tempMmFile.delete();
            throw ServiceException.FAILURE("error creating calendar message content", e);
        } finally {
            ByteUtil.closeStream(os);
            ByteUtil.closeStream(is);
        }

        AddInviteData aid = null;
        try {
            if (!csd.mInvite.isCancel()) {
                // For create/modify requests, we want to first update the local mailbox (organizer's)
                // and send invite emails only if local change succeeded.  This order is also necessary
                // because of the side-effect relating to attachments.  (see below comments)

                // First, update my own appointment.  It is important that this happens BEFORE the call to sendMimeMessage,
                // because sendMimMessage will delete uploaded attachments as a side-effect.
                if (updateOwnAppointment) {
                    aid = mbox.addInvite(octxt, csd.mInvite, apptFolderId, pm);
                }
                // Next, notify any attendees.
                if (!csd.mDontNotifyAttendees) {
                    // All calendar-related emails are sent in sendpartial mode.
                	try {
<<<<<<< HEAD
                		msgId = mbox.getMailSender().setSendPartial(true).sendMimeMessage(
                            octxt, mbox, csd.mMm, csd.uploads, csd.mOrigId, csd.mReplyType, csd.mIdentityId, false);
=======
                		mbox.getMailSender().setSendPartial(true).sendMimeMessage(
                            octxt, mbox, csd.mMm, csd.newContacts, csd.uploads, csd.mOrigId, csd.mReplyType, csd.mIdentityId, false);
>>>>>>> 311f18d6
                	} catch (MailServiceException e) {
                        if (e.getCode().equals(MailServiceException.SEND_PARTIAL_ADDRESS_FAILURE)) {
                            ZimbraLog.calendar.info("Unable to send to some addresses: " + e);
                            // place delivery failure in inbox
                            String subject = "<No Subject>";
                            try {
                                subject = csd.mMm.getSubject();
                            } catch (MessagingException e1) {
                                // ignore
                            }
                            Mailbox mb;
                            if (onBehalfOf) {
                                Account authAccount = octxt.getAuthenticatedUser();
                                mb = MailboxManager.getInstance().getMailboxByAccountId(authAccount.getId());
                            } else {
                                mb = mbox;
                            }	
                            insertDeliveryFailureMessage(octxt, mb, subject, e.getArgs());
                        } else {
                            throw e;
                        }
                	}
                }   
            } else {
                // But if we're sending a cancel request, send emails first THEN update the local mailbox.
                // This makes a difference if MTA is not running.  We'll avoid canceling organizer's copy
                // if we couldn't notify the attendees.
                //
                // This order has a problem when there's an attachment, but cancel requests should not
                // have an attachment, so we're okay.
                // Before sending email, make sure the requester has permission to cancel.
                CalendarItem calItem = mbox.getCalendarItemByUid(octxt, csd.mInvite.getUid());
                if (calItem != null) {
                    calItem.checkCancelPermission(octxt.getAuthenticatedUser(), octxt.isUsingAdminPrivileges(), csd.mInvite);
<<<<<<< HEAD
                }
                if (!csd.mDontNotifyAttendees) {
                    msgId = CalendarMailSender.sendPartial(octxt, mbox, csd.mMm, csd.uploads, csd.mOrigId,
                            csd.mReplyType, csd.mIdentityId, false);
                }
                if (updateOwnAppointment) {
=======

                if (!csd.mDontNotifyAttendees)
                    CalendarMailSender.sendPartial(octxt, mbox, csd.mMm, csd.newContacts, csd.uploads,
                            csd.mOrigId, csd.mReplyType, csd.mIdentityId, false);
                if (updateOwnAppointment)
>>>>>>> 311f18d6
                    aid = mbox.addInvite(octxt, csd.mInvite, apptFolderId, pm);
                }
            }
        } finally {
            // Delete the temp file after we're done sending email.
            if (tempMmFile != null)
                tempMmFile.delete();
        }

        if (updateOwnAppointment && response != null && aid != null) {
            csd.mAddInvData = aid;
            ItemIdFormatter ifmt = new ItemIdFormatter(zsc);
            String id = ifmt.formatItemId(aid.calItemId);
            response.addAttribute(MailConstants.A_CAL_ID, id);
            if (csd.mInvite.isEvent())
                response.addAttribute(MailConstants.A_APPT_ID_DEPRECATE_ME, id);  // for backward compat
            response.addAttribute(MailConstants.A_CAL_INV_ID, ifmt.formatItemId(aid.calItemId, aid.invId));
            if (Invite.isOrganizerMethod(csd.mInvite.getMethod())) {
                response.addAttribute(MailConstants.A_MODIFIED_SEQUENCE, aid.modSeq);
                response.addAttribute(MailConstants.A_REVISION, aid.rev);
            }
        }

        return response;
    }

    private static void insertDeliveryFailureMessage(OperationContext octxt, Mailbox mbox, String subject, Argument[] addressArgs) {
    	try {
    		MimeMessage failedDeliverymm = new Mime.FixedMimeMessage(JMSession.getSession());
    		MailUtil.populateFailureDeliveryMessageFields(failedDeliverymm, subject, mbox.getAccount().getName(), addressArgs);
        
    		Mime.recursiveRepairTransferEncoding(failedDeliverymm);
    		failedDeliverymm.saveChanges();
        
    		ParsedMessage pm = new ParsedMessage(failedDeliverymm, true);
    		DeliveryOptions dopt = new DeliveryOptions().setFolderId(Mailbox.ID_FOLDER_INBOX).setNoICal(true).setFlags(Flag.BITMASK_UNREAD);
    		mbox.addMessage(octxt, pm, dopt, null);
        } catch (Exception e) {
            ZimbraLog.sync.warn("Can't add the partial send failure notice to the user's INBOX " + e);
        }
    }
    
    protected static Element echoAddedInvite(Element parent, ItemIdFormatter ifmt, OperationContext octxt, Mailbox mbox,
                                             AddInviteData aid, int maxSize, boolean wantHtml, boolean neuter)
    throws ServiceException {
        CalendarItem calItem = mbox.getCalendarItemById(octxt, aid.calItemId);
        Invite inv = calItem.getInvite(aid.invId, aid.compNum);
        String recurIdZ = null;
        if (inv != null && inv.getRecurId() != null)
            recurIdZ = inv.getRecurId().getDtZ();
        ItemId iid = new ItemId(calItem, aid.invId);
        Element echoElem = parent.addElement(MailConstants.E_CAL_ECHO);
        ToXML.encodeInviteAsMP(echoElem, ifmt, octxt, calItem, recurIdZ, iid, null, maxSize, wantHtml, neuter, null, false);
        return echoElem;
    }

    protected static Element sendOrganizerChangeMessage(final ZimbraSoapContext zsc, final OperationContext octxt,
            final CalendarItem calItem, final Account acct, final Mailbox mbox, Element response) {
        Runnable r = new Runnable() {
            @Override
            public void run() {
                try {
                    Account authAccount = getAuthenticatedAccount(zsc);
                    Invite[] invites = calItem.getInvites();
                    for (Invite inv : invites) {
                        List<Address> rcpts = CalendarMailSender.toListFromAttendees(inv.getAttendees());
                        if (rcpts.size() > 0) {
                            CalSendData csd = new CalSendData();
                            csd.mInvite = inv;
                            csd.mOrigId = new ItemId(mbox, inv.getMailItemId());
                            csd.mMm = CalendarMailSender.createOrganizerChangeMessage(
                                    acct, authAccount, zsc.isUsingAdminPrivileges(), calItem, csd.mInvite, rcpts);
                            sendCalendarMessageInternal(zsc, octxt, calItem.getFolderId(), acct, mbox, csd,
                                                        null, false);
                        }
                    }
                } catch (ServiceException e) {
                    ZimbraLog.calendar.warn("Ignoring error while sending organizer change message", e);
                } catch (OutOfMemoryError e) {
                    Zimbra.halt("OutOfMemoryError while sending organizer change message", e);
                }
            }
        };
        Thread senderThread = new Thread(r, "AnnounceOrganizerChangeSender");
        senderThread.setDaemon(true);
        senderThread.start();
        return response;
    }

    private static String getAttendeesAddressList(List<ZAttendee> list) {
        StringBuilder sb = new StringBuilder();
        int i = 0;
        for (ZAttendee a : list) {
            if (i > 0) sb.append(", ");
            sb.append(a.getAddress());
        }
        return sb.toString();
    }

    private static final long MSECS_PER_DAY = 24 * 60 * 60 * 1000;

    // Check if invite is relevant after the given time.  Invite is relevant if its DTSTART
    // or RECURRENCE-ID comes after the reference time.  For all-day appointment, look back
    // 24 hours to account for possible TZ difference.
    protected static boolean inviteIsAfterTime(Invite inv, long time) {
        long startUtc = 0;
        ParsedDateTime dtStart = inv.getStartTime();
        if (dtStart != null)
            startUtc = dtStart.getUtcTime();
        long ridUtc = 0;
        RecurId rid = inv.getRecurId();
        if (rid != null) {
            ParsedDateTime ridDt = rid.getDt();
            if (ridDt != null)
                ridUtc = ridDt.getUtcTime();
        }
        long invTime = Math.max(startUtc, ridUtc);
        if (inv.isAllDayEvent())
            time -= MSECS_PER_DAY;
        return invTime >= time;
    }

    // Notify attendees following an update to the series of a recurring appointment.  Only the
    // added attendees are notified if notifyAllAttendees is false.  If it is true all attendees
    // for each invite are notified.  (Some invites may have more attendees than others.)
    protected static void notifyCalendarItem(
            ZimbraSoapContext zsc, OperationContext octxt, Account acct, Mailbox mbox, CalendarItem calItem,
            boolean notifyAllAttendees, List<ZAttendee> addedAttendees, boolean ignorePastExceptions)
    throws ServiceException {
        boolean onBehalfOf = isOnBehalfOfRequest(zsc);
        Account authAcct = getAuthenticatedAccount(zsc);
        boolean hidePrivate =
            !calItem.isPublic() && !calItem.allowPrivateAccess(authAcct, zsc.isUsingAdminPrivileges());
        Address from = AccountUtil.getFriendlyEmailAddress(acct);
        Address sender = null;
        if (onBehalfOf)
            sender = AccountUtil.getFriendlyEmailAddress(authAcct);
        List<Address> addedRcpts = CalendarMailSender.toListFromAttendees(addedAttendees);

        long now = octxt != null ? octxt.getTimestamp() : System.currentTimeMillis();

        mbox.lock.lock();
        try {
            // Refresh the cal item so we see the latest blob, whose path may have been changed
            // earlier in the current request.
            calItem = mbox.getCalendarItemById(octxt, calItem.getId());

            Invite[] invites = calItem.getInvites();

            // Get exception instances.  These will be included in the series update email.
            List<Invite> exceptions = new ArrayList<Invite>();
            for (Invite inv : invites) {
                if (inv.hasRecurId() && (!ignorePastExceptions || inviteIsAfterTime(inv, now))) {
                    exceptions.add(inv);
                }
            }

            // Send the update invites.
            boolean didExceptions = false;
            for (Invite inv : invites) {
                if (ignorePastExceptions && inv.hasRecurId() && !inviteIsAfterTime(inv, now)) {
                    continue;
                }

                if (!inv.isCancel()) {
                    // Make the new iCalendar part to send.
                    ZVCalendar cal = inv.newToICalendar(!hidePrivate);
                    // For series invite, append the exception instances.
                    if (inv.isRecurrence() && !didExceptions) {
                        // Find the VEVENT/VTODO for the series.
                        ZComponent seriesComp = null;
                        for (Iterator<ZComponent> compIter = cal.getComponentIterator(); compIter.hasNext(); ) {
                            ZComponent comp = compIter.next();
                            ICalTok compName = comp.getTok();
                            if (ICalTok.VEVENT.equals(compName) || ICalTok.VTODO.equals(compName)) {
                                if (comp.getProperty(ICalTok.RRULE) != null) {
                                    seriesComp = comp;
                                    break;
                                }
                            }
                        }
                        for (Invite except : exceptions) {
                            if (except.isCancel() && seriesComp != null) {
                                // Cancels are added as EXDATEs in the series VEVENT/VTODO.
                                RecurId rid = except.getRecurId();
                                if (rid != null && rid.getDt() != null) {
                                    ZProperty exdate = rid.getDt().toProperty(ICalTok.EXDATE, false);
                                    seriesComp.addProperty(exdate);
                                }
                            } else {
                                // Exception instances are added as additional VEVENTs/VTODOs.
                                ZComponent exceptComp = except.newToVComponent(true, !hidePrivate);
                                cal.addComponent(exceptComp);
                            }
                        }
                        didExceptions = true;
                    }

                    // Compose email using the existing MimeMessage as template and send it.
                    MimeMessage mmInv = calItem.getSubpartMessage(inv.getMailItemId());
                    List<Address> rcpts;
                    if (notifyAllAttendees) {
                        rcpts = CalendarMailSender.toListFromAttendees(inv.getAttendees());
                    } else {
                        rcpts = addedRcpts;
                    }
                    MimeMessage mmModify = CalendarMailSender.createCalendarMessage(from, sender, rcpts, mmInv, inv, cal, true);
                    CalendarMailSender.sendPartial(octxt, mbox, mmModify, null,
                            new ItemId(mbox, inv.getMailItemId()), null, null, false);
                }
            }
        } finally {
            mbox.lock.release();
        }
    }

    protected static void addRemoveAttendeesInExceptions(
            OperationContext octxt, Mailbox mbox, CalendarItem calItem,
            List<ZAttendee> toAdd, List<ZAttendee> toRemove,
            boolean ignorePastExceptions)
    throws ServiceException {
        mbox.lock.lock();
        try {
            // Refresh the cal item so we see the latest blob, whose path may have been changed
            // earlier in the current request.
            calItem = mbox.getCalendarItemById(octxt, calItem.getId());

            long now = octxt != null ? octxt.getTimestamp() : System.currentTimeMillis();
            boolean first = true;
            Invite invites[] = calItem.getInvites();
            for (Invite inv : invites) {
                // Ignore exceptions in the past.
                if (ignorePastExceptions && inv.hasRecurId() && !inviteIsAfterTime(inv, now)) {
                    continue;
                }

                // Make a copy of the invite and add/remove attendees.
                boolean modified = false;
                Invite modify = inv.newCopy();
                modify.setMailItemId(inv.getMailItemId());
                List<ZAttendee> existingAts = modify.getAttendees();
                List<ZAttendee> addList = new ArrayList<ZAttendee>(toAdd);  // Survivors are added.
                for (Iterator<ZAttendee> iter = existingAts.iterator(); iter.hasNext(); ) {
                    ZAttendee existingAt = iter.next();
                    String existingAtEmail = existingAt.getAddress();
                    if (existingAtEmail != null) {
                        // Check if the attendee being added is already in the invite.
                        for (Iterator<ZAttendee> iterAdd = addList.iterator(); iterAdd.hasNext(); ) {
                            ZAttendee at = iterAdd.next();
                            if (existingAtEmail.equalsIgnoreCase(at.getAddress())) {
                                iterAdd.remove();
                            }
                        }
                        // Check if existing attendee matches an attendee being removed.
                        for (ZAttendee at : toRemove) {
                            if (existingAtEmail.equalsIgnoreCase(at.getAddress())) {
                                iter.remove();
                                modified = true;
                                break;
                            }
                        }
                    }
                }
                // Duplicates have been eliminated from addList.  Add survivors to the invite.
                if (!addList.isEmpty()) {
                    for (ZAttendee at : addList) {
                        modify.addAttendee(at);
                    }
                    modified = true;
                }

                // Save the modified invite.
                if (modified) {  // No need to re-save the series that was already updated in this request.
                    // If invite had no attendee before, its method is set to PUBLISH.  It must be changed to
                    // REQUEST so that the recipient can handle it properly.
                    if (!modify.isCancel())
                        modify.setMethod(ICalTok.REQUEST.toString());
                    // DTSTAMP - Rev it.
                    modify.setDtStamp(now);
                    // Save the modified invite, using the existing MimeMessage for the exception.
                    MimeMessage mmInv = calItem.getSubpartMessage(modify.getMailItemId());
                    ParsedMessage pm = mmInv != null ? new ParsedMessage(mmInv, false) : null;
                    mbox.addInvite(octxt, modify, calItem.getFolderId(), pm, true, false, first);
                    first = false;

                    // Refresh calItem after update in mbox.addInvite.
                    calItem = mbox.getCalendarItemById(octxt, calItem.getId());
                }
            }
        } finally {
            mbox.lock.release();
        }
    }

    protected static void notifyRemovedAttendees(ZimbraSoapContext zsc, OperationContext octxt, Account acct,
            Mailbox mbox, CalendarItem calItem, Invite invToCancel, List<ZAttendee> removedAttendees)
    throws ServiceException {
        boolean onBehalfOf = isOnBehalfOfRequest(zsc);
        Account authAcct = getAuthenticatedAccount(zsc);
        Locale locale = !onBehalfOf ? acct.getLocale() : authAcct.getLocale();

        CalSendData dat = new CalSendData();
        dat.mOrigId = new ItemId(mbox, invToCancel.getMailItemId());
        dat.mReplyType = MailSender.MSGTYPE_REPLY;

        String text = L10nUtil.getMessage(MsgKey.calendarCancelRemovedFromAttendeeList, locale);

        if (ZimbraLog.calendar.isDebugEnabled()) {
            StringBuilder sb = new StringBuilder("Sending cancellation message for \"");
            sb.append(invToCancel.getName()).append("\" to ");
            sb.append(getAttendeesAddressList(removedAttendees));
            ZimbraLog.calendar.debug(sb.toString());
        }

        List<Address> rcpts = CalendarMailSender.toListFromAttendees(removedAttendees);
        try {
            dat.mInvite = CalendarUtils.buildCancelInviteCalendar(
                    acct, authAcct, zsc.isUsingAdminPrivileges(), onBehalfOf, calItem, invToCancel, text, removedAttendees);
            ZVCalendar cal = dat.mInvite.newToICalendar(true);
            dat.mMm = CalendarMailSender.createCancelMessage(
                    acct, authAcct, zsc.isUsingAdminPrivileges(), onBehalfOf, rcpts, calItem, invToCancel, text, cal);

            // If we are sending this cancellation to other people, then we MUST be the organizer!
            if (!dat.mInvite.isOrganizer() && rcpts != null && !rcpts.isEmpty())
                throw MailServiceException.MUST_BE_ORGANIZER("updateRemovedInvitees");

            sendCalendarCancelMessage(zsc, octxt, calItem.getFolderId(), acct, mbox, dat, false);
        } catch (ServiceException ex) {
            String to = getAttendeesAddressList(removedAttendees);
            ZimbraLog.calendar.debug(
                    "Could not inform attendees (" + to + ") that they were removed from meeting " +
                    invToCancel.toString() + " b/c of exception: " + ex.toString());
        }
    }

    /**
     * Is this an on-behalf-of request?  It is if the requested and authenticated account are different.
     * Special case for ZDesktop: If auth account is the "local" account, consider the request to NOT be
     * on-behalf-of.
     * @param zsc
     * @return
     * @throws ServiceException
     */
    public static boolean isOnBehalfOfRequest(ZimbraSoapContext zsc) throws ServiceException {
        if (!zsc.isDelegatedRequest())
            return false;
        return !AccountUtil.isZDesktopLocalAccount(zsc.getAuthtokenAccountId());
    }
}<|MERGE_RESOLUTION|>--- conflicted
+++ resolved
@@ -369,13 +369,8 @@
                 if (!csd.mDontNotifyAttendees) {
                     // All calendar-related emails are sent in sendpartial mode.
                 	try {
-<<<<<<< HEAD
-                		msgId = mbox.getMailSender().setSendPartial(true).sendMimeMessage(
+                		mbox.getMailSender().setSendPartial(true).sendMimeMessage(
                             octxt, mbox, csd.mMm, csd.uploads, csd.mOrigId, csd.mReplyType, csd.mIdentityId, false);
-=======
-                		mbox.getMailSender().setSendPartial(true).sendMimeMessage(
-                            octxt, mbox, csd.mMm, csd.newContacts, csd.uploads, csd.mOrigId, csd.mReplyType, csd.mIdentityId, false);
->>>>>>> 311f18d6
                 	} catch (MailServiceException e) {
                         if (e.getCode().equals(MailServiceException.SEND_PARTIAL_ADDRESS_FAILURE)) {
                             ZimbraLog.calendar.info("Unable to send to some addresses: " + e);
@@ -410,20 +405,12 @@
                 CalendarItem calItem = mbox.getCalendarItemByUid(octxt, csd.mInvite.getUid());
                 if (calItem != null) {
                     calItem.checkCancelPermission(octxt.getAuthenticatedUser(), octxt.isUsingAdminPrivileges(), csd.mInvite);
-<<<<<<< HEAD
                 }
                 if (!csd.mDontNotifyAttendees) {
-                    msgId = CalendarMailSender.sendPartial(octxt, mbox, csd.mMm, csd.uploads, csd.mOrigId,
+                    CalendarMailSender.sendPartial(octxt, mbox, csd.mMm, csd.uploads, csd.mOrigId,
                             csd.mReplyType, csd.mIdentityId, false);
                 }
                 if (updateOwnAppointment) {
-=======
-
-                if (!csd.mDontNotifyAttendees)
-                    CalendarMailSender.sendPartial(octxt, mbox, csd.mMm, csd.newContacts, csd.uploads,
-                            csd.mOrigId, csd.mReplyType, csd.mIdentityId, false);
-                if (updateOwnAppointment)
->>>>>>> 311f18d6
                     aid = mbox.addInvite(octxt, csd.mInvite, apptFolderId, pm);
                 }
             }
