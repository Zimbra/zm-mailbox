/*
 * ***** BEGIN LICENSE BLOCK *****
 * Zimbra Collaboration Suite Server
 * Copyright (C) 2005, 2006, 2007, 2008, 2009, 2010, 2011 VMware, Inc.
 *
 * The contents of this file are subject to the Zimbra Public License
 * Version 1.3 ("License"); you may not use this file except in
 * compliance with the License.  You may obtain a copy of the License at
 * http://www.zimbra.com/license.
 *
 * Software distributed under the License is distributed on an "AS IS"
 * basis, WITHOUT WARRANTY OF ANY KIND, either express or implied.
 * ***** END LICENSE BLOCK *****
 */

package com.zimbra.cs.service.mail;

import java.io.File;
import java.io.FileOutputStream;
import java.io.IOException;
import java.io.InputStream;
import java.io.OutputStream;
import java.util.ArrayList;
import java.util.Iterator;
import java.util.List;
import java.util.Locale;

import javax.mail.Address;
import javax.mail.MessagingException;
import javax.mail.internet.InternetAddress;
import javax.mail.internet.MimeMessage;

import com.zimbra.common.mime.MimeConstants;
import com.zimbra.common.service.ServiceException;
import com.zimbra.common.service.ServiceException.Argument;
import com.zimbra.common.soap.Element;
import com.zimbra.common.soap.MailConstants;
import com.zimbra.common.util.ByteUtil;
import com.zimbra.common.util.L10nUtil;
import com.zimbra.common.util.L10nUtil.MsgKey;
import com.zimbra.common.util.MailUtil;
import com.zimbra.common.util.ZimbraLog;
import com.zimbra.common.zmime.ZSharedFileInputStream;
import com.zimbra.cs.account.Account;
import com.zimbra.cs.account.Provisioning;
import com.zimbra.cs.mailbox.CalendarItem;
import com.zimbra.cs.mailbox.DeliveryOptions;
import com.zimbra.cs.mailbox.Flag;
import com.zimbra.cs.mailbox.MailItem;
import com.zimbra.cs.mailbox.MailSender;
import com.zimbra.cs.mailbox.MailServiceException;
import com.zimbra.cs.mailbox.Mailbox;
import com.zimbra.cs.mailbox.Mailbox.AddInviteData;
import com.zimbra.cs.mailbox.MailboxManager;
import com.zimbra.cs.mailbox.OperationContext;
import com.zimbra.cs.mailbox.calendar.CalendarMailSender;
import com.zimbra.cs.mailbox.calendar.Invite;
import com.zimbra.cs.mailbox.calendar.ParsedDateTime;
import com.zimbra.cs.mailbox.calendar.RecurId;
import com.zimbra.cs.mailbox.calendar.ZAttendee;
import com.zimbra.cs.mailbox.calendar.ZCalendar.ICalTok;
import com.zimbra.cs.mailbox.calendar.ZCalendar.ZComponent;
import com.zimbra.cs.mailbox.calendar.ZCalendar.ZProperty;
import com.zimbra.cs.mailbox.calendar.ZCalendar.ZVCalendar;
import com.zimbra.cs.mime.MPartInfo;
import com.zimbra.cs.mime.Mime;
import com.zimbra.cs.mime.Mime.FixedMimeMessage;
import com.zimbra.cs.mime.ParsedMessage;
import com.zimbra.cs.service.util.ItemId;
import com.zimbra.cs.service.util.ItemIdFormatter;
import com.zimbra.cs.util.AccountUtil;
import com.zimbra.cs.util.JMSession;
import com.zimbra.cs.util.Zimbra;
import com.zimbra.soap.ZimbraSoapContext;

public abstract class CalendarRequest extends MailDocumentHandler {

    private byte mItemType = MailItem.TYPE_UNKNOWN;
    protected byte getItemType() { return mItemType; }

    public CalendarRequest() {
        if (this instanceof AppointmentRequest)
            mItemType = MailItem.TYPE_APPOINTMENT;
        else if (this instanceof TaskRequest)
            mItemType = MailItem.TYPE_TASK;
    }

    protected static class CalSendData extends ParseMimeMessage.MimeMessageData {
        ItemId mOrigId; // orig id if this is a reply
        String mReplyType;
        String mIdentityId;
        MimeMessage mMm;
        Invite mInvite;
        boolean mDontNotifyAttendees;
        AddInviteData mAddInvData;
    }

    /**
     *
     * parses an <m> element using the passed-in InviteParser
     *
     * @param zsc
     * @param octxt
     * @param msgElem
     * @param acct
     * @param mbox
     * @param inviteParser
     * @return
     * @throws ServiceException
     */
    protected static CalSendData handleMsgElement(ZimbraSoapContext zsc, OperationContext octxt, Element msgElem,
                                                  Account acct, Mailbox mbox, ParseMimeMessage.InviteParser inviteParser)
    throws ServiceException {
        CalSendData csd = new CalSendData();

        assert(inviteParser.getResult() == null);

        // check to see if this message is a reply -- if so, then we'll want to note that so
        // we can more-correctly match the conversations up
        String origId = msgElem.getAttribute(MailConstants.A_ORIG_ID, null);
        csd.mOrigId = origId == null ? null : new ItemId(origId, zsc);
        csd.mReplyType = msgElem.getAttribute(MailConstants.A_REPLY_TYPE, MailSender.MSGTYPE_REPLY);
        csd.mIdentityId = msgElem.getAttribute(MailConstants.A_IDENTITY_ID, null);

        // parse the data
        csd.mMm = ParseMimeMessage.parseMimeMsgSoap(zsc, octxt, mbox, msgElem, null, inviteParser, csd);

        // FIXME FIXME FIXME -- need to figure out a way to get the FRAGMENT data out of the initial
        // message here, so that we can copy it into the DESCRIPTION field in the iCalendar data that
        // goes out...will make for much better interop!

        assert(inviteParser.getResult() != null);

        csd.mInvite = inviteParser.getResult().mInvite;

        return csd;
    }

    protected static String getOrigHtml(MimeMessage mm, String defaultCharset) throws ServiceException {
        try {
            for (MPartInfo mpi : Mime.getParts(mm)) {
                if (mpi.getContentType().equals(MimeConstants.CT_TEXT_HTML))
                    return Mime.getStringContent(mpi.getMimePart(), defaultCharset);
            }
            return null;
        } catch (IOException e) {
            throw ServiceException.FAILURE("IOException "+e, e);
        } catch (MessagingException e) {
            throw ServiceException.FAILURE("MessagingException "+e, e);
        }
    }

    protected static void patchCalendarURLs(MimeMessage mm, String htmlStr, String localURL, String orgAddress, String uid, String attendee, String invId) throws ServiceException
    {
        try {
            boolean changed = false;

            String accept = buildUrl(localURL, orgAddress, uid, attendee, invId, "ACCEPT");
            String decline = buildUrl(localURL, orgAddress, uid, attendee, invId, "DECLINE");
            String tentative = buildUrl(localURL, orgAddress, uid, attendee, invId, "TENTATIVE");

            for (MPartInfo mpi : Mime.getParts(mm)) {
                if (mpi.getContentType().equals(MimeConstants.CT_TEXT_HTML)) {
                    String str = htmlStr;

                    str = str.replaceFirst("href=\"@@ACCEPT@@\"", accept);
                    str = str.replaceFirst("href=\"@@DECLINE@@\"", decline);
                    str = str.replaceFirst("href=\"@@TENTATIVE@@\"", tentative);

                    System.out.println(str);
                    mpi.getMimePart().setContent(str, MimeConstants.CT_TEXT_HTML);
                    changed = true;

                    break; // only match one part
                }
            }

            if (changed) {
                mm.saveChanges();
            }
        } catch (IOException e) {
            throw ServiceException.FAILURE("IOException "+e, e);
        } catch (MessagingException e) {
            throw ServiceException.FAILURE("MessagingException "+e, e);
        }
    }

    protected static String buildUrl(String localURL, String orgAddress, String uid, String attendee, String invId, String verb)
    {
        StringBuffer toRet = new StringBuffer("href=\"").append(localURL);
        toRet.append("/service/pubcal/reply?org=").append(orgAddress);
        toRet.append("&uid=").append(uid);
        toRet.append("&at=").append(attendee);
        toRet.append("&v=").append(verb);
        toRet.append("&invId=").append(invId);
        toRet.append('\"');

        return toRet.toString();
    }

    protected static Element sendCalendarMessage(
        ZimbraSoapContext zsc,
        OperationContext octxt,
        int apptFolderId,
        Account acct,
        Mailbox mbox,
        CalSendData csd,
        Element response)
    throws ServiceException {
        return sendCalendarMessage(zsc, octxt, apptFolderId, acct, mbox, csd, response, true);
    }

    protected static Element sendCalendarMessage(
            ZimbraSoapContext zsc,
            OperationContext octxt,
            int apptFolderId,
            Account acct,
            Mailbox mbox,
            CalSendData csd,
            Element response,
            boolean updateOwnAppointment)
        throws ServiceException {
            return sendCalendarMessageInternal(zsc, octxt, apptFolderId,
                                               acct, mbox, csd, response,
                                               updateOwnAppointment);
        }

    /**
     * Send a cancellation iCalendar email and optionally cancel sender's
     * appointment.
     * @param zsc
     * @param apptFolderId
     * @param acct
     * @param mbox
     * @param csd
     * @param cancelOwnAppointment if true, sender's appointment is canceled.
     *                             if false, sender's appointment is not
     *                             canceled. (this may be appropriate when
     *                             sending out cancellation message to
     *                             removed attendees)
     * @return
     * @throws ServiceException
     */
    protected static Element sendCalendarCancelMessage(
        ZimbraSoapContext zsc,
        OperationContext octxt,
        int apptFolderId,
        Account acct,
        Mailbox mbox,
        CalSendData csd,
        boolean cancelOwnAppointment)
    throws ServiceException {
    	return sendCalendarMessageInternal(zsc, octxt, apptFolderId, acct, mbox, csd,
                                           null, cancelOwnAppointment);
    }

    /**
     * Send an iCalendar email message and optionally create/update/cancel
     * corresponding appointment/invite in sender's calendar.
     * @param zsc
     * @param apptFolderId
     * @param acct
     * @param mbox
     * @param csd
     * @param response
     * @param updateOwnAppointment if true, corresponding change is made to
     *                             sender's calendar
     * @return
     * @throws ServiceException
     */
    private static Element sendCalendarMessageInternal(
        ZimbraSoapContext zsc,
        OperationContext octxt,
        int apptFolderId,
        Account acct,
        Mailbox mbox,
        CalSendData csd,
        Element response,
        boolean updateOwnAppointment)
    throws ServiceException {
        boolean onBehalfOf = isOnBehalfOfRequest(zsc);
        boolean notifyOwner = onBehalfOf && acct.getBooleanAttr(Provisioning.A_zimbraPrefCalendarNotifyDelegatedChanges, false);
        if (notifyOwner) {
            try {
                InternetAddress addr = AccountUtil.getFriendlyEmailAddress(acct);
                csd.mMm.addRecipient(javax.mail.Message.RecipientType.TO, addr);
            } catch (MessagingException e) {
                throw ServiceException.FAILURE("count not add calendar owner to recipient list", e);
            }
        }

        // Never send a notification to the person making the SOAP request
        // in a non-delegated request.
        if (!onBehalfOf) {
            String[] aliases = acct.getMailAlias();
            String[] addrs;
            if (aliases != null && aliases.length > 0) {
                addrs = new String[aliases.length + 1];
                addrs[0] = acct.getAttr(Provisioning.A_mail);
                for (int i = 0; i < aliases.length; i++)
                    addrs[i + 1] = aliases[i];
            } else {
                addrs = new String[1];
                addrs[0] = acct.getAttr(Provisioning.A_mail);
            }
            try {
                Mime.removeRecipients(csd.mMm, addrs);
            } catch (MessagingException e) {}
        }

        ParsedMessage pm = new ParsedMessage(csd.mMm, false);

        if (csd.mInvite.getFragment() == null || csd.mInvite.getFragment().equals("")) {
            csd.mInvite.setFragment(pm.getFragment());
        }

        // Write out the MimeMessage to a temp file and create a new MimeMessage from the file.
        // If we don't do this, we get into trouble during modify appointment call.  If the blob
        // is bigger than the streaming threshold (e.g. appointment has a big attachment), the
        // MimeMessage object is attached to the current blob file.  But the Mailbox.addInvite()
        // call below updates the blob to a new mod_content (hence new path).  The attached blob
        // thus having been deleted, the MainSender.sendMimeMessage() call that follows will attempt
        // to read from a non-existent file and fail.  We can avoid this situation by writing the
        // to-be-emailed mime message to a temp file, thus detaching it from the appointment's
        // current blob file.  This is inefficient, but safe.
        OutputStream os = null;
        InputStream is = null;
        File tempMmFile = null;
        try {
            tempMmFile = File.createTempFile("zcal", "tmp");
            tempMmFile.deleteOnExit();

            os = new FileOutputStream(tempMmFile);
            csd.mMm.writeTo(os);
            ByteUtil.closeStream(os);
            os = null;

            is = new ZSharedFileInputStream(tempMmFile);
            csd.mMm = new FixedMimeMessage(JMSession.getSession(), is);
        } catch (IOException e) {
            if (tempMmFile != null)
                tempMmFile.delete();
            throw ServiceException.FAILURE("error creating calendar message content", e);
        } catch (MessagingException e) {
            if (tempMmFile != null)
                tempMmFile.delete();
            throw ServiceException.FAILURE("error creating calendar message content", e);
        } finally {
            ByteUtil.closeStream(os);
            ByteUtil.closeStream(is);
        }

        AddInviteData aid = null;
        try {
<<<<<<< HEAD
            if (!csd.mInvite.isCancel()) {
                // For create/modify requests, we want to first update the local mailbox (organizer's)
                // and send invite emails only if local change succeeded.  This order is also necessary
                // because of the side-effect relating to attachments.  (see below comments)

                // First, update my own appointment.  It is important that this happens BEFORE the call to sendMimeMessage,
                // because sendMimMessage will delete uploaded attachments as a side-effect.
                if (updateOwnAppointment)
                    aid = mbox.addInvite(octxt, csd.mInvite, apptFolderId, pm);
                // Next, notify any attendees.
                if (!csd.mDontNotifyAttendees) {
                    // All calendar-related emails are sent in sendpartial mode.
                	try {
                	    mbox.getMailSender().setSendPartial(true).sendMimeMessage(
                	            octxt, mbox, csd.mMm, csd.newContacts, csd.uploads, csd.mOrigId, csd.mReplyType, csd.mIdentityId, false);
                	} catch (MailServiceException e) {
                        if (e.getCode().equals(MailServiceException.SEND_PARTIAL_ADDRESS_FAILURE)) {
                            ZimbraLog.calendar.info("Unable to send to some addresses: " + e);
                            // place delivery failure in inbox
                            String subject = "<No Subject>";
                            try {
                                subject = csd.mMm.getSubject();
                            } catch (MessagingException e1) {
                                // ignore
                            }
                            Mailbox mb;
                            if (onBehalfOf) {
                                Account authAccount = octxt.getAuthenticatedUser();
                                mb = MailboxManager.getInstance().getMailboxByAccountId(authAccount.getId());
                            } else {
                                mb = mbox;
                            }
                            insertDeliveryFailureMessage(octxt, mb, subject, e.getArgs());
                        } else {
                            throw e;
                        }
                	}
=======
            if (willNotify) {
                // Write out the MimeMessage to a temp file and create a new MimeMessage from the file.
                // If we don't do this, we get into trouble during modify appointment call.  If the blob
                // is bigger than the streaming threshold (e.g. appointment has a big attachment), the
                // MimeMessage object is attached to the current blob file.  But the Mailbox.addInvite()
                // call below updates the blob to a new mod_content (hence new path).  The attached blob
                // thus having been deleted, the MainSender.sendMimeMessage() call that follows will attempt
                // to read from a non-existent file and fail.  We can avoid this situation by writing the
                // to-be-emailed mime message to a temp file, thus detaching it from the appointment's
                // current blob file.  This is inefficient, but safe.
                OutputStream os = null;
                InputStream is = null;
                try {
                    tempMmFile = File.createTempFile("zcal", "tmp");

                    os = new FileOutputStream(tempMmFile);
                    csd.mMm.writeTo(os);
                    ByteUtil.closeStream(os);
                    os = null;

                    is = new ZSharedFileInputStream(tempMmFile);
                    csd.mMm = new FixedMimeMessage(JMSession.getSmtpSession(acct), is);
                } catch (IOException e) {
                    if (tempMmFile != null)
                        tempMmFile.delete();
                    throw ServiceException.FAILURE("error creating calendar message content", e);
                } catch (MessagingException e) {
                    if (tempMmFile != null)
                        tempMmFile.delete();
                    throw ServiceException.FAILURE("error creating calendar message content", e);
                } finally {
                    ByteUtil.closeStream(os);
                    ByteUtil.closeStream(is);
>>>>>>> cb464174
                }
            } else {
                // But if we're sending a cancel request, send emails first THEN update the local mailbox.
                // This makes a difference if MTA is not running.  We'll avoid canceling organizer's copy
                // if we couldn't notify the attendees.
                //
                // This order has a problem when there's an attachment, but cancel requests should not
                // have an attachment, so we're okay.
                // Before sending email, make sure the requester has permission to cancel.
                CalendarItem calItem = mbox.getCalendarItemByUid(octxt, csd.mInvite.getUid());
                if (calItem != null)
                    calItem.checkCancelPermission(octxt.getAuthenticatedUser(), octxt.isUsingAdminPrivileges(), csd.mInvite);

                if (!csd.mDontNotifyAttendees)
                    CalendarMailSender.sendPartial(octxt, mbox, csd.mMm, csd.newContacts, csd.uploads,
                            csd.mOrigId, csd.mReplyType, csd.mIdentityId, false);
                if (updateOwnAppointment)
                    aid = mbox.addInvite(octxt, csd.mInvite, apptFolderId, pm);
            }
        } finally {
            // Delete the temp file after we're done sending email.
            if (tempMmFile != null)
                tempMmFile.delete();
        }

        if (updateOwnAppointment && response != null && aid != null) {
            csd.mAddInvData = aid;
            ItemIdFormatter ifmt = new ItemIdFormatter(zsc);
            String id = ifmt.formatItemId(aid.calItemId);
            response.addAttribute(MailConstants.A_CAL_ID, id);
            if (csd.mInvite.isEvent())
                response.addAttribute(MailConstants.A_APPT_ID_DEPRECATE_ME, id);  // for backward compat
            response.addAttribute(MailConstants.A_CAL_INV_ID, ifmt.formatItemId(aid.calItemId, aid.invId));
            if (Invite.isOrganizerMethod(csd.mInvite.getMethod())) {
                response.addAttribute(MailConstants.A_MODIFIED_SEQUENCE, aid.modSeq);
                response.addAttribute(MailConstants.A_REVISION, aid.rev);
            }
        }

        return response;
    }

    private static void insertDeliveryFailureMessage(OperationContext octxt, Mailbox mbox, String subject, Argument[] addressArgs) {
    	try {
    		MimeMessage failedDeliverymm = new Mime.FixedMimeMessage(JMSession.getSession());
    		MailUtil.populateFailureDeliveryMessageFields(failedDeliverymm, subject, mbox.getAccount().getName(), addressArgs);

    		Mime.recursiveRepairTransferEncoding(failedDeliverymm);
    		failedDeliverymm.saveChanges();

    		ParsedMessage pm = new ParsedMessage(failedDeliverymm, true);
    		DeliveryOptions dopt = new DeliveryOptions().setFolderId(Mailbox.ID_FOLDER_INBOX).setNoICal(true).setFlags(Flag.BITMASK_UNREAD);
    		mbox.addMessage(octxt, pm, dopt);
        } catch (Exception e) {
            ZimbraLog.sync.warn("Can't add the partial send failure notice to the user's INBOX " + e);
        }
    }

    protected static Element echoAddedInvite(Element parent, ItemIdFormatter ifmt, OperationContext octxt, Mailbox mbox,
                                             AddInviteData aid, int maxSize, boolean wantHtml, boolean neuter)
    throws ServiceException {
        CalendarItem calItem = mbox.getCalendarItemById(octxt, aid.calItemId);
        Invite inv = calItem.getInvite(aid.invId, aid.compNum);
        String recurIdZ = null;
        if (inv != null && inv.getRecurId() != null)
            recurIdZ = inv.getRecurId().getDtZ();
        ItemId iid = new ItemId(calItem, aid.invId);
        Element echoElem = parent.addElement(MailConstants.E_CAL_ECHO);
        ToXML.encodeInviteAsMP(echoElem, ifmt, octxt, calItem, recurIdZ, iid, null, maxSize, wantHtml, neuter, null, false);
        return echoElem;
    }

    protected static Element sendOrganizerChangeMessage(
            final ZimbraSoapContext zsc, final OperationContext octxt,
            final CalendarItem calItem, final Account acct, final Mailbox mbox,
            Element response)
    throws ServiceException {
        Runnable r = new Runnable() {
            @Override
            public void run() {
                try {
                    Account authAccount = getAuthenticatedAccount(zsc);
                    Invite[] invites = calItem.getInvites();
                    for (Invite inv : invites) {
                        List<Address> rcpts = CalendarMailSender.toListFromAttendees(inv.getAttendees());
                        if (rcpts.size() > 0) {
                            CalSendData csd = new CalSendData();
                            csd.mInvite = inv;
                            csd.mOrigId = new ItemId(mbox, inv.getMailItemId());
                            csd.mMm = CalendarMailSender.createOrganizerChangeMessage(
                                    acct, authAccount, zsc.isUsingAdminPrivileges(), calItem, csd.mInvite, rcpts);
                            sendCalendarMessageInternal(zsc, octxt, calItem.getFolderId(), acct, mbox, csd,
                                                        null, false);
                        }
                    }
                } catch (ServiceException e) {
                    ZimbraLog.calendar.warn("Ignoring error while sending organizer change message", e);
                } catch (OutOfMemoryError e) {
                    Zimbra.halt("OutOfMemoryError while sending organizer change message", e);
                }
            }
        };
        Thread senderThread = new Thread(r, "AnnounceOrganizerChangeSender");
        senderThread.setDaemon(true);
        senderThread.start();
        return response;
    }

    private static String getAttendeesAddressList(List<ZAttendee> list) {
        StringBuilder sb = new StringBuilder();
        int i = 0;
        for (ZAttendee a : list) {
            if (i > 0) sb.append(", ");
            sb.append(a.getAddress());
        }
        return sb.toString();
    }

    private static final long MSECS_PER_DAY = 24 * 60 * 60 * 1000;

    // Check if invite is relevant after the given time.  Invite is relevant if its DTSTART
    // or RECURRENCE-ID comes after the reference time.  For all-day appointment, look back
    // 24 hours to account for possible TZ difference.
    protected static boolean inviteIsAfterTime(Invite inv, long time) {
        long startUtc = 0;
        ParsedDateTime dtStart = inv.getStartTime();
        if (dtStart != null)
            startUtc = dtStart.getUtcTime();
        long ridUtc = 0;
        RecurId rid = inv.getRecurId();
        if (rid != null) {
            ParsedDateTime ridDt = rid.getDt();
            if (ridDt != null)
                ridUtc = ridDt.getUtcTime();
        }
        long invTime = Math.max(startUtc, ridUtc);
        if (inv.isAllDayEvent())
            time -= MSECS_PER_DAY;
        return invTime >= time;
    }

    // Notify attendees following an update to the series of a recurring appointment.  Only the
    // added attendees are notified if notifyAllAttendees is false.  If it is true all attendees
    // for each invite are notified.  (Some invites may have more attendees than others.)
    protected static void notifyCalendarItem(
            ZimbraSoapContext zsc, OperationContext octxt, Account acct, Mailbox mbox, CalendarItem calItem,
            boolean notifyAllAttendees, List<ZAttendee> addedAttendees, boolean ignorePastExceptions)
    throws ServiceException {
        boolean onBehalfOf = isOnBehalfOfRequest(zsc);
        Account authAcct = getAuthenticatedAccount(zsc);
        boolean hidePrivate =
            !calItem.isPublic() && !calItem.allowPrivateAccess(authAcct, zsc.isUsingAdminPrivileges());
        Address from = AccountUtil.getFriendlyEmailAddress(acct);
        Address sender = null;
        if (onBehalfOf)
            sender = AccountUtil.getFriendlyEmailAddress(authAcct);
        List<Address> addedRcpts = CalendarMailSender.toListFromAttendees(addedAttendees);

        long now = octxt != null ? octxt.getTimestamp() : System.currentTimeMillis();

        synchronized (mbox) {
            // Refresh the cal item so we see the latest blob, whose path may have been changed
            // earlier in the current request.
            calItem = mbox.getCalendarItemById(octxt, calItem.getId());

            Invite[] invites = calItem.getInvites();

            // Get exception instances.  These will be included in the series update email.
            List<Invite> exceptions = new ArrayList<Invite>();
            for (Invite inv : invites) {
                if (inv.hasRecurId()) {
                    exceptions.add(inv);
                }
            }

            // Send the update invites.
            boolean didExceptions = false;
            for (Invite inv : invites) {
                if (ignorePastExceptions && inv.hasRecurId() && !inviteIsAfterTime(inv, now)) {
                    continue;
                }

                // Make the new iCalendar part to send.
                ZVCalendar cal = inv.newToICalendar(!hidePrivate);
                // For series invite, append the exception instances.
                if (inv.isRecurrence() && !didExceptions) {
                    // Find the VEVENT/VTODO for the series.
                    ZComponent seriesComp = null;
                    for (Iterator<ZComponent> compIter = cal.getComponentIterator(); compIter.hasNext(); ) {
                        ZComponent comp = compIter.next();
                        ICalTok compName = comp.getTok();
                        if (ICalTok.VEVENT.equals(compName) || ICalTok.VTODO.equals(compName)) {
                            if (comp.getProperty(ICalTok.RRULE) != null) {
                                seriesComp = comp;
                                break;
                            }
                        }
                    }
                    for (Invite except : exceptions) {
                        if (except.isCancel() && seriesComp != null) {
                            // Cancels are added as EXDATEs in the series VEVENT/VTODO.
                            RecurId rid = except.getRecurId();
                            if (rid != null && rid.getDt() != null) {
                                ZProperty exdate = rid.getDt().toProperty(ICalTok.EXDATE, false);
                                seriesComp.addProperty(exdate);
                            }
                        } else {
                            // Exception instances are added as additional VEVENTs/VTODOs.
                            ZComponent exceptComp = except.newToVComponent(false, !hidePrivate);
                            cal.addComponent(exceptComp);
                        }
                    }
                    didExceptions = true;
                }

                // Compose email using the existing MimeMessage as template and send it.
                MimeMessage mmInv = calItem.getSubpartMessage(inv.getMailItemId());
                List<Address> rcpts;
                if (notifyAllAttendees) {
                    rcpts = CalendarMailSender.toListFromAttendees(inv.getAttendees());
                } else {
                    rcpts = addedRcpts;
                }
<<<<<<< HEAD
                MimeMessage mmModify = CalendarMailSender.createCalendarMessage(from, sender, rcpts, mmInv, inv, cal, true);
                CalendarMailSender.sendPartial(octxt, mbox, mmModify, null, null,
=======
                MimeMessage mmModify = CalendarMailSender.createCalendarMessage(authAcct, from, sender, rcpts, mmInv, inv, cal, true);
                CalendarMailSender.sendPartial(octxt, mbox, mmModify, null,
>>>>>>> cb464174
                        new ItemId(mbox, inv.getMailItemId()), null, null, false);
            }
        }
    }

    protected static void addRemoveAttendeesInExceptions(
            OperationContext octxt, Mailbox mbox, CalendarItem calItem,
            List<ZAttendee> toAdd, List<ZAttendee> toRemove,
            boolean ignorePastExceptions)
    throws ServiceException {
        synchronized (mbox) {
            // Refresh the cal item so we see the latest blob, whose path may have been changed
            // earlier in the current request.
            calItem = mbox.getCalendarItemById(octxt, calItem.getId());

            long now = octxt != null ? octxt.getTimestamp() : System.currentTimeMillis();
            boolean first = true;
            Invite invites[] = calItem.getInvites();
            for (Invite inv : invites) {
                // Ignore exceptions in the past.
                if (ignorePastExceptions && inv.hasRecurId() && !inviteIsAfterTime(inv, now)) {
                    continue;
                }

                // Make a copy of the invite and add/remove attendees.
                boolean modified = false;
                Invite modify = inv.newCopy();
                modify.setMailItemId(inv.getMailItemId());
                List<ZAttendee> existingAts = modify.getAttendees();
                List<ZAttendee> addList = new ArrayList<ZAttendee>(toAdd);  // Survivors are added.
                for (Iterator<ZAttendee> iter = existingAts.iterator(); iter.hasNext(); ) {
                    ZAttendee existingAt = iter.next();
                    String existingAtEmail = existingAt.getAddress();
                    if (existingAtEmail != null) {
                        // Check if the attendee being added is already in the invite.
                        for (Iterator<ZAttendee> iterAdd = addList.iterator(); iterAdd.hasNext(); ) {
                            ZAttendee at = iterAdd.next();
                            if (existingAtEmail.equalsIgnoreCase(at.getAddress())) {
                                iterAdd.remove();
                            }
                        }
                        // Check if existing attendee matches an attendee being removed.
                        for (ZAttendee at : toRemove) {
                            if (existingAtEmail.equalsIgnoreCase(at.getAddress())) {
                                iter.remove();
                                modified = true;
                                break;
                            }
                        }
                    }
                }
                // Duplicates have been eliminated from addList.  Add survivors to the invite.
                if (!addList.isEmpty()) {
                    for (ZAttendee at : addList) {
                        modify.addAttendee(at);
                    }
                    modified = true;
                }

                // Save the modified invite.
                if (modified) {  // No need to re-save the series that was already updated in this request.
                    // If invite had no attendee before, its method is set to PUBLISH.  It must be changed to
                    // REQUEST so that the recipient can handle it properly.
                    if (!modify.isCancel())
                        modify.setMethod(ICalTok.REQUEST.toString());
                    // DTSTAMP - Rev it.
                    modify.setDtStamp(now);
                    // Save the modified invite, using the existing MimeMessage for the exception.
                    MimeMessage mmInv = calItem.getSubpartMessage(modify.getMailItemId());
                    ParsedMessage pm = mmInv != null ? new ParsedMessage(mmInv, false) : null;
                    mbox.addInvite(octxt, modify, calItem.getFolderId(), pm, true, false, first);
                    first = false;

                    // Refresh calItem after update in mbox.addInvite.
                    calItem = mbox.getCalendarItemById(octxt, calItem.getId());
                }
            }
        }
    }

    protected static void notifyRemovedAttendees(ZimbraSoapContext zsc, OperationContext octxt, Account acct,
            Mailbox mbox, CalendarItem calItem, Invite invToCancel, List<ZAttendee> removedAttendees)
    throws ServiceException {
        boolean onBehalfOf = isOnBehalfOfRequest(zsc);
        Account authAcct = getAuthenticatedAccount(zsc);
        Locale locale = !onBehalfOf ? acct.getLocale() : authAcct.getLocale();

        CalSendData dat = new CalSendData();
        dat.mOrigId = new ItemId(mbox, invToCancel.getMailItemId());
        dat.mReplyType = MailSender.MSGTYPE_REPLY;

        String text = L10nUtil.getMessage(MsgKey.calendarCancelRemovedFromAttendeeList, locale);

        if (ZimbraLog.calendar.isDebugEnabled()) {
            StringBuilder sb = new StringBuilder("Sending cancellation message for \"");
            sb.append(invToCancel.getName()).append("\" to ");
            sb.append(getAttendeesAddressList(removedAttendees));
            ZimbraLog.calendar.debug(sb.toString());
        }

        List<Address> rcpts = CalendarMailSender.toListFromAttendees(removedAttendees);
        try {
            dat.mInvite = CalendarUtils.buildCancelInviteCalendar(
                    acct, authAcct, zsc.isUsingAdminPrivileges(), onBehalfOf, calItem, invToCancel, text, removedAttendees);
            ZVCalendar cal = dat.mInvite.newToICalendar(true);
            dat.mMm = CalendarMailSender.createCancelMessage(
                    acct, authAcct, zsc.isUsingAdminPrivileges(), onBehalfOf, rcpts, calItem, invToCancel, text, cal);

            // If we are sending this cancellation to other people, then we MUST be the organizer!
            if (!dat.mInvite.isOrganizer() && rcpts != null && !rcpts.isEmpty())
                throw MailServiceException.MUST_BE_ORGANIZER("updateRemovedInvitees");

            sendCalendarCancelMessage(zsc, octxt, calItem.getFolderId(), acct, mbox, dat, false);
        } catch (ServiceException ex) {
            String to = getAttendeesAddressList(removedAttendees);
            ZimbraLog.calendar.debug(
                    "Could not inform attendees (" + to + ") that they were removed from meeting " +
                    invToCancel.toString() + " b/c of exception: " + ex.toString());
        }
    }

    /**
     * Is this an on-behalf-of request?  It is if the requested and authenticated account are different.
     * Special case for ZDesktop: If auth account is the "local" account, consider the request to NOT be
     * on-behalf-of.
     * @param zsc
     * @return
     * @throws ServiceException
     */
    public static boolean isOnBehalfOfRequest(ZimbraSoapContext zsc) throws ServiceException {
        if (!zsc.isDelegatedRequest())
            return false;
        return !AccountUtil.isZDesktopLocalAccount(zsc.getAuthtokenAccountId());
    }
}<|MERGE_RESOLUTION|>--- conflicted
+++ resolved
@@ -336,7 +336,7 @@
             os = null;
 
             is = new ZSharedFileInputStream(tempMmFile);
-            csd.mMm = new FixedMimeMessage(JMSession.getSession(), is);
+            csd.mMm = new FixedMimeMessage(JMSession.getSmtpSession(acct), is);
         } catch (IOException e) {
             if (tempMmFile != null)
                 tempMmFile.delete();
@@ -352,7 +352,6 @@
 
         AddInviteData aid = null;
         try {
-<<<<<<< HEAD
             if (!csd.mInvite.isCancel()) {
                 // For create/modify requests, we want to first update the local mailbox (organizer's)
                 // and send invite emails only if local change succeeded.  This order is also necessary
@@ -390,41 +389,6 @@
                             throw e;
                         }
                 	}
-=======
-            if (willNotify) {
-                // Write out the MimeMessage to a temp file and create a new MimeMessage from the file.
-                // If we don't do this, we get into trouble during modify appointment call.  If the blob
-                // is bigger than the streaming threshold (e.g. appointment has a big attachment), the
-                // MimeMessage object is attached to the current blob file.  But the Mailbox.addInvite()
-                // call below updates the blob to a new mod_content (hence new path).  The attached blob
-                // thus having been deleted, the MainSender.sendMimeMessage() call that follows will attempt
-                // to read from a non-existent file and fail.  We can avoid this situation by writing the
-                // to-be-emailed mime message to a temp file, thus detaching it from the appointment's
-                // current blob file.  This is inefficient, but safe.
-                OutputStream os = null;
-                InputStream is = null;
-                try {
-                    tempMmFile = File.createTempFile("zcal", "tmp");
-
-                    os = new FileOutputStream(tempMmFile);
-                    csd.mMm.writeTo(os);
-                    ByteUtil.closeStream(os);
-                    os = null;
-
-                    is = new ZSharedFileInputStream(tempMmFile);
-                    csd.mMm = new FixedMimeMessage(JMSession.getSmtpSession(acct), is);
-                } catch (IOException e) {
-                    if (tempMmFile != null)
-                        tempMmFile.delete();
-                    throw ServiceException.FAILURE("error creating calendar message content", e);
-                } catch (MessagingException e) {
-                    if (tempMmFile != null)
-                        tempMmFile.delete();
-                    throw ServiceException.FAILURE("error creating calendar message content", e);
-                } finally {
-                    ByteUtil.closeStream(os);
-                    ByteUtil.closeStream(is);
->>>>>>> cb464174
                 }
             } else {
                 // But if we're sending a cancel request, send emails first THEN update the local mailbox.
@@ -469,15 +433,15 @@
 
     private static void insertDeliveryFailureMessage(OperationContext octxt, Mailbox mbox, String subject, Argument[] addressArgs) {
     	try {
-    		MimeMessage failedDeliverymm = new Mime.FixedMimeMessage(JMSession.getSession());
-    		MailUtil.populateFailureDeliveryMessageFields(failedDeliverymm, subject, mbox.getAccount().getName(), addressArgs);
-
-    		Mime.recursiveRepairTransferEncoding(failedDeliverymm);
-    		failedDeliverymm.saveChanges();
-
-    		ParsedMessage pm = new ParsedMessage(failedDeliverymm, true);
-    		DeliveryOptions dopt = new DeliveryOptions().setFolderId(Mailbox.ID_FOLDER_INBOX).setNoICal(true).setFlags(Flag.BITMASK_UNREAD);
-    		mbox.addMessage(octxt, pm, dopt);
+    	    MimeMessage failedDeliverymm = new Mime.FixedMimeMessage(JMSession.getSession());
+    	    MailUtil.populateFailureDeliveryMessageFields(failedDeliverymm, subject, mbox.getAccount().getName(), addressArgs);
+
+    	    Mime.recursiveRepairTransferEncoding(failedDeliverymm);
+    	    failedDeliverymm.saveChanges();
+
+    	    ParsedMessage pm = new ParsedMessage(failedDeliverymm, true);
+    	    DeliveryOptions dopt = new DeliveryOptions().setFolderId(Mailbox.ID_FOLDER_INBOX).setNoICal(true).setFlags(Flag.BITMASK_UNREAD);
+    	    mbox.addMessage(octxt, pm, dopt);
         } catch (Exception e) {
             ZimbraLog.sync.warn("Can't add the partial send failure notice to the user's INBOX " + e);
         }
@@ -648,13 +612,8 @@
                 } else {
                     rcpts = addedRcpts;
                 }
-<<<<<<< HEAD
-                MimeMessage mmModify = CalendarMailSender.createCalendarMessage(from, sender, rcpts, mmInv, inv, cal, true);
+                MimeMessage mmModify = CalendarMailSender.createCalendarMessage(authAcct, from, sender, rcpts, mmInv, inv, cal, true);
                 CalendarMailSender.sendPartial(octxt, mbox, mmModify, null, null,
-=======
-                MimeMessage mmModify = CalendarMailSender.createCalendarMessage(authAcct, from, sender, rcpts, mmInv, inv, cal, true);
-                CalendarMailSender.sendPartial(octxt, mbox, mmModify, null,
->>>>>>> cb464174
                         new ItemId(mbox, inv.getMailItemId()), null, null, false);
             }
         }
