--- conflicted
+++ resolved
@@ -82,13 +82,9 @@
 
         Mountpoint mpt;
         try {
-<<<<<<< HEAD
-            mpt = mbox.createMountpoint(octxt, iidParent.getId(), name, ownerId, remoteId, MailItem.getTypeForName(view), Flag.flagsToBitmask(flags), color);
-=======
             MailItem.Color itemColor = rgb != null ? new MailItem.Color(rgb) : new MailItem.Color(color);
-            mpt = mbox.createMountpoint(octxt, iidParent.getId(), name, ownerId, remoteId, MailItem.Type.of(view),
+            mpt = mbox.createMountpoint(octxt, iidParent.getId(), name, ownerId, remoteId, MailItem.getTypeForName(view),
                     Flag.flagsToBitmask(flags), itemColor);
->>>>>>> 3aa575e4
         } catch (ServiceException se) {
             if (se.getCode() == MailServiceException.ALREADY_EXISTS && fetchIfExists) {
                 Folder folder = mbox.getFolderByName(octxt, iidParent.getId(), name);
