/*
 * ***** BEGIN LICENSE BLOCK *****
 * Zimbra Collaboration Suite Server
 * Copyright (C) 2009, 2010, 2011 VMware, Inc.
 * 
 * The contents of this file are subject to the Zimbra Public License
 * Version 1.3 ("License"); you may not use this file except in
 * compliance with the License.  You may obtain a copy of the License at
 * http://www.zimbra.com/license.
 * 
 * Software distributed under the License is distributed on an "AS IS"
 * basis, WITHOUT WARRANTY OF ANY KIND, either express or implied.
 * ***** END LICENSE BLOCK *****
 */
package com.zimbra.cs.service.mail;

import java.io.IOException;
import java.io.InputStream;
import java.util.Arrays;
import java.util.Collection;
import java.util.Collections;
import java.util.Comparator;
import java.util.Map;
import java.util.Set;
import java.util.TreeSet;

import javax.mail.MessagingException;
import javax.mail.internet.MimeMessage;
import javax.mail.internet.MimeMultipart;
import javax.mail.internet.MimePart;

import com.zimbra.common.service.ServiceException;
import com.zimbra.common.soap.Element;
import com.zimbra.common.soap.MailConstants;
import com.zimbra.common.util.ByteUtil;
<<<<<<< HEAD
import com.zimbra.common.mime.MimeConstants;
=======
import com.zimbra.common.zmime.ZSharedFileInputStream;
>>>>>>> 4837dc9b
import com.zimbra.cs.mailbox.DeliveryOptions;
import com.zimbra.cs.mailbox.MailItem;
import com.zimbra.cs.mailbox.MailServiceException;
import com.zimbra.cs.mailbox.Mailbox;
import com.zimbra.cs.mailbox.Message;
import com.zimbra.cs.mailbox.OperationContext;
import com.zimbra.cs.mime.Mime;
import com.zimbra.cs.mime.ParsedMessage;
import com.zimbra.cs.service.util.ItemId;
import com.zimbra.cs.service.util.ItemIdFormatter;
import com.zimbra.cs.store.Blob;
import com.zimbra.cs.store.BlobInputStream;
import com.zimbra.cs.util.JMSession;
import com.zimbra.soap.ZimbraSoapContext;

public class RemoveAttachments extends MailDocumentHandler {

    private static final String[] TARGET_MSG_PATH = new String[] { MailConstants.E_MSG, MailConstants.A_ID };
    private static final String[] RESPONSE_ITEM_PATH = new String[] { };
    @Override protected String[] getProxiedIdPath(Element request)  { return TARGET_MSG_PATH; }
    @Override protected String[] getResponseItemPath()  { return RESPONSE_ITEM_PATH; }

    @Override public Element handle(Element request, Map<String, Object> context) throws ServiceException {
        ZimbraSoapContext zsc = getZimbraSoapContext(context);
        Mailbox mbox = getRequestedMailbox(zsc);
        OperationContext octxt = getOperationContext(zsc, context);
        ItemIdFormatter ifmt = new ItemIdFormatter(zsc);

        Element msgElem = request.getElement(MailConstants.E_MSG);
        ItemId iid = new ItemId(msgElem.getAttribute(MailConstants.A_ID), zsc);
        Collection<String> parts = sortPartIds(msgElem.getAttribute(MailConstants.A_PART));

        Message msg = mbox.getMessageById(octxt, iid.getId());

        InputStream is = null;
        try {
            Blob blob = msg.getBlob().getLocalBlob();
            MimeMessage mm = new Mime.FixedMimeMessage(JMSession.getSession(), is = new BlobInputStream(blob));
            for (String part : parts)
                stripPart(mm, part);
            mm.saveChanges();

            ParsedMessage pm = new ParsedMessage(mm, msg.getDate(), mbox.attachmentsIndexingEnabled());
            if (msg.isDraft()) {
                msg = mbox.saveDraft(octxt, pm, msg.getId());
            } else {
                DeliveryOptions dopt = new DeliveryOptions();
                dopt.setFolderId(msg.getFolderId()).setNoICal(true);
                dopt.setFlags(msg.getFlagBitmask()).setTagString(msg.getTagString());
                if (msg.getConversationId() > 0)
                    dopt.setConversationId(msg.getConversationId());
                // FIXME: copy custom metadata to new item
                msg = mbox.addMessage(octxt, pm, dopt);
                // and clean up the existing message...
                mbox.delete(octxt, iid.getId(), MailItem.TYPE_MESSAGE);
            }
        } catch (IOException ioe) {
            throw ServiceException.FAILURE("error reading existing message blob", ioe);
        } catch (MessagingException me) {
            throw ServiceException.FAILURE("error reading existing message blob", me);
        } finally {
            ByteUtil.closeStream(is);
        }

        Element response = zsc.createElement(MailConstants.REMOVE_ATTACHMENTS_RESPONSE);
        // FIXME: inefficient -- this recalculates the MimeMessage (but RemoveAttachments is called rarely)
        ToXML.encodeMessageAsMP(response, ifmt, octxt, msg, null, -1, true, true, null, true);
        return response;
    }

    private static class PartIdComparator implements Comparator<String> {
        PartIdComparator()  { }

        public int compare(String o1, String o2) {
            // short-circuit simple comparisons
            if (o1.equalsIgnoreCase(o2))  return 0;
            if (o1.equals(""))  return 1;
            if (o2.equals(""))  return -1;

            String[] parts1 = o1.split("\\."), parts2 = o2.split("\\.");
            for (int depth = 0; depth < parts1.length && depth < parts2.length; depth++) {
                String subpart1 = parts1[depth], subpart2 = parts2[depth];
                if (subpart1.equalsIgnoreCase("TEXT") && depth == parts1.length - 1)
                    return 1;
                if (subpart2.equalsIgnoreCase("TEXT") && depth == parts2.length - 1)
                    return -1;

                int delta = Integer.valueOf(subpart2) - Integer.valueOf(subpart1);
                if (delta != 0)
                    return delta;
            }
            // matched up to where one is a prefix of the other
            return parts2.length - parts1.length;
        }
    }

    private static Collection<String> sortPartIds(String partnames) throws ServiceException {
        String[] parts = partnames.split(",");

        if (parts.length == 1 && !parts[0].trim().equals(""))
            return Arrays.asList(parts);
        if (parts.length < 2)
            return Collections.emptyList();

        // using a Set has the nice side-effect of removing duplicates
        Set<String> sorted = new TreeSet<String>(new PartIdComparator());
        for (String part : parts) {
            try {
                if (!part.trim().equals(""))
                    sorted.add(part);
            } catch (NumberFormatException nfe) {
                throw ServiceException.INVALID_REQUEST("invalid part id: " + part, null);
            }
        }
        return sorted;
    }

    private static void stripPart(MimeMessage mm, String part) throws IOException, MessagingException, ServiceException {
        MimePart mp = mm;
        int dot = (part = part.trim()).lastIndexOf('.');
        if (dot > 0)
            mp = Mime.getMimePart(mm, part.substring(0, dot));
        if (mp == null)
            throw MailServiceException.NO_SUCH_PART(part);

        String subpart = dot > 0 ? part.substring(dot + 1) : part;
        if (subpart.equalsIgnoreCase("TEXT")) {
            if (!(mp instanceof MimeMessage))
                throw MailServiceException.NO_SUCH_PART(part);
            mp.setText("");
        } else {
            try {
                int partid = Integer.parseInt(subpart);
                if (Mime.getContentType(mp, MimeConstants.CT_DEFAULT).startsWith(MimeConstants.CT_MULTIPART_PREFIX)) {
                    MimeMultipart mmp = Mime.getMultipartContent(mp, mp.getContentType());
                    if (partid <= 0 || partid > mmp.getCount())
                        throw MailServiceException.NO_SUCH_PART(part);
                    mmp.removeBodyPart(partid - 1);
                } else if (mp instanceof MimeMessage && partid == 1) {
                    mp.setText("");
                } else {
                    throw MailServiceException.NO_SUCH_PART(part);
                }
            } catch (NumberFormatException nfe) {
                throw ServiceException.INVALID_REQUEST("invalid part id: " + part, null);
            }
        }
    }

    public static void main(String[] args) throws ServiceException {
        System.out.println(sortPartIds("1"));
        System.out.println(sortPartIds("1,2,3"));
        System.out.println(sortPartIds("1,1,2,1"));
        System.out.println(sortPartIds("1.1,TEXT,1.TEXT,10,2.1"));

        InputStream is = null;
        try {
            java.io.File file = new java.io.File(args[0]);
<<<<<<< HEAD
            MimeMessage mm = new Mime.FixedMimeMessage(JMSession.getSession(), is = new java.io.FileInputStream(file));
=======
            MimeMessage mm = new Mime.FixedMimeMessage(JMSession.getSession(), is = new ZSharedFileInputStream(file));
>>>>>>> 4837dc9b
            stripPart(mm, "1.2");
            mm.saveChanges();
            mm.writeTo(System.out);
        } catch (Exception e) {
            e.printStackTrace();
        } finally {
            ByteUtil.closeStream(is);
        }
    }
}<|MERGE_RESOLUTION|>--- conflicted
+++ resolved
@@ -29,15 +29,12 @@
 import javax.mail.internet.MimeMultipart;
 import javax.mail.internet.MimePart;
 
+import com.zimbra.common.mime.MimeConstants;
 import com.zimbra.common.service.ServiceException;
 import com.zimbra.common.soap.Element;
 import com.zimbra.common.soap.MailConstants;
 import com.zimbra.common.util.ByteUtil;
-<<<<<<< HEAD
-import com.zimbra.common.mime.MimeConstants;
-=======
 import com.zimbra.common.zmime.ZSharedFileInputStream;
->>>>>>> 4837dc9b
 import com.zimbra.cs.mailbox.DeliveryOptions;
 import com.zimbra.cs.mailbox.MailItem;
 import com.zimbra.cs.mailbox.MailServiceException;
@@ -196,11 +193,7 @@
         InputStream is = null;
         try {
             java.io.File file = new java.io.File(args[0]);
-<<<<<<< HEAD
-            MimeMessage mm = new Mime.FixedMimeMessage(JMSession.getSession(), is = new java.io.FileInputStream(file));
-=======
             MimeMessage mm = new Mime.FixedMimeMessage(JMSession.getSession(), is = new ZSharedFileInputStream(file));
->>>>>>> 4837dc9b
             stripPart(mm, "1.2");
             mm.saveChanges();
             mm.writeTo(System.out);
