/*
 * ***** BEGIN LICENSE BLOCK *****
 * Version: MPL 1.1
 * 
 * The contents of this file are subject to the Mozilla Public License
 * Version 1.1 ("License"); you may not use this file except in
 * compliance with the License. You may obtain a copy of the License at
 * http://www.zimbra.com/license
 * 
 * Software distributed under the License is distributed on an "AS IS"
 * basis, WITHOUT WARRANTY OF ANY KIND, either express or implied. See
 * the License for the specific language governing rights and limitations
 * under the License.
 * 
 * The Original Code is: Zimbra Collaboration Suite Server.
 * 
 * The Initial Developer of the Original Code is Zimbra, Inc.
 * Portions created by Zimbra are Copyright (C) 2005 Zimbra, Inc.
 * All Rights Reserved.
 * 
 * Contributor(s):
 * 
 * ***** END LICENSE BLOCK *****
 */
/*
 * Created on Oct 23, 2005
 */

package com.zimbra.cs.service;

import java.io.BufferedInputStream;
import java.io.IOException;
import java.io.InputStreamReader;
import java.io.Reader;
import java.io.StringReader;
import java.io.UnsupportedEncodingException;
import java.net.URLDecoder;
import java.util.ArrayList;
import java.util.Date;
import java.util.Iterator;
import java.util.List;

import javax.mail.BodyPart;
import javax.mail.MessagingException;
import javax.mail.internet.ContentType;
import javax.mail.internet.InternetAddress;
import javax.mail.internet.MimeBodyPart;
import javax.mail.internet.MimeMessage;
import javax.mail.internet.MimeMultipart;
import javax.mail.internet.MimePart;

import org.apache.commons.httpclient.Header;
import org.apache.commons.httpclient.HttpClient;
import org.apache.commons.httpclient.HttpException;
import org.apache.commons.httpclient.HttpURL;
import org.apache.commons.httpclient.UsernamePasswordCredentials;
import org.apache.commons.httpclient.auth.AuthScope;
import org.apache.commons.httpclient.methods.GetMethod;

import com.zimbra.cs.account.Account;
import com.zimbra.cs.account.ldap.LdapUtil;
import com.zimbra.cs.mailbox.Folder;
import com.zimbra.cs.mailbox.calendar.Invite;
import com.zimbra.cs.mailbox.calendar.ZCalendar.ZCalendarBuilder;
import com.zimbra.cs.mailbox.calendar.ZCalendar.ZVCalendar;
import com.zimbra.cs.mime.Mime;
import com.zimbra.cs.mime.ParsedMessage;
import com.zimbra.cs.util.DateUtil;
import com.zimbra.cs.util.FileUtil;
import com.zimbra.cs.util.JMSession;
import com.zimbra.soap.Element;

/**
 * @author dkarp
 */
public class FeedManager {

    public static final class SubscriptionData {
        public List   items;
        public String lastGuid;
        public long   lastDate = -1;
        public long   feedDate = System.currentTimeMillis();

        SubscriptionData()           { items = new ArrayList(); }
        SubscriptionData(List list)  { items = list; }
        SubscriptionData(long fdate) { items = new ArrayList();  feedDate = fdate; }

        void recordItem(String guid, long date, Object item) {
            items.add(item);
            if (date > lastDate)  { lastGuid = guid;  lastDate = date; }
        }
    }

    public static final int MAX_REDIRECTS = 3;
    public static final String HTTP_USER_AGENT = "Mozilla/4.0 (compatible; MSIE 6.0; Windows NT 5.1; SV1; .NET CLR 1.1.4322) Zimbra/2.0";
    public static final String HTTP_ACCEPT = "image/gif, image/x-xbitmap, image/jpeg, image/pjpeg, application/x-shockwave-flash, application/vnd.ms-powerpoint, application/vnd.ms-excel, application/msword, */*";

    public static SubscriptionData retrieveRemoteDatasource(Account acct, String url, Folder.SyncData fsd) throws ServiceException {
        HttpClient client = new HttpClient();
        client.setConnectionTimeout(10000);
        client.setTimeout(20000);

        BufferedInputStream content = null;
        try {
<<<<<<< HEAD
            // username and password are encoded in the URL as http://user:pass@host/...
            if (url.indexOf('@') != -1) {
                HttpURL httpurl = new HttpURL(url);
                if (httpurl.getUser() != null) {
                    UsernamePasswordCredentials creds = new UsernamePasswordCredentials(httpurl.getUser(), httpurl.getPassword());
                    client.getState().setCredentials(AuthScope.ANY, creds);
                }
            }

=======
            String charset = Mime.P_CHARSET_DEFAULT;
>>>>>>> 9eaaf888
            int redirects = 0;
            do {
                if (url == null || url.equals(""))
                    return new SubscriptionData();
                String lcurl = url.toLowerCase();
                if (lcurl.startsWith("webcal:"))
                    url = "http:" + url.substring(7);
                else if (lcurl.startsWith("feed:"))
                    url = "http:" + url.substring(5);
                else if (!lcurl.startsWith("http:") && !lcurl.startsWith("https:"))
                    throw ServiceException.INVALID_REQUEST("url must begin with http: or https:", null);


                GetMethod get = new GetMethod(url);
                get.setFollowRedirects(true);
                get.setDoAuthentication(true);
                get.addRequestHeader("User-Agent", HTTP_USER_AGENT);
                get.addRequestHeader("Accept", HTTP_ACCEPT);
                client.executeMethod(get);

                Header locationHeader = get.getResponseHeader("location");
                if (locationHeader == null) {
                    content = new BufferedInputStream(get.getResponseBodyAsStream());
                    String cs = get.getResponseCharSet();
                    if (cs != null) charset = cs;
                    break;
                }
                url = locationHeader.getValue();
            } while (++redirects <= MAX_REDIRECTS);

            if (redirects > MAX_REDIRECTS)
                throw ServiceException.TOO_MANY_HOPS();

            switch (getLeadingChar(content)) {
                case -1:
                    throw ServiceException.PARSE_ERROR("empty body in response when fetching remote subscription", null);
                case '<':
                    return parseRssFeed(Element.parseXML(content), fsd);
                case 'B':  case 'b':
                    Reader reader = new InputStreamReader(content, charset);
                    ZVCalendar ical = ZCalendarBuilder.build(reader);
                    List<Invite> invites = Invite.createFromCalendar(acct, null, ical, false);
                    // handle missing UIDs on remote calendars by generating them as needed
                    for (Invite inv : invites)
                    	if (inv.getUid() == null)
                    		inv.setUid(LdapUtil.generateUUID());
                    return new SubscriptionData(invites);
                default:
                    throw ServiceException.PARSE_ERROR("unrecognized remote content", null);
            }
        } catch (org.dom4j.DocumentException e) {
            throw ServiceException.PARSE_ERROR("could not parse feed", e);
        } catch (HttpException e) {
            throw ServiceException.RESOURCE_UNREACHABLE("HttpException: " + e, e);
        } catch (IOException e) {
            throw ServiceException.RESOURCE_UNREACHABLE("IOException: " + e, e);
        }
    }

    private static int getLeadingChar(BufferedInputStream is) throws IOException {
        is.mark(10);
        int ch = is.read();
        switch (ch) {
            case 0xEF:
                if (is.read() == 0xBB && is.read() == 0xBF)
                    ch = is.read();
                break;
            case 0xFE:
                if (is.read() == 0xFF && is.read() == 0x00)
                    ch = is.read();
                break;
            case 0xFF:
                if (is.read() == 0xFE)
                    ch = is.read();
                break;
        }
        is.reset();
        return ch;
    }

    private static org.dom4j.QName QN_CONTENT_ENCODED = org.dom4j.QName.get("encoded", "content", "http://purl.org/rss/1.0/modules/content/");

    private static final class Enclosure {
        private String mUrl, mTitle, mCtype;
        Enclosure(String url, String title, String ctype) {
            mUrl = url;  mTitle = title;  mCtype = ctype;
        }
        String getLocation()     { return mUrl; }
        String getDescription()  { return mTitle; }
        String getContentType() {
            ContentType ctype;
            try {
                ctype = new ContentType(mCtype == null ? "text/plain" : mCtype);
            } catch (javax.mail.internet.ParseException e) {
                ctype = new ContentType("text", "plain", null);
            }
            ctype.setParameter("name", FileUtil.trimFilename(URLDecoder.decode(mUrl)));
            return ctype.toString();
        }
    }

    private static SubscriptionData parseRssFeed(Element root, Folder.SyncData fsd) throws ServiceException {
        try {
            String rname = root.getName();
            if (rname.equals("feed"))
                return parseAtomFeed(root, fsd);

            Element channel = root.getElement("channel");
            String hrefChannel = channel.getAttribute("link");
            String subjChannel = channel.getAttribute("title");
            InternetAddress addrChannel = new InternetAddress("", subjChannel, "utf-8");
            Date dateChannel = DateUtil.parseRFC2822Date(channel.getAttribute("lastBuildDate", null), new Date());
            List<Enclosure> enclosures = new ArrayList<Enclosure>();
            SubscriptionData sdata = new SubscriptionData(dateChannel.getTime());

            if (rname.equals("rss"))
                root = root.getElement("channel");
            else if (!rname.equals("RDF"))
                throw ServiceException.PARSE_ERROR("unknown top-level rss element name: " + root.getQualifiedName(), null);

            for (Iterator it = root.elementIterator("item"); it.hasNext(); ) {
                Element item = (Element) it.next();
                // get the item's date
                Date date = DateUtil.parseRFC2822Date(item.getAttribute("pubDate", null), null);
                if (date == null)
                    date = DateUtil.parseISO8601Date(item.getAttribute("date", null), dateChannel);
                // construct an address for the author
                InternetAddress addr = addrChannel;
                try {
                    addr = new InternetAddress(item.getAttribute("author"));
                } catch (Exception e) {
                    addr = parseDublinCreator(item.getAttribute("creator", null), addr);
                }
                // get the item's title and link, defaulting to the channel attributes
                String title = parseTitle(item.getAttribute("title", subjChannel));
                String href = item.getAttribute("link", hrefChannel);
                String guid = item.getAttribute("guid", href);
                // make sure we haven't already seen this item
                if (fsd != null && fsd.alreadySeen(guid, date.getTime()))
                    continue;
                // handle the enclosure (associated media link), if any
                enclosures.clear();
                Element enc = item.getOptionalElement("enclosure");
                if (enc != null)
                    enclosures.add(new Enclosure(enc.getAttribute("url", null), null, enc.getAttribute("type", null)));
                // get the feed item's content and guess at its type
                String text = item.getAttribute("encoded", null);
                boolean html = text != null;
                if (text == null)
                    text = item.getAttribute("description", null);
                if (text == null)
                    text = item.getAttribute("abstract", null);
                if (text == null)
                    continue;
                html |= text.indexOf("</") != -1 || text.indexOf("/>") != -1 || text.indexOf("<p>") != -1;

                ParsedMessage pm = generateMessage(title, text, href, html, addr, date, enclosures);
                sdata.recordItem(guid, date.getTime(), pm);
            }
            return sdata;
        } catch (UnsupportedEncodingException e) {
            throw ServiceException.FAILURE("error encoding rss channel name", e);
        }
    }

    private static SubscriptionData parseAtomFeed(Element feed, Folder.SyncData fsd) throws ServiceException {
        try {
            // get defaults from the <feed> element
            InternetAddress addrFeed = parseAtomAuthor(feed.getOptionalElement("author"), null);
            if (addrFeed == null)
                addrFeed = new InternetAddress("", feed.getAttribute("title"), "utf-8");
            Date dateFeed = DateUtil.parseISO8601Date(feed.getAttribute("updated", null), new Date());
            List<Enclosure> enclosures = new ArrayList<Enclosure>();
            SubscriptionData sdata = new SubscriptionData(dateFeed.getTime());

            for (Element item : feed.listElements("entry")) {
                // get the item's date
                Date date = DateUtil.parseISO8601Date(item.getAttribute("updated", null), null);
                if (date == null)
                    date = DateUtil.parseISO8601Date(item.getAttribute("modified", null), dateFeed);
                // construct an address for the author
                InternetAddress addr = parseAtomAuthor(item.getOptionalElement("author"), addrFeed);
                // get the item's title (may be html or xhtml)
                Element tblock = item.getElement("title");
                String type = tblock.getAttribute("type", "text").trim().toLowerCase();
                String title = tblock.getText();
                if (type.equals("html") || type.equals("xhtml") || type.equals("text/html") || type.equals("application/xhtml+xml"))
                    title = parseTitle(title);
                // find the item's link and any enclosures (associated media links)
                enclosures.clear();
                String href = "";
                for (Iterator itlink = item.elementIterator("link"); itlink.hasNext(); ) {
                    Element link = (Element) itlink.next();
                    String relation = link.getAttribute("rel", "alternate");
                    if (relation.equals("alternate"))
                        href = link.getAttribute("href");
                    else if (relation.equals("enclosure"))
                        enclosures.add(new Enclosure(link.getAttribute("href", null), link.getAttribute("title", null), link.getAttribute("type", null)));
                }
                String guid = item.getAttribute("id", href);
                // make sure we haven't already seen this item
                if (fsd != null && fsd.alreadySeen(guid, date.getTime()))
                    continue;
                // get the content/summary and markup
                Element content = item.getOptionalElement("content");
                if (content == null)
                    content = item.getOptionalElement("summary");
                if (content == null)
                    continue;
                type = content.getAttribute("type", "text").trim().toLowerCase();
                boolean html = false;
                if (type.equals("html") || type.equals("xhtml") || type.equals("text/html") || type.equals("application/xhtml+xml"))
                    html = true;
                else if (!type.equals("text") && !type.equals("text/plain"))
                    throw ServiceException.PARSE_ERROR("unsupported atom entry content type: " + type, null);

                ParsedMessage pm = generateMessage(title, content.getText(), href, html, addr, date, enclosures);
                sdata.recordItem(guid, date.getTime(), pm);
            }
            return sdata;
        } catch (UnsupportedEncodingException e) {
            throw ServiceException.FAILURE("error encoding atom feed name", e);
        }
    }

    private static final String HTML_HEADER = "<!DOCTYPE HTML PUBLIC \"-//W3C//DTD HTML 4.0 Transitional//EN\">\n" +
                                              "<HTML><HEAD><META HTTP-EQUIV=\"Content-Type\" CONTENT=\"text/html; charset=utf-8\"></HEAD><BODY>";
    private static final String HTML_FOOTER = "</BODY></HTML>";

    private static ParsedMessage generateMessage(String title, String text, String href, boolean html, InternetAddress addr, Date date, List<Enclosure> attach)
    throws ServiceException {
        String ctype = html ? "text/html; charset=\"utf-8\"" : "text/plain; charset=\"utf-8\"";
        String content = html ? HTML_HEADER + text + "<p>" + href + HTML_FOOTER : text + "\r\n\r\n" + href;
        // cull out invalid enclosures
        if (attach != null)
            for (Iterator it = attach.iterator(); it.hasNext(); )
                if (((Enclosure) it.next()).getLocation() == null)
                    it.remove();
        boolean hasAttachments = attach != null && attach.size() > 0;

        // create the MIME message and wrap it
        try {
            MimeMessage mm = new MimeMessage(JMSession.getSession());
            MimePart body = (hasAttachments ? new MimeBodyPart() : (MimePart) mm);
            body.setText(content, "utf-8");
            body.setHeader("Content-Type", ctype);

            if (hasAttachments) {
                // encode each enclosure as an attachment with Content-Location set
                MimeMultipart mmp = new MimeMultipart("mixed");
                mmp.addBodyPart((BodyPart) body);
                for (Enclosure enc : attach) {
                    MimeBodyPart part = new MimeBodyPart();
                    part.setText("");
                    part.addHeader("Content-Location", enc.getLocation());
                    part.addHeader("Content-Type", enc.getContentType());
                    if (enc.getDescription() != null)
                        part.addHeader("Content-Description", enc.getDescription());
                    mmp.addBodyPart(part);
                }
                mm.setContent(mmp);
            }

            mm.setSentDate(date);
            mm.addFrom(new InternetAddress[] {addr});
            mm.setSubject(title, "utf-8");
            // more stuff here!
            mm.saveChanges();
            return new ParsedMessage(mm, date.getTime(), false);
        } catch (MessagingException e) {
            throw ServiceException.PARSE_ERROR("error wrapping feed item in MimeMessage", e);
        }
    }

    private static InternetAddress parseDublinCreator(String creator, InternetAddress addrChannel) {
        if (creator == null || creator.equals(""))
            return addrChannel;

        // check for a mailto: link
        String lc = creator.trim().toLowerCase(), address = "", personal = creator;
        int mailto = lc.indexOf("mailto:");
        if (mailto == 0 && lc.length() <= 7)
            return addrChannel;
        else if (mailto == 0) {
            personal = null;  address = creator = creator.substring(7);
        } else if (mailto != -1) {
            // checking for "...[mailto:...]..." or "...(mailto:...)..."
            char delimit = creator.charAt(mailto - 1), complement = 0;
            if (delimit == '[')       complement = ']';
            else if (delimit == '(')  complement = ')';
            int closing = creator.indexOf(complement, mailto + 7);
            if (closing != -1 && closing != mailto + 7) {
                address = creator.substring(mailto + 7, closing);
                personal = (creator.substring(0, mailto - 1) + creator.substring(closing + 1)).trim();
            }
        }

        try { return new InternetAddress(address, personal, "utf-8"); } catch (UnsupportedEncodingException e) { }
        try { return new InternetAddress("", creator, "utf-8"); }       catch (UnsupportedEncodingException e) { }
        return addrChannel;
    }

    private static InternetAddress parseAtomAuthor(Element author, InternetAddress addrChannel) {
        if (author == null)
            return addrChannel;

        String address  = author.getAttribute("email", "");
        String personal = author.getAttribute("name", "");
        if (personal.equals("") && address.equals(""))
            return addrChannel;

        try { return new InternetAddress(address, personal, "utf-8"); }      catch (UnsupportedEncodingException e) { }
        try { return new InternetAddress("", address + personal, "utf-8"); } catch (UnsupportedEncodingException e) { }
        return addrChannel;
    }

    private static class UnescapedContent extends org.xml.sax.helpers.DefaultHandler {
        private StringBuffer str = new StringBuffer();
        private boolean continued;

        public void startDocument() {
            str.setLength(0);  continued = false;
        }
        public void characters(char[] ch, int offset, int length) {
            if (!continued && str.length() > 0)
                str.append(' ');
            str.append(ch, offset, length);
            continued = true;
        }
        public void startElement(String uri, String localName, String qName, org.xml.sax.Attributes attributes) {
            continued = localName.toUpperCase().equals("A");
        }
        public void endElement(String uri, String localName, String qName) {
            continued = localName.toUpperCase().equals("A");
        }
        public String toString() {
            return str.toString();
        }
    }

    private static final String parseTitle(String title) {
        if (title == null)
            return "";
        else if (title.indexOf('<') == -1 && title.indexOf('&') == -1)
            return title;
        org.xml.sax.XMLReader parser = new org.cyberneko.html.parsers.SAXParser();
        org.xml.sax.ContentHandler handler = new UnescapedContent();
        parser.setContentHandler(handler);
        try {
            parser.parse(new org.xml.sax.InputSource(new StringReader(title)));
            return handler.toString();
        } catch (Exception e) {
            return title;
        }
    }
}<|MERGE_RESOLUTION|>--- conflicted
+++ resolved
@@ -102,7 +102,6 @@
 
         BufferedInputStream content = null;
         try {
-<<<<<<< HEAD
             // username and password are encoded in the URL as http://user:pass@host/...
             if (url.indexOf('@') != -1) {
                 HttpURL httpurl = new HttpURL(url);
@@ -112,9 +111,7 @@
                 }
             }
 
-=======
             String charset = Mime.P_CHARSET_DEFAULT;
->>>>>>> 9eaaf888
             int redirects = 0;
             do {
                 if (url == null || url.equals(""))
