--- conflicted
+++ resolved
@@ -48,13 +48,8 @@
 import org.apache.commons.httpclient.params.HttpMethodParams;
 import org.apache.commons.httpclient.util.DateParseException;
 
-<<<<<<< HEAD
-=======
 import com.google.common.annotations.VisibleForTesting;
 import com.google.common.base.Strings;
-import com.zimbra.common.calendar.ZCalendar.ZCalendarBuilder;
-import com.zimbra.common.calendar.ZCalendar.ZVCalendar;
->>>>>>> 85a9e04f
 import com.zimbra.common.httpclient.HttpClientUtil;
 import com.zimbra.common.mime.ContentType;
 import com.zimbra.common.mime.MimeConstants;
@@ -142,7 +137,7 @@
 
     private static String getBrowserTag() {
         String tag = " Zimbra/" + BuildInfo.MAJORVERSION + "." + BuildInfo.MINORVERSION + "." + BuildInfo.MICROVERSION;
-        return tag.indexOf("unknown") == -1 ? tag : " Zimbra/8.0";
+        return tag.indexOf("unknown") == -1 ? tag : " Zimbra/7.1";
     }
 
     public static final int MAX_REDIRECTS = 3;
