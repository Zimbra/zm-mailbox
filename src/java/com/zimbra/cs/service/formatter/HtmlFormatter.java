/*
 * ***** BEGIN LICENSE BLOCK *****
 * Zimbra Collaboration Suite Server
 * Copyright (C) 2007, 2008, 2009, 2010, 2011, 2012, 2013 Zimbra Software, LLC.
 *
 * The contents of this file are subject to the Zimbra Public License
 * Version 1.4 ("License"); you may not use this file except in
 * compliance with the License.  You may obtain a copy of the License at
 * http://www.zimbra.com/license.
 *
 * Software distributed under the License is distributed on an "AS IS"
 * basis, WITHOUT WARRANTY OF ANY KIND, either express or implied.
 * ***** END LICENSE BLOCK *****
 */
package com.zimbra.cs.service.formatter;

<<<<<<< HEAD
=======
import java.io.IOException;

import javax.servlet.RequestDispatcher;
import javax.servlet.Servlet;
import javax.servlet.ServletContext;
import javax.servlet.ServletException;

import org.apache.commons.httpclient.Header;

import com.zimbra.common.mailbox.Color;
>>>>>>> 57fbfafb
import com.zimbra.common.service.ServiceException;
import com.zimbra.common.util.Pair;
import com.zimbra.cs.account.Account;
import com.zimbra.cs.account.AuthToken;
import com.zimbra.cs.account.AuthTokenException;
import com.zimbra.cs.account.GuestAccount;
import com.zimbra.cs.account.Provisioning;
import com.zimbra.cs.mailbox.Folder;
import com.zimbra.cs.mailbox.MailItem;
import com.zimbra.cs.mailbox.Mountpoint;
import com.zimbra.cs.service.AuthProvider;
import com.zimbra.cs.service.UserServlet;
import com.zimbra.cs.service.UserServlet.HttpInputStream;
import com.zimbra.cs.service.UserServletContext;
<<<<<<< HEAD
import com.zimbra.cs.service.UserServlet.HttpInputStream;
=======
import com.zimbra.cs.service.UserServletException;
>>>>>>> 57fbfafb
import com.zimbra.cs.service.formatter.FormatterFactory.FormatType;
import com.zimbra.cs.service.UserServletException;

import javax.servlet.RequestDispatcher;
import javax.servlet.Servlet;
import javax.servlet.ServletContext;
import javax.servlet.ServletException;

import org.apache.commons.httpclient.Header;

import java.io.IOException;

public class HtmlFormatter extends Formatter {
    
    private static final String PATH_MAIN_CONTEXT  = "/zimbra";
    private static final String PATH_JSP_REST_PAGE = "/h/rest";
    private static final long   AUTH_EXPIRATION = 60L * 60L * 1000L;

    private static final String ATTR_REQUEST_URI         = "zimbra_request_uri";

    private static final String ATTR_INTERNAL_DISPATCH   = "zimbra_internal_dispatch";
    private static final String ATTR_AUTH_TOKEN          = "zimbra_authToken";
    private static final String ATTR_TARGET_ACCOUNT_NAME = "zimbra_target_account_name";
    private static final String ATTR_TARGET_ACCOUNT_ID   = "zimbra_target_account_id";
    private static final String ATTR_TARGET_ITEM_ID      = "zimbra_target_item_id";
    private static final String ATTR_TARGET_ITEM_TYPE    = "zimbra_target_item_type";
    private static final String ATTR_TARGET_ITEM_COLOR   = "zimbra_target_item_color";
    private static final String ATTR_TARGET_ITEM_VIEW    = "zimbra_target_item_view";
    private static final String ATTR_TARGET_ITEM_PATH    = "zimbra_target_item_path";
    private static final String ATTR_TARGET_ITEM_NAME    = "zimbra_target_item_name";

    private static final String ATTR_TARGET_ACCOUNT_PREF_TIME_ZONE   = "zimbra_target_account_prefTimeZoneId";
    private static final String ATTR_TARGET_ACCOUNT_PREF_SKIN   = "zimbra_target_account_prefSkin";
    private static final String ATTR_TARGET_ACCOUNT_PREF_LOCALE   = "zimbra_target_account_prefLocale";
    private static final String ATTR_TARGET_ACCOUNT_PREF_CALENDAR_FIRST_DAY_OF_WEEK   = "zimbra_target_account_prefCalendarFirstDayOfWeek";
    private static final String ATTR_TARGET_ACCOUNT_PREF_CALENDAR_DAY_HOUR_START   = "zimbra_target_account_prefCalendarDayHourStart";
    private static final String ATTR_TARGET_ACCOUNT_PREF_CALENDAR_DAY_HOUR_END  = "zimbra_target_account_prefCalendarDayHourEnd";

    @Override
    public void formatCallback(UserServletContext context) throws UserServletException,
            ServiceException, IOException, ServletException {
        dispatchJspRest(context.getServlet(), context);
    }

    @Override
    public FormatType getType() {
        return FormatType.HTML;
    }

    static void dispatchJspRest(Servlet servlet, UserServletContext context)
            throws ServiceException, ServletException, IOException {
        AuthToken auth = null;
        long expiration = System.currentTimeMillis() + AUTH_EXPIRATION;
        if (context.basicAuthHappened) {
            Account acc = context.getAuthAccount();
            if (acc instanceof GuestAccount) {
                auth = AuthToken.getAuthToken(acc.getId(), acc.getName(), null, ((GuestAccount)acc).getDigest(), expiration);
            } else {
                auth = AuthProvider.getAuthToken(context.getAuthAccount(), expiration);
            }
        } else if (context.cookieAuthHappened) {
            auth = UserServlet.getAuthTokenFromCookie(context.req, context.resp, true);
        } else {
            auth = AuthToken.getAuthToken(GuestAccount.GUID_PUBLIC, null, null, null, expiration);
        }
        if (auth != null && context.targetAccount != null && context.targetAccount != context.getAuthAccount()) {
            auth.setProxyAuthToken(Provisioning.getInstance().getProxyAuthToken(context.targetAccount.getId(), null));
        }
        String authString = null;
        try {
            if (auth != null)
                authString = auth.getEncoded();
        } catch (AuthTokenException e) {
            throw new ServletException("error generating the authToken", e);
        }

        Account targetAccount = context.targetAccount;
        MailItem targetItem = context.target;
        String uri = (String) context.req.getAttribute("requestedPath");
        
        if (targetItem instanceof Mountpoint && ((Mountpoint)targetItem).getDefaultView() != MailItem.TYPE_APPOINTMENT) {
        	Mountpoint mp = (Mountpoint) targetItem;
            Provisioning prov = Provisioning.getInstance();
            targetAccount = prov.getAccountById(mp.getOwnerId());
        	Pair<Header[], HttpInputStream> remoteItem = UserServlet.getRemoteResourceAsStream((auth == null) ? null : auth.toZAuthToken(), mp.getTarget(), context.extraPath);
        	remoteItem.getSecond().close();
        	String remoteItemId = null;
        	String remoteItemType = null;
        	String remoteItemName = null;
        	String remoteItemPath = null;
        	for (Header h : remoteItem.getFirst())
        		if (h.getName().compareToIgnoreCase("X-Zimbra-ItemId") == 0)
        			remoteItemId = h.getValue();
        		else if (h.getName().compareToIgnoreCase("X-Zimbra-ItemType") == 0)
        			remoteItemType = h.getValue();
        		else if (h.getName().compareToIgnoreCase("X-Zimbra-ItemName") == 0)
        			remoteItemName = h.getValue();
        		else if (h.getName().compareToIgnoreCase("X-Zimbra-ItemPath") == 0)
        			remoteItemPath = h.getValue();
        	
            context.req.setAttribute(ATTR_TARGET_ITEM_ID, remoteItemId);
            context.req.setAttribute(ATTR_TARGET_ITEM_TYPE, remoteItemType);
            context.req.setAttribute(ATTR_TARGET_ITEM_NAME, remoteItemName);
            context.req.setAttribute(ATTR_TARGET_ITEM_PATH, remoteItemPath);
            context.req.setAttribute(ATTR_TARGET_ITEM_COLOR, mp.getColor());
            context.req.setAttribute(ATTR_TARGET_ITEM_VIEW, MailItem.getNameForType(mp.getDefaultView()));
            targetItem = null;
        }

        context.req.setAttribute(ATTR_INTERNAL_DISPATCH, "yes");
        context.req.setAttribute(ATTR_REQUEST_URI, uri != null ? uri : context.req.getRequestURI());
        context.req.setAttribute(ATTR_AUTH_TOKEN, authString);
        if (targetAccount != null) {
            context.req.setAttribute(ATTR_TARGET_ACCOUNT_NAME, targetAccount.getName());
            context.req.setAttribute(ATTR_TARGET_ACCOUNT_ID, targetAccount.getId());
            context.req.setAttribute(ATTR_TARGET_ACCOUNT_PREF_TIME_ZONE, targetAccount.getAttr(Provisioning.A_zimbraPrefTimeZoneId));
            context.req.setAttribute(ATTR_TARGET_ACCOUNT_PREF_SKIN, targetAccount.getAttr(Provisioning.A_zimbraPrefSkin));
            context.req.setAttribute(ATTR_TARGET_ACCOUNT_PREF_LOCALE, targetAccount.getAttr(Provisioning.A_zimbraPrefLocale));            
            context.req.setAttribute(ATTR_TARGET_ACCOUNT_PREF_CALENDAR_FIRST_DAY_OF_WEEK, targetAccount.getAttr(Provisioning.A_zimbraPrefCalendarFirstDayOfWeek));
            context.req.setAttribute(ATTR_TARGET_ACCOUNT_PREF_CALENDAR_DAY_HOUR_START, targetAccount.getAttr(Provisioning.A_zimbraPrefCalendarDayHourStart));
            context.req.setAttribute(ATTR_TARGET_ACCOUNT_PREF_CALENDAR_DAY_HOUR_END, targetAccount.getAttr(Provisioning.A_zimbraPrefCalendarDayHourEnd));
        } else {
            // Useful when faking results - e.g. FREEBUSY html view for non-existent account
            if (context.fakeTarget != null) {
                context.req.setAttribute(ATTR_TARGET_ACCOUNT_NAME, context.fakeTarget.getAccount());
            }
            com.zimbra.cs.account.Cos defaultCos = Provisioning.getInstance().get(com.zimbra.common.account.Key.CosBy.name, Provisioning.DEFAULT_COS_NAME);
            context.req.setAttribute(ATTR_TARGET_ACCOUNT_PREF_TIME_ZONE,
                        defaultCos.getAttr(Provisioning.A_zimbraPrefTimeZoneId));
            context.req.setAttribute(ATTR_TARGET_ACCOUNT_PREF_SKIN, defaultCos.getAttr(Provisioning.A_zimbraPrefSkin));
            context.req.setAttribute(ATTR_TARGET_ACCOUNT_PREF_LOCALE, defaultCos.getAttr(Provisioning.A_zimbraPrefLocale));
            context.req.setAttribute(ATTR_TARGET_ACCOUNT_PREF_CALENDAR_FIRST_DAY_OF_WEEK, defaultCos.getAttr(Provisioning.A_zimbraPrefCalendarFirstDayOfWeek));
            context.req.setAttribute(ATTR_TARGET_ACCOUNT_PREF_CALENDAR_DAY_HOUR_START, defaultCos.getAttr(Provisioning.A_zimbraPrefCalendarDayHourStart));
            context.req.setAttribute(ATTR_TARGET_ACCOUNT_PREF_CALENDAR_DAY_HOUR_END, defaultCos.getAttr(Provisioning.A_zimbraPrefCalendarDayHourEnd));
        }
        if (targetItem != null) {
            context.req.setAttribute(ATTR_TARGET_ITEM_ID, targetItem.getId());
<<<<<<< HEAD
            context.req.setAttribute(ATTR_TARGET_ITEM_TYPE, MailItem.getNameForType(targetItem));
            context.req.setAttribute(ATTR_TARGET_ITEM_PATH, targetItem.getPath());
            context.req.setAttribute(ATTR_TARGET_ITEM_NAME, targetItem.getName());
    
            context.req.setAttribute(ATTR_TARGET_ITEM_COLOR, targetItem.getColor());
            if (targetItem instanceof Folder)
                context.req.setAttribute(ATTR_TARGET_ITEM_VIEW, MailItem.getNameForType(((Folder)targetItem).getDefaultView()));
=======
            context.req.setAttribute(ATTR_TARGET_ITEM_PATH, targetItem.getPath());
            context.req.setAttribute(ATTR_TARGET_ITEM_NAME, targetItem.getName());
            context.req.setAttribute(ATTR_TARGET_ITEM_TYPE, targetItem.getType().toString());

            context.req.setAttribute(ATTR_TARGET_ITEM_COLOR, targetItem.getColor());
            if (targetItem instanceof Folder) {
                context.req.setAttribute(ATTR_TARGET_ITEM_VIEW, ((Folder) targetItem).getDefaultView().toString());
            }
        } else {
            context.req.setAttribute(ATTR_TARGET_ITEM_COLOR, Color.getMappedColor(null));
        }
        if (context.fakeTarget != null) {  // Override to avoid address harvesting
            context.req.setAttribute(ATTR_TARGET_ITEM_PATH, context.fakeTarget.getPath());
            context.req.setAttribute(ATTR_TARGET_ITEM_NAME, context.fakeTarget.getName());
>>>>>>> 57fbfafb
        }
        String mailUrl = PATH_MAIN_CONTEXT;
        try {
            mailUrl = Provisioning.getInstance().getLocalServer().getMailURL();
        } catch (Exception e) {
        }
        ServletContext targetContext = servlet.getServletConfig().getServletContext().getContext(mailUrl);
        RequestDispatcher dispatcher = targetContext.getRequestDispatcher(PATH_JSP_REST_PAGE);
        dispatcher.forward(context.req, context.resp);
    }
}<|MERGE_RESOLUTION|>--- conflicted
+++ resolved
@@ -14,19 +14,6 @@
  */
 package com.zimbra.cs.service.formatter;
 
-<<<<<<< HEAD
-=======
-import java.io.IOException;
-
-import javax.servlet.RequestDispatcher;
-import javax.servlet.Servlet;
-import javax.servlet.ServletContext;
-import javax.servlet.ServletException;
-
-import org.apache.commons.httpclient.Header;
-
-import com.zimbra.common.mailbox.Color;
->>>>>>> 57fbfafb
 import com.zimbra.common.service.ServiceException;
 import com.zimbra.common.util.Pair;
 import com.zimbra.cs.account.Account;
@@ -36,16 +23,12 @@
 import com.zimbra.cs.account.Provisioning;
 import com.zimbra.cs.mailbox.Folder;
 import com.zimbra.cs.mailbox.MailItem;
+import com.zimbra.cs.mailbox.MailItem.Color;
 import com.zimbra.cs.mailbox.Mountpoint;
 import com.zimbra.cs.service.AuthProvider;
 import com.zimbra.cs.service.UserServlet;
 import com.zimbra.cs.service.UserServlet.HttpInputStream;
 import com.zimbra.cs.service.UserServletContext;
-<<<<<<< HEAD
-import com.zimbra.cs.service.UserServlet.HttpInputStream;
-=======
-import com.zimbra.cs.service.UserServletException;
->>>>>>> 57fbfafb
 import com.zimbra.cs.service.formatter.FormatterFactory.FormatType;
 import com.zimbra.cs.service.UserServletException;
 
@@ -172,7 +155,7 @@
             if (context.fakeTarget != null) {
                 context.req.setAttribute(ATTR_TARGET_ACCOUNT_NAME, context.fakeTarget.getAccount());
             }
-            com.zimbra.cs.account.Cos defaultCos = Provisioning.getInstance().get(com.zimbra.common.account.Key.CosBy.name, Provisioning.DEFAULT_COS_NAME);
+            com.zimbra.cs.account.Cos defaultCos = Provisioning.getInstance().get(com.zimbra.cs.account.Provisioning.CosBy.name, Provisioning.DEFAULT_COS_NAME);
             context.req.setAttribute(ATTR_TARGET_ACCOUNT_PREF_TIME_ZONE,
                         defaultCos.getAttr(Provisioning.A_zimbraPrefTimeZoneId));
             context.req.setAttribute(ATTR_TARGET_ACCOUNT_PREF_SKIN, defaultCos.getAttr(Provisioning.A_zimbraPrefSkin));
@@ -183,30 +166,18 @@
         }
         if (targetItem != null) {
             context.req.setAttribute(ATTR_TARGET_ITEM_ID, targetItem.getId());
-<<<<<<< HEAD
             context.req.setAttribute(ATTR_TARGET_ITEM_TYPE, MailItem.getNameForType(targetItem));
             context.req.setAttribute(ATTR_TARGET_ITEM_PATH, targetItem.getPath());
             context.req.setAttribute(ATTR_TARGET_ITEM_NAME, targetItem.getName());
-    
             context.req.setAttribute(ATTR_TARGET_ITEM_COLOR, targetItem.getColor());
             if (targetItem instanceof Folder)
                 context.req.setAttribute(ATTR_TARGET_ITEM_VIEW, MailItem.getNameForType(((Folder)targetItem).getDefaultView()));
-=======
-            context.req.setAttribute(ATTR_TARGET_ITEM_PATH, targetItem.getPath());
-            context.req.setAttribute(ATTR_TARGET_ITEM_NAME, targetItem.getName());
-            context.req.setAttribute(ATTR_TARGET_ITEM_TYPE, targetItem.getType().toString());
-
-            context.req.setAttribute(ATTR_TARGET_ITEM_COLOR, targetItem.getColor());
-            if (targetItem instanceof Folder) {
-                context.req.setAttribute(ATTR_TARGET_ITEM_VIEW, ((Folder) targetItem).getDefaultView().toString());
-            }
         } else {
             context.req.setAttribute(ATTR_TARGET_ITEM_COLOR, Color.getMappedColor(null));
         }
         if (context.fakeTarget != null) {  // Override to avoid address harvesting
             context.req.setAttribute(ATTR_TARGET_ITEM_PATH, context.fakeTarget.getPath());
             context.req.setAttribute(ATTR_TARGET_ITEM_NAME, context.fakeTarget.getName());
->>>>>>> 57fbfafb
         }
         String mailUrl = PATH_MAIN_CONTEXT;
         try {
