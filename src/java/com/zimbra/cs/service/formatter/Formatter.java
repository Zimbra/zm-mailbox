/*
 * ***** BEGIN LICENSE BLOCK *****
 * 
 * Zimbra Collaboration Suite Server
 * Copyright (C) 2005, 2006, 2007 Zimbra, Inc.
 * 
 * The contents of this file are subject to the Yahoo! Public License
 * Version 1.0 ("License"); you may not use this file except in
 * compliance with the License.  You may obtain a copy of the License at
 * http://www.zimbra.com/license.
 * 
 * Software distributed under the License is distributed on an "AS IS"
 * basis, WITHOUT WARRANTY OF ANY KIND, either express or implied.
 * 
 * ***** END LICENSE BLOCK *****
 */
package com.zimbra.cs.service.formatter;

import java.io.IOException;
import java.io.PrintWriter;
import java.util.ArrayList;
import java.util.Collection;
import java.util.Iterator;
<<<<<<< HEAD
import java.util.zip.GZIPInputStream;
=======
>>>>>>> d60a4de6

import javax.servlet.ServletException;
import javax.servlet.http.HttpServletResponse;

<<<<<<< HEAD
import org.apache.commons.fileupload.FileItemIterator;
import org.apache.commons.fileupload.FileItemStream;
import org.apache.commons.fileupload.servlet.ServletFileUpload;

=======
>>>>>>> d60a4de6
import com.zimbra.cs.account.Account;
import com.zimbra.cs.account.Provisioning;
import com.zimbra.cs.index.MailboxIndex;
import com.zimbra.cs.index.ZimbraHit;
import com.zimbra.cs.index.ZimbraQueryResults;
import com.zimbra.cs.index.queryparser.ParseException;
import com.zimbra.cs.mailbox.Folder;
import com.zimbra.cs.mailbox.MailItem;
import com.zimbra.cs.mailbox.Mailbox;
import com.zimbra.cs.operation.BlockingOperation;
import com.zimbra.cs.operation.Requester;
import com.zimbra.cs.operation.Scheduler.Priority;
import com.zimbra.cs.service.UserServlet;
import com.zimbra.cs.service.UserServletException;
import com.zimbra.cs.service.UserServlet.Context;
import com.zimbra.common.service.ServiceException;
import com.zimbra.common.util.ZimbraLog;

public abstract class Formatter {
    public abstract String getType();
    private static String PROGRESS = "-progress";

    public String[] getDefaultMimeTypes() {
        return new String[0];
    }

    /**
     * @return true if this formatter requires auth
     */
    public boolean requiresAuth() {
        return true;
    }
    
    /**
     * 
     * @return true if this formatter can be blocked by zimbraAttachmentsBlocked attr.
     */
    public abstract boolean canBeBlocked();
    
    // eventually get this from query param ?start=long|YYYYMMMDDHHMMSS
    public long getDefaultStartTime() {
        return -1;
    }
    
    public long getDefaultEndTime() {
        return -1;
    }
    
    public String getDefaultSearchTypes() {
        return MailboxIndex.SEARCH_FOR_MESSAGES;
    }

    public final void format(UserServlet.Context context) throws UserServletException, IOException, ServletException, ServiceException {
        BlockingOperation op = BlockingOperation.schedule(this.getClass().getSimpleName()+"(FORMAT)", null, context.opContext, context.targetMailbox, Requester.REST, Priority.BATCH, 1);

        try {
            formatCallback(context);
            updateClient(context, null);
        } catch (Exception e) {
            updateClient(context, e);
        } finally {
            op.finish();
        }
    }

    public final void save(UserServlet.Context context, String contentType, Folder folder, String filename)
    throws UserServletException, IOException, ServletException, ServiceException {
        BlockingOperation op = BlockingOperation.schedule(this.getClass().getSimpleName()+"(SAVE)", null, context.opContext, context.targetMailbox, Requester.REST, Priority.BATCH, 1);

        try {
            saveCallback(context, contentType, folder, filename);
            updateClient(context, null);
        } catch (Exception e) {
            updateClient(context, e);
        } finally {
            op.finish();
        }
    }

    public abstract void formatCallback(UserServlet.Context context)
    throws UserServletException, ServiceException, IOException, ServletException;

    public void saveCallback(UserServlet.Context context, String contentType, Folder folder, String filename)
    throws UserServletException, ServiceException, IOException, ServletException {
        throw new UserServletException(HttpServletResponse.SC_BAD_REQUEST, "format not supported for save");
    }

    public boolean supportsSave() {
        return false;
    }

    // Caller is responsible for filtering out Appointments/Tasks marked private if the requester
    // is not the mailbox owner.
    public Iterator<? extends MailItem> getMailItems(Context context, long startTime, long endTime, long chunkSize) throws ServiceException {
    	if (context.respListItems != null) {
    		return context.respListItems.iterator();
    	}
    	
    	assert(context.target != null);
        String query = context.getQueryString();
        if (query != null) {
            try {
                if (context.target instanceof Folder) {
                    Folder f = (Folder) context.target;
                    if (f.getId() != Mailbox.ID_FOLDER_USER_ROOT)
                        query = "in:" + f.getPath() + " " + query; 
                }
                String searchTypes = context.getTypesString();
                if (searchTypes == null)
                    searchTypes = getDefaultSearchTypes();
                byte[] types = MailboxIndex.parseTypesString(searchTypes);
                ZimbraQueryResults results = context.targetMailbox.search(context.opContext, query, types, MailboxIndex.SortBy.DATE_DESCENDING, context.getOffset() + context.getLimit());
                return new QueryResultIterator(results);                
            } catch (IOException e) {
                // TODO Auto-generated catch block
                throw ServiceException.FAILURE("search error", e);
            } catch (ParseException e) {
                throw ServiceException.FAILURE("search error", e);
            }
        } else if (context.target instanceof Folder) {
            Collection<? extends MailItem> items = getMailItemsFromFolder(context, (Folder) context.target, startTime, endTime, chunkSize);
            return items != null ? items.iterator() : null;
        } else {
            ArrayList<MailItem> result = new ArrayList<MailItem>();
            result.add(context.target);
            return result.iterator();
        }
    }

    private Collection<? extends MailItem> getMailItemsFromFolder(Context context, Folder folder, long startTime, long endTime, long chunkSize) throws ServiceException {
        switch (folder.getDefaultView()) {
            case MailItem.TYPE_APPOINTMENT:
            case MailItem.TYPE_TASK:
                return context.targetMailbox.getCalendarItemsForRange(context.opContext, startTime, endTime, folder.getId(), null);
            case MailItem.TYPE_CONTACT:
                return context.targetMailbox.getContactList(context.opContext, folder.getId());
            case MailItem.TYPE_DOCUMENT:
            case MailItem.TYPE_WIKI:
                return context.targetMailbox.getDocumentList(context.opContext, folder.getId());
            default:
                return context.targetMailbox.getItemList(context.opContext, MailItem.TYPE_MESSAGE, folder.getId());
        }
    }
<<<<<<< HEAD
 
    private static final class UploadInputStream extends InputStream {
        private InputStream is;
        private long curSize = 0;
        private long maxSize;
        private long markSize = 0;
        
        UploadInputStream(InputStream is, long maxSize) throws IOException {
            this.is = is;
            this.maxSize = maxSize;
        }

        public void close() throws IOException { is.close(); }
        
        public int available() throws IOException { return is.available(); }

        public void mark(int where) { is.mark(where); markSize = curSize; }

        public boolean markSupported() { return is.markSupported(); }
        
        public int read() throws IOException { return (int)check(is.read()); }
        
        public int read(byte b[]) throws IOException { return (int)check(is.read(b)); }

        public int read(byte b[], int off, int len) throws IOException {
            return (int)check(is.read(b, off, len));
        }

        public void reset() throws IOException { is.reset(); curSize = markSize; }

        public long skip(long n) throws IOException { return check(is.skip(n)); }

        private long check(long in) throws IOException {
            if (in > 0) {
                curSize += in;
                if (maxSize > 0 && curSize > maxSize)
                    throw new IOException("upload too large");
            }
            return in;
        }
    }
    
    
    public InputStream getRequestInputStream(UserServlet.Context context) 
        throws IOException, ServiceException, UserServletException {
        return getRequestInputStream(context, true);
    }
    
    public InputStream getRequestInputStream(UserServlet.Context context, boolean limit) 
        throws IOException, ServiceException, UserServletException {
        InputStream is = null;
        long maxSize = -1;
        final long DEFAULT_MAX_SIZE = 10 * 1024 * 1024;
        
        if (limit) {
            if (context.req.getParameter("lbfums") != null)
                maxSize = Provisioning.getInstance().getLocalServer().
                    getLongAttr(Provisioning.A_zimbraFileUploadMaxSize,
                    DEFAULT_MAX_SIZE);
            else
                maxSize = Provisioning.getInstance().getConfig().
                    getLongAttr(Provisioning.A_zimbraMtaMaxMessageSize,
                    DEFAULT_MAX_SIZE);
        }
        if (ServletFileUpload.isMultipartContent(context.req)) {
            ServletFileUpload sfu = new ServletFileUpload();
            
            try {
                FileItemIterator iter = sfu.getItemIterator(context.req);
                
                while (iter.hasNext()) {
                    FileItemStream fis = iter.next();
                    
                    if (!fis.isFormField()) {
                        is = new UploadInputStream(fis.openStream(), maxSize);
                        break;
                    }
                }
            } catch (Exception e) {
                throw new UserServletException(HttpServletResponse.
                    SC_UNSUPPORTED_MEDIA_TYPE, e.toString());
            }
            if (is == null)
                throw new UserServletException(HttpServletResponse.
                    SC_NO_CONTENT, "No file content");
        } else {
            String ce = context.req.getHeader("content-encoding");
            
            is = new UploadInputStream(ce != null && ce.indexOf("gzip") != -1 ?
                new GZIPInputStream(context.req.getInputStream()) :
                    context.req.getInputStream(), maxSize);
        }
        return is;
    }
=======
>>>>>>> d60a4de6
    
    /**
     * 
     * @param attr
     * @param accountId
     * @return
     * @throws ServletException
     */
    public static boolean checkGlobalOverride(String attr, Account account) throws ServletException {
        Provisioning prov = Provisioning.getInstance();
        try {
            return prov.getConfig().getBooleanAttr(attr, false) || account.getBooleanAttr(attr, false);
        } catch (ServiceException e) {
            throw new ServletException(e);
        }
    }

    protected static class QueryResultIterator implements Iterator<MailItem> {
        private ZimbraQueryResults mResults;
        
        QueryResultIterator(ZimbraQueryResults results) {
            mResults = results;
        }

        public boolean hasNext() {
            if (mResults == null)
                return false;
            try {
                return mResults.hasNext();
            } catch (ServiceException e) {
                ZimbraLog.misc.warn("caught exception", e);
                return false;
            }
        }

        public MailItem next() {
            if (mResults == null)
                return null;
            try {
                ZimbraHit hit = mResults.getNext();
                if (hit != null)
                    return hit.getMailItem();
            } catch (ServiceException e) {
                ZimbraLog.misc.warn("caught exception", e);                
            }
            return null;
        }

        public void remove() {
            throw new UnsupportedOperationException();
        }

        public void finished() {
            try {
                if (mResults != null)
                    mResults.doneWithSearchResults();
            } catch (ServiceException e) { }
            mResults = null;
        }
    }
    
    protected PrintWriter updateClient(Context context, boolean flush) throws IOException {
        PrintWriter pw;
        
        if (context.params.get(PROGRESS) == null) {
            context.resp.reset();
            context.resp.setContentType("text/html; charset=\"utf-8\"");
            context.resp.setCharacterEncoding("utf-8");
            context.params.put(PROGRESS, "1");
            pw = context.resp.getWriter();
            pw.print("<html>\n<head>\n</head>\n");
        } else {
            pw = context.resp.getWriter();
            pw.println();
        }
        if (flush)
            pw.flush();
        return pw;
    }
    
    private void updateClient(UserServlet.Context context, Exception e)
        throws UserServletException, IOException, ServletException, ServiceException {
        String callback = context.params.get("callback");
        Throwable exception = null;
        
        if (e != null) {
            Throwable cause = e.getCause();
            
            exception = cause instanceof UserServletException ||
                cause instanceof ServletException ||
                cause instanceof IOException ? cause : e;
        }
        if (callback == null || callback.equals("")) {
            if (context.params.get(PROGRESS) == null) {
                if (exception == null)
                    return;
                else if (exception instanceof UserServletException)
                    throw (UserServletException)exception;
                else if (exception instanceof ServletException)
                    throw (ServletException)exception;
                else if (exception instanceof IOException)
                    throw (IOException)exception;
                throw ServiceException.FAILURE(getType() + " formatter failure",
                    exception);
            }
<<<<<<< HEAD
            if (exception == null) {
                context.resp.getWriter().print("<body></body>\n</html>\n");
            } else {
                String s = exception.getLocalizedMessage();
=======
	    if (exception == null) {
                context.resp.getWriter().print("<body></body>\n</html>\n");
	    } else {
	        String s = exception.getLocalizedMessage();
>>>>>>> d60a4de6

                ZimbraLog.misc.warn(getType() + " formatter exception", exception);
                s = s.replace("\n", "<br>");
                context.resp.getWriter().print("<body>\n<pre>\n" + s +
                    "\n</pre>\n</body>\n</html>\n");
            }
        } else {
            String s;
            
            if (exception == null) {
                s = "''";
            } else {
                ZimbraLog.misc.warn(getType() + " formatter exception", exception);
                s = exception.getLocalizedMessage();
                s.substring(0, s.length() > 4096 ? 4096 : s.length());
                s = s.replace("\\", "\\\\");
                s = s.replace("'", "\\\'");
                s = s.replace("\"", "\\\'");
                s = s.replace("\n", "\\n");
                s = s.replace("\r", "\\r");
                s = "'" + s + "', '" + exception.getClass().getName() + "'";
                if (exception instanceof ServiceException)
                    s += ", '" + ((ServiceException)exception).getCode() + "'";
                else if (exception instanceof UserServletException)
                    s += ", '" + ((UserServletException)exception).getHttpStatusCode() + "'";
            }
            updateClient(context, false);
            context.resp.getWriter().print("<body onload=\"window.parent." +
                callback + "(" + s + ");\">\n</body>\n</html>\n");
        }
    }
}<|MERGE_RESOLUTION|>--- conflicted
+++ resolved
@@ -21,21 +21,10 @@
 import java.util.ArrayList;
 import java.util.Collection;
 import java.util.Iterator;
-<<<<<<< HEAD
-import java.util.zip.GZIPInputStream;
-=======
->>>>>>> d60a4de6
 
 import javax.servlet.ServletException;
 import javax.servlet.http.HttpServletResponse;
 
-<<<<<<< HEAD
-import org.apache.commons.fileupload.FileItemIterator;
-import org.apache.commons.fileupload.FileItemStream;
-import org.apache.commons.fileupload.servlet.ServletFileUpload;
-
-=======
->>>>>>> d60a4de6
 import com.zimbra.cs.account.Account;
 import com.zimbra.cs.account.Provisioning;
 import com.zimbra.cs.index.MailboxIndex;
@@ -179,103 +168,6 @@
                 return context.targetMailbox.getItemList(context.opContext, MailItem.TYPE_MESSAGE, folder.getId());
         }
     }
-<<<<<<< HEAD
- 
-    private static final class UploadInputStream extends InputStream {
-        private InputStream is;
-        private long curSize = 0;
-        private long maxSize;
-        private long markSize = 0;
-        
-        UploadInputStream(InputStream is, long maxSize) throws IOException {
-            this.is = is;
-            this.maxSize = maxSize;
-        }
-
-        public void close() throws IOException { is.close(); }
-        
-        public int available() throws IOException { return is.available(); }
-
-        public void mark(int where) { is.mark(where); markSize = curSize; }
-
-        public boolean markSupported() { return is.markSupported(); }
-        
-        public int read() throws IOException { return (int)check(is.read()); }
-        
-        public int read(byte b[]) throws IOException { return (int)check(is.read(b)); }
-
-        public int read(byte b[], int off, int len) throws IOException {
-            return (int)check(is.read(b, off, len));
-        }
-
-        public void reset() throws IOException { is.reset(); curSize = markSize; }
-
-        public long skip(long n) throws IOException { return check(is.skip(n)); }
-
-        private long check(long in) throws IOException {
-            if (in > 0) {
-                curSize += in;
-                if (maxSize > 0 && curSize > maxSize)
-                    throw new IOException("upload too large");
-            }
-            return in;
-        }
-    }
-    
-    
-    public InputStream getRequestInputStream(UserServlet.Context context) 
-        throws IOException, ServiceException, UserServletException {
-        return getRequestInputStream(context, true);
-    }
-    
-    public InputStream getRequestInputStream(UserServlet.Context context, boolean limit) 
-        throws IOException, ServiceException, UserServletException {
-        InputStream is = null;
-        long maxSize = -1;
-        final long DEFAULT_MAX_SIZE = 10 * 1024 * 1024;
-        
-        if (limit) {
-            if (context.req.getParameter("lbfums") != null)
-                maxSize = Provisioning.getInstance().getLocalServer().
-                    getLongAttr(Provisioning.A_zimbraFileUploadMaxSize,
-                    DEFAULT_MAX_SIZE);
-            else
-                maxSize = Provisioning.getInstance().getConfig().
-                    getLongAttr(Provisioning.A_zimbraMtaMaxMessageSize,
-                    DEFAULT_MAX_SIZE);
-        }
-        if (ServletFileUpload.isMultipartContent(context.req)) {
-            ServletFileUpload sfu = new ServletFileUpload();
-            
-            try {
-                FileItemIterator iter = sfu.getItemIterator(context.req);
-                
-                while (iter.hasNext()) {
-                    FileItemStream fis = iter.next();
-                    
-                    if (!fis.isFormField()) {
-                        is = new UploadInputStream(fis.openStream(), maxSize);
-                        break;
-                    }
-                }
-            } catch (Exception e) {
-                throw new UserServletException(HttpServletResponse.
-                    SC_UNSUPPORTED_MEDIA_TYPE, e.toString());
-            }
-            if (is == null)
-                throw new UserServletException(HttpServletResponse.
-                    SC_NO_CONTENT, "No file content");
-        } else {
-            String ce = context.req.getHeader("content-encoding");
-            
-            is = new UploadInputStream(ce != null && ce.indexOf("gzip") != -1 ?
-                new GZIPInputStream(context.req.getInputStream()) :
-                    context.req.getInputStream(), maxSize);
-        }
-        return is;
-    }
-=======
->>>>>>> d60a4de6
     
     /**
      * 
@@ -381,17 +273,10 @@
                 throw ServiceException.FAILURE(getType() + " formatter failure",
                     exception);
             }
-<<<<<<< HEAD
             if (exception == null) {
                 context.resp.getWriter().print("<body></body>\n</html>\n");
             } else {
                 String s = exception.getLocalizedMessage();
-=======
-	    if (exception == null) {
-                context.resp.getWriter().print("<body></body>\n</html>\n");
-	    } else {
-	        String s = exception.getLocalizedMessage();
->>>>>>> d60a4de6
 
                 ZimbraLog.misc.warn(getType() + " formatter exception", exception);
                 s = s.replace("\n", "<br>");
