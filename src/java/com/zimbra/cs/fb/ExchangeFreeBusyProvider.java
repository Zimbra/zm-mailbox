/*
 * ***** BEGIN LICENSE BLOCK *****
 * Zimbra Collaboration Suite Server
 * Copyright (C) 2008, 2009, 2010, 2011 VMware, Inc.
 * 
 * The contents of this file are subject to the Zimbra Public License
 * Version 1.3 ("License"); you may not use this file except in
 * compliance with the License.  You may obtain a copy of the License at
 * http://www.zimbra.com/license.
 * 
 * Software distributed under the License is distributed on an "AS IS"
 * basis, WITHOUT WARRANTY OF ANY KIND, either express or implied.
 * ***** END LICENSE BLOCK *****
 */
package com.zimbra.cs.fb;

import java.net.URLEncoder;
import java.io.IOException;
import java.io.InputStream;
import java.util.ArrayList;
import java.util.Calendar;
import java.util.Date;
import java.util.GregorianCalendar;
import java.util.HashMap;
import java.util.List;
import java.util.Map;

import org.apache.commons.httpclient.auth.AuthPolicy;
import org.apache.commons.httpclient.Credentials;
import org.apache.commons.httpclient.Header;
import org.apache.commons.httpclient.HttpClient;
import org.apache.commons.httpclient.HttpMethod;
import org.apache.commons.httpclient.HttpState;
import org.apache.commons.httpclient.UsernamePasswordCredentials;
import org.apache.commons.httpclient.auth.AuthScope;
import org.apache.commons.httpclient.methods.ByteArrayRequestEntity;
import org.apache.commons.httpclient.methods.GetMethod;
import org.apache.commons.httpclient.methods.PostMethod;

import com.zimbra.common.httpclient.HttpClientUtil;
import com.zimbra.common.localconfig.LC;
import com.zimbra.common.service.ServiceException;
import com.zimbra.common.soap.Element;
import com.zimbra.common.soap.XmlParseException;
import com.zimbra.common.util.ByteUtil;
import com.zimbra.common.util.Constants;
import com.zimbra.common.util.DateUtil;
import com.zimbra.common.util.ZimbraHttpConnectionManager;
import com.zimbra.common.util.ZimbraLog;
import com.zimbra.cs.account.Account;
import com.zimbra.cs.account.Domain;
import com.zimbra.cs.account.Provisioning;
import com.zimbra.cs.account.Provisioning.AccountBy;
import com.zimbra.cs.httpclient.HttpProxyUtil;
import com.zimbra.cs.mailbox.MailItem;
import com.zimbra.cs.mailbox.calendar.IcalXmlStrMap;

public class ExchangeFreeBusyProvider extends FreeBusyProvider {
	
	public static final String USER_AGENT = "Mozilla/4.0 (compatible; MSIE 6.0; Windows NT 5.1; SV1; .NET CLR 1.1.4322)";
	//public static final String FORM_AUTH_PATH = "/exchweb/bin/auth/owaauth.dll";  // specified in LC.calendar_exchange_form_auth_url
	public static final int FB_INTERVAL = 30;
	public static final int MULTI_STATUS = 207;
	public static final String TYPE_WEBDAV = "webdav";
	
	public enum AuthScheme { basic, form };
	
	public static class ServerInfo {
		public boolean enabled;
		public String url;
		public String org;
		public String cn;
		public String authUsername;
		public String authPassword;
		public AuthScheme scheme;
	}
	public static interface ExchangeUserResolver {
		public ServerInfo getServerInfo(String emailAddr);
	}
	
	private static class BasicUserResolver implements ExchangeUserResolver {
		public ServerInfo getServerInfo(String emailAddr) {
			String url = getAttr(Provisioning.A_zimbraFreebusyExchangeURL, emailAddr);
			String user = getAttr(Provisioning.A_zimbraFreebusyExchangeAuthUsername, emailAddr);
			String pass = getAttr(Provisioning.A_zimbraFreebusyExchangeAuthPassword, emailAddr);
			String scheme = getAttr(Provisioning.A_zimbraFreebusyExchangeAuthScheme, emailAddr);
			if (url == null || user == null || pass == null || scheme == null)
				return null;
			
			ServerInfo info = new ServerInfo();
			info.url = url;
			info.authUsername = user;
			info.authPassword = pass;
			info.scheme = AuthScheme.valueOf(scheme);
			info.org = getAttr(Provisioning.A_zimbraFreebusyExchangeUserOrg, emailAddr);
			try {
				Account acct = null;
	            if (emailAddr != null) {
	                acct = Provisioning.getInstance().get(AccountBy.name, emailAddr);
	            }
				if (acct != null) {
					String fps[] = acct.getMultiAttr(Provisioning.A_zimbraForeignPrincipal);
					if (fps != null && fps.length > 0) {
						for (String fp : fps) {
							if (fp.startsWith(Provisioning.FP_PREFIX_AD)) {
								int idx = fp.indexOf(':');
								if (idx != -1) {
									info.cn = fp.substring(idx+1);
									break;
								}
							}
						}
					}
				}
			} catch (ServiceException se) {
				info.cn = null;
			}
			String exchangeType = getAttr(Provisioning.A_zimbraFreebusyExchangeServerType, emailAddr);
			info.enabled = TYPE_WEBDAV.equals(exchangeType);
			return info;
		}
		// first lookup account/cos, then domain, then globalConfig.
		static String getAttr(String attr, String emailAddr) {
			String val = null;
			if (attr == null)
				return val;
			try {
				Provisioning prov = Provisioning.getInstance();
				if (emailAddr != null) {
					Account acct = prov.get(AccountBy.name, emailAddr);
					if (acct != null) {
						val = acct.getAttr(attr, null);
						if (val != null)
							return val;
						Domain dom = prov.getDomain(acct);
						if (dom != null)
						    val = dom.getAttr(attr, null);
						if (val != null)
							return val;
					}
				}
				val = prov.getConfig().getAttr(attr, null);
			} catch (ServiceException se) {
				ZimbraLog.fb.error("can't get attr "+attr, se);
			}
			return val;
		}
	}
	
	private static ArrayList<ExchangeUserResolver> sRESOLVERS;
	static {
		sRESOLVERS = new ArrayList<ExchangeUserResolver>();
		
		registerResolver(new BasicUserResolver(), 0);
		register(new ExchangeFreeBusyProvider());
	}

	public static void registerResolver(ExchangeUserResolver r, int priority) {
		synchronized (sRESOLVERS) {
			sRESOLVERS.ensureCapacity(priority+1);
			sRESOLVERS.add(priority, r);
		}
	}

	public FreeBusyProvider getInstance() {
		return new ExchangeFreeBusyProvider();
	}
	public void addFreeBusyRequest(Request req) throws FreeBusyUserNotFoundException {
		ServerInfo info = null;
		for (ExchangeUserResolver resolver : sRESOLVERS) {
			String email = req.email;
			if (req.requestor != null)
				email = req.requestor.getName();
			info = resolver.getServerInfo(email);
			if (info != null)
				break;
		}
		if (info == null)
			throw new FreeBusyUserNotFoundException();
		if (!info.enabled)
			throw new FreeBusyUserNotFoundException();
		addRequest(info, req);
	}
	
	private void addRequest(ServerInfo info, Request req) {
		ArrayList<Request> r = mRequests.get(info.url);
		if (r == null) {
			r = new ArrayList<Request>();
			mRequests.put(info.url, r);
		}
		req.data = info;
		r.add(req);
	}
	private HashMap<String,ArrayList<Request>> mRequests;
	
	public List<FreeBusy> getResults() {
		ArrayList<FreeBusy> ret = new ArrayList<FreeBusy>();
		for (Map.Entry<String, ArrayList<Request>> entry : mRequests.entrySet()) {
			try {
				ret.addAll(this.getFreeBusyForHost(entry.getKey(), entry.getValue()));
			} catch (IOException e) {
				ZimbraLog.fb.error("error communicating to "+entry.getKey(), e);
				return getEmptyList(entry.getValue());
			}
		}
		return ret;
	}
	
	private static final String EXCHANGE = "EXCHANGE";
	private static final String HEADER_USER_AGENT = "User-Agent";
	private static final String HEADER_TRANSLATE  = "Translate";
	
	public String foreignPrincipalPrefix() {
		return Provisioning.FP_PREFIX_AD;
	}
	
	public String getName() {
		return EXCHANGE;
	}

	public int registerForItemTypes() {
		return MailItem.typeToBitmask(MailItem.TYPE_APPOINTMENT);
	}
	
	public boolean registerForMailboxChanges() {
	    return registerForMailboxChanges(null);
	}
	
	public boolean registerForMailboxChanges(String accountId) {
	    String email = null;
	    try {
	        Account account = null;
	        if (accountId != null)
	            account = Provisioning.getInstance().getAccountById(accountId);
	        if (account != null)
	            email = account.getName();
        } catch (ServiceException se) {
            ZimbraLog.fb.warn("cannot fetch account", se);
	    }
        return getServerInfo(email) != null;
	}
	
    private long getTimeInterval(String attr, String accountId, long defaultValue) throws ServiceException {
        Provisioning prov = Provisioning.getInstance();
        if (accountId != null) {
            Account acct = prov.get(AccountBy.id, accountId);
            if (acct != null) {
                return acct.getTimeInterval(attr, defaultValue);
            }
        }
        return prov.getConfig().getTimeInterval(attr, defaultValue);
    }
	
    @Override
<<<<<<< HEAD
	public long cachedFreeBusyStartTime(String accountId) {
		Calendar cal = GregorianCalendar.getInstance();
		try {
			long dur = getTimeInterval(Provisioning.A_zimbraFreebusyExchangeCachedIntervalStart, accountId, 0);
			cal.setTimeInMillis(System.currentTimeMillis() - dur);
		} catch (ServiceException se) {
			// set to 1 week ago
			cal.setTimeInMillis(System.currentTimeMillis() - Constants.MILLIS_PER_WEEK);
		}
		// normalize the time to 00:00:00
		cal.set(Calendar.HOUR_OF_DAY, 0);
		cal.set(Calendar.MINUTE, 0);
		cal.set(Calendar.SECOND, 0);
		return cal.getTimeInMillis();
	}
=======
    public long cachedFreeBusyStartTime(String accountId) {
        Calendar cal = GregorianCalendar.getInstance();
        int curYear = cal.get(Calendar.YEAR);
        try {
            long dur = getTimeInterval(Provisioning.A_zimbraFreebusyExchangeCachedIntervalStart, accountId, 0);
            cal.setTimeInMillis(System.currentTimeMillis() - dur);
        } catch (ServiceException se) {
            // set to 1 week ago
            cal.setTimeInMillis(System.currentTimeMillis() - Constants.MILLIS_PER_WEEK);
        }
        // normalize the time to 00:00:00
        cal.set(Calendar.HOUR_OF_DAY, 0);
        cal.set(Calendar.MINUTE, 0);
        cal.set(Calendar.SECOND, 0);
        if (cal.get(Calendar.YEAR) < curYear) {
            // Exchange accepts FB info for only one calendar year. If the start date falls in the previous year
            // change it to beginning of the current year.
            cal.set(curYear, 0, 1);
        }
        return cal.getTimeInMillis();
    }
>>>>>>> f19c81d1

    @Override
	public long cachedFreeBusyEndTime(String accountId) {
		long duration = Constants.MILLIS_PER_MONTH * 2;
		Calendar cal = GregorianCalendar.getInstance();
		try {
			duration = getTimeInterval(Provisioning.A_zimbraFreebusyExchangeCachedInterval, accountId, duration);
		} catch (ServiceException se) {
		}
		cal.setTimeInMillis(cachedFreeBusyStartTime() + duration);
		// normalize the time to 00:00:00
		cal.set(Calendar.HOUR_OF_DAY, 0);
		cal.set(Calendar.MINUTE, 0);
		cal.set(Calendar.SECOND, 0);
		return cal.getTimeInMillis();
	}
    
    @Override
    public long cachedFreeBusyStartTime() {
        return cachedFreeBusyStartTime(null);
    }

    @Override
    public long cachedFreeBusyEndTime() {
        return cachedFreeBusyEndTime(null);
    }
	
	public boolean handleMailboxChange(String accountId) {
		String email = getEmailAddress(accountId);
		ServerInfo serverInfo = getServerInfo(email);
		if (email == null || !serverInfo.enabled) {
			return true;  // no retry
		}
		
		FreeBusy fb;
		try {
			fb = getFreeBusy(accountId, FreeBusyQuery.CALENDAR_FOLDER_ALL);
		} catch (ServiceException se) {
			ZimbraLog.fb.warn("can't get freebusy for account "+accountId, se);
			// retry the request if it's receivers fault.
			return !se.isReceiversFault();
		}
		if (email == null || fb == null) {
			ZimbraLog.fb.warn("account not found / incorrect / wrong host: "+accountId);
			return true;  // no retry
		}
		if (serverInfo == null || serverInfo.org == null || serverInfo.cn == null) {
			ZimbraLog.fb.warn("no exchange server info for user "+email);
			return true;  // no retry
		}
		ExchangeMessage msg = new ExchangeMessage(serverInfo.org, serverInfo.cn, email);
		String url = serverInfo.url + msg.getUrl();

		HttpMethod method = null;
		
		try {
			ZimbraLog.fb.debug("POST "+url);
			method = msg.createMethod(url, fb);
			method.setRequestHeader(HEADER_TRANSLATE, "f");
			int status = sendRequest(method, serverInfo);
			if (status != MULTI_STATUS) {
			    InputStream resp = method.getResponseBodyAsStream();
			    String respStr = (resp == null ? "" : new String(ByteUtil.readInput(resp, 1024, 1024), "UTF-8"));
				ZimbraLog.fb.error("cannot modify resource at %s : http error %d, buf (%s)", url, status, respStr);
				return false;  // retry
			}
		} catch (IOException ioe) {
			ZimbraLog.fb.error("error commucating to "+serverInfo.url, ioe);
			return false;  // retry
		} finally {
			method.releaseConnection();
		}
		return true;
	}
	
	private int sendRequest(HttpMethod method, ServerInfo info) throws IOException {
		method.setDoAuthentication(true);
		method.setRequestHeader(HEADER_USER_AGENT, USER_AGENT);
		HttpClient client = ZimbraHttpConnectionManager.getExternalHttpConnMgr().newHttpClient();
		HttpProxyUtil.configureProxy(client);
		switch (info.scheme) {
		case basic:
			basicAuth(client, info);
			break;
		case form:
			formAuth(client, info);
			break;
		}
		return HttpClientUtil.executeMethod(client, method);
	}
	
	private boolean basicAuth(HttpClient client, ServerInfo info) {
		HttpState state = new HttpState();
		Credentials cred = new UsernamePasswordCredentials(info.authUsername, info.authPassword);
		state.setCredentials(AuthScope.ANY, cred);
		client.setState(state);
		ArrayList<String> authPrefs = new ArrayList<String>();
		authPrefs.add(AuthPolicy.BASIC);
		client.getParams().setParameter(AuthPolicy.AUTH_SCHEME_PRIORITY, authPrefs);
		return true;
	}
	
	private boolean formAuth(HttpClient client, ServerInfo info) throws IOException {
		StringBuilder buf = new StringBuilder();
		buf.append("destination=");
		buf.append(URLEncoder.encode(info.url, "UTF-8"));
		buf.append("&username=");
		buf.append(info.authUsername);
		buf.append("&password=");
		buf.append(URLEncoder.encode(info.authPassword, "UTF-8"));
		buf.append("&flags=0");
		buf.append("&SubmitCreds=Log On");
		buf.append("&trusted=0");
		String url = info.url + LC.calendar_exchange_form_auth_url.value();
		PostMethod method = new PostMethod(url);
		ByteArrayRequestEntity re = new ByteArrayRequestEntity(buf.toString().getBytes(), "x-www-form-urlencoded");
		method.setRequestEntity(re);
		HttpState state = new HttpState();
		client.setState(state);
		try {
			int status = HttpClientUtil.executeMethod(client, method);
			if (status >= 400) {
				ZimbraLog.fb.error("form auth to Exchange returned an error: "+status);
				return false;
			}
		} finally {
			method.releaseConnection();
		}
		return true;
	}
	
	ExchangeFreeBusyProvider() {
		mRequests = new HashMap<String,ArrayList<Request>>();
	}
	
	public List<FreeBusy> getFreeBusyForHost(String host, ArrayList<Request> req) throws IOException {
		ArrayList<FreeBusy> ret = new ArrayList<FreeBusy>();
		Request r = req.get(0);
		ServerInfo serverInfo = (ServerInfo) r.data;
		if (serverInfo == null) {
			ZimbraLog.fb.warn("no exchange server info for user "+r.email);
			return ret;
		}
		
		if (!serverInfo.enabled)
			return ret;
		
		String url = constructGetUrl(serverInfo, req);
		ZimbraLog.fb.debug("fetching fb from url="+url);
		HttpMethod method = new GetMethod(url);
		
		
		Element response = null;
		try {
			int status = sendRequest(method, serverInfo);
			if (status != 200)
				return getEmptyList(req);
			if (ZimbraLog.fb.isDebugEnabled()) {
			    Header cl = method.getResponseHeader("Content-Length");
			    int contentLength = 10240;
			    if (cl != null)
			        contentLength = Integer.valueOf(cl.getValue());
				String buf = new String(com.zimbra.common.util.ByteUtil.readInput(method.getResponseBodyAsStream(), contentLength, contentLength), "UTF-8");
				ZimbraLog.fb.debug(buf);
				response = Element.parseXML(buf);
			} else
				response = Element.parseXML(method.getResponseBodyAsStream());
		} catch (XmlParseException e) {
			ZimbraLog.fb.warn("error parsing fb response from exchange", e);
			return getEmptyList(req);
		} catch (IOException e) {
			ZimbraLog.fb.warn("error parsing fb response from exchange", e);
			return getEmptyList(req);
		} finally {
			method.releaseConnection();
		}
		for (Request re : req) {
			String fb = getFbString(response, re.email);
			ret.add(new ExchangeUserFreeBusy(fb, re.email, FB_INTERVAL, re.start, re.end));
		}
		return ret;
	}
	
	private String constructGetUrl(ServerInfo info, ArrayList<Request> req) {
		// http://exchange/public/?params..
		//   cmd      = freebusy
		//   start    = [ISO8601date]
		//   end      = [ISO8601date]
		//   interval = [minutes]
		//   u        = SMTP:[emailAddr]
		StringBuilder buf = new StringBuilder(info.url);
		buf.append("/public/?cmd=freebusy");
		buf.append("&start=").append(DateUtil.toISO8601(new Date(req.get(0).start)));
		buf.append("&end=").append(DateUtil.toISO8601(new Date(req.get(0).end)));
		buf.append("&interval=").append(FB_INTERVAL);
		for (Request r : req)
			buf.append("&u=SMTP:").append(r.email);
		return buf.toString();
	}

    private String getFbString(Element fbxml, String emailAddr) {
    	String ret = "";
    	Element node = fbxml.getOptionalElement("recipients");
    	if (node != null) {
    		for (Element e : node.listElements("item")) {
    			Element email = e.getOptionalElement("email");
    			if (email != null && email.getText().trim().equalsIgnoreCase(emailAddr)) {
    				Element fb = e.getOptionalElement("fbdata");
    				if (fb != null) {
    					ret = fb.getText();
    				}
    				break;
    			}
    		}
    	}
    	return ret;
    }
    
	public ServerInfo getServerInfo(String emailAddr) {
		ServerInfo serverInfo = null;
		for (ExchangeUserResolver r : sRESOLVERS) {
			serverInfo = r.getServerInfo(emailAddr);
			if (serverInfo != null)
				break;
		}
		return serverInfo;
	}
	
	public static int checkAuth(ServerInfo info, Account requestor) throws ServiceException, IOException {
		ExchangeFreeBusyProvider prov = new ExchangeFreeBusyProvider();
		ArrayList<Request> req = new ArrayList<Request>();
		req.add(new Request(
				requestor, 
				requestor.getName(), 
				prov.cachedFreeBusyStartTime(), 
				prov.cachedFreeBusyEndTime(),
				FreeBusyQuery.CALENDAR_FOLDER_ALL));
		String url = prov.constructGetUrl(info, req);
		
		HttpMethod method = new GetMethod(url);
		try {
		    return prov.sendRequest(method, info);
		} finally {
		    method.releaseConnection();
		}
	}
	
	public static class ExchangeUserFreeBusy extends FreeBusy {
		/*
			<a:response xmlns:a="WM">
				<a:recipients>
					<a:item>
						<a:displayname>All Attendees</a:displayname> 
						<a:type>1</a:type> 
						<a:fbdata>000020000000000000000000000000000000000022220000</a:fbdata> 
					</a:item>
					<a:item>
						<a:displayname>test user</a:displayname> 
						<a:email type="SMTP">testuser@2k3-ex2k3.local</a:email> 
						<a:type>1</a:type> 
						<a:fbdata>000020000000000000000000000000000000000022220000</a:fbdata> 
					</a:item>
				</a:recipients>
			</a:response>
		 */
        private final char FREE        = '0';
        private final char TENTATIVE   = '1';
        private final char BUSY        = '2';
        private final char UNAVAILABLE = '3';
        private final char NODATA      = '4';
        
	    protected ExchangeUserFreeBusy(String fb, String emailAddr, int interval, long start, long end) {
	    	super(emailAddr, start, end);
	    	parseInterval(fb, emailAddr, interval, start, end);
	    }
	    private void parseInterval(String fb, String emailAddr, int interval, long start, long end) {
	    	long intervalInMillis = interval * 60L * 1000L;
	    	for (int i = 0; i < fb.length(); i++) {
	    		switch (fb.charAt(i)) {
	    		case TENTATIVE:
	    			mList.addInterval(new Interval(start, start + intervalInMillis, IcalXmlStrMap.FBTYPE_BUSY_TENTATIVE));
	    			break;
	    		case BUSY:
	    			mList.addInterval(new Interval(start, start + intervalInMillis, IcalXmlStrMap.FBTYPE_BUSY));
	    			break;
	    		case UNAVAILABLE:
	    			mList.addInterval(new Interval(start, start + intervalInMillis, IcalXmlStrMap.FBTYPE_BUSY_UNAVAILABLE));
	    			break;
                case NODATA:
                    mList.addInterval(new Interval(start, start + intervalInMillis, IcalXmlStrMap.FBTYPE_NODATA));
                    break;
	    		case FREE:
	    		default:
	    			break;
	    		}
	    		start += intervalInMillis;
	    	}
	    }
	}
}<|MERGE_RESOLUTION|>--- conflicted
+++ resolved
@@ -252,23 +252,6 @@
     }
 	
     @Override
-<<<<<<< HEAD
-	public long cachedFreeBusyStartTime(String accountId) {
-		Calendar cal = GregorianCalendar.getInstance();
-		try {
-			long dur = getTimeInterval(Provisioning.A_zimbraFreebusyExchangeCachedIntervalStart, accountId, 0);
-			cal.setTimeInMillis(System.currentTimeMillis() - dur);
-		} catch (ServiceException se) {
-			// set to 1 week ago
-			cal.setTimeInMillis(System.currentTimeMillis() - Constants.MILLIS_PER_WEEK);
-		}
-		// normalize the time to 00:00:00
-		cal.set(Calendar.HOUR_OF_DAY, 0);
-		cal.set(Calendar.MINUTE, 0);
-		cal.set(Calendar.SECOND, 0);
-		return cal.getTimeInMillis();
-	}
-=======
     public long cachedFreeBusyStartTime(String accountId) {
         Calendar cal = GregorianCalendar.getInstance();
         int curYear = cal.get(Calendar.YEAR);
@@ -290,7 +273,6 @@
         }
         return cal.getTimeInMillis();
     }
->>>>>>> f19c81d1
 
     @Override
 	public long cachedFreeBusyEndTime(String accountId) {
