/*
 * ***** BEGIN LICENSE BLOCK *****
 * Zimbra Collaboration Suite Server
 * Copyright (C) 2008, 2009, 2010 Zimbra, Inc.
 *
 * The contents of this file are subject to the Zimbra Public License
 * Version 1.3 ("License"); you may not use this file except in
 * compliance with the License.  You may obtain a copy of the License at
 * http://www.zimbra.com/license.
 *
 * Software distributed under the License is distributed on an "AS IS"
 * basis, WITHOUT WARRANTY OF ANY KIND, either express or implied.
 * ***** END LICENSE BLOCK *****
 */
package com.zimbra.cs.fb;

import java.net.URLEncoder;
import java.io.IOException;
import java.io.InputStream;
import java.util.ArrayList;
import java.util.Calendar;
import java.util.Date;
import java.util.EnumSet;
import java.util.GregorianCalendar;
import java.util.HashMap;
import java.util.List;
import java.util.Map;
import java.util.Set;

import org.apache.commons.httpclient.auth.AuthPolicy;
import org.apache.commons.httpclient.Credentials;
import org.apache.commons.httpclient.Header;
import org.apache.commons.httpclient.HttpClient;
import org.apache.commons.httpclient.HttpMethod;
import org.apache.commons.httpclient.HttpState;
import org.apache.commons.httpclient.UsernamePasswordCredentials;
import org.apache.commons.httpclient.auth.AuthScope;
import org.apache.commons.httpclient.methods.ByteArrayRequestEntity;
import org.apache.commons.httpclient.methods.GetMethod;
import org.apache.commons.httpclient.methods.PostMethod;

import org.dom4j.DocumentException;

import com.zimbra.common.httpclient.HttpClientUtil;
import com.zimbra.common.localconfig.LC;
import com.zimbra.common.service.ServiceException;
import com.zimbra.common.soap.Element;
import com.zimbra.common.util.ByteUtil;
import com.zimbra.common.util.Constants;
import com.zimbra.common.util.DateUtil;
import com.zimbra.common.util.ZimbraHttpConnectionManager;
import com.zimbra.common.util.ZimbraLog;
import com.zimbra.cs.account.Account;
import com.zimbra.cs.account.Config;
import com.zimbra.cs.account.Domain;
import com.zimbra.cs.account.Provisioning;
import com.zimbra.cs.account.Provisioning.AccountBy;
import com.zimbra.cs.httpclient.HttpProxyUtil;
import com.zimbra.cs.mailbox.MailItem;
import com.zimbra.cs.mailbox.calendar.IcalXmlStrMap;

public class ExchangeFreeBusyProvider extends FreeBusyProvider {
<<<<<<< HEAD
=======
	
	public static final String USER_AGENT = "Mozilla/4.0 (compatible; MSIE 6.0; Windows NT 5.1; SV1; .NET CLR 1.1.4322)";
	//public static final String FORM_AUTH_PATH = "/exchweb/bin/auth/owaauth.dll";  // specified in LC.calendar_exchange_form_auth_url
	public static final int FB_INTERVAL = 30;
	public static final int MULTI_STATUS = 207;
	public static final String TYPE_WEBDAV = "webdav";
	
	public enum AuthScheme { basic, form };
	
	public static class ServerInfo {
		public boolean enabled;
		public String url;
		public String org;
		public String cn;
		public String authUsername;
		public String authPassword;
		public AuthScheme scheme;
	}
	public static interface ExchangeUserResolver {
		public ServerInfo getServerInfo(String emailAddr);
	}
	
	private static class BasicUserResolver implements ExchangeUserResolver {
		public ServerInfo getServerInfo(String emailAddr) {
			String url = getAttr(Provisioning.A_zimbraFreebusyExchangeURL, emailAddr);
			String user = getAttr(Provisioning.A_zimbraFreebusyExchangeAuthUsername, emailAddr);
			String pass = getAttr(Provisioning.A_zimbraFreebusyExchangeAuthPassword, emailAddr);
			String scheme = getAttr(Provisioning.A_zimbraFreebusyExchangeAuthScheme, emailAddr);
			if (url == null || user == null || pass == null || scheme == null)
				return null;
			
			ServerInfo info = new ServerInfo();
			info.url = url;
			info.authUsername = user;
			info.authPassword = pass;
			info.scheme = AuthScheme.valueOf(scheme);
			info.org = getAttr(Provisioning.A_zimbraFreebusyExchangeUserOrg, emailAddr);
			try {
				Account acct = Provisioning.getInstance().get(AccountBy.name, emailAddr);
				if (acct != null) {
					String fps[] = acct.getMultiAttr(Provisioning.A_zimbraForeignPrincipal);
					if (fps != null && fps.length > 0) {
						for (String fp : fps) {
							if (fp.startsWith(Provisioning.FP_PREFIX_AD)) {
								int idx = fp.indexOf(':');
								if (idx != -1) {
									info.cn = fp.substring(idx+1);
									break;
								}
							}
						}
					}
				}
			} catch (ServiceException se) {
				info.cn = null;
			}
			String exchangeType = getAttr(Provisioning.A_zimbraFreebusyExchangeServerType, emailAddr);
			info.enabled = TYPE_WEBDAV.equals(exchangeType);
			return info;
		}
		// first lookup account/cos, then domain, then globalConfig.
		static String getAttr(String attr, String emailAddr) {
			String val = null;
			if (attr == null)
				return val;
			try {
				Provisioning prov = Provisioning.getInstance();
				if (emailAddr != null) {
					Account acct = prov.get(AccountBy.name, emailAddr);
					if (acct != null) {
						val = acct.getAttr(attr, null);
						if (val != null)
							return val;
						Domain dom = prov.getDomain(acct);
						if (dom != null)
						    val = dom.getAttr(attr, null);
						if (val != null)
							return val;
					}
				}
				val = prov.getConfig().getAttr(attr, null);
			} catch (ServiceException se) {
				ZimbraLog.fb.error("can't get attr "+attr, se);
			}
			return val;
		}
	}
	
	private static ArrayList<ExchangeUserResolver> sRESOLVERS;
	static {
		sRESOLVERS = new ArrayList<ExchangeUserResolver>();
		
		registerResolver(new BasicUserResolver(), 0);
		register(new ExchangeFreeBusyProvider());
	}

	public static void registerResolver(ExchangeUserResolver r, int priority) {
		synchronized (sRESOLVERS) {
			sRESOLVERS.ensureCapacity(priority+1);
			sRESOLVERS.add(priority, r);
		}
	}

	public FreeBusyProvider getInstance() {
		return new ExchangeFreeBusyProvider();
	}
	public void addFreeBusyRequest(Request req) throws FreeBusyUserNotFoundException {
		ServerInfo info = null;
		for (ExchangeUserResolver resolver : sRESOLVERS) {
			String email = req.email;
			if (req.requestor != null)
				email = req.requestor.getName();
			info = resolver.getServerInfo(email);
			if (info != null)
				break;
		}
		if (info == null)
			throw new FreeBusyUserNotFoundException();
		if (!info.enabled)
			throw new FreeBusyUserNotFoundException();
		addRequest(info, req);
	}
	
	private void addRequest(ServerInfo info, Request req) {
		ArrayList<Request> r = mRequests.get(info.url);
		if (r == null) {
			r = new ArrayList<Request>();
			mRequests.put(info.url, r);
		}
		req.data = info;
		r.add(req);
	}
	private HashMap<String,ArrayList<Request>> mRequests;
	
	public List<FreeBusy> getResults() {
		ArrayList<FreeBusy> ret = new ArrayList<FreeBusy>();
		for (Map.Entry<String, ArrayList<Request>> entry : mRequests.entrySet()) {
			try {
				ret.addAll(this.getFreeBusyForHost(entry.getKey(), entry.getValue()));
			} catch (IOException e) {
				ZimbraLog.fb.error("error communicating to "+entry.getKey(), e);
				return getEmptyList(entry.getValue());
			}
		}
		return ret;
	}
	
	private static final String EXCHANGE = "EXCHANGE";
	private static final String HEADER_USER_AGENT = "User-Agent";
	private static final String HEADER_TRANSLATE  = "Translate";
	
	public String foreignPrincipalPrefix() {
		return Provisioning.FP_PREFIX_AD;
	}
	
	public String getName() {
		return EXCHANGE;
	}

	public int registerForItemTypes() {
		return MailItem.typeToBitmask(MailItem.TYPE_APPOINTMENT);
	}
	
	public boolean registerForMailboxChanges() {
		if (sRESOLVERS.size() > 1)
			return true;
		Config config = null;
		try {
			config = Provisioning.getInstance().getConfig();
		} catch (ServiceException se) {
			ZimbraLog.fb.warn("cannot fetch config", se);
			return false;
		}
		String url = config.getAttr(Provisioning.A_zimbraFreebusyExchangeURL, null);
		String user = config.getAttr(Provisioning.A_zimbraFreebusyExchangeAuthUsername, null);
		String pass = config.getAttr(Provisioning.A_zimbraFreebusyExchangeAuthPassword, null);
		String scheme = config.getAttr(Provisioning.A_zimbraFreebusyExchangeAuthScheme, null);
		return (url != null && user != null && pass != null && scheme != null);
	}
	
	public long cachedFreeBusyStartTime() {
		Calendar cal = GregorianCalendar.getInstance();
		try {
			Config config = Provisioning.getInstance().getConfig();
			long dur = config.getTimeInterval(Provisioning.A_zimbraFreebusyExchangeCachedIntervalStart, 0);
			cal.setTimeInMillis(System.currentTimeMillis() - dur);
		} catch (ServiceException se) {
			// set to 1 week ago
			cal.setTimeInMillis(System.currentTimeMillis() - Constants.MILLIS_PER_WEEK);
		}
		// normalize the time to 00:00:00
		cal.set(Calendar.HOUR_OF_DAY, 0);
		cal.set(Calendar.MINUTE, 0);
		cal.set(Calendar.SECOND, 0);
		return cal.getTimeInMillis();
	}
	
	public long cachedFreeBusyEndTime() {
		long duration = Constants.MILLIS_PER_MONTH * 2;
		Calendar cal = GregorianCalendar.getInstance();
		try {
			Config config = Provisioning.getInstance().getConfig();
			duration = config.getTimeInterval(Provisioning.A_zimbraFreebusyExchangeCachedInterval, duration);
		} catch (ServiceException se) {
		}
		cal.setTimeInMillis(cachedFreeBusyStartTime() + duration);
		// normalize the time to 00:00:00
		cal.set(Calendar.HOUR_OF_DAY, 0);
		cal.set(Calendar.MINUTE, 0);
		cal.set(Calendar.SECOND, 0);
		return cal.getTimeInMillis();
	}
	
	public boolean handleMailboxChange(String accountId) {
		String email = getEmailAddress(accountId);
		ServerInfo serverInfo = getServerInfo(email);
		if (email == null || !serverInfo.enabled) {
			return true;  // no retry
		}
		
		FreeBusy fb;
		try {
			fb = getFreeBusy(accountId, FreeBusyQuery.CALENDAR_FOLDER_ALL);
		} catch (ServiceException se) {
			ZimbraLog.fb.warn("can't get freebusy for account "+accountId, se);
			// retry the request if it's receivers fault.
			return !se.isReceiversFault();
		}
		if (email == null || fb == null) {
			ZimbraLog.fb.warn("account not found / incorrect / wrong host: "+accountId);
			return true;  // no retry
		}
		if (serverInfo == null || serverInfo.org == null || serverInfo.cn == null) {
			ZimbraLog.fb.warn("no exchange server info for user "+email);
			return true;  // no retry
		}
		ExchangeMessage msg = new ExchangeMessage(serverInfo.org, serverInfo.cn, email);
		String url = serverInfo.url + msg.getUrl();

		HttpMethod method = null;
		
		try {
			ZimbraLog.fb.debug("POST "+url);
			method = msg.createMethod(url, fb);
			method.setRequestHeader(HEADER_TRANSLATE, "f");
			int status = sendRequest(method, serverInfo);
			if (status != MULTI_STATUS) {
			    InputStream resp = method.getResponseBodyAsStream();
			    String respStr = (resp == null ? "" : new String(ByteUtil.readInput(resp, 1024, 1024), "UTF-8"));
				ZimbraLog.fb.error("cannot modify resource at %s : http error %d, buf (%s)", url, status, respStr);
				return false;  // retry
			}
		} catch (IOException ioe) {
			ZimbraLog.fb.error("error commucating to "+serverInfo.url, ioe);
			return false;  // retry
		} finally {
			method.releaseConnection();
		}
		return true;
	}
	
	private int sendRequest(HttpMethod method, ServerInfo info) throws IOException {
		method.setDoAuthentication(true);
		method.setRequestHeader(HEADER_USER_AGENT, USER_AGENT);
		HttpClient client = ZimbraHttpConnectionManager.getExternalHttpConnMgr().newHttpClient();
		HttpProxyUtil.configureProxy(client);
		switch (info.scheme) {
		case basic:
			basicAuth(client, info);
			break;
		case form:
			formAuth(client, info);
			break;
		}
		return HttpClientUtil.executeMethod(client, method);
	}
	
	private boolean basicAuth(HttpClient client, ServerInfo info) {
		HttpState state = new HttpState();
		Credentials cred = new UsernamePasswordCredentials(info.authUsername, info.authPassword);
		state.setCredentials(AuthScope.ANY, cred);
		client.setState(state);
		ArrayList<String> authPrefs = new ArrayList<String>();
		authPrefs.add(AuthPolicy.BASIC);
		client.getParams().setParameter(AuthPolicy.AUTH_SCHEME_PRIORITY, authPrefs);
		return true;
	}
	
	private boolean formAuth(HttpClient client, ServerInfo info) throws IOException {
		StringBuilder buf = new StringBuilder();
		buf.append("destination=");
		buf.append(URLEncoder.encode(info.url, "UTF-8"));
		buf.append("&username=");
		buf.append(info.authUsername);
		buf.append("&password=");
		buf.append(URLEncoder.encode(info.authPassword, "UTF-8"));
		buf.append("&flags=0");
		buf.append("&SubmitCreds=Log On");
		buf.append("&trusted=0");
		String url = info.url + LC.calendar_exchange_form_auth_url.value();
		PostMethod method = new PostMethod(url);
		ByteArrayRequestEntity re = new ByteArrayRequestEntity(buf.toString().getBytes(), "x-www-form-urlencoded");
		method.setRequestEntity(re);
		HttpState state = new HttpState();
		client.setState(state);
		try {
			int status = HttpClientUtil.executeMethod(client, method);
			if (status >= 400) {
				ZimbraLog.fb.error("form auth to Exchange returned an error: "+status);
				return false;
			}
		} finally {
			method.releaseConnection();
		}
		return true;
	}
	
	ExchangeFreeBusyProvider() {
		mRequests = new HashMap<String,ArrayList<Request>>();
	}
	
	public List<FreeBusy> getFreeBusyForHost(String host, ArrayList<Request> req) throws IOException {
		ArrayList<FreeBusy> ret = new ArrayList<FreeBusy>();
		Request r = req.get(0);
		ServerInfo serverInfo = (ServerInfo) r.data;
		if (serverInfo == null) {
			ZimbraLog.fb.warn("no exchange server info for user "+r.email);
			return ret;
		}
		
		if (!serverInfo.enabled)
			return ret;
		
		String url = constructGetUrl(serverInfo, req);
		ZimbraLog.fb.debug("fetching fb from url="+url);
		HttpMethod method = new GetMethod(url);
		
		
		Element response = null;
		try {
			int status = sendRequest(method, serverInfo);
			if (status != 200)
				return getEmptyList(req);
			if (ZimbraLog.fb.isDebugEnabled()) {
			    Header cl = method.getResponseHeader("Content-Length");
			    int contentLength = 10240;
			    if (cl != null)
			        contentLength = Integer.valueOf(cl.getValue());
				String buf = new String(com.zimbra.common.util.ByteUtil.readInput(method.getResponseBodyAsStream(), contentLength, contentLength), "UTF-8");
				ZimbraLog.fb.debug(buf);
				response = Element.parseXML(buf);
			} else
				response = Element.parseXML(method.getResponseBodyAsStream());
		} catch (DocumentException e) {
			ZimbraLog.fb.warn("error parsing fb response from exchange", e);
			return getEmptyList(req);
		} catch (IOException e) {
			ZimbraLog.fb.warn("error parsing fb response from exchange", e);
			return getEmptyList(req);
		} finally {
			method.releaseConnection();
		}
		for (Request re : req) {
			String fb = getFbString(response, re.email);
			ret.add(new ExchangeUserFreeBusy(fb, re.email, FB_INTERVAL, re.start, re.end));
		}
		return ret;
	}
	
	private String constructGetUrl(ServerInfo info, ArrayList<Request> req) {
		// http://exchange/public/?params..
		//   cmd      = freebusy
		//   start    = [ISO8601date]
		//   end      = [ISO8601date]
		//   interval = [minutes]
		//   u        = SMTP:[emailAddr]
		StringBuilder buf = new StringBuilder(info.url);
		buf.append("/public/?cmd=freebusy");
		buf.append("&start=").append(DateUtil.toISO8601(new Date(req.get(0).start)));
		buf.append("&end=").append(DateUtil.toISO8601(new Date(req.get(0).end)));
		buf.append("&interval=").append(FB_INTERVAL);
		for (Request r : req)
			buf.append("&u=SMTP:").append(r.email);
		return buf.toString();
	}
>>>>>>> 1fdcfe3b

    public static final String USER_AGENT = "Mozilla/4.0 (compatible; MSIE 6.0; Windows NT 5.1; SV1; .NET CLR 1.1.4322)";
    //public static final String FORM_AUTH_PATH = "/exchweb/bin/auth/owaauth.dll";  // specified in LC.calendar_exchange_form_auth_url
    public static final int FB_INTERVAL = 30;
    public static final int MULTI_STATUS = 207;

    public enum AuthScheme { basic, form };

    public static class ServerInfo {
        public String url;
        public String org;
        public String cn;
        public String authUsername;
        public String authPassword;
        public AuthScheme scheme;
    }
    public static interface ExchangeUserResolver {
        public ServerInfo getServerInfo(String emailAddr);
    }

    private static class BasicUserResolver implements ExchangeUserResolver {
        @Override
        public ServerInfo getServerInfo(String emailAddr) {
            String url = getAttr(Provisioning.A_zimbraFreebusyExchangeURL, emailAddr);
            String user = getAttr(Provisioning.A_zimbraFreebusyExchangeAuthUsername, emailAddr);
            String pass = getAttr(Provisioning.A_zimbraFreebusyExchangeAuthPassword, emailAddr);
            String scheme = getAttr(Provisioning.A_zimbraFreebusyExchangeAuthScheme, emailAddr);
            if (url == null || user == null || pass == null || scheme == null)
                return null;

            ServerInfo info = new ServerInfo();
            info.url = url;
            info.authUsername = user;
            info.authPassword = pass;
            info.scheme = AuthScheme.valueOf(scheme);
            info.org = getAttr(Provisioning.A_zimbraFreebusyExchangeUserOrg, emailAddr);
            try {
                Account acct = null;
                if (emailAddr != null) {
                    acct = Provisioning.getInstance().get(AccountBy.name, emailAddr);
                }
                if (acct != null) {
                    String fps[] = acct.getMultiAttr(Provisioning.A_zimbraForeignPrincipal);
                    if (fps != null && fps.length > 0) {
                        for (String fp : fps) {
                            if (fp.startsWith(Provisioning.FP_PREFIX_AD)) {
                                int idx = fp.indexOf(':');
                                if (idx != -1) {
                                    info.cn = fp.substring(idx+1);
                                    break;
                                }
                            }
                        }
                    }
                }
            } catch (ServiceException se) {
                info.cn = null;
            }
            return info;
        }
        // first lookup account/cos, then domain, then globalConfig.
        static String getAttr(String attr, String emailAddr) {
            String val = null;
            if (attr == null)
                return val;
            try {
                Provisioning prov = Provisioning.getInstance();
                if (emailAddr != null) {
                    Account acct = prov.get(AccountBy.name, emailAddr);
                    if (acct != null) {
                        val = acct.getAttr(attr, null);
                        if (val != null)
                            return val;
                        Domain dom = prov.getDomain(acct);
                        if (dom != null)
                            val = dom.getAttr(attr, null);
                        if (val != null)
                            return val;
                    }
                }
                val = prov.getConfig().getAttr(attr, null);
            } catch (ServiceException se) {
                ZimbraLog.fb.error("can't get attr "+attr, se);
            }
            return val;
        }
    }

    private static ArrayList<ExchangeUserResolver> sRESOLVERS;
    static {
        sRESOLVERS = new ArrayList<ExchangeUserResolver>();

        registerResolver(new BasicUserResolver(), 0);
        register(new ExchangeFreeBusyProvider());
    }

    public static void registerResolver(ExchangeUserResolver r, int priority) {
        synchronized (sRESOLVERS) {
            sRESOLVERS.ensureCapacity(priority+1);
            sRESOLVERS.add(priority, r);
        }
    }

    @Override
    public FreeBusyProvider getInstance() {
        return new ExchangeFreeBusyProvider();
    }

    @Override
    public void addFreeBusyRequest(Request req) throws FreeBusyUserNotFoundException {
        ServerInfo info = null;
        for (ExchangeUserResolver resolver : sRESOLVERS) {
            String email = req.email;
            if (req.requestor != null)
                email = req.requestor.getName();
            info = resolver.getServerInfo(email);
            if (info != null)
                break;
        }
        if (info == null)
            throw new FreeBusyUserNotFoundException();
        addRequest(info, req);
    }

    private void addRequest(ServerInfo info, Request req) {
        ArrayList<Request> r = mRequests.get(info.url);
        if (r == null) {
            r = new ArrayList<Request>();
            mRequests.put(info.url, r);
        }
        req.data = info;
        r.add(req);
    }
    private Map<String,ArrayList<Request>> mRequests;

    @Override
    public List<FreeBusy> getResults() {
        ArrayList<FreeBusy> ret = new ArrayList<FreeBusy>();
        for (Map.Entry<String, ArrayList<Request>> entry : mRequests.entrySet()) {
            try {
                ret.addAll(this.getFreeBusyForHost(entry.getKey(), entry.getValue()));
            } catch (IOException e) {
                ZimbraLog.fb.error("error communicating to "+entry.getKey(), e);
                return getEmptyList(entry.getValue());
            }
        }
        return ret;
    }

    private static final String EXCHANGE = "EXCHANGE";
    private static final String HEADER_USER_AGENT = "User-Agent";
    private static final String HEADER_TRANSLATE  = "Translate";

    @Override
    public String foreignPrincipalPrefix() {
        return Provisioning.FP_PREFIX_AD;
    }

    @Override
    public String getName() {
        return EXCHANGE;
    }

    @Override
    public Set<MailItem.Type> registerForItemTypes() {
        return EnumSet.of(MailItem.Type.APPOINTMENT);
    }

    @Override
    public boolean registerForMailboxChanges() {
        return registerForMailboxChanges(null);
    }

    @Override
    public boolean registerForMailboxChanges(String accountId) {
        String email = null;
        try {
            Account account = null;
            if (accountId != null)
                account = Provisioning.getInstance().getAccountById(accountId);
            if (account != null)
                email = account.getName();
        } catch (ServiceException se) {
            ZimbraLog.fb.warn("cannot fetch account", se);
        }
        return getServerInfo(email) != null;
    }
    
    @Override
    public long cachedFreeBusyStartTime() {
        Calendar cal = GregorianCalendar.getInstance();
        try {
            Config config = Provisioning.getInstance().getConfig();
            long dur = config.getTimeInterval(Provisioning.A_zimbraFreebusyExchangeCachedIntervalStart, 0);
            cal.setTimeInMillis(System.currentTimeMillis() - dur);
        } catch (ServiceException se) {
            // set to 1 week ago
            cal.setTimeInMillis(System.currentTimeMillis() - Constants.MILLIS_PER_WEEK);
        }
        // normalize the time to 00:00:00
        cal.set(Calendar.HOUR_OF_DAY, 0);
        cal.set(Calendar.MINUTE, 0);
        cal.set(Calendar.SECOND, 0);
        return cal.getTimeInMillis();
    }

    @Override
    public long cachedFreeBusyEndTime() {
        long duration = Constants.MILLIS_PER_MONTH * 2;
        Calendar cal = GregorianCalendar.getInstance();
        try {
            Config config = Provisioning.getInstance().getConfig();
            duration = config.getTimeInterval(Provisioning.A_zimbraFreebusyExchangeCachedInterval, duration);
        } catch (ServiceException se) {
        }
        cal.setTimeInMillis(cachedFreeBusyStartTime() + duration);
        // normalize the time to 00:00:00
        cal.set(Calendar.HOUR_OF_DAY, 0);
        cal.set(Calendar.MINUTE, 0);
        cal.set(Calendar.SECOND, 0);
        return cal.getTimeInMillis();
    }

    @Override
    public boolean handleMailboxChange(String accountId) {
        String email;
        FreeBusy fb;
        try {
            email = getEmailAddress(accountId);
            fb = getFreeBusy(accountId, FreeBusyQuery.CALENDAR_FOLDER_ALL);
        } catch (ServiceException se) {
            ZimbraLog.fb.warn("can't get freebusy for account "+accountId, se);
            // retry the request if it's receivers fault.
            return !se.isReceiversFault();
        }
        if (email == null || fb == null) {
            ZimbraLog.fb.warn("account not found / incorrect / wrong host: "+accountId);
            return true;  // no retry
        }
        ServerInfo serverInfo = getServerInfo(email);
        if (serverInfo == null || serverInfo.org == null || serverInfo.cn == null) {
            ZimbraLog.fb.warn("no exchange server info for user "+email);
            return true;  // no retry
        }
        ExchangeMessage msg = new ExchangeMessage(serverInfo.org, serverInfo.cn, email);
        String url = serverInfo.url + msg.getUrl();

        HttpMethod method = null;

        try {
            ZimbraLog.fb.debug("POST "+url);
            method = msg.createMethod(url, fb);
            method.setRequestHeader(HEADER_TRANSLATE, "f");
            int status = sendRequest(method, serverInfo);
            if (status != MULTI_STATUS) {
                InputStream resp = method.getResponseBodyAsStream();
                String respStr = (resp == null ? "" : new String(ByteUtil.readInput(resp, 1024, 1024), "UTF-8"));
                ZimbraLog.fb.error("cannot modify resource at %s : http error %d, buf (%s)", url, status, respStr);
                return false;  // retry
            }
        } catch (IOException ioe) {
            ZimbraLog.fb.error("error commucating to "+serverInfo.url, ioe);
            return false;  // retry
        } finally {
            method.releaseConnection();
        }
        return true;
    }

    private int sendRequest(HttpMethod method, ServerInfo info) throws IOException {
        method.setDoAuthentication(true);
        method.setRequestHeader(HEADER_USER_AGENT, USER_AGENT);
        HttpClient client = ZimbraHttpConnectionManager.getExternalHttpConnMgr().newHttpClient();
        HttpProxyUtil.configureProxy(client);
        switch (info.scheme) {
        case basic:
            basicAuth(client, info);
            break;
        case form:
            formAuth(client, info);
            break;
        }
        return HttpClientUtil.executeMethod(client, method);
    }

    private boolean basicAuth(HttpClient client, ServerInfo info) {
        HttpState state = new HttpState();
        Credentials cred = new UsernamePasswordCredentials(info.authUsername, info.authPassword);
        state.setCredentials(AuthScope.ANY, cred);
        client.setState(state);
        ArrayList<String> authPrefs = new ArrayList<String>();
        authPrefs.add(AuthPolicy.BASIC);
        client.getParams().setParameter(AuthPolicy.AUTH_SCHEME_PRIORITY, authPrefs);
        return true;
    }

    private boolean formAuth(HttpClient client, ServerInfo info) throws IOException {
        StringBuilder buf = new StringBuilder();
        buf.append("destination=");
        buf.append(URLEncoder.encode(info.url, "UTF-8"));
        buf.append("&username=");
        buf.append(info.authUsername);
        buf.append("&password=");
        buf.append(URLEncoder.encode(info.authPassword, "UTF-8"));
        buf.append("&flags=0");
        buf.append("&SubmitCreds=Log On");
        buf.append("&trusted=0");
        String url = info.url + LC.calendar_exchange_form_auth_url.value();
        PostMethod method = new PostMethod(url);
        ByteArrayRequestEntity re = new ByteArrayRequestEntity(buf.toString().getBytes(), "x-www-form-urlencoded");
        method.setRequestEntity(re);
        HttpState state = new HttpState();
        client.setState(state);
        try {
            int status = HttpClientUtil.executeMethod(client, method);
            if (status >= 400) {
                ZimbraLog.fb.error("form auth to Exchange returned an error: "+status);
                return false;
            }
        } finally {
            method.releaseConnection();
        }
        return true;
    }

    ExchangeFreeBusyProvider() {
        mRequests = new HashMap<String,ArrayList<Request>>();
    }

    private List<FreeBusy> getEmptyList(ArrayList<Request> req) {
        ArrayList<FreeBusy> ret = new ArrayList<FreeBusy>();
        for (Request r : req)
            ret.add(FreeBusy.nodataFreeBusy(r.email, r.start, r.end));
        return ret;
    }

    public List<FreeBusy> getFreeBusyForHost(String host, ArrayList<Request> req) throws IOException {
        Request r = req.get(0);
        ServerInfo serverInfo = (ServerInfo) r.data;
        if (serverInfo == null) {
            ZimbraLog.fb.warn("no exchange server info for user "+r.email);
            return getEmptyList(req);
        }
        String url = constructGetUrl(serverInfo, req);
        ZimbraLog.fb.debug("fetching fb from url="+url);
        HttpMethod method = new GetMethod(url);


        Element response = null;
        try {
            int status = sendRequest(method, serverInfo);
            if (status != 200)
                return getEmptyList(req);
            if (ZimbraLog.fb.isDebugEnabled()) {
                Header cl = method.getResponseHeader("Content-Length");
                int contentLength = 10240;
                if (cl != null)
                    contentLength = Integer.valueOf(cl.getValue());
                String buf = new String(com.zimbra.common.util.ByteUtil.readInput(method.getResponseBodyAsStream(), contentLength, contentLength), "UTF-8");
                ZimbraLog.fb.debug(buf);
                response = Element.parseXML(buf);
            } else
                response = Element.parseXML(method.getResponseBodyAsStream());
        } catch (DocumentException e) {
            ZimbraLog.fb.warn("error parsing fb response from exchange", e);
            return getEmptyList(req);
        } catch (IOException e) {
            ZimbraLog.fb.warn("error parsing fb response from exchange", e);
            return getEmptyList(req);
        } finally {
            method.releaseConnection();
        }
        ArrayList<FreeBusy> ret = new ArrayList<FreeBusy>();
        for (Request re : req) {
            String fb = getFbString(response, re.email);
            ret.add(new ExchangeUserFreeBusy(fb, re.email, FB_INTERVAL, re.start, re.end));
        }
        return ret;
    }

    private String constructGetUrl(ServerInfo info, ArrayList<Request> req) {
        // http://exchange/public/?params..
        //   cmd      = freebusy
        //   start    = [ISO8601date]
        //   end      = [ISO8601date]
        //   interval = [minutes]
        //   u        = SMTP:[emailAddr]
        StringBuilder buf = new StringBuilder(info.url);
        buf.append("/public/?cmd=freebusy");
        buf.append("&start=").append(DateUtil.toISO8601(new Date(req.get(0).start)));
        buf.append("&end=").append(DateUtil.toISO8601(new Date(req.get(0).end)));
        buf.append("&interval=").append(FB_INTERVAL);
        for (Request r : req)
            buf.append("&u=SMTP:").append(r.email);
        return buf.toString();
    }

    private String getFbString(Element fbxml, String emailAddr) {
        String ret = "";
        Element node = fbxml.getOptionalElement("recipients");
        if (node != null) {
            for (Element e : node.listElements("item")) {
                Element email = e.getOptionalElement("email");
                if (email != null && email.getText().trim().equalsIgnoreCase(emailAddr)) {
                    Element fb = e.getOptionalElement("fbdata");
                    if (fb != null) {
                        ret = fb.getText();
                    }
                    break;
                }
            }
        }
        return ret;
    }

    public ServerInfo getServerInfo(String emailAddr) {
        ServerInfo serverInfo = null;
        for (ExchangeUserResolver r : sRESOLVERS) {
            serverInfo = r.getServerInfo(emailAddr);
            if (serverInfo != null)
                break;
        }
        return serverInfo;
    }

    public static int checkAuth(ServerInfo info, Account requestor) throws ServiceException, IOException {
        ExchangeFreeBusyProvider prov = new ExchangeFreeBusyProvider();
        ArrayList<Request> req = new ArrayList<Request>();
        req.add(new Request(
                requestor,
                requestor.getName(),
                prov.cachedFreeBusyStartTime(),
                prov.cachedFreeBusyEndTime(),
                FreeBusyQuery.CALENDAR_FOLDER_ALL));
        String url = prov.constructGetUrl(info, req);

        HttpMethod method = new GetMethod(url);
        try {
            return prov.sendRequest(method, info);
        } finally {
            method.releaseConnection();
        }
    }

    public static class ExchangeUserFreeBusy extends FreeBusy {
        /*
            <a:response xmlns:a="WM">
                <a:recipients>
                    <a:item>
                        <a:displayname>All Attendees</a:displayname>
                        <a:type>1</a:type>
                        <a:fbdata>000020000000000000000000000000000000000022220000</a:fbdata>
                    </a:item>
                    <a:item>
                        <a:displayname>test user</a:displayname>
                        <a:email type="SMTP">testuser@2k3-ex2k3.local</a:email>
                        <a:type>1</a:type>
                        <a:fbdata>000020000000000000000000000000000000000022220000</a:fbdata>
                    </a:item>
                </a:recipients>
            </a:response>
         */
        private final char FREE        = '0';
        private final char TENTATIVE   = '1';
        private final char BUSY        = '2';
        private final char UNAVAILABLE = '3';
        private final char NODATA      = '4';

        protected ExchangeUserFreeBusy(String fb, String emailAddr, int interval, long start, long end) {
            super(emailAddr, start, end);
            parseInterval(fb, emailAddr, interval, start, end);
        }
        private void parseInterval(String fb, String emailAddr, int interval, long start, long end) {
            long intervalInMillis = interval * 60L * 1000L;
            for (int i = 0; i < fb.length(); i++) {
                switch (fb.charAt(i)) {
                case TENTATIVE:
                    mList.addInterval(new Interval(start, start + intervalInMillis, IcalXmlStrMap.FBTYPE_BUSY_TENTATIVE));
                    break;
                case BUSY:
                    mList.addInterval(new Interval(start, start + intervalInMillis, IcalXmlStrMap.FBTYPE_BUSY));
                    break;
                case UNAVAILABLE:
                    mList.addInterval(new Interval(start, start + intervalInMillis, IcalXmlStrMap.FBTYPE_BUSY_UNAVAILABLE));
                    break;
                case NODATA:
                    mList.addInterval(new Interval(start, start + intervalInMillis, IcalXmlStrMap.FBTYPE_NODATA));
                    break;
                case FREE:
                default:
                    break;
                }
                start += intervalInMillis;
            }
        }
    }
}<|MERGE_RESOLUTION|>--- conflicted
+++ resolved
@@ -60,403 +60,17 @@
 import com.zimbra.cs.mailbox.calendar.IcalXmlStrMap;
 
 public class ExchangeFreeBusyProvider extends FreeBusyProvider {
-<<<<<<< HEAD
-=======
-	
-	public static final String USER_AGENT = "Mozilla/4.0 (compatible; MSIE 6.0; Windows NT 5.1; SV1; .NET CLR 1.1.4322)";
-	//public static final String FORM_AUTH_PATH = "/exchweb/bin/auth/owaauth.dll";  // specified in LC.calendar_exchange_form_auth_url
-	public static final int FB_INTERVAL = 30;
-	public static final int MULTI_STATUS = 207;
-	public static final String TYPE_WEBDAV = "webdav";
-	
-	public enum AuthScheme { basic, form };
-	
-	public static class ServerInfo {
-		public boolean enabled;
-		public String url;
-		public String org;
-		public String cn;
-		public String authUsername;
-		public String authPassword;
-		public AuthScheme scheme;
-	}
-	public static interface ExchangeUserResolver {
-		public ServerInfo getServerInfo(String emailAddr);
-	}
-	
-	private static class BasicUserResolver implements ExchangeUserResolver {
-		public ServerInfo getServerInfo(String emailAddr) {
-			String url = getAttr(Provisioning.A_zimbraFreebusyExchangeURL, emailAddr);
-			String user = getAttr(Provisioning.A_zimbraFreebusyExchangeAuthUsername, emailAddr);
-			String pass = getAttr(Provisioning.A_zimbraFreebusyExchangeAuthPassword, emailAddr);
-			String scheme = getAttr(Provisioning.A_zimbraFreebusyExchangeAuthScheme, emailAddr);
-			if (url == null || user == null || pass == null || scheme == null)
-				return null;
-			
-			ServerInfo info = new ServerInfo();
-			info.url = url;
-			info.authUsername = user;
-			info.authPassword = pass;
-			info.scheme = AuthScheme.valueOf(scheme);
-			info.org = getAttr(Provisioning.A_zimbraFreebusyExchangeUserOrg, emailAddr);
-			try {
-				Account acct = Provisioning.getInstance().get(AccountBy.name, emailAddr);
-				if (acct != null) {
-					String fps[] = acct.getMultiAttr(Provisioning.A_zimbraForeignPrincipal);
-					if (fps != null && fps.length > 0) {
-						for (String fp : fps) {
-							if (fp.startsWith(Provisioning.FP_PREFIX_AD)) {
-								int idx = fp.indexOf(':');
-								if (idx != -1) {
-									info.cn = fp.substring(idx+1);
-									break;
-								}
-							}
-						}
-					}
-				}
-			} catch (ServiceException se) {
-				info.cn = null;
-			}
-			String exchangeType = getAttr(Provisioning.A_zimbraFreebusyExchangeServerType, emailAddr);
-			info.enabled = TYPE_WEBDAV.equals(exchangeType);
-			return info;
-		}
-		// first lookup account/cos, then domain, then globalConfig.
-		static String getAttr(String attr, String emailAddr) {
-			String val = null;
-			if (attr == null)
-				return val;
-			try {
-				Provisioning prov = Provisioning.getInstance();
-				if (emailAddr != null) {
-					Account acct = prov.get(AccountBy.name, emailAddr);
-					if (acct != null) {
-						val = acct.getAttr(attr, null);
-						if (val != null)
-							return val;
-						Domain dom = prov.getDomain(acct);
-						if (dom != null)
-						    val = dom.getAttr(attr, null);
-						if (val != null)
-							return val;
-					}
-				}
-				val = prov.getConfig().getAttr(attr, null);
-			} catch (ServiceException se) {
-				ZimbraLog.fb.error("can't get attr "+attr, se);
-			}
-			return val;
-		}
-	}
-	
-	private static ArrayList<ExchangeUserResolver> sRESOLVERS;
-	static {
-		sRESOLVERS = new ArrayList<ExchangeUserResolver>();
-		
-		registerResolver(new BasicUserResolver(), 0);
-		register(new ExchangeFreeBusyProvider());
-	}
-
-	public static void registerResolver(ExchangeUserResolver r, int priority) {
-		synchronized (sRESOLVERS) {
-			sRESOLVERS.ensureCapacity(priority+1);
-			sRESOLVERS.add(priority, r);
-		}
-	}
-
-	public FreeBusyProvider getInstance() {
-		return new ExchangeFreeBusyProvider();
-	}
-	public void addFreeBusyRequest(Request req) throws FreeBusyUserNotFoundException {
-		ServerInfo info = null;
-		for (ExchangeUserResolver resolver : sRESOLVERS) {
-			String email = req.email;
-			if (req.requestor != null)
-				email = req.requestor.getName();
-			info = resolver.getServerInfo(email);
-			if (info != null)
-				break;
-		}
-		if (info == null)
-			throw new FreeBusyUserNotFoundException();
-		if (!info.enabled)
-			throw new FreeBusyUserNotFoundException();
-		addRequest(info, req);
-	}
-	
-	private void addRequest(ServerInfo info, Request req) {
-		ArrayList<Request> r = mRequests.get(info.url);
-		if (r == null) {
-			r = new ArrayList<Request>();
-			mRequests.put(info.url, r);
-		}
-		req.data = info;
-		r.add(req);
-	}
-	private HashMap<String,ArrayList<Request>> mRequests;
-	
-	public List<FreeBusy> getResults() {
-		ArrayList<FreeBusy> ret = new ArrayList<FreeBusy>();
-		for (Map.Entry<String, ArrayList<Request>> entry : mRequests.entrySet()) {
-			try {
-				ret.addAll(this.getFreeBusyForHost(entry.getKey(), entry.getValue()));
-			} catch (IOException e) {
-				ZimbraLog.fb.error("error communicating to "+entry.getKey(), e);
-				return getEmptyList(entry.getValue());
-			}
-		}
-		return ret;
-	}
-	
-	private static final String EXCHANGE = "EXCHANGE";
-	private static final String HEADER_USER_AGENT = "User-Agent";
-	private static final String HEADER_TRANSLATE  = "Translate";
-	
-	public String foreignPrincipalPrefix() {
-		return Provisioning.FP_PREFIX_AD;
-	}
-	
-	public String getName() {
-		return EXCHANGE;
-	}
-
-	public int registerForItemTypes() {
-		return MailItem.typeToBitmask(MailItem.TYPE_APPOINTMENT);
-	}
-	
-	public boolean registerForMailboxChanges() {
-		if (sRESOLVERS.size() > 1)
-			return true;
-		Config config = null;
-		try {
-			config = Provisioning.getInstance().getConfig();
-		} catch (ServiceException se) {
-			ZimbraLog.fb.warn("cannot fetch config", se);
-			return false;
-		}
-		String url = config.getAttr(Provisioning.A_zimbraFreebusyExchangeURL, null);
-		String user = config.getAttr(Provisioning.A_zimbraFreebusyExchangeAuthUsername, null);
-		String pass = config.getAttr(Provisioning.A_zimbraFreebusyExchangeAuthPassword, null);
-		String scheme = config.getAttr(Provisioning.A_zimbraFreebusyExchangeAuthScheme, null);
-		return (url != null && user != null && pass != null && scheme != null);
-	}
-	
-	public long cachedFreeBusyStartTime() {
-		Calendar cal = GregorianCalendar.getInstance();
-		try {
-			Config config = Provisioning.getInstance().getConfig();
-			long dur = config.getTimeInterval(Provisioning.A_zimbraFreebusyExchangeCachedIntervalStart, 0);
-			cal.setTimeInMillis(System.currentTimeMillis() - dur);
-		} catch (ServiceException se) {
-			// set to 1 week ago
-			cal.setTimeInMillis(System.currentTimeMillis() - Constants.MILLIS_PER_WEEK);
-		}
-		// normalize the time to 00:00:00
-		cal.set(Calendar.HOUR_OF_DAY, 0);
-		cal.set(Calendar.MINUTE, 0);
-		cal.set(Calendar.SECOND, 0);
-		return cal.getTimeInMillis();
-	}
-	
-	public long cachedFreeBusyEndTime() {
-		long duration = Constants.MILLIS_PER_MONTH * 2;
-		Calendar cal = GregorianCalendar.getInstance();
-		try {
-			Config config = Provisioning.getInstance().getConfig();
-			duration = config.getTimeInterval(Provisioning.A_zimbraFreebusyExchangeCachedInterval, duration);
-		} catch (ServiceException se) {
-		}
-		cal.setTimeInMillis(cachedFreeBusyStartTime() + duration);
-		// normalize the time to 00:00:00
-		cal.set(Calendar.HOUR_OF_DAY, 0);
-		cal.set(Calendar.MINUTE, 0);
-		cal.set(Calendar.SECOND, 0);
-		return cal.getTimeInMillis();
-	}
-	
-	public boolean handleMailboxChange(String accountId) {
-		String email = getEmailAddress(accountId);
-		ServerInfo serverInfo = getServerInfo(email);
-		if (email == null || !serverInfo.enabled) {
-			return true;  // no retry
-		}
-		
-		FreeBusy fb;
-		try {
-			fb = getFreeBusy(accountId, FreeBusyQuery.CALENDAR_FOLDER_ALL);
-		} catch (ServiceException se) {
-			ZimbraLog.fb.warn("can't get freebusy for account "+accountId, se);
-			// retry the request if it's receivers fault.
-			return !se.isReceiversFault();
-		}
-		if (email == null || fb == null) {
-			ZimbraLog.fb.warn("account not found / incorrect / wrong host: "+accountId);
-			return true;  // no retry
-		}
-		if (serverInfo == null || serverInfo.org == null || serverInfo.cn == null) {
-			ZimbraLog.fb.warn("no exchange server info for user "+email);
-			return true;  // no retry
-		}
-		ExchangeMessage msg = new ExchangeMessage(serverInfo.org, serverInfo.cn, email);
-		String url = serverInfo.url + msg.getUrl();
-
-		HttpMethod method = null;
-		
-		try {
-			ZimbraLog.fb.debug("POST "+url);
-			method = msg.createMethod(url, fb);
-			method.setRequestHeader(HEADER_TRANSLATE, "f");
-			int status = sendRequest(method, serverInfo);
-			if (status != MULTI_STATUS) {
-			    InputStream resp = method.getResponseBodyAsStream();
-			    String respStr = (resp == null ? "" : new String(ByteUtil.readInput(resp, 1024, 1024), "UTF-8"));
-				ZimbraLog.fb.error("cannot modify resource at %s : http error %d, buf (%s)", url, status, respStr);
-				return false;  // retry
-			}
-		} catch (IOException ioe) {
-			ZimbraLog.fb.error("error commucating to "+serverInfo.url, ioe);
-			return false;  // retry
-		} finally {
-			method.releaseConnection();
-		}
-		return true;
-	}
-	
-	private int sendRequest(HttpMethod method, ServerInfo info) throws IOException {
-		method.setDoAuthentication(true);
-		method.setRequestHeader(HEADER_USER_AGENT, USER_AGENT);
-		HttpClient client = ZimbraHttpConnectionManager.getExternalHttpConnMgr().newHttpClient();
-		HttpProxyUtil.configureProxy(client);
-		switch (info.scheme) {
-		case basic:
-			basicAuth(client, info);
-			break;
-		case form:
-			formAuth(client, info);
-			break;
-		}
-		return HttpClientUtil.executeMethod(client, method);
-	}
-	
-	private boolean basicAuth(HttpClient client, ServerInfo info) {
-		HttpState state = new HttpState();
-		Credentials cred = new UsernamePasswordCredentials(info.authUsername, info.authPassword);
-		state.setCredentials(AuthScope.ANY, cred);
-		client.setState(state);
-		ArrayList<String> authPrefs = new ArrayList<String>();
-		authPrefs.add(AuthPolicy.BASIC);
-		client.getParams().setParameter(AuthPolicy.AUTH_SCHEME_PRIORITY, authPrefs);
-		return true;
-	}
-	
-	private boolean formAuth(HttpClient client, ServerInfo info) throws IOException {
-		StringBuilder buf = new StringBuilder();
-		buf.append("destination=");
-		buf.append(URLEncoder.encode(info.url, "UTF-8"));
-		buf.append("&username=");
-		buf.append(info.authUsername);
-		buf.append("&password=");
-		buf.append(URLEncoder.encode(info.authPassword, "UTF-8"));
-		buf.append("&flags=0");
-		buf.append("&SubmitCreds=Log On");
-		buf.append("&trusted=0");
-		String url = info.url + LC.calendar_exchange_form_auth_url.value();
-		PostMethod method = new PostMethod(url);
-		ByteArrayRequestEntity re = new ByteArrayRequestEntity(buf.toString().getBytes(), "x-www-form-urlencoded");
-		method.setRequestEntity(re);
-		HttpState state = new HttpState();
-		client.setState(state);
-		try {
-			int status = HttpClientUtil.executeMethod(client, method);
-			if (status >= 400) {
-				ZimbraLog.fb.error("form auth to Exchange returned an error: "+status);
-				return false;
-			}
-		} finally {
-			method.releaseConnection();
-		}
-		return true;
-	}
-	
-	ExchangeFreeBusyProvider() {
-		mRequests = new HashMap<String,ArrayList<Request>>();
-	}
-	
-	public List<FreeBusy> getFreeBusyForHost(String host, ArrayList<Request> req) throws IOException {
-		ArrayList<FreeBusy> ret = new ArrayList<FreeBusy>();
-		Request r = req.get(0);
-		ServerInfo serverInfo = (ServerInfo) r.data;
-		if (serverInfo == null) {
-			ZimbraLog.fb.warn("no exchange server info for user "+r.email);
-			return ret;
-		}
-		
-		if (!serverInfo.enabled)
-			return ret;
-		
-		String url = constructGetUrl(serverInfo, req);
-		ZimbraLog.fb.debug("fetching fb from url="+url);
-		HttpMethod method = new GetMethod(url);
-		
-		
-		Element response = null;
-		try {
-			int status = sendRequest(method, serverInfo);
-			if (status != 200)
-				return getEmptyList(req);
-			if (ZimbraLog.fb.isDebugEnabled()) {
-			    Header cl = method.getResponseHeader("Content-Length");
-			    int contentLength = 10240;
-			    if (cl != null)
-			        contentLength = Integer.valueOf(cl.getValue());
-				String buf = new String(com.zimbra.common.util.ByteUtil.readInput(method.getResponseBodyAsStream(), contentLength, contentLength), "UTF-8");
-				ZimbraLog.fb.debug(buf);
-				response = Element.parseXML(buf);
-			} else
-				response = Element.parseXML(method.getResponseBodyAsStream());
-		} catch (DocumentException e) {
-			ZimbraLog.fb.warn("error parsing fb response from exchange", e);
-			return getEmptyList(req);
-		} catch (IOException e) {
-			ZimbraLog.fb.warn("error parsing fb response from exchange", e);
-			return getEmptyList(req);
-		} finally {
-			method.releaseConnection();
-		}
-		for (Request re : req) {
-			String fb = getFbString(response, re.email);
-			ret.add(new ExchangeUserFreeBusy(fb, re.email, FB_INTERVAL, re.start, re.end));
-		}
-		return ret;
-	}
-	
-	private String constructGetUrl(ServerInfo info, ArrayList<Request> req) {
-		// http://exchange/public/?params..
-		//   cmd      = freebusy
-		//   start    = [ISO8601date]
-		//   end      = [ISO8601date]
-		//   interval = [minutes]
-		//   u        = SMTP:[emailAddr]
-		StringBuilder buf = new StringBuilder(info.url);
-		buf.append("/public/?cmd=freebusy");
-		buf.append("&start=").append(DateUtil.toISO8601(new Date(req.get(0).start)));
-		buf.append("&end=").append(DateUtil.toISO8601(new Date(req.get(0).end)));
-		buf.append("&interval=").append(FB_INTERVAL);
-		for (Request r : req)
-			buf.append("&u=SMTP:").append(r.email);
-		return buf.toString();
-	}
->>>>>>> 1fdcfe3b
 
     public static final String USER_AGENT = "Mozilla/4.0 (compatible; MSIE 6.0; Windows NT 5.1; SV1; .NET CLR 1.1.4322)";
     //public static final String FORM_AUTH_PATH = "/exchweb/bin/auth/owaauth.dll";  // specified in LC.calendar_exchange_form_auth_url
     public static final int FB_INTERVAL = 30;
     public static final int MULTI_STATUS = 207;
+    public static final String TYPE_WEBDAV = "webdav";
 
     public enum AuthScheme { basic, form };
 
     public static class ServerInfo {
+        public boolean enabled;
         public String url;
         public String org;
         public String cn;
@@ -506,6 +120,8 @@
             } catch (ServiceException se) {
                 info.cn = null;
             }
+            String exchangeType = getAttr(Provisioning.A_zimbraFreebusyExchangeServerType, emailAddr);
+            info.enabled = TYPE_WEBDAV.equals(exchangeType);
             return info;
         }
         // first lookup account/cos, then domain, then globalConfig.
@@ -569,6 +185,8 @@
         }
         if (info == null)
             throw new FreeBusyUserNotFoundException();
+        if (!info.enabled)
+            throw new FreeBusyUserNotFoundException();
         addRequest(info, req);
     }
 
@@ -673,10 +291,13 @@
 
     @Override
     public boolean handleMailboxChange(String accountId) {
-        String email;
+        String email = getEmailAddress(accountId);
+        ServerInfo serverInfo = getServerInfo(email);
+        if (email == null || !serverInfo.enabled) {
+            return true;  // no retry
+        }
         FreeBusy fb;
         try {
-            email = getEmailAddress(accountId);
             fb = getFreeBusy(accountId, FreeBusyQuery.CALENDAR_FOLDER_ALL);
         } catch (ServiceException se) {
             ZimbraLog.fb.warn("can't get freebusy for account "+accountId, se);
@@ -687,7 +308,6 @@
             ZimbraLog.fb.warn("account not found / incorrect / wrong host: "+accountId);
             return true;  // no retry
         }
-        ServerInfo serverInfo = getServerInfo(email);
         if (serverInfo == null || serverInfo.org == null || serverInfo.cn == null) {
             ZimbraLog.fb.warn("no exchange server info for user "+email);
             return true;  // no retry
@@ -777,19 +397,16 @@
         mRequests = new HashMap<String,ArrayList<Request>>();
     }
 
-    private List<FreeBusy> getEmptyList(ArrayList<Request> req) {
+    public List<FreeBusy> getFreeBusyForHost(String host, ArrayList<Request> req) throws IOException {
         ArrayList<FreeBusy> ret = new ArrayList<FreeBusy>();
-        for (Request r : req)
-            ret.add(FreeBusy.nodataFreeBusy(r.email, r.start, r.end));
-        return ret;
-    }
-
-    public List<FreeBusy> getFreeBusyForHost(String host, ArrayList<Request> req) throws IOException {
         Request r = req.get(0);
         ServerInfo serverInfo = (ServerInfo) r.data;
         if (serverInfo == null) {
             ZimbraLog.fb.warn("no exchange server info for user "+r.email);
-            return getEmptyList(req);
+            return ret;
+        }
+        if (!serverInfo.enabled) {
+            return ret;
         }
         String url = constructGetUrl(serverInfo, req);
         ZimbraLog.fb.debug("fetching fb from url="+url);
@@ -820,7 +437,6 @@
         } finally {
             method.releaseConnection();
         }
-        ArrayList<FreeBusy> ret = new ArrayList<FreeBusy>();
         for (Request re : req) {
             String fb = getFbString(response, re.email);
             ret.add(new ExchangeUserFreeBusy(fb, re.email, FB_INTERVAL, re.start, re.end));
