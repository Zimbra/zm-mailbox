--- conflicted
+++ resolved
@@ -15,7 +15,7 @@
  * The Original Code is: Zimbra Collaboration Suite Server.
  * 
  * The Initial Developer of the Original Code is Zimbra, Inc.
- * Portions created by Zimbra are Copyright (C) 2004, 2005, 2006, 2007 Zimbra, Inc.
+ * Portions created by Zimbra are Copyright (C) 2004, 2005, 2006 Zimbra, Inc.
  * All Rights Reserved.
  * 
  * Contributor(s): 
@@ -31,27 +31,19 @@
 import java.io.File;
 import java.io.IOException;
 import java.util.ArrayList;
-import java.util.HashSet;
 import java.util.Iterator;
 import java.util.LinkedHashMap;
 import java.util.LinkedHashSet;
 import java.util.List;
 import java.util.Map;
-import java.util.Set;
-
-<<<<<<< HEAD
-=======
-import com.zimbra.common.util.FileUtil;
->>>>>>> a497fc51
+
 import com.zimbra.common.util.Log;
 import com.zimbra.common.util.LogFactory;
-import com.zimbra.common.util.ZimbraLog;
 
 import EDU.oswego.cs.dl.util.concurrent.ReentrantWriterPreferenceReadWriteLock;
 import EDU.oswego.cs.dl.util.concurrent.Sync;
 
 import com.zimbra.cs.index.MailboxIndex;
-import com.zimbra.cs.redolog.logger.FileLogReader;
 import com.zimbra.cs.redolog.logger.FileLogWriter;
 import com.zimbra.cs.redolog.logger.LogWriter;
 import com.zimbra.cs.redolog.op.AbortTxn;
@@ -60,7 +52,6 @@
 import com.zimbra.cs.redolog.op.RedoableOp;
 import com.zimbra.cs.util.Zimbra;
 //import com.zimbra.cs.redolog.op.Rollover;
-import com.zimbra.znative.IO;
 
 /**
  * @author jhahm
@@ -374,21 +365,13 @@
 	 */
 	public void commit(RedoableOp op) {
 		if (mEnabled) {
-<<<<<<< HEAD
-=======
-            long redoSeq = mRolloverMgr.getCurrentSequence();
->>>>>>> a497fc51
 			CommitTxn commit = new CommitTxn(op);
             // Commit records are written without fsync.  It's okay to
             // allow fsync to happen by itself or wait for one during
             // logging of next redo item.
 			log(commit, false);
             commit.setSerializedByteArray(null);
-<<<<<<< HEAD
-		}
-=======
-        }
->>>>>>> a497fc51
+		}
 	}
 
 	public void abort(RedoableOp op) {
@@ -662,108 +645,4 @@
     public File[] getArchivedLogs() throws IOException {
         return getArchivedLogsFromSequence(Long.MIN_VALUE);
     }
-<<<<<<< HEAD
-=======
-
-    public Set<Integer> getChangedMailboxesSince(CommitId cid) throws IOException {
-        Set<Integer> mailboxes = new HashSet<Integer>();
-
-        // Grab a read lock to prevent rollover.
-        Sync readLock = mRWLock.readLock();
-        try {
-            readLock.acquire();
-        } catch (InterruptedException e) {
-            if (!mShuttingDown)
-                mLog.error("InterruptedException during redo log scan for CommitId", e);
-            else
-                mLog.debug("Redo log scan for CommitId interrupted for shutdown");
-            return mailboxes;
-        }
-
-        File linkDir = null;
-        File[] logs;
-        try {
-            try {
-                long seq = cid.getRedoSeq();
-                // TODO: Prevent deletion of files in archive directory.
-                File[] archived = getArchivedLogsFromSequence(seq);
-                if (archived != null) {
-                    logs = new File[archived.length + 1];
-                    System.arraycopy(archived, 0, logs, 0, archived.length);
-                    logs[archived.length] = mLogFile;
-                } else {
-                    logs = new File[] { mLogFile };
-                }
-    
-                // Create a temp directory and make hard links to all redologs.
-                // This prevents the logs from disappearing while being scanned.
-                String dirName = "tmp-scan-" + System.currentTimeMillis();
-                linkDir = new File(mLogFile.getParentFile(), dirName);
-                if (linkDir.exists()) {
-                    int suffix = 1;
-                    while (linkDir.exists()) {
-                        linkDir = new File(mLogFile.getParentFile(), dirName + "-" + suffix);
-                    }
-                }
-                if (!linkDir.mkdir())
-                    throw new IOException("Unable to create temp dir " + linkDir.getAbsolutePath());
-                for (int i = 0; i < logs.length; i++) {
-                    File src = logs[i];
-                    File dest = new File(linkDir, logs[i].getName());
-                    IO.link(src.getAbsolutePath(), dest.getAbsolutePath());
-                    logs[i] = dest;
-                }
-            } finally {
-                // We can let rollover happen now.
-                readLock.release();
-            }
-
-            // Scan redologs to get list with IDs of mailboxes that have
-            // committed changes since the given commit id.
-            boolean foundMarker = false;
-            for (File logfile : logs) {
-                FileLogReader logReader = new FileLogReader(logfile);
-                logReader.open();
-                try {
-                    RedoableOp op = null;
-                    while ((op = logReader.getNextOp()) != null) {
-                        if (ZimbraLog.redolog.isDebugEnabled())
-                            ZimbraLog.redolog.debug("Read: " + op);
-                        if (!(op instanceof CommitTxn))
-                            continue;
-
-                        if (foundMarker) {
-                            int mboxId = op.getMailboxId();
-                            if (mboxId > 0)
-                                mailboxes.add(mboxId);
-                        } else {
-                            CommitTxn commit = (CommitTxn) op;
-                            if (cid.matches(commit))
-                                foundMarker = true;
-                        }
-                    }
-                } catch (IOException e) {
-                    ZimbraLog.redolog.warn("IOException while reading redolog file", e);
-                } finally {
-                    logReader.close();
-                }
-            }
-            return mailboxes;
-        } finally {
-            if (linkDir != null) {
-                // Clean up the temp dir with links.
-                try {
-                    if (linkDir.exists())
-                        FileUtil.deleteDir(linkDir);
-                } catch (IOException e) {
-                    ZimbraLog.redolog.warn(
-                            "Unable to delete temporary directory " +
-                            linkDir.getAbsolutePath(), e);
-                }
-            }
-        }
-    }
-
-    public static CommitId sFirstCommitId = null;
->>>>>>> a497fc51
 }