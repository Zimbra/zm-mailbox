/*
 * ***** BEGIN LICENSE BLOCK *****
 * Zimbra Collaboration Suite Server
 * Copyright (C) 2008, 2009, 2010, 2011, 2012, 2013, 2014, 2015, 2016 Synacor, Inc.
 *
 * This program is free software: you can redistribute it and/or modify it under
 * the terms of the GNU General Public License as published by the Free Software Foundation,
 * version 2 of the License.
 *
 * This program is distributed in the hope that it will be useful, but WITHOUT ANY WARRANTY;
 * without even the implied warranty of MERCHANTABILITY or FITNESS FOR A PARTICULAR PURPOSE.
 * See the GNU General Public License for more details.
 * You should have received a copy of the GNU General Public License along with this program.
 * If not, see <https://www.gnu.org/licenses/>.
 * ***** END LICENSE BLOCK *****
 */
package com.zimbra.cs.filter;

import java.io.IOException;
import java.util.ArrayList;
import java.util.Arrays;
import java.util.Collection;
import java.util.Date;
import java.util.Enumeration;
import java.util.HashMap;
import java.util.HashSet;
import java.util.List;
import java.util.Locale;
import java.util.Map;
import java.util.Set;
import java.util.Stack;
import java.util.regex.Pattern;

import javax.mail.Address;
import javax.mail.Header;
import javax.mail.MessagingException;
import javax.mail.internet.InternetAddress;
import javax.mail.internet.MimeBodyPart;
import javax.mail.internet.MimeMessage;
import javax.mail.internet.MimeMultipart;

import com.google.common.annotations.VisibleForTesting;
import com.google.common.collect.Sets;
import com.sun.mail.smtp.SMTPMessage;
import com.zimbra.client.ZFolder;
import com.zimbra.client.ZMailbox;
import com.zimbra.common.account.Key.AccountBy;
import com.zimbra.common.localconfig.LC;
import com.zimbra.common.mime.MimeConstants;
import com.zimbra.common.mime.shim.JavaMailInternetAddress;
import com.zimbra.common.service.ServiceException;
import com.zimbra.common.soap.Element;
import com.zimbra.common.soap.MailConstants;
import com.zimbra.common.util.ArrayUtil;
import com.zimbra.common.util.CharsetUtil;
import com.zimbra.common.util.L10nUtil;
import com.zimbra.common.util.L10nUtil.MsgKey;
import com.zimbra.common.util.Pair;
import com.zimbra.common.util.StringUtil;
import com.zimbra.common.util.ZimbraLog;
import com.zimbra.common.zmime.ZInternetHeader;
import com.zimbra.common.zmime.ZMimeBodyPart;
import com.zimbra.common.zmime.ZMimeMultipart;
import com.zimbra.cs.account.Account;
import com.zimbra.cs.account.AuthToken;
import com.zimbra.cs.account.Provisioning;
import com.zimbra.cs.filter.jsieve.ActionFlag;
import com.zimbra.cs.lmtpserver.LmtpEnvelope;
import com.zimbra.cs.mailbox.DeliveryContext;
import com.zimbra.cs.mailbox.DeliveryOptions;
import com.zimbra.cs.mailbox.Folder;
import com.zimbra.cs.mailbox.MailItem;
import com.zimbra.cs.mailbox.MailSender;
import com.zimbra.cs.mailbox.Mailbox;
import com.zimbra.cs.mailbox.Message;
import com.zimbra.cs.mailbox.Mountpoint;
import com.zimbra.cs.mailbox.OperationContext;
import com.zimbra.cs.mime.MPartInfo;
import com.zimbra.cs.mime.Mime;
import com.zimbra.cs.mime.ParsedMessage;
import com.zimbra.cs.service.AuthProvider;
import com.zimbra.cs.service.util.ItemId;
import com.zimbra.cs.util.AccountUtil;
import com.zimbra.cs.util.JMSession;

public final class FilterUtil {

    private FilterUtil() {
    }

    /**
     * Returns a Sieve-escaped version of the given string.  Replaces <tt>\</tt> with
     * <tt>\\</tt> and <tt>&quot;</tt> with <tt>\&quot;</tt>.
     */
    public static String escape(String s) {
        if (s == null || s.length() == 0) {
            return s;
        }
        s = s.replace("\\", "\\\\");
        s = s.replace("\"", "\\\"");
        return s;
    }

    /**
     * Adds a value to the given <tt>Map</tt>.  If <tt>initialKey</tt> already
     * exists in the map, uses the next available index instead.  This way we
     * guarantee that we don't lose data if the client sends two elements with
     * the same index, or doesn't specify the index at all.
     *
     * @return the index used to insert the value
     */
    public static <T> int addToMap(Map<Integer, T> map, int initialKey, T value) {
        int i = initialKey;
        while (true) {
            if (!map.containsKey(i)) {
                map.put(i, value);
                return i;
            }
            i++;
        }
    }

    public static int getIndex(Element actionElement) {
        String s = actionElement.getAttribute(MailConstants.A_INDEX, "0");
        try {
            return Integer.parseInt(s);
        } catch (NumberFormatException e) {
            ZimbraLog.soap.warn("Unable to parse index value %s for element %s.  Ignoring order.",
                s, actionElement.getName());
            return 0;
        }
    }

    /**
     * Parses a Sieve size string and returns the integer value.
     * The string may end with <tt>K</tt> (kilobytes), <tt>M</tt> (megabytes)
     * or <tt>G</tt> (gigabytes).  If the units are not specified, the
     * value is in bytes.
     *
     * @throws NumberFormatException if the value cannot be parsed
     */
    public static int parseSize(String sizeString) {
        if (sizeString == null || sizeString.length() == 0) {
            return 0;
        }
        sizeString = sizeString.toUpperCase();
        int multiplier = 1;
        if (sizeString.endsWith("K")) {
            sizeString = sizeString.substring(0, sizeString.length() - 1);
            multiplier = 1024;
        } else if (sizeString.endsWith("M")) {
            sizeString = sizeString.substring(0, sizeString.length() - 1);
            multiplier = 1024 * 1024;
        } else if (sizeString.endsWith("G")) {
            sizeString = sizeString.substring(0, sizeString.length() - 1);
            multiplier = 1024 * 1024 * 1024;
        }
        return Integer.parseInt(sizeString) * multiplier;
    }

    /**
     * Adds a message to the given folder.  Handles both local folders and mountpoints.
     * @return the id of the new message, or <tt>null</tt> if it was a duplicate
     */
    public static ItemId addMessage(DeliveryContext context, Mailbox mbox, ParsedMessage pm, String recipient,
                                    String folderPath, boolean noICal, int flags, String[] tags, int convId, OperationContext octxt)
    throws ServiceException {
        // Do initial lookup.
        Pair<Folder, String> folderAndPath = mbox.getFolderByPathLongestMatch(
            octxt, Mailbox.ID_FOLDER_USER_ROOT, folderPath);
        Folder folder = folderAndPath.getFirst();
        String remainingPath = folderAndPath.getSecond();
        ZimbraLog.filter.debug("Attempting to file to %s, remainingPath=%s.", folder, remainingPath);

        if (folder instanceof Mountpoint) {
            Mountpoint mountpoint = (Mountpoint) folder;
            ZMailbox remoteMbox = getRemoteZMailbox(mbox, mountpoint);

            // Look up remote folder.
            String remoteAccountId = mountpoint.getOwnerId();
            ItemId id = mountpoint.getTarget();
            ZFolder remoteFolder = remoteMbox.getFolderById(id.toString());
            if (remoteFolder != null) {
                if (remainingPath != null) {
                    remoteFolder = remoteFolder.getSubFolderByPath(remainingPath);
                    if (remoteFolder == null) {
                        String msg = String.format("Subfolder %s of mountpoint %s does not exist.",
                            remainingPath, mountpoint.getName());
                        throw ServiceException.FAILURE(msg, null);
                    }
                }
            }

            // File to remote folder.
            if (remoteFolder != null) {
                byte[] content;
                try {
                    content = pm.getRawData();
                } catch (Exception e) {
                    throw ServiceException.FAILURE("Unable to get message content", e);
                }
                String msgId = remoteMbox.addMessage(remoteFolder.getId(),
                        com.zimbra.cs.mailbox.Flag.toString(flags), null, 0, content, false);
                return new ItemId(msgId, remoteAccountId);
            } else {
                String msg = String.format("Unable to find remote folder %s for mountpoint %s.",
                    remainingPath, mountpoint.getName());
                throw ServiceException.FAILURE(msg, null);
            }
        } else {
            if (!StringUtil.isNullOrEmpty(remainingPath)) {
                // Only part of the folder path matched.  Auto-create the remaining path.
                ZimbraLog.filter.info("Could not find folder %s.  Automatically creating it.",
                    folderPath);
                folder = mbox.createFolder(octxt, folderPath, new Folder.FolderOptions().setDefaultView(MailItem.Type.MESSAGE));
            }
            try {
                DeliveryOptions dopt = new DeliveryOptions().setFolderId(folder).setNoICal(noICal);
                dopt.setFlags(flags).setTags(tags).setConversationId(convId).setRecipientEmail(recipient);
                Message msg = mbox.addMessage(octxt, pm, dopt, context);
                if (msg == null) {
                    return null;
                } else {
                    return new ItemId(msg);
                }
            } catch (IOException e) {
                throw ServiceException.FAILURE("Unable to add message", e);
            }
        }
    }

    /**
     * Returns a <tt>ZMailbox</tt> for the remote mailbox referenced by the given
     * <tt>Mountpoint</tt>.
     */
    public static ZMailbox getRemoteZMailbox(Mailbox localMbox, Mountpoint mountpoint)
    throws ServiceException {
        // Get auth token
        AuthToken authToken = null;
        OperationContext opCtxt = localMbox.getOperationContext();
        if (opCtxt != null) {
            authToken = AuthToken.getCsrfUnsecuredAuthToken(opCtxt.getAuthToken());
        }
        if (authToken == null) {
            authToken = AuthProvider.getAuthToken(localMbox.getAccount());
        }

        // Get ZMailbox
        Account account = Provisioning.getInstance().get(AccountBy.id, mountpoint.getOwnerId());
        ZMailbox.Options zoptions = new ZMailbox.Options(authToken.toZAuthToken(), AccountUtil.getSoapUri(account));
        zoptions.setNoSession(true);
        zoptions.setTargetAccount(account.getId());
        zoptions.setTargetAccountBy(AccountBy.id);
        return ZMailbox.getMailbox(zoptions);
    }

    public static final String HEADER_FORWARDED = "X-Zimbra-Forwarded";
    public static final String HEADER_CONTENT_TYPE = "Content-Type";
    public static final String HEADER_CONTENT_DISPOSITION = "Content-Disposition";
    public static final String HEADER_RETURN_PATH = "Return-Path";
    public static final String HEADER_AUTO_SUBMITTED = "Auto-Submitted";

    public static void redirect(OperationContext octxt, Mailbox sourceMbox, MimeMessage msg, String destinationAddress)
    throws ServiceException {
        MimeMessage outgoingMsg;

        try {
            if (!isMailLoop(sourceMbox, msg, new String[]{HEADER_FORWARDED})) {
                outgoingMsg = new Mime.FixedMimeMessage(msg);
                Mime.recursiveRepairTransferEncoding(outgoingMsg);
                outgoingMsg.addHeader(HEADER_FORWARDED, sourceMbox.getAccount().getName());
                outgoingMsg.saveChanges();
            } else {
                String error = String.format("Detected a mail loop for message %s.", Mime.getMessageID(msg));
                throw ServiceException.FAILURE(error, null);
            }
        } catch (MessagingException e) {
            try {
                outgoingMsg = createRedirectMsgOnError(msg);
                ZimbraLog.filter.info("Message format error detected.  Wrapper class in use.  %s", e.toString());
            } catch (MessagingException again) {
                throw ServiceException.FAILURE("Message format error detected.  Workaround failed.", again);
            }
        } catch (IOException e) {
            try {
                outgoingMsg = createRedirectMsgOnError(msg);
                ZimbraLog.filter.info("Message format error detected.  Wrapper class in use.  %s", e.toString());
            } catch (MessagingException me) {
                throw ServiceException.FAILURE("Message format error detected.  Workaround failed.", me);
            }
        }

        MailSender sender = sourceMbox.getMailSender().setSaveToSent(false).setRedirectMode(true).setSkipHeaderUpdate(true);

        try {
            if (Provisioning.getInstance().getLocalServer().isMailRedirectSetEnvelopeSender()) {
                if (isDeliveryStatusNotification(msg) && LC.filter_null_env_sender_for_dsn_redirect.booleanValue()) {
                    sender.setEnvelopeFrom("<>");
                    sender.setDsnNotifyOptions(MailSender.DsnNotifyOption.NEVER);
                } else {
                    // Set envelope sender to the account name (bug 31309).
                    Account account = sourceMbox.getAccount();
                    sender.setEnvelopeFrom(account.getName());
                }
            } else {
                Address from = ArrayUtil.getFirstElement(outgoingMsg.getFrom());
                if (from != null) {
                    String address = ((InternetAddress) from).getAddress();
                    sender.setEnvelopeFrom(address);
                }
            }
            sender.setRecipients(destinationAddress);
            sender.sendMimeMessage(octxt, sourceMbox, outgoingMsg);
        } catch (MessagingException e) {
            ZimbraLog.filter.warn("Envelope sender will be set to the default value.", e);
        }
    }

    private static boolean isDeliveryStatusNotification(MimeMessage msg)
    throws MessagingException {
        String envelopeSender = msg.getHeader("Return-Path", null);
        String ct = Mime.getContentType(msg, "text/plain");
        ZimbraLog.filter.debug("isDeliveryStatusNotification(): Return-Path=%s, Auto-Submitted=%s, Content-Type=%s.",
            envelopeSender, msg.getHeader("Auto-Submitted", null), ct);

        if (StringUtil.isNullOrEmpty(envelopeSender) || envelopeSender.equals("<>")) {
            return true;
        }
        if (Mime.isAutoSubmitted(msg)) {
            return true;
        }
        if (ct.equals("multipart/report")) {
            return true;
        }
        return false;
    }

    public static void reply(OperationContext octxt, Mailbox mailbox, ParsedMessage parsedMessage, String bodyTemplate)
    throws MessagingException, ServiceException {
        MimeMessage mimeMessage = parsedMessage.getMimeMessage();
        if (isMailLoop(mailbox, mimeMessage, new String[]{HEADER_FORWARDED})) {
            String error = String.format("Detected a mail loop for message %s.", Mime.getMessageID(mimeMessage));
            throw ServiceException.FAILURE(error, null);
        }
        if (isDeliveryStatusNotification(mimeMessage)) {
            ZimbraLog.filter.debug("Not auto-replying to a DSN message");
            return;
        }

        Account account = mailbox.getAccount();
        MimeMessage replyMsg = new Mime.FixedMimeMessage(JMSession.getSmtpSession(account));
        // add the forwarded header account names to detect the mail loop between accounts
        for (String headerFwdAccountName : Mime.getHeaders(mimeMessage, HEADER_FORWARDED)) {
            replyMsg.addHeader(HEADER_FORWARDED, headerFwdAccountName);
        }
        replyMsg.addHeader(HEADER_FORWARDED, account.getName());

        String to = mimeMessage.getHeader("Reply-To", null);
        if (StringUtil.isNullOrEmpty(to))
            to = Mime.getSender(mimeMessage);
        if (StringUtil.isNullOrEmpty(to))
            throw new MessagingException("Can't locate the address to reply to");
        replyMsg.setRecipient(javax.mail.Message.RecipientType.TO, new JavaMailInternetAddress(to));

        String subject = mimeMessage.getSubject();
        if (subject == null) {
            subject = "";
        }
        String replySubjectPrefix = L10nUtil.getMessage(L10nUtil.MsgKey.replySubjectPrefix, account.getLocale());
        if (!subject.toLowerCase().startsWith(replySubjectPrefix.toLowerCase())) {
            subject = replySubjectPrefix + " " + subject;
        }
        replyMsg.setSubject(subject, getCharset(account, subject));

        Map<String, String> vars = getVarsMap(mailbox, parsedMessage, mimeMessage);
        String body = StringUtil.fillTemplate(bodyTemplate, vars);
        replyMsg.setText(body, getCharset(account, body));

        String origMsgId = mimeMessage.getMessageID();
        if (!StringUtil.isNullOrEmpty(origMsgId))
            replyMsg.setHeader("In-Reply-To", origMsgId);
        replyMsg.setSentDate(new Date());
        replyMsg.saveChanges();

        MailSender mailSender = mailbox.getMailSender();
        mailSender.setReplyType(MailSender.MSGTYPE_REPLY);
        mailSender.setDsnNotifyOptions(MailSender.DsnNotifyOption.NEVER);
        mailSender.sendMimeMessage(octxt, mailbox, replyMsg);
    }

    public static void notify(OperationContext octxt, Mailbox mailbox, ParsedMessage parsedMessage,
            String emailAddr, String subjectTemplate, String bodyTemplate, int maxBodyBytes, List<String> origHeaders)
    throws MessagingException, ServiceException {
        MimeMessage mimeMessage = parsedMessage.getMimeMessage();
        if (isMailLoop(mailbox, mimeMessage, new String[]{HEADER_FORWARDED})) {
            String error = String.format("Detected a mail loop for message %s.", Mime.getMessageID(mimeMessage));
            throw ServiceException.FAILURE(error, null);
        }

        Account account = mailbox.getAccount();
        MimeMessage notification = new Mime.FixedMimeMessage(JMSession.getSmtpSession(account));
        // add the forwarded header account names to detect the mail loop between accounts
        for (String headerFwdAccountName : Mime.getHeaders(mimeMessage, HEADER_FORWARDED)) {
            notification.addHeader(HEADER_FORWARDED, headerFwdAccountName);
        }

        notification.addHeader(HEADER_FORWARDED, account.getName());
        MailSender mailSender = mailbox.getMailSender().setSaveToSent(false);

        Map<String, String> vars = getVarsMap(mailbox, parsedMessage, mimeMessage);
        if (origHeaders == null || origHeaders.isEmpty()) {
            // no headers need to be copied from the original message
            notification.setRecipient(javax.mail.Message.RecipientType.TO, new JavaMailInternetAddress(emailAddr));
            notification.setSentDate(new Date());
            if (!StringUtil.isNullOrEmpty(subjectTemplate)) {
                String subject = StringUtil.fillTemplate(subjectTemplate, vars);
                notification.setSubject(subject, getCharset(account, subject));
            }
        } else {
            if (origHeaders.size() == 1 && "*".equals(origHeaders.get(0))) {
                // all headers need to be copied from the original message
                Enumeration enumeration = mimeMessage.getAllHeaders();
                while (enumeration.hasMoreElements()) {
                    Header header = (Header) enumeration.nextElement();
                    if (StringUtil.equal(header.getName(), HEADER_FORWARDED)) {
                        continue;
                    }

                    if (StringUtil.equal(header.getName(), HEADER_CONTENT_TYPE)
                        || StringUtil.equal(header.getName(), HEADER_CONTENT_DISPOSITION))  {
                        // Zimbra Mime parser will add the correct Content Type if absent
                        continue;
                    }
                    notification.addHeader(header.getName(), header.getValue());
                }
            } else {
                // some headers need to be copied from the original message
                Set<String> headersToCopy = Sets.newHashSet(origHeaders);
                boolean copySubject = false;
                for (String header : headersToCopy) {
                    if ("Subject".equalsIgnoreCase(header)) {
                        copySubject = true;
                    }
                    if (StringUtil.equal(header, HEADER_FORWARDED)) {
                        continue;
                    }
                    String[] hdrVals = mimeMessage.getHeader(header);
                    if (hdrVals == null) {
                        continue;
                    }
                    for (String hdrVal : hdrVals) {
                        notification.addHeader(header, hdrVal);
                    }
                }
                if (!copySubject && !StringUtil.isNullOrEmpty(subjectTemplate)) {
                    String subject = StringUtil.fillTemplate(subjectTemplate, vars);
                    notification.setSubject(subject, getCharset(account, subject));
                }
            }
            mailSender.setRedirectMode(true);
            mailSender.setRecipients(emailAddr);
        }

        String body = StringUtil.fillTemplate(bodyTemplate, vars);
        body = StringUtil.truncateIfRequired(body, maxBodyBytes);
        notification.setText(body, getCharset(account, body));
        notification.saveChanges();

        if (isDeliveryStatusNotification(mimeMessage)) {
            mailSender.setEnvelopeFrom("<>");
        } else {
            mailSender.setEnvelopeFrom(account.getName());
        }
        mailSender.setDsnNotifyOptions(MailSender.DsnNotifyOption.NEVER);
        mailSender.sendMimeMessage(octxt, mailbox, notification);
    }

    public static void reject(OperationContext octxt, Mailbox mailbox, ParsedMessage parsedMessage,
                              String reason, LmtpEnvelope envelope)
      throws MessagingException, ServiceException {
        MimeMessage mimeMessage = parsedMessage.getMimeMessage();
        if (isMailLoop(mailbox, mimeMessage, new String[]{HEADER_FORWARDED})) {
            // Detected a mail loop.  Do not send MDN, but just discard the message
            String error = String.format("Detected a mail loop for message %s. No MDN sent.",
                Mime.getMessageID(mimeMessage));
            ZimbraLog.filter.info(error);
            throw ServiceException.FAILURE(error, null);
        }
        String reportTo = null;
        if (envelope != null && envelope.hasSender()) {
            reportTo = envelope.getSender().getEmailAddress();
        }
        if (reportTo == null || reportTo.isEmpty()) {
            String [] returnPath = mimeMessage.getHeader(HEADER_RETURN_PATH);
            if (returnPath == null || returnPath.length == 0) {
                // RFC 5429 2.2.1.
                // >> Note that according to [MDN], Message Disposition Notifications MUST
                // >> NOT be generated if the MAIL FROM (or Return-Path) is empty.
                throw new MessagingException("Neither 'envelope from' nor 'Return-Path' specified. Can't locate the address to reject to (No MDN sent)");
            } else {
                // At least one 'return-path' should exist.
                reportTo = returnPath[0];
            }
        }

        Account owner = mailbox.getAccount();
        Locale locale = owner.getLocale();
        String charset = owner.getPrefMailDefaultCharset();
        if (charset == null) {
            charset = MimeConstants.P_CHARSET_UTF8;
        }

        SMTPMessage report = new SMTPMessage(JMSession.getSmtpSession());

        // add the forwarded header account names to detect the mail loop between accounts
        for (String headerFwdAccountName : Mime.getHeaders(mimeMessage, HEADER_FORWARDED)) {
            report.addHeader(HEADER_FORWARDED, headerFwdAccountName);
        }
        report.addHeader(HEADER_FORWARDED, owner.getName());

        // MDN header
        report.setEnvelopeFrom("<>");
        report.setRecipient(javax.mail.Message.RecipientType.TO, new JavaMailInternetAddress(reportTo));
        String subject = L10nUtil.getMessage(MsgKey.seiveRejectMDNSubject, locale);
        report.setSubject(subject);
        report.setSentDate(new Date());
        InternetAddress address = new JavaMailInternetAddress(owner.getName());
        report.setFrom(address);

        MimeMultipart multi = new ZMimeMultipart("report");
        // part 1: human-readable notification
        String text = L10nUtil.getMessage(MsgKey.seiveRejectMDNErrorMsg, locale) + "\n" + reason;
        MimeBodyPart mpText = new ZMimeBodyPart();
        mpText.setText(text, CharsetUtil.checkCharset(text, charset));
        multi.addBodyPart(mpText);

        // part 2: disposition notification
        StringBuilder mdn = new StringBuilder();
        mdn.append("Final-Recipient: rfc822;").append(owner.getName()).append("\r\n");
        mdn.append("Disposition: automatic-action/MDN-sent-automatically");
        mdn.append("; deleted\r\n");

        MimeBodyPart mpMDN = new ZMimeBodyPart();
        mpMDN.setText(mdn.toString(), MimeConstants.P_CHARSET_UTF8);
        mpMDN.setHeader("Content-Type", "message/disposition-notification; charset=utf-8");
        multi.addBodyPart(mpMDN);

        // Assemble the MDN
        report.setContent(multi);
        report.setHeader("Content-Type", multi.getContentType() + "; report-type=disposition-notification");
        report.saveChanges();

        MailSender mailSender = mailbox.getMailSender().setSaveToSent(false);
        mailSender.setRecipients(reportTo);
        mailSender.setEnvelopeFrom("<>");
        mailSender.sendMimeMessage(octxt, mailbox, report);
    }


    public static void notifyMailto(LmtpEnvelope envelope, OperationContext octxt, Mailbox mailbox,
            ParsedMessage parsedMessage, String from, int importance, Map<String, String> options,
            String message, String mailto, Map<String, List<String>> mailtoParams)
                    throws MessagingException, ServiceException {
        // X-Zimbra-Forwarded
        MimeMessage mimeMessage = parsedMessage.getMimeMessage();
        if (isMailLoop(mailbox, mimeMessage, new String[]{HEADER_FORWARDED, HEADER_AUTO_SUBMITTED})) {
            String error = String.format("Detected a mail loop for message %s while notifying", Mime.getMessageID(mimeMessage));
            throw ServiceException.FAILURE(error, null);
        }

        Account account = mailbox.getAccount();
        MimeMessage notification = new Mime.FixedMimeMessage(JMSession.getSmtpSession(account));
        MailSender mailSender = mailbox.getMailSender().setSaveToSent(false);
        mailSender.setRedirectMode(true);

        // add the forwarded header account names to detect the mail loop between accounts
        for (String headerFwdAccountName : Mime.getHeaders(mimeMessage, HEADER_FORWARDED)) {
            notification.addHeader(HEADER_FORWARDED, headerFwdAccountName);
        }
        notification.addHeader(HEADER_FORWARDED, account.getName());

        // Envelope FROM
        // RFC 5436 2.7. (1st item of the 'guidelines')
        String envelopeFrom = null;
        String originalEnvelopeFrom = envelope == null ? null : envelope.getSender().getEmailAddress();
        if (originalEnvelopeFrom == null) {
            // Whenever the envelope FROM of the original message is <>, set <> to the notification message too
            mailSender.setEnvelopeFrom("<>");
        } else if (!StringUtil.isNullOrEmpty(from)) {
            mailSender.setEnvelopeFrom(from);
        } else {
            // System default value
            mailSender.setEnvelopeFrom("<>");
        }

        // Envelope TO & Header To/Cc
        // RFC 5436 2.7. (2nd and 5th item of the 'guidelines')
        Set<String> envelopeTos = new HashSet<String>();
        envelopeTos.add(mailto);
        notification.addRecipient(javax.mail.Message.RecipientType.TO, new JavaMailInternetAddress(mailto));

        List<String> tos = mailtoParams.get("to");
        if (tos != null && tos.size() > 0) {
            for (String to : tos) {
                envelopeTos.add(to);
                notification.addRecipient(javax.mail.Message.RecipientType.TO, new JavaMailInternetAddress(to));
            }
        }
        List<String> ccs = mailtoParams.get("cc");
        if (ccs != null && ccs.size() > 0) {
            for (String cc : ccs) {
                envelopeTos.add(cc);
                notification.addRecipient(javax.mail.Message.RecipientType.CC, new JavaMailInternetAddress(cc));
            }
        }
        List<String> bccs = mailtoParams.get("bcc");
        if (bccs != null && bccs.size() > 0) {
            for (String bcc : bccs) {
                envelopeTos.add(bcc);
                // No Bcc for the message header
            }
        }
        mailSender.setRecipients(envelopeTos.toArray(new String[envelopeTos.size()]));

        // Auto-Submitted
        // RFC 5436 2.7. (3rd item of the 'guidelines') and 2.7.1.
        StringBuilder autoSubmitted = new StringBuilder("auto-notified; owner-email=\"").append(account.getName()).append("\"");
        notification.addHeader(HEADER_AUTO_SUBMITTED, autoSubmitted.toString());

        // Header From
        // RFC 5436 2.7. (4th item of the 'guidelines')
        if (!StringUtil.isNullOrEmpty(from)) {
            // The "From:" header field of the notification message SHOULD be set
            // to the value of the ":from" tag to the notify action, if one is
            // specified, has email address syntax, and is valid according to the
            // implementation-specific security checks.
            notification.addHeader("from", from);
        } else {
            // If ":from" is not specified or is not valid, the
            // "From:" header field of the notification message SHOULD be set
            // either to the envelope "to" field from the triggering message, as
            // used by Sieve...
            // This MUST NOT be overridden by a "from" URI header, and any such
            // URI header MUST be ignored.
            notification.addHeader("from", mailbox.getAccount().getMail());
        }

        // Subject
        // RFC 5436 2.7. (6th item of the 'guidelines')
        notification.setSubject(message, getCharset(account, message));

        // Body
        // RFC 5436 2.7. (8th item of the 'guidelines')
        List<String> bodys = mailtoParams.get("body");
        if (bodys != null && bodys.size() > 0) {
            String body = bodys.get(0);
            notification.setText(body, getCharset(account, body));
        } else {
<<<<<<< HEAD
            notification.setText("");
        }
=======
		    notification.setText("");
		}
>>>>>>> 53196fea

        notification.saveChanges();

        // Misc.
        notification.setSentDate(new Date());
        for (String headerName : mailtoParams.keySet()) {
            if (!("to".equalsIgnoreCase(headerName) ||
                  "cc".equalsIgnoreCase(headerName) ||
                  "bcc".equalsIgnoreCase(headerName) ||
                  "from".equalsIgnoreCase(headerName) ||
                  "auto-submitted".equalsIgnoreCase(headerName) ||
                  "x-zimbra-forwarded".equalsIgnoreCase(headerName) ||
                  "body".equalsIgnoreCase(headerName))) {
                List<String> values = mailtoParams.get(headerName);
                for (String value : values) {
                    notification.addHeader(headerName, value);
                }
            }
        }

        mailSender.setDsnNotifyOptions(MailSender.DsnNotifyOption.NEVER);
        mailSender.sendMimeMessage(octxt, mailbox, notification);
    }

    /**
     * Gets appropriate charset for the given data. The charset preference order is:
     *                `
     * 1. "us-ascii"
     * 2. Account's zimbraPrefMailDefaultCharset attr
     * 3. "utf-8"
     *
     * @param account
     * @param data
     * @return
     */
    private static String getCharset(Account account, String data) {
        if (MimeConstants.P_CHARSET_ASCII.equals(CharsetUtil.checkCharset(data, MimeConstants.P_CHARSET_ASCII))) {
            return MimeConstants.P_CHARSET_ASCII;
        } else {
            return CharsetUtil.checkCharset(data, account.getAttr(Provisioning.A_zimbraPrefMailDefaultCharset, MimeConstants.P_CHARSET_UTF8));
        }
    }

    @VisibleForTesting
    static Map<String, String> getVarsMap(Mailbox mailbox, ParsedMessage parsedMessage, MimeMessage mimeMessage)
            throws MessagingException, ServiceException {
        Map<String, String> vars = new HashMap<String, String>() {
            @Override
            public String get(Object key) {
                return super.get(((String) key).toLowerCase());
            }
        };
        Enumeration enumeration = mimeMessage.getAllHeaders();
        while (enumeration.hasMoreElements()) {
            Header header = (Header) enumeration.nextElement();
            vars.put(header.getName().toLowerCase(),
                    ZInternetHeader.decode(mimeMessage.getHeader(header.getName(), ",")));
        }
        // raw subject could be encoded, so get the parsed subject
        vars.put("subject", parsedMessage.getSubject());
        MPartInfo bodyPart = Mime.getTextBody(parsedMessage.getMessageParts(), false);
        if (bodyPart != null) {
            try {
                vars.put("body",
                         Mime.getStringContent(bodyPart.getMimePart(), mailbox.getAccount().getPrefMailDefaultCharset()));
            } catch (IOException e) {
                ZimbraLog.filter.warn("Error in reading text body", e);
            }
        }
        return vars;
    }

    private static MimeMessage createRedirectMsgOnError(final MimeMessage originalMsg) throws MessagingException {
        // If MimeMessage.saveChanges fails, create a copy of the message
        // that doesn't recursively call updateHeaders() upon saveChanges().
        // This uses double the memory on malformed messages, but it should
        // avoid having a deep-buried misparse throw off the whole forward.
        // TODO: With JavaMail 1.4.3, this workaround might not be needed any more.
        return new Mime.FixedMimeMessage(originalMsg) {
            @Override
            protected void updateHeaders() throws MessagingException {
                setHeader("MIME-Version", "1.0");
                updateMessageID();
            }
        };
    }

    /**
     * Returns <tt>true</tt> if the triggering message is an automatically
     * generated message.
     * @param sourceMbox owner's mailbox
     * @param msg triggering message
     * @param checkHeaders a list of header field names to be checked on the triggering message.
     *  For the reply and notify (legacy Zimbra version) action, checks X-Zimbra-Forwarded
     *  For the notify (RFC compliant) action, checks X-Zimbra-Forwarded and Auto-Submitted headers.
     */
    private static boolean isMailLoop(Mailbox sourceMbox, MimeMessage msg, String[] checkHeaders)
    throws ServiceException {
        String userName = sourceMbox.getAccount().getName();
        for (String header : checkHeaders) {
            if (HEADER_FORWARDED.equals(header)) {
                String[] forwards = Mime.getHeaders(msg, HEADER_FORWARDED);
                for (String forward : forwards) {
                    if (StringUtil.equal(userName, forward)) {
                        return true;
                    }
                }
            } else if (HEADER_AUTO_SUBMITTED.equals(header)) {
                String[] values = Mime.getHeaders(msg, HEADER_AUTO_SUBMITTED);
                for (String value : values) {
                    String[] tokens = value.split(";");
                    if (tokens.length > 1) {
                        if ("no".equalsIgnoreCase(tokens[0].trim())) {
                            return false;
                        } else {
                            // Sample header value
                            //   Auto-Submitted: auto-notified; owner-email="recipient@example.org"
                            return true;
                        }
                    }
                }
            }
        }
        return false;
    }

    public static int getFlagBitmask(Collection<ActionFlag> actions, int startingBitMask) {
        int bitmask = startingBitMask;
        for (ActionFlag action : actions) {
            if (action.isSet()) {
                bitmask |= action.getFlag().toBitmask();
            } else {
                bitmask &= ~action.getFlag().toBitmask();
            }
        }
        return bitmask;
    }

    public static String[] getTagsUnion(String[] tags1, String[] tags2) {
        if (tags2 == null) {
            return tags1;
        } else if (tags1 == null) {
            return tags2;
        }

        Set<String> tags = Sets.newHashSet(tags1);
        tags.addAll(Arrays.asList(tags2));
        return tags.toArray(new String[tags.size()]);
    }

    public static String replaceVariables(Map<String, String> variables, List<String> matchedValues, String varName) {
        if (varName.indexOf("${") == -1) {
            return varName;
        }
        ZimbraLog.filter.debug("Variable: %s " , varName);
        ZimbraLog.filter.debug("Variable available: %s : %s", variables ,  matchedValues);
        String varValue = varName;
        List<String> varNames = getListOfVars(varName);
		for (String var : varNames) {
			String name = var.substring(2, var.indexOf("}"));
			name = handleQuotedAndEncodedVar(name);
			ZimbraLog.filter.debug("Sieve: variable expression is %s and variable name is: %s", var, name);
			if (name.length() == 0) {
				varValue = varName;
			} else if (name.length() == 1 && Character.isDigit(name.charAt(0))) {
				for (int i = 0; i < matchedValues.size(); ++i) {
					String pattern = "${" + i + "}";
					if (varName.contains(pattern)) {
						varValue = varValue.replace(pattern, matchedValues.get(i));
					}
				}
			} else {
				if (isValidSieveVariableName(name)) {
					if (variables.containsKey(name)) {
						varValue = varValue.replace(var, variables.get(name));
					} else {
						varValue = varValue.replace(var, "");
					}
				}
			}
		}
        varValue = handleQuotedAndEncodedVar(varValue);
        ZimbraLog.filter.debug("Sieve: variable value is: %s", varValue);
        return varValue;
    }
    
    
    /**
     * @param varName
     * @return
     */
    public static List<String> getListOfVars(String varName) {
        Stack<Character> stack = new Stack<Character>();
        List<String> varNames =  new ArrayList<String>();
        StringBuilder sb = new StringBuilder();
        
        char [] chars = varName.toCharArray();
        char previous = 0;
        boolean save = false;
        for (int i = 0; i < chars.length; i++) {
            char current = chars[i];
            if (current == '{' && previous == '$') {
                sb = new StringBuilder();
                stack.push(current);
                save = true;
                continue;
            } else if (current == '}') {
                char last = stack.peek();
                if (current == '}' && last == '{') {
                    stack.pop();
                    String var = sb.toString();
                    sb = new StringBuilder();
                    save = false;
                    varNames.add("${" + var + "}");
                }
                
            } 
            previous = chars[i];
            if (save) {
                sb.append(current);
            }
        }
        return varNames;
    }

    /**
     * @param varName
     * @return
     *  "${fo\o}"  => ${foo}  => the expansion of variable foo.
     * "${fo\\o}" => ${fo\o} => illegal identifier => left verbatim.
     * "\${foo}"  => ${foo}  => the expansion of variable foo.
     * "\\${foo}" => \${foo} => a backslash character followed by the
     *                           expansion of variable foo.
	 */
	public static String handleQuotedAndEncodedVar(String varName) {
		String processedStr  = varName;
		StringBuilder sb = new StringBuilder();
		char [] charArray = varName.toCharArray();
		for (int i = 0; i < charArray.length; ++i) {
			if (charArray[i] == '\\') {
				if (charArray[i] == '\\' && (i+1 <= charArray.length -1) && (charArray[i + 1] == '\\' || charArray[i + 1] == '*')) {
					sb.append('\\');
				}
			} else {
				sb.append(charArray[i]);
			}
		}
		processedStr = sb.toString();
		
		return processedStr;
	}

	public static boolean  isValidSieveVariableName(String varName) {
    	
    	Pattern pattern = Pattern.compile("[\\p{Alpha}$_.]*|[\\d]*",  Pattern.CASE_INSENSITIVE);
        if (pattern.matcher(varName).matches()) {
           return true;
        }
        return false;
    }
    
    /**
     * Converts a Sieve pattern in a java regex pattern
     */
    public static String sieveToJavaRegex(String pattern) {
        int ch;
        StringBuffer buffer = new StringBuffer(2 * pattern.length());
        for (ch = 0; ch < pattern.length(); ch++) {
            final char nextChar = pattern.charAt(ch);
            switch (nextChar) {
            case '*':
                //
                // Java Matcher has issues with repeated stars
                //
                buffer.append("(.*)?");
                break;
            case '?':
                buffer.append('.');
                break;
            case '\\':
                buffer.append('\\');
                if (ch == pattern.length() - 1)
                    buffer.append('\\');
                else if (isSieveMatcherSpecialChar(pattern.charAt(ch + 1)))
                    buffer.append(pattern.charAt(++ch));
                else
                    buffer.append('\\');
                break;
            default:
                if (isRegexSpecialChar(nextChar))
                    buffer.append('\\');
                buffer.append(nextChar);
                break;
            }
        }
        return buffer.toString();
    }
    
    /**
     * Returns true if the char is a special char for regex
     */
    private static boolean isRegexSpecialChar(char ch) {
        return (ch == '*' || ch == '?' || ch == '+' || ch == '[' || ch == ']'
                || ch == '(' || ch == ')' || ch == '|' || ch == '^'
                || ch == '$' || ch == '.' || ch == '{' || ch == '}' || ch == '\\');
    }

    /**
     * Returns true if the char is a special char for sieve matching
     */
    private static boolean isSieveMatcherSpecialChar(char ch) {
        return (ch == '*' || ch == '?' || ch == '\\');
    }
}
<|MERGE_RESOLUTION|>--- conflicted
+++ resolved
@@ -656,13 +656,8 @@
             String body = bodys.get(0);
             notification.setText(body, getCharset(account, body));
         } else {
-<<<<<<< HEAD
             notification.setText("");
         }
-=======
-		    notification.setText("");
-		}
->>>>>>> 53196fea
 
         notification.saveChanges();
 
@@ -858,7 +853,7 @@
         Stack<Character> stack = new Stack<Character>();
         List<String> varNames =  new ArrayList<String>();
         StringBuilder sb = new StringBuilder();
-        
+
         char [] chars = varName.toCharArray();
         char previous = 0;
         boolean save = false;
@@ -878,8 +873,7 @@
                     save = false;
                     varNames.add("${" + var + "}");
                 }
-                
-            } 
+            }
             previous = chars[i];
             if (save) {
                 sb.append(current);
@@ -891,7 +885,7 @@
     /**
      * @param varName
      * @return
-     *  "${fo\o}"  => ${foo}  => the expansion of variable foo.
+     * "${fo\o}"  => ${foo}  => the expansion of variable foo.
      * "${fo\\o}" => ${fo\o} => illegal identifier => left verbatim.
      * "\${foo}"  => ${foo}  => the expansion of variable foo.
      * "\\${foo}" => \${foo} => a backslash character followed by the
@@ -923,7 +917,7 @@
         }
         return false;
     }
-    
+
     /**
      * Converts a Sieve pattern in a java regex pattern
      */
