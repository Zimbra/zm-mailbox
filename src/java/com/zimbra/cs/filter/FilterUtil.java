--- conflicted
+++ resolved
@@ -14,8 +14,6 @@
  */
 package com.zimbra.cs.filter;
 
-<<<<<<< HEAD
-=======
 import java.io.IOException;
 import java.io.UnsupportedEncodingException;
 import java.util.Arrays;
@@ -36,7 +34,6 @@
 import com.zimbra.common.localconfig.LC;
 import com.zimbra.common.mime.MimeConstants;
 import com.zimbra.common.mime.shim.JavaMailInternetAddress;
->>>>>>> 292af1e5
 import com.zimbra.common.service.ServiceException;
 import com.zimbra.common.soap.Element;
 import com.zimbra.common.soap.MailConstants;
@@ -66,19 +63,6 @@
 import com.zimbra.cs.util.AccountUtil;
 import com.zimbra.cs.zclient.ZFolder;
 import com.zimbra.cs.zclient.ZMailbox;
-<<<<<<< HEAD
-import org.apache.jsieve.mail.Action;
-
-import javax.mail.Address;
-import javax.mail.MessagingException;
-import javax.mail.internet.InternetAddress;
-import javax.mail.internet.MimeMessage;
-import java.io.IOException;
-import java.util.Arrays;
-import java.util.Collection;
-import java.util.Map;
-=======
->>>>>>> 292af1e5
 
 public class FilterUtil {
 
@@ -399,10 +383,6 @@
         } catch (MessagingException e) {
             ZimbraLog.filter.warn("Envelope sender will be set to the default value.", e);
         }
-<<<<<<< HEAD
-        sender.setRecipients(destinationAddress);
-        sender.sendMimeMessage(null, sourceMbox, outgoingMsg);
-=======
     }
     
     private static boolean isDeliveryStatusNotification(MimeMessage msg)
@@ -422,105 +402,6 @@
             return true;
         }
         return false;
-    }
-
-    public static void reply(OperationContext octxt, Mailbox mailbox, ParsedMessage parsedMessage, String bodyTemplate)
-            throws MessagingException, ServiceException {
-        MimeMessage mimeMessage = parsedMessage.getMimeMessage();
-        if (isMailLoop(mailbox, mimeMessage)) {
-            String error = String.format("Detected a mail loop for message %s.", Mime.getMessageID(mimeMessage));
-            throw ServiceException.FAILURE(error, null);
-        }
-
-        MimeMessage replyMsg = new Mime.FixedMimeMessage(JMSession.getSession());
-        replyMsg.setHeader(HEADER_FORWARDED, mailbox.getAccount().getName());
-
-        String to = mimeMessage.getHeader("Reply-To", null);
-        if (StringUtil.isNullOrEmpty(to))
-            to = Mime.getSender(mimeMessage);
-        if (StringUtil.isNullOrEmpty(to))
-            throw new MessagingException("Can't locate the address to reply to");
-        replyMsg.setRecipient(javax.mail.Message.RecipientType.TO, new JavaMailInternetAddress(to));
-
-        String subject = mimeMessage.getSubject();
-        if (!subject.toLowerCase().startsWith("re:"))
-            subject = "Re: " + subject;
-        replyMsg.setSubject(subject);
-
-        Map<String, String> vars = getVarsMap(mailbox, parsedMessage, mimeMessage);
-        replyMsg.setText(StringUtil.fillTemplate(bodyTemplate, vars));
-
-        String origMsgId = mimeMessage.getMessageID();
-        if (!StringUtil.isNullOrEmpty(origMsgId))
-            replyMsg.setHeader("In-Reply-To", origMsgId);
-        replyMsg.setSentDate(new Date());
-        replyMsg.saveChanges();
-
-        MailSender mailSender = mailbox.getMailSender();
-        mailSender.setReplyType(MailSender.MSGTYPE_REPLY);
-        mailSender.sendMimeMessage(octxt, mailbox, replyMsg);
-    }
-
-    public static void notify(OperationContext octxt, Mailbox mailbox, ParsedMessage parsedMessage,
-                              String emailAddr, String subjectTemplate, String bodyTemplate, int maxBodyBytes)
-        throws MessagingException, ServiceException {
-        MimeMessage mimeMessage = parsedMessage.getMimeMessage();
-        if (isMailLoop(mailbox, mimeMessage)) {
-            String error = String.format("Detected a mail loop for message %s.", Mime.getMessageID(mimeMessage));
-            throw ServiceException.FAILURE(error, null);
-        }
-
-        MimeMessage notification = new Mime.FixedMimeMessage(JMSession.getSession());
-        notification.setHeader(HEADER_FORWARDED, mailbox.getAccount().getName());
-
-        notification.setRecipient(javax.mail.Message.RecipientType.TO, new JavaMailInternetAddress(emailAddr));
-
-        Map<String, String> vars = getVarsMap(mailbox, parsedMessage, mimeMessage);
-
-        if (!StringUtil.isNullOrEmpty(subjectTemplate))
-            notification.setSubject(StringUtil.fillTemplate(subjectTemplate, vars));
-
-        String body = StringUtil.fillTemplate(bodyTemplate, vars);
-        try {
-            if (maxBodyBytes > -1 && body.getBytes(MimeConstants.P_CHARSET_UTF8).length > maxBodyBytes)
-                // truncate body
-                body = new String(body.getBytes(MimeConstants.P_CHARSET_UTF8),
-                                  0, maxBodyBytes, MimeConstants.P_CHARSET_UTF8);
-        } catch (UnsupportedEncodingException e) {
-            ZimbraLog.filter.error("Error while truncating body", e);
-            body = "";
-        }
-        notification.setText(body);
-
-        notification.setSentDate(new Date());
-        notification.saveChanges();
-
-        MailSender mailSender = mailbox.getMailSender();
-        mailSender.sendMimeMessage(octxt, mailbox, notification);
-    }
-
-    private static Map<String, String> getVarsMap(Mailbox mailbox, ParsedMessage parsedMessage, MimeMessage mimeMessage)
-            throws MessagingException, ServiceException {
-        Map<String, String> vars = new HashMap<String, String>() {
-            @Override
-            public String get(Object key) {
-                return super.get(((String) key).toLowerCase());
-            }
-        };
-        Enumeration enumeration = mimeMessage.getAllHeaders();
-        while (enumeration.hasMoreElements()) {
-            Header header = (Header) enumeration.nextElement();
-            vars.put(header.getName().toLowerCase(), mimeMessage.getHeader(header.getName(), ","));
-        }
-        MPartInfo bodyPart = Mime.getTextBody(parsedMessage.getMessageParts(), false);
-        try {
-            vars.put("body",
-                     Mime.getStringContent(bodyPart.getMimePart(), mailbox.getAccount().getPrefMailDefaultCharset()));
-        } catch (IOException e) {
-            ZimbraLog.filter.warn("Error in reading text body", e);
-        }
-        return vars;
->>>>>>> 292af1e5
     }
 
     private static MimeMessage createRedirectMsgOnError(final MimeMessage originalMsg) throws MessagingException {
