/*
 * ***** BEGIN LICENSE BLOCK *****
 * Zimbra Collaboration Suite Server
 * Copyright (C) 2008, 2009, 2010, 2011 Zimbra, Inc.
 *
 * The contents of this file are subject to the Zimbra Public License
 * Version 1.3 ("License"); you may not use this file except in
 * compliance with the License.  You may obtain a copy of the License at
 * http://www.zimbra.com/license.
 *
 * Software distributed under the License is distributed on an "AS IS"
 * basis, WITHOUT WARRANTY OF ANY KIND, either express or implied.
 * ***** END LICENSE BLOCK *****
 */
package com.zimbra.cs.filter;

import com.google.common.base.Strings;
import com.zimbra.common.filter.Sieve;
import com.zimbra.common.service.ServiceException;
import com.zimbra.common.soap.Element;
import com.zimbra.common.soap.Element.ElementFactory;
import com.zimbra.common.soap.MailConstants;
import com.zimbra.common.util.StringUtil;
import org.apache.jsieve.parser.generated.Node;

import java.util.Date;
import java.util.List;

/**
 * Converts a Sieve node tree to the SOAP representation of
 * filter rules.
 */
public final class SieveToSoap extends SieveVisitor {

    private final Element root;
    private final List<String> ruleNames;
    private Element currentRule;
    private int currentRuleIndex = 0;

    public SieveToSoap(ElementFactory factory, List<String> ruleNames) {
        this.root = factory.createElement(MailConstants.E_FILTER_RULES);
        this.ruleNames = ruleNames;
    }

    public Element getRootElement() {
        return root;
    }

    @Override
    protected void visitRule(Node ruleNode, VisitPhase phase, RuleProperties props) {
        if (phase == VisitPhase.end) {
            return;
        }

        // rule element
        currentRule = root.addElement(MailConstants.E_FILTER_RULE);
        String name = getCurrentRuleName();
        if (name != null) {
            currentRule.addAttribute(MailConstants.A_NAME, name);
        }
        currentRule.addAttribute(MailConstants.A_ACTIVE, props.isEnabled);

        // filterTests element
        Element filterTests = currentRule.addElement(MailConstants.E_FILTER_TESTS);
        filterTests.addAttribute(MailConstants.A_CONDITION, props.condition.toString());

        // filterActions element
        currentRule.addElement(MailConstants.E_FILTER_ACTIONS);

        currentRuleIndex++;
    }

    private Element addTest(String elementName, RuleProperties props) throws ServiceException {
        Element tests = currentRule.getElement(MailConstants.E_FILTER_TESTS);
        int index = tests.listElements().size();
        Element test = tests.addElement(elementName);
        if (props.isNegativeTest) {
            test.addAttribute(MailConstants.A_NEGATIVE, "1");
        }
        test.addAttribute(MailConstants.A_INDEX, index);
        return test;
    }

    private Element addAction(String elementName) throws ServiceException {
        Element actions = currentRule.getElement(MailConstants.E_FILTER_ACTIONS);
        int index = actions.listElements().size();
        Element action = actions.addElement(elementName);
        action.addAttribute(MailConstants.A_INDEX, Integer.toString(index));
        return action;
    }

    @Override
    protected void visitAttachmentTest(Node node, VisitPhase phase, RuleProperties props) throws ServiceException {
        if (phase == VisitPhase.begin) {
            addTest(MailConstants.E_ATTACHMENT_TEST, props);
        }
    }

    @Override
    protected void visitBodyTest(Node node, VisitPhase phase, RuleProperties props, boolean caseSensitive, String value)
            throws ServiceException {
        if (phase == VisitPhase.begin) {
            Element test = addTest(MailConstants.E_BODY_TEST, props);
            if (caseSensitive) {
                test.addAttribute(MailConstants.A_CASE_SENSITIVE, caseSensitive);
            }
            test.addAttribute(MailConstants.A_VALUE, value);
        }
    }

    @Override
    protected void visitDateTest(Node node, VisitPhase phase, RuleProperties props,
            Sieve.DateComparison comparison, Date date) throws ServiceException {
        if (phase == VisitPhase.begin) {
            Element test = addTest(MailConstants.E_DATE_TEST, props);
            test.addAttribute(MailConstants.A_DATE_COMPARISON, comparison.toString());
            test.addAttribute(MailConstants.A_DATE, date.getTime() / 1000);
        }
    }

    @Override
    protected void visitCurrentTimeTest(Node node, VisitPhase phase, RuleProperties props,
            Sieve.DateComparison comparison, String timeStr) throws ServiceException {
        if (phase == VisitPhase.begin) {
            Element test = addTest(MailConstants.E_CURRENT_TIME_TEST, props);
            test.addAttribute(MailConstants.A_DATE_COMPARISON, comparison.toString());
            test.addAttribute(MailConstants.A_TIME, timeStr);
        }
    }

    @Override
    protected void visitCurrentDayOfWeekTest(Node node, VisitPhase phase, RuleProperties props, List<String> days)
            throws ServiceException {
        if (phase == VisitPhase.begin) {
            Element test = addTest(MailConstants.E_CURRENT_DAY_OF_WEEK_TEST, props);
            test.addAttribute(MailConstants.A_VALUE, StringUtil.join(",", days));
        }
    }

    @Override
    protected void visitTrueTest(Node node, VisitPhase phase, RuleProperties props) throws ServiceException {
        if (phase == VisitPhase.begin) {
            addTest(MailConstants.E_TRUE_TEST, props);
        }
    }

    @Override
    protected void visitHeaderExistsTest(Node node, VisitPhase phase, RuleProperties props, String header)
            throws ServiceException {
        if (phase == VisitPhase.begin) {
            Element test = addTest(MailConstants.E_HEADER_EXISTS_TEST, props);
            test.addAttribute(MailConstants.A_HEADER, header);
        }
    }

    @Override
    protected void visitHeaderTest(String testEltName, Node node, VisitPhase phase, RuleProperties props,
            List<String> headers, Sieve.StringComparison comparison, boolean caseSensitive, String value)
            throws ServiceException {
        if (phase == VisitPhase.begin) {
            Element test = addTest(testEltName, props);
            test.addAttribute(MailConstants.A_HEADER, StringUtil.join(",", headers));
            test.addAttribute(MailConstants.A_STRING_COMPARISON, comparison.toString());
            if (caseSensitive) {
                test.addAttribute(MailConstants.A_CASE_SENSITIVE, caseSensitive);
            }
            test.addAttribute(MailConstants.A_VALUE, value);
        }
    }

    @Override
    protected void visitAddressTest(Node node, VisitPhase phase, RuleProperties props, List<String> headers,
            Sieve.AddressPart part, Sieve.StringComparison comparison, boolean caseSensitive, String value)
            throws ServiceException {
        if (phase == VisitPhase.begin) {
            Element test = addTest(MailConstants.E_ADDRESS_TEST, props);
            test.addAttribute(MailConstants.A_HEADER, StringUtil.join(",", headers));
            test.addAttribute(MailConstants.A_PART, part.toString());
            test.addAttribute(MailConstants.A_STRING_COMPARISON, comparison.toString());
            if (caseSensitive) {
                test.addAttribute(MailConstants.A_CASE_SENSITIVE, caseSensitive);
            }
            test.addAttribute(MailConstants.A_VALUE, value);
        }
    }

    @Override
    protected void visitSizeTest(Node node, VisitPhase phase, RuleProperties props,
            Sieve.NumberComparison comparison, int size, String sizeString) throws ServiceException {
        if (phase == VisitPhase.begin) {
            Element test = addTest(MailConstants.E_SIZE_TEST, props);
            test.addAttribute(MailConstants.A_NUMBER_COMPARISON, comparison.toString());
            test.addAttribute(MailConstants.A_SIZE, sizeString);
        }
    }

    @Override
    protected void visitAddressBookTest(Node node, VisitPhase phase, RuleProperties props, String header)
            throws ServiceException {
        if (phase == VisitPhase.begin) {
            Element test = addTest(MailConstants.E_ADDRESS_BOOK_TEST, props);
            test.addAttribute(MailConstants.A_HEADER, header);
        }
    }

    @Override
    protected void visitContactRankingTest(Node node, VisitPhase phase, RuleProperties props, String header)
            throws ServiceException {
        if (phase == VisitPhase.begin) {
            Element test = addTest(MailConstants.E_CONTACT_RANKING_TEST, props);
            test.addAttribute(MailConstants.A_HEADER, header);
        }
    }

    @Override
    protected void visitMeTest(Node node, VisitPhase phase, RuleProperties props, String header)
            throws ServiceException {
        if (phase == VisitPhase.begin) {
            Element test = addTest(MailConstants.E_ME_TEST, props);
            test.addAttribute(MailConstants.A_HEADER, header);
        }
    }

    @Override
    protected void visitInviteTest(Node node, VisitPhase phase, RuleProperties props, List<String> methods)
            throws ServiceException {
        if (phase == VisitPhase.begin) {
            Element test = addTest(MailConstants.E_INVITE_TEST, props);
            for (String method : methods) {
                test.addElement(MailConstants.E_METHOD).setText(method);
            }
        }
    }

    @Override
    protected void visitConversationTest(Node node, VisitPhase phase, RuleProperties props, String where)
            throws ServiceException {
        if (phase == VisitPhase.begin) {
            Element test = addTest(MailConstants.E_CONVERSATION_TEST, props);
            test.addAttribute(MailConstants.A_WHERE, where);
        }
    }

    @Override
    protected void visitFacebookTest(Node node, VisitPhase phase, RuleProperties props) throws ServiceException {
        if (phase == VisitPhase.begin) {
            addTest(MailConstants.E_FACEBOOK_TEST, props);
        }
    }

    @Override
    protected void visitLinkedInTest(Node node, VisitPhase phase, RuleProperties props) throws ServiceException {
        if (phase == VisitPhase.begin) {
            addTest(MailConstants.E_LINKEDIN_TEST, props);
        }
    }

    @Override
    protected void visitSocialcastTest(Node node, VisitPhase phase, RuleProperties props) throws ServiceException {
        if (phase == VisitPhase.begin) {
            addTest(MailConstants.E_SOCIALCAST_TEST, props);
        }
    }

    @Override
    protected void visitTwitterTest(Node node, VisitPhase phase, RuleProperties props) throws ServiceException {
        if (phase == VisitPhase.begin) {
            addTest(MailConstants.E_TWITTER_TEST, props);
        }
    }

    @Override
    protected void visitListTest(Node node, VisitPhase phase, RuleProperties props) throws ServiceException {
        if (phase == VisitPhase.begin) {
            addTest(MailConstants.E_LIST_TEST, props);
        }
    }

    @Override
    protected void visitBulkTest(Node node, VisitPhase phase, RuleProperties props) throws ServiceException {
        if (phase == VisitPhase.begin) {
            addTest(MailConstants.E_BULK_TEST, props);
        }
    }

    private String getCurrentRuleName() {
        if (ruleNames == null || currentRuleIndex >= ruleNames.size()) {
            return null;
        }
        return ruleNames.get(currentRuleIndex);
    }

    @Override
    protected void visitDiscardAction(Node node, VisitPhase phase, RuleProperties props) throws ServiceException {
        if (phase == VisitPhase.begin) {
            addAction(MailConstants.E_ACTION_DISCARD);
        }
    }

    @Override
    protected void visitFileIntoAction(Node node, VisitPhase phase, RuleProperties props, String folderPath)
            throws ServiceException {
        if (phase == VisitPhase.begin) {
            addAction(MailConstants.E_ACTION_FILE_INTO).addAttribute(MailConstants.A_FOLDER_PATH, folderPath);
        }
    }

    @Override
    protected void visitFlagAction(Node node, VisitPhase phase, RuleProperties props, Sieve.Flag flag)
            throws ServiceException {
        if (phase == VisitPhase.begin) {
            addAction(MailConstants.E_ACTION_FLAG).addAttribute(MailConstants.A_FLAG_NAME, flag.toString());
        }
    }

    @Override
    protected void visitKeepAction(Node node, VisitPhase phase, RuleProperties props) throws ServiceException {
        if (phase == VisitPhase.begin) {
            addAction(MailConstants.E_ACTION_KEEP);
        }
    }

    @Override
    protected void visitRedirectAction(Node node, VisitPhase phase, RuleProperties props, String address)
            throws ServiceException {
        if (phase == VisitPhase.begin) {
            addAction(MailConstants.E_ACTION_REDIRECT).addAttribute(MailConstants.A_ADDRESS, address);
        }
    }

    @Override
    protected void visitReplyAction(Node node, VisitPhase phase, RuleProperties props, String bodyTemplate)
            throws ServiceException {
        if (phase == VisitPhase.begin) {
            addAction(MailConstants.E_ACTION_REPLY).addElement(MailConstants.E_CONTENT).addText(bodyTemplate);
        }
    }

    @Override
<<<<<<< HEAD
    protected void visitNotifyAction(Node node, VisitPhase phase, RuleProperties props, String emailAddr,
            String subjectTemplate, String bodyTemplate, int maxBodyBytes) throws ServiceException {
=======
    protected void visitNotifyAction(Node node, VisitPhase phase, RuleProperties props,
            String emailAddr, String subjectTemplate, String bodyTemplate, int maxBodyBytes, List<String> origHeaders)
            throws ServiceException {
>>>>>>> 5d53f099
        if (phase == VisitPhase.begin) {
            Element action = addAction(MailConstants.E_ACTION_NOTIFY);
            action.addAttribute(MailConstants.A_ADDRESS, emailAddr);
            if (!Strings.isNullOrEmpty(subjectTemplate)) {
                action.addAttribute(MailConstants.A_SUBJECT, subjectTemplate);
            }
            if (!Strings.isNullOrEmpty(bodyTemplate)) {
                action.addElement(MailConstants.E_CONTENT).addText(bodyTemplate);
            }
            if (maxBodyBytes != -1) {
                action.addAttribute(MailConstants.A_MAX_BODY_SIZE, maxBodyBytes);
<<<<<<< HEAD
            }
=======
            if (origHeaders != null && !origHeaders.isEmpty())
                action.addAttribute(MailConstants.A_ORIG_HEADERS, StringUtil.join(",", origHeaders));
>>>>>>> 5d53f099
        }
    }

     @Override
    protected void visitStopAction(Node node, VisitPhase phase, RuleProperties props) throws ServiceException {
        if (phase == VisitPhase.begin) {
            addAction(MailConstants.E_ACTION_STOP);
        }
    }

    @Override
    protected void visitTagAction(Node node, VisitPhase phase, RuleProperties props, String tagName)
            throws ServiceException {
        if (phase == VisitPhase.begin) {
            addAction(MailConstants.E_ACTION_TAG).addAttribute(MailConstants.A_TAG_NAME, tagName);
        }
    }
}<|MERGE_RESOLUTION|>--- conflicted
+++ resolved
@@ -337,14 +337,9 @@
     }
 
     @Override
-<<<<<<< HEAD
-    protected void visitNotifyAction(Node node, VisitPhase phase, RuleProperties props, String emailAddr,
-            String subjectTemplate, String bodyTemplate, int maxBodyBytes) throws ServiceException {
-=======
     protected void visitNotifyAction(Node node, VisitPhase phase, RuleProperties props,
             String emailAddr, String subjectTemplate, String bodyTemplate, int maxBodyBytes, List<String> origHeaders)
             throws ServiceException {
->>>>>>> 5d53f099
         if (phase == VisitPhase.begin) {
             Element action = addAction(MailConstants.E_ACTION_NOTIFY);
             action.addAttribute(MailConstants.A_ADDRESS, emailAddr);
@@ -356,12 +351,10 @@
             }
             if (maxBodyBytes != -1) {
                 action.addAttribute(MailConstants.A_MAX_BODY_SIZE, maxBodyBytes);
-<<<<<<< HEAD
-            }
-=======
-            if (origHeaders != null && !origHeaders.isEmpty())
+            }
+            if (origHeaders != null && !origHeaders.isEmpty()) {
                 action.addAttribute(MailConstants.A_ORIG_HEADERS, StringUtil.join(",", origHeaders));
->>>>>>> 5d53f099
+            }
         }
     }
 
