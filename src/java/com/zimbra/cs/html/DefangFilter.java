/*
 * ***** BEGIN LICENSE BLOCK *****
 * Zimbra Collaboration Suite Server
 * Copyright (C) 2005, 2006, 2007, 2008, 2009, 2010 Zimbra, Inc.
 * 
 * The contents of this file are subject to the Zimbra Public License
 * Version 1.3 ("License"); you may not use this file except in
 * compliance with the License.  You may obtain a copy of the License at
 * http://www.zimbra.com/license.
 * 
 * Software distributed under the License is distributed on an "AS IS"
 * basis, WITHOUT WARRANTY OF ANY KIND, either express or implied.
 * ***** END LICENSE BLOCK *****
 */

package com.zimbra.cs.html;

import org.apache.xerces.xni.Augmentations;
import org.apache.xerces.xni.NamespaceContext;
import org.apache.xerces.xni.QName;
import org.apache.xerces.xni.XMLAttributes;
import org.apache.xerces.xni.XMLLocator;
import org.apache.xerces.xni.XMLResourceIdentifier;
import org.apache.xerces.xni.XMLString;
import org.apache.xerces.xni.XNIException;
import org.cyberneko.html.filters.DefaultFilter;

import java.util.HashMap;
import java.util.HashSet;
import java.util.regex.Pattern;
import java.net.URI;
import java.net.URISyntaxException;

/**
 * very Mutated version of ElementRemover.java filter from cyberneko html.
 * change accepted/removed elements to static hashmaps for one-time 
 * initialization, switched from Hashtable to HashMap, sanatize
 * attributes, etc. 
 * 
 * TODO: more checks:
 * allow limited use of <meta> tags? like for Content-Type?
 * make sure any clicked links pop up in new window 
 * figure out how to block images by default, and how to re-enable them. styles?  
 * strict attr value checking?
 *  don't allow id attr in tags if we aren't putting html into an iframe (I'm assuming we are, and id's in iframes don't conflict with iframes elsewhere)
 * 
 *  
 * MAYBE:
 *  allow style but strip out /url(.*)/? Might have other reasons to leave it 
 * 
 */
public class DefangFilter extends DefaultFilter {

    /**
     * disable all form/input type tags
     */
    private static final boolean ENABLE_INPUT_TAGS = true;
    
    /**
     * enable table tags
     */
    private static final boolean ENABLE_TABLE_TAGS = true;

    /**
     * enable phrase tags (EM, STRONG, CITE, DFN, CODE, SAMP, KBD, VAR, ABBR, ACRONYM)
     */
    private static final boolean ENABLE_PHRASE_TAGS = true;
    
    /**
     * enable list tags (UL, OL, LI, DL, DT, DD, DIR, MENU)
     */
    private static final boolean ENABLE_LIST_TAGS = true;

    /**
     * enable font style tags (TT, I, B, BIG, SMALL, STRIKE, S, U) 
     */
    private static final boolean ENABLE_FONT_STYLE_TAGS = true;
    
    //
    // Constants
    //

    /** A "null" object. */
    protected static final Object NULL = new Object();

    // regexes inside of attr values to strip out
    private static final Pattern AV_JS_ENTITY = Pattern.compile("&\\{[^}]*\\}");
    private static final Pattern AV_SCRIPT_TAG = Pattern.compile("</?script/?>", Pattern.CASE_INSENSITIVE);
    
    // regex for URLs href. TODO: beef this up
<<<<<<< HEAD
    private static final Pattern VALID_URL = Pattern.compile("^(https?://[\\w-].*|mailto:.*|cid:.*|notes:.*|smb:.*|ftp:.*|gopher:.*|news:.*|tel:.*|callto:.*|webcal:.*|feed:.*:|file:.*|#)", Pattern.CASE_INSENSITIVE);
=======
	private static final Pattern VALID_URL = Pattern.compile("^(https?://[\\w-].*|mailto:.*|cid:.*|notes:.*|smb:.*|ftp:.*|gopher:.*|news:.*|tel:.*|callto:.*|webcal:.*|feed:.*:|file:.*)", Pattern.CASE_INSENSITIVE);
>>>>>>> 8367b063

    //
    // Data
    //

    // information

    /** attr Set cache */
    private static HashMap mAttrSetCache = new HashMap();

    /** Accepted elements. */
    private static HashMap mAcceptedElements = new HashMap();

    /** Removed elements. */
    private static HashMap mRemovedElements = new HashMap();

    // state

    private String mBaseHref = null;
    private URI mBaseHrefURI = null;

    /** Strip images */
    boolean mNeuterImages;

    /** The name of the element in the process of being removed. */
    protected String mRemovalElementName;

    /** Tracks the recursive nesting level of the element being removed.
     *  Since we're skipping from the element's open-tag to its close-tag,
     *  we need to make sure not to stop skipping if another element of
     *  the same type was nested in the first.  For instance,
     *  <pre>
     *    &lt;skipme>&lt;foo>&lt;skipme>XX&lt;/skipme>&lt;/foo>&lt;/skipme>
     *  </pre> should not stop skipping at the first <tt>&lt;/skipme></tt>
     *  but rather after the second. */
    protected int mRemovalElementCount;

    /** The style element depth */
    protected int mStyleDepth;

    //private static String[] STD_CORE = { "id", "class", "title", "style" };
    private static String CORE = "id,class,title,style,";
    private static String LANG = "dir,lang,xml:lang,";
    private static String CORE_LANG = CORE+LANG;
    private static String KBD = "accesskey,tabindex,";

    static {    
        // set which elements to accept
        acceptElement("a", CORE+KBD+",charset,coords,href,hreflang,name,rel,rev,shape,target,type");
        acceptElement("address", CORE_LANG);
        //acceptElement("base", "href"); //,target");
        acceptElement("bdo", CORE_LANG);
        acceptElement("blockquote", CORE_LANG+"cite");
        acceptElement("body", CORE_LANG+"background"); //+"alink,background,bgcolor,link,text,vlink");
        acceptElement("br", CORE+"clear");
        acceptElement("center", CORE_LANG);
        acceptElement("del", CORE_LANG+"cite,datetime");
        acceptElement("div", CORE_LANG+"align");
        acceptElement("head", LANG); // profile attr removed
        acceptElement("h1", CORE_LANG+"align");
        acceptElement("h2", CORE_LANG+"align");
        acceptElement("h3", CORE_LANG+"align");
        acceptElement("h4", CORE_LANG+"align");
        acceptElement("h5", CORE_LANG+"align");
        acceptElement("h6", CORE_LANG+"align");
        acceptElement("hr", CORE_LANG+"align,noshade,size,width");
        acceptElement("html", LANG+"xmlns");
        acceptElement("img", CORE_LANG+"align,alt,border,height,hspace,ismap,longdesc,src,usemap,vspace,width");
        acceptElement("ins", CORE_LANG+"cite");
        acceptElement("label", CORE_LANG+"for");
        //acceptElement("link", CORE_LANG+"charset,href,hreflang,media,ntarget,rel,rev,type");

        // NOTE: comment out noframes so its text shows up, since we are nuke frame-related tags
        //acceptElement("noframes", CORE_LANG);
        // NOTE: comment out noscript so its text shows up, since we are nuking script tags
        //acceptElement("noscript", CORE_LANG); // maybe convert to always execute if we are stripping script?
        acceptElement("p", CORE_LANG+"align");
        acceptElement("pre", CORE_LANG+"width");
        acceptElement("q", CORE_LANG+"cite");
        acceptElement("span", CORE_LANG);

        // style removed. TODO: see if we can safely include it or not, maybe by sanitizing
        acceptElement("style", CORE_LANG);
        acceptElement("sub",  CORE_LANG);
        acceptElement("sup",  CORE_LANG);

        //acceptElement("title", CORE_LANG);
        acceptElement("title", "");
        
        if (ENABLE_FONT_STYLE_TAGS) {
            acceptElement("b",  CORE_LANG);
            acceptElement("basefont", CORE_LANG+"color,face,size");
            acceptElement("big", CORE_LANG);
            acceptElement("font", CORE_LANG+"color,face,size");
            acceptElement("i", CORE_LANG);
            acceptElement("s", CORE_LANG);
            acceptElement("small", CORE_LANG);
            acceptElement("strike", CORE_LANG);
            acceptElement("tt", CORE_LANG);
            acceptElement("u", CORE_LANG);
        } else {
            // allow the text, just strip the tags
        }
        
        if (ENABLE_LIST_TAGS) {
            acceptElement("dir", CORE_LANG+"compact");
            acceptElement("dl", CORE_LANG);
            acceptElement("dt", CORE_LANG);
            acceptElement("li", CORE_LANG+"type,value");
            acceptElement("ol", CORE_LANG+"compact,start,type");
            acceptElement("ul", CORE_LANG+"compact,type");
            acceptElement("dd", CORE_LANG);
            acceptElement("menu", CORE_LANG+"compact");
        } else {
            // allow the text, just strip the tags
        }
        
        if (ENABLE_PHRASE_TAGS) {
            acceptElement("abbr", CORE_LANG);
            acceptElement("acronym", CORE_LANG);
            acceptElement("cite", CORE_LANG);
            acceptElement("code", CORE_LANG);
            acceptElement("dfn", CORE_LANG);
            acceptElement("em", CORE_LANG);
            acceptElement("kbd", CORE_LANG);
            acceptElement("samp", CORE_LANG);
            acceptElement("strong", CORE_LANG);
            acceptElement("var", CORE_LANG);
        } else {
            // allow the text, just strip the tags
        }

        if (ENABLE_TABLE_TAGS) {
            acceptElement("caption", CORE_LANG+"align");
            acceptElement("col",CORE_LANG+"alink,background,char,charoff,span,valign,width");
            acceptElement("colgroup", CORE_LANG+"alink,background,char,charoff,span,valign,width");
            acceptElement("table", CORE_LANG+"align,valign,background,bgcolor,border,cellpadding,cellspacing,frame,rules,summary,width");
            acceptElement("tbody", CORE_LANG+"align,background,char,charoff,valign");
            acceptElement("td", CORE_LANG+"abbr,align,axis,background,bgcolor,char,charoff,colspan,headers,height,nowrap,rowspan,scope,,valign,width");
            acceptElement("tfoot", CORE_LANG+"align,background,char,charoff,valign");
            acceptElement("th", CORE_LANG+"abbr,align,axis,background,bgcolor,char,charoff,colspan,headers,height,nowrap,rowspan,scope,valign,width");
            acceptElement("thead", CORE_LANG+"align,background,char,charoff,valign");
            acceptElement("tr", CORE_LANG+"align,background,bgcolor,char,charoff,valign");
        } else {
            // allow the text, just strip the tags
        }

        
        if (ENABLE_INPUT_TAGS) {
            acceptElement("area", CORE_LANG+KBD+"alt,coords,href,nohref,shape,target");
            acceptElement("button", CORE_LANG+KBD+"disabled,name,type,value");
            acceptElement("fieldset", CORE_LANG);
            acceptElement("form", CORE_LANG+"action,accept,acceptcharset,enctype,method,name,target");
            acceptElement("input", CORE_LANG+"accept,align,alt,checked,disabled,maxlength,name,readonly,size,src,type,value");
            acceptElement("legend", CORE_LANG+"align");
            acceptElement("map", CORE_LANG+"name");
            acceptElement("optgroup", CORE_LANG+"disabled,label");
            acceptElement("option", CORE_LANG+KBD+"disabled,label,selected,value");
            acceptElement("select", CORE_LANG+KBD+"disabled,multiple,name,size");
            acceptElement("textarea", CORE_LANG+"cols,disabled,name,readonly,rows");
        } else {
            removeElement("area");
            removeElement("button");
            removeElement("fieldset");
            removeElement("form");
            removeElement("input");
            removeElement("legend");
            removeElement("map");
            removeElement("optgroup");
            removeElement("option");
            removeElement("select");
            removeElement("textarea");
        }
        
        // completely remove these elements and all enclosing tags/text
        removeElement("applet");
        removeElement("frame");
        removeElement("frameset");
        removeElement("iframe");
        removeElement("object");
        removeElement("script");
        removeElement("style");
        
        // don't remove "content" of these tags since they have none.
        //removeElement("meta");
        //removeElement("param");        
    }
    
    /**
     * @param neuterImages
     */
    public DefangFilter(boolean neuterImages) {
        mNeuterImages = neuterImages;
    }

    /** 
     * Specifies that the given element should be accepted and, optionally,
     * which attributes of that element should be kept.
     *
     * @param element The element to accept.
     * @param attributes The comma-seperated list of attributes to be kept or null if no
     *                   attributes should be kept for this element.
     *
     * see #removeElement
     */
    public static void acceptElement(String element, String attributes) {
        element = element.toLowerCase();
        HashSet set = (HashSet) mAttrSetCache.get(attributes);
        if (set != null) {
            //System.out.println(element+" cached set "+set.size());
            mAcceptedElements.put(element, set);
            return;
        }
        set = new HashSet();
        String attrs[] = attributes.toLowerCase().split(",");
        if (attrs != null && attrs.length > 0) {
            for (int i=0; i < attrs.length; i++) {
                //System.out.println(element+"["+attrs[i]+"]");
                //deal with consecutive commas
                if (attrs[i].length() > 0)
                    set.add(attrs[i]);
            }
        }
        mAcceptedElements.put(element, set);
        mAttrSetCache.put(attributes, set);
    }

    /** 
     * Specifies that the given element should be completely removed. If an
     * element is encountered during processing that is on the remove list, 
     * the element's start and end tags as well as all of content contained
     * within the element will be removed from the processing stream.
     *
     * @param element The element to completely remove.
     */
    public static void removeElement(String element) {
        Object key = element.toLowerCase();
        Object value = NULL;
        mRemovedElements.put(key, value);
    } // removeElement(String)

    //
    // XMLDocumentHandler methods
    //

    // since Xerces-J 2.2.0

    /** Start document. */
    @Override public void startDocument(XMLLocator locator, String encoding, 
                              NamespaceContext nscontext, Augmentations augs) 
    throws XNIException {
        mRemovalElementCount = 0;
        super.startDocument(locator, encoding, nscontext, augs);
    } // startDocument(XMLLocator,String,NamespaceContext,Augmentations)

    // old methods

    /** Start document. */
    @Override public void startDocument(XMLLocator locator, String encoding, Augmentations augs)
    throws XNIException {
        startDocument(locator, encoding, null, augs);
    } // startDocument(XMLLocator,String,Augmentations)

    /** Start prefix mapping. */
    @Override public void startPrefixMapping(String prefix, String uri, Augmentations augs)
    throws XNIException {
        if (mRemovalElementName == null) {
            super.startPrefixMapping(prefix, uri, augs);
        }
    } // startPrefixMapping(String,String,Augmentations)

    /** Start element. */
    @Override public void startElement(QName element, XMLAttributes attributes, Augmentations augs)
    throws XNIException {
        String name = element.localpart;
        if (mRemovalElementName == null) {
            if (handleOpenTag(element, attributes))
                super.startElement(element, attributes, augs);
        } else {
            if (name.equalsIgnoreCase(mRemovalElementName))
                mRemovalElementCount++;
        }
        if (name.equalsIgnoreCase("style"))
            mStyleDepth++;
    } // startElement(QName,XMLAttributes,Augmentations)

    /** Empty element. */
    @Override public void emptyElement(QName element, XMLAttributes attributes, Augmentations augs)
    throws XNIException {
        if (mRemovalElementName == null && handleOpenTag(element, attributes)) {
            super.emptyElement(element, attributes, augs);
        }
    } // emptyElement(QName,XMLAttributes,Augmentations)

    /** Comment. */
    @Override public void comment(XMLString text, Augmentations augs)
    throws XNIException {
        if (mRemovalElementName == null) {
            super.comment(text, augs);
        }
    } // comment(XMLString,Augmentations)

    /** Processing instruction. */
    @Override public void processingInstruction(String target, XMLString data, Augmentations augs)
    throws XNIException {
        if (mRemovalElementName == null) {
            super.processingInstruction(target, data, augs);
        }
    } // processingInstruction(String,XMLString,Augmentations)

    /** Characters. */
    @Override public void characters(XMLString text, Augmentations augs) 
    throws XNIException {
        if (mRemovalElementName == null) {
            if (mStyleDepth > 0) {
                String result = text.toString().replaceAll("[uU][Rr][Ll]\\s*\\(.*\\)","url()");
                result = result.replaceAll("expression\\s*\\(.*\\)","");
                super.characters(new XMLString(result.toCharArray(), 0, result.length()), augs);    
            } else {
                super.characters(text, augs);
            }
        }
    } // characters(XMLString,Augmentations)

    /** Ignorable whitespace. */
    @Override public void ignorableWhitespace(XMLString text, Augmentations augs) 
    throws XNIException {
        if (mRemovalElementName == null) {
            super.ignorableWhitespace(text, augs);
        }
    } // ignorableWhitespace(XMLString,Augmentations)

    /** Start general entity. */
    @Override public void startGeneralEntity(String name, XMLResourceIdentifier id, String encoding, Augmentations augs)
    throws XNIException {
        if (mRemovalElementName == null) {
            super.startGeneralEntity(name, id, encoding, augs);
        }
    } // startGeneralEntity(String,XMLResourceIdentifier,String,Augmentations)

    /** Text declaration. */
    @Override public void textDecl(String version, String encoding, Augmentations augs)
    throws XNIException {
        if (mRemovalElementName == null) {
            super.textDecl(version, encoding, augs);
        }
    } // textDecl(String,String,Augmentations)

    /** End general entity. */
    @Override public void endGeneralEntity(String name, Augmentations augs)
    throws XNIException {
        if (mRemovalElementName == null) {
            super.endGeneralEntity(name, augs);
        }
    } // endGeneralEntity(String,Augmentations)

    /** Start CDATA section. */
    @Override public void startCDATA(Augmentations augs) throws XNIException {
        if (mRemovalElementName == null) {
            super.startCDATA(augs);
        }
    } // startCDATA(Augmentations)

    /** End CDATA section. */
    @Override public void endCDATA(Augmentations augs) throws XNIException {
        if (mRemovalElementName == null) {
            super.endCDATA(augs);
        }
    } // endCDATA(Augmentations)

    /** End element. */
    @Override public void endElement(QName element, Augmentations augs)
    throws XNIException {
        String name = element.localpart;
        if (mRemovalElementName == null) {
            if (elementAccepted(element.rawname))
                super.endElement(element, augs);
        } else {
            if (name.equalsIgnoreCase(mRemovalElementName) && --mRemovalElementCount == 0)
                mRemovalElementName = null;
        }
        if (name.equalsIgnoreCase("style"))
            mStyleDepth--;
    } // endElement(QName,Augmentations)

    /** End prefix mapping. */
    @Override public void endPrefixMapping(String prefix, Augmentations augs)
    throws XNIException {
        if (mRemovalElementName == null) {
            super.endPrefixMapping(prefix, augs);
        }
    } // endPrefixMapping(String,Augmentations)

    //
    // Protected methods
    //

    /** Returns true if the specified element is accepted. */
    protected static boolean elementAccepted(String element) {
        Object key = element.toLowerCase();
        return mAcceptedElements.containsKey(key);
    } // elementAccepted(String):boolean

    /** Returns true if the specified element should be removed. */
    protected static boolean elementRemoved(String element) {
        Object key = element.toLowerCase();
        return mRemovedElements.containsKey(key);
    } // elementRemoved(String):boolean

    /** Handles an open tag. */
    protected boolean handleOpenTag(QName element, XMLAttributes attributes) {
        String eName = element.rawname.toLowerCase();
        if (eName.equals("base")) {
            int index = attributes.getIndex("href");
            if (index != -1) {
                mBaseHref = attributes.getValue(index);
                if (mBaseHref != null) {
                    try {
                        mBaseHrefURI = new URI(mBaseHref);
                    } catch (URISyntaxException e) {
                        if (!mBaseHref.endsWith("/"))
                            mBaseHref += "/";
                    }
                }
            }
        }
        if (elementAccepted(element.rawname)) {
            Object value = mAcceptedElements.get(eName);
            if (value != NULL) {
                HashSet anames = (HashSet) value;
                int attributeCount = attributes.getLength();
                for (int i = 0; i < attributeCount; i++) {
                    String aName = attributes.getQName(i).toLowerCase();
                    if (!anames.contains(aName)) {
                        attributes.removeAttributeAt(i--);
                        attributeCount--;
                    } else {
                        sanatizeAttrValue(eName, aName, attributes, i);
                    }
                }
            } else {
                attributes.removeAllAttributes();
            }

            if (eName.equals("img")) {
                fixUrlBase(attributes, "src");
            } else if (eName.equals("a") || eName.equals("area")) {
                fixUrlBase(attributes, "href");                
            }
            fixUrlBase(attributes, "background");

            if (eName.equals("img") && mNeuterImages) {
                neuterTag(attributes, "src");
            } else if (eName.equals("a") || eName.equals("area")) {
                fixATag(attributes);
            }
            if (mNeuterImages) {
                neuterTag(attributes, "background");
            }

            return true;
        } else if (elementRemoved(element.rawname)) {
            mRemovalElementName = element.rawname;
            mRemovalElementCount = 1;
        }
        return false;
    } // handleOpenTag(QName,XMLAttributes):boolean

    private void fixUrlBase(XMLAttributes attributes, String attrName) {
        int index = attributes.getIndex(attrName);
        if (index != -1) {
            String value = attributes.getValue(index);
            if (mBaseHref != null && value != null && value.indexOf(":") == -1) {
                if (mBaseHrefURI != null) {
                    try {
                        attributes.setValue(index, mBaseHrefURI.resolve(value).toString());
                        return;
                    } catch (IllegalArgumentException e) {
                        // ignore and do string-logic
                    }
                }
                attributes.setValue(index, mBaseHref+value);
            }
        }
    }

    /**
     * @param attributes
     */
    private void neuterTag(XMLAttributes attributes, String aName) {
        String df_aName = "df"+aName;
        int dfIndex = attributes.getIndex(df_aName);
        int index = attributes.getIndex(aName);
        if (index != -1) {
            String aValue = attributes.getValue(index);
            if (dfIndex != -1) {
                attributes.setValue(dfIndex, aValue);
            } else {
                attributes.addAttribute(new QName("", df_aName, df_aName, null), "CDATA", aValue);
            }
            attributes.removeAttributeAt(index);
            // remove dups if there are multiple src attributes
            index = attributes.getIndex(aName);
            while (index != -1) {
                attributes.removeAttributeAt(index);
                index = attributes.getIndex(aName);
            }
        }
    }

    /**
     * make sure all <a> tags have a target="_blank" attribute set.
     * @param attributes
     */
    private void fixATag(XMLAttributes attributes) {
        // BEGIN: bug 7927
        int index = attributes.getIndex("href");
        if (index == -1)	// links that don't have a href don't need target="_blank"
            return;
        String href = attributes.getValue(index);
        if (href.indexOf('#') == 0) // LOCAL links don't need target="_blank"
            return;
        // END: bug 7927
        index = attributes.getIndex("target");
        if (index != -1) {
            attributes.setValue(index, "_blank");
        } else {
            attributes.addAttribute(new QName("", "target", "target", null), "CDATA", "_blank");
        }
    }

    /**
     * sanitize an attr value. For now, this means stirpping out Java Script entity tags &{...},
     * and <script> tags.
     * 
     * 
     */
    private void sanatizeAttrValue(String eName, String aName, XMLAttributes attributes, int i) {
        String value = attributes.getValue(i);
        //System.out.println("==== "+eName+" "+aName+" ("+value+")");
        String result = AV_JS_ENTITY.matcher(value).replaceAll("JS-ENTITY-BLOCKED");
        result = AV_SCRIPT_TAG.matcher(result).replaceAll("SCRIPT-TAG-BLOCKED");
        // TODO: change to set?
        if (aName.equalsIgnoreCase("href") || aName.equalsIgnoreCase("src") || aName.equalsIgnoreCase("longdesc") || aName.equalsIgnoreCase("usemap")){
            if (!VALID_URL.matcher(result).find()) {
<<<<<<< HEAD
                 result = "javascript:void(0)";
=======
                result = "javascript:void(0)";
>>>>>>> 8367b063
            }
        }
        if (aName.equalsIgnoreCase("style")) {
            result = value.replaceAll("/\\*.*\\*/","");
            result = result.replaceAll("[uU][Rr][Ll]\\s*\\(.*\\)","none");
            result = result.replaceAll("expression\\s*\\(.*\\)","");
        }
        if (!result.equals(value)) {
            //System.out.println("**** "+eName+" "+aName+" ("+result+")");
            attributes.setValue(i, result);
        }
    }

} // class DefaultFilter<|MERGE_RESOLUTION|>--- conflicted
+++ resolved
@@ -88,11 +88,7 @@
     private static final Pattern AV_SCRIPT_TAG = Pattern.compile("</?script/?>", Pattern.CASE_INSENSITIVE);
     
     // regex for URLs href. TODO: beef this up
-<<<<<<< HEAD
-    private static final Pattern VALID_URL = Pattern.compile("^(https?://[\\w-].*|mailto:.*|cid:.*|notes:.*|smb:.*|ftp:.*|gopher:.*|news:.*|tel:.*|callto:.*|webcal:.*|feed:.*:|file:.*|#)", Pattern.CASE_INSENSITIVE);
-=======
-	private static final Pattern VALID_URL = Pattern.compile("^(https?://[\\w-].*|mailto:.*|cid:.*|notes:.*|smb:.*|ftp:.*|gopher:.*|news:.*|tel:.*|callto:.*|webcal:.*|feed:.*:|file:.*)", Pattern.CASE_INSENSITIVE);
->>>>>>> 8367b063
+    private static final Pattern VALID_URL = Pattern.compile("^(https?://[\\w-].*|mailto:.*|cid:.*|notes:.*|smb:.*|ftp:.*|gopher:.*|news:.*|tel:.*|callto:.*|webcal:.*|feed:.*:|file:.*)", Pattern.CASE_INSENSITIVE);
 
     //
     // Data
@@ -638,11 +634,7 @@
         // TODO: change to set?
         if (aName.equalsIgnoreCase("href") || aName.equalsIgnoreCase("src") || aName.equalsIgnoreCase("longdesc") || aName.equalsIgnoreCase("usemap")){
             if (!VALID_URL.matcher(result).find()) {
-<<<<<<< HEAD
                  result = "javascript:void(0)";
-=======
-                result = "javascript:void(0)";
->>>>>>> 8367b063
             }
         }
         if (aName.equalsIgnoreCase("style")) {
