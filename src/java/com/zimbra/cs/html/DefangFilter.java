--- conflicted
+++ resolved
@@ -37,14 +37,14 @@
 
 /**
  * very Mutated version of ElementRemover.java filter from cyberneko html.
- * change accepted/removed elements to static hashmaps for one-time 
+ * change accepted/removed elements to static hashmaps for one-time
  * initialization, switched from Hashtable to HashMap, sanatize
- * attributes, etc. 
- * 
+ * attributes, etc.
+ *
  * TODO: more checks:
  * allow limited use of <meta> tags? like for Content-Type?
- * make sure any clicked links pop up in new window 
- * figure out how to block images by default, and how to re-enable them. styles?  
+ * make sure any clicked links pop up in new window
+ * figure out how to block images by default, and how to re-enable them. styles?
  * strict attr value checking?
  *  don't allow id attr in tags if we aren't putting html into an iframe (I'm assuming we are, and id's in iframes don't conflict with iframes elsewhere)
  */
@@ -54,7 +54,7 @@
      * disable all form/input type tags
      */
     private static final boolean ENABLE_INPUT_TAGS = true;
-    
+
     /**
      * enable table tags
      */
@@ -64,17 +64,17 @@
      * enable phrase tags (EM, STRONG, CITE, DFN, CODE, SAMP, KBD, VAR, ABBR, ACRONYM)
      */
     private static final boolean ENABLE_PHRASE_TAGS = true;
-    
+
     /**
      * enable list tags (UL, OL, LI, DL, DT, DD, DIR, MENU)
      */
     private static final boolean ENABLE_LIST_TAGS = true;
 
     /**
-     * enable font style tags (TT, I, B, BIG, SMALL, STRIKE, S, U) 
+     * enable font style tags (TT, I, B, BIG, SMALL, STRIKE, S, U)
      */
     private static final boolean ENABLE_FONT_STYLE_TAGS = true;
-    
+
     //
     // Constants
     //
@@ -83,22 +83,15 @@
     protected static final Object NULL = new Object();
 
     // regexes inside of attr values to strip out
-<<<<<<< HEAD
-    private static final Pattern AV_JS_ENTITY = Pattern.compile("&\\{[^}]*\\}");
-    private static final Pattern AV_SCRIPT_TAG = Pattern.compile("</?script/?>", Pattern.CASE_INSENSITIVE);
-      
-    // regex for URLs href. TODO: beef this up
-=======
+
     private static final Pattern AV_JS_ENTITY = Pattern.compile(LC.defang_av_js_entity.value());
     private static final Pattern AV_SCRIPT_TAG = Pattern.compile(LC.defang_av_script_tag.value(), Pattern.CASE_INSENSITIVE);
-    private static final Pattern AV_JAVASCRIPT = Pattern.compile(LC.defang_av_javascript.value(), Pattern.CASE_INSENSITIVE);
 
 
  // regex for URLs href. TODO: beef this up
->>>>>>> 628304c6
     private static final Pattern VALID_EXT_URL = Pattern.compile(LC.defang_valid_ext_url.value(), Pattern.CASE_INSENSITIVE);
-    private static final Pattern VALID_INT_IMG = Pattern.compile(LC.defang_valid_int_img.value());  
-    
+    private static final Pattern VALID_INT_IMG = Pattern.compile(LC.defang_valid_int_img.value());
+
     //
     // Data
     //
@@ -144,7 +137,7 @@
     private static String CORE_LANG = CORE+LANG;
     private static String KBD = "accesskey,tabindex,";
 
-    static {    
+    static {
         // set which elements to accept
         acceptElement("a", CORE+KBD+",charset,coords,href,hreflang,name,rel,rev,shape,target,type");
         acceptElement("address", CORE_LANG);
@@ -185,7 +178,7 @@
 
         //acceptElement("title", CORE_LANG);
         acceptElement("title", "");
-        
+
         if (ENABLE_FONT_STYLE_TAGS) {
             acceptElement("b",  CORE_LANG);
             acceptElement("basefont", CORE_LANG+"color,face,size");
@@ -200,7 +193,7 @@
         } else {
             // allow the text, just strip the tags
         }
-        
+
         if (ENABLE_LIST_TAGS) {
             acceptElement("dir", CORE_LANG+"compact");
             acceptElement("dl", CORE_LANG);
@@ -213,7 +206,7 @@
         } else {
             // allow the text, just strip the tags
         }
-        
+
         if (ENABLE_PHRASE_TAGS) {
             acceptElement("abbr", CORE_LANG);
             acceptElement("acronym", CORE_LANG);
@@ -244,7 +237,7 @@
             // allow the text, just strip the tags
         }
 
-        
+
         if (ENABLE_INPUT_TAGS) {
             acceptElement("area", CORE_LANG+KBD+"alt,coords,href,nohref,shape,target");
             acceptElement("button", CORE_LANG+KBD+"disabled,name,type,value");
@@ -270,7 +263,7 @@
             removeElement("select");
             removeElement("textarea");
         }
-        
+
         // completely remove these elements and all enclosing tags/text
         removeElement("applet");
         removeElement("frame");
@@ -281,9 +274,9 @@
 
         // don't remove "content" of these tags since they have none.
         //removeElement("meta");
-        //removeElement("param");        
-    }
-    
+        //removeElement("param");
+    }
+
     /**
      * @param neuterImages
      */
@@ -291,7 +284,7 @@
         mNeuterImages = neuterImages;
     }
 
-    /** 
+    /**
      * Specifies that the given element should be accepted and, optionally,
      * which attributes of that element should be kept.
      *
@@ -322,9 +315,9 @@
         mAttrSetCache.put(attributes, set);
     }
 
-    /** 
+    /**
      * Specifies that the given element should be completely removed. If an
-     * element is encountered during processing that is on the remove list, 
+     * element is encountered during processing that is on the remove list,
      * the element's start and end tags as well as all of content contained
      * within the element will be removed from the processing stream.
      *
@@ -343,9 +336,9 @@
     // since Xerces-J 2.2.0
 
     /** Start document. */
-    @Override 
-    public void startDocument(XMLLocator locator, String encoding, 
-                              NamespaceContext nscontext, Augmentations augs) 
+    @Override
+    public void startDocument(XMLLocator locator, String encoding,
+                              NamespaceContext nscontext, Augmentations augs)
     throws XNIException {
         mRemovalElementCount = 0;
         super.startDocument(locator, encoding, nscontext, augs);
@@ -407,7 +400,7 @@
     }
 
     /** Characters. */
-    @Override public void characters(XMLString text, Augmentations augs) 
+    @Override public void characters(XMLString text, Augmentations augs)
     throws XNIException {
         if (mRemovalElementName == null) {
             if (mStyleDepth > 0) {
@@ -432,7 +425,7 @@
     }
 
     /** Ignorable whitespace. */
-    @Override public void ignorableWhitespace(XMLString text, Augmentations augs) 
+    @Override public void ignorableWhitespace(XMLString text, Augmentations augs)
     throws XNIException {
         if (mRemovalElementName == null) {
             super.ignorableWhitespace(text, augs);
@@ -556,11 +549,11 @@
             if (eName.equals("img") || eName.equals("input")) {
                 fixUrlBase(attributes, "src");
             } else if (eName.equals("a") || eName.equals("area")) {
-                fixUrlBase(attributes, "href");                
+                fixUrlBase(attributes, "href");
             }
             fixUrlBase(attributes, "background");
 
-                            
+
             if (eName.equals("a") || eName.equals("area")) {
                 fixATag(attributes);
             }
@@ -570,9 +563,9 @@
                  (VALID_EXT_URL.matcher(srcValue).find() || // check for valid urls, and definitely defang
                  !VALID_INT_IMG.matcher(srcValue).find())) { 
                         neuterTag(attributes, "src");    
+                        }
+                neuterTag(attributes, "background");
                 }
-                neuterTag(attributes, "background");
-            }
 
             return true;
         } else if (elementRemoved(element.rawname)) {
@@ -657,12 +650,12 @@
         // get rid of any spaces that might throw off the regex
         value = value == null? null: value.trim();
         if (aName.equalsIgnoreCase("href") || aName.equalsIgnoreCase("longdesc") || aName.equalsIgnoreCase("usemap")){
-            if (!VALID_EXT_URL.matcher(value).find()) {
-                return true;
-            }
-        }
+			if (!VALID_EXT_URL.matcher(value).find()) {
+				return true;
+			}
+		}
         // We'll treat the SRC a little different since deleting it
-        // may annoy the front end. Here, we'll check for 
+        // may annoy the front end. Here, we'll check for
         // a valid url as well as just a valid filename in the
         // case that its an inline image
         if(aName.equals("src")) {
@@ -677,8 +670,8 @@
     /**
      * sanitize an attr value. For now, this means stirpping out Java Script entity tags &{...},
      * and <script> tags.
-     * 
-     * 
+     *
+     *
      */
     private void sanatizeAttrValue(String eName, String aName, XMLAttributes attributes, int i) {
         String value = attributes.getValue(i);
