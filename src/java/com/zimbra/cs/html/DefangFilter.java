--- conflicted
+++ resolved
@@ -88,11 +88,7 @@
     private static final Pattern AV_SCRIPT_TAG = Pattern.compile("</?script/?>", Pattern.CASE_INSENSITIVE);
     
     // regex for URLs href. TODO: beef this up
-<<<<<<< HEAD
 	private static final Pattern VALID_URL = Pattern.compile("^(https?://[\\w-].*|mailto:.*|cid:.*|notes:.*|smb:.*|ftp:.*|gopher:.*|news:.*|tel:.*|callto:.*|webcal:.*|feed:.*)", Pattern.CASE_INSENSITIVE);
-=======
-    private static final Pattern VALID_URL = Pattern.compile("^(https?://[\\w-].*|mailto:.*|cid:.*|notes:.*|smb:.*|ftp:.*|gopher:.*|news:.*|tel:.*|callto:.*|webcal:.*|feed:.*:|file:.*)", Pattern.CASE_INSENSITIVE);
->>>>>>> 4f36f0a9
 
     //
     // Data
@@ -638,12 +634,8 @@
         // TODO: change to set?
         if (aName.equalsIgnoreCase("href") || aName.equalsIgnoreCase("src") || aName.equalsIgnoreCase("longdesc") || aName.equalsIgnoreCase("usemap")){
             if (!VALID_URL.matcher(result).find()) {
-<<<<<<< HEAD
                 // TODO: just leave blank?
                 result = "about:blank";
-=======
-                 result = "javascript:void(0)";
->>>>>>> 4f36f0a9
             }
         }
         if (aName.equalsIgnoreCase("style")) {
