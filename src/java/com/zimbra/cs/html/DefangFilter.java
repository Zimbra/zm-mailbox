/*
 * ***** BEGIN LICENSE BLOCK *****
 * Zimbra Collaboration Suite Server
 * Copyright (C) 2005, 2006, 2007, 2008, 2009, 2010, 2011 VMware, Inc.
 * 
 * The contents of this file are subject to the Zimbra Public License
 * Version 1.3 ("License"); you may not use this file except in
 * compliance with the License.  You may obtain a copy of the License at
 * http://www.zimbra.com/license.
 * 
 * Software distributed under the License is distributed on an "AS IS"
 * basis, WITHOUT WARRANTY OF ANY KIND, either express or implied.
 * ***** END LICENSE BLOCK *****
 */

package com.zimbra.cs.html;

import java.net.URI;
import java.net.URISyntaxException;
import java.util.HashMap;
import java.util.HashSet;
import java.util.regex.Pattern;

import org.apache.xerces.xni.Augmentations;
import org.apache.xerces.xni.NamespaceContext;
import org.apache.xerces.xni.QName;
import org.apache.xerces.xni.XMLAttributes;
import org.apache.xerces.xni.XMLLocator;
import org.apache.xerces.xni.XMLResourceIdentifier;
import org.apache.xerces.xni.XMLString;
import org.apache.xerces.xni.XNIException;
import org.cyberneko.html.filters.DefaultFilter;

import com.google.common.base.Strings;
<<<<<<< HEAD

import java.util.HashMap;
import java.util.HashSet;
import java.util.regex.Pattern;
import java.net.URI;
import java.net.URISyntaxException;
=======
>>>>>>> cf93e590

/**
 * very Mutated version of ElementRemover.java filter from cyberneko html.
 * change accepted/removed elements to static hashmaps for one-time 
 * initialization, switched from Hashtable to HashMap, sanatize
 * attributes, etc. 
 * 
 * TODO: more checks:
 * allow limited use of <meta> tags? like for Content-Type?
 * make sure any clicked links pop up in new window 
 * figure out how to block images by default, and how to re-enable them. styles?  
 * strict attr value checking?
 *  don't allow id attr in tags if we aren't putting html into an iframe (I'm assuming we are, and id's in iframes don't conflict with iframes elsewhere)
 */
public class DefangFilter extends DefaultFilter {

    /**
     * disable all form/input type tags
     */
    private static final boolean ENABLE_INPUT_TAGS = true;
    
    /**
     * enable table tags
     */
    private static final boolean ENABLE_TABLE_TAGS = true;

    /**
     * enable phrase tags (EM, STRONG, CITE, DFN, CODE, SAMP, KBD, VAR, ABBR, ACRONYM)
     */
    private static final boolean ENABLE_PHRASE_TAGS = true;
    
    /**
     * enable list tags (UL, OL, LI, DL, DT, DD, DIR, MENU)
     */
    private static final boolean ENABLE_LIST_TAGS = true;

    /**
     * enable font style tags (TT, I, B, BIG, SMALL, STRIKE, S, U) 
     */
    private static final boolean ENABLE_FONT_STYLE_TAGS = true;
    
    //
    // Constants
    //

    /** A "null" object. */
    protected static final Object NULL = new Object();

    // regexes inside of attr values to strip out
    private static final Pattern AV_JS_ENTITY = Pattern.compile("&\\{[^}]*\\}");
    private static final Pattern AV_SCRIPT_TAG = Pattern.compile("</?script/?>", Pattern.CASE_INSENSITIVE);
    
    // regex for URLs href. TODO: beef this up
<<<<<<< HEAD
	private static final Pattern VALID_EXT_URL = Pattern.compile("^(https?://[\\w-].*|mailto:.*|notes:.*|smb:.*|ftp:.*|gopher:.*|news:.*|tel:.*|callto:.*|webcal:.*|feed:.*:|file:.*|#.+)", Pattern.CASE_INSENSITIVE);
    private static final Pattern VALID_INT_IMG = Pattern.compile("^data:|^cid:|\\.(jpg|jpeg|png|gif)$");
=======
    private static final Pattern VALID_EXT_URL = Pattern.compile("^(https?://[\\w-].*|mailto:.*|notes:.*|smb:.*|ftp:.*|gopher:.*|news:.*|tel:.*|callto:.*|webcal:.*|feed:.*:|file:.*|#.+)", Pattern.CASE_INSENSITIVE);
    private static final Pattern VALID_INT_IMG = Pattern.compile("^data:|^cid:");
    private static final Pattern VALID_IMG_FILE = Pattern.compile("\\.(jpg|jpeg|png|gif)$");
    
    // matches the file format that convertd uses so it doesn't get 'pnsrc'ed
    private static final Pattern VALID_CONVERTD_FILE = Pattern.compile("^index\\..*\\..*\\.(jpg|jpeg|png|gif)$");
>>>>>>> cf93e590

    //
    // Data
    //

    // information

    /** attr Set cache */
    private static HashMap<String, HashSet<String>> mAttrSetCache = new HashMap<String, HashSet<String>>();

    /** Accepted elements. */
    private static HashMap<String, HashSet<String>> mAcceptedElements = new HashMap<String, HashSet<String>>();

    /** Removed elements. */
    private static HashMap<String, Object> mRemovedElements = new HashMap<String, Object>();

    // state

    private String mBaseHref = null;
    private URI mBaseHrefURI = null;

    /** Strip images */
    boolean mNeuterImages;

    /** The name of the element in the process of being removed. */
    protected String mRemovalElementName;

    /** Tracks the recursive nesting level of the element being removed.
     *  Since we're skipping from the element's open-tag to its close-tag,
     *  we need to make sure not to stop skipping if another element of
     *  the same type was nested in the first.  For instance,
     *  <pre>
     *    &lt;skipme>&lt;foo>&lt;skipme>XX&lt;/skipme>&lt;/foo>&lt;/skipme>
     *  </pre> should not stop skipping at the first <tt>&lt;/skipme></tt>
     *  but rather after the second. */
    protected int mRemovalElementCount;

    /** The style element depth */
    protected int mStyleDepth;

    //private static String[] STD_CORE = { "id", "class", "title", "style" };
    private static String CORE = "id,class,title,style,";
    private static String LANG = "dir,lang,xml:lang,";
    private static String CORE_LANG = CORE+LANG;
    private static String KBD = "accesskey,tabindex,";

    static {    
        // set which elements to accept
        acceptElement("a", CORE+KBD+",charset,coords,href,hreflang,name,rel,rev,shape,target,type");
        acceptElement("address", CORE_LANG);
        //acceptElement("base", "href"); //,target");
        acceptElement("bdo", CORE_LANG);
        acceptElement("blockquote", CORE_LANG+"cite");
        acceptElement("body", CORE_LANG+"background"); //+"alink,background,bgcolor,link,text,vlink");
        acceptElement("br", CORE+"clear");
        acceptElement("center", CORE_LANG);
        acceptElement("del", CORE_LANG+"cite,datetime");
        acceptElement("div", CORE_LANG+"align");
        acceptElement("head", LANG); // profile attr removed
        acceptElement("h1", CORE_LANG+"align");
        acceptElement("h2", CORE_LANG+"align");
        acceptElement("h3", CORE_LANG+"align");
        acceptElement("h4", CORE_LANG+"align");
        acceptElement("h5", CORE_LANG+"align");
        acceptElement("h6", CORE_LANG+"align");
        acceptElement("hr", CORE_LANG+"align,noshade,size,width");
        acceptElement("html", LANG+"xmlns");
        acceptElement("img", CORE_LANG+"align,alt,border,height,hspace,ismap,longdesc,src,usemap,vspace,width");
        acceptElement("ins", CORE_LANG+"cite");
        acceptElement("label", CORE_LANG+"for");
        //acceptElement("link", CORE_LANG+"charset,href,hreflang,media,ntarget,rel,rev,type");

        // NOTE: comment out noframes so its text shows up, since we are nuke frame-related tags
        //acceptElement("noframes", CORE_LANG);
        // NOTE: comment out noscript so its text shows up, since we are nuking script tags
        //acceptElement("noscript", CORE_LANG); // maybe convert to always execute if we are stripping script?
        acceptElement("p", CORE_LANG+"align");
        acceptElement("pre", CORE_LANG+"width");
        acceptElement("q", CORE_LANG+"cite");
        acceptElement("span", CORE_LANG);

        acceptElement("style", CORE_LANG);
        acceptElement("sub",  CORE_LANG);
        acceptElement("sup",  CORE_LANG);

        //acceptElement("title", CORE_LANG);
        acceptElement("title", "");
        
        if (ENABLE_FONT_STYLE_TAGS) {
            acceptElement("b",  CORE_LANG);
            acceptElement("basefont", CORE_LANG+"color,face,size");
            acceptElement("big", CORE_LANG);
            acceptElement("font", CORE_LANG+"color,face,size");
            acceptElement("i", CORE_LANG);
            acceptElement("s", CORE_LANG);
            acceptElement("small", CORE_LANG);
            acceptElement("strike", CORE_LANG);
            acceptElement("tt", CORE_LANG);
            acceptElement("u", CORE_LANG);
        } else {
            // allow the text, just strip the tags
        }
        
        if (ENABLE_LIST_TAGS) {
            acceptElement("dir", CORE_LANG+"compact");
            acceptElement("dl", CORE_LANG);
            acceptElement("dt", CORE_LANG);
            acceptElement("li", CORE_LANG+"type,value");
            acceptElement("ol", CORE_LANG+"compact,start,type");
            acceptElement("ul", CORE_LANG+"compact,type");
            acceptElement("dd", CORE_LANG);
            acceptElement("menu", CORE_LANG+"compact");
        } else {
            // allow the text, just strip the tags
        }
        
        if (ENABLE_PHRASE_TAGS) {
            acceptElement("abbr", CORE_LANG);
            acceptElement("acronym", CORE_LANG);
            acceptElement("cite", CORE_LANG);
            acceptElement("code", CORE_LANG);
            acceptElement("dfn", CORE_LANG);
            acceptElement("em", CORE_LANG);
            acceptElement("kbd", CORE_LANG);
            acceptElement("samp", CORE_LANG);
            acceptElement("strong", CORE_LANG);
            acceptElement("var", CORE_LANG);
        } else {
            // allow the text, just strip the tags
        }

        if (ENABLE_TABLE_TAGS) {
            acceptElement("caption", CORE_LANG+"align");
            acceptElement("col",CORE_LANG+"alink,background,char,charoff,span,valign,width");
            acceptElement("colgroup", CORE_LANG+"alink,background,char,charoff,span,valign,width");
            acceptElement("table", CORE_LANG+"align,valign,background,bgcolor,border,cellpadding,cellspacing,frame,rules,summary,width");
            acceptElement("tbody", CORE_LANG+"align,background,char,charoff,valign");
            acceptElement("td", CORE_LANG+"abbr,align,axis,background,bgcolor,char,charoff,colspan,headers,height,nowrap,rowspan,scope,,valign,width");
            acceptElement("tfoot", CORE_LANG+"align,background,char,charoff,valign");
            acceptElement("th", CORE_LANG+"abbr,align,axis,background,bgcolor,char,charoff,colspan,headers,height,nowrap,rowspan,scope,valign,width");
            acceptElement("thead", CORE_LANG+"align,background,char,charoff,valign");
            acceptElement("tr", CORE_LANG+"align,background,bgcolor,char,charoff,valign");
        } else {
            // allow the text, just strip the tags
        }

        
        if (ENABLE_INPUT_TAGS) {
            acceptElement("area", CORE_LANG+KBD+"alt,coords,href,nohref,shape,target");
            acceptElement("button", CORE_LANG+KBD+"disabled,name,type,value");
            acceptElement("fieldset", CORE_LANG);
            acceptElement("form", CORE_LANG+"action,accept,acceptcharset,enctype,method,name,target");
            acceptElement("input", CORE_LANG+"accept,align,alt,checked,disabled,maxlength,name,readonly,size,type,value,src");
            acceptElement("legend", CORE_LANG+"align");
            acceptElement("map", CORE_LANG+"name");
            acceptElement("optgroup", CORE_LANG+"disabled,label");
            acceptElement("option", CORE_LANG+KBD+"disabled,label,selected,value");
            acceptElement("select", CORE_LANG+KBD+"disabled,multiple,name,size");
            acceptElement("textarea", CORE_LANG+"cols,disabled,name,readonly,rows");
        } else {
            removeElement("area");
            removeElement("button");
            removeElement("fieldset");
            removeElement("form");
            removeElement("input");
            removeElement("legend");
            removeElement("map");
            removeElement("optgroup");
            removeElement("option");
            removeElement("select");
            removeElement("textarea");
        }
        
        // completely remove these elements and all enclosing tags/text
        removeElement("applet");
        removeElement("frame");
        removeElement("frameset");
        removeElement("iframe");
        removeElement("object");
        removeElement("script");

        // don't remove "content" of these tags since they have none.
        //removeElement("meta");
        //removeElement("param");        
    }
    
    /**
     * @param neuterImages
     */
    public DefangFilter(boolean neuterImages) {
        mNeuterImages = neuterImages;
    }

    /** 
     * Specifies that the given element should be accepted and, optionally,
     * which attributes of that element should be kept.
     *
     * @param element The element to accept.
     * @param attributes The comma-seperated list of attributes to be kept or null if no
     *                   attributes should be kept for this element.
     *
     * see #removeElement
     */
    public static void acceptElement(String element, String attributes) {
        element = element.toLowerCase();
        HashSet<String> set = mAttrSetCache.get(attributes);
        if (set != null) {
            //System.out.println(element+" cached set "+set.size());
            mAcceptedElements.put(element, set);
            return;
        }
        set = new HashSet<String>();
        String attrs[] = attributes.toLowerCase().split(",");
        if (attrs != null && attrs.length > 0) {
            for (int i=0; i < attrs.length; i++) {
                //deal with consecutive commas
                if (attrs[i].length() > 0)
                    set.add(attrs[i]);
            }
        }
        mAcceptedElements.put(element, set);
        mAttrSetCache.put(attributes, set);
    }

    /** 
     * Specifies that the given element should be completely removed. If an
     * element is encountered during processing that is on the remove list, 
     * the element's start and end tags as well as all of content contained
     * within the element will be removed from the processing stream.
     *
     * @param element The element to completely remove.
     */
    public static void removeElement(String element) {
        String key = element.toLowerCase();
        Object value = NULL;
        mRemovedElements.put(key, value);
    }

    //
    // XMLDocumentHandler methods
    //

    // since Xerces-J 2.2.0

    /** Start document. */
    @Override 
    public void startDocument(XMLLocator locator, String encoding, 
                              NamespaceContext nscontext, Augmentations augs) 
    throws XNIException {
        mRemovalElementCount = 0;
        super.startDocument(locator, encoding, nscontext, augs);
    }

    // old methods

    /** Start document. */
    @Override public void startDocument(XMLLocator locator, String encoding, Augmentations augs)
    throws XNIException {
        startDocument(locator, encoding, null, augs);
    }

    /** Start prefix mapping. */
    @Override public void startPrefixMapping(String prefix, String uri, Augmentations augs)
    throws XNIException {
        if (mRemovalElementName == null) {
            super.startPrefixMapping(prefix, uri, augs);
        }
    }

    /** Start element. */
    @Override public void startElement(QName element, XMLAttributes attributes, Augmentations augs)
    throws XNIException {
        String name = element.localpart;
        if (mRemovalElementName == null) {
            if (handleOpenTag(element, attributes))
                super.startElement(element, attributes, augs);
        } else {
            if (name.equalsIgnoreCase(mRemovalElementName))
                mRemovalElementCount++;
        }
        if (name.equalsIgnoreCase("style"))
            mStyleDepth++;
    }

    /** Empty element. */
    @Override public void emptyElement(QName element, XMLAttributes attributes, Augmentations augs)
    throws XNIException {
        if (mRemovalElementName == null && handleOpenTag(element, attributes)) {
            super.emptyElement(element, attributes, augs);
        }
    }

    /** Comment. */
    @Override public void comment(XMLString text, Augmentations augs)
    throws XNIException {
        // we can safely ignore comments
        // they can only provide loop holes for hackers to exploit
        // e.g. CDATA sections are reported as comments with our HTML parser configuration
    }

    /** Processing instruction. */
    @Override public void processingInstruction(String target, XMLString data, Augmentations augs)
    throws XNIException {
        if (mRemovalElementName == null) {
            super.processingInstruction(target, data, augs);
        }
    }

    /** Characters. */
    @Override public void characters(XMLString text, Augmentations augs) 
    throws XNIException {
        if (mRemovalElementName == null) {
            if (mStyleDepth > 0) {
                String result = sanitizeStyleValue(text.toString());
                super.characters(new XMLString(result.toCharArray(), 0, result.length()), augs);
            } else {
                super.characters(text, augs);
            }
        }
    }

    private static final Pattern COMMENT = Pattern.compile("/\\*.*\\*/");
    // matches functions (like url(), expression(), etc), except rgb()
    private static final Pattern STYLE_UNWANTED_FUNC =
            Pattern.compile("[\\S&&[^:]]+(?<!rgb)\\s*\\(.[^:]*\\)", Pattern.CASE_INSENSITIVE);

    private static String sanitizeStyleValue(String value) {
        // remove comments
        value = COMMENT.matcher(value).replaceAll("");
        // strip off unwanted functions
        return STYLE_UNWANTED_FUNC.matcher(value).replaceAll("");
    }

    /** Ignorable whitespace. */
    @Override public void ignorableWhitespace(XMLString text, Augmentations augs) 
    throws XNIException {
        if (mRemovalElementName == null) {
            super.ignorableWhitespace(text, augs);
        }
    }

    /** Start general entity. */
    @Override public void startGeneralEntity(String name, XMLResourceIdentifier id, String encoding, Augmentations augs)
    throws XNIException {
        if (mRemovalElementName == null) {
            super.startGeneralEntity(name, id, encoding, augs);
        }
    }

    /** Text declaration. */
    @Override public void textDecl(String version, String encoding, Augmentations augs)
    throws XNIException {
        if (mRemovalElementName == null) {
            super.textDecl(version, encoding, augs);
        }
    }

    /** End general entity. */
    @Override public void endGeneralEntity(String name, Augmentations augs)
    throws XNIException {
        if (mRemovalElementName == null) {
            super.endGeneralEntity(name, augs);
        }
    }

    /** Start CDATA section. */
    @Override public void startCDATA(Augmentations augs) throws XNIException {
        if (mRemovalElementName == null) {
            super.startCDATA(augs);
        }
    }

    /** End CDATA section. */
    @Override public void endCDATA(Augmentations augs) throws XNIException {
        if (mRemovalElementName == null) {
            super.endCDATA(augs);
        }
    }

    /** End element. */
    @Override public void endElement(QName element, Augmentations augs)
    throws XNIException {
        String name = element.localpart;
        if (mRemovalElementName == null) {
            if (elementAccepted(element.rawname))
                super.endElement(element, augs);
        } else {
            if (name.equalsIgnoreCase(mRemovalElementName) && --mRemovalElementCount == 0)
                mRemovalElementName = null;
        }
        if (name.equalsIgnoreCase("style"))
            mStyleDepth--;
    }

    /** End prefix mapping. */
    @Override public void endPrefixMapping(String prefix, Augmentations augs)
    throws XNIException {
        if (mRemovalElementName == null) {
            super.endPrefixMapping(prefix, augs);
        }
    }

    //
    // Protected methods
    //

    /** Returns true if the specified element is accepted. */
    protected static boolean elementAccepted(String element) {
        String key = element.toLowerCase();
        return mAcceptedElements.containsKey(key);
    }

    /** Returns true if the specified element should be removed. */
    protected static boolean elementRemoved(String element) {
        String key = element.toLowerCase();
        return mRemovedElements.containsKey(key);
    }

    /** Handles an open tag. */
    protected boolean handleOpenTag(QName element, XMLAttributes attributes) {
        String eName = element.rawname.toLowerCase();
        if (eName.equals("base")) {
            int index = attributes.getIndex("href");
            if (index != -1) {
                mBaseHref = attributes.getValue(index);
                if (mBaseHref != null) {
                    try {
                        mBaseHrefURI = new URI(mBaseHref);
                    } catch (URISyntaxException e) {
                        if (!mBaseHref.endsWith("/"))
                            mBaseHref += "/";
                    }
                }
            }
        }
        if (elementAccepted(element.rawname)) {
            HashSet<String> value = mAcceptedElements.get(eName);
            if (value != NULL) {
                HashSet<String> anames = value;
                int attributeCount = attributes.getLength();
                for (int i = 0; i < attributeCount; i++) {
                    String aName = attributes.getQName(i).toLowerCase();
                    // remove the attribute if it isn't in the list of accepted names
                    // or it has invalid content
                    if (!anames.contains(aName) || removeAttrValue(eName, aName, attributes, i)) {
                        attributes.removeAttributeAt(i--);
                        attributeCount--;
                    } else {
                        sanatizeAttrValue(eName, aName, attributes, i);
                    }
                }
            } else {
                attributes.removeAllAttributes();
            }

            if (eName.equals("img") || eName.equals("input")) {
                fixUrlBase(attributes, "src");
            } else if (eName.equals("a") || eName.equals("area")) {
                fixUrlBase(attributes, "href");                
            }
            fixUrlBase(attributes, "background");

                            
            if (eName.equals("a") || eName.equals("area")) {
                fixATag(attributes);
            }
            if (mNeuterImages) {
                String srcValue = Strings.nullToEmpty(attributes.getValue("src"));
                if((eName.equals("img") || eName.equals("input")) && 
                 (VALID_EXT_URL.matcher(srcValue).find() || // check for valid urls, and definitely defang
                 !VALID_INT_IMG.matcher(srcValue).find())) { 
                        neuterTag(attributes, "src");    
                }
                neuterTag(attributes, "background");
            }

            return true;
        } else if (elementRemoved(element.rawname)) {
            mRemovalElementName = element.rawname;
            mRemovalElementCount = 1;
        }
        return false;
    }

    private void fixUrlBase(XMLAttributes attributes, String attrName) {
        int index = attributes.getIndex(attrName);
        if (index != -1) {
            String value = attributes.getValue(index);
            if (mBaseHref != null && value != null && value.indexOf(":") == -1) {
                if (mBaseHrefURI != null) {
                    try {
                        attributes.setValue(index, mBaseHrefURI.resolve(value).toString());
                        return;
                    } catch (IllegalArgumentException e) {
                        // ignore and do string-logic
                    }
                }
                attributes.setValue(index, mBaseHref+value);
            }
        }
    }

    /**
     * @param attributes
     */
    private void neuterTag(XMLAttributes attributes, String aName) {
        String df_aName = "df"+aName;
        int dfIndex = attributes.getIndex(df_aName);
        int index = attributes.getIndex(aName);
        if (index != -1) {
            String aValue = attributes.getValue(index);
            if (dfIndex != -1) {
                attributes.setValue(dfIndex, aValue);
            } else {
                attributes.addAttribute(new QName("", df_aName, df_aName, null), "CDATA", aValue);
            }
            attributes.removeAttributeAt(index);
            // remove dups if there are multiple src attributes
            index = attributes.getIndex(aName);
            while (index != -1) {
                attributes.removeAttributeAt(index);
                index = attributes.getIndex(aName);
            }
        }
    }

    /**
     * make sure all <a> tags have a target="_blank" attribute set.
     * @param attributes
     */
    private void fixATag(XMLAttributes attributes) {
        // BEGIN: bug 7927
        int index = attributes.getIndex("href");
        if (index == -1)	// links that don't have a href don't need target="_blank"
            return;
        String href = attributes.getValue(index);
        if (href.indexOf('#') == 0) // LOCAL links don't need target="_blank"
            return;
        // END: bug 7927
        index = attributes.getIndex("target");
        if (index != -1) {
            attributes.setValue(index, "_blank");
        } else {
            attributes.addAttribute(new QName("", "target", "target", null), "CDATA", "_blank");
        }
    }
    /**
     * Checks to see if an attr value should just be removed
     * @param eName The element name
     * @param aName The attribute name
     * @param attributes The set of the attribtues
     * @param i The index of the attribute
     * @return true if the attr should be removed, false if not
     */
    private boolean removeAttrValue(String eName, String aName, XMLAttributes attributes, int i) {
        String value = attributes.getValue(i);
        // get rid of any spaces that might throw off the regex
        value = value == null? null: value.trim();
        if (aName.equalsIgnoreCase("href") || aName.equalsIgnoreCase("longdesc") || aName.equalsIgnoreCase("usemap")){
            if (!VALID_EXT_URL.matcher(value).find()) {
                return true;
            }
        }
        // We'll treat the SRC a little different since deleting it
        // may annoy the front end. Here, we'll check for 
        // a valid url as well as just a valid filename in the
        // case that its an inline image
        if(aName.equals("src")) {
            if (!(VALID_EXT_URL.matcher(value).find() ||
                VALID_INT_IMG.matcher(value).find())) {
                attributes.setValue(i, "#");
                return false;
            }
        }
        return false;
    }
    /**
     * sanitize an attr value. For now, this means stirpping out Java Script entity tags &{...},
     * and <script> tags.
     * 
     * 
     */
    private void sanatizeAttrValue(String eName, String aName, XMLAttributes attributes, int i) {
        String value = attributes.getValue(i);
        String result = AV_JS_ENTITY.matcher(value).replaceAll("JS-ENTITY-BLOCKED");
        result = AV_SCRIPT_TAG.matcher(result).replaceAll("SCRIPT-TAG-BLOCKED");
        if (aName.equalsIgnoreCase("style")) {
            result = sanitizeStyleValue(value);
        }

        if (!result.equals(value)) {
            attributes.setValue(i, result);
        }
    }

}<|MERGE_RESOLUTION|>--- conflicted
+++ resolved
@@ -32,15 +32,6 @@
 import org.cyberneko.html.filters.DefaultFilter;
 
 import com.google.common.base.Strings;
-<<<<<<< HEAD
-
-import java.util.HashMap;
-import java.util.HashSet;
-import java.util.regex.Pattern;
-import java.net.URI;
-import java.net.URISyntaxException;
-=======
->>>>>>> cf93e590
 
 /**
  * very Mutated version of ElementRemover.java filter from cyberneko html.
@@ -94,18 +85,9 @@
     private static final Pattern AV_SCRIPT_TAG = Pattern.compile("</?script/?>", Pattern.CASE_INSENSITIVE);
     
     // regex for URLs href. TODO: beef this up
-<<<<<<< HEAD
 	private static final Pattern VALID_EXT_URL = Pattern.compile("^(https?://[\\w-].*|mailto:.*|notes:.*|smb:.*|ftp:.*|gopher:.*|news:.*|tel:.*|callto:.*|webcal:.*|feed:.*:|file:.*|#.+)", Pattern.CASE_INSENSITIVE);
     private static final Pattern VALID_INT_IMG = Pattern.compile("^data:|^cid:|\\.(jpg|jpeg|png|gif)$");
-=======
-    private static final Pattern VALID_EXT_URL = Pattern.compile("^(https?://[\\w-].*|mailto:.*|notes:.*|smb:.*|ftp:.*|gopher:.*|news:.*|tel:.*|callto:.*|webcal:.*|feed:.*:|file:.*|#.+)", Pattern.CASE_INSENSITIVE);
-    private static final Pattern VALID_INT_IMG = Pattern.compile("^data:|^cid:");
-    private static final Pattern VALID_IMG_FILE = Pattern.compile("\\.(jpg|jpeg|png|gif)$");
     
-    // matches the file format that convertd uses so it doesn't get 'pnsrc'ed
-    private static final Pattern VALID_CONVERTD_FILE = Pattern.compile("^index\\..*\\..*\\.(jpg|jpeg|png|gif)$");
->>>>>>> cf93e590
-
     //
     // Data
     //
