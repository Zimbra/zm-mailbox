--- conflicted
+++ resolved
@@ -1,7 +1,7 @@
 /*
  * ***** BEGIN LICENSE BLOCK *****
  * Zimbra Collaboration Suite Server
- * Copyright (C) 2006, 2007, 2008, 2009, 2010, 2011 VMware, Inc.
+ * Copyright (C) 2006, 2007, 2008, 2009, 2010 Zimbra, Inc.
  * 
  * The contents of this file are subject to the Zimbra Public License
  * Version 1.3 ("License"); you may not use this file except in
@@ -367,11 +367,7 @@
 			if (ctype == null)
                 name = getItem();
 			try {
-<<<<<<< HEAD
 				mUpload = FileUploadServlet.saveUpload(mReq.getInputStream(), name, ctype, mAuthAccount.getId());
-=======
-				mUpload = FileUploadServlet.saveUpload(mReq.getInputStream(), name, ctype, mAuthAccount.getId(), true);
->>>>>>> fbd980c5
                 ZimbraLog.dav.debug("Request: requested content-type: %s, actual content-type: %s", ctype, mUpload.getContentType());
 			} catch (ServiceException se) {
 				throw new DavException("can't save upload", HttpServletResponse.SC_REQUEST_ENTITY_TOO_LARGE, se);
@@ -542,11 +538,4 @@
     		return mAuthAccount.isPrefAppleIcalDelegationEnabled();
     	return false;
     }
-<<<<<<< HEAD
-=======
-    
-    public boolean isOverwriteSet() {
-        return mOverwrite;
-    }
->>>>>>> fbd980c5
 }