--- conflicted
+++ resolved
@@ -32,35 +32,17 @@
 import org.dom4j.Element;
 import org.dom4j.QName;
 
-import com.zimbra.client.ZFolder;
-import com.zimbra.client.ZMailbox;
-import com.zimbra.client.ZMountpoint;
-import com.zimbra.common.account.Key;
-import com.zimbra.common.service.ServiceException;
-import com.zimbra.common.util.HttpUtil;
-import com.zimbra.common.util.Pair;
-import com.zimbra.common.util.ZimbraLog;
 import com.zimbra.cs.account.Account;
 import com.zimbra.cs.account.Provisioning;
 import com.zimbra.cs.dav.resource.DavResource;
 import com.zimbra.cs.dav.resource.UrlNamespace;
 import com.zimbra.cs.dav.service.DavResponse;
-<<<<<<< HEAD
 import com.zimbra.common.service.ServiceException;
 import com.zimbra.common.util.ZimbraLog;
-=======
-import com.zimbra.cs.dav.service.DavServlet;
-import com.zimbra.cs.mailbox.MailItem;
->>>>>>> ebabe4a1
 import com.zimbra.cs.mailbox.Mailbox;
 import com.zimbra.cs.mailbox.MailboxManager;
 import com.zimbra.cs.mailbox.OperationContext;
 import com.zimbra.cs.service.FileUploadServlet;
-<<<<<<< HEAD
-=======
-import com.zimbra.cs.service.util.ItemId;
-import com.zimbra.cs.util.AccountUtil;
->>>>>>> ebabe4a1
 
 /**
  * 
@@ -388,11 +370,7 @@
 			if (ctype == null)
                 name = getItem();
 			try {
-			    Collection parentCollection = getRequestedParentCollection();
-			    boolean limitByFileUploadMaxSize = false;
-			    if (parentCollection.getDefaultView() == MailItem.Type.DOCUMENT || parentCollection.getDefaultView() == MailItem.Type.UNKNOWN)
-			        limitByFileUploadMaxSize = true;			 
-			    mUpload = FileUploadServlet.saveUpload(mReq.getInputStream(), name, ctype, mAuthAccount.getId(), limitByFileUploadMaxSize);
+				mUpload = FileUploadServlet.saveUpload(mReq.getInputStream(), name, ctype, mAuthAccount.getId(), true);
                 ZimbraLog.dav.debug("Request: requested content-type: %s, actual content-type: %s", ctype, mUpload.getContentType());
 			} catch (ServiceException se) {
 				throw new DavException("can't save upload", se);
