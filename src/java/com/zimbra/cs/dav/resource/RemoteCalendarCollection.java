--- conflicted
+++ resolved
@@ -192,23 +192,11 @@
     	Header[] respHeaders = null;
         try {
             AuthToken authToken = AuthProvider.getAuthToken(ctxt.getAuthAccount());
-<<<<<<< HEAD
-            ZAuthToken zat = authToken.toZAuthToken();
-            
-            Account target = Provisioning.getInstance().get(Provisioning.AccountBy.id, mRemoteId);
-            ZMailbox.Options zoptions = new ZMailbox.Options(zat, AccountUtil.getSoapUri(target));
-            zoptions.setNoSession(true);
-            zoptions.setTargetAccount(mRemoteId);
-            zoptions.setTargetAccountBy(Provisioning.AccountBy.id);
-            ZMailbox zmbx = ZMailbox.getMailbox(zoptions);
-            ZFolder f = zmbx.getFolderById(new ItemId(mRemoteId, mItemId).toString());
-=======
             Account target = Provisioning.getInstance().get(Provisioning.AccountBy.id, mRemoteOwnerId);
             if (target == null)
                 throw new DavException("can't create resource", HttpServletResponse.SC_INTERNAL_SERVER_ERROR);
             ZMailbox zmbx = getRemoteMailbox(authToken.toZAuthToken());
             ZFolder f = zmbx.getFolderById(new ItemId(mRemoteOwnerId, mRemoteId).toString());
->>>>>>> 7f2ef1c6
             
             @SuppressWarnings("unchecked")
             Enumeration reqHeaders = ctxt.getRequest().getHeaderNames();
@@ -249,12 +237,7 @@
     public void deleteAppointment(DavContext ctxt, int id) throws DavException {
         try {
             ZAuthToken zat = AuthProvider.getAuthToken(ctxt.getAuthAccount()).toZAuthToken();
-            Account target = Provisioning.getInstance().get(Provisioning.AccountBy.id, mRemoteId);
-            ZMailbox.Options zoptions = new ZMailbox.Options(zat, AccountUtil.getSoapUri(target));
-            zoptions.setNoSession(true);
-            zoptions.setTargetAccount(mRemoteId);
-            zoptions.setTargetAccountBy(Provisioning.AccountBy.id);
-            ZMailbox zmbx = ZMailbox.getMailbox(zoptions);
+            ZMailbox zmbx = getRemoteMailbox(zat);
             zmbx.deleteItem(Integer.toString(id), null);
         } catch (AuthProviderException e) {
             throw new DavException("can't delete", HttpServletResponse.SC_FORBIDDEN, e);
