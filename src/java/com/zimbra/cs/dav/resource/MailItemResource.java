/*
 * ***** BEGIN LICENSE BLOCK *****
 * 
 * Zimbra Collaboration Suite Server
 * Copyright (C) 2006, 2007 Zimbra, Inc.
 * 
 * The contents of this file are subject to the Yahoo! Public License
 * Version 1.0 ("License"); you may not use this file except in
 * compliance with the License.  You may obtain a copy of the License at
 * http://www.zimbra.com/license.
 * 
 * Software distributed under the License is distributed on an "AS IS"
 * basis, WITHOUT WARRANTY OF ANY KIND, either express or implied.
 * 
 * ***** END LICENSE BLOCK *****
 */
package com.zimbra.cs.dav.resource;

import java.io.ByteArrayInputStream;
import java.io.ByteArrayOutputStream;
import java.io.IOException;
import java.io.InputStream;
import java.util.ArrayList;
import java.util.Collections;
import java.util.Date;
import java.util.HashMap;
import java.util.List;
import java.util.Map;

import javax.servlet.http.HttpServletResponse;

import org.dom4j.DocumentException;
import org.dom4j.Element;
import org.dom4j.QName;
import org.dom4j.io.OutputFormat;
import org.dom4j.io.SAXReader;
import org.dom4j.io.XMLWriter;

import com.zimbra.common.service.ServiceException;
import com.zimbra.common.util.ZimbraLog;
import com.zimbra.cs.account.Account;
import com.zimbra.cs.account.Provisioning;
import com.zimbra.cs.account.Provisioning.AccountBy;
import com.zimbra.cs.dav.DavContext;
import com.zimbra.cs.dav.DavElements;
import com.zimbra.cs.dav.DavException;
import com.zimbra.cs.dav.DavProtocol;
import com.zimbra.cs.dav.property.ResourceProperty;
import com.zimbra.cs.dav.property.Acl.Ace;
import com.zimbra.cs.mailbox.ACL;
import com.zimbra.cs.mailbox.Folder;
import com.zimbra.cs.mailbox.MailItem;
import com.zimbra.cs.mailbox.MailServiceException;
import com.zimbra.cs.mailbox.Mailbox;
import com.zimbra.cs.mailbox.MailboxManager;
import com.zimbra.cs.mailbox.Metadata;

/**
 * Abstraction of DavResource that maps to MailItem in the mailbox.
 * Supports the dead properties that can be saved for DavResource.
 * 
 * @author jylee
 *
 */
public abstract class MailItemResource extends DavResource {
	protected int  mFolderId;
	protected int  mId;
	protected byte mType;
	protected String mEtag;
	protected String mSubject;
	protected String mPath;
	protected long mModifiedDate;
	protected String mOwnerId;
	protected Map<QName,Element> mDeadProps;
	protected String mRemoteOwnerId;
	protected int mRemoteId;
	
	private static final String CONFIG_KEY = "caldav";
	private static final int PROP_LENGTH_LIMIT = 1024;
    private static final String TEXT_PLAIN = "text/plain";
	
    private static final String BLUE   = "#0252D4FF";
    private static final String GREEN  = "#2CA10BFF";
    private static final String PURPLE = "#492BA1FF";
    private static final String RED    = "#E51717FF";
    private static final String PINK   = "#B027AEFF";
    private static final String ORANGE = "#F57802FF";
    private static final String DEFAULT_COLOR = ORANGE;
    
    protected static final String[] COLOR_MAP = {
    	DEFAULT_COLOR, BLUE, DEFAULT_COLOR, GREEN, PURPLE, RED, DEFAULT_COLOR, PINK, DEFAULT_COLOR, ORANGE
    };
    
    protected static final ArrayList<String> COLOR_LIST = new ArrayList<String>();
    
    static {
    	Collections.addAll(COLOR_LIST, COLOR_MAP);
    }
    
	public MailItemResource(DavContext ctxt, MailItem item) throws ServiceException {
		this(ctxt, getItemPath(ctxt, item), item);
	}
	
	public MailItemResource(DavContext ctxt, String path, MailItem item) throws ServiceException {
		super(path, ctxt.getUser());
		mFolderId = item.getFolderId();
		mId = item.getId();
		mType = item.getType();
		mEtag = MailItemResource.getEtag(item);
		mSubject = item.getSubject();
		mPath = item.getPath();
		mModifiedDate = item.getChangeDate();
		mOwnerId = item.getAccount().getId();
		try {
			mDeadProps = getDeadProps(ctxt, item);
		} catch (Exception e) {
			ZimbraLog.dav.warn("can't get dead properties for MailItem id="+mId, e);
		}
		setProperty(DavElements.P_GETETAG, mEtag);
		if (mModifiedDate > 0)
            setLastModifiedDate(mModifiedDate);
	}
	
	public MailItemResource(String path, String acct) {
		super(path, acct);
	}
	
	private static String getItemPath(DavContext ctxt, MailItem item) throws ServiceException {
		String path = ctxt.getCollectionPath();
		if (path != null)
			path += item.getName();
		else
			path = ctxt.getPath();
		if ((item.getType() == MailItem.TYPE_FOLDER || item.getType() == MailItem.TYPE_MOUNTPOINT) && !path.endsWith("/"))
			return path + "/";
		return path;
	}

	public boolean hasEtag() {
		return true;
	}
	
	@Override public String getEtag() {
		return mEtag;
	}
	
	protected Mailbox getMailbox(DavContext ctxt) throws ServiceException, DavException {
<<<<<<< HEAD
=======
		String user = ctxt.getUser();
		if (user == null)
			throw new DavException("invalid uri", HttpServletResponse.SC_NOT_FOUND, null);
>>>>>>> 6ea1cfdb
		Provisioning prov = Provisioning.getInstance();
		Account account = prov.get(AccountBy.id, mOwnerId);
		if (account == null)
			throw new DavException("no such account "+mOwnerId, HttpServletResponse.SC_NOT_FOUND, null);
		return MailboxManager.getInstance().getMailboxByAccount(account);
	}
	
	/* Deletes this resource. */
	public void delete(DavContext ctxt) throws DavException {
		if (mId == 0) 
			throw new DavException("cannot delete resource", HttpServletResponse.SC_FORBIDDEN, null);
		try {
			Mailbox mbox = getMailbox(ctxt);
			mbox.move(ctxt.getOperationContext(), mId, MailItem.TYPE_UNKNOWN, Mailbox.ID_FOLDER_TRASH);
		} catch (ServiceException se) {
			int resCode = se instanceof MailServiceException.NoSuchItemException ?
					HttpServletResponse.SC_NOT_FOUND : HttpServletResponse.SC_FORBIDDEN;
			throw new DavException("cannot delete item", resCode, se);
		}
	}

	/* Moves this resource to another Collection. */
	public void move(DavContext ctxt, Collection dest) throws DavException {
		if (mFolderId == dest.getId())
			return;
		try {
			Mailbox mbox = getMailbox(ctxt);
			mbox.move(ctxt.getOperationContext(), mId, MailItem.TYPE_UNKNOWN, dest.getId());
		} catch (ServiceException se) {
			int resCode = se instanceof MailServiceException.NoSuchItemException ?
					HttpServletResponse.SC_NOT_FOUND : HttpServletResponse.SC_FORBIDDEN;
			throw new DavException("cannot move item", resCode, se);
		}
	}

	/* Copies this resource to another Collection. */
	public MailItemResource copy(DavContext ctxt, Collection dest) throws DavException {
		try {
			Mailbox mbox = getMailbox(ctxt);
			MailItem item = mbox.copy(ctxt.getOperationContext(), mId, MailItem.TYPE_UNKNOWN, dest.getId());
			return UrlNamespace.getResourceFromMailItem(ctxt, item);
		} catch (ServiceException se) {
			int resCode = se instanceof MailServiceException.NoSuchItemException ?
					HttpServletResponse.SC_NOT_FOUND : HttpServletResponse.SC_FORBIDDEN;
			throw new DavException("cannot copy item", resCode, se);
		}
	}

	/* Renames this resource. */
	public void rename(DavContext ctxt, String newName, MailItemResource destCollection) throws DavException {
		try {
			Mailbox mbox = getMailbox(ctxt);
			if (isCollection()) {
				mbox.rename(ctxt.getOperationContext(), mId, MailItem.TYPE_FOLDER, newName, destCollection.mId);
			} else {
                mbox.rename(ctxt.getOperationContext(), mId, mType, newName, destCollection.mId);
			}
		} catch (ServiceException se) {
			int resCode = se instanceof MailServiceException.NoSuchItemException ?
					HttpServletResponse.SC_NOT_FOUND : HttpServletResponse.SC_FORBIDDEN;
			throw new DavException("cannot rename item", resCode, se);
		}
	}
	
	protected int getId() {
		return mId;
	}
	
	private Map<QName,Element> getDeadProps(DavContext ctxt, MailItem item) throws DocumentException, IOException, DavException, ServiceException {
		HashMap<QName,Element> props = new HashMap<QName,Element>();
		Mailbox mbox = item.getMailbox();
		Metadata data = mbox.getConfig(ctxt.getOperationContext(), CONFIG_KEY);
		if (data == null)
			return props;
		String configVal = data.get(Integer.toString(item.getId()), null);
		if (configVal == null)
			return props;
		if (configVal.length() == 0)
			return props;
		ByteArrayInputStream in = new ByteArrayInputStream(configVal.getBytes("UTF-8"));
		org.dom4j.Document doc = new SAXReader().read(in);
		Element e = doc.getRootElement();
		if (e == null)
			return props;
		for (Object obj : e.elements())
			if (obj instanceof Element) {
				Element elem = (Element) obj;
				elem.detach();
				props.put(elem.getQName(), elem);
			}
		return props;
	}

	/* Modifies the set of dead properties saved for this resource. 
	 * Properties in the parameter 'set' are added to the existing properties.
	 * Properties in 'remove' are removed.
	 */
	@Override
    public void patchProperties(DavContext ctxt, java.util.Collection<Element> set, java.util.Collection<QName> remove) throws DavException, IOException {
		for (QName n : remove)
				mDeadProps.remove(n);
		for (Element e : set) {
			QName name = e.getQName();
			if (name.equals(DavElements.E_DISPLAYNAME) &&
					(mType == MailItem.TYPE_FOLDER || mType == MailItem.TYPE_MOUNTPOINT)) {
				// rename folder
				try {
					String val = e.getText();
					String uri = getUri();
					Mailbox mbox = getMailbox(ctxt);
					mbox.rename(ctxt.getOperationContext(), mId, mType, val, mFolderId);
					setProperty(DavElements.P_DISPLAYNAME, val);
					UrlNamespace.addToRenamedResource(uri, this);
					UrlNamespace.addToRenamedResource(uri.substring(0, uri.length()-1), this);
				} catch (ServiceException se) {
					throw new DavException("unable to patch properties", DavProtocol.STATUS_FAILED_DEPENDENCY, se);
				}
				mDeadProps.remove(name);
				continue;
			} else if (name.equals(DavElements.E_CALENDAR_COLOR) &&
					(mType == MailItem.TYPE_FOLDER || mType == MailItem.TYPE_MOUNTPOINT)) {
				// change color
				String colorStr = e.getText();
				byte col = (byte) COLOR_LIST.indexOf(colorStr);
				if (col < 0) col = 0;
				try {
					Mailbox mbox = getMailbox(ctxt);
					mbox.setColor(ctxt.getOperationContext(), mId, mType, col);
				} catch (ServiceException se) {
					throw new DavException("unable to patch properties", DavProtocol.STATUS_FAILED_DEPENDENCY, se);
				}
				mDeadProps.remove(name);
				continue;
			}
			mDeadProps.put(name, e);
		}
		String configVal = "";
		if (mDeadProps.size() > 0) {
			org.dom4j.Document doc = org.dom4j.DocumentHelper.createDocument();
			Element top = doc.addElement(CONFIG_KEY);
			for (Map.Entry<QName,Element> entry : mDeadProps.entrySet())
				top.add(entry.getValue().detach());

			ByteArrayOutputStream out = new ByteArrayOutputStream();
			OutputFormat format = OutputFormat.createCompactFormat();
			XMLWriter writer = new XMLWriter(out, format);
			writer.write(doc);
			configVal = new String(out.toByteArray(), "UTF-8");
			
			if (configVal.length() > PROP_LENGTH_LIMIT)
				throw new DavException("unable to patch properties", DavProtocol.STATUS_INSUFFICIENT_STORAGE, null);
		}
		try {
			Mailbox mbox = getMailbox(ctxt);
			synchronized (mbox) {
				Metadata data = mbox.getConfig(ctxt.getOperationContext(), CONFIG_KEY);
				if (data == null)
					data = new Metadata();
				data.put(Integer.toString(mId), configVal);
				mbox.setConfig(ctxt.getOperationContext(), CONFIG_KEY, data);
			}
		} catch (ServiceException se) {
			throw new DavException("unable to patch properties", HttpServletResponse.SC_FORBIDDEN, se);
		}
	}
	
	public ResourceProperty getProperty(QName prop) {
		ResourceProperty rp = null;
		if (mDeadProps != null) {
			Element e = mDeadProps.get(prop);
			if (e != null)
				rp = new ResourceProperty(e);
		}
		if (rp == null)
			rp = super.getProperty(prop);
		return rp;
	}

	protected boolean isWebRequest(DavContext ctxt) {
		String userAgent = ctxt.getRequest().getHeader(DavProtocol.HEADER_USER_AGENT);
		if (userAgent != null && 
				(userAgent.indexOf("MSIE") >= 0 ||
				 userAgent.indexOf("Mozilla") >= 0)) {
			return true;
		}
		return false;
	}

    @Override public boolean hasContent(DavContext ctxt) {
		if (isWebRequest(ctxt))
			return true;
		return super.hasContent(ctxt);
	}

    @Override public InputStream getContent(DavContext ctxt) throws IOException, DavException {
		if (isWebRequest(ctxt))
			return getTextContent(ctxt);
		return getRawContent(ctxt);
	}

    @Override public String getContentType(DavContext ctxt) {
        if (isWebRequest(ctxt))
            return TEXT_PLAIN;
        return super.getContentType(ctxt);
    }

    protected InputStream getRawContent(DavContext ctxt) throws IOException, DavException {
    	return null;
    }
    
	protected InputStream getTextContent(DavContext ctxt) throws IOException {
		StringBuilder buf = new StringBuilder();
		buf.append("Request\n\n");
		buf.append("\tAuthenticated user:\t").append(ctxt.getAuthAccount().getName()).append("\n");
		buf.append("\tCurrent date:\t\t").append(new Date(System.currentTimeMillis())).append("\n");
		buf.append("\nResource\n\n");
		buf.append("\tName:\t\t\t").append(mSubject).append("\n");
		buf.append("\tPath:\t\t\t").append(mPath).append("\n");
		buf.append("\tDate:\t\t\t").append(new Date(mModifiedDate)).append("\n");
		buf.append("\tOwner account Id:\t").append(mOwnerId).append("\n");
		try {
			Provisioning prov = Provisioning.getInstance();
			Account account = prov.get(Provisioning.AccountBy.id, mOwnerId);
			buf.append("\tOwner account name:\t").append(account.getName()).append("\n");
		} catch (ServiceException se) {
		}
		buf.append("\nProperties\n\n");
		Element e = org.dom4j.DocumentHelper.createElement(DavElements.E_PROP);
		for (ResourceProperty rp : mProps.values())
			rp.toElement(ctxt, e, false);
		OutputFormat format = OutputFormat.createPrettyPrint();
		format.setTrimText(false);
		format.setOmitEncoding(false);
		ByteArrayOutputStream baos = new ByteArrayOutputStream();
		XMLWriter writer = new XMLWriter(baos, format);
		writer.write(e);
		buf.append(new String(baos.toByteArray()));
		return new ByteArrayInputStream(buf.toString().getBytes("UTF-8"));
	}
	
	public static String getEtag(MailItem item) {
		return getEtag(Long.toString(item.getModifiedSequence()), Long.toString(item.getSavedSequence()));
	}
	public static String getEtag(String modMetadata, String modContent) {
		return "\""+modMetadata+"-"+modContent+"\"";
	}
	
	public boolean isLocal() {
		return mRemoteOwnerId == null && mRemoteId == 0;
	}
	
	public String getRemoteOwnerId() {
		return mRemoteOwnerId;
	}
	
	public int getRemoteId() {
		return mRemoteId;
	}
	
	public void setAce(DavContext ctxt, List<Ace> aceList) throws ServiceException, DavException {
		ACL acl = new ACL();
		for (Ace ace : aceList)
			acl.grantAccess(ace.getZimbraId(), ace.getGranteeType(), ace.getRights(), null);

		Mailbox mbox = getMailbox(ctxt);
		mbox.setPermissions(ctxt.getOperationContext(), getId(), acl);
	}
	
	public List<Ace> getAce(DavContext ctxt) throws ServiceException, DavException {
		ArrayList<Ace> aces = new ArrayList<Ace>();
		Mailbox mbox = getMailbox(ctxt);
		MailItem item = mbox.getItemById(ctxt.getOperationContext(), mId, MailItem.TYPE_UNKNOWN);
		Folder f = null;
		if (item.getType() == MailItem.TYPE_FOLDER)
			f = (Folder)item;
		else
			f = mbox.getFolderById(ctxt.getOperationContext(), item.getParentId());
		for (ACL.Grant g : f.getEffectiveACL().getGrants()) {
			if (!g.hasGrantee())
				continue;
			aces.add(new Ace(g.getGranteeId(), g.getGrantedRights(), g.getGranteeType()));
		}
		return aces;
	}
}<|MERGE_RESOLUTION|>--- conflicted
+++ resolved
@@ -145,12 +145,6 @@
 	}
 	
 	protected Mailbox getMailbox(DavContext ctxt) throws ServiceException, DavException {
-<<<<<<< HEAD
-=======
-		String user = ctxt.getUser();
-		if (user == null)
-			throw new DavException("invalid uri", HttpServletResponse.SC_NOT_FOUND, null);
->>>>>>> 6ea1cfdb
 		Provisioning prov = Provisioning.getInstance();
 		Account account = prov.get(AccountBy.id, mOwnerId);
 		if (account == null)
