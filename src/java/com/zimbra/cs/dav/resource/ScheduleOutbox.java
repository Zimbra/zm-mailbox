/*
 * ***** BEGIN LICENSE BLOCK *****
 * 
 * Zimbra Collaboration Suite Server
 * Copyright (C) 2007 Zimbra, Inc.
 * 
 * The contents of this file are subject to the Yahoo! Public License
 * Version 1.0 ("License"); you may not use this file except in
 * compliance with the License.  You may obtain a copy of the License at
 * http://www.zimbra.com/license.
 * 
 * Software distributed under the License is distributed on an "AS IS"
 * basis, WITHOUT WARRANTY OF ANY KIND, either express or implied.
 * 
 * ***** END LICENSE BLOCK *****
 */
package com.zimbra.cs.dav.resource;

import java.io.IOException;
import java.io.InputStream;
import java.io.InputStreamReader;
import java.text.ParseException;
import java.util.ArrayList;
import java.util.Collections;
import java.util.Date;
import java.util.Enumeration;
import java.util.Iterator;

import javax.mail.Address;
import javax.mail.internet.AddressException;
import javax.mail.internet.InternetAddress;
import javax.mail.internet.MimeMessage;
import javax.servlet.http.HttpServletResponse;

import org.dom4j.Element;

import com.zimbra.common.service.ServiceException;
import com.zimbra.common.util.ZimbraLog;
import com.zimbra.cs.account.Account;
import com.zimbra.cs.account.Provisioning;
import com.zimbra.cs.account.Provisioning.AccountBy;
import com.zimbra.cs.dav.DavContext;
import com.zimbra.cs.dav.DavElements;
import com.zimbra.cs.dav.DavException;
import com.zimbra.cs.dav.DavProtocol;
import com.zimbra.cs.fb.FreeBusy;
import com.zimbra.cs.fb.FreeBusyQuery;
import com.zimbra.cs.mailbox.Folder;
import com.zimbra.cs.mailbox.Mailbox;
import com.zimbra.cs.mailbox.MailboxManager;
import com.zimbra.cs.mailbox.calendar.CalendarMailSender;
import com.zimbra.cs.mailbox.calendar.IcalXmlStrMap;
import com.zimbra.cs.mailbox.calendar.ParsedDateTime;
import com.zimbra.cs.mailbox.calendar.ParsedDuration;
import com.zimbra.cs.mailbox.calendar.ZAttendee;
import com.zimbra.cs.mailbox.calendar.ZCalendar;
import com.zimbra.cs.mailbox.calendar.ZOrganizer;
import com.zimbra.cs.mailbox.calendar.ZCalendar.ICalTok;
import com.zimbra.cs.mailbox.calendar.ZCalendar.ZComponent;
import com.zimbra.cs.mailbox.calendar.ZCalendar.ZProperty;
import com.zimbra.cs.util.AccountUtil;

public class ScheduleOutbox extends Collection {
	public ScheduleOutbox(DavContext ctxt, Folder f) throws DavException, ServiceException {
		super(ctxt, f);
		addResourceType(DavElements.E_SCHEDULE_OUTBOX);
	}
	
	public void handlePost(DavContext ctxt) throws DavException, IOException, ServiceException {
		String      originator = ctxt.getRequest().getHeader(DavProtocol.HEADER_ORIGINATOR);
		Enumeration recipients = ctxt.getRequest().getHeaders(DavProtocol.HEADER_RECIPIENT);

		InputStream in = ctxt.getUpload().getInputStream();

		ZCalendar.ZVCalendar vcalendar = ZCalendar.ZCalendarBuilder.build(new InputStreamReader(in, "UTF-8"));
		Iterator<ZComponent> iter = vcalendar.getComponentIterator();
		ZComponent req = null;
		while (iter.hasNext()) {
			req = iter.next();
			if (req.getTok() != ICalTok.VTIMEZONE)
				break;
			req = null;
		}
		if (req == null)
			throw new DavException("empty request", HttpServletResponse.SC_BAD_REQUEST);
		ZimbraLog.dav.debug("originator: "+originator);
        ArrayList<String> rcptArray = new ArrayList<String>();
        while (recipients.hasMoreElements()) {
            String rcpt = (String)recipients.nextElement();
            if (rcpt.indexOf(',') > 0) {
                String[] rcpts = rcpt.split(",");
                Collections.addAll(rcptArray, rcpts);
            } else {
                rcptArray.add(rcpt);
            }
        }
		Element scheduleResponse = ctxt.getDavResponse().getTop(DavElements.E_SCHEDULE_RESPONSE);
		for (String rcpt : rcptArray) {
			ZimbraLog.dav.debug("recipient email: "+rcpt);
			Element resp = scheduleResponse.addElement(DavElements.E_CALDAV_RESPONSE);
			switch (req.getTok()) {
			case VFREEBUSY:
				handleFreebusyRequest(ctxt, req, originator, rcpt, resp);
				break;
			case VEVENT:
				handleEventRequest(ctxt, vcalendar, req, originator, rcpt, resp);
				break;
			default:
				throw new DavException("unrecognized request: "+req.getTok(), HttpServletResponse.SC_BAD_REQUEST);
			}
		}
	}
	
	private void handleFreebusyRequest(DavContext ctxt, ZComponent vfreebusy, String originator, String rcpt, Element resp) throws DavException, ServiceException {
		ZProperty dtstartProp = vfreebusy.getProperty(ICalTok.DTSTART);
		ZProperty dtendProp = vfreebusy.getProperty(ICalTok.DTEND);
		ZProperty durationProp = vfreebusy.getProperty(ICalTok.DURATION);
		if (dtstartProp == null || dtendProp == null && durationProp == null)
			throw new DavException("missing dtstart or dtend/duration in the schedule request", HttpServletResponse.SC_BAD_REQUEST, null);
		long start, end;
		try {
			ParsedDateTime startTime = ParsedDateTime.parseUtcOnly(dtstartProp.getValue());
			start = startTime.getUtcTime();
			if (dtendProp != null) {
				end = ParsedDateTime.parseUtcOnly(dtendProp.getValue()).getUtcTime();
			} else {
				ParsedDuration dur = ParsedDuration.parse(durationProp.getValue());
				ParsedDateTime endTime = startTime.add(dur);
				end = endTime.getUtcTime();
			}
		} catch (ParseException pe) {
			throw new DavException("can't parse date", HttpServletResponse.SC_BAD_REQUEST, pe);
		}

		rcpt = rcpt.trim();
		ZimbraLog.dav.debug("rcpt: "+rcpt+", start: "+new Date(start)+", end: "+new Date(end));
		
		FreeBusy fb = null;
        if (ctxt.isFreebusyEnabled()) {
        	FreeBusyQuery fbQuery = new FreeBusyQuery(ctxt.getRequest(), ctxt.getAuthAccount(), start, end);
        	fbQuery.addEmailAddress(getAddressFromPrincipalURL(rcpt), FreeBusyQuery.CALENDAR_FOLDER_ALL);
        	java.util.Collection<FreeBusy> fbResult = fbQuery.getResults();
            if (fbResult.size() > 0)
            	fb = fbResult.iterator().next();
        }
        if (fb != null) {
        	String fbMsg = fb.toVCalendar(FreeBusy.Method.REPLY, originator, rcpt, null);
            resp.addElement(DavElements.E_RECIPIENT).setText(rcpt);
            resp.addElement(DavElements.E_REQUEST_STATUS).setText("2.0;Success");
            resp.addElement(DavElements.E_CALENDAR_DATA).setText(fbMsg);
        } else {
            resp.addElement(DavElements.E_RECIPIENT).setText(rcpt);
            resp.addElement(DavElements.E_REQUEST_STATUS).setText("5.3;No f/b for the user");
        }
	}

    private void handleEventRequest(DavContext ctxt, ZCalendar.ZVCalendar cal, ZComponent req, String originator, String rcpt, Element resp) throws ServiceException,DavException {
        if (!ctxt.isSchedulingEnabled()) {
            resp.addElement(DavElements.E_RECIPIENT).setText(rcpt);
            resp.addElement(DavElements.E_REQUEST_STATUS).setText("5.3;No scheduling for the user");
            return;
        }
        ArrayList<Address> recipients = new java.util.ArrayList<Address>();
        InternetAddress from, sender, to;
        try {
            from = AccountUtil.getFriendlyEmailAddress(getMailbox(ctxt).getAccount());
            if (originator.toLowerCase().startsWith("mailto:"))
                originator = originator.substring(7);
            sender = new InternetAddress(originator);
            if (rcpt.toLowerCase().startsWith("mailto:"))
                rcpt = rcpt.substring(7);
            to = new InternetAddress(rcpt);
            recipients.add(to);
        } catch (AddressException e) {
            resp.addElement(DavElements.E_RECIPIENT).setText(rcpt);
            resp.addElement(DavElements.E_REQUEST_STATUS).setText("3.7;"+rcpt);
            return;
        }
<<<<<<< HEAD
        String subject, uid, text, status, method;
=======
        ArrayList<Address> recipients = new java.util.ArrayList<Address>();
        recipients.add(to);
        String subject, uid, desc, descHtml, status, method;
>>>>>>> ea99a14d

        status = req.getPropVal(ICalTok.STATUS, "");
        method = cal.getPropVal(ICalTok.METHOD, "REQUEST");
        
        if (method.equals("REQUEST")) {
            ZProperty organizerProp = req.getProperty(ICalTok.ORGANIZER);
            if (organizerProp != null) {
                String organizerStr = this.getAddressFromPrincipalURL(new ZOrganizer(organizerProp).getAddress());
                if (!AccountUtil.addressMatchesAccount(getMailbox(ctxt).getAccount(), organizerStr))
                    throw new DavException("the requestor is not the organizer", HttpServletResponse.SC_FORBIDDEN);
            }
            subject = "Meeting Request: ";
        } else if (method.equals("REPLY")) {
            ZProperty attendeeProp = req.getProperty(ICalTok.ATTENDEE);
            if (attendeeProp == null)
                throw new DavException("missing property ATTENDEE", HttpServletResponse.SC_BAD_REQUEST);
            ZAttendee attendee = new ZAttendee(attendeeProp);
            String partStat = attendee.getPartStat();
            if (partStat.equals(IcalXmlStrMap.PARTSTAT_ACCEPTED)) {
                subject = "Accepted: ";
            } else if (partStat.equals(IcalXmlStrMap.PARTSTAT_TENTATIVE)) {
                subject = "Tentative: ";
            } else if (partStat.equals(IcalXmlStrMap.PARTSTAT_DECLINED)) {
                subject = "Declined: ";
            } else {
                subject = "Meeting Reply: ";
            }
        } else {
            subject = "Meeting: ";
        }
        
        if (status.equals("CANCELLED"))
            subject = "Meeting Cancelled: ";
        subject += req.getPropVal(ICalTok.SUMMARY, "");
        desc = req.getPropVal(ICalTok.DESCRIPTION, "");
        descHtml = req.getDescriptionHtml();
        uid = req.getPropVal(ICalTok.UID, null);
        if (uid == null) {
            resp.addElement(DavElements.E_RECIPIENT).setText(rcpt);
            resp.addElement(DavElements.E_REQUEST_STATUS).setText("3.1;UID");
            return;
        }
        try {
<<<<<<< HEAD
            MimeMessage mm = CalendarMailSender.createCalendarMessage(from, sender, recipients, subject, text, uid, cal);
=======
            MimeMessage mm = CalendarMailSender.createCalendarMessage(from, from, recipients, subject, desc, descHtml, uid, cal);
>>>>>>> ea99a14d
            Mailbox mbox = MailboxManager.getInstance().getMailboxByAccount(ctxt.getAuthAccount());
            mbox.getMailSender().sendMimeMessage(ctxt.getOperationContext(), mbox, true, mm, null, null, null, null, null, true, false);
        } catch (ServiceException e) {
            resp.addElement(DavElements.E_RECIPIENT).setText(rcpt);
            resp.addElement(DavElements.E_REQUEST_STATUS).setText("5.1");
        }
        resp.addElement(DavElements.E_RECIPIENT).setText(rcpt);
        resp.addElement(DavElements.E_REQUEST_STATUS).setText("2.0;Success");
    }
    
    /*
     * to workaround the pre release iCal bugs
     */
    protected String getAddressFromPrincipalURL(String url) throws ServiceException, DavException {
        url = url.trim();
        if (url.startsWith("http://")) {
            // iCal sets the organizer field to be the URL of
            // CalDAV account.
            //     ORGANIZER:http://jylee-macbook:7070/service/dav/user1
            int pos = url.indexOf("/service/dav/");
            if (pos != -1) {
                int start = pos + 13;
                int end = url.indexOf("/", start);
                String userId = (end == -1) ? url.substring(start) : url.substring(start, end);
                Account organizer = Provisioning.getInstance().get(AccountBy.name, userId);
                if (organizer == null)
                    throw new DavException("user not found: "+userId, HttpServletResponse.SC_BAD_REQUEST, null);
                return organizer.getName();
            }
        } else if (url.toLowerCase().startsWith("mailto:")) {
            // iCal sometimes prefixes the email addr with more than one mailto:
            while (url.toLowerCase().startsWith("mailto:")) {
                url = url.substring(7);
            }
        }
        return url;
    }
}<|MERGE_RESOLUTION|>--- conflicted
+++ resolved
@@ -176,13 +176,7 @@
             resp.addElement(DavElements.E_REQUEST_STATUS).setText("3.7;"+rcpt);
             return;
         }
-<<<<<<< HEAD
-        String subject, uid, text, status, method;
-=======
-        ArrayList<Address> recipients = new java.util.ArrayList<Address>();
-        recipients.add(to);
         String subject, uid, desc, descHtml, status, method;
->>>>>>> ea99a14d
 
         status = req.getPropVal(ICalTok.STATUS, "");
         method = cal.getPropVal(ICalTok.METHOD, "REQUEST");
@@ -226,11 +220,7 @@
             return;
         }
         try {
-<<<<<<< HEAD
-            MimeMessage mm = CalendarMailSender.createCalendarMessage(from, sender, recipients, subject, text, uid, cal);
-=======
-            MimeMessage mm = CalendarMailSender.createCalendarMessage(from, from, recipients, subject, desc, descHtml, uid, cal);
->>>>>>> ea99a14d
+            MimeMessage mm = CalendarMailSender.createCalendarMessage(from, sender, recipients, subject, desc, descHtml, uid, cal);
             Mailbox mbox = MailboxManager.getInstance().getMailboxByAccount(ctxt.getAuthAccount());
             mbox.getMailSender().sendMimeMessage(ctxt.getOperationContext(), mbox, true, mm, null, null, null, null, null, true, false);
         } catch (ServiceException e) {
