--- conflicted
+++ resolved
@@ -207,129 +207,129 @@
         Map<Integer /* calendar folder id */, String /* ctag */> ctagsSnapshot = null;
         CtagResponseCache ctagResponseCache = null;
         try {
-            // Are we running with cache enabled, and is this a cachable CalDAV ctag request?
+        // Are we running with cache enabled, and is this a cachable CalDAV ctag request?
     		if (ctagCacheEnabled && isCtagRequest(ctxt)) {
                 ctagResponseCache = CalendarCacheManager.getInstance().getCtagResponseCache();
                 gzipAccepted = ctxt.isGzipAccepted();
-    		    String targetUser = ctxt.getUser();
-    		    Account targetAcct = Provisioning.getInstance().get(AccountBy.name, targetUser);
-    		    boolean ownAcct = targetAcct != null && targetAcct.getId().equals(authUser.getId());
-    		    String parentPath = ctxt.getPath();
-    	        KnownUserAgent knownUA = ctxt.getKnownUserAgent();
-    	        // Use cache only when requesting own account and User-Agent and path are well-defined.
-    		    if (ownAcct && knownUA != null && parentPath != null) {
-    		        AccountKey accountKey = new AccountKey(targetAcct.getId());
-    		        AccountCtags allCtagsData = CalendarCacheManager.getInstance().getCtags(accountKey);
-    		        // We can't use cache if it doesn't have data for this user.
-    		        if (allCtagsData != null) {
-    		            boolean validRoot = true;
-                        int rootFolderId = Mailbox.ID_FOLDER_USER_ROOT;
-        		        if (!"/".equals(parentPath)) {
-        		            CtagInfo calInfoRoot = allCtagsData.getByPath(parentPath);
-        		            if (calInfoRoot != null)
-        		                rootFolderId = calInfoRoot.getId();
-        		            else
-        		                validRoot = false;
-        		        }
-        		        if (validRoot) {
-        		            // Is there a previously cached response?
+		    String targetUser = ctxt.getUser();
+		    Account targetAcct = Provisioning.getInstance().get(AccountBy.name, targetUser);
+		    boolean ownAcct = targetAcct != null && targetAcct.getId().equals(authUser.getId());
+		    String parentPath = ctxt.getPath();
+	        KnownUserAgent knownUA = ctxt.getKnownUserAgent();
+	        // Use cache only when requesting own account and User-Agent and path are well-defined.
+		    if (ownAcct && knownUA != null && parentPath != null) {
+		        AccountKey accountKey = new AccountKey(targetAcct.getId());
+		        AccountCtags allCtagsData = CalendarCacheManager.getInstance().getCtags(accountKey);
+		        // We can't use cache if it doesn't have data for this user.
+		        if (allCtagsData != null) {
+		            boolean validRoot = true;
+                    int rootFolderId = Mailbox.ID_FOLDER_USER_ROOT;
+    		        if (!"/".equals(parentPath)) {
+    		            CtagInfo calInfoRoot = allCtagsData.getByPath(parentPath);
+    		            if (calInfoRoot != null)
+    		                rootFolderId = calInfoRoot.getId();
+    		            else
+    		                validRoot = false;
+    		        }
+    		        if (validRoot) {
+    		            // Is there a previously cached response?
             		        ctagCacheKey = new CtagResponseCacheKey(targetAcct.getId(), knownUA.toString(), rootFolderId);
                             CtagResponseCacheValue ctagResponse = ctagResponseCache.get(ctagCacheKey);
-                            if (ctagResponse != null) {
-                                // Found a cached response.  Let's check if it's stale.
-                                // 1. If calendar list has been updated since, cached response is no good.
-                                String currentCalListVer = allCtagsData.getVersion();
-                                if (currentCalListVer.equals(ctagResponse.getVersion())) {
-                                    // 2. We have to examine ctags of individual calendars.
-                                    boolean cacheHit = true;
-                                    Map<Integer, String> oldCtags = ctagResponse.getCtags();
-                                    // We're good if ctags from before are unchanged.
-                                    for (Map.Entry<Integer, String> entry : oldCtags.entrySet()) {
-                                        int calFolderId = entry.getKey();
-                                        String ctag = entry.getValue();
-                                        CtagInfo calInfoCurr = allCtagsData.getById(calFolderId);
-                                        if (calInfoCurr == null) {
-                                            // Just a sanity check.  The cal list version check should have
-                                            // already taken care of added/removed calendars.
-                                            cacheHit = false;
-                                            break;
-                                        }
-                                        if (!ctag.equals(calInfoCurr.getCtag())) {
-                                            // A calendar has been modified.  Stale!
-                                            cacheHit = false;
-                                            break;
-                                        }
+                        if (ctagResponse != null) {
+                            // Found a cached response.  Let's check if it's stale.
+                            // 1. If calendar list has been updated since, cached response is no good.
+                            String currentCalListVer = allCtagsData.getVersion();
+                            if (currentCalListVer.equals(ctagResponse.getVersion())) {
+                                // 2. We have to examine ctags of individual calendars.
+                                boolean cacheHit = true;
+                                Map<Integer, String> oldCtags = ctagResponse.getCtags();
+                                // We're good if ctags from before are unchanged.
+                                for (Map.Entry<Integer, String> entry : oldCtags.entrySet()) {
+                                    int calFolderId = entry.getKey();
+                                    String ctag = entry.getValue();
+                                    CtagInfo calInfoCurr = allCtagsData.getById(calFolderId);
+                                    if (calInfoCurr == null) {
+                                        // Just a sanity check.  The cal list version check should have
+                                        // already taken care of added/removed calendars.
+                                        cacheHit = false;
+                                        break;
                                     }
-                    		        if (cacheHit) {
-                                        ZimbraLog.dav.debug("CTAG REQUEST CACHE HIT");
-                    		            // All good.  Send cached response.
-                                        ctxt.setStatus(DavProtocol.STATUS_MULTI_STATUS);
-                    		            HttpServletResponse response = ctxt.getResponse();
-                    		            response.setStatus(ctxt.getStatus());
-                    		            response.setContentType(DavProtocol.DAV_CONTENT_TYPE);
-                                        byte[] respData = ctagResponse.getResponseBody();
-                    		            response.setContentLength(ctagResponse.getRawLength());
-
-                    		            byte[] unzipped = null;
+                                    if (!ctag.equals(calInfoCurr.getCtag())) {
+                                        // A calendar has been modified.  Stale!
+                                        cacheHit = false;
+                                        break;
+                                    }
+                                }
+                		        if (cacheHit) {
+                                    ZimbraLog.dav.debug("CTAG REQUEST CACHE HIT");
+                		            // All good.  Send cached response.
+                                    ctxt.setStatus(DavProtocol.STATUS_MULTI_STATUS);
+                		            HttpServletResponse response = ctxt.getResponse();
+                		            response.setStatus(ctxt.getStatus());
+                		            response.setContentType(DavProtocol.DAV_CONTENT_TYPE);
+                                    byte[] respData = ctagResponse.getResponseBody();
+                		            response.setContentLength(ctagResponse.getRawLength());
+
+                		            byte[] unzipped = null;
                     		            if (ZimbraLog.dav.isDebugEnabled() || (ctagResponse.isGzipped() && !gzipAccepted)) {
-                    		                if (ctagResponse.isGzipped()) {
-                                                ByteArrayInputStream bais = new ByteArrayInputStream(respData);
-                                                ByteArrayOutputStream baos = new ByteArrayOutputStream();
-                                                GZIPInputStream gzis = null;
-                                                try {
-                                                    gzis = new GZIPInputStream(bais, respData.length);
-                                                    ByteUtil.copy(gzis, false, baos, true);
-                                                } finally {
-                                                    ByteUtil.closeStream(gzis);
-                                                }
-                                                unzipped = baos.toByteArray();
-                    		                } else {
-                    		                    unzipped = respData;
-                    		                }
-                    		                if (ZimbraLog.dav.isDebugEnabled())
-                                                ZimbraLog.dav.debug("RESPONSE:\n" + new String(unzipped, "UTF-8"));
-                    		            }
-                    		            if (!ctagResponse.isGzipped()) {
+                		                if (ctagResponse.isGzipped()) {
+                                            ByteArrayInputStream bais = new ByteArrayInputStream(respData);
+                                            ByteArrayOutputStream baos = new ByteArrayOutputStream();
+                                            GZIPInputStream gzis = null;
+                                            try {
+                                                gzis = new GZIPInputStream(bais, respData.length);
+                                                ByteUtil.copy(gzis, false, baos, true);
+                                            } finally {
+                                                ByteUtil.closeStream(gzis);
+                                            }
+                                            unzipped = baos.toByteArray();
+                		                } else {
+                		                    unzipped = respData;
+                		                }
+                		                if (ZimbraLog.dav.isDebugEnabled())
+                                            ZimbraLog.dav.debug("RESPONSE:\n" + new String(unzipped, "UTF-8"));
+                		            }
+                		            if (!ctagResponse.isGzipped()) {
+                                        response.getOutputStream().write(respData);
+                		            } else {
+                    		                if (gzipAccepted) {
+                                            response.addHeader(DavProtocol.HEADER_CONTENT_ENCODING, DavProtocol.ENCODING_GZIP);
                                             response.getOutputStream().write(respData);
-                    		            } else {
-                    		                if (gzipAccepted) {
-                                                response.addHeader(DavProtocol.HEADER_CONTENT_ENCODING, DavProtocol.ENCODING_GZIP);
-                                                response.getOutputStream().write(respData);
-                    		                } else {
-                    		                    assert(unzipped != null);
-                                                response.getOutputStream().write(unzipped);
-                    		                }
-                    		            }
-
-                    		            // Tell the context the response has been sent.
-                    		            ctxt.responseSent();
-                    		        }
-                                }
+                		                } else {
+                		                    assert(unzipped != null);
+                                            response.getOutputStream().write(unzipped);
+                		                }
+                		            }
+
+                		            // Tell the context the response has been sent.
+                		            ctxt.responseSent();
+                		        }
                             }
-
-                            if (!ctxt.isResponseSent()) {
-                                // Cache miss, or cached response is stale.  We're gonna have to generate the
-                                // response the hard way.  Capture a snapshot of current state of calendars
-                                // to attach to the response to be cached later.
+                        }
+
+                        if (!ctxt.isResponseSent()) {
+                            // Cache miss, or cached response is stale.  We're gonna have to generate the
+                            // response the hard way.  Capture a snapshot of current state of calendars
+                            // to attach to the response to be cached later.
                                 cacheThisCtagResponse = true;
                                 acctVerSnapshot = allCtagsData.getVersion();
                                 ctagsSnapshot = new HashMap<Integer, String>();
-                                Collection<CtagInfo> childCals = allCtagsData.getChildren(rootFolderId);
-                                if (rootFolderId != Mailbox.ID_FOLDER_USER_ROOT) {
-                                    CtagInfo ctagRoot = allCtagsData.getById(rootFolderId);
-                                    if (ctagRoot != null)
+                            Collection<CtagInfo> childCals = allCtagsData.getChildren(rootFolderId);
+                            if (rootFolderId != Mailbox.ID_FOLDER_USER_ROOT) {
+                                CtagInfo ctagRoot = allCtagsData.getById(rootFolderId);
+                                if (ctagRoot != null)
                                         ctagsSnapshot.put(rootFolderId, ctagRoot.getCtag());
-                                }
-                                for (CtagInfo calInfo : childCals) {
+                            }
+                            for (CtagInfo calInfo : childCals) {
                                     ctagsSnapshot.put(calInfo.getId(), calInfo.getCtag());
-                                }
                             }
-        		        }
+                        }
     		        }
-                    if (!ctxt.isResponseSent())
-                        ZimbraLog.dav.debug("CTAG REQUEST CACHE MISS");
-    		    }
-    		}
+		        }
+                if (!ctxt.isResponseSent())
+                    ZimbraLog.dav.debug("CTAG REQUEST CACHE MISS");
+		    }
+		}
 
     		if (!ctxt.isResponseSent()) {
                 /*
@@ -379,7 +379,7 @@
 				ZimbraLog.dav.info(ctxt.getUri()+" not found");
 				resp.sendError(HttpServletResponse.SC_NOT_FOUND);
 				return;
-			}
+	}
 			ZimbraLog.dav.error("error handling method "+method.getName(), e);
 			resp.sendError(HttpServletResponse.SC_INTERNAL_SERVER_ERROR);
 		} catch (Exception e) {
@@ -390,218 +390,6 @@
 		} finally {
 		    if (ctagCacheEnabled && cacheThisCtagResponse && ctxt.getStatus() == DavProtocol.STATUS_MULTI_STATUS) {
 		        assert(ctagCacheKey != null && acctVerSnapshot != null && !ctagsSnapshot.isEmpty());
-		        DavResponse dresp = ctxt.getDavResponse();
-                ByteArrayOutputStream baosRaw = null;
-                try {
-                    baosRaw = new ByteArrayOutputStream();
-                    dresp.writeTo(baosRaw);
-                } finally {
-                    ByteUtil.closeStream(baosRaw);
-                }
-                byte[] respData = baosRaw.toByteArray();
-                int rawLen = respData.length;
-
-                boolean forceGzip = true;
-                // Cache gzipped response if client supports it.
-                boolean responseGzipped = forceGzip || gzipAccepted;
-                if (responseGzipped) {
-                    ByteArrayOutputStream baosGzipped = new ByteArrayOutputStream();
-                    GZIPOutputStream gzos = null;
-                    try {
-                        gzos = new GZIPOutputStream(baosGzipped);
-                        gzos.write(respData);
-                    } finally {
-                        ByteUtil.closeStream(gzos);
-                    }
-                    respData = baosGzipped.toByteArray();
-                }
-
-                CtagResponseCacheValue ctagCacheVal = new CtagResponseCacheValue(
-		                respData, rawLen, responseGzipped, acctVerSnapshot, ctagsSnapshot);
-		        try {
-                    ctagResponseCache.put(ctagCacheKey, ctagCacheVal);
-                } catch (ServiceException e) {
-                    ZimbraLog.dav.warn("Unable to cache ctag response", e);
-                    // No big deal if we can't cache the response.  Just move on.
-                }
-		    }
-
-		    ctxt.cleanup();
-		}
-	}
-	
-	public static String getDavUrl(String user) throws DavException, ServiceException {
-        Provisioning prov = Provisioning.getInstance();
-        Account account = prov.get(AccountBy.name, user);
-        if (account == null)
-			throw new DavException("unknown user "+user, HttpServletResponse.SC_NOT_FOUND, null);
-        return getServiceUrl(account, DAV_PATH);
-	}
-
-	@SuppressWarnings("unchecked")
-    private boolean isCtagRequest(DavContext ctxt) throws DavException {
-	    String httpMethod = ctxt.getRequest().getMethod();
-	    if (PropFind.PROPFIND.equalsIgnoreCase(httpMethod)) {
-    	    Document doc = ctxt.getRequestMessage();
-            Element top = doc.getRootElement();
-            if (top == null || !top.getQName().equals(DavElements.E_PROPFIND))
-                return false;
-            Element prop = top.element(DavElements.E_PROP);
-            if (prop == null)
-                return false;
-            Iterator iter = prop.elementIterator();
-            while (iter.hasNext()) {
-                prop = (Element) iter.next();
-                if (prop.getQName().equals(DavElements.E_GETCTAG))
-                    return true;
-            }
-	    }
-        return false;
-    }
-<<<<<<< HEAD
-=======
-	
-	private static class CacheStates {
-        boolean ctagCacheEnabled = MemcachedConnector.isConnected();
-        boolean gzipAccepted = false;
-        boolean cacheThisCtagResponse = false;
-        CtagResponseCacheKey ctagCacheKey = null;
-        String acctVerSnapshot = null;
-        Map<Integer /* calendar folder id */, String /* ctag */> ctagsSnapshot = null;
-        CtagResponseCache ctagResponseCache = null;
-	}
-	
-	private CacheStates checkCachedResponse(DavContext ctxt, Account authUser) throws IOException, DavException, ServiceException {
-		CacheStates cache = new CacheStates();
-		
-        // Are we running with cache enabled, and is this a cachable CalDAV ctag request?
-		if (cache.ctagCacheEnabled && isCtagRequest(ctxt)) {
-			cache.ctagResponseCache = CalendarCacheManager.getInstance().getCtagResponseCache();
-			cache.gzipAccepted = ctxt.isGzipAccepted();
-		    String targetUser = ctxt.getUser();
-		    Account targetAcct = Provisioning.getInstance().get(AccountBy.name, targetUser);
-		    boolean ownAcct = targetAcct != null && targetAcct.getId().equals(authUser.getId());
-		    String parentPath = ctxt.getPath();
-	        KnownUserAgent knownUA = ctxt.getKnownUserAgent();
-	        // Use cache only when requesting own account and User-Agent and path are well-defined.
-		    if (ownAcct && knownUA != null && parentPath != null) {
-		        AccountKey accountKey = new AccountKey(targetAcct.getId());
-		        AccountCtags allCtagsData = CalendarCacheManager.getInstance().getCtags(accountKey);
-		        // We can't use cache if it doesn't have data for this user.
-		        if (allCtagsData != null) {
-		            boolean validRoot = true;
-                    int rootFolderId = Mailbox.ID_FOLDER_USER_ROOT;
-    		        if (!"/".equals(parentPath)) {
-    		            CtagInfo calInfoRoot = allCtagsData.getByPath(parentPath);
-    		            if (calInfoRoot != null)
-    		                rootFolderId = calInfoRoot.getId();
-    		            else
-    		                validRoot = false;
-    		        }
-    		        if (validRoot) {
-    		            // Is there a previously cached response?
-    		        	cache.ctagCacheKey = new CtagResponseCacheKey(targetAcct.getId(), knownUA.toString(), rootFolderId);
-                        CtagResponseCacheValue ctagResponse = cache.ctagResponseCache.get(cache.ctagCacheKey);
-                        if (ctagResponse != null) {
-                            // Found a cached response.  Let's check if it's stale.
-                            // 1. If calendar list has been updated since, cached response is no good.
-                            String currentCalListVer = allCtagsData.getVersion();
-                            if (currentCalListVer.equals(ctagResponse.getVersion())) {
-                                // 2. We have to examine ctags of individual calendars.
-                                boolean cacheHit = true;
-                                Map<Integer, String> oldCtags = ctagResponse.getCtags();
-                                // We're good if ctags from before are unchanged.
-                                for (Map.Entry<Integer, String> entry : oldCtags.entrySet()) {
-                                    int calFolderId = entry.getKey();
-                                    String ctag = entry.getValue();
-                                    CtagInfo calInfoCurr = allCtagsData.getById(calFolderId);
-                                    if (calInfoCurr == null) {
-                                        // Just a sanity check.  The cal list version check should have
-                                        // already taken care of added/removed calendars.
-                                        cacheHit = false;
-                                        break;
-                                    }
-                                    if (!ctag.equals(calInfoCurr.getCtag())) {
-                                        // A calendar has been modified.  Stale!
-                                        cacheHit = false;
-                                        break;
-                                    }
-                                }
-                		        if (cacheHit) {
-                                    ZimbraLog.dav.debug("CTAG REQUEST CACHE HIT");
-                		            // All good.  Send cached response.
-                                    ctxt.setStatus(DavProtocol.STATUS_MULTI_STATUS);
-                		            HttpServletResponse response = ctxt.getResponse();
-                		            response.setStatus(ctxt.getStatus());
-                		            response.setContentType(DavProtocol.DAV_CONTENT_TYPE);
-                                    byte[] respData = ctagResponse.getResponseBody();
-                		            response.setContentLength(ctagResponse.getRawLength());
-
-                		            byte[] unzipped = null;
-                		            if (ZimbraLog.dav.isDebugEnabled() || (ctagResponse.isGzipped() && !cache.gzipAccepted)) {
-                		                if (ctagResponse.isGzipped()) {
-                                            ByteArrayInputStream bais = new ByteArrayInputStream(respData);
-                                            ByteArrayOutputStream baos = new ByteArrayOutputStream();
-                                            GZIPInputStream gzis = null;
-                                            try {
-                                                gzis = new GZIPInputStream(bais, respData.length);
-                                                ByteUtil.copy(gzis, false, baos, true);
-                                            } finally {
-                                                ByteUtil.closeStream(gzis);
-                                            }
-                                            unzipped = baos.toByteArray();
-                		                } else {
-                		                    unzipped = respData;
-                		                }
-                		                if (ZimbraLog.dav.isDebugEnabled())
-                                            ZimbraLog.dav.debug("RESPONSE:\n" + new String(unzipped, "UTF-8"));
-                		            }
-                		            if (!ctagResponse.isGzipped()) {
-                                        response.getOutputStream().write(respData);
-                		            } else {
-                		                if (cache.gzipAccepted) {
-                                            response.addHeader(DavProtocol.HEADER_CONTENT_ENCODING, DavProtocol.ENCODING_GZIP);
-                                            response.getOutputStream().write(respData);
-                		                } else {
-                		                    assert(unzipped != null);
-                                            response.getOutputStream().write(unzipped);
-                		                }
-                		            }
-
-                		            // Tell the context the response has been sent.
-                		            ctxt.responseSent();
-                		        }
-                            }
-                        }
-
-                        if (!ctxt.isResponseSent()) {
-                            // Cache miss, or cached response is stale.  We're gonna have to generate the
-                            // response the hard way.  Capture a snapshot of current state of calendars
-                            // to attach to the response to be cached later.
-                        	cache.cacheThisCtagResponse = true;
-                        	cache.acctVerSnapshot = allCtagsData.getVersion();
-                        	cache.ctagsSnapshot = new HashMap<Integer, String>();
-                            Collection<CtagInfo> childCals = allCtagsData.getChildren(rootFolderId);
-                            if (rootFolderId != Mailbox.ID_FOLDER_USER_ROOT) {
-                                CtagInfo ctagRoot = allCtagsData.getById(rootFolderId);
-                                if (ctagRoot != null)
-                                	cache.ctagsSnapshot.put(rootFolderId, ctagRoot.getCtag());
-                            }
-                            for (CtagInfo calInfo : childCals) {
-                            	cache.ctagsSnapshot.put(calInfo.getId(), calInfo.getCtag());
-                            }
-                        }
-    		        }
-		        }
-                if (!ctxt.isResponseSent())
-                    ZimbraLog.dav.debug("CTAG REQUEST CACHE MISS");
-		    }
-		}
-		return cache;
-	}
-	private void cacheCleanUp(DavContext ctxt, CacheStates cache) throws IOException {
-	    if (cache.ctagCacheEnabled && cache.cacheThisCtagResponse && ctxt.getStatus() == DavProtocol.STATUS_MULTI_STATUS) {
-	        assert(cache.ctagCacheKey != null && cache.acctVerSnapshot != null && !cache.ctagsSnapshot.isEmpty());
 	        DavResponse dresp = ctxt.getDavResponse();
             ByteArrayOutputStream baosRaw = null;
             try {
@@ -615,7 +403,7 @@
 
             boolean forceGzip = true;
             // Cache gzipped response if client supports it.
-            boolean responseGzipped = forceGzip || cache.gzipAccepted;
+                boolean responseGzipped = forceGzip || gzipAccepted;
             if (responseGzipped) {
                 ByteArrayOutputStream baosGzipped = new ByteArrayOutputStream();
                 GZIPOutputStream gzos = null;
@@ -629,140 +417,45 @@
             }
 
             CtagResponseCacheValue ctagCacheVal = new CtagResponseCacheValue(
-	                respData, rawLen, responseGzipped, cache.acctVerSnapshot, cache.ctagsSnapshot);
+		                respData, rawLen, responseGzipped, acctVerSnapshot, ctagsSnapshot);
 	        try {
-	        	cache.ctagResponseCache.put(cache.ctagCacheKey, ctagCacheVal);
+                    ctagResponseCache.put(ctagCacheKey, ctagCacheVal);
             } catch (ServiceException e) {
                 ZimbraLog.dav.warn("Unable to cache ctag response", e);
                 // No big deal if we can't cache the response.  Just move on.
             }
 	    }
+
+		    ctxt.cleanup();
+		}
 	}
 	
-	private static String[] PROXY_HEADERS = {
-		DavProtocol.HEADER_DAV,
-		DavProtocol.HEADER_DEPTH,
-		DavProtocol.HEADER_CONTENT_TYPE,
-		DavProtocol.HEADER_ETAG,
-		DavProtocol.HEADER_IF_MATCH
-	};
-	
-	private boolean isProxyRequest(DavContext ctxt, DavMethod m) throws IOException, DavException, ServiceException {
+	public static String getDavUrl(String user) throws DavException, ServiceException {
 		Provisioning prov = Provisioning.getInstance();
-		ItemId target = null;
-		String extraPath = null;
-		try {
-			Account account = prov.getAccountByName(ctxt.getUser());
+        Account account = prov.get(AccountBy.name, user);
 			if (account == null)
-				return false;
-			Mailbox mbox = MailboxManager.getInstance().getMailboxByAccount(account);
-			Pair<Folder, String> match = mbox.getFolderByPathLongestMatch(ctxt.getOperationContext(), Mailbox.ID_FOLDER_USER_ROOT, ctxt.getPath());
-			Folder targetFolder = match.getFirst();
-			if (!(targetFolder instanceof Mountpoint))
-				return false;
-			Mountpoint mp = (Mountpoint) targetFolder;
-			target = new ItemId(mp.getOwnerId(), mp.getRemoteId());
-			extraPath = match.getSecond();
-		} catch (ServiceException e) {
-			ZimbraLog.dav.debug("can't get path", e);
+			throw new DavException("unknown user "+user, HttpServletResponse.SC_NOT_FOUND, null);
+        return getServiceUrl(account, DAV_PATH);
+		}
+		
+	@SuppressWarnings("unchecked")
+    private boolean isCtagRequest(DavContext ctxt) throws DavException {
+	    String httpMethod = ctxt.getRequest().getMethod();
+	    if (PropFind.PROPFIND.equalsIgnoreCase(httpMethod)) {
+    	    Document doc = ctxt.getRequestMessage();
+            Element top = doc.getRootElement();
+            if (top == null || !top.getQName().equals(DavElements.E_PROPFIND))
+                return false;
+            Element prop = top.element(DavElements.E_PROP);
+            if (prop == null)
 			return false;
-		}
-		
-		// we don't proxy zero depth PROPFIND, and all PROPPATCH on mountpoints,
-		// because the mountpoint object contains WebDAV properties that are
-		// private to the user.
-		// we also don't proxy DELETE on a mountpoint.
-		if (extraPath == null 
-			&& (m.getName().equals(PropFind.PROPFIND) && ctxt.getDepth() == DavContext.Depth.zero
-				|| m.getName().equals(PropPatch.PROPPATCH)
-				|| m.getName().equals(Delete.DELETE)))
-			return false;
-		
-		String prefix = ctxt.getPath();
-		if (extraPath != null)
-			prefix = prefix.substring(0, prefix.indexOf(extraPath));
-		prefix = URLUtil.urlEscape(DAV_PATH + "/" + ctxt.getUser() + prefix);
-		
-		// make sure the target account exists.
-		Account acct = prov.getAccountById(target.getAccountId());
-		if (acct == null)
-			throw new DavException("account not found: "+target.getAccountId(), HttpServletResponse.SC_NOT_FOUND);
-		Server server = prov.getServer(acct);
-		if (server == null)
-			throw new DavException("server not found for account: "+acct.getName(), HttpServletResponse.SC_NOT_FOUND);
-
-		// get the path to the target mail item
-        AuthToken authToken = AuthProvider.getAuthToken(ctxt.getAuthAccount());
-        ZMailbox.Options zoptions = new ZMailbox.Options(authToken.toZAuthToken(), AccountUtil.getSoapUri(acct));
-        zoptions.setNoSession(true);
-        zoptions.setTargetAccount(target.getAccountId());
-        zoptions.setTargetAccountBy(Provisioning.AccountBy.id);
-        ZMailbox zmbx = ZMailbox.getMailbox(zoptions);
-        ZFolder f = zmbx.getFolderById("" + target.toString());
-        if (f == null)
-			throw new DavException("folder not found: "+target, HttpServletResponse.SC_NOT_FOUND);
-        String path = f.getPath();
-    	String newPrefix = URLUtil.urlEscape(DAV_PATH + "/" + acct.getName() + f.getPath());
-
-        if (ctxt.hasRequestMessage()) {
-            // replace the path in <href> of the request with the path to the target mail item.
-            Document req = ctxt.getRequestMessage();
-            for (Object hrefObj : req.getRootElement().elements(DavElements.E_HREF)) {
-            	if (!(hrefObj instanceof Element))
-            		continue;
-            	Element href = (Element) hrefObj;
-            	String v = href.getText();
-            	// prefix matching is not as straightforward as we have jetty redirect from /dav to /home/dav.
-            	href.setText(newPrefix + "/" + v.substring(v.lastIndexOf('/')+1));
+            Iterator iter = prop.elementIterator();
+            while (iter.hasNext()) {
+                prop = (Element) iter.next();
+                if (prop.getQName().equals(DavElements.E_GETCTAG))
+                    return true;
             }
         }
-        
-        // build proxy request
-		String url = getServiceUrl(acct, DAV_PATH) + URLUtil.urlEscape(path + "/" + (extraPath == null ? "" : extraPath));
-		HttpState state = new HttpState();
-        authToken.encode(state, false, server.getAttr(Provisioning.A_zimbraServiceHostname));
-        HttpClient client = ZimbraHttpConnectionManager.getInternalHttpConnMgr().newHttpClient();
-        client.setState(state);
-        HttpMethod method = m.toHttpMethod(ctxt, url);
-        for (String h : PROXY_HEADERS) {
-            String hval = ctxt.getRequest().getHeader(h);
-            if (hval != null)
-            	method.addRequestHeader(h, hval);
-        }
-        int statusCode = client.executeMethod(method);
-        ctxt.getResponse().setStatus(statusCode);
-        ctxt.setStatus(statusCode);
-    	InputStream in = method.getResponseBodyAsStream();
-        switch (statusCode) {
-        case DavProtocol.STATUS_MULTI_STATUS:
-        	// rewrite the <href> element in the response to point to local mountpoint.
-        	try {
-        		Document response = com.zimbra.common.soap.Element.getSAXReader().read(in);
-        		Element top = response.getRootElement();
-        		for (Object responseObj : top.elements(DavElements.E_RESPONSE)) {
-        			if (!(responseObj instanceof Element))
-        				continue;
-                	Element href = ((Element)responseObj).element(DavElements.E_HREF);
-                	String v = href.getText();
-                	if (v.startsWith(newPrefix))
-                		href.setText(prefix + v.substring(newPrefix.length()+1));
-        		}
-        		if (ZimbraLog.dav.isDebugEnabled())
-        			ZimbraLog.dav.debug("PROXY RESPONSE:\n"+new String(DomUtil.getBytes(response), "UTF-8"));
-        		DomUtil.writeDocumentToStream(response, ctxt.getResponse().getOutputStream());
-	            ctxt.responseSent();
-        	} catch (DocumentException e) {
-        		ZimbraLog.dav.warn("proxy request failed", e);
         		return false;
         	}
-        	break;
-        default:
-        	if (in != null)
-        		ByteUtil.copy(in, true, ctxt.getResponse().getOutputStream(), false);
-        	ctxt.responseSent();
-        	break;
-        }
-		return true;
-	}
->>>>>>> 683fa808
 }