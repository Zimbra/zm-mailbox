/*
 * ***** BEGIN LICENSE BLOCK *****
 * Zimbra Collaboration Suite Server
 * Copyright (C) 2006, 2007, 2008, 2009, 2010, 2012, 2013 Zimbra Software, LLC.
 *
 * The contents of this file are subject to the Zimbra Public License
 * Version 1.4 ("License"); you may not use this file except in
 * compliance with the License.  You may obtain a copy of the License at
 * http://www.zimbra.com/license.
 *
 * Software distributed under the License is distributed on an "AS IS"
 * basis, WITHOUT WARRANTY OF ANY KIND, either express or implied.
 * ***** END LICENSE BLOCK *****
 */
package com.zimbra.cs.dav.service.method;

import java.io.IOException;
import java.util.HashMap;

import javax.servlet.http.HttpServletResponse;

import org.dom4j.Document;
import org.dom4j.Element;
import org.dom4j.QName;

import com.zimbra.common.service.ServiceException;
import com.zimbra.cs.dav.DavContext;
import com.zimbra.cs.dav.DavElements;
import com.zimbra.cs.dav.DavException;
import com.zimbra.cs.dav.service.DavMethod;

public class Report extends DavMethod {
    public static final String REPORT = "REPORT";

    @Override
    public String getName() {
        return REPORT;
    }

    private static HashMap<QName,DavMethod> sReports;

    static {
        sReports = new HashMap<QName,DavMethod>();
        sReports.put(DavElements.E_CALENDAR_QUERY, new CalendarQuery());
        sReports.put(DavElements.E_CALENDAR_MULTIGET, new CalendarMultiget());
        sReports.put(DavElements.E_FREE_BUSY_QUERY, new FreeBusyQuery());
        sReports.put(DavElements.E_PRINCIPAL_PROPERTY_SEARCH, new AclReports());
        sReports.put(DavElements.E_ACL_PRINCIPAL_PROP_SET, new AclReports());
        sReports.put(DavElements.E_PRINCIPAL_MATCH, new AclReports());
        sReports.put(DavElements.E_PRINCIPAL_SEARCH_PROPERTY_SET, new AclReports());
        sReports.put(DavElements.E_EXPAND_PROPERTY, new ExpandProperty());
        sReports.put(DavElements.CardDav.E_ADDRESSBOOK_QUERY, new AddressbookQuery());
        sReports.put(DavElements.CardDav.E_ADDRESSBOOK_MULTIGET, new AddressbookMultiget());
    }

    @Override
    public void handle(DavContext ctxt) throws DavException, IOException, ServiceException {
        if (!ctxt.hasRequestMessage()) {
            throw new DavException("empty request body", HttpServletResponse.SC_BAD_REQUEST, null);
        }

        Document req = ctxt.getRequestMessage();
        Element top = req.getRootElement();
        if (top == null) {
            throw new DavException("empty request body", HttpServletResponse.SC_BAD_REQUEST, null);
        }
        QName topName = top.getQName();
        DavMethod report = sReports.get(topName);
<<<<<<< HEAD
        if (report == null)
            throw new DavException.UnsupportedReport(topName);
=======
        if (report == null) {
            throw new DavException("msg "+top.getName()+" not implemented in REPORT",
                    HttpServletResponse.SC_BAD_REQUEST, null);
        }
>>>>>>> ad350d03

        disableJettyTimeout();
        if (ctxt.getDepth() != DavContext.Depth.zero) {
            ctxt.getDavResponse().createResponse(ctxt);
        }
        report.handle(ctxt);
        sendResponse(ctxt);
    }
}<|MERGE_RESOLUTION|>--- conflicted
+++ resolved
@@ -66,15 +66,9 @@
         }
         QName topName = top.getQName();
         DavMethod report = sReports.get(topName);
-<<<<<<< HEAD
-        if (report == null)
+        if (report == null) {
             throw new DavException.UnsupportedReport(topName);
-=======
-        if (report == null) {
-            throw new DavException("msg "+top.getName()+" not implemented in REPORT",
-                    HttpServletResponse.SC_BAD_REQUEST, null);
         }
->>>>>>> ad350d03
 
         disableJettyTimeout();
         if (ctxt.getDepth() != DavContext.Depth.zero) {
