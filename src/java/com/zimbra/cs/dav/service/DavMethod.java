/*
 * ***** BEGIN LICENSE BLOCK *****
 * Zimbra Collaboration Suite Server
<<<<<<< HEAD
 * Copyright (C) 2006, 2007, 2009, 2010, 2011, 2012, 2013 Zimbra Software, LLC.
 * 
=======
 * Copyright (C) 2006, 2007, 2009, 2010, 2011, 2013 Zimbra Software, LLC.
 *
>>>>>>> 90b3d4ce
 * The contents of this file are subject to the Zimbra Public License
 * Version 1.4 ("License"); you may not use this file except in
 * compliance with the License.  You may obtain a copy of the License at
 * http://www.zimbra.com/license.
 *
 * Software distributed under the License is distributed on an "AS IS"
 * basis, WITHOUT WARRANTY OF ANY KIND, either express or implied.
 * ***** END LICENSE BLOCK *****
 */
package com.zimbra.cs.dav.service;

import java.io.ByteArrayOutputStream;
import java.io.IOException;

import javax.servlet.http.HttpServletResponse;

import org.apache.commons.httpclient.HttpMethod;
import org.apache.commons.httpclient.methods.ByteArrayRequestEntity;
import org.apache.commons.httpclient.methods.GetMethod;
import org.apache.commons.httpclient.methods.InputStreamRequestEntity;
import org.apache.commons.httpclient.methods.PostMethod;
import org.apache.commons.httpclient.methods.RequestEntity;
import org.dom4j.io.XMLWriter;

import com.zimbra.common.service.ServiceException;
import com.zimbra.common.util.ZimbraLog;
import com.zimbra.cs.dav.DavContext;
import com.zimbra.cs.dav.DavException;
import com.zimbra.cs.dav.DavProtocol;

/**
 * Base class for DAV methods.
 *
 * @author jylee
 *
 */
public abstract class DavMethod {
<<<<<<< HEAD
	public abstract String getName();
	public abstract void handle(DavContext ctxt) throws DavException, IOException, ServiceException;
	
	public void checkPrecondition(DavContext ctxt) throws DavException, ServiceException {
	}
	
	public void checkPostcondition(DavContext ctxt) throws DavException, ServiceException {
	}
	
	public String toString() {
		return "DAV method " + getName();
	}
	
	public String getMethodName() {
		return getName();
	}
	
	protected static final int STATUS_OK = HttpServletResponse.SC_OK;
	
	protected void sendResponse(DavContext ctxt) throws IOException {
	    if (ctxt.isResponseSent())
	        return;
	    HttpServletResponse resp = ctxt.getResponse();
	    resp.setStatus(ctxt.getStatus());
	    String compliance = ctxt.getDavCompliance();
	    if (compliance != null)
	        setResponseHeader(resp, DavProtocol.HEADER_DAV, compliance);
	    if (ctxt.hasResponseMessage()) {
	        resp.setContentType(DavProtocol.DAV_CONTENT_TYPE);
	        DavResponse respMsg = ctxt.getDavResponse();
	        respMsg.writeTo(resp.getOutputStream());
	    }
	    ctxt.responseSent();
	}
	
	public static void setResponseHeader(HttpServletResponse resp, String name, String value) {
	    while (value != null) {
	        String val = value;
	        if (value.length() > 70) {
	            int index = value.lastIndexOf(',', 70);
	            if (index == -1) {
	                ZimbraLog.dav.warn("header value is too long for %s : %s", name, value);
	                return;
	            }
	            val = value.substring(0, index);
	            value = value.substring(index+1).trim();
	        } else {
	            value = null;
	        }
=======
    public abstract String getName();
    public abstract void handle(DavContext ctxt) throws DavException, IOException, ServiceException;

    public void checkPrecondition(DavContext ctxt) throws DavException {
    }

    public void checkPostcondition(DavContext ctxt) throws DavException {
    }

    @Override
    public String toString() {
        return "DAV method " + getName();
    }

    public String getMethodName() {
        return getName();
    }

    protected static final int STATUS_OK = HttpServletResponse.SC_OK;

    protected void sendResponse(DavContext ctxt) throws IOException {
        if (ctxt.isResponseSent())
            return;
        HttpServletResponse resp = ctxt.getResponse();
        resp.setStatus(ctxt.getStatus());
        String compliance = ctxt.getDavCompliance();
        if (compliance != null)
            setResponseHeader(resp, DavProtocol.HEADER_DAV, compliance);
        if (ctxt.hasResponseMessage()) {
            resp.setContentType(DavProtocol.DAV_CONTENT_TYPE);
            DavResponse respMsg = ctxt.getDavResponse();
            respMsg.writeTo(resp.getOutputStream());
        }
        ctxt.responseSent();
    }

    public static void setResponseHeader(HttpServletResponse resp, String name, String value) {
        while (value != null) {
            String val = value;
            if (value.length() > 70) {
                int index = value.lastIndexOf(',', 70);
                if (index == -1) {
                    ZimbraLog.dav.warn("header value is too long for %s : %s", name, value);
                    return;
                }
                val = value.substring(0, index);
                value = value.substring(index+1).trim();
            } else {
                value = null;
            }
>>>>>>> 90b3d4ce
            resp.addHeader(name, val);
        }
    }

    public HttpMethod toHttpMethod(DavContext ctxt, String targetUrl) throws IOException, DavException {
        if (ctxt.getUpload() != null && ctxt.getUpload().getSize() > 0) {
            PostMethod method = new PostMethod(targetUrl) {
                @Override
                public String getName() { return getMethodName(); }
            };
            RequestEntity reqEntry;
            if (ctxt.hasRequestMessage()) {
                ByteArrayOutputStream baos = new ByteArrayOutputStream();
                XMLWriter writer = new XMLWriter(baos);
                writer.write(ctxt.getRequestMessage());
                reqEntry = new ByteArrayRequestEntity(baos.toByteArray());
            } else { // this could be a huge upload
                reqEntry = new InputStreamRequestEntity(ctxt.getUpload().getInputStream(), ctxt.getUpload().getSize());
            }
            method.setRequestEntity(reqEntry);
            return method;
        }
        return new GetMethod(targetUrl) {
            @Override
            public String getName() { return getMethodName(); }
        };
    }
}<|MERGE_RESOLUTION|>--- conflicted
+++ resolved
@@ -1,13 +1,8 @@
 /*
  * ***** BEGIN LICENSE BLOCK *****
  * Zimbra Collaboration Suite Server
-<<<<<<< HEAD
  * Copyright (C) 2006, 2007, 2009, 2010, 2011, 2012, 2013 Zimbra Software, LLC.
- * 
-=======
- * Copyright (C) 2006, 2007, 2009, 2010, 2011, 2013 Zimbra Software, LLC.
  *
->>>>>>> 90b3d4ce
  * The contents of this file are subject to the Zimbra Public License
  * Version 1.4 ("License"); you may not use this file except in
  * compliance with the License.  You may obtain a copy of the License at
@@ -45,64 +40,13 @@
  *
  */
 public abstract class DavMethod {
-<<<<<<< HEAD
-	public abstract String getName();
-	public abstract void handle(DavContext ctxt) throws DavException, IOException, ServiceException;
-	
-	public void checkPrecondition(DavContext ctxt) throws DavException, ServiceException {
-	}
-	
-	public void checkPostcondition(DavContext ctxt) throws DavException, ServiceException {
-	}
-	
-	public String toString() {
-		return "DAV method " + getName();
-	}
-	
-	public String getMethodName() {
-		return getName();
-	}
-	
-	protected static final int STATUS_OK = HttpServletResponse.SC_OK;
-	
-	protected void sendResponse(DavContext ctxt) throws IOException {
-	    if (ctxt.isResponseSent())
-	        return;
-	    HttpServletResponse resp = ctxt.getResponse();
-	    resp.setStatus(ctxt.getStatus());
-	    String compliance = ctxt.getDavCompliance();
-	    if (compliance != null)
-	        setResponseHeader(resp, DavProtocol.HEADER_DAV, compliance);
-	    if (ctxt.hasResponseMessage()) {
-	        resp.setContentType(DavProtocol.DAV_CONTENT_TYPE);
-	        DavResponse respMsg = ctxt.getDavResponse();
-	        respMsg.writeTo(resp.getOutputStream());
-	    }
-	    ctxt.responseSent();
-	}
-	
-	public static void setResponseHeader(HttpServletResponse resp, String name, String value) {
-	    while (value != null) {
-	        String val = value;
-	        if (value.length() > 70) {
-	            int index = value.lastIndexOf(',', 70);
-	            if (index == -1) {
-	                ZimbraLog.dav.warn("header value is too long for %s : %s", name, value);
-	                return;
-	            }
-	            val = value.substring(0, index);
-	            value = value.substring(index+1).trim();
-	        } else {
-	            value = null;
-	        }
-=======
     public abstract String getName();
     public abstract void handle(DavContext ctxt) throws DavException, IOException, ServiceException;
 
-    public void checkPrecondition(DavContext ctxt) throws DavException {
+    public void checkPrecondition(DavContext ctxt) throws DavException, ServiceException {
     }
 
-    public void checkPostcondition(DavContext ctxt) throws DavException {
+    public void checkPostcondition(DavContext ctxt) throws DavException, ServiceException {
     }
 
     @Override
@@ -146,7 +90,6 @@
             } else {
                 value = null;
             }
->>>>>>> 90b3d4ce
             resp.addHeader(name, val);
         }
     }
