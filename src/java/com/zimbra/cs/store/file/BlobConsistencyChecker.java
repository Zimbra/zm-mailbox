/*
 * ***** BEGIN LICENSE BLOCK *****
 * Zimbra Collaboration Suite Server
 * Copyright (C) 2009, 2010, 2011 VMware, Inc.
 * 
 * The contents of this file are subject to the Zimbra Public License
 * Version 1.3 ("License"); you may not use this file except in
 * compliance with the License.  You may obtain a copy of the License at
 * http://www.zimbra.com/license.
 * 
 * Software distributed under the License is distributed on an "AS IS"
 * basis, WITHOUT WARRANTY OF ANY KIND, either express or implied.
 * ***** END LICENSE BLOCK *****
 */

package com.zimbra.cs.store.file;

import java.io.File;
import java.io.FileInputStream;
import java.io.IOException;
import java.util.ArrayList;
import java.util.Collection;
import java.util.HashMap;
import java.util.Map;
import java.util.regex.Matcher;
import java.util.regex.Pattern;
import java.util.zip.GZIPInputStream;

import com.zimbra.common.service.ServiceException;
import com.zimbra.common.soap.AdminConstants;
import com.zimbra.common.soap.Element;
import com.zimbra.common.soap.MailConstants;
import com.zimbra.common.util.ByteUtil;
import com.zimbra.common.util.FileUtil;
import com.zimbra.common.util.Log;
import com.zimbra.common.util.LogFactory;
import com.zimbra.cs.db.DbBlobConsistency;
import com.zimbra.cs.db.DbPool;
import com.zimbra.cs.db.DbPool.Connection;
import com.zimbra.cs.mailbox.Mailbox;
import com.zimbra.cs.mailbox.MailboxManager;
import com.zimbra.cs.store.StoreManager;

public class BlobConsistencyChecker {

    public static class BlobInfo {
        public int itemId;
        public int modContent;
        public int version;
        public long dbSize;
        public String path;
        public short volumeId;
        
        public int fileModContent;
        public Long fileDataSize;
        public Long fileSize;
    }
    
    public static class Results {
        public int mboxId;
        public Collection<BlobInfo> missingBlobs = new ArrayList<BlobInfo>();
        public Collection<BlobInfo> incorrectSize = new ArrayList<BlobInfo>();
        public Collection<BlobInfo> unexpectedBlobs = new ArrayList<BlobInfo>();
        public Collection<BlobInfo> incorrectModContent = new ArrayList<BlobInfo>();

        public Results() {
        }
        
        public Results(Element mboxElement)
        throws ServiceException {
            if (!mboxElement.getName().equals(AdminConstants.E_MAILBOX)) {
                throw ServiceException.INVALID_REQUEST("Unexpected element: " + mboxElement.getName(), null);
            }
            mboxId = (int) mboxElement.getAttributeLong(AdminConstants.A_ID);
            for (Element item : mboxElement.getElement(AdminConstants.E_MISSING_BLOBS).listElements(AdminConstants.E_ITEM)) {
                BlobInfo blob = new BlobInfo();
                blob.itemId = (int) item.getAttributeLong(AdminConstants.A_ID);
                blob.modContent = (int) item.getAttributeLong(AdminConstants.A_REVISION);
                blob.dbSize = item.getAttributeLong(AdminConstants.A_SIZE);
                blob.volumeId = (short) item.getAttributeLong(AdminConstants.A_VOLUME_ID);
                blob.path = item.getAttribute(AdminConstants.A_BLOB_PATH);
                missingBlobs.add(blob);
            }
            for (Element itemEl : mboxElement.getElement(AdminConstants.E_INCORRECT_SIZE).listElements(AdminConstants.E_ITEM)) {
                BlobInfo blob = new BlobInfo();
                blob.itemId = (int) itemEl.getAttributeLong(AdminConstants.A_ID);
                blob.modContent = (int) itemEl.getAttributeLong(AdminConstants.A_REVISION);
                blob.dbSize = itemEl.getAttributeLong(AdminConstants.A_SIZE);
                blob.volumeId = (short) itemEl.getAttributeLong(AdminConstants.A_VOLUME_ID);
                
                Element blobEl = itemEl.getElement(AdminConstants.E_BLOB);
                blob.path = blobEl.getAttribute(AdminConstants.A_PATH);
                blob.fileDataSize = blobEl.getAttributeLong(AdminConstants.A_SIZE);
                blob.fileSize = blobEl.getAttributeLong(AdminConstants.A_FILE_SIZE);
                incorrectSize.add(blob);
            }
            for (Element blobEl : mboxElement.getElement(AdminConstants.E_UNEXPECTED_BLOBS).listElements(AdminConstants.E_BLOB)) {
                BlobInfo blob = new BlobInfo();
                blob.volumeId = (short) blobEl.getAttributeLong(AdminConstants.A_VOLUME_ID);
                blob.path = blobEl.getAttribute(AdminConstants.A_PATH);
                blob.fileSize = blobEl.getAttributeLong(AdminConstants.A_FILE_SIZE);
                unexpectedBlobs.add(blob);
            }
            for (Element itemEl : mboxElement.getElement(AdminConstants.E_INCORRECT_REVISION).listElements(AdminConstants.E_ITEM)) {
                BlobInfo blob = new BlobInfo();
                blob.itemId = (int) itemEl.getAttributeLong(AdminConstants.A_ID);
                blob.modContent = (int) itemEl.getAttributeLong(AdminConstants.A_REVISION);
                blob.dbSize = itemEl.getAttributeLong(AdminConstants.A_SIZE);
                blob.volumeId = (short) itemEl.getAttributeLong(AdminConstants.A_VOLUME_ID);
                
                Element blobEl = itemEl.getElement(AdminConstants.E_BLOB);
                blob.path = blobEl.getAttribute(AdminConstants.A_PATH);
                blob.fileSize = blobEl.getAttributeLong(AdminConstants.A_FILE_SIZE);
                blob.fileModContent = (int) blobEl.getAttributeLong(MailConstants.A_REVISION);
                incorrectModContent.add(blob);
            }
        }
        
        public boolean hasInconsistency() {
            return !(missingBlobs.isEmpty() && incorrectSize.isEmpty() &&
                unexpectedBlobs.isEmpty() && incorrectModContent.isEmpty());
        }
        
        public void toElement(Element parent) {
            Element missingEl = parent.addElement(AdminConstants.E_MISSING_BLOBS);
            Element incorrectSizeEl = parent.addElement(AdminConstants.E_INCORRECT_SIZE);
            Element unexpectedBlobsEl = parent.addElement(AdminConstants.E_UNEXPECTED_BLOBS);
            Element incorrectRevisionEl = parent.addElement(AdminConstants.E_INCORRECT_REVISION);
            
            for (BlobInfo blob : missingBlobs) {
                missingEl.addElement(AdminConstants.E_ITEM)
                    .addAttribute(AdminConstants.A_ID, blob.itemId)
                    .addAttribute(AdminConstants.A_REVISION, blob.modContent)
                    .addAttribute(AdminConstants.A_SIZE, blob.dbSize)
                    .addAttribute(AdminConstants.A_VOLUME_ID, blob.volumeId)
                    .addAttribute(AdminConstants.A_BLOB_PATH, blob.path);
            }
            for (BlobInfo blob : incorrectSize) {
                Element itemEl = incorrectSizeEl.addElement(AdminConstants.E_ITEM)
                    .addAttribute(AdminConstants.A_ID, blob.itemId)
                    .addAttribute(MailConstants.A_REVISION, blob.modContent)
                    .addAttribute(AdminConstants.A_SIZE, blob.dbSize)
                    .addAttribute(AdminConstants.A_VOLUME_ID, blob.volumeId);
                itemEl.addElement(AdminConstants.E_BLOB)
                    .addAttribute(AdminConstants.A_PATH, blob.path)
                    .addAttribute(AdminConstants.A_SIZE, blob.fileDataSize)
                    .addAttribute(AdminConstants.A_FILE_SIZE, blob.fileSize);
            }
            for (BlobInfo blob : unexpectedBlobs) {
                unexpectedBlobsEl.addElement(AdminConstants.E_BLOB)
                    .addAttribute(AdminConstants.A_VOLUME_ID, blob.volumeId)
                    .addAttribute(AdminConstants.A_PATH, blob.path)
                    .addAttribute(AdminConstants.A_FILE_SIZE, blob.fileSize);
            }
            for (BlobInfo blob : incorrectModContent) {
                Element itemEl = incorrectRevisionEl.addElement(AdminConstants.E_ITEM)
                    .addAttribute(AdminConstants.A_ID, blob.itemId)
                    .addAttribute(MailConstants.A_REVISION, blob.modContent)
                    .addAttribute(AdminConstants.A_SIZE, blob.dbSize)
                    .addAttribute(AdminConstants.A_VOLUME_ID, blob.volumeId);
                itemEl.addElement(AdminConstants.E_BLOB)
                    .addAttribute(AdminConstants.A_PATH, blob.path)
                    .addAttribute(AdminConstants.A_FILE_SIZE, blob.fileSize)
                    .addAttribute(MailConstants.A_REVISION, blob.fileModContent);
            }
        }
    }

    private static final Log sLog = LogFactory.getLog(BlobConsistencyChecker.class);
    private Results mResults;
    private int mMailboxId;
    private boolean mCheckSize = true;
    
    public BlobConsistencyChecker() {
    }
    
    public Results check(Collection<Short> volumeIds, int mboxId, boolean checkSize)
    throws ServiceException {
        StoreManager sm = StoreManager.getInstance();
        if (!(sm instanceof FileBlobStore)) {
            throw ServiceException.INVALID_REQUEST(sm.getClass().getSimpleName() + " is not supported", null);
        }

        mMailboxId = mboxId;
        mCheckSize = checkSize;
        mResults = new Results();
        Mailbox mbox = MailboxManager.getInstance().getMailboxById(mMailboxId);
        Connection conn = null;

        try {
            conn = DbPool.getConnection();
            
            for (short volumeId : volumeIds) {
                Volume vol = Volume.getById(volumeId);
                if (vol.getType() == Volume.TYPE_INDEX) {
                    sLog.warn("Skipping index volume %d.  Only message volumes are supported.", vol.getId());
                    continue;
                }
                int numGroups = 1 << vol.getFileGroupBits();
                int filesPerGroup = 1 << vol.getFileBits();
                int mailboxMaxId = DbBlobConsistency.getMaxId(conn, mbox); // Maximum id for the entire mailbox

                // Iterate group directories one at a time, looking up all item id's
                // that have blobs in each directory.  Each group can have multiple blocks
                // of id's if we wrap from group 255 back to group 0.
                int minId = 0; // Minimum id for the current block
                int group = 0; // Current group number
<<<<<<< HEAD
                
                while (minId < mailboxMaxId && group < numGroups) {
                    Map<Integer, BlobInfo> blobsById = new HashMap<Integer, BlobInfo>();
                    int maxId = minId + filesPerGroup - 1; // Maximum id for the current block
                    String blobDir = vol.getBlobDir(mbox.getId(), minId);
                    
                    while (minId < mailboxMaxId) {
=======
                int maxId = 0;
                while (minId <= mailboxMaxId && group < numGroups) {
                    // We used Multimap to make sure we store multiple BlobInfo objects for the same itemId
                    // multiple BlobInfo objects are created when there are multiple revisions of the same file
                    Multimap<Integer, BlobInfo> blobsById = HashMultimap.create();
                    String blobDir = vol.getBlobDir(mbox.getId(), minId);

                    while (minId <= mailboxMaxId) {
                        maxId = minId + filesPerGroup - 1; // Maximum id for the current block
>>>>>>> 6dc1db29
                        for (BlobInfo blob : DbBlobConsistency.getBlobInfo(conn, mbox, minId, maxId, volumeId)) {
                            blobsById.put(blob.itemId, blob);
                        }
                        minId += (numGroups * filesPerGroup);
                    }
                    try {
                        check(volumeId, blobDir, blobsById);
                    } catch (IOException e) {
                        throw ServiceException.FAILURE("Unable to check " + blobDir, e);
                    }
                    
                    group++;
                    minId = group * filesPerGroup; // Set minId to the smallest id in the next group
                }
            }
        } finally {
            DbPool.quietClose(conn);
        }
        return mResults;
    }
    
    private static final Pattern PAT_BLOB_FILENAME = Pattern.compile("([0-9]+)-([0-9]+)\\.msg");
    
    /**
     * Reconciles blobs against the files in the given directory and adds any inconsistencies
     * to the current result set.
     */
    private void check(short volumeId, String blobDirPath, Map<Integer, BlobInfo> blobsById)
    throws IOException {
        File blobDir = new File(blobDirPath);
        File[] files = blobDir.listFiles();
        if (files == null) {
            files = new File[0];
        }
        sLog.info("Comparing %d items to %d files in %s.", blobsById.size(), files.length, blobDirPath);
        for (File file : files) {
            // Parse id and mod_content value from filename.
            Matcher matcher = PAT_BLOB_FILENAME.matcher(file.getName());
            int itemId = 0;
            int modContent = 0;
            if (matcher.matches()) {
                itemId = Integer.parseInt(matcher.group(1));
                modContent = Integer.parseInt(matcher.group(2));
            }
            
            BlobInfo blob = blobsById.remove(itemId);
            if (blob == null) {
                BlobInfo unexpected = new BlobInfo();
                unexpected.volumeId = volumeId;
                unexpected.path = file.getAbsolutePath();
                unexpected.fileSize = file.length();
                mResults.unexpectedBlobs.add(unexpected);
            } else {
                blob.fileSize = file.length();
                blob.fileModContent = modContent;
                
                if (mCheckSize) {
                    blob.fileDataSize = getDataSize(file, blob.dbSize);
                    if (blob.dbSize != blob.fileDataSize) {
                        mResults.incorrectSize.add(blob);
                    }
                }

                if (blob.modContent != blob.fileModContent) {
                    blob.path = file.getAbsolutePath();
                    mResults.incorrectModContent.add(blob);
                }
            }
        }
        
        // Any remaining items have missing blobs.
        for (BlobInfo blob : blobsById.values()) {
            mResults.missingBlobs.add(blob);
        }
    }
    
    private static long getDataSize(File file, long expected)
    throws IOException {
        long fileLen = file.length();
        if (fileLen != expected && FileUtil.isGzipped(file)) {
            return ByteUtil.getDataLength(new GZIPInputStream(new FileInputStream(file)));
        } else {
            return fileLen;
        }
    }
}<|MERGE_RESOLUTION|>--- conflicted
+++ resolved
@@ -205,25 +205,14 @@
                 // of id's if we wrap from group 255 back to group 0.
                 int minId = 0; // Minimum id for the current block
                 int group = 0; // Current group number
-<<<<<<< HEAD
                 
-                while (minId < mailboxMaxId && group < numGroups) {
+                while (minId <= mailboxMaxId && group < numGroups) {
                     Map<Integer, BlobInfo> blobsById = new HashMap<Integer, BlobInfo>();
                     int maxId = minId + filesPerGroup - 1; // Maximum id for the current block
                     String blobDir = vol.getBlobDir(mbox.getId(), minId);
                     
-                    while (minId < mailboxMaxId) {
-=======
-                int maxId = 0;
-                while (minId <= mailboxMaxId && group < numGroups) {
-                    // We used Multimap to make sure we store multiple BlobInfo objects for the same itemId
-                    // multiple BlobInfo objects are created when there are multiple revisions of the same file
-                    Multimap<Integer, BlobInfo> blobsById = HashMultimap.create();
-                    String blobDir = vol.getBlobDir(mbox.getId(), minId);
-
                     while (minId <= mailboxMaxId) {
                         maxId = minId + filesPerGroup - 1; // Maximum id for the current block
->>>>>>> 6dc1db29
                         for (BlobInfo blob : DbBlobConsistency.getBlobInfo(conn, mbox, minId, maxId, volumeId)) {
                             blobsById.put(blob.itemId, blob);
                         }
