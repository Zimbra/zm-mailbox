/*
 * ***** BEGIN LICENSE BLOCK *****
 * Zimbra Collaboration Suite Server
 * Copyright (C) 2009, 2010, 2011 VMware, Inc.
 * 
 * The contents of this file are subject to the Zimbra Public License
 * Version 1.3 ("License"); you may not use this file except in
 * compliance with the License.  You may obtain a copy of the License at
 * http://www.zimbra.com/license.
 * 
 * Software distributed under the License is distributed on an "AS IS"
 * basis, WITHOUT WARRANTY OF ANY KIND, either express or implied.
 * ***** END LICENSE BLOCK *****
 */
package com.zimbra.cs.store.http;

import java.io.File;
import java.io.IOException;
import java.io.InputStream;
import java.security.DigestInputStream;
import java.security.MessageDigest;
import java.security.NoSuchAlgorithmException;

import org.apache.commons.httpclient.HttpClient;
import org.apache.commons.httpclient.HttpStatus;
import org.apache.commons.httpclient.methods.DeleteMethod;
import org.apache.commons.httpclient.methods.GetMethod;
import org.apache.commons.httpclient.methods.PostMethod;

import com.zimbra.common.httpclient.HttpClientUtil;
import com.zimbra.common.localconfig.LC;
import com.zimbra.common.service.ServiceException;
import com.zimbra.common.util.ByteUtil;
import com.zimbra.common.util.FileUtil;
import com.zimbra.common.util.ZimbraHttpConnectionManager;
import com.zimbra.common.util.ZimbraLog;
import com.zimbra.cs.mailbox.Mailbox;
import com.zimbra.cs.service.UserServlet;
import com.zimbra.cs.store.Blob;
import com.zimbra.cs.store.BlobBuilder;
import com.zimbra.cs.store.BlobInputStream;
import com.zimbra.cs.store.FileDescriptorCache;
import com.zimbra.cs.store.IncomingDirectory;
import com.zimbra.cs.store.LocalBlobCache;
import com.zimbra.cs.store.MailboxBlob;
import com.zimbra.cs.store.StagedBlob;
import com.zimbra.cs.store.StorageCallback;
import com.zimbra.cs.store.StoreManager;
import com.zimbra.cs.store.UncompressedFileCache;

public abstract class HttpStoreManager extends StoreManager {
    private final IncomingDirectory incoming = new IncomingDirectory(LC.zimbra_tmp_directory.value() + File.separator + "incoming");
<<<<<<< HEAD
    private final LocalBlobCache localCache = new LocalBlobCache(LC.zimbra_tmp_directory.value() + File.separator + "blobs");
=======
    private FileCache<String> localCache;

    private class MessageCacheChecker implements FileCache.RemoveCallback {
        MessageCacheChecker()  { }

        @Override
        public boolean okToRemove(FileCache.Item item) {
            // Don't remove blobs that are being referenced by a cached message.
            return !MessageCache.contains(item.digest);
        }
    };
>>>>>>> 1306c201

    protected abstract String getPostUrl(Mailbox mbox);
    protected abstract String getGetUrl(Mailbox mbox, String locator);
    protected abstract String getDeleteUrl(Mailbox mbox, String locator);

    @Override
    public void startup() throws IOException, ServiceException {
        ZimbraLog.store.info("starting up store " + this.getClass().getName());

        // set up sweeping for the incoming blob directory
        FileUtil.mkdirs(new File(incoming.getPath()));
        IncomingDirectory.setSweptDirectories(incoming);
        IncomingDirectory.startSweeper();

        // initialize file uncompressed file cache and file descriptor cache
        String uncompressedPath = LC.zimbra_tmp_directory.value() + File.separator + "uncompressed";
        FileUtil.ensureDirExists(uncompressedPath);
        UncompressedFileCache<String> ufcache = new UncompressedFileCache<String>(uncompressedPath).startup();
        BlobInputStream.setFileDescriptorCache(new FileDescriptorCache(ufcache).loadSettings());

        // create a local cache for downloading remote blobs
        localCache.startup();
    }

    @Override
    public void shutdown() {
        IncomingDirectory.stopSweeper();
    }

<<<<<<< HEAD
    LocalBlobCache getBlobCache() {
=======
    @Override
    public boolean supports(StoreFeature feature) {
        switch (feature) {
            case BULK_DELETE:  return false;
            default:           return false;
        }
    }

    FileCache<String> getBlobCache() {
>>>>>>> 1306c201
        return localCache;
    }

    /** Private subclass to get around Blob constructor visibility issues. */
    private static class HttpBlob extends Blob {
        HttpBlob(File incomingFile) {
            super(incomingFile);
        }
    }

    /** Private subclass to get around BlobBuilder constructor visibility issues. */
    private static class HttpBlobBuilder extends BlobBuilder {
        HttpBlobBuilder(Blob targetBlob)  {
            super(targetBlob);
        }
    }

    @Override
    public BlobBuilder getBlobBuilder() {
        return new HttpBlobBuilder(new HttpBlob(incoming.getNewIncomingFile()));
    }

    @Override
    public InputStream getContent(Blob blob) throws IOException {
        return new BlobInputStream(blob);
    }

    @Override
    public InputStream getContent(MailboxBlob mblob) throws IOException {
        if (mblob == null) {
            return null;
        }
        return getContent(mblob.getMailbox(), mblob.getLocator());
    }

    private InputStream getContent(Mailbox mbox, String locator) throws IOException {
        if (mbox == null || locator == null) {
            return null;
        }

        // check the local cache before doing a GET
        Blob blob = localCache.get(locator);
        if (blob != null) {
            return getContent(blob);
        }

        HttpClient client = ZimbraHttpConnectionManager.getInternalHttpConnMgr().newHttpClient();
        GetMethod get = new GetMethod(getGetUrl(mbox, locator));
        int statusCode = HttpClientUtil.executeMethod(client, get);
        if (statusCode != HttpStatus.SC_OK) {
            get.releaseConnection();
            throw new IOException("unexpected return code during blob GET: " + get.getStatusText());
        }
        return new UserServlet.HttpInputStream(get);
    }

    Blob getLocalBlob(Mailbox mbox, String locator, long sizeHint) throws IOException {
        Blob blob = localCache.get(locator);
        if (blob != null) {
            return blob;
        }

        InputStream is = getContent(mbox, locator);
        try {
            blob = storeIncoming(is, null);
            return localCache.cache(locator, blob);
        } catch (ServiceException e) {
            throw new IOException("fetching local blob: " + e);
        } finally {
            ByteUtil.closeStream(is);
        }
    }

    @Override
    public MailboxBlob getMailboxBlob(Mailbox mbox, int itemId, int revision, String locator) {
        return new HttpMailboxBlob(mbox, itemId, revision, locator);
    }

    @Override
    public Blob storeIncoming(InputStream data, StorageCallback callback, boolean storeAsIs)
    throws IOException, ServiceException {
        BlobBuilder builder = getBlobBuilder().setStorageCallback(callback);
        // if the blob is already compressed, *don't* calculate a digest/size from what we write
        builder.disableCompression(storeAsIs).disableDigest(storeAsIs);

        return builder.init().append(data).finish();
    }

    @Override
    public StagedBlob stage(InputStream in, long actualSize, StorageCallback callback, Mailbox mbox)
    throws IOException, ServiceException {
        // just stream straight to the remote http server if we can
        if (actualSize >= 0 && callback == null) {
            return stage(in, actualSize, mbox);
        }

        // for some reason, we need to route through the local filesystem
        Blob blob = storeIncoming(in, callback);
        try {
            return stage(blob, mbox);
        } finally {
            quietDelete(blob);
        }
    }

    @Override
    public StagedBlob stage(Blob blob, Mailbox mbox) throws IOException, ServiceException {
        InputStream is = getContent(blob);
        try {
            return stage(is, blob.getRawSize(), mbox);
        } finally {
            ByteUtil.closeStream(is);
        }
    }

    protected abstract StagedBlob getStagedBlob(PostMethod post, String postDigest, long postSize, Mailbox mbox)
    throws ServiceException, IOException;

    protected StagedBlob stage(InputStream in, long actualSize, Mailbox mbox)
    throws IOException, ServiceException {
        MessageDigest digest;
        try {
            digest = MessageDigest.getInstance("SHA1");
        } catch (NoSuchAlgorithmException e) {
            throw ServiceException.FAILURE("SHA1 digest not found", e);
        }
        ByteUtil.PositionInputStream pin = new ByteUtil.PositionInputStream(new DigestInputStream(in, digest));

        HttpClient client = ZimbraHttpConnectionManager.getInternalHttpConnMgr().newHttpClient();
        PostMethod post = new PostMethod(getPostUrl(mbox));
        try {
            HttpClientUtil.addInputStreamToHttpMethod(post, pin, actualSize, "application/octet-stream");
            int statusCode = HttpClientUtil.executeMethod(client, post);
            if (statusCode != HttpStatus.SC_OK && statusCode != HttpStatus.SC_CREATED && statusCode != HttpStatus.SC_NO_CONTENT) {
                throw ServiceException.FAILURE("error POSTing blob: " + post.getStatusText(), null);
            }
            return getStagedBlob(post, ByteUtil.encodeFSSafeBase64(digest.digest()), pin.getPosition(), mbox);
        } finally {
            post.releaseConnection();
        }
    }

    @Override
    public MailboxBlob copy(MailboxBlob src, Mailbox destMbox, int destItemId, int destRevision)
    throws IOException, ServiceException {
        return link(src, destMbox, destItemId, destRevision);
    }

    @Override
    public MailboxBlob link(MailboxBlob src, Mailbox destMbox, int destItemId, int destRevision)
    throws IOException, ServiceException {
        // default implementation is a GET fed directly into a POST
        InputStream is = getContent(src);
        try {
            StagedBlob staged = stage(is, src.getSize(), destMbox);
            return link(staged, destMbox, destItemId, destRevision);
        } finally {
            ByteUtil.closeStream(is);
        }
    }

    @Override
    public MailboxBlob link(StagedBlob staged, Mailbox destMbox, int destItemId, int destRevision) {
        // link is a noop
        return renameTo(staged, destMbox, destItemId, destRevision);
    }

    @Override
    public MailboxBlob renameTo(StagedBlob staged, Mailbox destMbox, int destItemId, int destRevision) {
        // rename is a noop
        HttpStagedBlob hsb = (HttpStagedBlob) staged;
        hsb.markInserted();

        MailboxBlob mblob = new HttpMailboxBlob(destMbox, destItemId, destRevision, hsb.getLocator());
        return mblob.setSize(hsb.getSize()).setDigest(hsb.getDigest());
    }

    @Override
    public boolean delete(Blob blob) {
        return blob.getFile().delete();
    }

    @Override
    public boolean delete(StagedBlob staged) throws IOException {
        HttpStagedBlob hsb = (HttpStagedBlob) staged;
        // we only delete a staged blob if it hasn't already been added to the mailbox 
        if (hsb == null || hsb.isInserted()) {
            return true;
        }
        return delete(hsb.getMailbox(), hsb.getLocator());
    }

    @Override
    public boolean delete(MailboxBlob mblob) throws IOException {
        if (mblob == null) {
            return true;
        }
        return delete(mblob.getMailbox(), mblob.getLocator());
    }

    private boolean delete(Mailbox mbox, String locator) throws IOException {
        HttpClient client = ZimbraHttpConnectionManager.getInternalHttpConnMgr().newHttpClient();
        DeleteMethod delete = new DeleteMethod(getDeleteUrl(mbox, locator));
        try {
            int statusCode = HttpClientUtil.executeMethod(client, delete);
            switch (statusCode) {
                case HttpStatus.SC_OK:         return true;
                case HttpStatus.SC_NOT_FOUND:  return false;
                default:
                    throw new IOException("unexpected return code during blob DELETE: " + delete.getStatusText());
            }
        } finally {
            delete.releaseConnection();
        }
    }

    @Override
    public boolean deleteStore(Mailbox mbox, Iterable<MailboxBlob> blobs) throws IOException {
        // the default implementation iterates through the mailbox's blobs and deletes them one by one
        for (MailboxBlob mblob : blobs) {
            delete(mblob);
        }
        return true;
    }
}<|MERGE_RESOLUTION|>--- conflicted
+++ resolved
@@ -50,21 +50,8 @@
 
 public abstract class HttpStoreManager extends StoreManager {
     private final IncomingDirectory incoming = new IncomingDirectory(LC.zimbra_tmp_directory.value() + File.separator + "incoming");
-<<<<<<< HEAD
     private final LocalBlobCache localCache = new LocalBlobCache(LC.zimbra_tmp_directory.value() + File.separator + "blobs");
-=======
-    private FileCache<String> localCache;
-
-    private class MessageCacheChecker implements FileCache.RemoveCallback {
-        MessageCacheChecker()  { }
-
-        @Override
-        public boolean okToRemove(FileCache.Item item) {
-            // Don't remove blobs that are being referenced by a cached message.
-            return !MessageCache.contains(item.digest);
-        }
-    };
->>>>>>> 1306c201
+
 
     protected abstract String getPostUrl(Mailbox mbox);
     protected abstract String getGetUrl(Mailbox mbox, String locator);
@@ -94,9 +81,6 @@
         IncomingDirectory.stopSweeper();
     }
 
-<<<<<<< HEAD
-    LocalBlobCache getBlobCache() {
-=======
     @Override
     public boolean supports(StoreFeature feature) {
         switch (feature) {
@@ -105,8 +89,7 @@
         }
     }
 
-    FileCache<String> getBlobCache() {
->>>>>>> 1306c201
+    LocalBlobCache getBlobCache() {
         return localCache;
     }
 
