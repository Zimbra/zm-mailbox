--- conflicted
+++ resolved
@@ -42,22 +42,9 @@
 
     private final Mailbox mailbox;
 
-<<<<<<< HEAD
-    private final int mItemId;
-    private final int mRevision;
-    private final String mLocator;
-    protected Long mSize;
-    protected String mDigest;
-
-    protected MailboxBlob(Mailbox mbox, int itemId, int revision, String locator) {
-        mMailbox = mbox;
-        mItemId = itemId;
-        mRevision = revision;
-        mLocator = locator;
-=======
     private final int itemId;
     private final int revision;
-    private final String locator;
+    private final String mLocator;
     protected Long size;
     protected String digest;
 
@@ -65,8 +52,7 @@
         this.mailbox = mbox;
         this.itemId = itemId;
         this.revision = revision;
-        this.locator = locator;
->>>>>>> 960576d2
+        mLocator = locator;
     }
 
     public int getItemId() {
@@ -94,16 +80,10 @@
     }
 
     public long getSize() throws IOException {
-<<<<<<< HEAD
-        if (mSize == null)
-            mSize = new Long(getLocalBlob().getRawSize());
-        return mSize;
-=======
         if (size == null) {
-            this.size = Long.valueOf(getLocalBlob().getRawSize());
+            this.size = new Long(getLocalBlob().getRawSize());
         }
         return size;
->>>>>>> 960576d2
     }
 
     public MailboxBlob setSize(long size) {
