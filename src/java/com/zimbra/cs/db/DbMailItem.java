--- conflicted
+++ resolved
@@ -3211,56 +3211,7 @@
             DbPool.closeResults(rs);
         }
     }
-<<<<<<< HEAD
-
-=======
-
-    public static interface Callback<T> {
-        public void call(T value);
-    }
-
-    public static void visitAllBlobDigests(Mailbox mbox, Callback<String> callback) throws ServiceException {
-        DbConnection conn = mbox.getOperationConnection();
-        PreparedStatement stmt = null;
-        try {
-            stmt = conn.prepareStatement("SELECT blob_digest FROM " + getMailItemTableName(mbox) +
-                    " WHERE " + IN_THIS_MAILBOX_AND + "blob_digest IS NOT NULL");
-            visitAllBlobDigests(stmt, mbox, callback);
-
-            stmt = conn.prepareStatement("SELECT blob_digest FROM " + getMailItemTableName(mbox, true) +
-                    " WHERE " + IN_THIS_MAILBOX_AND + "blob_digest IS NOT NULL");
-            visitAllBlobDigests(stmt, mbox, callback);
-
-            stmt = conn.prepareStatement("SELECT blob_digest FROM " + getRevisionTableName(mbox) +
-                    " WHERE " + IN_THIS_MAILBOX_AND + "blob_digest IS NOT NULL");
-            visitAllBlobDigests(stmt, mbox, callback);
-
-            stmt = conn.prepareStatement("SELECT blob_digest FROM " + getRevisionTableName(mbox, true) +
-                    " WHERE " + IN_THIS_MAILBOX_AND + "blob_digest IS NOT NULL");
-            visitAllBlobDigests(stmt, mbox, callback);
-        } catch (SQLException e) {
-            throw ServiceException.FAILURE("visiting blob digests list for mailbox " + mbox.getId(), e);
-        }
-    }
-
-    private static void visitAllBlobDigests(PreparedStatement stmt, Mailbox mbox, Callback<String> callback)
-    throws SQLException, ServiceException {
-        ResultSet rs = null;
-        try {
-            int pos = 1;
-            pos = setMailboxId(stmt, mbox, pos);
-            rs = stmt.executeQuery();
-
-            while (rs.next()) {
-                callback.call(rs.getString(1));
-            }
-        } finally {
-            DbPool.closeResults(rs);
-            stmt.close();
-        }
-    }
-
->>>>>>> 960576d2
+
     // these columns are specified by DB_FIELDS, below
     public static final int CI_ID          = 1;
     public static final int CI_TYPE        = 2;
