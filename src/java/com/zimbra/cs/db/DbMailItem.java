/*
 * ***** BEGIN LICENSE BLOCK *****
 * Zimbra Collaboration Suite Server
 * Copyright (C) 2004, 2005, 2006, 2007, 2008, 2009, 2010 Zimbra, Inc.
 * 
 * The contents of this file are subject to the Zimbra Public License
 * Version 1.3 ("License"); you may not use this file except in
 * compliance with the License.  You may obtain a copy of the License at
 * http://www.zimbra.com/license.
 * 
 * Software distributed under the License is distributed on an "AS IS"
 * basis, WITHOUT WARRANTY OF ANY KIND, either express or implied.
 * ***** END LICENSE BLOCK *****
 */

/*
 * Created on Aug 13, 2004
 */
package com.zimbra.cs.db;

import java.io.UnsupportedEncodingException;
import java.sql.PreparedStatement;
import java.sql.ResultSet;
import java.sql.SQLException;
import java.sql.Timestamp;
import java.sql.Types;
import java.util.ArrayList;
import java.util.Arrays;
import java.util.Collection;
import java.util.Collections;
import java.util.Date;
import java.util.GregorianCalendar;
import java.util.HashMap;
import java.util.HashSet;
import java.util.Iterator;
import java.util.List;
import java.util.Map;
import java.util.Set;
import java.util.SortedSet;
import java.util.TreeSet;

import com.zimbra.common.service.ServiceException;
import com.zimbra.common.util.Constants;
import com.zimbra.common.util.Log;
import com.zimbra.common.util.LogFactory;
import com.zimbra.common.util.Pair;
import com.zimbra.common.util.StringUtil;
import com.zimbra.common.util.TimeoutMap;
import com.zimbra.common.util.ZimbraLog;
import com.zimbra.cs.db.DbPool.Connection;
import com.zimbra.cs.imap.ImapMessage;
import com.zimbra.cs.index.SortBy;
import com.zimbra.cs.localconfig.DebugConfig;
import com.zimbra.cs.mailbox.CalendarItem;
import com.zimbra.cs.mailbox.Conversation;
import com.zimbra.cs.mailbox.Flag;
import com.zimbra.cs.mailbox.Folder;
import com.zimbra.cs.mailbox.MailItem;
import com.zimbra.cs.mailbox.MailServiceException;
import com.zimbra.cs.mailbox.Mailbox;
import com.zimbra.cs.mailbox.Message;
import com.zimbra.cs.mailbox.Note;
import com.zimbra.cs.mailbox.SearchFolder;
import com.zimbra.cs.mailbox.Tag;
import com.zimbra.cs.mailbox.VirtualConversation;
import com.zimbra.cs.mailbox.MailItem.PendingDelete;
import com.zimbra.cs.mailbox.MailItem.UnderlyingData;
import com.zimbra.cs.mailbox.util.TypedIdList;
import com.zimbra.cs.pop3.Pop3Message;
import com.zimbra.cs.store.MailboxBlob;
import com.zimbra.cs.store.StoreManager;

public class DbMailItem {

    public static final String TABLE_MAIL_ITEM = "mail_item";
    public static final String TABLE_REVISION = "revision";
    public static final String TABLE_APPOINTMENT = "appointment";
    public static final String TABLE_OPEN_CONVERSATION = "open_conversation";
    public static final String TABLE_TOMBSTONE = "tombstone";

    private static Log sLog = LogFactory.getLog(DbMailItem.class);

    /** Maps the mailbox id to the set of all tag combinations stored for all
     *  items in the mailbox.  Enables fast database lookup by tag. */
    private static final Map<Long, TagsetCache> sTagsetCache =
        new TimeoutMap<Long, TagsetCache>(120 * Constants.MILLIS_PER_MINUTE);

    /** Maps the mailbox id to the set of all flag combinations stored for all
     *  items in the mailbox.  Enables fast database lookup by flag. */
    private static final Map<Long, TagsetCache> sFlagsetCache =
        new TimeoutMap<Long, TagsetCache>(120 * Constants.MILLIS_PER_MINUTE);

    public static final int MAX_SENDER_LENGTH  = 128;
    public static final int MAX_SUBJECT_LENGTH = 1024;
    public static final int MAX_TEXT_LENGTH    = 65534;
    public static final int MAX_MEDIUMTEXT_LENGTH = 16777216;

    public static final String IN_THIS_MAILBOX_AND = DebugConfig.disableMailboxGroups ? "" : "mailbox_id = ? AND ";
    public static final String MAILBOX_ID = DebugConfig.disableMailboxGroups ? "" : "mailbox_id, ";
    public static final String MAILBOX_ID_VALUE = DebugConfig.disableMailboxGroups ? "" : "?, ";

    private static final int RESULTS_STREAMING_MIN_ROWS = 10000; 
    
    public static final int setMailboxId(PreparedStatement stmt, Mailbox mbox, int pos) throws SQLException {
        if (!DebugConfig.disableMailboxGroups)
            stmt.setLong(pos++, mbox.getId());
        return pos;
    }
    
    public static final String getInThisMailboxAnd(long mboxId, String miAlias, String apAlias) {
        if (DebugConfig.disableMailboxGroups)
            return "";

        StringBuilder sb = new StringBuilder(miAlias).append(".mailbox_id = ").append(mboxId).append(" AND ");
        if (apAlias != null) 
            sb.append(apAlias).append(".mailbox_id = ").append(mboxId).append(" AND ");
        return sb.toString();
    }


    public static void create(Mailbox mbox, UnderlyingData data, String sender) throws ServiceException {
        assert(Db.supports(Db.Capability.ROW_LEVEL_LOCKING) || Thread.holdsLock(mbox));

        if (data == null || data.id <= 0 || data.folderId <= 0 || data.parentId == 0)
            throw ServiceException.FAILURE("invalid data for DB item create", null);

        checkNamingConstraint(mbox, data.folderId, data.name, data.id);

        Connection conn = mbox.getOperationConnection();
        PreparedStatement stmt = null;
        try {
            String mailbox_id = DebugConfig.disableMailboxGroups ? "" : "mailbox_id, ";
            stmt = conn.prepareStatement("INSERT INTO " + getMailItemTableName(mbox) +
                        "(" + mailbox_id +
                        " id, type, parent_id, folder_id, index_id, imap_id, date, size, volume_id, blob_digest," +
                        " unread, flags, tags, sender, subject, name, metadata, mod_metadata, change_date, mod_content) " +
                        "VALUES (" + MAILBOX_ID_VALUE + " ?, ?, ?, ?, ?, ?, ?, ?, ?, ?, ?, ?, ?, ?, ?, ?, ?, ?, ?, ?)");
            int pos = 1;
            pos = setMailboxId(stmt, mbox, pos);
            stmt.setInt(pos++, data.id);
            stmt.setByte(pos++, data.type);
            if (data.parentId <= 0) {
                // Messages in virtual conversations are stored with a null parent_id
                stmt.setNull(pos++, Types.INTEGER);
            } else {
                stmt.setInt(pos++, data.parentId);
            }
            stmt.setInt(pos++, data.folderId);
<<<<<<< HEAD
            if (data.indexId == null)
                stmt.setNull(pos++, Types.VARCHAR);
            else
                stmt.setString(pos++, data.indexId);
            if (data.imapId <= 0)
=======
            if (data.indexId == -1) {
                stmt.setNull(pos++, Types.INTEGER);
            } else {
                stmt.setInt(pos++, data.indexId);
            }
            if (data.imapId <= 0) {
>>>>>>> 28793b3a
                stmt.setNull(pos++, Types.INTEGER);
            } else {
                stmt.setInt(pos++, data.imapId);
            }
            stmt.setInt(pos++, data.date);
            stmt.setLong(pos++, data.size);
            if (data.locator != null) {
                stmt.setString(pos++, data.locator);
            } else {
                stmt.setNull(pos++, Types.VARCHAR);
            }
            stmt.setString(pos++, data.getBlobDigest());
            if (data.type == MailItem.TYPE_MESSAGE || data.type == MailItem.TYPE_CHAT || data.type == MailItem.TYPE_FOLDER) {
                stmt.setInt(pos++, data.unreadCount);
            } else {
                stmt.setNull(pos++, Types.INTEGER);
            }
            stmt.setInt(pos++, data.flags);
            stmt.setLong(pos++, data.tags);
            stmt.setString(pos++, checkSenderLength(sender));
            stmt.setString(pos++, checkSubjectLength(data.subject));
            stmt.setString(pos++, data.name);
            stmt.setString(pos++, checkMetadataLength(data.metadata));
            stmt.setInt(pos++, data.modMetadata);
            if (data.dateChanged > 0) {
                stmt.setInt(pos++, data.dateChanged);
            } else {
                stmt.setNull(pos++, Types.INTEGER);
            }
            stmt.setInt(pos++, data.modContent);
            int num = stmt.executeUpdate();
            if (num != 1) {
                throw ServiceException.FAILURE("failed to create object", null);
            }

            // Track the tags and flags for fast lookup later
            if (areTagsetsLoaded(mbox)) {
                getTagsetCache(conn, mbox).addTagset(data.tags);
            }
            if (areFlagsetsLoaded(mbox)) {
                getFlagsetCache(conn, mbox).addTagset(data.flags);
            }
        } catch (SQLException e) {
            // catch item_id uniqueness constraint violation and return failure
            if (Db.errorMatches(e, Db.Error.DUPLICATE_ROW)) {
                throw MailServiceException.ALREADY_EXISTS(data.id, e);
            } else {
                throw ServiceException.FAILURE("writing new object of type " + data.type, e);
            }
        } finally {
            DbPool.closeStatement(stmt);
        }
    }

    private static void checkNamingConstraint(Mailbox mbox, int folderId, String name, int modifiedItemId) throws ServiceException {
        if (name == null || name.equals(""))
            return;
        if (Db.supports(Db.Capability.UNIQUE_NAME_INDEX) && !Db.supports(Db.Capability.CASE_SENSITIVE_COMPARISON))
            return;

        Connection conn = mbox.getOperationConnection();
        PreparedStatement stmt = null;
        ResultSet rs = null;
        try {
            stmt = conn.prepareStatement("SELECT COUNT(*) FROM " + getMailItemTableName(mbox) +
                    " WHERE " + IN_THIS_MAILBOX_AND + "folder_id = ? AND id <> ? AND " + Db.equalsSTRING("name"));
            int pos = 1;
            pos = setMailboxId(stmt, mbox, pos);
            stmt.setInt(pos++, folderId);
            stmt.setInt(pos++, modifiedItemId);
            stmt.setString(pos++, StringUtil.trimTrailingSpaces(name.toUpperCase()));
            rs = stmt.executeQuery();
            if (!rs.next() || rs.getInt(1) > 0)
                throw MailServiceException.ALREADY_EXISTS(name);
        } catch (SQLException e) {
            throw ServiceException.FAILURE("checking for naming conflicts", e);
        } finally {
            DbPool.closeResults(rs);
            DbPool.closeStatement(stmt);
        }
    }

    public static void copy(MailItem item, int id, Folder folder, String indexId, int parentId, String locator, String metadata)
    throws ServiceException {
        Mailbox mbox = item.getMailbox();
        if (id <= 0 || indexId == null || folder == null || parentId == 0)
            throw ServiceException.FAILURE("invalid data for DB item copy", null);

        assert(Db.supports(Db.Capability.ROW_LEVEL_LOCKING) || Thread.holdsLock(mbox));

        checkNamingConstraint(mbox, folder.getId(), item.getName(), id);

        Connection conn = mbox.getOperationConnection();
        PreparedStatement stmt = null;
        try {
            String table = getMailItemTableName(mbox);
            String mailbox_id = DebugConfig.disableMailboxGroups ? "" : "mailbox_id, ";
            stmt = conn.prepareStatement("INSERT INTO " + table +
                        "(" + mailbox_id +
                        " id, type, parent_id, folder_id, index_id, imap_id, date, size, volume_id, blob_digest," +
                        " unread, flags, tags, sender, subject, name, metadata, mod_metadata, change_date, mod_content) " +
                        "SELECT " + MAILBOX_ID_VALUE +
                        " ?, type, ?, ?, ?, ?, date, size, ?, blob_digest, unread," +
                        " flags, tags, sender, subject, name, ?, ?, ?, ? FROM " + table +
                        " WHERE " + IN_THIS_MAILBOX_AND + "id = ?");
            int pos = 1;
            pos = setMailboxId(stmt, mbox, pos);
            stmt.setInt(pos++, id);                            // ID
            if (parentId <= 0)
                stmt.setNull(pos++, Types.INTEGER);            // PARENT_ID null for messages in virtual convs
            else
                stmt.setInt(pos++, parentId);                  //   or, PARENT_ID specified by caller
            stmt.setInt(pos++, folder.getId());                // FOLDER_ID
            stmt.setString(pos++, indexId);                       // INDEX_ID
            stmt.setInt(pos++, id);                            // IMAP_ID is initially the same as ID
            if (locator != null)
                stmt.setString(pos++, locator);                // VOLUME_ID specified by caller
            else
                stmt.setNull(pos++, Types.VARCHAR);            //   or, no VOLUME_ID
            stmt.setString(pos++, checkMetadataLength(metadata));  // METADATA
            stmt.setInt(pos++, mbox.getOperationChangeID());   // MOD_METADATA
            stmt.setInt(pos++, mbox.getOperationTimestamp());  // CHANGE_DATE
            stmt.setInt(pos++, mbox.getOperationChangeID());   // MOD_CONTENT
            pos = setMailboxId(stmt, mbox, pos);
            stmt.setInt(pos++, item.getId());
            int num = stmt.executeUpdate();
            if (num != 1)
                throw ServiceException.FAILURE("failed to create object", null);
        } catch (SQLException e) {
            // catch item_id uniqueness constraint violation and return failure
            if (Db.errorMatches(e, Db.Error.DUPLICATE_ROW))
                throw MailServiceException.ALREADY_EXISTS(id, e);
            else
                throw ServiceException.FAILURE("copying " + MailItem.getNameForType(item ) + ": " + item.getId(), e);
        } finally {
            DbPool.closeStatement(stmt);
        }
    }

    public static void icopy(MailItem source, UnderlyingData data, boolean shared) throws ServiceException {
        Mailbox mbox = source.getMailbox();
        if (data == null || data.id <= 0 || data.folderId <= 0 || data.parentId == 0)
            throw ServiceException.FAILURE("invalid data for DB item i-copy", null);

        assert(Db.supports(Db.Capability.ROW_LEVEL_LOCKING) || Thread.holdsLock(mbox));

        checkNamingConstraint(mbox, data.folderId, source.getName(), data.id);

        Connection conn = mbox.getOperationConnection();
        PreparedStatement stmt = null;
        try {
            String table = getMailItemTableName(mbox);
            String mailbox_id = DebugConfig.disableMailboxGroups ? "" : "mailbox_id, ";
            String flags;
            if (!shared)
                flags = "flags";
            else if (Db.supports(Db.Capability.BITWISE_OPERATIONS))
                flags = "flags | " + Flag.BITMASK_COPIED;
            else
                flags = "CASE WHEN " + Db.bitmaskAND("flags", Flag.BITMASK_COPIED) + " THEN flags ELSE flags + " + Flag.BITMASK_COPIED + " END";
            stmt = conn.prepareStatement("INSERT INTO " + table +
                        "(" + mailbox_id +
                        " id, type, parent_id, folder_id, index_id, imap_id, date, size, volume_id, blob_digest," +
                        " unread, flags, tags, sender, subject, name, metadata, mod_metadata, change_date, mod_content) " +
                        "SELECT " + mailbox_id +
                        " ?, type, parent_id, ?, ?, ?, date, size, ?, blob_digest," +
                        " unread, " + flags + ", tags, sender, subject, name, metadata, ?, ?, ? FROM " + table +
                        " WHERE " + IN_THIS_MAILBOX_AND + "id = ?");
            int pos = 1;
            stmt.setInt(pos++, data.id);                       // ID
            stmt.setInt(pos++, data.folderId);                 // FOLDER_ID
            stmt.setString(pos++, data.indexId);               // INDEX_ID
            stmt.setInt(pos++, data.imapId);                   // IMAP_ID
            if (data.locator != null)
                stmt.setString(pos++, data.locator);           // VOLUME_ID
            else
                stmt.setNull(pos++, Types.TINYINT);            //   or, no VOLUME_ID
            stmt.setInt(pos++, mbox.getOperationChangeID());   // MOD_METADATA
            stmt.setInt(pos++, mbox.getOperationTimestamp());  // CHANGE_DATE
            stmt.setInt(pos++, mbox.getOperationChangeID());   // MOD_CONTENT
            pos = setMailboxId(stmt, mbox, pos);
            stmt.setInt(pos++, source.getId());
            stmt.executeUpdate();
            stmt.close();

            boolean needsTag = shared && !source.isTagged(Flag.ID_FLAG_COPIED);

            if (needsTag && areFlagsetsLoaded(mbox))
                getFlagsetCache(conn, mbox).addTagset(source.getInternalFlagBitmask() | Flag.BITMASK_COPIED);

            if (needsTag || source.getParentId() > 0) {
                boolean altersMODSEQ = source.getParentId() > 0;
                String updateChangeID = (altersMODSEQ ? ", mod_metadata = ?, change_date = ?" : "");
                stmt = conn.prepareStatement("UPDATE " + table +
                            " SET parent_id = NULL, flags = " + flags + updateChangeID +
                            " WHERE " + IN_THIS_MAILBOX_AND + "id = ?");
                pos = 1;
                if (altersMODSEQ) {
                    stmt.setInt(pos++, mbox.getOperationChangeID());
                    stmt.setInt(pos++, mbox.getOperationTimestamp());
                }
                pos = setMailboxId(stmt, mbox, pos);
                stmt.setInt(pos++, source.getId());
                stmt.executeUpdate();
                stmt.close();
            }

            if (source instanceof Message && source.getParentId() <= 0)
                changeOpenTarget(Mailbox.getHash(((Message) source).getNormalizedSubject()), source, data.id);
        } catch (SQLException e) {
            // catch item_id uniqueness constraint violation and return failure
            if (Db.errorMatches(e, Db.Error.DUPLICATE_ROW))
                throw MailServiceException.ALREADY_EXISTS(data.id, e);
            else
                throw ServiceException.FAILURE("i-copying " + MailItem.getNameForType(source) + ": " + source.getId(), e);
        } finally {
            DbPool.closeStatement(stmt);
        }
    }

    public static void snapshotRevision(MailItem item, int version) throws ServiceException {
        Mailbox mbox = item.getMailbox();

        assert(version >= 1);
        assert(Db.supports(Db.Capability.ROW_LEVEL_LOCKING) || Thread.holdsLock(mbox));

        Connection conn = mbox.getOperationConnection();
        PreparedStatement stmt = null;
        try {
            String command = Db.supports(Db.Capability.REPLACE_INTO) ? "REPLACE" : "INSERT";
            String mailbox_id = DebugConfig.disableMailboxGroups ? "" : "mailbox_id, ";
            stmt = conn.prepareStatement(command + " INTO " + getRevisionTableName(mbox) +
                        "(" + mailbox_id + "item_id, version, date, size, volume_id, blob_digest," +
                        " name, metadata, mod_metadata, change_date, mod_content) " +
                        "SELECT " + mailbox_id + "id, ?, date, size, volume_id, blob_digest," +
                        " name, metadata, mod_metadata, change_date, mod_content" +
                        " FROM " + getMailItemTableName(mbox) +
                        " WHERE " + IN_THIS_MAILBOX_AND + "id = ?");
            int pos = 1;
            stmt.setInt(pos++, version);
            pos = setMailboxId(stmt, mbox, pos);
            stmt.setInt(pos++, item.getId());
            stmt.executeUpdate();
        } catch (SQLException e) {
            // catch item_id uniqueness constraint violation and return failure
            if (Db.errorMatches(e, Db.Error.DUPLICATE_ROW))
                throw MailServiceException.ALREADY_EXISTS(item.getId(), e);
            else
                throw ServiceException.FAILURE("saving revision info for " + MailItem.getNameForType(item) + ": " + item.getId(), e);
        } finally {
            DbPool.closeStatement(stmt);
        }
    }

    public static void purgeRevisions(MailItem item, int highestPurged) throws ServiceException {
        if (highestPurged <= 0)
            return;
        Mailbox mbox = item.getMailbox();

        assert(Db.supports(Db.Capability.ROW_LEVEL_LOCKING) || Thread.holdsLock(mbox));

        Connection conn = mbox.getOperationConnection();
        PreparedStatement stmt = null;
        try {
            stmt = conn.prepareStatement("DELETE FROM " + getRevisionTableName(mbox) +
                        " WHERE " + IN_THIS_MAILBOX_AND + "item_id = ? AND version <= ?");
            int pos = 1;
            pos = setMailboxId(stmt, mbox, pos);
            stmt.setInt(pos++, item.getId());
            stmt.setInt(pos++, highestPurged);
            stmt.executeUpdate();
        } catch (SQLException e) {
            throw ServiceException.FAILURE("purging revisions for " + MailItem.getNameForType(item) + ": " + item.getId(), e);
        } finally {
            DbPool.closeStatement(stmt);
        }
    }

    public static void changeType(MailItem item, byte type) throws ServiceException {
        Mailbox mbox = item.getMailbox();

        assert(Db.supports(Db.Capability.ROW_LEVEL_LOCKING) || Thread.holdsLock(mbox));

        Connection conn = mbox.getOperationConnection();
        PreparedStatement stmt = null;
        try {
            stmt = conn.prepareStatement("UPDATE " + getMailItemTableName(item) +
                        " SET type = ? WHERE " + IN_THIS_MAILBOX_AND + "id = ?");
            int pos = 1;
            stmt.setInt(pos++, type);
            pos = setMailboxId(stmt, mbox, pos);
            stmt.setInt(pos++, item.getId());
            stmt.executeUpdate();
        } catch (SQLException e) {
            throw ServiceException.FAILURE("writing new type for item " + item.getId(), e);
        } finally {
            DbPool.closeStatement(stmt);
        }
    }

    public static void setFolder(MailItem item, Folder folder) throws ServiceException {
        Mailbox mbox = item.getMailbox();
        if (mbox != folder.getMailbox())
            throw MailServiceException.WRONG_MAILBOX();

        assert(Db.supports(Db.Capability.ROW_LEVEL_LOCKING) || Thread.holdsLock(mbox));

        checkNamingConstraint(mbox, folder.getId(), item.getName(), item.getId());

        Connection conn = mbox.getOperationConnection();
        PreparedStatement stmt = null;
        try {
            String imapRenumber = mbox.isTrackingImap() ? ", imap_id = CASE WHEN imap_id IS NULL THEN NULL ELSE 0 END" : "";
            int pos = 1;
            boolean hasIndexId = false;
            if (item instanceof Folder) {
                stmt = conn.prepareStatement("UPDATE " + getMailItemTableName(item) +
                            " SET parent_id = ?, folder_id = ?, mod_metadata = ?, change_date = ?" +
                            " WHERE " + IN_THIS_MAILBOX_AND + "id = ?");
                stmt.setInt(pos++, folder.getId());
            } else if (item instanceof Conversation && !(item instanceof VirtualConversation)) {
                stmt = conn.prepareStatement("UPDATE " + getMailItemTableName(item) +
                            " SET folder_id = ?, mod_metadata = ?, change_date = ?" + imapRenumber +
                            " WHERE " + IN_THIS_MAILBOX_AND + "parent_id = ?");
            } else {
                // set the indexId, in case it changed (moving items out of junk can trigger an index ID change)
                hasIndexId = true;
                stmt = conn.prepareStatement("UPDATE " + getMailItemTableName(item) +
                            " SET folder_id = ?, index_id = ?, mod_metadata = ?, change_date = ? " + imapRenumber +
                            " WHERE " + IN_THIS_MAILBOX_AND + "id = ?");
            }
            stmt.setInt(pos++, folder.getId());
            if (hasIndexId)
                if (item.getIndexId() == null)
                    stmt.setNull(pos++, Types.VARCHAR);
                else
                    stmt.setString(pos++, item.getIndexId());
            stmt.setInt(pos++, mbox.getOperationChangeID());
            stmt.setInt(pos++, mbox.getOperationTimestamp());
            pos = setMailboxId(stmt, mbox, pos);
            stmt.setInt(pos++, item instanceof VirtualConversation ? ((VirtualConversation) item).getMessageId() : item.getId());
            stmt.executeUpdate();
        } catch (SQLException e) {
            // catch item_id uniqueness constraint violation and return failure
            if (Db.errorMatches(e, Db.Error.DUPLICATE_ROW))
                throw MailServiceException.ALREADY_EXISTS(item.getName(), e);
            else
                throw ServiceException.FAILURE("writing new folder data for item " + item.getId(), e);
        } finally {
            DbPool.closeStatement(stmt);
        }
    }

    public static void setFolder(List<Message> msgs, Folder folder) throws ServiceException {
        if (msgs == null || msgs.isEmpty())
            return;
        Mailbox mbox = folder.getMailbox();

        assert(Db.supports(Db.Capability.ROW_LEVEL_LOCKING) || Thread.holdsLock(mbox));

        Connection conn = mbox.getOperationConnection();
        PreparedStatement stmt = null;
        try {
            // commented out because at present messages cannot have names (and thus can't have naming conflicts)
//            if (!Db.supports(Db.Capability.UNIQUE_NAME_INDEX) || Db.supports(Db.Capability.CASE_SENSITIVE_COMPARISON)) {
//                stmt = conn.prepareStatement("SELECT mi.name" +
//                        " FROM " + getMailItemTableName(mbox, "mi") + ", " + getMailItemTableName(mbox, "m2") +
//                        " WHERE mi.id IN " + DbUtil.suitableNumberOfVariables(itemIDs) +
//                        " AND mi.name IS NOT NULL and m2.name IS NOT NULL" +
//                        " AND m2.folder_id = ? AND mi.id <> m2.id" +
//                        " AND " + (Db.supports(Db.Capability.CASE_SENSITIVE_COMPARISON) ? "UPPER(mi.name) = UPPER(m2.name)" : "mi.name = m2.name") +
//                        " AND mi.mailbox_id = ? AND m2.mailbox_id = ?");
//                int pos = 1;
//                for (Message msg : msgs)
//                    stmt.setInt(pos++, msg.getId());
//                stmt.setInt(pos++, folder.getId());
//                stmt.setInt(pos++, mbox.getId());
//                stmt.setInt(pos++, mbox.getId());
//                rs = stmt.executeQuery();
//                if (rs.next())
//                    throw MailServiceException.ALREADY_EXISTS(rs.getString(1));
//                rs.close();
//                stmt.close();
//            }

            String imapRenumber = mbox.isTrackingImap() ? ", imap_id = CASE WHEN imap_id IS NULL THEN NULL ELSE 0 END" : "";
            for (int i = 0; i < msgs.size(); i += Db.getINClauseBatchSize()) {
                int count = Math.min(Db.getINClauseBatchSize(), msgs.size() - i);
                stmt = conn.prepareStatement("UPDATE " + getMailItemTableName(folder) +
                            " SET folder_id = ?, mod_metadata = ?, change_date = ?" + imapRenumber +
                            " WHERE " + IN_THIS_MAILBOX_AND + DbUtil.whereIn("id", count));
                int pos = 1;
                stmt.setInt(pos++, folder.getId());
                stmt.setInt(pos++, mbox.getOperationChangeID());
                stmt.setInt(pos++, mbox.getOperationTimestamp());
                pos = setMailboxId(stmt, mbox, pos);
                for (int index = i; index < i + count; index++)
                    stmt.setInt(pos++, msgs.get(index).getId());
                stmt.executeUpdate();
                stmt.close();
                stmt = null;
            }
        } catch (SQLException e) {
            // catch item_id uniqueness constraint violation and return failure
//            if (Db.errorMatches(e, Db.Error.DUPLICATE_ROW))
//                throw MailServiceException.ALREADY_EXISTS(msgs.toString(), e);
//            else
            throw ServiceException.FAILURE("writing new folder data for messages", e);
        } finally {
            DbPool.closeStatement(stmt);
        }
    }
    
    public static void setIndexIds(Mailbox mbox, List<Message> msgs) throws ServiceException {
        if (msgs == null || msgs.isEmpty())
            return;
        
        assert(Db.supports(Db.Capability.ROW_LEVEL_LOCKING) || Thread.holdsLock(mbox));

        Connection conn = mbox.getOperationConnection();
        PreparedStatement stmt = null;
        try {
            for (int i = 0; i < msgs.size(); i += Db.getINClauseBatchSize()) {
                int count = Math.min(Db.getINClauseBatchSize(), msgs.size() - i);
                stmt = conn.prepareStatement("UPDATE " + getMailItemTableName(mbox) +
                            " SET index_id = id" +
                            " WHERE " + IN_THIS_MAILBOX_AND + DbUtil.whereIn("id", count));
                int pos = 1;
                pos = setMailboxId(stmt, mbox, pos);
                for (int index = i; index < i + count; index++)
                    stmt.setInt(pos++, msgs.get(index).getId());
                stmt.executeUpdate();
                stmt.close();
                stmt = null;
            }
        } catch (SQLException e) {
            // catch item_id uniqueness constraint violation and return failure
//            if (Db.errorMatches(e, Db.Error.DUPLICATE_ROW))
//                throw MailServiceException.ALREADY_EXISTS(msgs.toString(), e);
//            else
            throw ServiceException.FAILURE("writing new folder data for messages", e);
        } finally {
            DbPool.closeStatement(stmt);
        }
    }
    

    public static void setParent(MailItem child, MailItem parent) throws ServiceException {
        setParent(new MailItem[] { child }, parent);
    }

    public static void setParent(MailItem[] children, MailItem parent) throws ServiceException {
        if (children == null || children.length == 0)
            return;
        Mailbox mbox = children[0].getMailbox();
        if (mbox != parent.getMailbox())
            throw MailServiceException.WRONG_MAILBOX();

        assert(Db.supports(Db.Capability.ROW_LEVEL_LOCKING) || Thread.holdsLock(mbox));

        Connection conn = mbox.getOperationConnection();
        PreparedStatement stmt = null;
        try {
            for (int i = 0; i < children.length; i += Db.getINClauseBatchSize()) {
                int count = Math.min(Db.getINClauseBatchSize(), children.length - i);
                stmt = conn.prepareStatement("UPDATE " + getMailItemTableName(mbox) +
                            " SET parent_id = ?, mod_metadata = ?, change_date = ?" +
                            " WHERE " + IN_THIS_MAILBOX_AND + DbUtil.whereIn("id", count));
                int pos = 1;
                if (parent == null || parent instanceof VirtualConversation)
                    stmt.setNull(pos++, Types.INTEGER);
                else
                    stmt.setInt(pos++, parent.getId());
                stmt.setInt(pos++, mbox.getOperationChangeID());
                stmt.setInt(pos++, mbox.getOperationTimestamp());
                pos = setMailboxId(stmt, mbox, pos);
                for (int index = i; index < i + count; index++)
                    stmt.setInt(pos++, children[index].getId());
                stmt.executeUpdate();
                stmt.close();
                stmt = null;
            }
        } catch (SQLException e) {
            throw ServiceException.FAILURE("adding children to parent " + (parent == null ? "NULL" : parent.getId() + ""), e);
        } finally {
            DbPool.closeStatement(stmt);
        }
    }

    public static void reparentChildren(MailItem oldParent, MailItem newParent) throws ServiceException {
        if (oldParent == newParent)
            return;
        Mailbox mbox = oldParent.getMailbox();
        if (mbox != newParent.getMailbox())
            throw MailServiceException.WRONG_MAILBOX();

        assert(Db.supports(Db.Capability.ROW_LEVEL_LOCKING) || Thread.holdsLock(mbox));

        Connection conn = mbox.getOperationConnection();
        PreparedStatement stmt = null;
        try {
            String relation = (oldParent instanceof VirtualConversation ? "id = ?" : "parent_id = ?");

            stmt = conn.prepareStatement("UPDATE " + getMailItemTableName(oldParent) +
                        " SET parent_id = ?, mod_metadata = ?, change_date = ?" +
                        " WHERE " + IN_THIS_MAILBOX_AND + relation);
            int pos = 1;
            if (newParent instanceof VirtualConversation)
                stmt.setNull(pos++, Types.INTEGER);
            else
                stmt.setInt(pos++, newParent.getId());
            stmt.setInt(pos++, mbox.getOperationChangeID());
            stmt.setInt(pos++, mbox.getOperationTimestamp());
            pos = setMailboxId(stmt, mbox, pos);
            stmt.setInt(pos++, oldParent instanceof VirtualConversation ? ((VirtualConversation) oldParent).getMessageId() : oldParent.getId());
            stmt.executeUpdate();
        } catch (SQLException e) {
            throw ServiceException.FAILURE("writing new parent for children of item " + oldParent.getId(), e);
        } finally {
            DbPool.closeStatement(stmt);
        }
    }

    public static void saveMetadata(MailItem item, String metadata) throws ServiceException {
        Mailbox mbox = item.getMailbox();

        assert(Db.supports(Db.Capability.ROW_LEVEL_LOCKING) || Thread.holdsLock(mbox));

        Connection conn = mbox.getOperationConnection();
        PreparedStatement stmt = null;
        try {
            stmt = conn.prepareStatement("UPDATE " + getMailItemTableName(item) +
                        " SET date = ?, size = ?, metadata = ?, mod_metadata = ?, change_date = ?, mod_content = ?" +
                        " WHERE " + IN_THIS_MAILBOX_AND + "id = ?");
            int pos = 1;
            stmt.setInt(pos++, (int) (item.getDate() / 1000));
            stmt.setLong(pos++, item.getSize());
            stmt.setString(pos++, checkMetadataLength(metadata));
            stmt.setInt(pos++, mbox.getOperationChangeID());
            stmt.setInt(pos++, mbox.getOperationTimestamp());
            stmt.setInt(pos++, item.getSavedSequence());
            pos = setMailboxId(stmt, mbox, pos);
            stmt.setInt(pos++, item.getId());
            stmt.executeUpdate();
        } catch (SQLException e) {
            throw ServiceException.FAILURE("writing metadata for mailbox " + item.getMailboxId() + ", item " + item.getId(), e);
        } finally {
            DbPool.closeStatement(stmt);
        }
    }

    public static void persistCounts(MailItem item, String metadata) throws ServiceException {
        Mailbox mbox = item.getMailbox();

        assert(Db.supports(Db.Capability.ROW_LEVEL_LOCKING) || Thread.holdsLock(mbox));

        Connection conn = mbox.getOperationConnection();
        PreparedStatement stmt = null;
        try {
            stmt = conn.prepareStatement("UPDATE " + getMailItemTableName(item) +
                        " SET size = ?, unread = ?, metadata = ?, mod_metadata = ?, change_date = ?, mod_content = ?" +
                        " WHERE " + IN_THIS_MAILBOX_AND + "id = ?");
            int pos = 1;
            stmt.setLong(pos++, item.getSize());
            stmt.setInt(pos++, item.getUnreadCount());
            stmt.setString(pos++, checkMetadataLength(metadata));
            stmt.setInt(pos++, item.getModifiedSequence());
            if (item.getChangeDate() > 0)
                stmt.setInt(pos++, (int) (item.getChangeDate() / 1000));
            else
                stmt.setNull(pos++, Types.INTEGER);
            stmt.setInt(pos++, item.getSavedSequence());
            pos = setMailboxId(stmt, mbox, pos);
            stmt.setInt(pos++, item.getId());
            stmt.executeUpdate();
        } catch (SQLException e) {
            throw ServiceException.FAILURE("writing metadata for mailbox " + item.getMailboxId() + ", item " + item.getId(), e);
        } finally {
            DbPool.closeStatement(stmt);
        }
    }

    // need to kill the Note class sooner rather than later
    public static void saveSubject(Note note) throws ServiceException {
        Mailbox mbox = note.getMailbox();

        assert(Db.supports(Db.Capability.ROW_LEVEL_LOCKING) || Thread.holdsLock(mbox));

        Connection conn = mbox.getOperationConnection();
        PreparedStatement stmt = null;
        try {
            stmt = conn.prepareStatement("UPDATE " + getMailItemTableName(note) +
                        " SET date = ?, size = ?, subject = ?, mod_metadata = ?, change_date = ?, mod_content = ?" +
                        " WHERE " + IN_THIS_MAILBOX_AND + "id = ?");
            int pos = 1;
            stmt.setInt(pos++, (int) (note.getDate() / 1000));
            stmt.setLong(pos++, note.getSize());
            stmt.setString(pos++, checkSubjectLength(note.getSubject()));
            stmt.setInt(pos++, mbox.getOperationChangeID());
            stmt.setInt(pos++, mbox.getOperationTimestamp());
            stmt.setInt(pos++, mbox.getOperationChangeID());
            pos = setMailboxId(stmt, mbox, pos);
            stmt.setInt(pos++, note.getId());
            stmt.executeUpdate();
        } catch (SQLException e) {
            throw ServiceException.FAILURE("writing subject for mailbox " + note.getMailboxId() + ", note " + note.getId(), e);
        } finally {
            DbPool.closeStatement(stmt);
        }
    }

    public static void saveName(MailItem item, int folderId, String metadata) throws ServiceException {
        Mailbox mbox = item.getMailbox();
        String name = item.getName().equals("") ? null : item.getName();

        assert(Db.supports(Db.Capability.ROW_LEVEL_LOCKING) || Thread.holdsLock(mbox));

        checkNamingConstraint(mbox, folderId, name, item.getId());

        Connection conn = mbox.getOperationConnection();
        PreparedStatement stmt = null;
        try {
        	boolean isFolder = item instanceof Folder;
            stmt = conn.prepareStatement("UPDATE " + getMailItemTableName(item) +
                        " SET date = ?, size = ?, flags = ?, name = ?, subject = ?," +
                        "  folder_id = ?," + (isFolder ? " parent_id = ?," : "") +
                        "  metadata = ?, mod_metadata = ?, change_date = ?, mod_content = ?" +
                        " WHERE " + IN_THIS_MAILBOX_AND + "id = ?");
            int pos = 1;
            stmt.setInt(pos++, (int) (item.getDate() / 1000));
            stmt.setLong(pos++, item.getSize());
            stmt.setInt(pos++, item.getInternalFlagBitmask());
            stmt.setString(pos++, name);
            stmt.setString(pos++, name);
            stmt.setInt(pos++, folderId);
            if (isFolder)
                stmt.setInt(pos++, folderId);
            stmt.setString(pos++, metadata);
            stmt.setInt(pos++, mbox.getOperationChangeID());
            stmt.setInt(pos++, mbox.getOperationTimestamp());
            stmt.setInt(pos++, mbox.getOperationChangeID());
            pos = setMailboxId(stmt, mbox, pos);
            stmt.setInt(pos++, item.getId());
            stmt.executeUpdate();
        } catch (SQLException e) {
            // catch item_id uniqueness constraint violation and return failure
            if (Db.errorMatches(e, Db.Error.DUPLICATE_ROW))
                throw MailServiceException.ALREADY_EXISTS(name, e);
            else
                throw ServiceException.FAILURE("writing name for mailbox " + item.getMailboxId() + ", item " + item.getId(), e);
        } finally {
            DbPool.closeStatement(stmt);
        }
    }

    public static void saveData(MailItem item, String subject, String sender, String metadata) throws ServiceException {
        Mailbox mbox = item.getMailbox();

        assert(Db.supports(Db.Capability.ROW_LEVEL_LOCKING) || Thread.holdsLock(mbox));

        String name = item.getName().equals("") ? null : item.getName();

        if (item instanceof Conversation)
            subject = ((Conversation) item).getNormalizedSubject();
        else if (item instanceof Message)
            subject = ((Message) item).getNormalizedSubject();

        checkNamingConstraint(mbox, item.getFolderId(), name, item.getId());

        Connection conn = mbox.getOperationConnection();
        PreparedStatement stmt = null;
        try {
            stmt = conn.prepareStatement("UPDATE " + getMailItemTableName(item) +
                        " SET type = ?, imap_id = ?, parent_id = ?, date = ?, size = ?, flags = ?," +
                        "  blob_digest = ?, sender = ?, subject = ?, name = ?, metadata = ?," +
                        "  mod_metadata = ?, change_date = ?, mod_content = ?, volume_id = ?" +
                        " WHERE " + IN_THIS_MAILBOX_AND + "id = ?");
            int pos = 1;
            stmt.setByte(pos++, item.getType());
            if (item.getImapUid() >= 0)
                stmt.setInt(pos++, item.getImapUid());
            else
                stmt.setNull(pos++, Types.INTEGER);
            // messages in virtual conversations are stored with a null parent_id
            if (item.getParentId() <= 0)
                stmt.setNull(pos++, Types.INTEGER);
            else
                stmt.setInt(pos++, item.getParentId());
            stmt.setInt(pos++, (int) (item.getDate() / 1000));
            stmt.setLong(pos++, item.getSize());
            stmt.setInt(pos++, item.getInternalFlagBitmask());
            stmt.setString(pos++, item.getDigest());
            stmt.setString(pos++, checkSenderLength(sender));
            stmt.setString(pos++, checkSubjectLength(subject));
            stmt.setString(pos++, name);
            stmt.setString(pos++, checkMetadataLength(metadata));
            stmt.setInt(pos++, mbox.getOperationChangeID());
            stmt.setInt(pos++, mbox.getOperationTimestamp());
            stmt.setInt(pos++, item.getSavedSequence());
            if (item.getLocator() != null)
                stmt.setString(pos++, item.getLocator());
            else
                stmt.setNull(pos++, Types.TINYINT);
            pos = setMailboxId(stmt, mbox, pos);
            stmt.setInt(pos++, item.getId());
            stmt.executeUpdate();

            // Update the flagset cache.  Assume that the item's in-memory
            // data has already been updated.
            if (areFlagsetsLoaded(mbox))
                getFlagsetCache(conn, mbox).addTagset(item.getInternalFlagBitmask());
        } catch (SQLException e) {
            // catch item_id uniqueness constraint violation and return failure
            if (Db.errorMatches(e, Db.Error.DUPLICATE_ROW))
                throw MailServiceException.ALREADY_EXISTS(item.getName(), e);
            else
                throw ServiceException.FAILURE("rewriting row data for mailbox " + item.getMailboxId() + ", item " + item.getId(), e);
        } finally {
            DbPool.closeStatement(stmt);
        }
    }

    public static void saveBlobInfo(MailItem item) throws ServiceException {
        Mailbox mbox = item.getMailbox();

        assert(Db.supports(Db.Capability.ROW_LEVEL_LOCKING) || Thread.holdsLock(mbox));

        Connection conn = mbox.getOperationConnection();
        PreparedStatement stmt = null;
        try {
            stmt = conn.prepareStatement("UPDATE " + getMailItemTableName(item) +
                        " SET size = ?, blob_digest = ?, volume_id = ?" +
                        " WHERE " + IN_THIS_MAILBOX_AND + "id = ?");
            int pos = 1;
            stmt.setLong(pos++, item.getSize());
            stmt.setString(pos++, item.getDigest());
            if (item.getLocator() != null)
                stmt.setString(pos++, item.getLocator());
            else
                stmt.setNull(pos++, Types.TINYINT);
            pos = setMailboxId(stmt, mbox, pos);
            stmt.setInt(pos++, item.getId());
            stmt.executeUpdate();
        } catch (SQLException e) {
            throw ServiceException.FAILURE("updating blob info for mailbox " + mbox.getId() + ", item " + item.getId(), e);
        } finally {
            DbPool.closeStatement(stmt);
        }
    }

    public static void openConversation(String hash, MailItem item) throws ServiceException {
        Mailbox mbox = item.getMailbox();

        assert(Db.supports(Db.Capability.ROW_LEVEL_LOCKING) || Thread.holdsLock(mbox));

        Connection conn = mbox.getOperationConnection();
        PreparedStatement stmt = null;
        try {
            String command = Db.supports(Db.Capability.REPLACE_INTO) ? "REPLACE" : "INSERT";
            String mailbox_id = DebugConfig.disableMailboxGroups ? "" : "mailbox_id, ";
            stmt = conn.prepareStatement(command + " INTO " + getConversationTableName(item) +
                        "(" + mailbox_id + "hash, conv_id)" +
                        " VALUES (" + (DebugConfig.disableMailboxGroups ? "" : "?, ") + "?, ?)");
            int pos = 1;
            pos = setMailboxId(stmt, mbox, pos);
            stmt.setString(pos++, hash);
            stmt.setInt(pos++, item.getId());
            stmt.executeUpdate();
        } catch (SQLException e) {
            if (Db.errorMatches(e, Db.Error.DUPLICATE_ROW)) {
                try {
                    DbPool.closeStatement(stmt);

                    stmt = conn.prepareStatement("UPDATE " + getConversationTableName(item) +
                            " SET conv_id = ? WHERE " + IN_THIS_MAILBOX_AND + "hash = ?");
                    int pos = 1;
                    stmt.setInt(pos++, item.getId());
                    pos = setMailboxId(stmt, mbox, pos);
                    stmt.setString(pos++, hash);
                    stmt.executeUpdate();
                } catch (SQLException nested) {
                    throw ServiceException.FAILURE("updating open conversation association for hash " + hash, nested);
                }
            } else {
                throw ServiceException.FAILURE("writing open conversation association for hash " + hash, e);
            }
        } finally {
            DbPool.closeStatement(stmt);
        }
    }

    public static void closeConversation(String hash, MailItem item) throws ServiceException {
        Mailbox mbox = item.getMailbox();

        assert(Db.supports(Db.Capability.ROW_LEVEL_LOCKING) || Thread.holdsLock(mbox));

        Connection conn = mbox.getOperationConnection();
        PreparedStatement stmt = null;
        try {
            stmt = conn.prepareStatement("DELETE FROM " + getConversationTableName(item) +
                        " WHERE " + IN_THIS_MAILBOX_AND + "hash = ? AND conv_id = ?");
            int pos = 1;
            pos = setMailboxId(stmt, mbox, pos);
            stmt.setString(pos++, hash);
            stmt.setInt(pos++, item.getId());
            stmt.executeUpdate();
        } catch (SQLException e) {
            throw ServiceException.FAILURE("closing open conversation association for hash " + hash, e);
        } finally {
            DbPool.closeStatement(stmt);
        }
    }

    /**
     * Deletes rows from <tt>open_conversation</tt> whose items are older than
     * the given date.
     * 
     * @param mbox the mailbox
     * @param beforeDate the cutoff date in seconds
     */
    public static void closeOldConversations(Mailbox mbox, int beforeDate) throws ServiceException {
        assert(Db.supports(Db.Capability.ROW_LEVEL_LOCKING) || Thread.holdsLock(mbox));

        Connection conn = mbox.getOperationConnection();
        PreparedStatement stmt = null;
        ZimbraLog.purge.debug("Closing conversations dated before %d.", beforeDate);
        try {
            String mailboxJoin = (DebugConfig.disableMailboxGroups ? "" : " AND mi.mailbox_id = open_conversation.mailbox_id");
            stmt = conn.prepareStatement("DELETE FROM " + getConversationTableName(mbox) +
                " WHERE " + IN_THIS_MAILBOX_AND + "conv_id IN (" +
                "  SELECT id FROM " + getMailItemTableName(mbox, "mi") +
                "  WHERE mi.id = open_conversation.conv_id" +
                   mailboxJoin +
                "  AND date < ?)");
            int pos = 1;
            pos = setMailboxId(stmt, mbox, pos);
            stmt.setInt(pos++, beforeDate); 
            int numRows = stmt.executeUpdate();
            if (numRows > 0) {
                ZimbraLog.purge.info("Closed %d conversations dated before %d.", numRows, beforeDate);
            }
        } catch (SQLException e) {
            throw ServiceException.FAILURE("closing open conversations dated before " + beforeDate, e);
        } finally {
            DbPool.closeStatement(stmt);
        }
    }
    
    public static void changeOpenTarget(String hash, MailItem oldTarget, int newTargetId) throws ServiceException {
        Mailbox mbox = oldTarget.getMailbox();

        assert(Db.supports(Db.Capability.ROW_LEVEL_LOCKING) || Thread.holdsLock(mbox));

        Connection conn = mbox.getOperationConnection();
        PreparedStatement stmt = null;
        try {
            stmt = conn.prepareStatement("UPDATE " + getConversationTableName(oldTarget) +
                        " SET conv_id = ? WHERE " + IN_THIS_MAILBOX_AND + "hash = ? AND conv_id = ?");
            int pos = 1;
            stmt.setInt(pos++, newTargetId);
            pos = setMailboxId(stmt, mbox, pos);
            stmt.setString(pos++, hash);
            stmt.setInt(pos++, oldTarget.getId());
            stmt.executeUpdate();
        } catch (SQLException e) {
            throw ServiceException.FAILURE("switching open conversation association for item " + oldTarget.getId(), e);
        } finally {
            DbPool.closeStatement(stmt);
        }
    }

    public static void saveDate(MailItem item) throws ServiceException {
        Mailbox mbox = item.getMailbox();

        assert(Db.supports(Db.Capability.ROW_LEVEL_LOCKING) || Thread.holdsLock(mbox));

        Connection conn = mbox.getOperationConnection();
        PreparedStatement stmt = null;
        try {
            stmt = conn.prepareStatement("UPDATE " + getMailItemTableName(mbox) +
                        " SET date = ?, mod_metadata = ?, change_date = ? WHERE " + IN_THIS_MAILBOX_AND + "id = ?");
            int pos = 1;
            stmt.setInt(pos++, (int) (item.getDate() / 1000));
            stmt.setInt(pos++, mbox.getOperationChangeID());
            stmt.setInt(pos++, mbox.getOperationTimestamp());
            pos = setMailboxId(stmt, mbox, pos);
            stmt.setInt(pos++, item.getId());
            stmt.executeUpdate();
        } catch (SQLException e) {
            throw ServiceException.FAILURE("setting IMAP UID for item " + item.getId(), e);
        } finally {
            DbPool.closeStatement(stmt);
        }
    }

    public static void saveImapUid(MailItem item) throws ServiceException {
        Mailbox mbox = item.getMailbox();

        assert(Db.supports(Db.Capability.ROW_LEVEL_LOCKING) || Thread.holdsLock(mbox));

        Connection conn = mbox.getOperationConnection();
        PreparedStatement stmt = null;
        try {
            stmt = conn.prepareStatement("UPDATE " + getMailItemTableName(mbox) +
                        " SET imap_id = ?, mod_metadata = ?, change_date = ?" +
                        " WHERE " + IN_THIS_MAILBOX_AND + "id = ?");
            int pos = 1;
            stmt.setInt(pos++, item.getImapUid());
            stmt.setInt(pos++, mbox.getOperationChangeID());
            stmt.setInt(pos++, mbox.getOperationTimestamp());
            pos = setMailboxId(stmt, mbox, pos);
            stmt.setInt(pos++, item.getId());
            stmt.executeUpdate();
        } catch (SQLException e) {
            throw ServiceException.FAILURE("setting IMAP UID for item " + item.getId(), e);
        } finally {
            DbPool.closeStatement(stmt);
        }
    }

    public static void alterTag(MailItem item, Tag tag, boolean add) throws ServiceException {
        Mailbox mbox = item.getMailbox();
        if (mbox != tag.getMailbox())
            throw MailServiceException.WRONG_MAILBOX();
        if (tag.getId() == Flag.ID_FLAG_UNREAD)
            throw ServiceException.FAILURE("unread state must be updated with alterUnread()", null);

        assert(Db.supports(Db.Capability.ROW_LEVEL_LOCKING) || Thread.holdsLock(mbox));

        Connection conn = mbox.getOperationConnection();
        PreparedStatement stmt = null;
        try {
            boolean isFlag = tag instanceof Flag;
            boolean altersModseq = !isFlag || (tag.getBitmask() & Flag.FLAG_SYSTEM) == 0;
            String column = (isFlag ? "flags" : "tags");

            String primaryUpdate = column + " = " + column + (add ? " + ?" : " - ?");
            String updateChangeID = (altersModseq ? ", mod_metadata = ?, change_date = ?" : "");
            String precondition = (add ? "NOT " : "") + Db.bitmaskAND(column);

            String relation;
            if (item instanceof VirtualConversation)  relation = "id = ?";
            else if (item instanceof Conversation)    relation = "parent_id = ?";
            else if (item instanceof Folder)          relation = "folder_id = ?";
            else if (item instanceof Flag)            relation = Db.bitmaskAND("flags");
            else if (item instanceof Tag)             relation = Db.bitmaskAND("tags");
            else                                      relation = "id = ?";

            stmt = conn.prepareStatement("UPDATE " + getMailItemTableName(item) +
                    " SET " + primaryUpdate + updateChangeID +
                    " WHERE " + IN_THIS_MAILBOX_AND + precondition + " AND " + relation);

            int pos = 1;
            stmt.setLong(pos++, tag.getBitmask());
            if (altersModseq) {
                stmt.setInt(pos++, mbox.getOperationChangeID());
                stmt.setInt(pos++, mbox.getOperationTimestamp());
            }
            pos = setMailboxId(stmt, mbox, pos);
            stmt.setLong(pos++, tag.getBitmask());
            if (item instanceof Tag)
                stmt.setLong(pos++, ((Tag) item).getBitmask());
            else if (item instanceof VirtualConversation)
                stmt.setInt(pos++, ((VirtualConversation) item).getMessageId());
            else
                stmt.setInt(pos++, item.getId());
            stmt.executeUpdate();

            // Update the flagset or tagset cache.  Assume that the item's in-memory
            // data has already been updated.
            if (tag instanceof Flag && areFlagsetsLoaded(mbox))
                getFlagsetCache(conn, mbox).addTagset(item.getInternalFlagBitmask());
            else if (areTagsetsLoaded(mbox))
                getTagsetCache(conn, mbox).addTagset(item.getTagBitmask());
        } catch (SQLException e) {
            throw ServiceException.FAILURE("updating tag data for item " + item.getId(), e);
        } finally {
            DbPool.closeStatement(stmt);
        }
    }

    public static void alterTag(Tag tag, List<Integer> itemIDs, boolean add)
    throws ServiceException {
        if (itemIDs == null || itemIDs.isEmpty())
            return;
        Mailbox mbox = tag.getMailbox();

        assert(Db.supports(Db.Capability.ROW_LEVEL_LOCKING) || Thread.holdsLock(mbox));

        Connection conn = mbox.getOperationConnection();
        PreparedStatement stmt = null;
        try {
            boolean isFlag = tag instanceof Flag;
            boolean altersModseq = !isFlag || (tag.getBitmask() & Flag.FLAG_SYSTEM) == 0;
            String column = (isFlag ? "flags" : "tags");

            String primaryUpdate = column + " = " + column + (add ? " + ?" : " - ?");
            String updateChangeID = (altersModseq ? ", mod_metadata = ?, change_date = ?" : "");
            String precondition = (add ? "NOT " : "") + Db.bitmaskAND(column);

            for (int i = 0; i < itemIDs.size(); i += Db.getINClauseBatchSize()) {
                int count = Math.min(Db.getINClauseBatchSize(), itemIDs.size() - i);
                stmt = conn.prepareStatement("UPDATE " + getMailItemTableName(tag) +
                            " SET " + primaryUpdate + updateChangeID +
                            " WHERE " + IN_THIS_MAILBOX_AND + precondition + " AND " + DbUtil.whereIn("id", count));

                int pos = 1;
                stmt.setLong(pos++, tag.getBitmask());
                if (altersModseq) {
                    stmt.setInt(pos++, mbox.getOperationChangeID());
                    stmt.setInt(pos++, mbox.getOperationTimestamp());
                }
                pos = setMailboxId(stmt, mbox, pos);
                stmt.setLong(pos++, tag.getBitmask());
                for (int index = i; index < i + count; index++)
                    stmt.setInt(pos++, itemIDs.get(index));
                stmt.executeUpdate();
                stmt.close();
                stmt = null;
            }

            // Update the flagset or tagset cache.  Assume that the item's in-memory
            // data has already been updated.
            if (tag instanceof Flag && areFlagsetsLoaded(mbox))
                getFlagsetCache(conn, mbox).applyMask(tag.getBitmask(), add);
            else if (areTagsetsLoaded(mbox))
                getTagsetCache(conn, mbox).applyMask(tag.getBitmask(), add);
        } catch (SQLException e) {
            throw ServiceException.FAILURE("updating tag data for " + itemIDs.size() + " items: " + getIdListForLogging(itemIDs), e);
        } finally {
            DbPool.closeStatement(stmt);
        }
    }

    public static void clearTag(Tag tag) throws ServiceException {
        Mailbox mbox = tag.getMailbox();

        assert(Db.supports(Db.Capability.ROW_LEVEL_LOCKING) || Thread.holdsLock(mbox));

        Connection conn = mbox.getOperationConnection();
        PreparedStatement stmt = null;
        try {
            stmt = conn.prepareStatement("UPDATE " + getMailItemTableName(tag) +
                        " SET tags = tags - ?, mod_metadata = ?, change_date = ?" +
                        " WHERE " + IN_THIS_MAILBOX_AND + Db.bitmaskAND("tags"));
            int pos = 1;
            stmt.setLong(pos++, tag.getBitmask());
            stmt.setInt(pos++, mbox.getOperationChangeID());
            stmt.setInt(pos++, mbox.getOperationTimestamp());
            pos = setMailboxId(stmt, mbox, pos);
            stmt.setLong(pos++, tag.getBitmask());
            stmt.executeUpdate();

            if (areTagsetsLoaded(mbox))
                getTagsetCache(conn, mbox).applyMask(tag.getTagBitmask(), false);
        } catch (SQLException e) {
            throw ServiceException.FAILURE("clearing all references to tag " + tag.getId(), e);
        } finally {
            DbPool.closeStatement(stmt);
        }
    }

    /**
     * Sets the <code>unread</code> column for the specified <code>MailItem</code>.
     * If the <code>MailItem</code> is a <code>Conversation</code>, <code>Tag</code>
     * or <code>Folder</code>, sets the <code>unread</code> column for all related items.
     */
    public static void alterUnread(MailItem item, boolean unread)
    throws ServiceException {
        Mailbox mbox = item.getMailbox();

        assert(Db.supports(Db.Capability.ROW_LEVEL_LOCKING) || Thread.holdsLock(mbox));

        Connection conn = mbox.getOperationConnection();
        PreparedStatement stmt = null;
        try {
            String relation;
            if (item instanceof VirtualConversation)  relation = "id = ?";
            else if (item instanceof Conversation)    relation = "parent_id = ?";
            else if (item instanceof Folder)          relation = "folder_id = ?";
            else if (item instanceof Flag)            relation = Db.bitmaskAND("flags");
            else if (item instanceof Tag)             relation = Db.bitmaskAND("tags");
            else                                      relation = "id = ?";

            stmt = conn.prepareStatement("UPDATE " + getMailItemTableName(item) +
                        " SET unread = ?, mod_metadata = ?, change_date = ?" +
                        " WHERE " + IN_THIS_MAILBOX_AND + "unread = ? AND " + relation +
                        "  AND " + typeIn(MailItem.TYPE_MESSAGE));
            int pos = 1;
            stmt.setInt(pos++, unread ? 1 : 0);
            stmt.setInt(pos++, mbox.getOperationChangeID());
            stmt.setInt(pos++, mbox.getOperationTimestamp());
            pos = setMailboxId(stmt, mbox, pos);
            stmt.setInt(pos++, unread ? 0 : 1);
            if (item instanceof Tag)
                stmt.setLong(pos++, ((Tag) item).getBitmask());
            else if (item instanceof VirtualConversation)
                stmt.setInt(pos++, ((VirtualConversation) item).getMessageId());
            else
                stmt.setInt(pos++, item.getId());
            stmt.executeUpdate();
        } catch (SQLException e) {
            throw ServiceException.FAILURE("updating unread state for item " + item.getId(), e);
        } finally {
            DbPool.closeStatement(stmt);
        }
    }

    public static void alterUnread(Mailbox mbox, List<Integer> itemIDs, boolean unread)
    throws ServiceException {
        if (itemIDs == null || itemIDs.isEmpty())
            return;

        assert(Db.supports(Db.Capability.ROW_LEVEL_LOCKING) || Thread.holdsLock(mbox));

        Connection conn = mbox.getOperationConnection();
        PreparedStatement stmt = null;
        try {
            for (int i = 0; i < itemIDs.size(); i += Db.getINClauseBatchSize()) {
                int count = Math.min(Db.getINClauseBatchSize(), itemIDs.size() - i);
                stmt = conn.prepareStatement("UPDATE " + getMailItemTableName(mbox) +
                            " SET unread = ?, mod_metadata = ?, change_date = ?" +
                            " WHERE " + IN_THIS_MAILBOX_AND + "unread = ?" +
                            "  AND " + DbUtil.whereIn("id", count) +
                            "  AND " + typeIn(MailItem.TYPE_MESSAGE));
                int pos = 1;
                stmt.setInt(pos++, unread ? 1 : 0);
                stmt.setInt(pos++, mbox.getOperationChangeID());
                stmt.setInt(pos++, mbox.getOperationTimestamp());
                pos = setMailboxId(stmt, mbox, pos);
                stmt.setInt(pos++, unread ? 0 : 1);
                for (int index = i; index < i + count; index++)
                    stmt.setInt(pos++, itemIDs.get(index));
                stmt.executeUpdate();
                stmt.close();
                stmt = null;
            }
        } catch (SQLException e) {
            throw ServiceException.FAILURE("updating unread state for " +
                itemIDs.size() + " items: " + getIdListForLogging(itemIDs), e);
        } finally {
            DbPool.closeStatement(stmt);
        }
    }

    /**
     * Updates all conversations affected by a folder deletion.  For all conversations
     * that have messages in the given folder, updates their message count and nulls out
     * metadata so that the sender list is recalculated the next time the conversation
     * is instantiated.
     * 
     * @param folder the folder that is being deleted
     * @return the ids of any conversation that were purged as a result of this operation
     */
    public static List<Integer> markDeletionTargets(Folder folder, Set<Integer> candidates) throws ServiceException {
        Mailbox mbox = folder.getMailbox();

        assert(Db.supports(Db.Capability.ROW_LEVEL_LOCKING) || Thread.holdsLock(mbox));

        Connection conn = mbox.getOperationConnection();
        PreparedStatement stmt = null;
        ResultSet rs = null;
        try {
            if (Db.supports(Db.Capability.MULTITABLE_UPDATE)) {
                stmt = conn.prepareStatement("UPDATE " + getMailItemTableName(folder) + ", " +
                            "(SELECT parent_id pid, COUNT(*) count FROM " + getMailItemTableName(folder) +
                            " WHERE " + IN_THIS_MAILBOX_AND + "folder_id = ? AND parent_id IS NOT NULL GROUP BY parent_id) AS x" +
                            " SET size = size - count, metadata = NULL, mod_metadata = ?, change_date = ?" +
                            " WHERE " + IN_THIS_MAILBOX_AND + "id = pid AND type = " + MailItem.TYPE_CONVERSATION);
                int pos = 1;
                pos = setMailboxId(stmt, mbox, pos);
                stmt.setInt(pos++, folder.getId());
                stmt.setInt(pos++, mbox.getOperationChangeID());
                stmt.setInt(pos++, mbox.getOperationTimestamp());
                pos = setMailboxId(stmt, mbox, pos);
                stmt.executeUpdate();
                stmt.close();
            } else {
                stmt = conn.prepareStatement("SELECT parent_id, COUNT(*) FROM " + getMailItemTableName(folder) +
                        " WHERE " + IN_THIS_MAILBOX_AND + "folder_id = ? AND parent_id IS NOT NULL" +
                        " GROUP BY parent_id");
                int pos = 1;
                pos = setMailboxId(stmt, mbox, pos);
                stmt.setInt(pos++, folder.getId());
                rs = stmt.executeQuery();
                Map<Integer, List<Integer>> counts = new HashMap<Integer, List<Integer>>();
                while (rs.next()) {
                    int convId = rs.getInt(1), count = rs.getInt(2);
                    List<Integer> targets = counts.get(count);
                    if (targets == null)
                        counts.put(count, targets = new ArrayList<Integer>());
                    targets.add(convId);
                }
                rs.close();
                stmt.close();

                for (Map.Entry<Integer, List<Integer>> update : counts.entrySet()) {
                    List<Integer> convIDs = update.getValue();
                    for (int i = 0; i < convIDs.size(); i += Db.getINClauseBatchSize()) {
                        int count = Math.min(Db.getINClauseBatchSize(), convIDs.size() - i);
                        stmt = conn.prepareStatement("UPDATE " + getMailItemTableName(folder) +
                                " SET size = size - ?, metadata = NULL, mod_metadata = ?, change_date = ?" +
                                " WHERE " + IN_THIS_MAILBOX_AND + DbUtil.whereIn("id", count) +
                                "  AND type = " + MailItem.TYPE_CONVERSATION);
                        pos = 1;
                        stmt.setInt(pos++, update.getKey());
                        stmt.setInt(pos++, mbox.getOperationChangeID());
                        stmt.setInt(pos++, mbox.getOperationTimestamp());
                        pos = setMailboxId(stmt, mbox, pos);
                        for (int index = i; index < i + count; index++)
                            stmt.setInt(pos++, convIDs.get(index));
                        stmt.executeUpdate();
                        stmt.close();
                    }
                }
            }

            return getPurgedConversations(mbox, candidates);
        } catch (SQLException e) {
            throw ServiceException.FAILURE("marking deletions for conversations crossing folder " + folder.getId(), e);
        } finally {
            DbPool.closeResults(rs);
            DbPool.closeStatement(stmt);
        }
    }

    /**
     * Updates all affected conversations when a <code>List</code> of <code>MailItem</code>s
     * is deleted.  Updates each conversation's message count and nulls out
     * metadata so that the sender list is recalculated the next time the conversation
     * is instantiated.
     * 
     * @param mbox the mailbox
     * @param ids of the items being deleted
     * @return the ids of any conversation that were purged as a result of this operation
     */
    public static List<Integer> markDeletionTargets(Mailbox mbox, List<Integer> ids, Set<Integer> candidates) throws ServiceException {
        if (ids == null)
            return null;

        assert(Db.supports(Db.Capability.ROW_LEVEL_LOCKING) || Thread.holdsLock(mbox));

        Connection conn = mbox.getOperationConnection();
        PreparedStatement stmt = null;
        ResultSet rs = null;
        try {
            String table = getMailItemTableName(mbox);
            if (Db.supports(Db.Capability.MULTITABLE_UPDATE)) {
                for (int i = 0; i < ids.size(); i += Db.getINClauseBatchSize()) {
                    int count = Math.min(Db.getINClauseBatchSize(), ids.size() - i);
                    stmt = conn.prepareStatement("UPDATE " + table + ", " +
                                "(SELECT parent_id pid, COUNT(*) count FROM " + getMailItemTableName(mbox) +
                                " WHERE " + IN_THIS_MAILBOX_AND + DbUtil.whereIn("id", count) +
                                " AND parent_id IS NOT NULL GROUP BY parent_id) AS x" +
                                " SET size = size - count, metadata = NULL, mod_metadata = ?, change_date = ?" +
                                " WHERE " + IN_THIS_MAILBOX_AND + "id = pid AND type = " + MailItem.TYPE_CONVERSATION);
                    int pos = 1;
                    pos = setMailboxId(stmt, mbox, pos);
                    for (int index = i; index < i + count; index++)
                        stmt.setInt(pos++, ids.get(index));
                    stmt.setInt(pos++, mbox.getOperationChangeID());
                    stmt.setInt(pos++, mbox.getOperationTimestamp());
                    pos = setMailboxId(stmt, mbox, pos);
                    stmt.executeUpdate();
                    stmt.close();
                }
            } else {
                stmt = conn.prepareStatement("SELECT parent_id, COUNT(*) FROM " + getMailItemTableName(mbox) +
                        " WHERE " + IN_THIS_MAILBOX_AND + DbUtil.whereIn("id", ids.size()) + "AND parent_id IS NOT NULL" +
                        " GROUP BY parent_id");
                int pos = 1;
                pos = setMailboxId(stmt, mbox, pos);
                for (int id : ids)
                    stmt.setInt(pos++, id);
                rs = stmt.executeQuery();
                Map<Integer, List<Integer>> counts = new HashMap<Integer, List<Integer>>();
                while (rs.next()) {
                    int convId = rs.getInt(1), count = rs.getInt(2);
                    List<Integer> targets = counts.get(count);
                    if (targets == null)
                        counts.put(count, targets = new ArrayList<Integer>());
                    targets.add(convId);
                }
                rs.close();
                stmt.close();

                for (Map.Entry<Integer, List<Integer>> update : counts.entrySet()) {
                    stmt = conn.prepareStatement("UPDATE " + getMailItemTableName(mbox) +
                            " SET size = size - ?, metadata = NULL, mod_metadata = ?, change_date = ?" +
                            " WHERE " + IN_THIS_MAILBOX_AND + DbUtil.whereIn("id", update.getValue().size()) +
                            " AND type = " + MailItem.TYPE_CONVERSATION);
                    pos = 1;
                    stmt.setInt(pos++, update.getKey());
                    stmt.setInt(pos++, mbox.getOperationChangeID());
                    stmt.setInt(pos++, mbox.getOperationTimestamp());
                    pos = setMailboxId(stmt, mbox, pos);
                    for (int convId : update.getValue())
                        stmt.setInt(pos++, convId);
                    stmt.executeUpdate();
                    stmt.close();
                }
            }
        } catch (SQLException e) {
            throw ServiceException.FAILURE("marking deletions for conversations touching " +
                ids.size() + " items: " + getIdListForLogging(ids), e);
        } finally {
            DbPool.closeResults(rs);
            DbPool.closeStatement(stmt);
        }

        return getPurgedConversations(mbox, candidates);
    }

    private static List<Integer> getPurgedConversations(Mailbox mbox, Set<Integer> candidates) throws ServiceException {
        if (candidates == null || candidates.isEmpty())
            return null;
        List<Integer> purgedConvs = new ArrayList<Integer>();

        assert(Db.supports(Db.Capability.ROW_LEVEL_LOCKING) || Thread.holdsLock(mbox));

        Connection conn = mbox.getOperationConnection();
        PreparedStatement stmt = null;
        ResultSet rs = null;
        try {
            // note: be somewhat careful making changes here, as <tt>i</tt> and <tt>it</tt> operate separately
            Iterator<Integer> it = candidates.iterator();
            for (int i = 0; i < candidates.size(); i += Db.getINClauseBatchSize()) {
                int count = Math.min(Db.getINClauseBatchSize(), candidates.size() - i);
                stmt = conn.prepareStatement("SELECT id FROM " + getMailItemTableName(mbox) +
                            " WHERE " + IN_THIS_MAILBOX_AND + DbUtil.whereIn("id", count) + " AND size <= 0");
                int pos = 1;
                pos = setMailboxId(stmt, mbox, pos);
                for (int index = i; index < i + count; index++)
                    stmt.setInt(pos++, it.next());
                rs = stmt.executeQuery();

                while (rs.next())
                    purgedConvs.add(rs.getInt(1));
                rs.close(); rs = null;
                stmt.close(); stmt = null;
            }

            return purgedConvs;
        } catch (SQLException e) {
            throw ServiceException.FAILURE("getting list of purged conversations", e);
        } finally {
            DbPool.closeResults(rs);
            DbPool.closeStatement(stmt);
        }
    }

    /**
     * Deletes the specified <code>MailItem</code> from the <code>mail_item</code>
     * table.  If the object is a <code>Folder</code> or <code>Conversation</code>,
     * deletes any corresponding messages.  Does not delete subfolders.
     */
    public static void delete(MailItem item) throws ServiceException {
        deleteContents(item);
        if (item instanceof VirtualConversation)
            return;

        List<Integer> ids = new ArrayList<Integer>();
        ids.add(item.getId());
        delete(item.getMailbox(), ids);
    }

    /**
     * Deletes <code>MailItem</code>s with the specified ids from the <code>mail_item</code>
     * table.  Assumes that there is no data referencing the specified id's.
     */
    public static void delete(Mailbox mbox, List<Integer> ids) throws ServiceException {
        // trim out any non-persisted items
        if (ids == null || ids.size() == 0)
            return;
        List<Integer> targets = new ArrayList<Integer>();
        for (int id : ids) {
            if (id > 0)
                targets.add(id);
        }
        if (targets.size() == 0)
            return;

        assert(Db.supports(Db.Capability.ROW_LEVEL_LOCKING) || Thread.holdsLock(mbox));

        Connection conn = mbox.getOperationConnection();
        PreparedStatement stmt = null;
        for (int i = 0; i < targets.size(); i += Db.getINClauseBatchSize()) {
            try {
                int count = Math.min(Db.getINClauseBatchSize(), targets.size() - i);
                stmt = conn.prepareStatement("DELETE FROM " + getMailItemTableName(mbox) +
                            " WHERE " + IN_THIS_MAILBOX_AND + DbUtil.whereIn("id", count));
                int pos = 1;
                pos = setMailboxId(stmt, mbox, pos);
                for (int index = i; index < i + count; index++)
                    stmt.setInt(pos++, targets.get(index));
                stmt.executeUpdate();
            } catch (SQLException e) {
                throw ServiceException.FAILURE("deleting " + ids.size() + " item(s): " + getIdListForLogging(ids), e);
            } finally {
                DbPool.closeStatement(stmt);
            }
        }
    }

    public static void deleteContents(MailItem item) throws ServiceException {
        Mailbox mbox = item.getMailbox();

        assert(Db.supports(Db.Capability.ROW_LEVEL_LOCKING) || Thread.holdsLock(mbox));

        String target;
        if (item instanceof VirtualConversation)  target = "id = ?";
        else if (item instanceof Conversation)    target = "parent_id = ?";
        else if (item instanceof SearchFolder)    return;
        else if (item instanceof Folder)          target = "folder_id = ?";
        else                                      return;

        Connection conn = mbox.getOperationConnection();
        PreparedStatement stmt = null;
        try {
            stmt = conn.prepareStatement("DELETE FROM " + getMailItemTableName(item) +
                        " WHERE " + IN_THIS_MAILBOX_AND + target + " AND type NOT IN " + FOLDER_TYPES);
            int pos = 1;
            pos = setMailboxId(stmt, mbox, pos);
            stmt.setInt(pos++, item instanceof VirtualConversation ? ((VirtualConversation) item).getMessageId() : item.getId());
            stmt.executeUpdate();
        } catch (SQLException e) {
            throw ServiceException.FAILURE("deleting contents for " + MailItem.getNameForType(item) + " " + item.getId(), e);
        } finally {
            DbPool.closeStatement(stmt);
        }
    }

    public static void writeTombstones(Mailbox mbox, TypedIdList tombstones) throws ServiceException {
        if (tombstones == null || tombstones.isEmpty())
            return;

        assert(Db.supports(Db.Capability.ROW_LEVEL_LOCKING) || Thread.holdsLock(mbox));

        for (Map.Entry<Byte, List<Integer>> entry : tombstones) {
            byte type = entry.getKey();
            if (type == MailItem.TYPE_CONVERSATION || type == MailItem.TYPE_VIRTUAL_CONVERSATION)
                continue;
            StringBuilder ids = new StringBuilder();
            for (Integer id : entry.getValue()) {
                ids.append(ids.length() == 0 ? "" : ",").append(id);

                // catch overflows of TEXT values; since all chars are ASCII, no need to convert to UTF-8 for length check beforehand
                if (ids.length() > MAX_TEXT_LENGTH - 50) {
                    writeTombstone(mbox, type, ids.toString());
                    ids.setLength(0);
                }
            }

            writeTombstone(mbox, type, ids.toString());
        }
    }

    private static void writeTombstone(Mailbox mbox, byte type, String ids) throws ServiceException {
        if (ids == null || ids.equals(""))
            return;

        Connection conn = mbox.getOperationConnection();
        PreparedStatement stmt = null;
        try {
            String mailbox_id = DebugConfig.disableMailboxGroups ? "" : "mailbox_id, ";
            stmt = conn.prepareStatement("INSERT INTO " + getTombstoneTableName(mbox) +
                        "(" + mailbox_id + "sequence, date, type, ids)" +
                        " VALUES (" + MAILBOX_ID_VALUE + "?, ?, ?, ?)");
            int pos = 1;
            pos = setMailboxId(stmt, mbox, pos);
            stmt.setInt(pos++, mbox.getOperationChangeID());
            stmt.setInt(pos++, mbox.getOperationTimestamp());
            stmt.setByte(pos++, type);
            stmt.setString(pos++, ids);
            stmt.executeUpdate();
        } catch (SQLException e) {
            throw ServiceException.FAILURE("writing tombstones for " + MailItem.getNameForType(type) + "(s): " + ids, e);
        } finally {
            DbPool.closeStatement(stmt);
        }
    }

    public static TypedIdList readTombstones(Mailbox mbox, long lastSync) throws ServiceException {
        assert(Db.supports(Db.Capability.ROW_LEVEL_LOCKING) || Thread.holdsLock(mbox));

        TypedIdList tombstones = new TypedIdList();

        Connection conn = mbox.getOperationConnection();
        PreparedStatement stmt = null;
        ResultSet rs = null;
        try {
            stmt = conn.prepareStatement("SELECT type, ids FROM " + getTombstoneTableName(mbox) +
                        " WHERE " + IN_THIS_MAILBOX_AND + "sequence > ? AND ids IS NOT NULL" +
                        " ORDER BY sequence");
            Db.getInstance().enableStreaming(stmt);
            int pos = 1;
            pos = setMailboxId(stmt, mbox, pos);
            stmt.setLong(pos++, lastSync);
            rs = stmt.executeQuery();

            while (rs.next()) {
                byte type = rs.getByte(1);
                String row = rs.getString(2);
                if (row == null || row.equals(""))
                    continue;
                for (String entry : row.split(",")) {
                    try {
                        tombstones.add(type, Integer.parseInt(entry));
                    } catch (NumberFormatException nfe) {
                        ZimbraLog.sync.warn("unparseable TOMBSTONE entry: " + entry);
                    }
                }
            }
            return tombstones;
        } catch (SQLException e) {
            throw ServiceException.FAILURE("reading tombstones since change: " + lastSync, e);
        } finally {
            DbPool.closeResults(rs);
            DbPool.closeStatement(stmt);
        }
    }

    /**
     * Deletes tombstones dated earlier than the given timestamp.
     * 
     * @param mbox the mailbox
     * @param beforeDate timestamp in seconds
     * @return the number of tombstones deleted
     */
    public static int purgeTombstones(Mailbox mbox, int beforeDate)
    throws ServiceException {
        assert(Db.supports(Db.Capability.ROW_LEVEL_LOCKING) || Thread.holdsLock(mbox));
        Connection conn = mbox.getOperationConnection();
        PreparedStatement stmt = null;
        
        try {
            stmt = conn.prepareStatement(
                "DELETE FROM " + getTombstoneTableName(mbox) +
                " WHERE " + IN_THIS_MAILBOX_AND + "date < ?");
            int pos = 1;
            pos = setMailboxId(stmt, mbox, pos);
            stmt.setLong(pos++, beforeDate);
            int numRows = stmt.executeUpdate();
            if (numRows > 0) {
                ZimbraLog.mailbox.info("Purged %d tombstones dated before %d.", numRows, beforeDate);
            }
            return numRows;
        } catch (SQLException e) {
            throw ServiceException.FAILURE("purging tombstones with date before " + beforeDate, null);
        } finally {
            DbPool.closeStatement(stmt);
        }
    }
    
    private static final String FOLDER_TYPES         = "(" + MailItem.TYPE_FOLDER + ',' + MailItem.TYPE_SEARCHFOLDER + ',' + MailItem.TYPE_MOUNTPOINT + ')';
    private static final String FOLDER_AND_TAG_TYPES = "(" + MailItem.TYPE_FOLDER + ',' + MailItem.TYPE_SEARCHFOLDER + ',' + MailItem.TYPE_MOUNTPOINT + ',' + MailItem.TYPE_TAG + ')';
    private static final String MESSAGE_TYPES        = "(" + MailItem.TYPE_MESSAGE + ',' + MailItem.TYPE_CHAT + ')';
    private static final String DOCUMENT_TYPES       = "(" + MailItem.TYPE_DOCUMENT + ',' + MailItem.TYPE_WIKI + ')';
    private static final String CALENDAR_TYPES       = "(" + MailItem.TYPE_APPOINTMENT + ',' + MailItem.TYPE_TASK + ')';

    static final String NON_SEARCHABLE_TYPES = "(" + MailItem.TYPE_FOLDER + ',' + MailItem.TYPE_SEARCHFOLDER + ',' + MailItem.TYPE_MOUNTPOINT + ',' + MailItem.TYPE_TAG + ',' + MailItem.TYPE_CONVERSATION + ')';

    private static String typeIn(byte type) {
        if (type == MailItem.TYPE_FOLDER)
            return "type IN " + FOLDER_TYPES;
        else if (type == MailItem.TYPE_MESSAGE)
            return "type IN " + MESSAGE_TYPES;
        else if (type == MailItem.TYPE_DOCUMENT)
            return "type IN " + DOCUMENT_TYPES;
        else
            return "type = " + type;
    }

    @SuppressWarnings("serial")
    public static class FolderTagMap extends HashMap<UnderlyingData, FolderTagCounts> { }

    public static class FolderTagCounts {
        public long totalSize;
        public int deletedCount, deletedUnreadCount;

        @Override public String toString()  { return totalSize + "/" + deletedCount + "/" + deletedUnreadCount; }
    }

    public static Mailbox.MailboxData getFoldersAndTags(Mailbox mbox, FolderTagMap folderData, FolderTagMap tagData, boolean reload)
    throws ServiceException {
        assert(Db.supports(Db.Capability.ROW_LEVEL_LOCKING) || Thread.holdsLock(mbox));

        Connection conn = mbox.getOperationConnection();
        PreparedStatement stmt = null;
        ResultSet rs = null;
        try {
            String table = getMailItemTableName(mbox, "mi");

            stmt = conn.prepareStatement("SELECT " + DB_FIELDS + " FROM " + table +
                        " WHERE " + IN_THIS_MAILBOX_AND + "type IN " + FOLDER_AND_TAG_TYPES);
            setMailboxId(stmt, mbox, 1);
            rs = stmt.executeQuery();
            while (rs.next()) {
                UnderlyingData data = constructItem(rs);
                if (MailItem.isAcceptableType(MailItem.TYPE_FOLDER, data.type))
                    folderData.put(data, null);
                else if (MailItem.isAcceptableType(MailItem.TYPE_TAG, data.type))
                    tagData.put(data, null);

                rs.getInt(CI_UNREAD);
                reload |= rs.wasNull();
            }
            rs.close();

            for (UnderlyingData data : folderData.keySet()) {
                if (data.parentId != data.folderId) {
                    // we had a small folder data inconsistency issue, so resolve it here
                    //   rather than returning it up to the caller
                    stmt.close();
                    stmt = conn.prepareStatement("UPDATE " + table +
                            " SET parent_id = folder_id" +
                            " WHERE " + IN_THIS_MAILBOX_AND + "id = ?");
                    int pos = 1;
                    pos = setMailboxId(stmt, mbox, pos);
                    stmt.setInt(pos++, data.id);
                    stmt.executeUpdate();

                    data.parentId = data.folderId;
                    ZimbraLog.mailbox.info("correcting PARENT_ID column for " + MailItem.getNameForType(data.type) + " " + data.id);
                }
            }

            if (!reload)
                return null;

            Map<Integer, UnderlyingData> lookup = new HashMap<Integer, UnderlyingData>(folderData.size() + tagData.size());

            // going to recalculate counts, so discard any existing counts...
            for (FolderTagMap itemData : new FolderTagMap[] { folderData, tagData }) {
                for (Map.Entry<UnderlyingData, FolderTagCounts> entry : itemData.entrySet()) {
                    UnderlyingData data = entry.getKey();
                    lookup.put(data.id, data);
                    data.size = data.unreadCount = 0;
                    entry.setValue(new FolderTagCounts());
                }
            }

            rs.close();
            stmt.close();

            Mailbox.MailboxData mbd = new Mailbox.MailboxData();
            stmt = conn.prepareStatement("SELECT folder_id, type, tags, flags, COUNT(*), SUM(unread), SUM(size)" +
                        " FROM " + table + " WHERE " + IN_THIS_MAILBOX_AND + "type NOT IN " + NON_SEARCHABLE_TYPES +
                        " GROUP BY folder_id, type, tags, flags");
            setMailboxId(stmt, mbox, 1);
            rs = stmt.executeQuery();

            while (rs.next()) {
                int folderId = rs.getInt(1);
                byte type  = rs.getByte(2);
                long tags  = rs.getLong(3);
                boolean deleted = (rs.getInt(4) & Flag.BITMASK_DELETED) != 0;
                int count  = rs.getInt(5);
                int unread = rs.getInt(6);
                long size  = rs.getLong(7);

                if (type == MailItem.TYPE_CONTACT) {
                    mbd.contacts += count;
                }
                mbd.size += size;

                UnderlyingData data = lookup.get(folderId);
                if (data != null) {
                    data.unreadCount += unread;
                    data.size += count;

                    FolderTagCounts fcounts = folderData.get(data);
                    fcounts.totalSize += size;
                    if (deleted) {
                        fcounts.deletedCount += count;
                        fcounts.deletedUnreadCount += unread;
                    }
                } else {
                    ZimbraLog.mailbox.warn("inconsistent DB state: items with no corresponding folder (folder ID " + folderId + ")");
                }

                for (int i = 0; tags != 0 && i < MailItem.MAX_TAG_COUNT - 1; i++) {
                    if ((tags & (1L << i)) != 0) {
                        data = lookup.get(i + MailItem.TAG_ID_OFFSET);
                        if (data != null) {
                            // not keeping track of item counts on tags, just unread counts
                            data.unreadCount += unread;
                            if (deleted) {
                                tagData.get(data).deletedUnreadCount += unread;
                            }
                        } else {
                            ZimbraLog.mailbox.warn("inconsistent DB state: items with no corresponding tag (tag ID " + (i + MailItem.TAG_ID_OFFSET) + ")");
                        }
                        // could track cumulative count if desired...
                        tags &= ~(1L << i);
                    }
                }
            }

            rs.close();
            stmt.close();

            stmt = conn.prepareStatement("SELECT mi.folder_id, SUM(rev.size)" +
                        " FROM " + table + ", " + getRevisionTableName(mbox, "rev") +
                        " WHERE mi.id = rev.item_id" +
                        (DebugConfig.disableMailboxGroups ? "" : " AND rev.mailbox_id = ? AND mi.mailbox_id = rev.mailbox_id") + 
                        " GROUP BY folder_id");
            setMailboxId(stmt, mbox, 1);
            rs = stmt.executeQuery();

            while (rs.next()) {
                int folderId = rs.getInt(1);
                long size    = rs.getLong(2);

                mbd.size += size;

                UnderlyingData data = lookup.get(folderId);
                if (data != null) {
                    folderData.get(data).totalSize += size;
                } else {
                    ZimbraLog.mailbox.warn("inconsistent DB state: revisions with no corresponding folder (folder ID " + folderId + ")");
                }
            }

            return mbd;
        } catch (SQLException e) {
            throw ServiceException.FAILURE("fetching folder data for mailbox " + mbox.getId(), e);
        } finally {
            DbPool.closeResults(rs);
            DbPool.closeStatement(stmt);
        }
    }

    public static List<UnderlyingData> getByType(Mailbox mbox, byte type, SortBy sort) throws ServiceException {
        if (Mailbox.isCachedType(type))
            throw ServiceException.INVALID_REQUEST("folders and tags must be retrieved from cache", null);
        ArrayList<UnderlyingData> result = new ArrayList<UnderlyingData>();

        assert(Db.supports(Db.Capability.ROW_LEVEL_LOCKING) || Thread.holdsLock(mbox));

        Connection conn = mbox.getOperationConnection();
        PreparedStatement stmt = null;
        ResultSet rs = null;
        try {
            stmt = conn.prepareStatement("SELECT " + DB_FIELDS +
                    " FROM " + getMailItemTableName(mbox, " mi") +
                    " WHERE " + IN_THIS_MAILBOX_AND + typeIn(type) + DbSearch.sortQuery(sort));
            if (type == MailItem.TYPE_MESSAGE)
                Db.getInstance().enableStreaming(stmt);
            setMailboxId(stmt, mbox, 1);
            rs = stmt.executeQuery();
            while (rs.next())
                result.add(constructItem(rs));
            rs.close(); rs = null;
            stmt.close(); stmt = null;

            if (type == MailItem.TYPE_CONVERSATION)
                completeConversations(mbox, result);
            return result;
        } catch (SQLException e) {
            throw ServiceException.FAILURE("fetching items of type " + type, e);
        } finally {
            DbPool.closeResults(rs);
            DbPool.closeStatement(stmt);
        }
    }

    public static List<UnderlyingData> getByParent(MailItem parent) throws ServiceException {
        return getByParent(parent, SortBy.DATE_DESCENDING);
    }

    public static List<UnderlyingData> getByParent(MailItem parent, SortBy sort) throws ServiceException {
        Mailbox mbox = parent.getMailbox();

        assert(Db.supports(Db.Capability.ROW_LEVEL_LOCKING) || Thread.holdsLock(mbox));

        ArrayList<UnderlyingData> result = new ArrayList<UnderlyingData>();

        Connection conn = mbox.getOperationConnection();
        PreparedStatement stmt = null;
        ResultSet rs = null;
        try {
            stmt = conn.prepareStatement("SELECT " + DB_FIELDS +
                    " FROM " + getMailItemTableName(parent.getMailbox(), " mi") +
                    " WHERE " + IN_THIS_MAILBOX_AND + "parent_id = ? " + DbSearch.sortQuery(sort));
            if (parent.getSize() > RESULTS_STREAMING_MIN_ROWS) {
                Db.getInstance().enableStreaming(stmt);
            }
            int pos = 1;
            pos = setMailboxId(stmt, mbox, pos);
            stmt.setInt(pos++, parent.getId());
            rs = stmt.executeQuery();

            while (rs.next()) {
                UnderlyingData data = constructItem(rs);
                if (Mailbox.isCachedType(data.type))
                    throw ServiceException.INVALID_REQUEST("folders and tags must be retrieved from cache", null);
                result.add(data);
            }
            return result;
        } catch (SQLException e) {
            throw ServiceException.FAILURE("fetching children of item " + parent.getId(), e);
        } finally {
            DbPool.closeResults(rs);
            DbPool.closeStatement(stmt);
        }
    }

    public static List<UnderlyingData> getUnreadMessages(MailItem relativeTo) throws ServiceException {
        Mailbox mbox = relativeTo.getMailbox();

        assert(Db.supports(Db.Capability.ROW_LEVEL_LOCKING) || Thread.holdsLock(mbox));

        ArrayList<UnderlyingData> result = new ArrayList<UnderlyingData>();

        Connection conn = mbox.getOperationConnection();
        PreparedStatement stmt = null;
        ResultSet rs = null;
        try {
            String relation;
            if (relativeTo instanceof VirtualConversation)  relation = "id = ?";
            else if (relativeTo instanceof Conversation)    relation = "parent_id = ?";
            else if (relativeTo instanceof Folder)          relation = "folder_id = ?";
            else if (relativeTo instanceof Flag)            relation = Db.bitmaskAND("flags");
            else if (relativeTo instanceof Tag)             relation = Db.bitmaskAND("tags");
            else                                            relation = "id = ?";

            stmt = conn.prepareStatement("SELECT " + DB_FIELDS +
                        " FROM " + getMailItemTableName(relativeTo.getMailbox(), " mi") +
                        " WHERE " + IN_THIS_MAILBOX_AND + "unread > 0 AND " + relation + " AND type NOT IN " + NON_SEARCHABLE_TYPES);
            if (relativeTo.getUnreadCount() > RESULTS_STREAMING_MIN_ROWS)
                Db.getInstance().enableStreaming(stmt);
            int pos = 1;
            pos = setMailboxId(stmt, mbox, pos);
            if (relativeTo instanceof Tag)
                stmt.setLong(pos++, ((Tag) relativeTo).getBitmask());
            else if (relativeTo instanceof VirtualConversation)
                stmt.setInt(pos++, ((VirtualConversation) relativeTo).getMessageId());
            else
                stmt.setInt(pos++, relativeTo.getId());
            rs = stmt.executeQuery();

            while (rs.next()) {
                UnderlyingData data = constructItem(rs);
                if (Mailbox.isCachedType(data.type))
                    throw ServiceException.INVALID_REQUEST("folders and tags must be retrieved from cache", null);
                result.add(data);
            }
            return result;
        } catch (SQLException e) {
            throw ServiceException.FAILURE("fetching unread messages for item " + relativeTo.getId(), e);
        } finally {
            DbPool.closeResults(rs);
            DbPool.closeStatement(stmt);
        }
    }

    public static List<UnderlyingData> getByFolder(Folder folder, byte type, SortBy sort) throws ServiceException {
        if (Mailbox.isCachedType(type))
            throw ServiceException.INVALID_REQUEST("folders and tags must be retrieved from cache", null);
        Mailbox mbox = folder.getMailbox();

        assert(Db.supports(Db.Capability.ROW_LEVEL_LOCKING) || Thread.holdsLock(mbox));

        ArrayList<UnderlyingData> result = new ArrayList<UnderlyingData>();

        Connection conn = mbox.getOperationConnection();
        PreparedStatement stmt = null;
        ResultSet rs = null;
        try {
            stmt = conn.prepareStatement("SELECT " + DB_FIELDS +
                        " FROM " + getMailItemTableName(folder.getMailbox(), " mi") +
                        " WHERE " + IN_THIS_MAILBOX_AND + "folder_id = ? AND " + typeIn(type) +
                        DbSearch.sortQuery(sort));
            if (folder.getSize() > RESULTS_STREAMING_MIN_ROWS && type == MailItem.TYPE_MESSAGE) {
                Db.getInstance().enableStreaming(stmt);
            }
            int pos = 1;
            pos = setMailboxId(stmt, mbox, pos);
            stmt.setInt(pos++, folder.getId());
            rs = stmt.executeQuery();

            while (rs.next())
                result.add(constructItem(rs));
            return result;
        } catch (SQLException e) {
            throw ServiceException.FAILURE("fetching items in folder " + folder.getId(), e);
        } finally {
            DbPool.closeResults(rs);
            DbPool.closeStatement(stmt);
        }
    }

    public static UnderlyingData getById(Mailbox mbox, int id, byte type) throws ServiceException {
        if (Mailbox.isCachedType(type))
            throw ServiceException.INVALID_REQUEST("folders and tags must be retrieved from cache", null);

        assert(Db.supports(Db.Capability.ROW_LEVEL_LOCKING) || Thread.holdsLock(mbox));

        Connection conn = mbox.getOperationConnection();
        PreparedStatement stmt = null;
        ResultSet rs = null;
        try {
            stmt = conn.prepareStatement("SELECT " + DB_FIELDS +
                        " FROM " + getMailItemTableName(mbox, "mi") +
                        " WHERE " + IN_THIS_MAILBOX_AND + "id = ?");
            int pos = 1;
            pos = setMailboxId(stmt, mbox, pos);
            stmt.setInt(pos++, id);
            rs = stmt.executeQuery();

            if (!rs.next())
                throw MailItem.noSuchItem(id, type);
            UnderlyingData data = constructItem(rs);
            if (!MailItem.isAcceptableType(type, data.type))
                throw MailItem.noSuchItem(id, type);
            if (data.type == MailItem.TYPE_CONVERSATION)
                completeConversation(mbox, data);
            return data;
        } catch (SQLException e) {
            throw ServiceException.FAILURE("fetching item " + id, e);
        } finally {
            DbPool.closeResults(rs);
            DbPool.closeStatement(stmt);
        }
    }

    public static UnderlyingData getByImapId(Mailbox mbox, int imapId, int folderId) throws ServiceException {
        assert(Db.supports(Db.Capability.ROW_LEVEL_LOCKING) || Thread.holdsLock(mbox));

        Connection conn = mbox.getOperationConnection();
        PreparedStatement stmt = null;
        ResultSet rs = null;
        try {
            stmt = conn.prepareStatement("SELECT " + DB_FIELDS +
                        " FROM " + getMailItemTableName(mbox, "mi") +
                        " WHERE " + IN_THIS_MAILBOX_AND + "folder_id = ? AND imap_id = ?");
            int pos = 1;
            pos = setMailboxId(stmt, mbox, pos);
            stmt.setInt(pos++, folderId);
            stmt.setInt(pos++, imapId);
            rs = stmt.executeQuery();

            if (!rs.next())
                throw MailServiceException.NO_SUCH_ITEM(imapId);
            UnderlyingData data = constructItem(rs);
            if (data.type == MailItem.TYPE_CONVERSATION)
                throw MailServiceException.NO_SUCH_ITEM(imapId);
            return data;
        } catch (SQLException e) {
            throw ServiceException.FAILURE("fetching item " + imapId, e);
        } finally {
            DbPool.closeResults(rs);
            DbPool.closeStatement(stmt);
        }
    }

    public static List<UnderlyingData> getById(Mailbox mbox, Collection<Integer> ids, byte type) throws ServiceException {
        if (Mailbox.isCachedType(type))
            throw ServiceException.INVALID_REQUEST("folders and tags must be retrieved from cache", null);

        assert(Db.supports(Db.Capability.ROW_LEVEL_LOCKING) || Thread.holdsLock(mbox));

        List<UnderlyingData> result = new ArrayList<UnderlyingData>();
        if (ids.isEmpty())
            return result;
        List<UnderlyingData> conversations = new ArrayList<UnderlyingData>();

        Connection conn = mbox.getOperationConnection();
        PreparedStatement stmt = null;
        ResultSet rs = null;
        Iterator<Integer> it = ids.iterator();
        for (int i = 0; i < ids.size(); i += Db.getINClauseBatchSize()) {
            try {
                int count = Math.min(Db.getINClauseBatchSize(), ids.size() - i);
                stmt = conn.prepareStatement("SELECT " + DB_FIELDS +
                            " FROM " + getMailItemTableName(mbox, "mi") +
                            " WHERE " + IN_THIS_MAILBOX_AND + DbUtil.whereIn("id", count));
                int pos = 1;
                pos = setMailboxId(stmt, mbox, pos);
                for (int index = i; index < i + count; index++)
                    stmt.setInt(pos++, it.next());

                rs = stmt.executeQuery();
                while (rs.next()) {
                    UnderlyingData data = constructItem(rs);
                    if (!MailItem.isAcceptableType(type, data.type))
                        throw MailItem.noSuchItem(data.id, type);
                    else if (Mailbox.isCachedType(data.type))
                        throw ServiceException.INVALID_REQUEST("folders and tags must be retrieved from cache", null);
                    if (data.type == MailItem.TYPE_CONVERSATION)
                        conversations.add(data);
                    result.add(data);
                }
            } catch (SQLException e) {
                throw ServiceException.FAILURE("fetching " + ids.size() + " items: " + getIdListForLogging(ids), e);
            } finally {
                DbPool.closeResults(rs);
                DbPool.closeStatement(stmt);
            }
        }

        if (!conversations.isEmpty())
            completeConversations(mbox, conversations);
        return result;
    }

    public static UnderlyingData getByName(Mailbox mbox, int folderId, String name, byte type) throws ServiceException {
        if (Mailbox.isCachedType(type))
            throw ServiceException.INVALID_REQUEST("folders and tags must be retrieved from cache", null);

        assert(Db.supports(Db.Capability.ROW_LEVEL_LOCKING) || Thread.holdsLock(mbox));

        Connection conn = mbox.getOperationConnection();
        PreparedStatement stmt = null;
        ResultSet rs = null;
        try {
            stmt = conn.prepareStatement("SELECT " + DB_FIELDS +
                        " FROM " + getMailItemTableName(mbox, "mi") +
                        " WHERE " + IN_THIS_MAILBOX_AND + "folder_id = ? AND " + typeIn(type) +
                        " AND " + Db.equalsSTRING("name"));
            int pos = 1;
            pos = setMailboxId(stmt, mbox, pos);
            stmt.setInt(pos++, folderId);
            stmt.setString(pos++, name.toUpperCase());
            rs = stmt.executeQuery();

            if (!rs.next())
                throw MailItem.noSuchItem(-1, type);
            UnderlyingData data = constructItem(rs);
            if (!MailItem.isAcceptableType(type, data.type))
                throw MailItem.noSuchItem(data.id, type);
            if (data.type == MailItem.TYPE_CONVERSATION)
                completeConversation(mbox, data);
            return data;
        } catch (SQLException e) {
            throw ServiceException.FAILURE("fetching item by name ('" + name + "' in folder " + folderId + ")", e);
        } finally {
            DbPool.closeResults(rs);
            DbPool.closeStatement(stmt);
        }
    }

    public static UnderlyingData getByHash(Mailbox mbox, String hash) throws ServiceException {
        assert(Db.supports(Db.Capability.ROW_LEVEL_LOCKING) || Thread.holdsLock(mbox));

        Connection conn = mbox.getOperationConnection();
        PreparedStatement stmt = null;
        ResultSet rs = null;
        try {
            stmt = conn.prepareStatement("SELECT " + DB_FIELDS +
                        " FROM " + getMailItemTableName(mbox, "mi") + ", " + getConversationTableName(mbox, "oc") +
                        " WHERE oc.hash = ? AND mi.id = oc.conv_id" +
                        (DebugConfig.disableMailboxGroups ? "" : " AND oc.mailbox_id = ? AND mi.mailbox_id = oc.mailbox_id"));
            int pos = 1;
            stmt.setString(pos++, hash);
            pos = setMailboxId(stmt, mbox, pos);
            rs = stmt.executeQuery();

            if (!rs.next())
                return null;
            UnderlyingData data = constructItem(rs);
            if (data.type == MailItem.TYPE_CONVERSATION)
                completeConversation(mbox, data);
            return data;
        } catch (SQLException e) {
            throw ServiceException.FAILURE("fetching conversation for hash " + hash, e);
        } finally {
            DbPool.closeResults(rs);
            DbPool.closeStatement(stmt);
        }
    }

    public static Pair<List<Integer>,TypedIdList> getModifiedItems(Mailbox mbox, byte type, long lastSync, Set<Integer> visible)
    throws ServiceException {
        if (Mailbox.isCachedType(type))
            throw ServiceException.INVALID_REQUEST("folders and tags must be retrieved from cache", null);

        assert(Db.supports(Db.Capability.ROW_LEVEL_LOCKING) || Thread.holdsLock(mbox));

        List<Integer> modified = new ArrayList<Integer>();
        TypedIdList missed = new TypedIdList();

        Connection conn = mbox.getOperationConnection();
        PreparedStatement stmt = null;
        ResultSet rs = null;
        try {
            String typeConstraint = type == MailItem.TYPE_UNKNOWN ? "type NOT IN " + NON_SEARCHABLE_TYPES : typeIn(type);
            stmt = conn.prepareStatement("SELECT id, type, folder_id" +
                        " FROM " + getMailItemTableName(mbox) +
                        " WHERE " + IN_THIS_MAILBOX_AND + "mod_metadata > ? AND " + typeConstraint +
                        " ORDER BY mod_metadata, id");
            if (type == MailItem.TYPE_MESSAGE) {
                Db.getInstance().enableStreaming(stmt);
            }
            int pos = 1;
            pos = setMailboxId(stmt, mbox, pos);
            stmt.setLong(pos++, lastSync);
            rs = stmt.executeQuery();

            while (rs.next()) {
                if (visible == null || visible.contains(rs.getInt(3)))
                    modified.add(rs.getInt(1));
                else
                    missed.add(rs.getByte(2), rs.getInt(1));
            }

            return new Pair<List<Integer>,TypedIdList>(modified, missed);
        } catch (SQLException e) {
            throw ServiceException.FAILURE("getting items modified since " + lastSync, e);
        } finally {
            DbPool.closeResults(rs);
            DbPool.closeStatement(stmt);
        }
    }

    public static void completeConversation(Mailbox mbox, UnderlyingData data) throws ServiceException {
        completeConversations(mbox, Arrays.asList(data));
    }

    private static void completeConversations(Mailbox mbox, List<UnderlyingData> convData) throws ServiceException {
        if (convData == null || convData.isEmpty())
            return;
        for (UnderlyingData data : convData) {
            if (data.type != MailItem.TYPE_CONVERSATION)
                throw ServiceException.FAILURE("attempting to complete a non-conversation", null);
        }

        assert(Db.supports(Db.Capability.ROW_LEVEL_LOCKING) || Thread.holdsLock(mbox));

        Map<Integer, UnderlyingData> conversations = new HashMap<Integer, UnderlyingData>(Db.getINClauseBatchSize() * 3 / 2);

        Connection conn = mbox.getOperationConnection();
        PreparedStatement stmt = null;
        ResultSet rs = null;
        for (int i = 0; i < convData.size(); i += Db.getINClauseBatchSize()) {
            try {
                int count = Math.min(Db.getINClauseBatchSize(), convData.size() - i);
                stmt = conn.prepareStatement("SELECT parent_id, unread, flags, tags" +
                        " FROM " + getMailItemTableName(mbox) +
                        " WHERE " + IN_THIS_MAILBOX_AND + DbUtil.whereIn("parent_id", count));
                int pos = 1;
                pos = setMailboxId(stmt, mbox, pos);
                for (int index = i; index < i + count; index++) {
                    UnderlyingData data = convData.get(index);
                    stmt.setInt(pos++, data.id);
                    conversations.put(data.id, data);
                    // don't assume that the UnderlyingData structure was new...
                    data.tags = data.flags = data.unreadCount = 0;
                }
                rs = stmt.executeQuery();

                while (rs.next()) {
                    UnderlyingData data = conversations.get(rs.getInt(1));
                    assert(data != null);
                    data.unreadCount += rs.getInt(2);
                    data.flags       |= rs.getInt(3);
                    data.tags        |= rs.getLong(4);
                }
            } catch (SQLException e) {
                throw ServiceException.FAILURE("completing conversation data", e);
            } finally {
                DbPool.closeResults(rs);
                DbPool.closeStatement(stmt);
            }

            conversations.clear();
        }
    }

    private static final String LEAF_NODE_FIELDS = "id, size, type, unread, folder_id, parent_id, blob_digest," +
                                                   " mod_content, mod_metadata, flags, index_id, volume_id";

    private static final int LEAF_CI_ID           = 1;
    private static final int LEAF_CI_SIZE         = 2;
    private static final int LEAF_CI_TYPE         = 3;
    private static final int LEAF_CI_IS_UNREAD    = 4;
    private static final int LEAF_CI_FOLDER_ID    = 5;
    private static final int LEAF_CI_PARENT_ID    = 6;
    private static final int LEAF_CI_BLOB_DIGEST  = 7;
    private static final int LEAF_CI_MOD_CONTENT  = 8;
    private static final int LEAF_CI_MOD_METADATA = 9;
    private static final int LEAF_CI_FLAGS        = 10;
    private static final int LEAF_CI_INDEX_ID     = 11;
    private static final int LEAF_CI_VOLUME_ID    = 12;

    public static PendingDelete getLeafNodes(Folder folder) throws ServiceException {
        Mailbox mbox = folder.getMailbox();

        assert(Db.supports(Db.Capability.ROW_LEVEL_LOCKING) || Thread.holdsLock(mbox));

        PendingDelete info = new PendingDelete();
        int folderId = folder.getId();

        Connection conn = mbox.getOperationConnection();
        PreparedStatement stmt = null;
        ResultSet rs = null;
        try {
            stmt = conn.prepareStatement("SELECT " + LEAF_NODE_FIELDS +
                        " FROM " + getMailItemTableName(mbox) +
                        " WHERE " + IN_THIS_MAILBOX_AND + "folder_id = ? AND type NOT IN " + FOLDER_TYPES);
            if (folder.getSize() > RESULTS_STREAMING_MIN_ROWS)
                Db.getInstance().enableStreaming(stmt);
            int pos = 1;
            pos = setMailboxId(stmt, mbox, pos);
            stmt.setInt(pos++, folderId);
            rs = stmt.executeQuery();

            info.rootId = folderId;
            info.size   = 0;
            List<Integer> versionedIds = accumulateLeafNodes(info, mbox, rs);
            rs.close(); rs = null;
            stmt.close(); stmt = null;
            accumulateLeafRevisions(info, mbox, versionedIds);
            
            // make sure that the folder is in the list of deleted item ids
            info.itemIds.add(folder.getType(), folderId);

            return info;
        } catch (SQLException e) {
            throw ServiceException.FAILURE("fetching list of items within item " + folder.getId(), e);
        } finally {
            DbPool.closeResults(rs);
            DbPool.closeStatement(stmt);
        }
    }
    
    public static PendingDelete getLeafNodes(Mailbox mbox, List<Folder> folders, int before, boolean globalMessages,
                                             Boolean unread, boolean useChangeDate, Integer maxItems)
    throws ServiceException {
        assert(Db.supports(Db.Capability.ROW_LEVEL_LOCKING) || Thread.holdsLock(mbox));

        PendingDelete info = new PendingDelete();

        Connection conn = mbox.getOperationConnection();
        PreparedStatement stmt = null;
        ResultSet rs = null;
        try {
            String constraint;
            String dateColumn = (useChangeDate ? "change_date" : "date");
            if (globalMessages)
                constraint = dateColumn + " < ? AND " + typeIn(MailItem.TYPE_MESSAGE);
            else
                constraint = dateColumn + " < ? AND type NOT IN " + NON_SEARCHABLE_TYPES +
                             " AND " + DbUtil.whereIn("folder_id", folders.size());
            if (unread != null)
                constraint += " AND unread = ?";
            String orderByLimit = "";
            if (maxItems != null && Db.supports(Db.Capability.LIMIT_CLAUSE)) {
                orderByLimit = " ORDER BY " + dateColumn + " LIMIT " + maxItems;
            }

            stmt = conn.prepareStatement("SELECT " + LEAF_NODE_FIELDS +
                        " FROM " + getMailItemTableName(mbox) +
                        " WHERE " + IN_THIS_MAILBOX_AND + constraint + orderByLimit);
            if (globalMessages || getTotalFolderSize(folders) > RESULTS_STREAMING_MIN_ROWS)
                Db.getInstance().enableStreaming(stmt);
            int pos = 1;
            pos = setMailboxId(stmt, mbox, pos);
            stmt.setInt(pos++, before);
            if (!globalMessages) {
                for (Folder folder : folders)
                    stmt.setInt(pos++, folder.getId());
            }
            if (unread != null)
                stmt.setBoolean(pos++, unread);
            rs = stmt.executeQuery();

            info.rootId = 0;
            info.size   = 0;
            List<Integer> versionedIds = accumulateLeafNodes(info, mbox, rs);
            rs.close(); rs = null;
            stmt.close(); stmt = null;
            accumulateLeafRevisions(info, mbox, versionedIds);
            return info;
        } catch (SQLException e) {
            throw ServiceException.FAILURE("fetching list of items for purge", e);
        } finally {
            DbPool.closeResults(rs);
            DbPool.closeStatement(stmt);
        }
    }
    
    private static int getTotalFolderSize(Collection<Folder> folders) {
        int totalSize = 0;
        if (folders != null) {
            for (Folder folder : folders) {
                totalSize += folder.getSize();
            }
        }
        return totalSize;
    }

    public static PendingDelete getImapDeleted(Mailbox mbox, Set<Folder> folders) throws ServiceException {
        assert(Db.supports(Db.Capability.ROW_LEVEL_LOCKING) || Thread.holdsLock(mbox));

        PendingDelete info = new PendingDelete();
        if (folders != null && folders.isEmpty())
            return info;

        Connection conn = mbox.getOperationConnection();
        PreparedStatement stmt = null;
        ResultSet rs = null;
        try {
            // figure out the set of FLAGS bitmasks containing the \Deleted flag
            Set<Long> flagsets = getFlagsetCache(conn, mbox).getMatchingTagsets(Flag.BITMASK_DELETED, Flag.BITMASK_DELETED);
            if (flagsets != null && flagsets.isEmpty())
                return info;

            String flagconstraint = flagsets == null ? "" : " AND " + DbUtil.whereIn("flags", flagsets.size());
            String folderconstraint = folders == null ? "" : " AND " + DbUtil.whereIn("folder_id", folders.size());

            stmt = conn.prepareStatement("SELECT " + LEAF_NODE_FIELDS +
                        " FROM " + getMailItemTableName(mbox) +
                        " WHERE " + IN_THIS_MAILBOX_AND + "type IN " + IMAP_TYPES + flagconstraint + folderconstraint);
            if (getTotalFolderSize(folders) > RESULTS_STREAMING_MIN_ROWS)
                Db.getInstance().enableStreaming(stmt);
            int pos = 1;
            pos = setMailboxId(stmt, mbox, pos);
            if (flagsets != null) {
                for (long flags : flagsets)
                    stmt.setInt(pos++, (int) flags);
            }
            if (folders != null) {
                for (Folder folder : folders)
                    stmt.setInt(pos++, folder.getId());
            }
            rs = stmt.executeQuery();

            info.rootId = 0;
            info.size   = 0;
            List<Integer> versionedIds = accumulateLeafNodes(info, mbox, rs);
            rs.close(); rs = null;
            stmt.close(); stmt = null;
            accumulateLeafRevisions(info, mbox, versionedIds);
            return info;
        } catch (SQLException e) {
            throw ServiceException.FAILURE("fetching list of \\Deleted items for purge", e);
        } finally {
            DbPool.closeResults(rs);
            DbPool.closeStatement(stmt);
        }
    }

    public static class LocationCount {
        public int count;
        public int deleted;
        public long size;
        public LocationCount(int c, int d, long sz)            { count = c;  deleted += d;  size = sz; }
        public LocationCount(LocationCount lc)                 { count = lc.count;  deleted = lc.deleted;  size = lc.size; }
        public LocationCount increment(int c, int d, long sz)  { count += c;  deleted += d;  size += sz;  return this; }
        public LocationCount increment(LocationCount lc)       { count += lc.count;  deleted += lc.deleted;  size += lc.size;  return this; }
    }

    /**
     * Accumulates <tt>PendingDelete</tt> info for the given <tt>ResultSet</tt>.
     * @return a <tt>List</tt> of all versioned items, to be used in a subsequent call to
     * {@link DbMailItem#accumulateLeafRevisions}, or an empty list.
     */
    private static List<Integer> accumulateLeafNodes(PendingDelete info, Mailbox mbox, ResultSet rs) throws SQLException, ServiceException {
        StoreManager sm = StoreManager.getInstance();
        List<Integer> versioned = new ArrayList<Integer>();

        while (rs.next()) {
            // first check to make sure we don't have a modify conflict
            int revision = rs.getInt(LEAF_CI_MOD_CONTENT);
            int modMetadata = rs.getInt(LEAF_CI_MOD_METADATA);
            if (!mbox.checkItemChangeID(modMetadata, revision)) {
                info.incomplete = true;
                continue;
            }

            int id = rs.getInt(LEAF_CI_ID);
            long size = rs.getLong(LEAF_CI_SIZE);
            byte type = rs.getByte(LEAF_CI_TYPE);

            Integer item = new Integer(id);
            info.itemIds.add(type, item);
            info.size += size;
            
            if (rs.getBoolean(LEAF_CI_IS_UNREAD))
                info.unreadIds.add(item);

            boolean isMessage = false;
            switch (type) {
                case MailItem.TYPE_CONTACT:  info.contacts++;  break;
                case MailItem.TYPE_CHAT:
                case MailItem.TYPE_MESSAGE:  isMessage = true;    break;
            }

            // record deleted virtual conversations and modified-or-deleted real conversations
            if (isMessage) {
                int parentId = rs.getInt(LEAF_CI_PARENT_ID);
                if (rs.wasNull() || parentId <= 0)
                    info.itemIds.add(MailItem.TYPE_VIRTUAL_CONVERSATION, -id);
                else
                    info.modifiedIds.add(parentId);
            }

            int flags = rs.getInt(LEAF_CI_FLAGS);
            if ((flags & Flag.BITMASK_VERSIONED) != 0)
                versioned.add(id);

            Integer folderId = rs.getInt(LEAF_CI_FOLDER_ID);
            boolean isDeleted = (flags & Flag.BITMASK_DELETED) != 0;
            LocationCount count = info.messages.get(folderId);
            if (count == null)
                info.messages.put(folderId, new LocationCount(1, isDeleted ? 1 : 0, size));
            else
                count.increment(1, isDeleted ? 1 : 0, size);

            String blobDigest = rs.getString(LEAF_CI_BLOB_DIGEST);
            if (blobDigest != null) {
                info.blobDigests.add(blobDigest);
                String locator = rs.getString(LEAF_CI_VOLUME_ID);
                try {
                    MailboxBlob mblob = sm.getMailboxBlob(mbox, id, revision, locator);
                    if (mblob == null)
                        sLog.warn("missing blob for id: " + id + ", change: " + revision);
                    else
                        info.blobs.add(mblob);
                } catch (Exception e1) { }
            }

            String indexId = rs.getString(LEAF_CI_INDEX_ID);
            boolean indexed = !rs.wasNull();
            if (indexed) {
                if (info.sharedIndex == null)
                    info.sharedIndex = new HashSet<String>();
                boolean shared = (flags & Flag.BITMASK_COPIED) != 0;
                if (!shared)  info.indexIds.add(indexId);
                else          info.sharedIndex.add(indexId);
            }
        }
        return versioned;
    }

    private static void accumulateLeafRevisions(PendingDelete info, Mailbox mbox, List<Integer> versioned) throws ServiceException {
        if (versioned == null || versioned.size() == 0) {
            return;
        }
        Connection conn = mbox.getOperationConnection();
        StoreManager sm = StoreManager.getInstance();

        PreparedStatement stmt = null;
        ResultSet rs = null;
        try {
            stmt = conn.prepareStatement("SELECT mi.id, mi.folder_id, rev.size, rev.mod_content, rev.volume_id, rev.blob_digest " +
                    " FROM " + getMailItemTableName(mbox, "mi") + ", " + getRevisionTableName(mbox, "rev") +
                    " WHERE mi.id = rev.item_id AND " + DbUtil.whereIn("mi.id", versioned.size()) +
                    (DebugConfig.disableMailboxGroups ? "" : " AND mi.mailbox_id = ? AND mi.mailbox_id = rev.mailbox_id"));
            int pos = 1;
            for (int vid : versioned)
                stmt.setInt(pos++, vid);
            pos = setMailboxId(stmt, mbox, pos);
            rs = stmt.executeQuery();

            while (rs.next()) {
                Integer folderId = rs.getInt(2);
                LocationCount count = info.messages.get(folderId);
                if (count == null)
                    info.messages.put(folderId, new LocationCount(0, 0, rs.getLong(3)));
                else
                    count.increment(0, 0, rs.getLong(3));

                String blobDigest = rs.getString(6);
                if (blobDigest != null) {
                    info.blobDigests.add(blobDigest);
                    try {
                        MailboxBlob mblob = sm.getMailboxBlob(mbox, rs.getInt(1), rs.getInt(4), rs.getString(5));
                        if (mblob == null)
                            sLog.error("missing blob for id: " + rs.getInt(1) + ", change: " + rs.getInt(4));
                        else
                            info.blobs.add(mblob);
                    } catch (Exception e1) { }
                }
            }
        } catch (SQLException e) {
            throw ServiceException.FAILURE("getting version deletion info for items: " + versioned, e);
        } finally {
            DbPool.closeResults(rs);
            DbPool.closeStatement(stmt);
        }
    }

    /**
     * Returns the blob digest for the item with the given id, or <tt>null</tt>
     * if either the id doesn't exist in the table or there is no associated blob.
     */
    public static String getBlobDigest(Mailbox mbox, int itemId) throws ServiceException {
        assert(Db.supports(Db.Capability.ROW_LEVEL_LOCKING) || Thread.holdsLock(mbox));

        Connection conn = mbox.getOperationConnection();
        PreparedStatement stmt = null;
        ResultSet rs = null;
        try {
            stmt = conn.prepareStatement("SELECT blob_digest " +
                    " FROM " + getMailItemTableName(mbox) +
                    " WHERE " + IN_THIS_MAILBOX_AND + "id = ?");
            int pos = 1;
            pos = setMailboxId(stmt, mbox, pos);
            stmt.setInt(pos++, itemId);
            rs = stmt.executeQuery();

            return rs.next() ? rs.getString(1) : null;
        } catch (SQLException e) {
            throw ServiceException.FAILURE("unable to get blob digest for id " + itemId, e);
        } finally {
            DbPool.closeResults(rs);
            DbPool.closeStatement(stmt);
        }
    }
    
    public static void resolveSharedIndex(Mailbox mbox, PendingDelete info) throws ServiceException {
        if (info.sharedIndex == null || info.sharedIndex.isEmpty())
            return;

        assert(Db.supports(Db.Capability.ROW_LEVEL_LOCKING) || Thread.holdsLock(mbox));

        List<String> indexIDs = new ArrayList<String>(info.sharedIndex);

        Connection conn = mbox.getOperationConnection();
        PreparedStatement stmt = null;
        ResultSet rs = null;
        try {
            for (int i = 0; i < indexIDs.size(); i += Db.getINClauseBatchSize()) {
                int count = Math.min(Db.getINClauseBatchSize(), indexIDs.size() - i);
                stmt = conn.prepareStatement("SELECT index_id FROM " + getMailItemTableName(mbox) +
                            " WHERE " + IN_THIS_MAILBOX_AND + DbUtil.whereIn("index_id", count));
                int pos = 1;
                pos = setMailboxId(stmt, mbox, pos);
                for (int index = i; index < i + count; index++)
                    stmt.setString(pos++, indexIDs.get(index));
                rs = stmt.executeQuery();
                while (rs.next())
                    info.sharedIndex.remove(rs.getString(1));
                rs.close(); rs = null;
                stmt.close(); stmt = null;
            }

            info.indexIds.addAll(info.sharedIndex);
            info.sharedIndex.clear();
        } catch (SQLException e) {
            throw ServiceException.FAILURE("resolving shared index entries: " + info.rootId, e);
        } finally {
            DbPool.closeResults(rs);
            DbPool.closeStatement(stmt);
        }
    }


    private static final String IMAP_FIELDS = "mi.id, mi.type, mi.imap_id, mi.unread, mi.flags, mi.tags";
    private static final String IMAP_TYPES = "(" + MailItem.TYPE_MESSAGE + "," + MailItem.TYPE_CHAT + ',' + MailItem.TYPE_CONTACT + ")";

    public static List<ImapMessage> loadImapFolder(Folder folder) throws ServiceException {
        Mailbox mbox = folder.getMailbox();

        assert(Db.supports(Db.Capability.ROW_LEVEL_LOCKING) || Thread.holdsLock(mbox));

        List<ImapMessage> result = new ArrayList<ImapMessage>();

        Connection conn = mbox.getOperationConnection();
        PreparedStatement stmt = null;
        ResultSet rs = null;
        try {
            stmt = conn.prepareStatement("SELECT " + IMAP_FIELDS +
                        " FROM " + getMailItemTableName(folder.getMailbox(), " mi") +
                        " WHERE " + IN_THIS_MAILBOX_AND + "folder_id = ? AND type IN " + IMAP_TYPES);
            if (folder.getSize() > RESULTS_STREAMING_MIN_ROWS) {
                Db.getInstance().enableStreaming(stmt);
            }
            int pos = 1;
            pos = setMailboxId(stmt, mbox, pos);
            stmt.setInt(pos++, folder.getId());
            rs = stmt.executeQuery();

            while (rs.next()) {
                int flags = rs.getBoolean(4) ? Flag.BITMASK_UNREAD | rs.getInt(5) : rs.getInt(5);
                result.add(new ImapMessage(rs.getInt(1), rs.getByte(2), rs.getInt(3), flags, rs.getLong(6)));
            }
            return result;
        } catch (SQLException e) {
            throw ServiceException.FAILURE("loading IMAP folder data: " + folder.getPath(), e);
        } finally {
            DbPool.closeResults(rs);
            DbPool.closeStatement(stmt);
        }
    }

    public static int countImapRecent(Folder folder, int uidCutoff) throws ServiceException {
        Mailbox mbox = folder.getMailbox();

        assert(Db.supports(Db.Capability.ROW_LEVEL_LOCKING) || Thread.holdsLock(mbox));

        Connection conn = mbox.getOperationConnection();
        PreparedStatement stmt = null;
        ResultSet rs = null;
        try {
            stmt = conn.prepareStatement("SELECT COUNT(*) FROM " + getMailItemTableName(folder.getMailbox()) +
                        " WHERE " + IN_THIS_MAILBOX_AND + "folder_id = ? AND type IN " + IMAP_TYPES +
                        " AND (imap_id IS NULL OR imap_id = 0 OR imap_id > ?)");
            int pos = 1;
            pos = setMailboxId(stmt, mbox, pos);
            stmt.setInt(pos++, folder.getId());
            stmt.setInt(pos++, uidCutoff);
            rs = stmt.executeQuery();

            return (rs.next() ? rs.getInt(1) : 0);
        } catch (SQLException e) {
            throw ServiceException.FAILURE("counting IMAP \\Recent messages: " + folder.getPath(), e);
        } finally {
            DbPool.closeResults(rs);
            DbPool.closeStatement(stmt);
        }
    }


    private static final String POP3_FIELDS = "mi.id, mi.size, mi.blob_digest";
    private static final String POP3_TYPES = "(" + MailItem.TYPE_MESSAGE + ")";

    public static List<Pop3Message> loadPop3Folder(Folder folder, Date popSince) throws ServiceException {
        Mailbox mbox = folder.getMailbox();

        assert(Db.supports(Db.Capability.ROW_LEVEL_LOCKING) || Thread.holdsLock(mbox));

        long popDate = popSince == null ? -1 : Math.max(popSince.getTime(), -1);
        List<Pop3Message> result = new ArrayList<Pop3Message>();

        Connection conn = mbox.getOperationConnection();
        PreparedStatement stmt = null;
        ResultSet rs = null;
        try {
            String dateConstraint = popDate < 0 ? "" : " AND date > ?";
            stmt = conn.prepareStatement("SELECT " + POP3_FIELDS +
                        " FROM " + getMailItemTableName(mbox, " mi") +
                        " WHERE " + IN_THIS_MAILBOX_AND + "folder_id = ? AND type IN " + POP3_TYPES +
                        " AND NOT " + Db.bitmaskAND("flags", Flag.BITMASK_DELETED) + dateConstraint);
            if (folder.getSize() > RESULTS_STREAMING_MIN_ROWS) {
                Db.getInstance().enableStreaming(stmt);
            }
            int pos = 1;
            pos = setMailboxId(stmt, mbox, pos);
            stmt.setInt(pos++, folder.getId());
            if (popDate >= 0)
                stmt.setInt(pos++, (int) (popDate / 1000L));
            rs = stmt.executeQuery();

            while (rs.next())
                result.add(new Pop3Message(rs.getInt(1), rs.getLong(2), rs.getString(3)));
            return result;
        } catch (SQLException e) {
            throw ServiceException.FAILURE("loading POP3 folder data: " + folder.getPath(), e);
        } finally {
            DbPool.closeResults(rs);
            DbPool.closeStatement(stmt);
        }
    }

    public static List<UnderlyingData> getRevisionInfo(MailItem item) throws ServiceException {
        Mailbox mbox = item.getMailbox();

        assert(Db.supports(Db.Capability.ROW_LEVEL_LOCKING) || Thread.holdsLock(mbox));

        List<UnderlyingData> dlist = new ArrayList<UnderlyingData>();
        if (!item.isTagged(Flag.ID_FLAG_VERSIONED))
            return dlist;

        Connection conn = mbox.getOperationConnection();
        PreparedStatement stmt = null;
        ResultSet rs = null;
        try {
            stmt = conn.prepareStatement("SELECT " + REVISION_FIELDS + " FROM " + getRevisionTableName(mbox) +
                        " WHERE " + IN_THIS_MAILBOX_AND + "item_id = ?" +
                        " ORDER BY version");
            int pos = 1;
            pos = setMailboxId(stmt, mbox, pos);
            stmt.setInt(pos++, item.getId());
            rs = stmt.executeQuery();

            while (rs.next())
                dlist.add(constructRevision(rs, item));
            return dlist;
        } catch (SQLException e) {
            throw ServiceException.FAILURE("getting old revisions for item: " + item.getId(), e);
        } finally {
            DbPool.closeResults(rs);
            DbPool.closeStatement(stmt);
        }
    }

    public static List<Integer> listByFolder(Folder folder, byte type, boolean descending) throws ServiceException {
        Mailbox mbox = folder.getMailbox();

        assert(Db.supports(Db.Capability.ROW_LEVEL_LOCKING) || Thread.holdsLock(mbox));

        boolean allTypes = type == MailItem.TYPE_UNKNOWN;
        List<Integer> result = new ArrayList<Integer>();

        Connection conn = mbox.getOperationConnection();
        PreparedStatement stmt = null;
        ResultSet rs = null;
        try {
            String typeConstraint = allTypes ? "" : "type = ? AND ";
            stmt = conn.prepareStatement("SELECT id FROM " + getMailItemTableName(folder) +
                        " WHERE " + IN_THIS_MAILBOX_AND + typeConstraint + "folder_id = ?" +
                        " ORDER BY date" + (descending ? " DESC" : ""));
            if (type == MailItem.TYPE_MESSAGE && folder.getSize() > RESULTS_STREAMING_MIN_ROWS) {
                Db.getInstance().enableStreaming(stmt);
            }
            int pos = 1;
            pos = setMailboxId(stmt, mbox, pos);
            if (!allTypes)
                stmt.setByte(pos++, type);
            stmt.setInt(pos++, folder.getId());
            rs = stmt.executeQuery();

            while (rs.next())
                result.add(rs.getInt(1));
            return result;
        } catch (SQLException e) {
            throw ServiceException.FAILURE("fetching item list for folder " + folder.getId(), e);
        } finally {
            DbPool.closeResults(rs);
            DbPool.closeStatement(stmt);
        }
    }

    public static TypedIdList listByFolder(Folder folder, boolean descending) throws ServiceException {
        Mailbox mbox = folder.getMailbox();
        assert(Db.supports(Db.Capability.ROW_LEVEL_LOCKING) || Thread.holdsLock(mbox));

        TypedIdList result = new TypedIdList();

        Connection conn = mbox.getOperationConnection();
        PreparedStatement stmt = null;
        ResultSet rs = null;
        try {
            stmt = conn.prepareStatement("SELECT id, type FROM " + getMailItemTableName(folder) +
                        " WHERE " + IN_THIS_MAILBOX_AND + "folder_id = ?" +
                        " ORDER BY date" + (descending ? " DESC" : ""));
            int pos = 1;
            pos = setMailboxId(stmt, mbox, pos);
            stmt.setInt(pos++, folder.getId());
            rs = stmt.executeQuery();

            while (rs.next())
                result.add(rs.getByte(2), rs.getInt(1));
            return result;
        } catch (SQLException e) {
            throw ServiceException.FAILURE("fetching item list for folder " + folder.getId(), e);
        } finally {
            DbPool.closeResults(rs);
            DbPool.closeStatement(stmt);
        }
    }


    // these columns are specified by DB_FIELDS, below
    public static final int CI_ID          = 1;
    public static final int CI_TYPE        = 2;
    public static final int CI_PARENT_ID   = 3;
    public static final int CI_FOLDER_ID   = 4;
    public static final int CI_INDEX_ID    = 5;
    public static final int CI_IMAP_ID     = 6;
    public static final int CI_DATE        = 7;
    public static final int CI_SIZE        = 8;
    public static final int CI_VOLUME_ID   = 9;
    public static final int CI_BLOB_DIGEST = 10;
    public static final int CI_UNREAD      = 11;
    public static final int CI_FLAGS       = 12;
    public static final int CI_TAGS        = 13;
//  public static final int CI_SENDER      = 14;
    public static final int CI_SUBJECT     = 14;
    public static final int CI_NAME        = 15;
    public static final int CI_METADATA    = 16;
    public static final int CI_MODIFIED    = 17;
    public static final int CI_MODIFY_DATE = 18;
    public static final int CI_SAVED       = 19;

    static final String DB_FIELDS = "mi.id, mi.type, mi.parent_id, mi.folder_id, mi.index_id, " +
                                    "mi.imap_id, mi.date, mi.size, mi.volume_id, mi.blob_digest, " +
                                    "mi.unread, mi.flags, mi.tags, mi.subject, mi.name, " +
                                    "mi.metadata, mi.mod_metadata, mi.change_date, mi.mod_content";
    

    private static UnderlyingData constructItem(ResultSet rs) throws SQLException {
        return constructItem(rs, 0);
    }

    static UnderlyingData constructItem(ResultSet rs, int offset) throws SQLException {
        UnderlyingData data = new UnderlyingData();
        data.id          = rs.getInt(CI_ID + offset);
        data.type        = rs.getByte(CI_TYPE + offset);
        data.parentId    = rs.getInt(CI_PARENT_ID + offset);
        data.folderId    = rs.getInt(CI_FOLDER_ID + offset);
        data.indexId     = rs.getString(CI_INDEX_ID + offset);
        if (rs.wasNull())
            data.indexId = null;
        data.imapId      = rs.getInt(CI_IMAP_ID + offset);
        if (rs.wasNull())
            data.imapId = -1;
        data.date        = rs.getInt(CI_DATE + offset);
        data.size        = rs.getLong(CI_SIZE + offset);
        data.locator    = rs.getString(CI_VOLUME_ID + offset);
        data.setBlobDigest(rs.getString(CI_BLOB_DIGEST + offset));
        data.unreadCount = rs.getInt(CI_UNREAD + offset);
        data.flags       = rs.getInt(CI_FLAGS + offset);
        data.tags        = rs.getLong(CI_TAGS + offset);
        data.subject     = rs.getString(CI_SUBJECT + offset);
        data.name        = rs.getString(CI_NAME + offset);
        data.metadata    = rs.getString(CI_METADATA + offset);
        data.modMetadata = rs.getInt(CI_MODIFIED + offset);
        data.modContent  = rs.getInt(CI_SAVED + offset);
        data.dateChanged = rs.getInt(CI_MODIFY_DATE + offset);
        // make sure to handle NULL column values
        if (data.parentId == 0)     data.parentId = -1;
        if (data.dateChanged == 0)  data.dateChanged = -1;
        return data;
    }

    private static final String REVISION_FIELDS = "date, size, volume_id, blob_digest, name, " +
                                                  "metadata, mod_metadata, change_date, mod_content";

    private static UnderlyingData constructRevision(ResultSet rs, MailItem item) throws SQLException {
        UnderlyingData data = new UnderlyingData();
        data.id          = item.getId();
        data.type        = item.getType();
        data.parentId    = item.getParentId();
        data.folderId    = item.getFolderId();
        data.indexId     = null;
        data.imapId      = -1;
        data.date        = rs.getInt(1);
        data.size        = rs.getLong(2);
        data.locator    = rs.getString(3);
        data.setBlobDigest(rs.getString(4));
        data.unreadCount = item.getUnreadCount();
        data.flags       = item.getInternalFlagBitmask() | Flag.BITMASK_UNCACHED;
        data.tags        = item.getTagBitmask();
        data.subject     = item.getSubject();
        data.name        = rs.getString(5);
        data.metadata    = rs.getString(6);
        data.modMetadata = rs.getInt(7);
        data.dateChanged = rs.getInt(8);
        data.modContent  = rs.getInt(9);
        // make sure to handle NULL column values
        if (data.parentId <= 0)     data.parentId = -1;
        if (data.dateChanged == 0)  data.dateChanged = -1;
        return data;
    }

    //////////////////////////////////////
    // CALENDAR STUFF BELOW HERE!
    //////////////////////////////////////

    public static UnderlyingData getCalendarItem(Mailbox mbox, String uid) throws ServiceException {
        assert(Db.supports(Db.Capability.ROW_LEVEL_LOCKING) || Thread.holdsLock(mbox));

        Connection conn = mbox.getOperationConnection();
        PreparedStatement stmt = null;
        ResultSet rs = null;
        try {
            stmt = conn.prepareStatement("SELECT " + DB_FIELDS +
                    " FROM " + getCalendarItemTableName(mbox, "ci") + ", " + getMailItemTableName(mbox, "mi") +
                    " WHERE ci.uid = ? AND mi.id = ci.item_id AND mi.type IN " + CALENDAR_TYPES +
                    (DebugConfig.disableMailboxGroups ? "" : " AND ci.mailbox_id = ? AND mi.mailbox_id = ci.mailbox_id"));

            int pos = 1;
            stmt.setString(pos++, uid);
            pos = setMailboxId(stmt, mbox, pos);
            rs = stmt.executeQuery();

            if (rs.next())
                return constructItem(rs);
            return null;
        } catch (SQLException e) {
            throw ServiceException.FAILURE("fetching calendar items for mailbox " + mbox.getId(), e);
        } finally {
            DbPool.closeResults(rs);
            DbPool.closeStatement(stmt);
        }
    }

    /**
     * Return all of the Invite records within the range start&lt;=Invites&lt;end.  IE "Give me all the 
     * invites between 7:00 and 9:00" will return you everything from 7:00 to 8:59:59.99
     * @param start
     * @param end
     * @param folderId 
     * @return list of invites
     */
    public static List<UnderlyingData> getCalendarItems(Mailbox mbox, byte type, long start, long end, int folderId, int[] excludeFolderIds) 
    throws ServiceException {
        assert(Db.supports(Db.Capability.ROW_LEVEL_LOCKING) || Thread.holdsLock(mbox));

        Connection conn = mbox.getOperationConnection();
        PreparedStatement stmt = null;
        ResultSet rs = null;
        try {
            stmt = calendarItemStatement(conn, DB_FIELDS, mbox, type, start, end, folderId, excludeFolderIds);
            rs = stmt.executeQuery();

            List<UnderlyingData> result = new ArrayList<UnderlyingData>();
            while (rs.next())
                result.add(constructItem(rs));
            return result;
        } catch (SQLException e) {
            throw ServiceException.FAILURE("fetching calendar items for mailbox " + mbox.getId(), e);
        } finally {
            DbPool.closeResults(rs);
            DbPool.closeStatement(stmt);
        }
    }

    public static List<UnderlyingData> getCalendarItems(Mailbox mbox, List<String> uids) throws ServiceException {
        assert(Db.supports(Db.Capability.ROW_LEVEL_LOCKING) || Thread.holdsLock(mbox));

        Connection conn = mbox.getOperationConnection();
        PreparedStatement stmt = null;
        ResultSet rs = null;
        List<UnderlyingData> result = new ArrayList<UnderlyingData>();
        try {
            for (int i = 0; i < uids.size(); i += Db.getINClauseBatchSize()) {
                int count = Math.min(Db.getINClauseBatchSize(), uids.size() - i);
                stmt = conn.prepareStatement("UPDATE " + getMailItemTableName(mbox) +
                            " SET index_id = id" +
                            " WHERE " + IN_THIS_MAILBOX_AND + DbUtil.whereIn("id", count));
                stmt = conn.prepareStatement("SELECT " + DB_FIELDS +
                        " FROM " + getCalendarItemTableName(mbox, "ci") + ", " + getMailItemTableName(mbox, "mi") +
                        " WHERE mi.id = ci.item_id AND mi.type IN " + CALENDAR_TYPES +
                        (DebugConfig.disableMailboxGroups ? "" : " AND ci.mailbox_id = ? AND mi.mailbox_id = ci.mailbox_id") +
                		" AND " + DbUtil.whereIn("ci.uid", count));
                int pos = 1;
                pos = setMailboxId(stmt, mbox, pos);
                for (int index = i; index < i + count; index++)
                	stmt.setString(pos++, uids.get(index));
                rs = stmt.executeQuery();
                while (rs.next())
                    result.add(constructItem(rs));
                stmt.close();
                stmt = null;
            }
            return result;
        } catch (SQLException e) {
            throw ServiceException.FAILURE("fetching calendar items for mailbox " + mbox.getId(), e);
        } finally {
            DbPool.closeResults(rs);
            DbPool.closeStatement(stmt);
        }
    }
    
    public static TypedIdList listCalendarItems(Mailbox mbox, byte type, long start, long end, int folderId, int[] excludeFolderIds) 
    throws ServiceException {
        assert(Db.supports(Db.Capability.ROW_LEVEL_LOCKING) || Thread.holdsLock(mbox));

        Connection conn = mbox.getOperationConnection();
        PreparedStatement stmt = null;
        ResultSet rs = null;
        try {
            stmt = calendarItemStatement(conn, "mi.id, mi.type", mbox, type, start, end, folderId, excludeFolderIds);
            rs = stmt.executeQuery();

            TypedIdList result = new TypedIdList();
            while (rs.next())
                result.add(rs.getByte(2), rs.getInt(1));
            return result;
        } catch (SQLException e) {
            throw ServiceException.FAILURE("listing calendar items for mailbox " + mbox.getId(), e);
        } finally {
            DbPool.closeResults(rs);
            DbPool.closeStatement(stmt);
        }
    }

    private static PreparedStatement calendarItemStatement(Connection conn, String fields,
            Mailbox mbox, byte type, long start, long end, int folderId, int[] excludeFolderIds)
    throws SQLException {
        boolean folderSpecified = folderId != Mailbox.ID_AUTO_INCREMENT;

        String endConstraint = end > 0 ? " AND ci.start_time < ?" : "";
        String startConstraint = start > 0 ? " AND ci.end_time > ?" : "";
        String typeConstraint = type == MailItem.TYPE_UNKNOWN ? "type IN " + CALENDAR_TYPES : typeIn(type);

        String excludeFolderPart = "";
        if (excludeFolderIds != null && excludeFolderIds.length > 0) 
            excludeFolderPart = " AND " + DbUtil.whereNotIn("folder_id", excludeFolderIds.length);

        PreparedStatement stmt = conn.prepareStatement("SELECT " + fields +
                    " FROM " + getCalendarItemTableName(mbox, "ci") + ", " + getMailItemTableName(mbox, "mi") +
                    " WHERE mi.id = ci.item_id" + endConstraint + startConstraint + " AND mi." + typeConstraint +
                    (DebugConfig.disableMailboxGroups? "" : " AND ci.mailbox_id = ? AND mi.mailbox_id = ci.mailbox_id") +
                    (folderSpecified ? " AND folder_id = ?" : "") + excludeFolderPart);

        int pos = 1;
        if (end > 0)
            stmt.setTimestamp(pos++, new Timestamp(end));
        if (start > 0)
            stmt.setTimestamp(pos++, new Timestamp(start));
        pos = setMailboxId(stmt, mbox, pos);
        if (folderSpecified)
            stmt.setInt(pos++, folderId);
        if (excludeFolderIds != null) {
            for (int id : excludeFolderIds)
                stmt.setInt(pos++, id);
        }

        return stmt;
    }

    public static List<Integer> getItemListByDates(Mailbox mbox, byte type, long start, long end, int folderId, boolean descending) throws ServiceException {
        assert(Db.supports(Db.Capability.ROW_LEVEL_LOCKING) || Thread.holdsLock(mbox));

        boolean allTypes = type == MailItem.TYPE_UNKNOWN;
        List<Integer> result = new ArrayList<Integer>();

        Connection conn = mbox.getOperationConnection();
        PreparedStatement stmt = null;
        ResultSet rs = null;
        try {
            String typeConstraint = allTypes ? "" : "type = ? AND ";
            stmt = conn.prepareStatement("SELECT id FROM " + getMailItemTableName(mbox) +
                        " WHERE " + IN_THIS_MAILBOX_AND + typeConstraint + "folder_id = ?" +
                        " AND date > ? AND date < ?" +
                        " ORDER BY date" + (descending ? " DESC" : ""));
            int pos = 1;
            pos = setMailboxId(stmt, mbox, pos);
            if (!allTypes)
                stmt.setByte(pos++, type);
            stmt.setInt(pos++, folderId);
            stmt.setInt(pos++, (int)(start / 1000));
            stmt.setInt(pos++, (int)(end / 1000));

            rs = stmt.executeQuery();

            while (rs.next())
                result.add(rs.getInt(1));
            return result;
        } catch (SQLException e) {
            throw ServiceException.FAILURE("finding items between dates", e);
        } finally {
            DbPool.closeResults(rs);
            DbPool.closeStatement(stmt);
        }
    }
    
    public static class QueryParams {
        private SortedSet<Integer> mFolderIds = new TreeSet<Integer>();
        private Long mModifiedBefore;
        private Integer mRowLimit;
        private SortedSet<Byte> mIncludedTypes = new TreeSet<Byte>();
        private SortedSet<Byte> mExcludedTypes = new TreeSet<Byte>();

        public SortedSet<Integer> getFolderIds() { return Collections.unmodifiableSortedSet(mFolderIds); }
        public QueryParams setFolderIds(Collection<Integer> ids) {
            mFolderIds.clear();
            if (ids != null) {
                mFolderIds.addAll(ids);
            }
            return this;
        }
        
        public SortedSet<Byte> getIncludedTypes() { return Collections.unmodifiableSortedSet(mIncludedTypes); }
        public QueryParams setIncludedTypes(byte ... types) {
            mIncludedTypes.clear();
            if (types != null) {
                for (byte type : types) {
                    mIncludedTypes.add(type);
                }
            }
            return this;
        }
        
        public SortedSet<Byte> getExcludedTypes() { return Collections.unmodifiableSortedSet(mExcludedTypes); }
        public QueryParams setExcludedTypes(byte ... types) {
            mExcludedTypes.clear();
            if (types != null) {
                for (byte type : types) {
                    mExcludedTypes.add(type);
                }
            }
            return this;
        }

        /**
         * @return the timestamp, in milliseconds
         */
        public Long getModifiedBefore() { return mModifiedBefore; }
        /**
         * Return items modified earlier than the given timestamp.
         * @param timestamp the timestamp, in milliseconds
         */
        public QueryParams setModifiedBefore(Long timestamp) { mModifiedBefore = timestamp; return this; }
        
        public Integer getRowLimit() { return mRowLimit; }
        public QueryParams setRowLimit(Integer rowLimit) { mRowLimit = rowLimit; return this; }
    }

    /**
     * Returns the ids of items that match the given query parameters.
     * @return the matching ids, or an empty <tt>Set</tt>
     */
    public static Set<Integer> getIds(Mailbox mbox, Connection conn, QueryParams params)
    throws ServiceException {
        assert(Db.supports(Db.Capability.ROW_LEVEL_LOCKING) || Thread.holdsLock(mbox));
        
        PreparedStatement stmt = null;
        ResultSet rs = null;
        Set<Integer> ids = new HashSet<Integer>();
        
        try {
            // Prepare the statement based on query parameters.
            StringBuilder buf = new StringBuilder();
            buf.append("SELECT id FROM " + getMailItemTableName(mbox) + " WHERE " + IN_THIS_MAILBOX_AND + "1 = 1");
            
            Set<Byte> includedTypes = params.getIncludedTypes();
            Set<Byte> excludedTypes = params.getExcludedTypes();
            Set<Integer> folderIds = params.getFolderIds();
            Long modifiedBefore = params.getModifiedBefore();
            Integer rowLimit = params.getRowLimit();
            
            if (!includedTypes.isEmpty()) {
                buf.append(" AND ").append(DbUtil.whereIn("type", includedTypes.size()));
            }
            if (!excludedTypes.isEmpty()) {
                buf.append(" AND ").append(DbUtil.whereNotIn("type", excludedTypes.size()));
            }
            if (!folderIds.isEmpty()) {
                buf.append(" AND ").append(DbUtil.whereIn("folder_id", folderIds.size()));
            }
            if (modifiedBefore != null) {
                buf.append(" AND ").append("mod_content < ?");
            }
            if (rowLimit != null && Db.supports(Db.Capability.LIMIT_CLAUSE)) {
                buf.append(" LIMIT ").append(rowLimit);
            }
            stmt = conn.prepareStatement(buf.toString());
            
            // Bind values, execute query, return results.
            int pos = 1;
            pos = setMailboxId(stmt, mbox, pos);
            for (byte type : includedTypes) {
                stmt.setByte(pos++, type);
            }
            for (byte type : excludedTypes) {
                stmt.setByte(pos++, type);
            }
            for (int id : folderIds) {
                stmt.setInt(pos++, id);
            }
            if (modifiedBefore != null) {
                stmt.setInt(pos++, (int) (modifiedBefore / 1000));
            }

            rs = stmt.executeQuery();

            while (rs.next())
                ids.add(rs.getInt(1));
            return ids;
        } catch (SQLException e) {
            throw ServiceException.FAILURE("getting ids", e);
        } finally {
            DbPool.closeResults(rs);
            DbPool.closeStatement(stmt);
        }
    }
    
    public static void addToCalendarItemTable(CalendarItem calItem) throws ServiceException {
        Mailbox mbox = calItem.getMailbox();

        assert(Db.supports(Db.Capability.ROW_LEVEL_LOCKING) || Thread.holdsLock(mbox));

        long end = calItem.getEndTime();
        Timestamp startTs = new Timestamp(calItem.getStartTime());
        Timestamp endTs = new Timestamp(end <= 0 ? MAX_DATE : end);

        Connection conn = mbox.getOperationConnection();
        PreparedStatement stmt = null;
        try {
            String mailbox_id = DebugConfig.disableMailboxGroups ? "" : "mailbox_id, ";
            stmt = conn.prepareStatement("INSERT INTO " + getCalendarItemTableName(mbox) +
                        " (" + mailbox_id + "uid, item_id, start_time, end_time)" +
                        " VALUES (" + (DebugConfig.disableMailboxGroups ? "" : "?, ") + "?, ?, ?, ?)");
            int pos = 1;
            pos = setMailboxId(stmt, mbox, pos);
            stmt.setString(pos++, calItem.getUid());
            stmt.setInt(pos++, calItem.getId());
            stmt.setTimestamp(pos++, startTs);
            stmt.setTimestamp(pos++, endTs);
            stmt.executeUpdate();
        } catch (SQLException e) {
            throw ServiceException.FAILURE("writing invite to calendar item table: UID=" + calItem.getUid(), e);
        } finally {
            DbPool.closeStatement(stmt);
        }
    }

    private static long MAX_DATE = new GregorianCalendar(9999, 1, 1).getTimeInMillis();

    public static void updateInCalendarItemTable(CalendarItem calItem) throws ServiceException {
        Mailbox mbox = calItem.getMailbox();

        assert(Db.supports(Db.Capability.ROW_LEVEL_LOCKING) || Thread.holdsLock(mbox));

        long end = calItem.getEndTime();
        Timestamp startTs = new Timestamp(calItem.getStartTime());
        Timestamp endTs = new Timestamp(end <= 0 ? MAX_DATE : end);

        Connection conn = mbox.getOperationConnection();
        PreparedStatement stmt = null;
        try {
            String command = Db.supports(Db.Capability.REPLACE_INTO) ? "REPLACE" : "INSERT";
            String mailbox_id = DebugConfig.disableMailboxGroups ? "" : "mailbox_id, ";
            stmt = conn.prepareStatement(command + " INTO " + getCalendarItemTableName(mbox) +
                        " (" + mailbox_id + "uid, item_id, start_time, end_time)" +
                        " VALUES (" + MAILBOX_ID_VALUE + "?, ?, ?, ?)");
            int pos = 1;
            pos = setMailboxId(stmt, mbox, pos);
            stmt.setString(pos++, calItem.getUid());
            stmt.setInt(pos++, calItem.getId());
            stmt.setTimestamp(pos++, startTs);
            stmt.setTimestamp(pos++, endTs);
            stmt.executeUpdate();
        } catch (SQLException e) {
            if (Db.errorMatches(e, Db.Error.DUPLICATE_ROW)) {
                try {
                    DbPool.closeStatement(stmt);

                    stmt = conn.prepareStatement("UPDATE " + getCalendarItemTableName(mbox) +
                            " SET item_id = ?, start_time = ?, end_time = ? WHERE " + IN_THIS_MAILBOX_AND + "uid = ?");
                    int pos = 1;
                    stmt.setInt(pos++, calItem.getId());
                    stmt.setTimestamp(pos++, startTs);
                    stmt.setTimestamp(pos++, endTs);
                    pos = setMailboxId(stmt, mbox, pos);
                    stmt.setString(pos++, calItem.getUid());
                    stmt.executeUpdate();
                } catch (SQLException nested) {
                    throw ServiceException.FAILURE("updating data in calendar item table " + calItem.getUid(), nested);
                }
            } else {
                throw ServiceException.FAILURE("writing invite to calendar item table " + calItem.getUid(), e);
            }
        } finally {
            DbPool.closeStatement(stmt);
        }
    }

    public static List<CalendarItem.CalendarMetadata> getCalendarItemMetadata(Folder folder, long start, long end) throws ServiceException {
    	Mailbox mbox = folder.getMailbox();

        assert(Db.supports(Db.Capability.ROW_LEVEL_LOCKING) || Thread.holdsLock(mbox));

        ArrayList<CalendarItem.CalendarMetadata> result = new ArrayList<CalendarItem.CalendarMetadata>();

    	Connection conn = mbox.getOperationConnection();
        PreparedStatement stmt = null;
        ResultSet rs = null;
        try {
            String startConstraint = start > 0 ? " AND ci.end_time > ?" : "";
            String endConstraint = end > 0 ? " AND ci.start_time < ?" : "";
            String folderConstraint = " AND mi.folder_id = ?";
            stmt = conn.prepareStatement("SELECT mi.mailbox_id, mi.id, ci.uid, mi.mod_metadata, mi.mod_content, ci.start_time, ci.end_time" + 
                        " FROM " + getMailItemTableName(mbox, "mi") + ", " + getCalendarItemTableName(mbox, "ci") +
                        " WHERE mi.mailbox_id = ci.mailbox_id AND mi.id = ci.item_id" + 
                        (DebugConfig.disableMailboxGroups ? "" : " AND mi.mailbox_id = ? ") +
                        startConstraint + endConstraint + folderConstraint);
            int pos = 1;
            pos = setMailboxId(stmt, mbox, pos);
            if (start > 0)
                stmt.setTimestamp(pos++, new Timestamp(start));
            if (end > 0)
                stmt.setTimestamp(pos++, new Timestamp(end));
            stmt.setInt(pos++, folder.getId());
            rs = stmt.executeQuery();
            while (rs.next()) {
            	result.add(new CalendarItem.CalendarMetadata(
            			rs.getInt(1),
            			rs.getInt(2),
            			rs.getString(3),
            			rs.getInt(4),
            			rs.getInt(5),
            			rs.getTimestamp(6).getTime(),
            			rs.getTimestamp(7).getTime()));
            }
        } catch (SQLException e) {
            throw ServiceException.FAILURE("fetching CalendarItem Metadata for mbox " + mbox.getId(), e);
        } finally {
            DbPool.closeResults(rs);
            DbPool.closeStatement(stmt);
        }
        return result;
    }


    public static void consistencyCheck(MailItem item, UnderlyingData data, String metadata) throws ServiceException {
        if (item.getId() <= 0)
            return;
        Mailbox mbox = item.getMailbox();

        assert(Db.supports(Db.Capability.ROW_LEVEL_LOCKING) || Thread.holdsLock(mbox));

        Connection conn = mbox.getOperationConnection();
        PreparedStatement stmt = null;
        ResultSet rs = null;
        try {
            stmt = conn.prepareStatement("SELECT mi.sender, " + DB_FIELDS +
                        " FROM " + getMailItemTableName(mbox, "mi") +
                        " WHERE " + IN_THIS_MAILBOX_AND + "id = ?");
            int pos = 1;
            pos = setMailboxId(stmt, mbox, pos);
            stmt.setInt(pos++, item.getId());
            rs = stmt.executeQuery();

            if (!rs.next())
                throw ServiceException.FAILURE("consistency check failed: " + MailItem.getNameForType(item) + " " + item.getId() + " not found in DB", null);

            UnderlyingData dbdata = constructItem(rs, 1);
            String dbsender = rs.getString(1);

            String dataBlobDigest = data.getBlobDigest(), dbdataBlobDigest = dbdata.getBlobDigest();
            String dataSender = item.getSortSender(), dbdataSender = dbsender == null ? "" : dbsender;
            String failures = "";

            if (data.id != dbdata.id)                    failures += " ID";
            if (data.type != dbdata.type)                failures += " TYPE";
            if (data.folderId != dbdata.folderId)        failures += " FOLDER_ID";
            if (data.indexId != dbdata.indexId)          failures += " INDEX_ID";
            if (data.imapId != dbdata.imapId)            failures += " IMAP_ID";
            if (data.locator != dbdata.locator)        failures += " VOLUME_ID";
            if (data.date != dbdata.date)                failures += " DATE";
            if (data.size != dbdata.size)                failures += " SIZE";
            if (dbdata.type != MailItem.TYPE_CONVERSATION) {
                if (data.unreadCount != dbdata.unreadCount)  failures += " UNREAD";
                if (data.flags != dbdata.flags)              failures += " FLAGS";
                if (data.tags != dbdata.tags)                failures += " TAGS";
            }
            if (data.modMetadata != dbdata.modMetadata)  failures += " MOD_METADATA";
            if (data.dateChanged != dbdata.dateChanged)  failures += " CHANGE_DATE";
            if (data.modContent != dbdata.modContent)    failures += " MOD_CONTENT";
            if (Math.max(data.parentId, -1) != dbdata.parentId)  failures += " PARENT_ID";
            if (dataBlobDigest != dbdataBlobDigest && (dataBlobDigest == null || !dataBlobDigest.equals(dbdataBlobDigest)))  failures += " BLOB_DIGEST";
            if (dataSender != dbdataSender && (dataSender == null || !dataSender.equalsIgnoreCase(dbdataSender)))  failures += " SENDER";
            if (data.subject != dbdata.subject && (data.subject == null || !data.subject.equals(dbdata.subject)))  failures += " SUBJECT";
            if (data.name != dbdata.name && (data.name == null || !data.name.equals(dbdata.name)))                 failures += " NAME";
            if (metadata != dbdata.metadata && (metadata == null || !metadata.equals(dbdata.metadata)))            failures += " METADATA";

            if (item instanceof Folder && dbdata.folderId != dbdata.parentId)  failures += " FOLDER!=PARENT";

            if (!failures.equals(""))
                throw ServiceException.FAILURE("consistency check failed: " + MailItem.getNameForType(item) + " " + item.getId() + " differs from DB at" + failures, null);
        } catch (SQLException e) {
            throw ServiceException.FAILURE("fetching item " + item.getId(), e);
        } finally {
            DbPool.closeResults(rs);
            DbPool.closeStatement(stmt);
        }
    }

    /** Makes sure that the argument won't overflow the maximum length of a
     *  MySQL VARCHAR(128) column (128 characters) by truncating the string
     *  if necessary.
     * 
     * @param sender  The string to check (can be null).
     * @return The passed-in String, truncated to 128 chars. */
    public static String checkSenderLength(String sender) {
        if (sender == null || sender.length() <= MAX_SENDER_LENGTH)
            return sender;
        return sender.substring(0, MAX_SENDER_LENGTH);
    }

    /** Makes sure that the argument won't overflow the maximum length of a
     *  MySQL VARCHAR(1024) column (1024 characters).
     * 
     * @param subject  The string to check (can be null).
     * @return The passed-in String.
     * @throws ServiceException <code>service.FAILURE</code> if the
     *         parameter would be silently truncated when inserted. */
    public static String checkSubjectLength(String subject) throws ServiceException {
        if (subject == null || subject.length() <= MAX_SUBJECT_LENGTH)
            return subject;
        throw ServiceException.FAILURE("subject too long", null);
    }

    /** Makes sure that the argument won't overflow the maximum length of a
     *  MySQL MEDIUMTEXT column (16,777,216 bytes) after conversion to UTF-8.
     * 
     * @param metadata  The string to check (can be null).
     * @return The passed-in String.
     * @throws ServiceException <code>service.FAILURE</code> if the
     *         parameter would be silently truncated when inserted. */
    public static String checkMetadataLength(String metadata) throws ServiceException {
        if (metadata == null)
            return null;
        int len = metadata.length();
        if (len > MAX_MEDIUMTEXT_LENGTH / 4) {  // every char uses 4 bytes in worst case
            if (StringUtil.isAsciiString(metadata)) {
                if (len > MAX_MEDIUMTEXT_LENGTH)
                    throw ServiceException.FAILURE("metadata too long", null);
            } else {
                try {
                    if (metadata.getBytes("utf-8").length > MAX_MEDIUMTEXT_LENGTH)
                        throw ServiceException.FAILURE("metadata too long", null);
                } catch (UnsupportedEncodingException uee) { }
            }
        }
        return metadata;
    }

    /**
     * Returns the name of the table that stores {@link MailItem} data.  The table name is qualified
     * by the name of the database (e.g. <tt>mailbox1.mail_item</tt>).
     */
    public static String getMailItemTableName(long mailboxId, long groupId) {
        return DbMailbox.qualifyTableName(groupId, TABLE_MAIL_ITEM);
    }
    public static String getMailItemTableName(MailItem item) {
        return DbMailbox.qualifyTableName(item.getMailbox(), TABLE_MAIL_ITEM);
    }
    public static String getMailItemTableName(Mailbox mbox) {
        return DbMailbox.qualifyTableName(mbox, TABLE_MAIL_ITEM);
    }
    public static String getMailItemTableName(Mailbox mbox, String alias) {
        return getMailItemTableName(mbox) + " AS " + alias;
    }

    /**
     * Returns the name of the table that stores data on old revisions of {@link MailItem}s.
     * The table name is qualified by the name of the database (e.g. <tt>mailbox1.mail_item</tt>).
     */
    public static String getRevisionTableName(long mailboxId, long groupId) {
        return DbMailbox.qualifyTableName(groupId, TABLE_REVISION);
    }
    public static String getRevisionTableName(MailItem item) {
        return DbMailbox.qualifyTableName(item.getMailbox(), TABLE_REVISION);
    }
    public static String getRevisionTableName(Mailbox mbox) {
        return DbMailbox.qualifyTableName(mbox, TABLE_REVISION);
    }
    public static String getRevisionTableName(Mailbox mbox, String alias) {
        return getRevisionTableName(mbox) + " AS " + alias;
    }

    /**
     * Returns the name of the table that stores {@link CalendarItem} data.  The table name is qualified
     * by the name of the database (e.g. <tt>mailbox1.appointment</tt>).
     */
    public static String getCalendarItemTableName(long mailboxId, long groupId) {
        return DbMailbox.qualifyTableName(groupId, TABLE_APPOINTMENT);
    }
    public static String getCalendarItemTableName(Mailbox mbox) {
        return DbMailbox.qualifyTableName(mbox, TABLE_APPOINTMENT);
    }
    public static String getCalendarItemTableName(Mailbox mbox, String alias) {
        return getCalendarItemTableName(mbox) + " AS " + alias;
    }

    /**
     * Returns the name of the table that maps subject hashes to {@link Conversation} ids.  The table 
     * name is qualified by the name of the database (e.g. <tt>mailbox1.open_conversation</tt>).
     */
    public static String getConversationTableName(long mailboxId, long groupId) {
        return DbMailbox.qualifyTableName(groupId, TABLE_OPEN_CONVERSATION);
    }
    public static String getConversationTableName(MailItem item) {
        return DbMailbox.qualifyTableName(item.getMailbox(), TABLE_OPEN_CONVERSATION);
    }
    public static String getConversationTableName(Mailbox mbox) {
        return DbMailbox.qualifyTableName(mbox, TABLE_OPEN_CONVERSATION);
    }
    public static String getConversationTableName(Mailbox mbox, String alias) {
        return getConversationTableName(mbox) + " AS " + alias;
    }

    /**
     * Returns the name of the table that stores data on deleted items for the purpose of sync.
     * The table name is qualified by the name of the database (e.g. <tt>mailbox1.tombstone</tt>).
     */
    public static String getTombstoneTableName(long mailboxId, long groupId) {
        return DbMailbox.qualifyTableName(groupId, TABLE_TOMBSTONE);
    }
    public static String getTombstoneTableName(Mailbox mbox) {
        return DbMailbox.qualifyTableName(mbox, TABLE_TOMBSTONE);
    }


    /** If the database doesn't support row-level locking, try to synchronize
     *  database accesses on the Mailbox object to avoid having read/write
     *  conflicts with Mailbox write transactions.  In the case where the DB
     *  <u>does</u> support row-level locking, synchronizing on a local
     *  <code>Object</code> shouldn't add problematic overhead. */
    public static Object getSynchronizer(Mailbox mbox) {
        return Db.supports(Db.Capability.ROW_LEVEL_LOCKING) ? new Object() : mbox;
    }


    private static boolean areTagsetsLoaded(Mailbox mbox) {
        synchronized (sTagsetCache) {
            return sTagsetCache.containsKey(mbox.getId());
        }
    }

    static TagsetCache getTagsetCache(Connection conn, Mailbox mbox) throws ServiceException {
        long mailboxId = mbox.getId();
        Long id = new Long(mailboxId);
        TagsetCache tagsets = null;

        synchronized (sTagsetCache) {
            tagsets = sTagsetCache.get(id);
        }

        // All access to a mailbox is synchronized, so we can initialize
        // the tagset cache for a single mailbox outside the
        // synchronized block.
        if (tagsets == null) {
            ZimbraLog.cache.info("Loading tagset cache");
            tagsets = new TagsetCache("Mailbox " + mailboxId + " tags");
            tagsets.addTagsets(DbMailbox.getDistinctTagsets(conn, mbox));

            synchronized (sTagsetCache) {
                sTagsetCache.put(id, tagsets);
            }
        }

        return tagsets;
    }

    private static boolean areFlagsetsLoaded(Mailbox mbox) {
        synchronized(sFlagsetCache) {
            return sFlagsetCache.containsKey(mbox.getId());
        }
    }

    static TagsetCache getFlagsetCache(Connection conn, Mailbox mbox) throws ServiceException {
        long mailboxId = mbox.getId();
        Long id = new Long(mailboxId);
        TagsetCache flagsets = null;

        synchronized (sFlagsetCache) {
            flagsets = sFlagsetCache.get(id);
        }

        // All access to a mailbox is synchronized, so we can initialize
        // the flagset cache for a single mailbox outside the
        // synchronized block.
        if (flagsets == null) {
            ZimbraLog.cache.info("Loading flagset cache");
            flagsets = new TagsetCache("Mailbox " + mailboxId + " flags");
            flagsets.addTagsets(DbMailbox.getDistinctFlagsets(conn, mbox));

            synchronized (sFlagsetCache) {
                sFlagsetCache.put(id, flagsets);
            }
        }

        return flagsets;
    }
    
    /**
     * Returns a comma-separated list of ids for logging.  If the <tt>String</tt> is
     * more than 200 characters long, cuts off the list and appends &quot...&quot.
     */
    private static String getIdListForLogging(Collection<Integer> ids) {
        if (ids == null)
            return null;
        StringBuilder idList = new StringBuilder();
        boolean firstTime = true;
        for (Integer id : ids) {
            if (firstTime)
                firstTime = false;
            else
                idList.append(',');
            idList.append(id);
            if (idList.length() > 200) {
                idList.append("...");
                break;
            }
        }
        return idList.toString();
    }
}<|MERGE_RESOLUTION|>--- conflicted
+++ resolved
@@ -146,20 +146,12 @@
                 stmt.setInt(pos++, data.parentId);
             }
             stmt.setInt(pos++, data.folderId);
-<<<<<<< HEAD
-            if (data.indexId == null)
+            if (data.indexId == null) {
                 stmt.setNull(pos++, Types.VARCHAR);
-            else
+            } else {
                 stmt.setString(pos++, data.indexId);
-            if (data.imapId <= 0)
-=======
-            if (data.indexId == -1) {
-                stmt.setNull(pos++, Types.INTEGER);
-            } else {
-                stmt.setInt(pos++, data.indexId);
             }
             if (data.imapId <= 0) {
->>>>>>> 28793b3a
                 stmt.setNull(pos++, Types.INTEGER);
             } else {
                 stmt.setInt(pos++, data.imapId);
