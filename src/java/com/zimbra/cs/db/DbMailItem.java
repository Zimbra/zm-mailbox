/*
 * ***** BEGIN LICENSE BLOCK *****
 * Zimbra Collaboration Suite Server
 * Copyright (C) 2004, 2005, 2006, 2007, 2008, 2009, 2010, 2011, 2012, 2013, 2014 Zimbra, Inc.
 *
 * This program is free software: you can redistribute it and/or modify it under
 * the terms of the GNU General Public License as published by the Free Software Foundation,
 * version 2 of the License.
 *
 * This program is distributed in the hope that it will be useful, but WITHOUT ANY WARRANTY;
 * without even the implied warranty of MERCHANTABILITY or FITNESS FOR A PARTICULAR PURPOSE.
 * See the GNU General Public License for more details.
 * You should have received a copy of the GNU General Public License along with this program.
 * If not, see <http://www.gnu.org/licenses/>.
 * ***** END LICENSE BLOCK *****
 */

package com.zimbra.cs.db;

import java.io.IOException;
import java.io.UnsupportedEncodingException;
import java.sql.PreparedStatement;
import java.sql.ResultSet;
import java.sql.SQLException;
import java.sql.Timestamp;
import java.sql.Types;
import java.util.ArrayList;
import java.util.Arrays;
import java.util.Collection;
import java.util.Collections;
import java.util.Date;
import java.util.EnumMap;
import java.util.EnumSet;
import java.util.GregorianCalendar;
import java.util.HashMap;
import java.util.HashSet;
import java.util.Iterator;
import java.util.List;
import java.util.Map;
import java.util.Set;
import java.util.SortedSet;
import java.util.TreeSet;

import org.apache.commons.codec.DecoderException;
import org.apache.commons.codec.EncoderException;
import org.apache.commons.codec.net.BCodec;

import com.google.common.base.Strings;
import com.google.common.base.Supplier;
import com.google.common.collect.HashMultimap;
import com.google.common.collect.Iterables;
import com.google.common.collect.Multimaps;
import com.google.common.collect.SetMultimap;
import com.google.common.collect.Sets;
import com.zimbra.common.localconfig.DebugConfig;
import com.zimbra.common.service.ServiceException;
import com.zimbra.common.util.Constants;
import com.zimbra.common.util.ListUtil;
import com.zimbra.common.util.Pair;
import com.zimbra.common.util.StringUtil;
import com.zimbra.common.util.UUIDUtil;
import com.zimbra.common.util.ZimbraLog;
import com.zimbra.cs.db.DbPool.DbConnection;
import com.zimbra.cs.imap.ImapMessage;
import com.zimbra.cs.index.SortBy;
import com.zimbra.cs.mailbox.CalendarItem;
import com.zimbra.cs.mailbox.Conversation;
import com.zimbra.cs.mailbox.Flag;
import com.zimbra.cs.mailbox.Flag.FlagInfo;
import com.zimbra.cs.mailbox.Folder;
import com.zimbra.cs.mailbox.MailItem;
import com.zimbra.cs.mailbox.MailItem.PendingDelete;
import com.zimbra.cs.mailbox.MailItem.UnderlyingData;
import com.zimbra.cs.mailbox.MailServiceException;
import com.zimbra.cs.mailbox.Mailbox;
import com.zimbra.cs.mailbox.Message;
import com.zimbra.cs.mailbox.Metadata;
import com.zimbra.cs.mailbox.Note;
import com.zimbra.cs.mailbox.Tag;
import com.zimbra.cs.mailbox.VirtualConversation;
import com.zimbra.cs.mailbox.util.TagUtil;
import com.zimbra.cs.mailbox.util.TypedIdList;
import com.zimbra.cs.pop3.Pop3Message;
import com.zimbra.cs.session.PendingModifications.Change;
import com.zimbra.cs.store.MailboxBlob;
import com.zimbra.cs.store.StoreManager;
import com.zimbra.cs.util.SpoolingCache;

/**
 * DAO for MAIL_ITEM table.
 *
 * @since Aug 13, 2004
 */
public class DbMailItem {
    public static final String TABLE_MAIL_ITEM = "mail_item";
    public static final String TABLE_MAIL_ITEM_DUMPSTER = "mail_item_dumpster";
    public static final String TABLE_REVISION = "revision";
    public static final String TABLE_REVISION_DUMPSTER = "revision_dumpster";
    public static final String TABLE_APPOINTMENT = "appointment";
    public static final String TABLE_APPOINTMENT_DUMPSTER = "appointment_dumpster";
    public static final String TABLE_OPEN_CONVERSATION = "open_conversation";
    public static final String TABLE_TOMBSTONE = "tombstone";

    public static final int MAX_SENDER_LENGTH  = 128;
    public static final int MAX_RECIPIENTS_LENGTH = 128;
    public static final int MAX_SUBJECT_LENGTH = 1024;
    public static final int MAX_TEXT_LENGTH    = 65534;
    public static final int MAX_MEDIUMTEXT_LENGTH = 16777216;

    public static final String IN_THIS_MAILBOX_AND = DebugConfig.disableMailboxGroups ? "" : "mailbox_id = ? AND ";
    public static final String MAILBOX_ID = DebugConfig.disableMailboxGroups ? "" : "mailbox_id, ";
    public static final String MAILBOX_ID_VALUE = DebugConfig.disableMailboxGroups ? "" : "?, ";

    static final int RESULTS_STREAMING_MIN_ROWS = 10000;

    public static final int setMailboxId(PreparedStatement stmt, Mailbox mbox, int pos) throws SQLException {
        return setMailboxId(stmt, mbox.getId(), pos);
    }

    public static final int setMailboxId(PreparedStatement stmt, int mboxId, int pos) throws SQLException {
        int nextPos = pos;
        if (!DebugConfig.disableMailboxGroups) {
            stmt.setInt(nextPos++, mboxId);
        }
        return nextPos;
    }

    public void create(UnderlyingData data) throws ServiceException {
        if (data.id <= 0 || data.folderId <= 0 || data.parentId == 0) {
            throw ServiceException.FAILURE("invalid data for DB item create", null);
        }
        assert mailbox.isNewItemIdValid(data.id) : "[bug 46549] illegal id for mail item";   //temporarily for bug 46549
        checkNamingConstraint(mailbox, data.folderId, data.name, data.id);

        DbConnection conn = mailbox.getOperationConnection();
        PreparedStatement stmt = null;
        try {
            MailItem.Type type = MailItem.Type.of(data.type);

            stmt = conn.prepareStatement("INSERT INTO " + getMailItemTableName(mailbox) + "(" + MAILBOX_ID +
                    " id, type, parent_id, folder_id, index_id, imap_id, date, size, locator, blob_digest, unread," +
                    " flags, tag_names, sender, recipients, subject, name, metadata, mod_metadata, change_date," +
                    " mod_content, uuid) VALUES (" + MAILBOX_ID_VALUE +
                    "?, ?, ?, ?, ?, ?, ?, ?, ?, ?, ?, ?, ?, ?, ?, ?, ?, ?, ?, ?, ?, ?)");
            int pos = 1;
            pos = setMailboxId(stmt, mailbox, pos);
            stmt.setInt(pos++, data.id);
            stmt.setByte(pos++, data.type);
            if (data.parentId <= 0) {
                // Messages in virtual conversations are stored with a null parent_id
                stmt.setNull(pos++, Types.INTEGER);
            } else {
                stmt.setInt(pos++, data.parentId);
            }
            stmt.setInt(pos++, data.folderId);
            if (data.indexId == MailItem.IndexStatus.NO.id()) {
                stmt.setNull(pos++, Types.INTEGER);
            } else {
                stmt.setInt(pos++, data.indexId);
            }
            if (data.imapId <= 0) {
                stmt.setNull(pos++, Types.INTEGER);
            } else {
                stmt.setInt(pos++, data.imapId);
            }
            stmt.setLong(pos++, data.date);
            stmt.setLong(pos++, data.size);
            stmt.setString(pos++, data.locator);
            stmt.setString(pos++, data.getBlobDigest());
            switch (type) {
                case MESSAGE:
                case CHAT:
                case FOLDER:
                    stmt.setInt(pos++, data.unreadCount);
                    break;
                default:
                    stmt.setNull(pos++, Types.INTEGER);
                    break;
            }
            stmt.setInt(pos++, data.getFlags());
            stmt.setString(pos++, DbTag.serializeTags(data.getTags()));
            stmt.setString(pos++, sender);
            stmt.setString(pos++, recipients);
            stmt.setString(pos++, data.getSubject());
            stmt.setString(pos++, data.name);
            stmt.setString(pos++, checkMetadataLength(data.metadata));
            stmt.setInt(pos++, data.modMetadata);
            if (data.dateChanged > 0) {
                stmt.setLong(pos++, data.dateChanged);
            } else {
                stmt.setNull(pos++, Types.BIGINT);
            }
            stmt.setInt(pos++, data.modContent);
            stmt.setString(pos++, data.uuid);
            int num = stmt.executeUpdate();
            if (num != 1) {
                throw ServiceException.FAILURE("failed to create object", null);
            }

            DbTag.storeTagReferences(mailbox, data.id, type, data.getFlags(), data.unreadCount > 0);
            DbTag.storeTagReferences(mailbox, data.id, type, data.getTags());
        } catch (SQLException e) {
            // catch item_id uniqueness constraint violation and return failure
            if (Db.errorMatches(e, Db.Error.DUPLICATE_ROW)) {
                throw MailServiceException.ALREADY_EXISTS(data.id, e);
            } else {
                throw ServiceException.FAILURE("Failed to create id=" + data.id + ",type=" + data.type, e);
            }
        } finally {
            DbPool.closeStatement(stmt);
        }
    }

    private static void checkNamingConstraint(Mailbox mbox, int folderId, String name, int modifiedItemId) throws ServiceException {
        if (name == null || name.equals("")) {
            return;
        }
        if (Db.supports(Db.Capability.UNIQUE_NAME_INDEX) && !Db.supports(Db.Capability.CASE_SENSITIVE_COMPARISON)) {
            return;
        }

        DbConnection conn = mbox.getOperationConnection();
        PreparedStatement stmt = null;
        ResultSet rs = null;
        try {
            stmt = conn.prepareStatement("SELECT COUNT(*) FROM " + getMailItemTableName(mbox) +
                    " WHERE " + IN_THIS_MAILBOX_AND + "folder_id = ? AND id <> ? AND " + Db.equalsSTRING("name"));
            int pos = 1;
            pos = setMailboxId(stmt, mbox, pos);
            stmt.setInt(pos++, folderId);
            stmt.setInt(pos++, modifiedItemId);
            stmt.setString(pos++, StringUtil.trimTrailingSpaces(name));
            rs = stmt.executeQuery();
            if (!rs.next() || rs.getInt(1) > 0) {
                throw MailServiceException.ALREADY_EXISTS(name);
            }
        } catch (SQLException e) {
            throw ServiceException.FAILURE("checking for naming conflicts", e);
        } finally {
            DbPool.closeResults(rs);
            DbPool.closeStatement(stmt);
        }
    }

    public static void copy(MailItem item, int id, String uuid, Folder folder, int indexId, int parentId, String locator, String metadata, boolean fromDumpster)
    throws ServiceException {
        Mailbox mbox = item.getMailbox();
        if (id <= 0 || folder == null || parentId == 0) {
            throw ServiceException.FAILURE("invalid data for DB item copy", null);
        }

        checkNamingConstraint(mbox, folder.getId(), item.getName(), id);

        DbConnection conn = mbox.getOperationConnection();
        PreparedStatement stmt = null;
        try {
            String srcTable = getMailItemTableName(mbox, fromDumpster);
            String destTable = getMailItemTableName(mbox);
            String mailbox_id = DebugConfig.disableMailboxGroups ? "" : "mailbox_id, ";
            stmt = conn.prepareStatement("INSERT INTO " + destTable +
                        "(" + mailbox_id +
                        " id, type, parent_id, folder_id, prev_folders, index_id, imap_id, date, size, locator, blob_digest," +
                        " unread, flags, tag_names, sender, subject, name, metadata, mod_metadata, change_date, mod_content, uuid) " +
                        "SELECT " + MAILBOX_ID_VALUE +
                        " ?, type, ?, ?, ?, ?, ?, date, size, ?, blob_digest, unread," +
                        " flags, tag_names, sender, subject, name, ?, ?, ?, ?, ? FROM " + srcTable +
                        " WHERE " + IN_THIS_MAILBOX_AND + "id = ?");
            int pos = 1;
            pos = setMailboxId(stmt, mbox, pos);
            stmt.setInt(pos++, id);                            // ID
            if (parentId <= 0) {
                stmt.setNull(pos++, Types.INTEGER);            // PARENT_ID null for messages in virtual convs
            } else {
                stmt.setInt(pos++, parentId);                  //   or, PARENT_ID specified by caller
            }
            stmt.setInt(pos++, folder.getId());                // FOLDER_ID
            stmt.setString(pos++, item.getPrevFolders());
            if (indexId == MailItem.IndexStatus.NO.id()) {
                stmt.setNull(pos++, Types.INTEGER);
            } else {
                stmt.setInt(pos++, indexId);
            }
            stmt.setInt(pos++, id);                            // IMAP_ID is initially the same as ID
            stmt.setString(pos++, locator);
            stmt.setString(pos++, checkMetadataLength(metadata));  // METADATA
            stmt.setInt(pos++, mbox.getOperationChangeID());   // MOD_METADATA
            stmt.setLong(pos++, mbox.getOperationTimestampMillis());  // CHANGE_DATE
            stmt.setInt(pos++, mbox.getOperationChangeID());   // MOD_CONTENT
            stmt.setString(pos++, uuid);                       // UUID
            pos = setMailboxId(stmt, mbox, pos);
            stmt.setInt(pos++, item.getId());
            int num = stmt.executeUpdate();
            if (num != 1) {
                throw ServiceException.FAILURE("failed to create object", null);
            }

            DbTag.storeTagReferences(mbox, id, item.getType(), item.getInternalFlagBitmask(), item.isUnread());
            DbTag.storeTagReferences(mbox, id, item.getType(), item.getTags());
        } catch (SQLException e) {
            // catch item_id uniqueness constraint violation and return failure
            if (Db.errorMatches(e, Db.Error.DUPLICATE_ROW)) {
                throw MailServiceException.ALREADY_EXISTS(id, e);
            } else {
                throw ServiceException.FAILURE("copying " + item.getType() + ": " + item.getId(), e);
            }
        } finally {
            DbPool.closeStatement(stmt);
        }
    }

    public static void copyCalendarItem(CalendarItem calItem, int newId, boolean fromDumpster)
    throws ServiceException {
        Mailbox mbox = calItem.getMailbox();
        if (newId <= 0) {
            throw ServiceException.FAILURE("invalid data for DB item copy", null);
        }

        DbConnection conn = mbox.getOperationConnection();
        PreparedStatement stmt = null;
        try {
            String mailbox_id = DebugConfig.disableMailboxGroups ? "" : "mailbox_id, ";
            stmt = conn.prepareStatement("INSERT INTO " + getCalendarItemTableName(mbox) +
                    "(" + mailbox_id +
                    " uid, item_id, start_time, end_time) " +
                    "SELECT " + MAILBOX_ID_VALUE +
                    " uid, ?, start_time, end_time FROM " + getCalendarItemTableName(mbox, fromDumpster) +
                    " WHERE " + IN_THIS_MAILBOX_AND + "item_id = ?");
            int pos = 1;
            pos = setMailboxId(stmt, mbox, pos);
            stmt.setInt(pos++, newId);
            pos = setMailboxId(stmt, mbox, pos);
            stmt.setInt(pos++, calItem.getId());
            int num = stmt.executeUpdate();
            if (num != 1) {
                throw ServiceException.FAILURE("failed to create object", null);
            }
        } catch (SQLException e) {
            // catch item_id uniqueness constraint violation and return failure
            if (Db.errorMatches(e, Db.Error.DUPLICATE_ROW)) {
                throw MailServiceException.ALREADY_EXISTS(newId, e);
            } else {
                throw ServiceException.FAILURE("copying " + calItem.getType() + ": " + calItem.getId(), e);
            }
        } finally {
            DbPool.closeStatement(stmt);
        }
    }

    public static void copyRevision(MailItem revision, int newId, String locator, boolean fromDumpster)
    throws ServiceException {
        Mailbox mbox = revision.getMailbox();
        if (newId <= 0) {
            throw ServiceException.FAILURE("invalid data for DB item copy", null);
        }

        DbConnection conn = mbox.getOperationConnection();
        PreparedStatement stmt = null;
        try {
            String mailbox_id = DebugConfig.disableMailboxGroups ? "" : "mailbox_id, ";
            stmt = conn.prepareStatement("INSERT INTO " + getRevisionTableName(mbox) +
                    "(" + mailbox_id +
                    " item_id, version, date, size, locator, blob_digest, name, metadata," +
                    " mod_metadata, change_date, mod_content) " +
                    "SELECT " + MAILBOX_ID_VALUE +
                    " ?, version, date, size, ?, blob_digest, name, metadata," +
                    " mod_metadata, change_date, mod_content" +
                    " FROM " + getRevisionTableName(mbox, fromDumpster) +
                    " WHERE " + IN_THIS_MAILBOX_AND + "item_id = ? AND version = ?");
            int pos = 1;
            pos = setMailboxId(stmt, mbox, pos);
            stmt.setInt(pos++, newId);
            stmt.setString(pos++, locator);
            pos = setMailboxId(stmt, mbox, pos);
            stmt.setInt(pos++, revision.getId());
            stmt.setInt(pos++, revision.getVersion());
            int num = stmt.executeUpdate();
            if (num != 1) {
                throw ServiceException.FAILURE("failed to create object", null);
            }
        } catch (SQLException e) {
            // catch item_id uniqueness constraint violation and return failure
            if (Db.errorMatches(e, Db.Error.DUPLICATE_ROW)) {
                throw MailServiceException.ALREADY_EXISTS(newId, e);
            } else {
                throw ServiceException.FAILURE("copying revision " + revision.getVersion() + " for " +
                        revision.getType() + ": " + revision.getId(), e);
            }
        } finally {
            DbPool.closeStatement(stmt);
        }
    }

    public static void icopy(MailItem source, UnderlyingData data, boolean shared) throws ServiceException {
        Mailbox mbox = source.getMailbox();
        if (data == null || data.id <= 0 || data.folderId <= 0 || data.parentId == 0) {
            throw ServiceException.FAILURE("invalid data for DB item i-copy", null);
        }
        checkNamingConstraint(mbox, data.folderId, source.getName(), data.id);

        DbConnection conn = mbox.getOperationConnection();
        PreparedStatement stmt = null;
        try {
            String table = getMailItemTableName(mbox);
            String mailbox_id = DebugConfig.disableMailboxGroups ? "" : "mailbox_id, ";
            String flags;
            if (!shared) {
                flags = "flags";
            } else if (Db.supports(Db.Capability.BITWISE_OPERATIONS)) {
                flags = "flags | " + Flag.BITMASK_COPIED;
            } else {
                flags = "CASE WHEN " + Db.getInstance().bitAND("flags", String.valueOf(Flag.BITMASK_COPIED)) +
                        " <> 0 THEN flags ELSE flags + " + Flag.BITMASK_COPIED + " END";
            }
            stmt = conn.prepareStatement("INSERT INTO " + table +
                        "(" + mailbox_id +
                        " id, type, parent_id, folder_id, prev_folders, index_id, imap_id, date, size, locator, blob_digest," +
                        " unread, flags, tag_names, sender, subject, name, metadata, mod_metadata, change_date, mod_content) " +
                        "SELECT " + mailbox_id +
                        " ?, type, parent_id, ?, ?, ?, ?, date, size, ?, blob_digest," +
                        " unread, " + flags + ", tag_names, sender, subject, name, metadata, ?, ?, ? FROM " + table +
                        " WHERE " + IN_THIS_MAILBOX_AND + "id = ?");
            int pos = 1;
            stmt.setInt(pos++, data.id);                       // ID
            stmt.setInt(pos++, data.folderId);                 // FOLDER_ID
            stmt.setString(pos++, data.getPrevFolders());
            if (data.indexId == MailItem.IndexStatus.NO.id()) {
                stmt.setNull(pos++, Types.INTEGER);
            } else {
                stmt.setInt(pos++, data.indexId);
            }
            stmt.setInt(pos++, data.imapId);                   // IMAP_ID
            stmt.setString(pos++, data.locator);
            stmt.setInt(pos++, mbox.getOperationChangeID());   // MOD_METADATA
            stmt.setLong(pos++, mbox.getOperationTimestampMillis());  // CHANGE_DATE
            stmt.setInt(pos++, mbox.getOperationChangeID());   // MOD_CONTENT
            pos = setMailboxId(stmt, mbox, pos);
            stmt.setInt(pos++, source.getId());
            stmt.executeUpdate();
            stmt.close();

            boolean needsTag = shared && !source.isTagged(Flag.FlagInfo.COPIED);

            if (needsTag || source.getParentId() > 0) {
                boolean altersMODSEQ = source.getParentId() > 0;
                String updateChangeID = (altersMODSEQ ? ", mod_metadata = ?, change_date = ?" : "");
                stmt = conn.prepareStatement("UPDATE " + table +
                            " SET parent_id = NULL, flags = " + flags + updateChangeID +
                            " WHERE " + IN_THIS_MAILBOX_AND + "id = ?");
                pos = 1;
                if (altersMODSEQ) {
                    stmt.setInt(pos++, mbox.getOperationChangeID());
                    stmt.setLong(pos++, mbox.getOperationTimestampMillis());
                }
                pos = setMailboxId(stmt, mbox, pos);
                stmt.setInt(pos++, source.getId());
                stmt.executeUpdate();
                stmt.close();
            }

            if (source instanceof Message && source.getParentId() <= 0) {
                changeOpenTargets(source, data.id);
            }

            MailItem.Type type = MailItem.Type.of(data.type);
            DbTag.storeTagReferences(mbox, data.id, type, data.getFlags() | (shared ? Flag.BITMASK_COPIED : 0), data.unreadCount > 0);
            DbTag.storeTagReferences(mbox, data.id, type, data.getTags());
        } catch (SQLException e) {
            // catch item_id uniqueness constraint violation and return failure
            if (Db.errorMatches(e, Db.Error.DUPLICATE_ROW)) {
                throw MailServiceException.ALREADY_EXISTS(data.id, e);
            } else {
                throw ServiceException.FAILURE("i-copying " + source.getType() + ": " + source.getId(), e);
            }
        } finally {
            DbPool.closeStatement(stmt);
        }
    }

    public static void snapshotRevision(MailItem item, int version) throws ServiceException {
        Mailbox mbox = item.getMailbox();

        assert(version >= 1);

        DbConnection conn = mbox.getOperationConnection();
        PreparedStatement stmt = null;
        try {
            String command = Db.supports(Db.Capability.REPLACE_INTO) ? "REPLACE" : "INSERT";
            String mailbox_id = DebugConfig.disableMailboxGroups ? "" : "mailbox_id, ";
            stmt = conn.prepareStatement(command + " INTO " + getRevisionTableName(mbox) +
                        "(" + mailbox_id + "item_id, version, date, size, locator, blob_digest," +
                        " name, metadata, mod_metadata, change_date, mod_content) " +
                        "SELECT " + mailbox_id + "id, ?, date, size, locator, blob_digest," +
                        " name, metadata, mod_metadata, change_date, mod_content" +
                        " FROM " + getMailItemTableName(mbox) +
                        " WHERE " + IN_THIS_MAILBOX_AND + "id = ?");
            int pos = 1;
            stmt.setInt(pos++, version);
            pos = setMailboxId(stmt, mbox, pos);
            stmt.setInt(pos++, item.getId());
            stmt.executeUpdate();
        } catch (SQLException e) {
            // catch item_id uniqueness constraint violation and return failure
            if (Db.errorMatches(e, Db.Error.DUPLICATE_ROW)) {
                throw MailServiceException.ALREADY_EXISTS(item.getId(), e);
            } else {
                throw ServiceException.FAILURE("saving revision info for " + item.getType() + ": " + item.getId(), e);
            }
        } finally {
            DbPool.closeStatement(stmt);
        }
    }

    public static void purgeRevisions(MailItem item, int revision, boolean includeOlderRevisions) throws ServiceException {
        if (revision <= 0) {
            return;
        }

        Mailbox mbox = item.getMailbox();
        DbConnection conn = mbox.getOperationConnection();
        PreparedStatement stmt = null;
        try {
            stmt = conn.prepareStatement("DELETE FROM " + getRevisionTableName(mbox) +
                        " WHERE " + IN_THIS_MAILBOX_AND + "item_id = ? AND version " +
                        (includeOlderRevisions ? "<= ?" : "= ?"));
            int pos = 1;
            pos = setMailboxId(stmt, mbox, pos);
            stmt.setInt(pos++, item.getId());
            stmt.setInt(pos++, revision);
            stmt.executeUpdate();
        } catch (SQLException e) {
            throw ServiceException.FAILURE("purging revisions for " + item.getType() + ": " + item.getId(), e);
        } finally {
            DbPool.closeStatement(stmt);
        }
    }

    public static void changeType(MailItem item, byte type) throws ServiceException {
        Mailbox mbox = item.getMailbox();

        DbConnection conn = mbox.getOperationConnection();
        PreparedStatement stmt = null;
        try {
            stmt = conn.prepareStatement("UPDATE " + getMailItemTableName(item) +
                        " SET type = ? WHERE " + IN_THIS_MAILBOX_AND + "id = ?");
            int pos = 1;
            stmt.setInt(pos++, type);
            pos = setMailboxId(stmt, mbox, pos);
            stmt.setInt(pos++, item.getId());
            stmt.executeUpdate();
        } catch (SQLException e) {
            throw ServiceException.FAILURE("writing new type for item " + item.getId(), e);
        } finally {
            DbPool.closeStatement(stmt);
        }
    }

    public static void setFolder(MailItem item, Folder folder) throws ServiceException {
        Mailbox mbox = item.getMailbox();
        if (mbox != folder.getMailbox()) {
            throw MailServiceException.WRONG_MAILBOX();
        }
        checkNamingConstraint(mbox, folder.getId(), item.getName(), item.getId());

        DbConnection conn = mbox.getOperationConnection();
        PreparedStatement stmt = null;
        try {
            String imapRenumber = mbox.isTrackingImap() ? ", imap_id = CASE WHEN imap_id IS NULL THEN NULL ELSE 0 END" : "";
            int pos = 1;
            boolean hasIndexId = false;
            if (item instanceof Folder) {
                stmt = conn.prepareStatement("UPDATE " + getMailItemTableName(item) +
                            " SET parent_id = ?, folder_id = ?, prev_folders = ?, mod_metadata = ?, change_date = ?" +
                            " WHERE " + IN_THIS_MAILBOX_AND + "id = ?");
                stmt.setInt(pos++, folder.getId());
            } else if (item instanceof Conversation && !(item instanceof VirtualConversation)) {
                stmt = conn.prepareStatement("UPDATE " + getMailItemTableName(item) +
                            " SET folder_id = ?, prev_folders = ?, mod_metadata = ?, change_date = ?" + imapRenumber +
                            " WHERE " + IN_THIS_MAILBOX_AND + "parent_id = ?");
            } else {
                // set the indexId, in case it changed (moving items out of junk can trigger an index ID change)
                hasIndexId = true;
                stmt = conn.prepareStatement("UPDATE " + getMailItemTableName(item) +
                            " SET folder_id = ?, prev_folders = ?, index_id = ?, mod_metadata = ?, change_date = ? " + imapRenumber +
                            " WHERE " + IN_THIS_MAILBOX_AND + "id = ?");
            }
            stmt.setInt(pos++, folder.getId());
            int modseq = mbox.getOperationChangeID();
            //prev folders ordered by modseq ascending, e.g. 100:2;200:101;300:5
            //only store the latest zimbraPrevFoldersToTrackMax folders
            String prevFolders = item.getPrevFolders();
            if (!StringUtil.isNullOrEmpty(prevFolders)) {
                String[] modseq2FolderId = prevFolders.split(";");
                int maxCount = mbox.getAccount().getServer().getPrevFoldersToTrackMax();
                if (modseq2FolderId.length < maxCount) {
                    prevFolders += ";" + modseq + ":" + item.getFolderId();
                } else {
                    //reached max, get rid of the oldest one
                    String[] tmp = new String[maxCount];
                    System.arraycopy(modseq2FolderId, 1, tmp, 0, maxCount-1);
                    tmp[maxCount-1] = modseq + ":" + item.getFolderId();
                    prevFolders = StringUtil.join(";", tmp);
                }
            } else {
                prevFolders = modseq + ":" + item.getFolderId();
            }
            stmt.setString(pos++, prevFolders);
            item.getUnderlyingData().setPrevFolders(prevFolders);
            if (hasIndexId) {
                if (item.getIndexStatus() == MailItem.IndexStatus.NO) {
                    stmt.setNull(pos++, Types.INTEGER);
                } else {
                    stmt.setInt(pos++, item.getIndexId());
                }
            }
            stmt.setInt(pos++, modseq);
            stmt.setLong(pos++, mbox.getOperationTimestampMillis());
            pos = setMailboxId(stmt, mbox, pos);
            stmt.setInt(pos++, item instanceof VirtualConversation ? ((VirtualConversation) item).getMessageId() : item.getId());
            stmt.executeUpdate();
        } catch (SQLException e) {
            // catch item_id uniqueness constraint violation and return failure
            if (Db.errorMatches(e, Db.Error.DUPLICATE_ROW)) {
                throw MailServiceException.ALREADY_EXISTS(item.getName(), e);
            } else {
                throw ServiceException.FAILURE("writing new folder data for item " + item.getId(), e);
            }
        } finally {
            DbPool.closeStatement(stmt);
        }
    }

    public static void setFolder(List<Message> msgs, Folder folder) throws ServiceException {
        if (msgs == null || msgs.isEmpty()) {
            return;
        }
        Mailbox mbox = folder.getMailbox();
        DbConnection conn = mbox.getOperationConnection();
        PreparedStatement stmt = null;
        try {
            // commented out because at present messages cannot have names (and thus can't have naming conflicts)
//            if (!Db.supports(Db.Capability.UNIQUE_NAME_INDEX) || Db.supports(Db.Capability.CASE_SENSITIVE_COMPARISON)) {
//                stmt = conn.prepareStatement("SELECT mi.name" +
//                        " FROM " + getMailItemTableName(mbox, "mi") + ", " + getMailItemTableName(mbox, "m2") +
//                        " WHERE mi.id IN " + DbUtil.suitableNumberOfVariables(itemIDs) +
//                        " AND mi.name IS NOT NULL and m2.name IS NOT NULL" +
//                        " AND m2.folder_id = ? AND mi.id <> m2.id" +
//                        " AND " + (Db.supports(Db.Capability.CASE_SENSITIVE_COMPARISON) ? "UPPER(mi.name) = UPPER(m2.name)" : "mi.name = m2.name") +
//                        " AND mi.mailbox_id = ? AND m2.mailbox_id = ?");
//                int pos = 1;
//                for (Message msg : msgs)
//                    stmt.setInt(pos++, msg.getId());
//                stmt.setInt(pos++, folder.getId());
//                stmt.setInt(pos++, mbox.getId());
//                stmt.setInt(pos++, mbox.getId());
//                rs = stmt.executeQuery();
//                if (rs.next())
//                    throw MailServiceException.ALREADY_EXISTS(rs.getString(1));
//                rs.close();
//                stmt.close();
//            }

            String imapRenumber = mbox.isTrackingImap() ? ", imap_id = CASE WHEN imap_id IS NULL THEN NULL ELSE 0 END" : "";
            for (int i = 0; i < msgs.size(); i += Db.getINClauseBatchSize()) {
                int count = Math.min(Db.getINClauseBatchSize(), msgs.size() - i);
                stmt = conn.prepareStatement("UPDATE " + getMailItemTableName(folder) +
                            " SET folder_id = ?, prev_folders=?, mod_metadata = ?, change_date = ?" + imapRenumber +
                            " WHERE " + IN_THIS_MAILBOX_AND + DbUtil.whereIn("id", count));
                int pos = 1;
                stmt.setInt(pos++, folder.getId());
                int modseq = mbox.getOperationChangeID();
                //prev folders ordered by modseq ascending, e.g. 100:2;200:101;300:5
                if (msgs.get(i).getFolderId() != folder.getId()) {
                    UnderlyingData ud = msgs.get(i).getUnderlyingData();
                    String prevFolders = ud.getPrevFolders();
                    if (!StringUtil.isNullOrEmpty(prevFolders)) {
                        String[] modseq2FolderId = prevFolders.split(";");
                        int maxCount = mbox.getAccount().getServer().getPrevFoldersToTrackMax();
                        if (modseq2FolderId.length < maxCount) {
                            prevFolders += ";" + modseq + ":" + ud.folderId;
                        } else {
                            //reached max, get rid of the oldest one
                            String[] tmp = new String[maxCount];
                            System.arraycopy(modseq2FolderId, 1, tmp, 0, maxCount-1);
                            tmp[maxCount-1] = modseq + ":" + ud.folderId;
                            prevFolders = StringUtil.join(";", tmp);
                        }
                    } else {
                        prevFolders = modseq + ":" + ud.folderId;
                    }
                    stmt.setString(pos++, prevFolders);
                    ud.setPrevFolders(prevFolders);
                } else {
                    stmt.setString(pos++, msgs.get(i).getUnderlyingData().getPrevFolders());
                }
                stmt.setInt(pos++, modseq);
                stmt.setLong(pos++, mbox.getOperationTimestampMillis());
                pos = setMailboxId(stmt, mbox, pos);
                for (int index = i; index < i + count; index++) {
                    stmt.setInt(pos++, msgs.get(index).getId());
                }
                stmt.executeUpdate();
                stmt.close();
                stmt = null;
            }
        } catch (SQLException e) {
            // catch item_id uniqueness constraint violation and return failure
//            if (Db.errorMatches(e, Db.Error.DUPLICATE_ROW))
//                throw MailServiceException.ALREADY_EXISTS(msgs.toString(), e);
//            else
            throw ServiceException.FAILURE("writing new folder data for messages", e);
        } finally {
            DbPool.closeStatement(stmt);
        }
    }

    public static SetMultimap<MailItem.Type, Integer> getIndexDeferredIds(DbConnection conn, Mailbox mbox)
    throws ServiceException {
        SetMultimap<MailItem.Type, Integer> result = Multimaps.newSetMultimap(
                new EnumMap<MailItem.Type, Collection<Integer>>(MailItem.Type.class),
                new Supplier<Set<Integer>>() {
                    @Override
                    public Set<Integer> get() {
                        return new HashSet<Integer>();
                    }
                });

        PreparedStatement stmt = null;
        ResultSet rs = null;
        try { // from MAIL_ITEM table
            stmt = conn.prepareStatement("SELECT type, id FROM " + getMailItemTableName(mbox, false) +
                    " WHERE " + IN_THIS_MAILBOX_AND + "index_id <= 1"); // 0: deferred, 1: stale
            setMailboxId(stmt, mbox, 1);
            rs = stmt.executeQuery();
            while (rs.next()) {
                result.put(MailItem.Type.of(rs.getByte(1)), rs.getInt(2));
            }
        } catch (SQLException e) {
            throw ServiceException.FAILURE("Failed to query index deferred IDs", e);
        } finally {
            conn.closeQuietly(rs);
            conn.closeQuietly(stmt);
        }

        if (mbox.dumpsterEnabled()) {
            try { // also from MAIL_ITEM_DUMPSTER table
                stmt = conn.prepareStatement("SELECT type, id FROM " + getMailItemTableName(mbox, true) +
                        " WHERE " + IN_THIS_MAILBOX_AND + "index_id <= 1");
                setMailboxId(stmt, mbox, 1);
                rs = stmt.executeQuery();
                while (rs.next()) {
                    result.put(MailItem.Type.of(rs.getByte(1)), rs.getInt(2));
                }
            } catch (SQLException e) {
                throw ServiceException.FAILURE("Failed to query index deferred IDs from dumpster", e);
            } finally {
                conn.closeQuietly(rs);
                conn.closeQuietly(stmt);
            }
        }
        return result;
    }

    public static List<Integer> getReIndexIds(DbConnection conn, Mailbox mbox, Set<MailItem.Type> types)
    throws ServiceException {
        List<Integer> ids = new ArrayList<Integer>();
        PreparedStatement stmt = null;
        ResultSet rs = null;
        try { // from MAIL_ITEM table
            stmt = conn.prepareStatement("SELECT id FROM " + getMailItemTableName(mbox, false) +
                    " WHERE " + IN_THIS_MAILBOX_AND + "index_id IS NOT NULL" +
                    (types.isEmpty() ? "" : " AND " + DbUtil.whereIn("type", types.size())));
            int pos = setMailboxId(stmt, mbox, 1);
            for (MailItem.Type type : types) {
                stmt.setByte(pos++, type.toByte());
            }
            rs = stmt.executeQuery();
            while (rs.next()) {
                ids.add(rs.getInt(1));
            }
        } catch (SQLException e) {
            throw ServiceException.FAILURE("Failed to query re-index IDs", e);
        } finally {
            conn.closeQuietly(rs);
            conn.closeQuietly(stmt);
        }
        if (mbox.dumpsterEnabled()) {
            try { // also from MAIL_ITEM_DUMPSTER table
                stmt = conn.prepareStatement("SELECT id FROM " + getMailItemTableName(mbox, true) +
                        " WHERE " + IN_THIS_MAILBOX_AND + "index_id IS NOT NULL" +
                        (types.isEmpty() ? "" : " AND " + DbUtil.whereIn("type", types.size())));
                int pos = setMailboxId(stmt, mbox, 1);
                for (MailItem.Type type : types) {
                    stmt.setByte(pos++, type.toByte());
                }
                rs = stmt.executeQuery();
                while (rs.next()) {
                    ids.add(rs.getInt(1));
                }
            } catch (SQLException e) {
                throw ServiceException.FAILURE("Failed to query re-index IDs from dumpster", e);
            } finally {
                conn.closeQuietly(rs);
                conn.closeQuietly(stmt);
            }
        }
        return ids;
    }

    public static void setIndexId(DbConnection conn, Mailbox mbox, int id) throws ServiceException {
        List<Integer> ids = new ArrayList<Integer>();
        ids.add(id);
        setIndexIds(conn, mbox.getSchemaGroupId(), mbox.getId(), ids, mbox.dumpsterEnabled());
    }

    public static void setIndexIds(DbConnection conn, Mailbox mbox, List<Integer> ids) throws ServiceException {
        setIndexIds(conn, mbox.getSchemaGroupId(), mbox.getId(), ids, mbox.dumpsterEnabled());
    }

    public static void setIndexIds(DbConnection conn, int schemaGroupId, int mboxId, List<Integer> ids, boolean dumpsterEnabled) throws ServiceException {
        if (ids.isEmpty()) {
            return;
        }
        for (int i = 0; i < ids.size(); i += Db.getINClauseBatchSize()) {
            int count = Math.min(Db.getINClauseBatchSize(), ids.size() - i);
            int updated;
            PreparedStatement stmt = null;
            try { // update MAIL_ITEM table
                stmt = conn.prepareStatement("UPDATE " + getMailItemTableName(schemaGroupId, false) +
                        " SET index_id = id WHERE " + IN_THIS_MAILBOX_AND + DbUtil.whereIn("id", count));
                int pos = setMailboxId(stmt, mboxId, 1);
                for (int j = i; j < i + count; j++) {
                    stmt.setInt(pos++, ids.get(j));
                }
                updated = stmt.executeUpdate();
            } catch (SQLException e) {
                throw ServiceException.FAILURE("Failed to set index_id", e);
            } finally {
                conn.closeQuietly(stmt);
            }
            if (updated == count) { // all updates were in MAIL_ITEM table, no need to update MAIL_ITEM_DUMPSTER table
                continue;
            }
            if (dumpsterEnabled) {
                try { // also update MAIL_ITEM_DUMPSTER table
                    stmt = conn.prepareStatement("UPDATE " + getMailItemTableName(schemaGroupId, true) +
                            " SET index_id = id WHERE " + IN_THIS_MAILBOX_AND + DbUtil.whereIn("id", count));
                    int pos = setMailboxId(stmt, mboxId, 1);
                    for (int j = i; j < i + count; j++) {
                        stmt.setInt(pos++, ids.get(j));
                    }
                    stmt.executeUpdate();
                } catch (SQLException e) {
                    throw ServiceException.FAILURE("Failed to set index_id in dumpster", e);
                } finally {
                    conn.closeQuietly(stmt);
                }
            }
        }
    }

    public static void resetIndexId(DbConnection conn, Mailbox mbox) throws ServiceException {
        PreparedStatement stmt = null;
        try { // update MAIL_ITEM table
            stmt = conn.prepareStatement("UPDATE " + getMailItemTableName(mbox, false) +
                    " SET index_id = 0 WHERE " + IN_THIS_MAILBOX_AND + "index_id > 0");
            setMailboxId(stmt, mbox, 1);
            stmt.executeUpdate();
        } catch (SQLException e) {
            throw ServiceException.FAILURE("Failed to reset index_id", e);
        } finally {
            conn.closeQuietly(stmt);
        }
        if (mbox.dumpsterEnabled()) {
            try { // also update MAIL_ITEM_DUMPSTER table
                stmt = conn.prepareStatement("UPDATE " + getMailItemTableName(mbox, true) +
                        " SET index_id = 0 WHERE " + IN_THIS_MAILBOX_AND + "index_id > 0");
                setMailboxId(stmt, mbox, 1);
                stmt.executeUpdate();
            } catch (SQLException e) {
                throw ServiceException.FAILURE("Failed to reset index_id in dumpster", e);
            } finally {
                conn.closeQuietly(stmt);
            }
        }
    }

    public static void setParent(MailItem child, MailItem parent) throws ServiceException {
        setParent(new MailItem[] { child }, parent);
    }

    public static void setParent(MailItem[] children, MailItem parent) throws ServiceException {
        if (children == null || children.length == 0) {
            return;
        }
        Mailbox mbox = children[0].getMailbox();
        if (parent != null && mbox != parent.getMailbox()) {
            throw MailServiceException.WRONG_MAILBOX();
        }
        DbConnection conn = mbox.getOperationConnection();
        PreparedStatement stmt = null;
        try {
            for (int i = 0; i < children.length; i += Db.getINClauseBatchSize()) {
                int count = Math.min(Db.getINClauseBatchSize(), children.length - i);
                stmt = conn.prepareStatement("UPDATE " + getMailItemTableName(mbox) +
                            " SET parent_id = ?, mod_metadata = ?, change_date = ?" +
                            " WHERE " + IN_THIS_MAILBOX_AND + DbUtil.whereIn("id", count));
                int pos = 1;
                if (parent == null || parent instanceof VirtualConversation) {
                    stmt.setNull(pos++, Types.INTEGER);
                } else {
                    stmt.setInt(pos++, parent.getId());
                }
                stmt.setInt(pos++, mbox.getOperationChangeID());
                stmt.setLong(pos++, mbox.getOperationTimestampMillis());
                pos = setMailboxId(stmt, mbox, pos);
                for (int index = i; index < i + count; index++) {
                    stmt.setInt(pos++, children[index].getId());
                }
                stmt.executeUpdate();
                stmt.close();
                stmt = null;
            }
        } catch (SQLException e) {
            throw ServiceException.FAILURE("adding children to parent " + (parent == null ? "NULL" : parent.getId() + ""), e);
        } finally {
            DbPool.closeStatement(stmt);
        }
    }

    public static void reparentChildren(MailItem oldParent, MailItem newParent) throws ServiceException {
        if (oldParent == newParent) {
            return;
        }
        Mailbox mbox = oldParent.getMailbox();
        if (mbox != newParent.getMailbox()) {
            throw MailServiceException.WRONG_MAILBOX();
        }
        DbConnection conn = mbox.getOperationConnection();
        PreparedStatement stmt = null;
        try {
            String relation = (oldParent instanceof VirtualConversation ? "id = ?" : "parent_id = ?");

            stmt = conn.prepareStatement("UPDATE " + getMailItemTableName(oldParent) +
                        " SET parent_id = ?, mod_metadata = ?, change_date = ?" +
                        " WHERE " + IN_THIS_MAILBOX_AND + relation);
            int pos = 1;
            if (newParent instanceof VirtualConversation) {
                stmt.setNull(pos++, Types.INTEGER);
            } else {
                stmt.setInt(pos++, newParent.getId());
            }
            stmt.setInt(pos++, mbox.getOperationChangeID());
            stmt.setLong(pos++, mbox.getOperationTimestampMillis());
            pos = setMailboxId(stmt, mbox, pos);
            stmt.setInt(pos++, oldParent instanceof VirtualConversation ? ((VirtualConversation) oldParent).getMessageId() : oldParent.getId());
            stmt.executeUpdate();
        } catch (SQLException e) {
            throw ServiceException.FAILURE("writing new parent for children of item " + oldParent.getId(), e);
        } finally {
            DbPool.closeStatement(stmt);
        }
    }

    public static void saveMetadata(MailItem item, String metadata) throws ServiceException {
        Mailbox mbox = item.getMailbox();
        DbConnection conn = mbox.getOperationConnection();
        PreparedStatement stmt = null;
        try {
            stmt = conn.prepareStatement("UPDATE " + getMailItemTableName(item) +
                        " SET date = ?, size = ?, metadata = ?, mod_metadata = ?, change_date = ?, mod_content = ?" +
                        " WHERE " + IN_THIS_MAILBOX_AND + "id = ?");
            int pos = 1;
            stmt.setLong(pos++, item.getDate());
            stmt.setLong(pos++, item.getSize());
            stmt.setString(pos++, checkMetadataLength(metadata));
            stmt.setInt(pos++, mbox.getOperationChangeID());
            stmt.setLong(pos++, mbox.getOperationTimestampMillis());
            stmt.setInt(pos++, item.getSavedSequence());
            pos = setMailboxId(stmt, mbox, pos);
            stmt.setInt(pos++, item.getId());
            stmt.executeUpdate();
        } catch (SQLException e) {
            throw ServiceException.FAILURE("writing metadata for mailbox " + item.getMailboxId() + ", item " + item.getId(), e);
        } finally {
            DbPool.closeStatement(stmt);
        }
    }

    public static void persistCounts(MailItem item, Metadata metadata) throws ServiceException {
        Mailbox mbox = item.getMailbox();
        DbConnection conn = mbox.getOperationConnection();
        PreparedStatement stmt = null;
        try {
            stmt = conn.prepareStatement("UPDATE " + getMailItemTableName(item) +
                        " SET size = ?, unread = ?, metadata = ?, mod_metadata = ?, change_date = ?, mod_content = ?" +
                        " WHERE " + IN_THIS_MAILBOX_AND + "id = ?");
            int pos = 1;
            stmt.setLong(pos++, item.getSize());
            stmt.setInt(pos++, item.getUnreadCount());
            stmt.setString(pos++, checkMetadataLength(metadata.toString()));
            stmt.setInt(pos++, item.getModifiedSequence());
            if (item.getChangeDate() > 0) {
                stmt.setLong(pos++, item.getChangeDate());
            } else {
                stmt.setNull(pos++, Types.BIGINT);
            }
            stmt.setInt(pos++, item.getSavedSequence());
            pos = setMailboxId(stmt, mbox, pos);
            stmt.setInt(pos++, item.getId());
            stmt.executeUpdate();
        } catch (SQLException e) {
            throw ServiceException.FAILURE("writing metadata for mailbox " + item.getMailboxId() + ", item " + item.getId(), e);
        } finally {
            DbPool.closeStatement(stmt);
        }
    }

    // need to kill the Note class sooner rather than later
    public static void saveSubject(Note note) throws ServiceException {
        Mailbox mbox = note.getMailbox();
        DbConnection conn = mbox.getOperationConnection();
        PreparedStatement stmt = null;
        try {
            stmt = conn.prepareStatement("UPDATE " + getMailItemTableName(note) +
                        " SET date = ?, size = ?, subject = ?, mod_metadata = ?, change_date = ?, mod_content = ?" +
                        " WHERE " + IN_THIS_MAILBOX_AND + "id = ?");
            int pos = 1;
            stmt.setLong(pos++, note.getDate());
            stmt.setLong(pos++, note.getSize());
            stmt.setString(pos++, note.getSubject());
            stmt.setInt(pos++, mbox.getOperationChangeID());
            stmt.setLong(pos++, mbox.getOperationTimestampMillis());
            stmt.setInt(pos++, mbox.getOperationChangeID());
            pos = setMailboxId(stmt, mbox, pos);
            stmt.setInt(pos++, note.getId());
            stmt.executeUpdate();
        } catch (SQLException e) {
            throw ServiceException.FAILURE("writing subject for mailbox " + note.getMailboxId() + ", note " + note.getId(), e);
        } finally {
            DbPool.closeStatement(stmt);
        }
    }

    public static void saveName(MailItem item, int folderId, Metadata metadata) throws ServiceException {
        Mailbox mbox = item.getMailbox();
        String name = item.getName().isEmpty() ? null : item.getName();
        checkNamingConstraint(mbox, folderId, name, item.getId());

        DbConnection conn = mbox.getOperationConnection();
        PreparedStatement stmt = null;
        try {
            boolean isFolder = item instanceof Folder;
            stmt = conn.prepareStatement("UPDATE " + getMailItemTableName(item) +
                        " SET date = ?, size = ?, flags = ?, name = ?, subject = ?," +
                        "  folder_id = ?," + (isFolder ? " parent_id = ?," : "") +
                        "  metadata = ?, mod_metadata = ?, change_date = ?" +
                        " WHERE " + IN_THIS_MAILBOX_AND + "id = ?");
            int pos = 1;
            stmt.setLong(pos++, item.getDate());
            stmt.setLong(pos++, item.getSize());
            stmt.setLong(pos++, item.getInternalFlagBitmask());
            stmt.setString(pos++, name);
            stmt.setString(pos++, name);
            stmt.setInt(pos++, folderId);
            if (isFolder) {
                stmt.setInt(pos++, folderId);
            }
            stmt.setString(pos++, metadata.toString());
            stmt.setInt(pos++, mbox.getOperationChangeID());
            stmt.setLong(pos++, mbox.getOperationTimestampMillis());
            pos = setMailboxId(stmt, mbox, pos);
            stmt.setInt(pos++, item.getId());
            stmt.executeUpdate();

            if (mbox.isItemModified(item, Change.FLAGS)) {
                DbTag.updateTagReferences(mbox, item.getId(), item.getType(), item.getInternalFlagBitmask(),
                        item.isUnread(), item.getTags());
            }
        } catch (SQLException e) {
            // catch item_id uniqueness constraint violation and return failure
            if (Db.errorMatches(e, Db.Error.DUPLICATE_ROW)) {
                throw MailServiceException.ALREADY_EXISTS(name, e);
            } else {
                throw ServiceException.FAILURE("writing name for mailbox " + item.getMailboxId() + ", item " + item.getId(), e);
            }
        } finally {
            DbPool.closeStatement(stmt);
        }
    }

    public void update(MailItem item, Metadata metadata) throws ServiceException {
        String name = item.getName().isEmpty() ? null : item.getName();
        checkNamingConstraint(mailbox, item.getFolderId(), name, item.getId());

        DbConnection conn = mailbox.getOperationConnection();
        PreparedStatement stmt = null;
        try {
            stmt = conn.prepareStatement("UPDATE " + getMailItemTableName(item) +
                    " SET type = ?, imap_id = ?, index_id = ?, parent_id = ?, date = ?, size = ?, flags = ?," +
                    "  blob_digest = ?, sender = ?, recipients = ?, subject = ?, name = ?," +
                    "  metadata = ?, mod_metadata = ?, change_date = ?, mod_content = ?, locator = ?" +
                    " WHERE " + IN_THIS_MAILBOX_AND + "id = ?");
            int pos = 1;
            stmt.setByte(pos++, item.getType().toByte());
            if (item.getImapUid() >= 0) {
                stmt.setInt(pos++, item.getImapUid());
            } else {
                stmt.setNull(pos++, Types.INTEGER);
            }
            if (item.getIndexStatus() == MailItem.IndexStatus.NO) {
                stmt.setNull(pos++, Types.INTEGER);
            } else {
                stmt.setInt(pos++, item.getIndexId());
            }
            // messages in virtual conversations are stored with a null parent_id
            if (item.getParentId() <= 0) {
                stmt.setNull(pos++, Types.INTEGER);
            } else {
                stmt.setInt(pos++, item.getParentId());
            }
            stmt.setLong(pos++, item.getDate());
            stmt.setLong(pos++, item.getSize());
            stmt.setLong(pos++, item.getInternalFlagBitmask());
            stmt.setString(pos++, item.getDigest());
            stmt.setString(pos++, item.getSortSender());
            stmt.setString(pos++, item.getSortRecipients());
            stmt.setString(pos++, item.getSortSubject());
            stmt.setString(pos++, name);
            stmt.setString(pos++, checkMetadataLength(metadata.toString()));
            stmt.setInt(pos++, mailbox.getOperationChangeID());
            stmt.setLong(pos++, mailbox.getOperationTimestampMillis());
            stmt.setInt(pos++, item.getSavedSequence());
            stmt.setString(pos++, item.getLocator());
            pos = setMailboxId(stmt, mailbox, pos);
            stmt.setInt(pos++, item.getId());
            stmt.executeUpdate();

            if (mailbox.isItemModified(item, Change.FLAGS)) {
                DbTag.updateTagReferences(mailbox, item.getId(), item.getType(), item.getInternalFlagBitmask(),
                        item.isUnread(), item.getTags());
            }
        } catch (SQLException e) {
            // catch item_id uniqueness constraint violation and return failure
            if (Db.errorMatches(e, Db.Error.DUPLICATE_ROW)) {
                throw MailServiceException.ALREADY_EXISTS(item.getName(), e);
            } else {
                throw ServiceException.FAILURE("Failed to update item mbox=" + mailbox.getId() + ",id=" + item.getId(), e);
            }
        } finally {
            DbPool.closeStatement(stmt);
        }
    }

    public static void saveBlobInfo(MailItem item) throws ServiceException {
        Mailbox mbox = item.getMailbox();
        DbConnection conn = mbox.getOperationConnection();
        PreparedStatement stmt = null;
        try {
            stmt = conn.prepareStatement("UPDATE " + getMailItemTableName(item) +
                        " SET size = ?, blob_digest = ?, locator = ?" +
                        " WHERE " + IN_THIS_MAILBOX_AND + "id = ?");
            int pos = 1;
            stmt.setLong(pos++, item.getSize());
            stmt.setString(pos++, item.getDigest());
            stmt.setString(pos++, item.getLocator());
            pos = setMailboxId(stmt, mbox, pos);
            stmt.setInt(pos++, item.getId());
            stmt.executeUpdate();
        } catch (SQLException e) {
            throw ServiceException.FAILURE("updating blob info for mailbox " + mbox.getId() + ", item " + item.getId(), e);
        } finally {
            DbPool.closeStatement(stmt);
        }
    }

    public static void openConversation(String hash, MailItem item) throws ServiceException {
        Mailbox mbox = item.getMailbox();
        DbConnection conn = mbox.getOperationConnection();
        PreparedStatement stmt = null;
        try {
            String command = Db.supports(Db.Capability.REPLACE_INTO) ? "REPLACE" : "INSERT";
            String mailbox_id = DebugConfig.disableMailboxGroups ? "" : "mailbox_id, ";
            stmt = conn.prepareStatement(command + " INTO " + getConversationTableName(item) +
                        "(" + mailbox_id + "hash, conv_id)" +
                        " VALUES (" + (DebugConfig.disableMailboxGroups ? "" : "?, ") + "?, ?)");
            int pos = 1;
            pos = setMailboxId(stmt, mbox, pos);
            stmt.setString(pos++, hash);
            stmt.setInt(pos++, item.getId());
            stmt.executeUpdate();
        } catch (SQLException e) {
            if (Db.errorMatches(e, Db.Error.DUPLICATE_ROW)) {
                try {
                    DbPool.closeStatement(stmt);

                    stmt = conn.prepareStatement("UPDATE " + getConversationTableName(item) +
                            " SET conv_id = ? WHERE " + IN_THIS_MAILBOX_AND + "hash = ?");
                    int pos = 1;
                    stmt.setInt(pos++, item.getId());
                    pos = setMailboxId(stmt, mbox, pos);
                    stmt.setString(pos++, hash);
                    stmt.executeUpdate();
                } catch (SQLException nested) {
                    throw ServiceException.FAILURE("updating open conversation association for hash " + hash, nested);
                }
            } else {
                throw ServiceException.FAILURE("writing open conversation association for hash " + hash, e);
            }
        } finally {
            DbPool.closeStatement(stmt);
        }
    }

    public static void closeConversation(String hash, MailItem item) throws ServiceException {
        Mailbox mbox = item.getMailbox();

        DbConnection conn = mbox.getOperationConnection();
        PreparedStatement stmt = null;
        try {
            stmt = conn.prepareStatement("DELETE FROM " + getConversationTableName(item) +
                        " WHERE " + IN_THIS_MAILBOX_AND + "hash = ? AND conv_id = ?");
            int pos = 1;
            pos = setMailboxId(stmt, mbox, pos);
            stmt.setString(pos++, hash);
            stmt.setInt(pos++, item.getId());
            stmt.executeUpdate();
        } catch (SQLException e) {
            throw ServiceException.FAILURE("closing open conversation association for hash " + hash, e);
        } finally {
            DbPool.closeStatement(stmt);
        }
    }

    /**
     * Deletes rows from <tt>open_conversation</tt> whose items are older than
     * the given date.
     *
     * @param mbox the mailbox
     * @param beforeDate the cutoff date in seconds
     */
    public static void closeOldConversations(Mailbox mbox, long beforeDate) throws ServiceException {
        DbConnection conn = mbox.getOperationConnection();
        PreparedStatement stmt = null;
        ZimbraLog.purge.debug("Closing conversations dated before %d.", beforeDate);
        try {
            String mailboxJoin = (DebugConfig.disableMailboxGroups ? "" : " AND mi.mailbox_id = open_conversation.mailbox_id");
            stmt = conn.prepareStatement("DELETE FROM " + getConversationTableName(mbox) +
                " WHERE " + IN_THIS_MAILBOX_AND + "conv_id IN (" +
                "  SELECT id FROM " + getMailItemTableName(mbox, "mi") +
                "  WHERE mi.id = open_conversation.conv_id" +
                   mailboxJoin +
                "  AND date < ?)");
            int pos = 1;
            pos = setMailboxId(stmt, mbox, pos);
            stmt.setLong(pos++, beforeDate);
            int numRows = stmt.executeUpdate();
            if (numRows > 0) {
                ZimbraLog.purge.info("Closed %d conversations dated before %d.", numRows, beforeDate);
            }
        } catch (SQLException e) {
            throw ServiceException.FAILURE("closing open conversations dated before " + beforeDate, e);
        } finally {
            DbPool.closeStatement(stmt);
        }
    }

    public static void changeOpenTargets(MailItem oldTarget, int newTargetId) throws ServiceException {
        Mailbox mbox = oldTarget.getMailbox();
        int oldTargetId = oldTarget instanceof VirtualConversation ? ((VirtualConversation) oldTarget).getMessageId() : oldTarget.getId();

        DbConnection conn = mbox.getOperationConnection();
        PreparedStatement stmt = null;
        try {
            stmt = conn.prepareStatement("UPDATE " + getConversationTableName(oldTarget) +
                        " SET conv_id = ? WHERE " + IN_THIS_MAILBOX_AND + "conv_id = ?");
            int pos = 1;
            stmt.setInt(pos++, newTargetId);
            pos = setMailboxId(stmt, mbox, pos);
            stmt.setInt(pos++, oldTargetId);
            stmt.executeUpdate();
        } catch (SQLException e) {
            throw ServiceException.FAILURE("switching open conversation association for item " + oldTarget.getId(), e);
        } finally {
            DbPool.closeStatement(stmt);
        }
    }

    public static void saveDate(MailItem item) throws ServiceException {
        Mailbox mbox = item.getMailbox();
        DbConnection conn = mbox.getOperationConnection();
        PreparedStatement stmt = null;
        try {
            stmt = conn.prepareStatement("UPDATE " + getMailItemTableName(mbox) +
                        " SET date = ?, mod_metadata = ?, change_date = ? WHERE " + IN_THIS_MAILBOX_AND + "id = ?");
            int pos = 1;
            stmt.setLong(pos++, item.getDate());
            stmt.setInt(pos++, mbox.getOperationChangeID());
            stmt.setLong(pos++, mbox.getOperationTimestampMillis());
            pos = setMailboxId(stmt, mbox, pos);
            stmt.setInt(pos++, item.getId());
            stmt.executeUpdate();
        } catch (SQLException e) {
            throw ServiceException.FAILURE("setting IMAP UID for item " + item.getId(), e);
        } finally {
            DbPool.closeStatement(stmt);
        }
    }

    public static int updateLocatorAndDigest(DbConnection conn, Mailbox mbox, String tableName, String idColumn, int itemId,
            int revision, String locator, String digest) throws ServiceException {
        PreparedStatement stmt = null;
        try {
            stmt = conn.prepareStatement("UPDATE " + tableName +
                        " SET locator = ?, blob_digest = ?" +
                        " WHERE " + IN_THIS_MAILBOX_AND + idColumn + " = ? AND mod_content=?");
            int pos = 1;
            stmt.setString(pos++, locator);
            stmt.setString(pos++, digest);
            pos = setMailboxId(stmt, mbox, pos);
            stmt.setInt(pos++, itemId);
            stmt.setInt(pos++, revision);
            return stmt.executeUpdate();
        } catch (SQLException e) {
            throw ServiceException.FAILURE("updating locator and digest " + itemId + "-" + revision, e);
        } finally {
            DbPool.closeStatement(stmt);
        }
    }

    public static void saveImapUid(MailItem item) throws ServiceException {
        Mailbox mbox = item.getMailbox();
        DbConnection conn = mbox.getOperationConnection();
        PreparedStatement stmt = null;
        try {
            stmt = conn.prepareStatement("UPDATE " + getMailItemTableName(mbox) +
                        " SET imap_id = ?, mod_metadata = ?, change_date = ?" +
                        " WHERE " + IN_THIS_MAILBOX_AND + "id = ?");
            int pos = 1;
            stmt.setInt(pos++, item.getImapUid());
            stmt.setInt(pos++, mbox.getOperationChangeID());
            stmt.setLong(pos++, mbox.getOperationTimestampMillis());
            pos = setMailboxId(stmt, mbox, pos);
            stmt.setInt(pos++, item.getId());
            stmt.executeUpdate();
        } catch (SQLException e) {
            throw ServiceException.FAILURE("setting IMAP UID for item " + item.getId(), e);
        } finally {
            DbPool.closeStatement(stmt);
        }
    }

    public static void alterUnread(Mailbox mbox, List<Integer> itemIDs, boolean unread)
    throws ServiceException {
        if (itemIDs == null || itemIDs.isEmpty()) {
            return;
        }

        DbConnection conn = mbox.getOperationConnection();
        PreparedStatement stmt = null;
        try {
            for (int i = 0; i < itemIDs.size(); i += Db.getINClauseBatchSize()) {
                int count = Math.min(Db.getINClauseBatchSize(), itemIDs.size() - i);
                stmt = conn.prepareStatement("UPDATE " + getMailItemTableName(mbox) +
                            " SET unread = ?, mod_metadata = ?, change_date = ?" +
                            " WHERE " + IN_THIS_MAILBOX_AND + "unread = ?" +
                            "  AND " + DbUtil.whereIn("id", count) +
                            "  AND " + typeIn(MailItem.Type.MESSAGE));
                int pos = 1;
                stmt.setInt(pos++, unread ? 1 : 0);
                stmt.setInt(pos++, mbox.getOperationChangeID());
                stmt.setLong(pos++, mbox.getOperationTimestampMillis());
                pos = setMailboxId(stmt, mbox, pos);
                stmt.setInt(pos++, unread ? 0 : 1);
                for (int index = i; index < i + count; index++) {
                    stmt.setInt(pos++, itemIDs.get(index));
                }
                stmt.executeUpdate();
                stmt.close();
                stmt = null;

                if (unread) {
                    DbTag.addTaggedItemEntries(mbox, Flag.ID_UNREAD, itemIDs.subList(i, i + count));
                } else {
                    DbTag.removeTaggedItemEntries(mbox, Flag.ID_UNREAD, itemIDs.subList(i, i + count));
                }
            }
        } catch (SQLException e) {
            throw ServiceException.FAILURE("updating unread state for " +
                itemIDs.size() + " items: " + getIdListForLogging(itemIDs), e);
        } finally {
            DbPool.closeStatement(stmt);
        }
    }

    /**
     * Updates all conversations affected by a folder deletion.  For all conversations
     * that have messages in the given folder, updates their message count and nulls out
     * metadata so that the sender list is recalculated the next time the conversation
     * is instantiated.
     *
     * @param folder the folder that is being deleted
     * @return the ids of any conversation that were purged as a result of this operation
     */
    public static List<Integer> markDeletionTargets(Folder folder, Set<Integer> candidates) throws ServiceException {
        Mailbox mbox = folder.getMailbox();
        DbConnection conn = mbox.getOperationConnection();
        PreparedStatement stmt = null;
        ResultSet rs = null;
        try {
            if (Db.supports(Db.Capability.MULTITABLE_UPDATE)) {
                stmt = conn.prepareStatement("UPDATE " + getMailItemTableName(folder) + ", " +
                        "(SELECT parent_id pid, COUNT(*) count FROM " + getMailItemTableName(folder) +
                        " WHERE " + IN_THIS_MAILBOX_AND + "folder_id = ? AND parent_id IS NOT NULL GROUP BY parent_id) AS x" +
                        " SET size = size - count, metadata = NULL, mod_metadata = ?, change_date = ?" +
                        " WHERE " + IN_THIS_MAILBOX_AND + "id = pid AND type = " + MailItem.Type.CONVERSATION.toByte());
                int pos = 1;
                pos = setMailboxId(stmt, mbox, pos);
                stmt.setInt(pos++, folder.getId());
                stmt.setInt(pos++, mbox.getOperationChangeID());
                stmt.setLong(pos++, mbox.getOperationTimestampMillis());
                pos = setMailboxId(stmt, mbox, pos);
                stmt.executeUpdate();
                stmt.close();
            } else {
                stmt = conn.prepareStatement("SELECT parent_id, COUNT(*) FROM " + getMailItemTableName(folder) +
                        " WHERE " + IN_THIS_MAILBOX_AND + "folder_id = ? AND parent_id IS NOT NULL" +
                        " GROUP BY parent_id");
                int pos = 1;
                pos = setMailboxId(stmt, mbox, pos);
                stmt.setInt(pos++, folder.getId());
                rs = stmt.executeQuery();
                Map<Integer, List<Integer>> counts = new HashMap<Integer, List<Integer>>();
                while (rs.next()) {
                    int convId = rs.getInt(1), count = rs.getInt(2);
                    List<Integer> targets = counts.get(count);
                    if (targets == null) {
                        counts.put(count, targets = new ArrayList<Integer>());
                    }
                    targets.add(convId);
                }
                rs.close();
                stmt.close();

                for (Map.Entry<Integer, List<Integer>> update : counts.entrySet()) {
                    List<Integer> convIDs = update.getValue();
                    for (int i = 0; i < convIDs.size(); i += Db.getINClauseBatchSize()) {
                        int count = Math.min(Db.getINClauseBatchSize(), convIDs.size() - i);
                        stmt = conn.prepareStatement("UPDATE " + getMailItemTableName(folder) +
                                " SET size = size - ?, metadata = NULL, mod_metadata = ?, change_date = ?" +
                                " WHERE " + IN_THIS_MAILBOX_AND + DbUtil.whereIn("id", count) +
                                "  AND type = " + MailItem.Type.CONVERSATION.toByte());
                        pos = 1;
                        stmt.setInt(pos++, update.getKey());
                        stmt.setInt(pos++, mbox.getOperationChangeID());
                        stmt.setLong(pos++, mbox.getOperationTimestampMillis());
                        pos = setMailboxId(stmt, mbox, pos);
                        for (int index = i; index < i + count; index++) {
                            stmt.setInt(pos++, convIDs.get(index));
                        }
                        stmt.executeUpdate();
                        stmt.close();
                    }
                }
            }

            return getPurgedConversations(mbox, candidates);
        } catch (SQLException e) {
            throw ServiceException.FAILURE("marking deletions for conversations crossing folder " + folder.getId(), e);
        } finally {
            DbPool.closeResults(rs);
            DbPool.closeStatement(stmt);
        }
    }

    /**
     * Updates all affected conversations when a <code>List</code> of <code>MailItem</code>s
     * is deleted.  Updates each conversation's message count and nulls out
     * metadata so that the sender list is recalculated the next time the conversation
     * is instantiated.
     *
     * @param mbox the mailbox
     * @param ids of the items being deleted
     * @return the ids of any conversation that were purged as a result of this operation
     */
    public static List<Integer> markDeletionTargets(Mailbox mbox, List<Integer> ids, Set<Integer> candidates) throws ServiceException {
        if (ids == null) {
            return null;
        }

        DbConnection conn = mbox.getOperationConnection();
        PreparedStatement stmt = null;
        ResultSet rs = null;
        try {
            String table = getMailItemTableName(mbox);
            if (Db.supports(Db.Capability.MULTITABLE_UPDATE)) {
                for (int i = 0; i < ids.size(); i += Db.getINClauseBatchSize()) {
                    int count = Math.min(Db.getINClauseBatchSize(), ids.size() - i);
                    stmt = conn.prepareStatement("UPDATE " + table + ", " +
                            "(SELECT parent_id pid, COUNT(*) count FROM " + getMailItemTableName(mbox) +
                            " WHERE " + IN_THIS_MAILBOX_AND + DbUtil.whereIn("id", count) +
                            " AND parent_id IS NOT NULL GROUP BY parent_id) AS x" +
                            " SET size = size - count, metadata = NULL, mod_metadata = ?, change_date = ?" +
                            " WHERE " + IN_THIS_MAILBOX_AND + "id = pid AND type = " + MailItem.Type.CONVERSATION.toByte());
                    int pos = 1;
                    pos = setMailboxId(stmt, mbox, pos);
                    for (int index = i; index < i + count; index++) {
                        stmt.setInt(pos++, ids.get(index));
                    }
                    stmt.setInt(pos++, mbox.getOperationChangeID());
                    stmt.setLong(pos++, mbox.getOperationTimestampMillis());
                    pos = setMailboxId(stmt, mbox, pos);
                    stmt.executeUpdate();
                    stmt.close();
                }
            } else {
                stmt = conn.prepareStatement("SELECT parent_id, COUNT(*) FROM " + getMailItemTableName(mbox) +
                        " WHERE " + IN_THIS_MAILBOX_AND + DbUtil.whereIn("id", ids.size()) + " AND parent_id IS NOT NULL" +
                        " GROUP BY parent_id");
                int pos = 1;
                pos = setMailboxId(stmt, mbox, pos);
                for (int id : ids) {
                    stmt.setInt(pos++, id);
                }
                rs = stmt.executeQuery();
                Map<Integer, List<Integer>> counts = new HashMap<Integer, List<Integer>>();
                while (rs.next()) {
                    int convId = rs.getInt(1), count = rs.getInt(2);
                    List<Integer> targets = counts.get(count);
                    if (targets == null) {
                        counts.put(count, targets = new ArrayList<Integer>());
                    }
                    targets.add(convId);
                }
                rs.close();
                stmt.close();

                for (Map.Entry<Integer, List<Integer>> update : counts.entrySet()) {
                    stmt = conn.prepareStatement("UPDATE " + getMailItemTableName(mbox) +
                            " SET size = size - ?, metadata = NULL, mod_metadata = ?, change_date = ?" +
                            " WHERE " + IN_THIS_MAILBOX_AND + DbUtil.whereIn("id", update.getValue().size()) +
                            " AND type = " + MailItem.Type.CONVERSATION.toByte());
                    pos = 1;
                    stmt.setInt(pos++, update.getKey());
                    stmt.setInt(pos++, mbox.getOperationChangeID());
                    stmt.setLong(pos++, mbox.getOperationTimestampMillis());
                    pos = setMailboxId(stmt, mbox, pos);
                    for (int convId : update.getValue()) {
                        stmt.setInt(pos++, convId);
                    }
                    stmt.executeUpdate();
                    stmt.close();
                }
            }
        } catch (SQLException e) {
            throw ServiceException.FAILURE("marking deletions for conversations touching " +
                ids.size() + " items: " + getIdListForLogging(ids), e);
        } finally {
            DbPool.closeResults(rs);
            DbPool.closeStatement(stmt);
        }

        return getPurgedConversations(mbox, candidates);
    }

    private static List<Integer> getPurgedConversations(Mailbox mbox, Set<Integer> candidates) throws ServiceException {
        if (candidates == null || candidates.isEmpty()) {
            return null;
        }
        List<Integer> purgedConvs = new ArrayList<Integer>();
        DbConnection conn = mbox.getOperationConnection();
        PreparedStatement stmt = null;
        ResultSet rs = null;
        try {
            // note: be somewhat careful making changes here, as <tt>i</tt> and <tt>it</tt> operate separately
            Iterator<Integer> it = candidates.iterator();
            for (int i = 0; i < candidates.size(); i += Db.getINClauseBatchSize()) {
                int count = Math.min(Db.getINClauseBatchSize(), candidates.size() - i);
                stmt = conn.prepareStatement("SELECT id FROM " + getMailItemTableName(mbox) +
                            " WHERE " + IN_THIS_MAILBOX_AND + DbUtil.whereIn("id", count) + " AND size <= 0");
                int pos = 1;
                pos = setMailboxId(stmt, mbox, pos);
                for (int index = i; index < i + count; index++) {
                    stmt.setInt(pos++, it.next());
                }
                rs = stmt.executeQuery();

                while (rs.next()) {
                    purgedConvs.add(rs.getInt(1));
                }
                rs.close(); rs = null;
                stmt.close(); stmt = null;
            }

            return purgedConvs;
        } catch (SQLException e) {
            throw ServiceException.FAILURE("getting list of purged conversations", e);
        } finally {
            DbPool.closeResults(rs);
            DbPool.closeStatement(stmt);
        }
    }

    /**
     * Deletes the specified <code>MailItem</code> from the <code>mail_item</code>
     * table.  If the object is a <code>Folder</code> or <code>Conversation</code>,
     * deletes any corresponding messages.  Also deletes all the children
     * items associated to the deleted item, and their children.
     */
     public static void delete(Mailbox mbox, MailItem item, PendingDelete info, boolean fromDumpster)
            throws ServiceException {
        boolean unsetDeletedFlag = false;
        if (item instanceof Tag) {
            return;
        }
        List<Integer> allIds = info.itemIds.getAllIds();
        if (item != null) {
            unsetDeletedFlag = item.getUnderlyingData().isSet(FlagInfo.DELETED);
            allIds.remove(Integer.valueOf(item.getId()));
        }
        // first delete the Comments
        List<Integer> allComments = info.itemIds.getIds(MailItem.Type.COMMENT);
        if (allComments != null && allComments.size() != 0) {
            delete(mbox, allComments, fromDumpster, unsetDeletedFlag);
            allIds.removeAll(allComments);
        }
        // delete all non-folder items
        List<Integer> allFolders = info.itemIds.getIds(MailItem.Type.FOLDER);
        if (allFolders != null) {
            allIds.removeAll(allFolders);
        }
        delete(mbox, allIds, fromDumpster, unsetDeletedFlag);
        // then delete the folders
        delete(mbox, allFolders, fromDumpster, unsetDeletedFlag);
        if (item instanceof VirtualConversation) {
            return;
        }
        if (item instanceof Conversation && info.incomplete) {
            return;
        }
        // delete the item itself
        if (item != null) {
            delete(mbox, Collections.singletonList(item.getId()), fromDumpster, unsetDeletedFlag);
        }
    }

    /**
     * Deletes <code>MailItem</code>s with the specified ids from the <code>mail_item</code>
     * table.  Assumes that there is no data referencing the specified id's.
     */
    public static void delete(Mailbox mbox, Collection<Integer> ids, boolean fromDumpster) throws ServiceException {
        delete(mbox, ids, fromDumpster, false);
     }

     public static void delete(Mailbox mbox, Collection<Integer> ids, boolean fromDumpster, boolean unsetDeletedFlag) throws ServiceException {
        // trim out any non-persisted items
        if (ids == null || ids.size() == 0) {
            return;
        }
        List<Integer> targets = new ArrayList<Integer>();
        for (int id : ids) {
            if (id > 0) {
                targets.add(id);
            }
        }
        if (targets.isEmpty()) {
            return;
        }

        DbConnection conn = mbox.getOperationConnection();
        for (int offset = 0; offset < targets.size(); offset += Db.getINClauseBatchSize()) {
            PreparedStatement stmt = null;
            try {
                int count = Math.min(Db.getINClauseBatchSize(), targets.size() - offset);
                if (!fromDumpster && mbox.dumpsterEnabled()) {
                    copyToDumpster(conn, mbox, targets, offset, count, unsetDeletedFlag);
                }
                stmt = conn.prepareStatement("DELETE FROM " + getMailItemTableName(mbox, fromDumpster) +
                            " WHERE " + IN_THIS_MAILBOX_AND + DbUtil.whereIn("id", count));
                int pos = 1;
                pos = setMailboxId(stmt, mbox, pos);
                for (int i = offset; i < offset + count; ++i) {
                    stmt.setInt(pos++, targets.get(i));
                }
                stmt.executeUpdate();
            } catch (SQLException e) {
                throw ServiceException.FAILURE("deleting " + ids.size() + " item(s): " + getIdListForLogging(ids), e);
            } finally {
                DbPool.closeStatement(stmt);
            }
        }
    }

     // parent_id = null, change_date = ? (to be set to deletion time)
    private static String MAIL_ITEM_DUMPSTER_COPY_SRC_FIELDS =
        (DebugConfig.disableMailboxGroups ? "" : "mailbox_id, ") +
        "id, type, parent_id, folder_id, prev_folders, index_id, imap_id, date, size, locator, blob_digest, " +
        "unread, tag_names, sender, recipients, subject, name, metadata, ?, ?, mod_content, uuid, ";
    private static String MAIL_ITEM_DUMPSTER_COPY_DEST_FIELDS =
        (DebugConfig.disableMailboxGroups ? "" : "mailbox_id, ") +
        "id, type, parent_id, folder_id, prev_folders, index_id, imap_id, date, size, locator, blob_digest, " +
        "unread, tag_names, sender, recipients, subject, name, metadata, mod_metadata, change_date, mod_content, uuid, flags";

    /**
     * Copy rows from mail_item, appointment and revision table to the corresponding dumpster tables.
     * @param conn
     * @param mbox
     * @param ids
     * @param offset offset of the first item to copy in ids
     * @param count number of items to copy
     * @param unsetDeletedFlag
     * @throws SQLException
     * @throws ServiceException
     */
    private static void copyToDumpster(DbConnection conn, Mailbox mbox, List<Integer> ids, int offset, int count, boolean unsetDeletedFlag)
    throws SQLException, ServiceException {
        String miTableName = getMailItemTableName(mbox, false);
        String dumpsterMiTableName = getMailItemTableName(mbox, true);
        String ciTableName = getCalendarItemTableName(mbox, false);
        String dumpsterCiTableName = getCalendarItemTableName(mbox, true);
        String revTableName = getRevisionTableName(mbox, false);
        String dumpsterRevTableName = getRevisionTableName(mbox, true);

        // Copy the mail_item rows being deleted to dumpster_mail_item.  Copy the corresponding rows
        // from appointment and revision tables to their dumpster counterparts.  They are copied here,
        // just before cascaded deletes following mail_item deletion.
        String command = Db.supports(Db.Capability.REPLACE_INTO) ? "REPLACE" : "INSERT";
        String miWhere = DbUtil.whereIn("id", count) +
                         " AND type IN " + DUMPSTER_TYPES +
                         (!mbox.useDumpsterForSpam() ? " AND folder_id != " + Mailbox.ID_FOLDER_SPAM : "") +
                         " AND folder_id != " + Mailbox.ID_FOLDER_DRAFTS;
        PreparedStatement miCopyStmt = null;
        try {
            miCopyStmt = conn.prepareStatement(command + " INTO " + dumpsterMiTableName +
                    " (" + MAIL_ITEM_DUMPSTER_COPY_DEST_FIELDS + ")" +
                    " SELECT " + MAIL_ITEM_DUMPSTER_COPY_SRC_FIELDS + (unsetDeletedFlag ? Db.getInstance().bitANDNOT("flags", String.valueOf(Flag.BITMASK_DELETED)) /* negate deleted flag value */ : "flags") + " FROM " + miTableName +
                    " WHERE " + IN_THIS_MAILBOX_AND + miWhere);
            int pos = 1;
            miCopyStmt.setInt(pos++, mbox.getOperationChangeID());
            miCopyStmt.setLong(pos++, mbox.getOperationTimestampMillis());
            pos = setMailboxId(miCopyStmt, mbox, pos);
            for (int i = offset; i < offset + count; ++i) {
                miCopyStmt.setInt(pos++, ids.get(i));
            }
            miCopyStmt.executeUpdate();
        } finally {
            DbPool.closeStatement(miCopyStmt);
        }

        PreparedStatement ciCopyStmt = null;
        try {
            ciCopyStmt = conn.prepareStatement(command + " INTO " + dumpsterCiTableName +
                    " SELECT * FROM " + ciTableName +
                    " WHERE " + IN_THIS_MAILBOX_AND + "item_id IN" +
                    " (SELECT id FROM " + miTableName + " WHERE " + IN_THIS_MAILBOX_AND + miWhere + ")");
            int pos = 1;
            pos = setMailboxId(ciCopyStmt, mbox, pos);
            pos = setMailboxId(ciCopyStmt, mbox, pos);
            for (int i = offset; i < offset + count; ++i) {
                ciCopyStmt.setInt(pos++, ids.get(i));
            }
            ciCopyStmt.executeUpdate();
        } finally {
            DbPool.closeStatement(ciCopyStmt);
        }

        PreparedStatement revCopyStmt = null;
        try {
            revCopyStmt = conn.prepareStatement(command + " INTO " + dumpsterRevTableName +
                    " SELECT * FROM " + revTableName +
                    " WHERE " + IN_THIS_MAILBOX_AND + "item_id IN" +
                    " (SELECT id FROM " + miTableName + " WHERE " + IN_THIS_MAILBOX_AND + miWhere + ")");
            int pos = 1;
            pos = setMailboxId(revCopyStmt, mbox, pos);
            pos = setMailboxId(revCopyStmt, mbox, pos);
            for (int i = offset; i < offset + count; ++i) {
                revCopyStmt.setInt(pos++, ids.get(i));
            }
            revCopyStmt.executeUpdate();
        } finally {
            DbPool.closeStatement(revCopyStmt);
        }
    }

    public static void writeTombstones(Mailbox mbox, TypedIdList tombstones) throws ServiceException {
        if (tombstones == null || tombstones.isEmpty()) {
            return;
        }

        for (Map.Entry<MailItem.Type, List<TypedIdList.ItemInfo>> entry : tombstones) {
            MailItem.Type type = entry.getKey();
            switch (type) {
                case VIRTUAL_CONVERSATION:
                    continue;
            }

            StringBuilder row = new StringBuilder();
            for (TypedIdList.ItemInfo stone : entry.getValue()) {
                // the list of tombstones is comma-delimited
                row.append(row.length() == 0 ? "" : ",").append(stone.getId());
                if (stone.getUuid() != null) {
                    // a tombstone may either be ID or ID:UUID, so serialize accordingly
                    row.append(':').append(stone.getUuid());
                }

                // catch overflows of TEXT values; since all chars are ASCII, no need to convert to UTF-8 for length check beforehand
                if (row.length() > MAX_TEXT_LENGTH - 128) {
                    writeTombstone(mbox, type, row.toString());
                    row.setLength(0);
                }
            }

            writeTombstone(mbox, type, row.toString());
        }
    }

    private static void writeTombstone(Mailbox mbox, MailItem.Type type, String row) throws ServiceException {
        if (Strings.isNullOrEmpty(row)) {
            return;
        }

        DbConnection conn = mbox.getOperationConnection();
        PreparedStatement stmt = null;
        try {
            String mailbox_id = DebugConfig.disableMailboxGroups ? "" : "mailbox_id, ";
            stmt = conn.prepareStatement("INSERT INTO " + getTombstoneTableName(mbox) +
                        "(" + mailbox_id + "sequence, date, type, ids)" +
                        " VALUES (" + MAILBOX_ID_VALUE + "?, ?, ?, ?)");
            int pos = 1;
            pos = setMailboxId(stmt, mbox, pos);
            stmt.setInt(pos++, mbox.getOperationChangeID());
            stmt.setLong(pos++, mbox.getOperationTimestampMillis());
            stmt.setByte(pos++, type.toByte());
            stmt.setString(pos++, row);
            stmt.executeUpdate();
        } catch (SQLException e) {
            throw ServiceException.FAILURE("writing tombstones for " + type + "(s): " + row, e);
        } finally {
            DbPool.closeStatement(stmt);
        }
    }

    public static List<Integer> readTombstones(Mailbox mbox, DbConnection conn, long lastSync, Set<MailItem.Type> types)
            throws ServiceException {
        List<Integer> tombstones = new ArrayList<Integer>();
        PreparedStatement stmt = null;
        ResultSet rs = null;
        StringBuilder typesValue = new StringBuilder();
        if (types.size() > 1) {
            typesValue.append("(");
            int i = 0;
            for (MailItem.Type type : types) {
                if (i != 0) {
                    typesValue.append(",");
                }
                typesValue.append(type.toByte());
                i = 1;
            }
            typesValue.append(")");
        }
        try {
            stmt = conn.prepareStatement("SELECT ids FROM " + getTombstoneTableName(mbox) +
                    " WHERE " + IN_THIS_MAILBOX_AND + "sequence > ? And type" +
                    (types.size() == 1 ? " = " + types.iterator().next().toByte() : " IN " + typesValue) +
                    " AND ids IS NOT NULL ORDER BY sequence");
            Db.getInstance().enableStreaming(stmt);
            int pos = 1;
            pos = setMailboxId(stmt, mbox, pos);
            stmt.setLong(pos++, lastSync);
            rs = stmt.executeQuery();

            while (rs.next()) {
                String row = rs.getString(1);
                if (row == null || row.equals("")) {
                    continue;
                }

                // the list of tombstones is comma-delimited
                for (String stone : row.split(",")) {
                    try {
                        // a tombstone may either be ID or ID:UUID, so parse accordingly
                        int delimiter = stone.indexOf(':');
                        if (delimiter == -1) {
                            tombstones.add(Integer.parseInt(stone));
                        } else {
                            tombstones.add(Integer.parseInt(stone.substring(0, delimiter)));
                        }
                    } catch (NumberFormatException nfe) {
                        ZimbraLog.sync.warn("unparseable TOMBSTONE entry: " + stone);
                    }
                }
            }
            return tombstones;
        } catch (SQLException e) {
            throw ServiceException.FAILURE("reading tombstones since change: " + lastSync, e);
        } finally {
            DbPool.closeResults(rs);
            DbPool.closeStatement(stmt);
        }
    }

    public static TypedIdList readTombstones(Mailbox mbox, long lastSync) throws ServiceException {
        TypedIdList tombstones = new TypedIdList();

        DbConnection conn = mbox.getOperationConnection();
        PreparedStatement stmt = null;
        ResultSet rs = null;
        try {
            stmt = conn.prepareStatement("SELECT type, ids, sequence FROM " + getTombstoneTableName(mbox) +
                        " WHERE " + IN_THIS_MAILBOX_AND + "sequence > ? AND ids IS NOT NULL" +
                        " ORDER BY sequence");
            Db.getInstance().enableStreaming(stmt);
            int pos = 1;
            pos = setMailboxId(stmt, mbox, pos);
            stmt.setLong(pos++, lastSync);
            rs = stmt.executeQuery();

            while (rs.next()) {
                MailItem.Type type = MailItem.Type.of(rs.getByte(1));
                String row = rs.getString(2);
                int modSeq = rs.getInt(3);
                if (row == null || row.equals("")) {
                    continue;
                }

                // the list of tombstones is comma-delimited
                for (String stone : row.split(",")) {
                    try {
                        // a tombstone may either be ID or ID:UUID, so parse accordingly
                        int delimiter = stone.indexOf(':');
                        if (delimiter == -1) {
                            tombstones.add(type, Integer.parseInt(stone), null, modSeq);
                        } else {
                            tombstones.add(type, Integer.parseInt(stone.substring(0, delimiter)), Strings.emptyToNull(stone.substring(delimiter + 1)), modSeq);
                        }
                    } catch (NumberFormatException nfe) {
                        ZimbraLog.sync.warn("unparseable TOMBSTONE entry: " + stone);
                    }
                }
            }
            return tombstones;
        } catch (SQLException e) {
            throw ServiceException.FAILURE("reading tombstones since change: " + lastSync, e);
        } finally {
            DbPool.closeResults(rs);
            DbPool.closeStatement(stmt);
        }
    }

    /**
     * Deletes tombstones dated earlier than the given timestamp.
     *
     * @param mbox the mailbox
     * @param beforeDate timestamp in seconds
     * @return the change number of the most recent tombstone that was deleted, or 0 if none were removed
     */
    public static int purgeTombstones(Mailbox mbox, long beforeDate)
    throws ServiceException {
        int cutoff = 0;

        DbConnection conn = mbox.getOperationConnection();
        PreparedStatement stmt = null;
        ResultSet rs = null;
        try {
            stmt = conn.prepareStatement("SELECT MAX(sequence) FROM " + getTombstoneTableName(mbox) +
                    " WHERE " + IN_THIS_MAILBOX_AND + "date <= ?");
            int pos = 1;
            pos = setMailboxId(stmt, mbox, pos);
            stmt.setLong(pos++, beforeDate);
            rs = stmt.executeQuery();
            if (rs.next()) {
                cutoff = rs.getInt(1);
            }

            if (cutoff > 0) {
                stmt = conn.prepareStatement("DELETE FROM " + getTombstoneTableName(mbox) +
                        " WHERE " + IN_THIS_MAILBOX_AND + "sequence <= ?");
                pos = 1;
                pos = setMailboxId(stmt, mbox, pos);
                stmt.setLong(pos++, cutoff);
                int numRows = stmt.executeUpdate();
                if (numRows > 0) {
                    ZimbraLog.mailbox.info("Purged %d tombstones dated before %d.", numRows, beforeDate);
                }
            }

            return cutoff;
        } catch (SQLException e) {
            throw ServiceException.FAILURE("purging tombstones with date before " + beforeDate, e);
        } finally {
            DbPool.closeStatement(stmt);
        }
    }

    public static List<Integer> getDumpsterItems(Mailbox mbox, int lastSync, int folderId, int maxTrack)
            throws ServiceException {
        List<Integer> result = new ArrayList<>();
        DbConnection conn = mbox.getOperationConnection();
        PreparedStatement stmt = null;
        ResultSet rs = null;
        try {
            stmt = conn.prepareStatement("SELECT id, prev_folders, folder_id, mod_metadata FROM " + getMailItemTableName(mbox, true) +
                        " WHERE " + IN_THIS_MAILBOX_AND + "mod_metadata > ? " +
                        " ORDER BY id");
            Db.getInstance().enableStreaming(stmt);
            int pos = 1;
            pos = setMailboxId(stmt, mbox, pos);
            stmt.setLong(pos++, lastSync);
            rs = stmt.executeQuery();

            while (rs.next()) {
                int id = rs.getInt(1);
                String prevFolders = rs.getString(2);
                int curFolderId = rs.getInt(3);
                int modseq = rs.getInt(4);
                if (lastSync < modseq && curFolderId == folderId) {
                    result.add(id);
                    continue;
                }
                if (StringUtil.isNullOrEmpty(prevFolders)) {
                    continue;
                }
                //e.g. "101:2;110:5"
                String[] mappings = prevFolders.split(";");
                Map<Integer, Integer> modseq2folders = new HashMap<>();
                for (String info : mappings) {
                    String[] meta = info.split(":");
                    modseq2folders.put(Integer.parseInt(meta[0]), Integer.parseInt(meta[1]));
                }
                if (!modseq2folders.containsValue(folderId)) {
                    continue;
                }
                int index = 0;
                while (index < mappings.length && index < maxTrack) {
                    String md2id = mappings[index++];
                    String[] pair = md2id.split(":");
                    int md = Integer.parseInt(pair[0]);
                    if (lastSync < md) {
                        if (folderId == Integer.parseInt(pair[1])) {
                            result.add(id);
                            break;
                        }
                    }
                }
            }
            return result;
        } catch (SQLException e) {
            throw ServiceException.FAILURE("reading mail_item_dumpster since modseq: " + lastSync, e);
        } finally {
            DbPool.closeResults(rs);
            DbPool.closeStatement(stmt);
        }
    }

    private static final String FOLDER_TYPES = "(" +
        MailItem.Type.FOLDER.toByte() + ',' +
        MailItem.Type.SEARCHFOLDER.toByte() + ',' +
        MailItem.Type.MOUNTPOINT.toByte() + ')';

    private static final String MESSAGE_TYPES = "(" +
        MailItem.Type.MESSAGE.toByte() + ',' +
        MailItem.Type.CHAT.toByte() + ')';

    @SuppressWarnings("deprecation")
    private static final String DOCUMENT_TYPES = "(" +
        MailItem.Type.DOCUMENT.toByte() + ',' +
        MailItem.Type.LINK.toByte() + ',' +
        MailItem.Type.WIKI.toByte() + ')';

    private static final String CALENDAR_TYPES = "(" +
        MailItem.Type.APPOINTMENT.toByte() + ',' +
        MailItem.Type.TASK.toByte() + ')';

    private static final String DUMPSTER_TYPES = "(" +
        MailItem.Type.MESSAGE.toByte() + ',' +
        MailItem.Type.CONTACT.toByte() + ',' +
        MailItem.Type.DOCUMENT.toByte() + ',' +
        MailItem.Type.LINK.toByte() + ',' +
        MailItem.Type.APPOINTMENT.toByte() + ',' +
        MailItem.Type.TASK.toByte() + ',' +
        MailItem.Type.CHAT.toByte() + ',' +
        MailItem.Type.COMMENT.toByte() + ')';

    public static final String NON_SEARCHABLE_TYPES = "(" +
        MailItem.Type.FOLDER.toByte() + ',' +
        MailItem.Type.SEARCHFOLDER.toByte() + ',' +
        MailItem.Type.MOUNTPOINT.toByte() + ',' +
        MailItem.Type.TAG.toByte() + ',' +
        MailItem.Type.CONVERSATION.toByte() + ')';

    public static final String NON_SYNCABLE_TYPES = "(" +
            MailItem.Type.FOLDER.toByte() + ',' +
            MailItem.Type.SEARCHFOLDER.toByte() + ',' +
            MailItem.Type.MOUNTPOINT.toByte() + ',' +
            MailItem.Type.TAG.toByte() + ')';


    private static String typeIn(MailItem.Type type) {
        switch (type) {
            case FOLDER:    return "type IN " + FOLDER_TYPES;
            case MESSAGE:   return "type IN " + MESSAGE_TYPES;
            case DOCUMENT:  return "type IN " + DOCUMENT_TYPES;
            default:        return "type = " + type.toByte();
        }
    }

    @SuppressWarnings("serial")
    public static class FolderTagMap extends HashMap<UnderlyingData, FolderTagCounts> { }

    public static class FolderTagCounts {
        public long totalSize;
        public int deletedCount, deletedUnreadCount;

        @Override
        public String toString() {
            return totalSize + "/" + deletedCount + "/" + deletedUnreadCount;
        }
    }

    public static Mailbox.MailboxData getFoldersAndTags(Mailbox mbox, FolderTagMap folderData, FolderTagMap tagData, boolean forceReload)
    throws ServiceException {
        boolean reload = forceReload;

        DbConnection conn = mbox.getOperationConnection();
        PreparedStatement stmt = null;
        ResultSet rs = null;
        try {
            String table = getMailItemTableName(mbox, "mi");

            // folder data is loaded from the MAIL_ITEM table...
            stmt = conn.prepareStatement("SELECT " + DB_FIELDS + " FROM " + table +
                        " WHERE " + IN_THIS_MAILBOX_AND + "type IN " + FOLDER_TYPES);
            setMailboxId(stmt, mbox, 1);
            rs = stmt.executeQuery();
            while (rs.next()) {
                UnderlyingData data = constructItem(rs);
                MailItem.Type type = MailItem.Type.of(data.type);
                if (MailItem.isAcceptableType(MailItem.Type.FOLDER, type)) {
                    folderData.put(data, null);
                } else if (MailItem.isAcceptableType(MailItem.Type.TAG, type)) {
                    tagData.put(data, null);
                }

                rs.getInt(CI_UNREAD);
                reload |= rs.wasNull();
            }
            rs.close();

            // tag data is loaded from a different table...
            reload |= DbTag.getAllTags(mbox, tagData);

            for (UnderlyingData data : folderData.keySet()) {
                if (data.parentId != data.folderId) {
                    // we had a small folder data inconsistency issue, so resolve it here
                    //   rather than returning it up to the caller
                    stmt.close();
                    stmt = conn.prepareStatement("UPDATE " + table +
                            " SET parent_id = folder_id" +
                            " WHERE " + IN_THIS_MAILBOX_AND + "id = ?");
                    int pos = 1;
                    pos = setMailboxId(stmt, mbox, pos);
                    stmt.setInt(pos++, data.id);
                    stmt.executeUpdate();

                    data.parentId = data.folderId;
                    ZimbraLog.mailbox.info("correcting PARENT_ID column for %s %d", MailItem.Type.of(data.type), data.id);
                }
            }

            if (!reload) {
                return null;
            }

            Map<Integer, UnderlyingData> lookup = new HashMap<Integer, UnderlyingData>(folderData.size() + tagData.size());

            // going to recalculate counts, so discard any existing counts...
            for (FolderTagMap itemData : new FolderTagMap[] { folderData, tagData }) {
                for (Map.Entry<UnderlyingData, FolderTagCounts> entry : itemData.entrySet()) {
                    UnderlyingData data = entry.getKey();
                    lookup.put(data.id, data);
                    data.size = data.unreadCount = 0;
                    entry.setValue(new FolderTagCounts());
                }
            }

            rs.close();
            stmt.close();

            // recalculate the counts for all folders and the overall mailbox size...
            Mailbox.MailboxData mbd = new Mailbox.MailboxData();
            stmt = conn.prepareStatement("SELECT folder_id, type, flags, COUNT(*), SUM(unread), SUM(size)" +
                        " FROM " + table + " WHERE " + IN_THIS_MAILBOX_AND + "type NOT IN " + NON_SEARCHABLE_TYPES +
                        " GROUP BY folder_id, type, flags");
            setMailboxId(stmt, mbox, 1);
            rs = stmt.executeQuery();

            while (rs.next()) {
                int folderId = rs.getInt(1);
                byte type  = rs.getByte(2);
                boolean deleted = (rs.getInt(3) & Flag.BITMASK_DELETED) != 0;
                int count  = rs.getInt(4);
                int unread = rs.getInt(5);
                long size  = rs.getLong(6);

                if (type == MailItem.Type.CONTACT.toByte()) {
                    mbd.contacts += count;
                }
                mbd.size += size;

                UnderlyingData data = lookup.get(folderId);
                if (data != null) {
                    data.unreadCount += unread;
                    data.size += count;

                    FolderTagCounts fcounts = folderData.get(data);
                    fcounts.totalSize += size;
                    if (deleted) {
                        fcounts.deletedCount += count;
                        fcounts.deletedUnreadCount += unread;
                    }
                } else {
                    ZimbraLog.mailbox.warn("inconsistent DB state: items with no corresponding folder (folder id %d)", folderId);
                }
            }

            // recalculate the counts for all tags...
            DbTag.recalculateTagCounts(mbox, lookup);

            rs.close();
            stmt.close();

            stmt = conn.prepareStatement("SELECT mi.folder_id, SUM(rev.size)" +
                        " FROM " + table + ", " + getRevisionTableName(mbox, "rev") +
                        " WHERE mi.id = rev.item_id" +
                        (DebugConfig.disableMailboxGroups ? "" : " AND rev.mailbox_id = ? AND mi.mailbox_id = rev.mailbox_id") +
                        " GROUP BY folder_id");
            setMailboxId(stmt, mbox, 1);
            rs = stmt.executeQuery();

            while (rs.next()) {
                int folderId = rs.getInt(1);
                long size    = rs.getLong(2);

                mbd.size += size;

                UnderlyingData data = lookup.get(folderId);
                if (data != null) {
                    folderData.get(data).totalSize += size;
                } else {
                    ZimbraLog.mailbox.warn("inconsistent DB state: revisions with no corresponding folder (folder ID " + folderId + ")");
                }
            }

            return mbd;
        } catch (SQLException e) {
            throw ServiceException.FAILURE("fetching folder data for mailbox " + mbox.getId(), e);
        } finally {
            DbPool.closeResults(rs);
            DbPool.closeStatement(stmt);
        }
    }

    public static List<UnderlyingData> getByType(Mailbox mbox, MailItem.Type type, SortBy sort) throws ServiceException {
        if (Mailbox.isCachedType(type)) {
            throw ServiceException.INVALID_REQUEST("folders and tags must be retrieved from cache", null);
        }
        ArrayList<UnderlyingData> result = new ArrayList<UnderlyingData>();

        DbConnection conn = mbox.getOperationConnection();
        PreparedStatement stmt = null;
        ResultSet rs = null;
        try {
            stmt = conn.prepareStatement("SELECT " + DB_FIELDS +
                    " FROM " + getMailItemTableName(mbox, " mi") +
                    " WHERE " + IN_THIS_MAILBOX_AND + typeIn(type) + DbSearch.orderBy(sort, false));
            if (type == MailItem.Type.MESSAGE) {
                Db.getInstance().enableStreaming(stmt);
            }
            setMailboxId(stmt, mbox, 1);
            rs = stmt.executeQuery();
            while (rs.next()) {
                result.add(constructItem(rs));
            }
            rs.close(); rs = null;
            stmt.close(); stmt = null;

            if (type == MailItem.Type.CONVERSATION) {
                completeConversations(mbox, conn, result);
            }
            return result;
        } catch (SQLException e) {
            throw ServiceException.FAILURE("fetching items of type " + type, e);
        } finally {
            DbPool.closeResults(rs);
            DbPool.closeStatement(stmt);
        }
    }

    public static List<UnderlyingData> getByParent(MailItem parent) throws ServiceException {
        return getByParent(parent, SortBy.DATE_DESC, -1, false);
    }

    public static List<UnderlyingData> getByParent(MailItem parent, SortBy sort, int limit, boolean fromDumpster)
            throws ServiceException {
        Mailbox mbox = parent.getMailbox();

        List<UnderlyingData> result = new ArrayList<UnderlyingData>();

        StringBuilder sql = new StringBuilder("SELECT ").append(DB_FIELDS).append(" FROM ")
                .append(getMailItemTableName(mbox, " mi", fromDumpster))
                .append(" WHERE ").append(IN_THIS_MAILBOX_AND).append("parent_id = ? ")
                .append(DbSearch.orderBy(sort, false));
        if (limit > 0) {
            sql.append(" LIMIT ?");
        }

        DbConnection conn = mbox.getOperationConnection();
        PreparedStatement stmt = null;
        ResultSet rs = null;
        try {
            stmt = conn.prepareStatement(sql.toString());
            if (parent.getSize() > RESULTS_STREAMING_MIN_ROWS) {
                Db.getInstance().enableStreaming(stmt);
            }
            int pos = 1;
            pos = setMailboxId(stmt, mbox, pos);
            stmt.setInt(pos++, parent.getId());
            if (limit > 0) {
                stmt.setInt(pos++, limit);
            }
            rs = stmt.executeQuery();

            while (rs.next()) {
                UnderlyingData data = constructItem(rs, fromDumpster);
                if (Mailbox.isCachedType(MailItem.Type.of(data.type))) {
                    throw ServiceException.INVALID_REQUEST("folders and tags must be retrieved from cache", null);
                }
                result.add(data);
            }
            return result;
        } catch (SQLException e) {
            throw ServiceException.FAILURE("fetching children of item " + parent.getId(), e);
        } finally {
            DbPool.closeResults(rs);
            DbPool.closeStatement(stmt);
        }
    }

    public static List<UnderlyingData> getUnreadMessages(MailItem relativeTo) throws ServiceException {
        if (relativeTo instanceof Tag) {
            return DbTag.getUnreadMessages((Tag) relativeTo);
        }

        Mailbox mbox = relativeTo.getMailbox();
        ArrayList<UnderlyingData> result = new ArrayList<UnderlyingData>();

        DbConnection conn = mbox.getOperationConnection();
        PreparedStatement stmt = null;
        ResultSet rs = null;
        try {
            String relation;
            if (relativeTo instanceof VirtualConversation) {
                relation = "id = ?";
            } else if (relativeTo instanceof Conversation) {
                relation = "parent_id = ?";
            } else if (relativeTo instanceof Folder) {
                relation = "folder_id = ?";
            } else {
                relation = "id = ?";
            }

            stmt = conn.prepareStatement("SELECT " + DB_FIELDS +
                    " FROM " + getMailItemTableName(mbox, " mi") +
                    " WHERE " + IN_THIS_MAILBOX_AND + "unread > 0 AND " + relation + " AND type NOT IN " + NON_SEARCHABLE_TYPES);
            if (relativeTo.getUnreadCount() > RESULTS_STREAMING_MIN_ROWS) {
                Db.getInstance().enableStreaming(stmt);
            }
            int pos = 1;
            pos = setMailboxId(stmt, mbox, pos);
            if (relativeTo instanceof VirtualConversation) {
                stmt.setInt(pos++, ((VirtualConversation) relativeTo).getMessageId());
            } else {
                stmt.setInt(pos++, relativeTo.getId());
            }
            rs = stmt.executeQuery();

            while (rs.next()) {
                UnderlyingData data = constructItem(rs);
                if (Mailbox.isCachedType(MailItem.Type.of(data.type))) {
                    throw ServiceException.INVALID_REQUEST("folders and tags must be retrieved from cache", null);
                }
                result.add(data);
            }
            return result;
        } catch (SQLException e) {
            throw ServiceException.FAILURE("fetching unread messages for item " + relativeTo.getId(), e);
        } finally {
            DbPool.closeResults(rs);
            DbPool.closeStatement(stmt);
        }
    }

    public static List<UnderlyingData> getByFolder(Folder folder, MailItem.Type type, SortBy sort)
    throws ServiceException {
        if (Mailbox.isCachedType(type)) {
            throw ServiceException.INVALID_REQUEST("folders and tags must be retrieved from cache", null);
        }
        Mailbox mbox = folder.getMailbox();

        List<UnderlyingData> result = new ArrayList<UnderlyingData>();

        DbConnection conn = mbox.getOperationConnection();
        PreparedStatement stmt = null;
        ResultSet rs = null;
        try {
            stmt = conn.prepareStatement("SELECT " + DB_FIELDS +
                    " FROM " + getMailItemTableName(folder.getMailbox(), " mi") +
                    " WHERE " + IN_THIS_MAILBOX_AND + "folder_id = ? AND " + typeIn(type) +
                    DbSearch.orderBy(sort, false));
            if (folder.getSize() > RESULTS_STREAMING_MIN_ROWS && type == MailItem.Type.MESSAGE) {
                Db.getInstance().enableStreaming(stmt);
            }
            int pos = 1;
            pos = setMailboxId(stmt, mbox, pos);
            stmt.setInt(pos++, folder.getId());
            rs = stmt.executeQuery();

            while (rs.next()) {
                result.add(constructItem(rs));
            }
            return result;
        } catch (SQLException e) {
            throw ServiceException.FAILURE("fetching items in folder " + folder.getId(), e);
        } finally {
            DbPool.closeResults(rs);
            DbPool.closeStatement(stmt);
        }
    }

    /**
     *
     * @param mbox
     * @param id
     * @param type
     * @param fromDumpster
     * @return
     * @throws ServiceException
     */
    public static UnderlyingData getById(Mailbox mbox, int id, MailItem.Type type, boolean fromDumpster)
    throws ServiceException {
        return getBy(LookupBy.id, mbox, Integer.toString(id), type, fromDumpster);
    }

    /**
     *
     * @param mboxId
     * @param schemaGroupId
     * @param id
     * @param type
     * @param fromDumpster
     * @param conn DbConnection. Caller is responsible for opening and closing the connection
     * @return
     * @throws ServiceException
     */
    public static UnderlyingData getById(int mboxId, int schemaGroupId, int id, MailItem.Type type, boolean fromDumpster, DbConnection conn)
    throws ServiceException {
        return getBy(LookupBy.id, mboxId, schemaGroupId, Integer.toString(id), type, fromDumpster, conn);
    }

    /**
     *
     * @param mbox
     * @param uuid
     * @param type
     * @param fromDumpster
     * @return
     * @throws ServiceException
     */
    public static UnderlyingData getByUuid(Mailbox mbox, String uuid, MailItem.Type type, boolean fromDumpster)
    throws ServiceException {
        return getBy(LookupBy.uuid, mbox, uuid, type, fromDumpster);
    }

    private static enum LookupBy {
        id, uuid;
    }

    /**
     *
     * @param by
     * @param mbox
     * @param key
     * @param type
     * @param fromDumpster
     * @return
     * @throws ServiceException
     */
    private static UnderlyingData getBy(LookupBy by, Mailbox mbox, String key, MailItem.Type type, boolean fromDumpster)
    throws ServiceException {
        return getBy(by, mbox.getId(),mbox.getSchemaGroupId(),key,type,fromDumpster, mbox.getOperationConnection());
    }


    /**
     *
     * @param by
     * @param mailboxId
     * @param schemaGroupId
     * @param key
     * @param type
     * @param fromDumpster
     * @param conn DbConnection. Caller is responsible for opening and closing the connection.
     * @return
     * @throws ServiceException
     */
    private static UnderlyingData getBy(LookupBy by, int mailboxId, int schemaGroupId, String key, MailItem.Type type, boolean fromDumpster, DbConnection conn)
    throws ServiceException {
        if (Mailbox.isCachedType(type)) {
            throw ServiceException.INVALID_REQUEST("folders and tags must be retrieved from cache", null);
        }

        //MailboxManager.getInstance().getMailboxById(mailboxId, skipMailHostCheck)
        PreparedStatement stmt = null;
        ResultSet rs = null;
        try {
            String keyColumn = LookupBy.uuid.equals(by) ? "uuid" : "id";
            stmt = conn.prepareStatement("SELECT " + DB_FIELDS +
                        " FROM " + getMailItemTableName(schemaGroupId, "mi", fromDumpster) +
                        " WHERE " + IN_THIS_MAILBOX_AND + keyColumn + " = ?");
            int pos = 1;
            pos = setMailboxId(stmt, mailboxId, pos);
            stmt.setString(pos++, key);
            rs = stmt.executeQuery();

            if (!rs.next()) {
                if (LookupBy.uuid.equals(by)) {
                    throw MailItem.noSuchItemUuid(key, type);
                } else {
                    int id = Integer.parseInt(key);
                    throw MailItem.noSuchItem(id, type);
                }
            }
            UnderlyingData data = constructItem(rs, fromDumpster);
            if (!MailItem.isAcceptableType(type, MailItem.Type.of(data.type))) {
                if (LookupBy.uuid.equals(by)) {
                    throw MailItem.noSuchItemUuid(key, type);
                } else {
                    int id = Integer.parseInt(key);
                    throw MailItem.noSuchItem(id, type);
                }
            }
            if (!fromDumpster && data.type == MailItem.Type.CONVERSATION.toByte()) {
                completeConversation(mailboxId, schemaGroupId, conn, data);
            }
            return data;
        } catch (SQLException e) {
            if (!fromDumpster) {
                throw ServiceException.FAILURE("fetching item " + key, e);
            } else {
                throw ServiceException.FAILURE("fetching item " + key + " from dumpster", e);
            }
        } finally {
            DbPool.closeResults(rs);
            DbPool.closeStatement(stmt);
        }
    }

    public static UnderlyingData getByImapId(Mailbox mbox, int imapId, int folderId) throws ServiceException {
        DbConnection conn = mbox.getOperationConnection();
        PreparedStatement stmt = null;
        ResultSet rs = null;
        try {
            stmt = conn.prepareStatement("SELECT " + DB_FIELDS +
                        " FROM " + getMailItemTableName(mbox, "mi") +
                        " WHERE " + IN_THIS_MAILBOX_AND + "folder_id = ? AND imap_id = ?");
            int pos = 1;
            pos = setMailboxId(stmt, mbox, pos);
            stmt.setInt(pos++, folderId);
            stmt.setInt(pos++, imapId);
            rs = stmt.executeQuery();

            if (!rs.next()) {
                throw MailServiceException.NO_SUCH_ITEM(imapId);
            }
            UnderlyingData data = constructItem(rs);
            if (data.type == MailItem.Type.CONVERSATION.toByte()) {
                throw MailServiceException.NO_SUCH_ITEM(imapId);
            }
            return data;
        } catch (SQLException e) {
            throw ServiceException.FAILURE("fetching item " + imapId, e);
        } finally {
            DbPool.closeResults(rs);
            DbPool.closeStatement(stmt);
        }
    }

    public static List<UnderlyingData> getById(Mailbox mbox, Collection<Integer> ids, MailItem.Type type)
    throws ServiceException {
        if (Mailbox.isCachedType(type)) {
            throw ServiceException.INVALID_REQUEST("folders and tags must be retrieved from cache", null);
        }

        List<UnderlyingData> result = new ArrayList<UnderlyingData>();
        if (ids.isEmpty()) {
            return result;
        }
        List<UnderlyingData> conversations = new ArrayList<UnderlyingData>();

        DbConnection conn = mbox.getOperationConnection();
        PreparedStatement stmt = null;
        ResultSet rs = null;
        Iterator<Integer> it = ids.iterator();
        for (int i = 0; i < ids.size(); i += Db.getINClauseBatchSize()) {
            try {
                int count = Math.min(Db.getINClauseBatchSize(), ids.size() - i);
                stmt = conn.prepareStatement("SELECT " + DB_FIELDS +
                            " FROM " + getMailItemTableName(mbox, "mi") +
                            " WHERE " + IN_THIS_MAILBOX_AND + DbUtil.whereIn("id", count));
                int pos = 1;
                pos = setMailboxId(stmt, mbox, pos);
                for (int index = i; index < i + count; index++) {
                    stmt.setInt(pos++, it.next());
                }

                rs = stmt.executeQuery();
                while (rs.next()) {
                    UnderlyingData data = constructItem(rs);
                    MailItem.Type resultType = MailItem.Type.of(data.type);
                    if (!MailItem.isAcceptableType(type, resultType)) {
                        throw MailItem.noSuchItem(data.id, type);
                    } else if (Mailbox.isCachedType(resultType)) {
                        throw ServiceException.INVALID_REQUEST("folders and tags must be retrieved from cache", null);
                    }
                    if (resultType == MailItem.Type.CONVERSATION) {
                        conversations.add(data);
                    }
                    result.add(data);
                }
            } catch (SQLException e) {
                throw ServiceException.FAILURE("fetching " + ids.size() + " items: " + getIdListForLogging(ids), e);
            } finally {
                DbPool.closeResults(rs);
                DbPool.closeStatement(stmt);
            }
        }

        if (!conversations.isEmpty()) {
            completeConversations(mbox, conn, conversations);
        }
        return result;
    }

    public static UnderlyingData getByName(Mailbox mbox, int folderId, String name, MailItem.Type type)
    throws ServiceException {
        if (Mailbox.isCachedType(type)) {
            throw ServiceException.INVALID_REQUEST("folders and tags must be retrieved from cache", null);
        }

        DbConnection conn = mbox.getOperationConnection();
        PreparedStatement stmt = null;
        ResultSet rs = null;
        try {
            stmt = conn.prepareStatement("SELECT " + DB_FIELDS +
                        " FROM " + getMailItemTableName(mbox, "mi") +
                        " WHERE " + IN_THIS_MAILBOX_AND + "folder_id = ? AND " + typeIn(type) +
                        " AND " + Db.equalsSTRING("name"));
            int pos = 1;
            pos = setMailboxId(stmt, mbox, pos);
            stmt.setInt(pos++, folderId);
            stmt.setString(pos++, name);
            rs = stmt.executeQuery();

            if (!rs.next()) {
                throw MailItem.noSuchItem(-1, type);
            }
            UnderlyingData data = constructItem(rs);
            MailItem.Type resultType = MailItem.Type.of(data.type);
            if (!MailItem.isAcceptableType(type, resultType)) {
                throw MailItem.noSuchItem(data.id, type);
            }
            if (resultType == MailItem.Type.CONVERSATION) {
                completeConversation(mbox, conn, data);
            }
            return data;
        } catch (SQLException e) {
            throw ServiceException.FAILURE("fetching item by name ('" + name + "' in folder " + folderId + ")", e);
        } finally {
            DbPool.closeResults(rs);
            DbPool.closeStatement(stmt);
        }
    }

    public static UnderlyingData getByHash(Mailbox mbox, String hash) throws ServiceException {
        return ListUtil.getFirstElement(getByHashes(mbox, Arrays.asList(hash)));
    }

    public static List<UnderlyingData> getByHashes(Mailbox mbox, List<String> hashes) throws ServiceException {
        if (ListUtil.isEmpty(hashes)) {
            return null;
        }

        DbConnection conn = mbox.getOperationConnection();
        PreparedStatement stmt = null;
        ResultSet rs = null;
        try {
            stmt = conn.prepareStatement("SELECT " + DB_FIELDS +
                    " FROM " + getMailItemTableName(mbox, "mi") + ", " + getConversationTableName(mbox, "oc") +
                    " WHERE mi.id = oc.conv_id AND " + DbUtil.whereIn("oc.hash", hashes.size()) +
                    (DebugConfig.disableMailboxGroups ? "" : " AND oc.mailbox_id = ? AND mi.mailbox_id = oc.mailbox_id"));
            int pos = 1;
            for (String hash : hashes) {
                stmt.setString(pos++, hash);
            }
            pos = setMailboxId(stmt, mbox, pos);
            rs = stmt.executeQuery();

            List<UnderlyingData> dlist = new ArrayList<UnderlyingData>(3);
            Set<Integer> convIds = Sets.newHashSetWithExpectedSize(3);
            while (rs.next()) {
                int id = rs.getInt(CI_ID);
                if (convIds.contains(id)) {
                    continue;
                }

                UnderlyingData data = constructItem(rs);
                if (data.type == MailItem.Type.CONVERSATION.toByte()) {
                    completeConversation(mbox, conn, data);
                }
                dlist.add(data);
                convIds.add(data.id);
            }
            return dlist.isEmpty() ? null : dlist;
        } catch (SQLException e) {
            throw ServiceException.FAILURE("fetching conversation for hash " + hashes, e);
        } finally {
            DbPool.closeResults(rs);
            DbPool.closeStatement(stmt);
        }
    }

    public static Pair<List<Integer>,TypedIdList> getModifiedItems(Mailbox mbox, MailItem.Type type, long lastSync,
<<<<<<< HEAD
            long sinceDate, Set<Integer> visible)
=======
        int sinceDate, Set<Integer> visible) throws ServiceException {
        return getModifiedItems(mbox, type, lastSync, sinceDate, visible, -1);
    }
    public static Pair<List<Integer>,TypedIdList> getModifiedItems(Mailbox mbox, MailItem.Type type, long lastSync,
            int sinceDate, Set<Integer> visible, int lastDeleteSync)
>>>>>>> 79b67008
    throws ServiceException {
        if (Mailbox.isCachedType(type)) {
            throw ServiceException.INVALID_REQUEST("folders and tags must be retrieved from cache", null);
        }
        DbConnection conn = mbox.getOperationConnection();
        PreparedStatement stmt = null;
        try {
            String typeConstraint = type == MailItem.Type.UNKNOWN ? "type NOT IN " + NON_SYNCABLE_TYPES : typeIn(type);
            String dateConstraint = sinceDate > 0 ? "date > ? AND " : "";
            stmt = conn.prepareStatement("SELECT id, type, folder_id, uuid, mod_metadata" +
                        " FROM " + getMailItemTableName(mbox) +
                        " WHERE " + IN_THIS_MAILBOX_AND + "mod_metadata > ? AND " + dateConstraint + typeConstraint +
                        " ORDER BY mod_metadata, id");
            if (type == MailItem.Type.MESSAGE) {
                Db.getInstance().enableStreaming(stmt);
            }
            int pos = 1;
            pos = setMailboxId(stmt, mbox, pos);
            stmt.setLong(pos++, lastSync);
            if (sinceDate > 0) {
                stmt.setLong(pos++, sinceDate);
            }

            return populateWithResultSetData(visible, stmt, lastDeleteSync);
        } catch (SQLException e) {
            throw ServiceException.FAILURE("getting items modified since " + lastSync, e);
        } finally {
            DbPool.closeStatement(stmt);
        }
    }

    public static Pair<List<Integer>, TypedIdList> getItemsChangedSinceDate(Mailbox mbox,
        MailItem.Type type,  int changeDate, Set<Integer> visible)
        throws ServiceException {
        if (Mailbox.isCachedType(type)) {
            throw ServiceException.INVALID_REQUEST("folders and tags must be retrieved from cache",
                null);
        }

        DbConnection conn = mbox.getOperationConnection();
        PreparedStatement stmt = null;
        try {
            String typeConstraint = type == MailItem.Type.UNKNOWN ? "type NOT IN "
                + NON_SYNCABLE_TYPES : typeIn(type);
            String dateConstraint = changeDate > 0 ? "change_date > ? AND " : "";
            stmt = conn.prepareStatement("SELECT id, type, folder_id, uuid" + " FROM "
                + getMailItemTableName(mbox) + " WHERE " + IN_THIS_MAILBOX_AND
                + dateConstraint + typeConstraint
                + " ORDER BY mod_metadata, id");
            if (type == MailItem.Type.MESSAGE) {
                Db.getInstance().enableStreaming(stmt);
            }
            int pos = 1;
            pos = setMailboxId(stmt, mbox, pos);
            if (changeDate > 0) {
                stmt.setInt(pos++, changeDate);
            }
            return populateWithResultSetData(visible, stmt, -1);
        } catch (SQLException e) {
            throw ServiceException.FAILURE("Getting items modified since " + changeDate, e);
        } finally {
            DbPool.closeStatement(stmt);
        }
    }

    /**
     * @param visible
     * @param modified
     * @param missed
     * @param stmt
     * @return
     * @throws SQLException
     * @throws ServiceException
     */
    private static Pair<List<Integer>, TypedIdList> populateWithResultSetData(Set<Integer> visible,
        PreparedStatement stmt, int lastDeleteSync) throws SQLException, ServiceException {
        List<Integer> modified = new ArrayList<Integer>();
        TypedIdList missed = new TypedIdList();
        ResultSet rs = null;
        try {
            rs = stmt.executeQuery();
            while (rs.next()) {
                if (visible == null || visible.contains(rs.getInt(3))) {
                    modified.add(rs.getInt(1));
                } else {
                    int modSeq = rs.getInt(5);
                    if (modSeq > lastDeleteSync) {
                        missed.add(MailItem.Type.of(rs.getByte(2)), rs.getInt(1), rs.getString(4), modSeq);
                    }
                }
            }
        }
        finally {
            DbPool.closeResults(rs);
        }
        return new Pair<List<Integer>,TypedIdList>(modified, missed);
    }

    public static void completeConversation(Mailbox mbox, DbConnection conn, UnderlyingData data)
    throws ServiceException {
        completeConversations(mbox, conn, Collections.singletonList(data));
    }

    public static void completeConversation(int mboxId, int schemaGroupId, DbConnection conn, UnderlyingData data)
    throws ServiceException {
        completeConversations(mboxId, schemaGroupId, conn, Collections.singletonList(data));
    }

    private static void completeConversations(Mailbox mbox, DbConnection conn, List<UnderlyingData> convData) throws ServiceException {
        completeConversations(mbox.getId(), mbox.getSchemaGroupId(),conn,convData);
    }

    private static void completeConversations(int mboxId, int schemaGroupId, DbConnection conn, List<UnderlyingData> convData)
    throws ServiceException {
        if (convData == null || convData.isEmpty()) {
            return;
        }

        for (UnderlyingData data : convData) {
            if (data.type != MailItem.Type.CONVERSATION.toByte()) {
                throw ServiceException.FAILURE("attempting to complete a non-conversation", null);
            }
        }

        Map<Integer, UnderlyingData> conversations = new HashMap<Integer, UnderlyingData>(Db.getINClauseBatchSize() * 3 / 2);

        PreparedStatement stmt = null;
        ResultSet rs = null;
        for (int i = 0; i < convData.size(); i += Db.getINClauseBatchSize()) {
            try {
                int count = Math.min(Db.getINClauseBatchSize(), convData.size() - i);
                stmt = conn.prepareStatement("SELECT parent_id, unread, flags, tag_names" +
                        " FROM " + DbMailbox.qualifyTableName(schemaGroupId, TABLE_MAIL_ITEM) +
                        " WHERE " + IN_THIS_MAILBOX_AND + DbUtil.whereIn("parent_id", count));
                int pos = 1;
                pos = setMailboxId(stmt, mboxId, pos);
                for (int index = i; index < i + count; index++) {
                    UnderlyingData data = convData.get(index);
                    stmt.setInt(pos++, data.id);
                    conversations.put(data.id, data);
                    // don't assume that the UnderlyingData structure was new...
                    data.unreadCount = 0;
                    data.setFlags(0);
                    data.setTags(null);
                }
                rs = stmt.executeQuery();

                HashMultimap<Integer, String> convTags = HashMultimap.create();

                while (rs.next()) {
                    Integer convId = rs.getInt(1);
                    UnderlyingData data = conversations.get(convId);
                    assert data != null;

                    data.unreadCount += rs.getInt(2);
                    data.setFlags(data.getFlags() | rs.getInt(3));

                    String[] tags = DbTag.deserializeTags(rs.getString(4));
                    if (tags != null) {
                        convTags.putAll(convId, Arrays.asList(tags));
                    }
                }

                for (Map.Entry<Integer, Collection<String>> entry : convTags.asMap().entrySet()) {
                    UnderlyingData data = conversations.get(entry.getKey());
                    if (data != null) {
                        data.setTags(new Tag.NormalizedTags(entry.getValue()));
                    }
                }
            } catch (SQLException e) {
                throw ServiceException.FAILURE("completing conversation data", e);
            } finally {
                DbPool.closeResults(rs);
                DbPool.closeStatement(stmt);
            }

            conversations.clear();
        }
    }

    static final String LEAF_NODE_FIELDS = "id, size, type, unread, folder_id, parent_id, blob_digest," +
                                           " mod_content, mod_metadata, flags, index_id, locator, tag_names, uuid";

    private static final int LEAF_CI_ID           = 1;
    private static final int LEAF_CI_SIZE         = 2;
    private static final int LEAF_CI_TYPE         = 3;
    private static final int LEAF_CI_IS_UNREAD    = 4;
    private static final int LEAF_CI_FOLDER_ID    = 5;
    private static final int LEAF_CI_PARENT_ID    = 6;
    private static final int LEAF_CI_BLOB_DIGEST  = 7;
    private static final int LEAF_CI_MOD_CONTENT  = 8;
    private static final int LEAF_CI_MOD_METADATA = 9;
    private static final int LEAF_CI_FLAGS        = 10;
    private static final int LEAF_CI_INDEX_ID     = 11;
    private static final int LEAF_CI_LOCATOR      = 12;
    private static final int LEAF_CI_TAGS         = 13;
    private static final int LEAF_CI_UUID         = 14;

    public static PendingDelete getLeafNodes(Folder folder) throws ServiceException {
        Mailbox mbox = folder.getMailbox();
        int folderId = folder.getId();
        QueryParams params = new QueryParams();
        params.setFolderIds(Collections.singletonList(folderId));
        PendingDelete info = getLeafNodes(mbox, params);
        // make sure that the folder is in the list of deleted items
        info.itemIds.add(folder.getType(), folderId, folder.getUuid());
        return info;
    }

    public static PendingDelete getLeafNodes(Mailbox mbox, QueryParams params) throws ServiceException {
        DbConnection conn = mbox.getOperationConnection();
        PreparedStatement stmt = null;
        ResultSet rs = null;
        try {
            StringBuilder buf = new StringBuilder();
            buf.append("SELECT " + LEAF_NODE_FIELDS + " FROM " + getMailItemTableName(mbox) +
                    " WHERE " + IN_THIS_MAILBOX_AND + "type NOT IN " + FOLDER_TYPES);
            String whereClause = params.getWhereClause();
            if (!StringUtil.isNullOrEmpty(whereClause)) {
                buf.append(" AND ").append(whereClause);
            }
            String limitClause = params.getLimitClause();
            if (!StringUtil.isNullOrEmpty(limitClause)) {
                buf.append(" ").append(limitClause);
            }
            stmt = conn.prepareStatement(buf.toString());
            Db.getInstance().enableStreaming(stmt);  // Assume we're dealing with a very large result set.
            int pos = 1;
            pos = setMailboxId(stmt, mbox, pos);

            PendingDelete info = accumulateDeletionInfo(mbox, stmt);
            stmt = null;

            return info;
        } catch (SQLException e) {
            throw ServiceException.FAILURE("fetching list of items to delete", e);
        } finally {
            DbPool.closeResults(rs);
            DbPool.closeStatement(stmt);
        }
    }

    public static HashSet<Integer> getItemsWithOutdatedRevisions(Mailbox mbox, long before)    throws ServiceException {
        DbConnection conn = mbox.getOperationConnection();
        PreparedStatement stmt = null;
        ResultSet rs = null;
        HashSet<Integer> outdatedIds= new HashSet<Integer>();

        if (before <= 0) {
            return outdatedIds;
        }

        try {
            StringBuilder constraint = new StringBuilder();
            String dateColumn = "date";

            constraint.append(dateColumn).append(" < ? ");

            String orderByDate = " ORDER BY " + dateColumn;

            stmt = conn.prepareStatement("SELECT item_id" +
                        " FROM " + getRevisionTableName(mbox) +
                        " WHERE " + IN_THIS_MAILBOX_AND + constraint + orderByDate);

            int pos = 1;
            pos = setMailboxId(stmt, mbox, pos);
            stmt.setLong(pos++, before);

            rs = stmt.executeQuery();

            while (rs.next()){
                outdatedIds.add(rs.getInt(1));
            }

            stmt = null;
            return outdatedIds;
        } catch (SQLException e) {
            throw ServiceException.FAILURE("fetching list of items with outdated revisions for purge", e);
        } finally {
            DbPool.closeResults(rs);
            DbPool.closeStatement(stmt);
        }
    }

    public static PendingDelete getLeafNodes(Mailbox mbox, List<Folder> folders, long before, boolean globalMessages,
                                             Boolean unread, boolean useChangeDate, Integer maxItems)
    throws ServiceException {
        DbConnection conn = mbox.getOperationConnection();
        PreparedStatement stmt = null;
        ResultSet rs = null;
        if (folders == null) {
            folders = Collections.emptyList();
        }

        try {
            StringBuilder constraint = new StringBuilder();
            String dateColumn = (useChangeDate ? "change_date" : "date");

            if (globalMessages) {
                constraint.append(dateColumn).append(" < ? AND ").append(typeIn(MailItem.Type.MESSAGE));
            } else {
                constraint.append(dateColumn).append(" < ? AND type NOT IN ").append(NON_SEARCHABLE_TYPES);
                if (!folders.isEmpty()) {
                    constraint.append(" AND ").append(DbUtil.whereIn("folder_id", folders.size()));
                }
            }
            if (unread != null) {
                constraint.append(" AND unread = ?");
            }
            String orderByLimit = "";
            if (maxItems != null && Db.supports(Db.Capability.LIMIT_CLAUSE)) {
                orderByLimit = " ORDER BY " + dateColumn + " " + Db.getInstance().limit(maxItems);
            }

            stmt = conn.prepareStatement("SELECT " + LEAF_NODE_FIELDS +
                        " FROM " + getMailItemTableName(mbox) +
                        " WHERE " + IN_THIS_MAILBOX_AND + constraint + orderByLimit);
            if (globalMessages || getTotalFolderSize(folders) > RESULTS_STREAMING_MIN_ROWS) {
                Db.getInstance().enableStreaming(stmt);
            }
            int pos = 1;
            pos = setMailboxId(stmt, mbox, pos);
            stmt.setLong(pos++, before);
            if (!globalMessages) {
                for (Folder folder : folders) {
                    stmt.setInt(pos++, folder.getId());
                }
            }
            if (unread != null) {
                stmt.setBoolean(pos++, unread);
            }

            PendingDelete info = accumulateDeletionInfo(mbox, stmt);
            stmt = null;
            return info;
        } catch (SQLException e) {
            throw ServiceException.FAILURE("fetching list of items for purge", e);
        } finally {
            DbPool.closeResults(rs);
            DbPool.closeStatement(stmt);
        }
    }

    /** Note: In all cases, this method closes the passed-in {@code Statement}.
     *  The caller must take care not to close it a second time. */
    static PendingDelete accumulateDeletionInfo(Mailbox mbox, PreparedStatement stmt)
    throws ServiceException {
        ResultSet rs = null;
        try {
            rs = stmt.executeQuery();

            PendingDelete info = new PendingDelete();
            info.size = 0;

            List<Integer> versionedIds = accumulateLeafNodes(info, mbox, rs);
            rs.close();
            rs = null;
            stmt.close();
            stmt = null;

            accumulateLeafRevisions(info, mbox, versionedIds);
            accumulateComments(info, mbox);

            return info;
        } catch (SQLException e) {
            throw ServiceException.FAILURE("accumulating deletion info", e);
        } finally {
            DbPool.closeResults(rs);
            DbPool.closeStatement(stmt);
        }
    }

    static int getTotalFolderSize(Collection<Folder> folders) {
        int totalSize = 0;
        if (folders != null) {
            for (Folder folder : folders) {
                totalSize += folder.getSize();
            }
        }
        return totalSize;
    }

    public static class LocationCount {
        public int count;
        public int deleted;
        public long size;

        public LocationCount(int c, int d, long sz) {
            count = c;
            deleted = d;
            size = sz;
        }

        public LocationCount(LocationCount lc) {
            this(lc.count, lc.deleted, lc.size);
        }

        public LocationCount increment(int c, int d, long sz) {
            count += c;
            deleted += d;
            size += sz;
            return this;
        }

        public LocationCount increment(LocationCount lc) {
            return increment(lc.count, lc.deleted, lc.size);
        }

        @Override
        public String toString() {
            return count + (deleted > 0 ? " / -" + deleted : "") + " [" + size + " bytes]";
        }
    }

    /**
     * Accumulates <tt>PendingDelete</tt> info for the given <tt>ResultSet</tt>.
     * @return a <tt>List</tt> of all versioned items, to be used in a subsequent call to
     * {@link DbMailItem#accumulateLeafRevisions}, or an empty list.
     */
    static List<Integer> accumulateLeafNodes(PendingDelete info, Mailbox mbox, ResultSet rs) throws SQLException, ServiceException {
        boolean dumpsterEnabled = mbox.dumpsterEnabled();
        boolean useDumpsterForSpam = mbox.useDumpsterForSpam();
        StoreManager sm = StoreManager.getInstance();
        List<Integer> versioned = new ArrayList<Integer>();

        while (rs.next()) {
            // first check to make sure we don't have a modify conflict
            int revision = rs.getInt(LEAF_CI_MOD_CONTENT);
            int modMetadata = rs.getInt(LEAF_CI_MOD_METADATA);
            if (!mbox.checkItemChangeID(modMetadata, revision)) {
                info.incomplete = true;
                continue;
            }

            int id = rs.getInt(LEAF_CI_ID);
            String uuid = rs.getString(LEAF_CI_UUID);
            long size = rs.getLong(LEAF_CI_SIZE);
            MailItem.Type type = MailItem.Type.of(rs.getByte(LEAF_CI_TYPE));

            Integer itemId = Integer.valueOf(id);
            info.itemIds.add(type, itemId, uuid);
            info.size += size;

            if (rs.getBoolean(LEAF_CI_IS_UNREAD)) {
                info.unreadIds.add(itemId);
            }
            boolean isMessage = false;
            switch (type) {
                case CONTACT:
                    info.contacts++;
                    break;
                case CHAT:
                case MESSAGE:
                    isMessage = true;
                    break;
            }

            // record deleted virtual conversations and modified-or-deleted real conversations
            if (isMessage) {
                int parentId = rs.getInt(LEAF_CI_PARENT_ID);
                if (rs.wasNull() || parentId <= 0) {
                    // conversations don't have UUIDs, so this is safe
                    info.itemIds.add(MailItem.Type.VIRTUAL_CONVERSATION, -id, null);
                } else {
                    info.modifiedIds.add(parentId);
                }
            }

            int flags = rs.getInt(LEAF_CI_FLAGS);
            if ((flags & Flag.BITMASK_VERSIONED) != 0) {
                versioned.add(id);
            }

            Integer folderId = rs.getInt(LEAF_CI_FOLDER_ID);
            boolean isDeleted = (flags & Flag.BITMASK_DELETED) != 0;
            LocationCount fcount = info.folderCounts.get(folderId);
            if (fcount == null) {
                info.folderCounts.put(folderId, new LocationCount(1, isDeleted ? 1 : 0, size));
            } else {
                fcount.increment(1, isDeleted ? 1 : 0, size);
            }

            String[] tags = DbTag.deserializeTags(rs.getString(LEAF_CI_TAGS));
            if (tags != null) {
                for (String tag : tags) {
                    LocationCount tcount = info.tagCounts.get(tag);
                    if (tcount == null) {
                        info.tagCounts.put(tag, new LocationCount(1, isDeleted ? 1 : 0, size));
                    } else {
                        tcount.increment(1, isDeleted ? 1 : 0, size);
                    }
                }
            }

            int fid = folderId != null ? folderId.intValue() : -1;
            if (!dumpsterEnabled || fid == Mailbox.ID_FOLDER_DRAFTS || (fid == Mailbox.ID_FOLDER_SPAM && !useDumpsterForSpam)) {
                String blobDigest = rs.getString(LEAF_CI_BLOB_DIGEST);
                if (blobDigest != null) {
                    info.blobDigests.add(blobDigest);
                    String locator = rs.getString(LEAF_CI_LOCATOR);
                    try {
                        MailboxBlob mblob = sm.getMailboxBlob(mbox.getData(), id, revision, locator, false);
                        if (mblob == null) {
                            ZimbraLog.mailbox.warn("missing blob for id: %d, change: %d", id, revision);
                        } else {
                            info.blobs.add(mblob);
                        }
                    } catch (Exception e1) {
                        ZimbraLog.mailbox.warn("Exception while getting mailbox blob", e1);
                    }
                }

                int indexId = rs.getInt(LEAF_CI_INDEX_ID);
                boolean indexed = !rs.wasNull();
                if (indexed) {
                    if (info.sharedIndex == null) {
                        info.sharedIndex = new HashSet<Integer>();
                    }
                    boolean shared = (flags & Flag.BITMASK_COPIED) != 0;
                    if (shared) {
                        info.sharedIndex.add(indexId);
                    } else {
                        info.indexIds.add(indexId > MailItem.IndexStatus.STALE.id() ? indexId : id);
                    }
                }
            }
        }

        return versioned;
    }

    static void accumulateLeafRevisions(PendingDelete info, Mailbox mbox, List<Integer> versioned) throws ServiceException {
        if (versioned == null || versioned.size() == 0) {
            return;
        }
        boolean dumpsterEnabled = mbox.dumpsterEnabled();
        boolean useDumpsterForSpam = mbox.useDumpsterForSpam();
        DbConnection conn = mbox.getOperationConnection();
        StoreManager sm = StoreManager.getInstance();

        PreparedStatement stmt = null;
        ResultSet rs = null;
        try {
            stmt = conn.prepareStatement("SELECT mi.id, mi.folder_id, rev.size, rev.mod_content, rev.locator, rev.blob_digest " +
                    " FROM " + getMailItemTableName(mbox, "mi") + ", " + getRevisionTableName(mbox, "rev") +
                    " WHERE mi.id = rev.item_id AND " + DbUtil.whereIn("mi.id", versioned.size()) +
                    (DebugConfig.disableMailboxGroups ? "" : " AND mi.mailbox_id = ? AND mi.mailbox_id = rev.mailbox_id"));
            int pos = 1;
            for (int vid : versioned) {
                stmt.setInt(pos++, vid);
            }
            pos = setMailboxId(stmt, mbox, pos);
            rs = stmt.executeQuery();

            while (rs.next()) {
                Integer folderId = rs.getInt(2);
                LocationCount count = info.folderCounts.get(folderId);
                if (count == null) {
                    info.folderCounts.put(folderId, new LocationCount(0, 0, rs.getLong(3)));
                } else {
                    count.increment(0, 0, rs.getLong(3));
                }

                int fid = folderId != null ? folderId.intValue() : -1;
                if (!dumpsterEnabled || fid == Mailbox.ID_FOLDER_DRAFTS || (fid == Mailbox.ID_FOLDER_SPAM && !useDumpsterForSpam)) {
                    String blobDigest = rs.getString(6);
                    if (blobDigest != null) {
                        info.blobDigests.add(blobDigest);
                        try {
                            MailboxBlob mblob = sm.getMailboxBlob(mbox.getData(), rs.getInt(1), rs.getInt(4), rs.getString(5), false);
                            if (mblob == null) {
                                ZimbraLog.mailbox.error("missing blob for id: %d, change: %s",
                                        rs.getInt(1), rs.getInt(4));
                            } else {
                                info.blobs.add(mblob);
                            }
                        } catch (Exception e1) { }
                    }
                }
                long revisionSize = rs.getLong(3);
                info.size += revisionSize;
            }
        } catch (SQLException e) {
            throw ServiceException.FAILURE("getting version deletion info for items: " + versioned, e);
        } finally {
            DbPool.closeResults(rs);
            DbPool.closeStatement(stmt);
        }
    }

    static void accumulateComments(PendingDelete info, Mailbox mbox) throws ServiceException {
        List<Integer> documents = info.itemIds.getIds(MailItem.Type.DOCUMENT);
        if (documents == null || documents.size() == 0) {
            return;
        }
        DbConnection conn = mbox.getOperationConnection();
        PreparedStatement stmt = null;
        ResultSet rs = null;
        try {
            stmt = conn.prepareStatement("SELECT type, id, uuid " +
                    " FROM " + getMailItemTableName(mbox) +
                    " WHERE " + DbUtil.whereIn("parent_id", documents.size()) +
                    (DebugConfig.disableMailboxGroups ? "" : " AND mailbox_id = ?"));
            int pos = 1;
            for (int id : documents) {
                stmt.setInt(pos++, id);
            }
            pos = setMailboxId(stmt, mbox, pos);
            rs = stmt.executeQuery();

            while (rs.next()) {
                info.itemIds.add(MailItem.Type.of(rs.getByte(1)), rs.getInt(2), rs.getString(3));
            }
        } catch (SQLException e) {
            throw ServiceException.FAILURE("getting Comment deletion info for items: " + documents, e);
        } finally {
            DbPool.closeResults(rs);
            DbPool.closeStatement(stmt);
        }
    }

    /**
     * Returns the blob digest for the item with the given id, or <tt>null</tt>
     * if either the id doesn't exist in the table or there is no associated blob.
     */
    public static String getBlobDigest(Mailbox mbox, int itemId) throws ServiceException {
        DbConnection conn = mbox.getOperationConnection();
        PreparedStatement stmt = null;
        ResultSet rs = null;
        try {
            stmt = conn.prepareStatement("SELECT blob_digest " +
                    " FROM " + getMailItemTableName(mbox) +
                    " WHERE " + IN_THIS_MAILBOX_AND + "id = ?");
            int pos = 1;
            pos = setMailboxId(stmt, mbox, pos);
            stmt.setInt(pos++, itemId);
            rs = stmt.executeQuery();

            return rs.next() ? rs.getString(1) : null;
        } catch (SQLException e) {
            throw ServiceException.FAILURE("unable to get blob digest for id " + itemId, e);
        } finally {
            DbPool.closeResults(rs);
            DbPool.closeStatement(stmt);
        }
    }

    public static void resolveSharedIndex(Mailbox mbox, PendingDelete info) throws ServiceException {
        if (info.sharedIndex == null || info.sharedIndex.isEmpty()) {
            return;
        }
        List<Integer> indexIDs = new ArrayList<Integer>(info.sharedIndex);

        DbConnection conn = mbox.getOperationConnection();
        PreparedStatement stmt = null;
        ResultSet rs = null;
        try {
            for (int i = 0; i < indexIDs.size(); i += Db.getINClauseBatchSize()) {
                int count = Math.min(Db.getINClauseBatchSize(), indexIDs.size() - i);
                stmt = conn.prepareStatement("SELECT index_id FROM " + getMailItemTableName(mbox) +
                            " WHERE " + IN_THIS_MAILBOX_AND + DbUtil.whereIn("index_id", count));
                int pos = 1;
                pos = setMailboxId(stmt, mbox, pos);
                for (int index = i; index < i + count; index++) {
                    stmt.setInt(pos++, indexIDs.get(index));
                }
                rs = stmt.executeQuery();
                while (rs.next()) {
                    info.sharedIndex.remove(rs.getInt(1));
                }
                rs.close(); rs = null;
                stmt.close(); stmt = null;
            }

            info.indexIds.addAll(info.sharedIndex);
            info.sharedIndex.clear();
        } catch (SQLException e) {
            throw ServiceException.FAILURE("resolving shared index entries", e);
        } finally {
            DbPool.closeResults(rs);
            DbPool.closeStatement(stmt);
        }
    }


    private static final String IMAP_FIELDS = "mi.id, mi.type, mi.imap_id, mi.unread, mi.flags, mi.tag_names";

    static final String IMAP_TYPES = "(" +
        MailItem.Type.MESSAGE.toByte() + "," +
        MailItem.Type.CHAT.toByte() + ',' +
        MailItem.Type.CONTACT.toByte() + ")";

    public static List<ImapMessage> loadImapFolder(Folder folder) throws ServiceException {
        Mailbox mbox = folder.getMailbox();
        List<ImapMessage> result = new ArrayList<ImapMessage>();

        DbConnection conn = mbox.getOperationConnection();
        PreparedStatement stmt = null;
        ResultSet rs = null;
        try {
            stmt = conn.prepareStatement("SELECT " + IMAP_FIELDS +
                        " FROM " + getMailItemTableName(folder.getMailbox(), " mi") +
                        " WHERE " + IN_THIS_MAILBOX_AND + "folder_id = ? AND type IN " + IMAP_TYPES);
            if (folder.getSize() > RESULTS_STREAMING_MIN_ROWS) {
                Db.getInstance().enableStreaming(stmt);
            }
            int pos = 1;
            pos = setMailboxId(stmt, mbox, pos);
            stmt.setInt(pos++, folder.getId());
            rs = stmt.executeQuery();

            while (rs.next()) {
                int flags = rs.getBoolean(4) ? Flag.BITMASK_UNREAD | rs.getInt(5) : rs.getInt(5);
                result.add(new ImapMessage(rs.getInt(1), MailItem.Type.of(rs.getByte(2)), rs.getInt(3), flags, DbTag.deserializeTags(rs.getString(6))));
            }
            return result;
        } catch (SQLException e) {
            throw ServiceException.FAILURE("loading IMAP folder data: " + folder.getPath(), e);
        } finally {
            DbPool.closeResults(rs);
            DbPool.closeStatement(stmt);
        }
    }

    public static int countImapRecent(Folder folder, int uidCutoff) throws ServiceException {
        Mailbox mbox = folder.getMailbox();

        DbConnection conn = mbox.getOperationConnection();
        PreparedStatement stmt = null;
        ResultSet rs = null;
        try {
            stmt = conn.prepareStatement("SELECT COUNT(*) FROM " + getMailItemTableName(folder.getMailbox()) +
                        " WHERE " + IN_THIS_MAILBOX_AND + "folder_id = ? AND type IN " + IMAP_TYPES +
                        " AND (imap_id IS NULL OR imap_id = 0 OR imap_id > ?)");
            int pos = 1;
            pos = setMailboxId(stmt, mbox, pos);
            stmt.setInt(pos++, folder.getId());
            stmt.setInt(pos++, uidCutoff);
            rs = stmt.executeQuery();

            return (rs.next() ? rs.getInt(1) : 0);
        } catch (SQLException e) {
            throw ServiceException.FAILURE("counting IMAP \\Recent messages: " + folder.getPath(), e);
        } finally {
            DbPool.closeResults(rs);
            DbPool.closeStatement(stmt);
        }
    }

    public static List<Pop3Message> loadPop3Folder(Set<Folder> folders, Date popSince) throws ServiceException {
        assert !folders.isEmpty() : folders;
        Mailbox mbox = Iterables.get(folders, 0).getMailbox();
        long popDate = popSince == null ? -1 : Math.max(popSince.getTime(), -1);
        List<Pop3Message> result = new ArrayList<Pop3Message>();

        DbConnection conn = mbox.getOperationConnection();
        PreparedStatement stmt = null;
        ResultSet rs = null;
        try {
            String dateConstraint = popDate < 0 ? "" : " AND date > ?";
            stmt = conn.prepareStatement(
                    "SELECT mi.id, mi.size, mi.blob_digest FROM " + getMailItemTableName(mbox, " mi") +
                    " WHERE " + IN_THIS_MAILBOX_AND + DbUtil.whereIn("folder_id", folders.size()) +
                    " AND type = " + MailItem.Type.MESSAGE.toByte() + " AND " +
                    Db.getInstance().bitAND("flags", String.valueOf(Flag.BITMASK_DELETED | Flag.BITMASK_POPPED)) +
                    " = 0" + dateConstraint);
            if (getTotalFolderSize(folders) > RESULTS_STREAMING_MIN_ROWS) {
                //TODO: Because of POPPED flag, the folder size no longer represent the count.
                Db.getInstance().enableStreaming(stmt);
            }

            int pos = 1;
            pos = setMailboxId(stmt, mbox, pos);
            for (Folder folder : folders) {
                stmt.setInt(pos++, folder.getId());
            }
            if (popDate >= 0) {
                stmt.setLong(pos++, popDate);
            }
            rs = stmt.executeQuery();

            while (rs.next()) {
                result.add(new Pop3Message(rs.getInt(1), rs.getLong(2), rs.getString(3)));
            }
            return result;
        } catch (SQLException e) {
            throw ServiceException.FAILURE("loading POP3 folder data: " + folders, e);
        } finally {
            DbPool.closeResults(rs);
            DbPool.closeStatement(stmt);
        }
    }

    public static List<UnderlyingData> getRevisionInfo(MailItem item, boolean fromDumpster) throws ServiceException {
        Mailbox mbox = item.getMailbox();
        List<UnderlyingData> dlist = new ArrayList<UnderlyingData>();
        if (!item.isTagged(Flag.FlagInfo.VERSIONED)) {
            return dlist;
        }
        DbConnection conn = mbox.getOperationConnection();
        PreparedStatement stmt = null;
        ResultSet rs = null;
        try {
            stmt = conn.prepareStatement("SELECT " + REVISION_FIELDS + " FROM " + getRevisionTableName(mbox, fromDumpster) +
                        " WHERE " + IN_THIS_MAILBOX_AND + "item_id = ?" +
                        " ORDER BY version");
            int pos = 1;
            pos = setMailboxId(stmt, mbox, pos);
            stmt.setInt(pos++, item.getId());
            rs = stmt.executeQuery();

            while (rs.next()) {
                dlist.add(constructRevision(rs, item, fromDumpster));
            }
            return dlist;
        } catch (SQLException e) {
            throw ServiceException.FAILURE("getting old revisions for item: " + item.getId(), e);
        } finally {
            DbPool.closeResults(rs);
            DbPool.closeStatement(stmt);
        }
    }

    public static List<Integer> listByFolder(Folder folder, MailItem.Type type, boolean descending) throws ServiceException {
        Mailbox mbox = folder.getMailbox();
        boolean allTypes = type == MailItem.Type.UNKNOWN;
        List<Integer> result = new ArrayList<Integer>();

        DbConnection conn = mbox.getOperationConnection();
        PreparedStatement stmt = null;
        ResultSet rs = null;
        try {
            String typeConstraint = allTypes ? "" : "type = ? AND ";
            stmt = conn.prepareStatement("SELECT id FROM " + getMailItemTableName(folder) +
                        " WHERE " + IN_THIS_MAILBOX_AND + typeConstraint + "folder_id = ?" +
                        " ORDER BY date" + (descending ? " DESC" : ""));
            if (type == MailItem.Type.MESSAGE && folder.getSize() > RESULTS_STREAMING_MIN_ROWS) {
                Db.getInstance().enableStreaming(stmt);
            }
            int pos = 1;
            pos = setMailboxId(stmt, mbox, pos);
            if (!allTypes) {
                stmt.setByte(pos++, type.toByte());
            }
            stmt.setInt(pos++, folder.getId());
            rs = stmt.executeQuery();

            while (rs.next()) {
                result.add(rs.getInt(1));
            }
            return result;
        } catch (SQLException e) {
            throw ServiceException.FAILURE("fetching item list for folder " + folder.getId(), e);
        } finally {
            DbPool.closeResults(rs);
            DbPool.closeStatement(stmt);
        }
    }

    public static TypedIdList listByFolder(Folder folder, boolean descending) throws ServiceException {
        Mailbox mbox = folder.getMailbox();
        TypedIdList result = new TypedIdList();

        DbConnection conn = mbox.getOperationConnection();
        PreparedStatement stmt = null;
        ResultSet rs = null;
        try {
            stmt = conn.prepareStatement("SELECT id, type, uuid FROM " + getMailItemTableName(folder) +
                        " WHERE " + IN_THIS_MAILBOX_AND + "folder_id = ?" +
                        " ORDER BY date" + (descending ? " DESC" : ""));
            int pos = 1;
            pos = setMailboxId(stmt, mbox, pos);
            stmt.setInt(pos++, folder.getId());
            rs = stmt.executeQuery();

            while (rs.next()) {
                result.add(MailItem.Type.of(rs.getByte(2)), rs.getInt(1), rs.getString(3));
            }
            return result;
        } catch (SQLException e) {
            throw ServiceException.FAILURE("fetching item list for folder " + folder.getId(), e);
        } finally {
            DbPool.closeResults(rs);
            DbPool.closeStatement(stmt);
        }
    }

    public static SpoolingCache<MailboxBlob.MailboxBlobInfo> getAllBlobs(DbConnection conn, int groupId, int volumeId,
            long lastSyncDate, long currentSyncDate) throws ServiceException {
        SpoolingCache<MailboxBlob.MailboxBlobInfo> blobs = new SpoolingCache<MailboxBlob.MailboxBlobInfo>(5000);
        PreparedStatement stmt = null;
        try {
            boolean[] dumpsterOrNot = new boolean[] { false, true };
            for (boolean fromDumpster : dumpsterOrNot) {
                String query = "SELECT " + (DebugConfig.disableMailboxGroups ? groupId : "mailbox_id") + ", id, mod_content," +
                " locator, blob_digest FROM " + getMailItemTableName(groupId, fromDumpster) + " WHERE blob_digest IS NOT NULL " +
                (currentSyncDate > 0 ? " AND ((date >= ? AND date < ?) OR (change_date >= ? AND change_date < ?))" : "") +
                (volumeId > -1 ? " AND locator = ?" : "");
                stmt = conn.prepareStatement(query);
                getAllBlobs(stmt, volumeId, lastSyncDate, currentSyncDate, blobs);

                query = "SELECT " + (DebugConfig.disableMailboxGroups ? groupId : "mailbox_id") + ", item_id, mod_content," +
                " locator, blob_digest FROM " + getRevisionTableName(groupId, fromDumpster) + " WHERE blob_digest IS NOT NULL " +
                (currentSyncDate > 0 ? " AND ((date >= ? AND date < ?) OR (change_date >= ? AND change_date < ?))" : "") +
                (volumeId > -1 ? " AND locator = ?" : "");
                stmt = conn.prepareStatement(query);
                getAllBlobs(stmt, volumeId, lastSyncDate, currentSyncDate, blobs);
            }
            ZimbraLog.mailbox.info("got blob list for group %d volume %d (%d blobs)", groupId, volumeId, blobs.size());
            return blobs;
        } catch (SQLException e) {
            throw ServiceException.FAILURE("fetching blob list for group " + groupId, e);
        } catch (IOException e) {
            throw ServiceException.FAILURE("fetching blob list for group " + groupId, e);
        } finally {
            DbPool.closeStatement(stmt);
        }
    }

    /**
     * Get the list of blobs related to this mailbox. This must be called inside the mailbox transaction.
     * @param mbox
     * @return all the blobs related to this mailbox
     * @throws ServiceException
     */
    public static SpoolingCache<MailboxBlob.MailboxBlobInfo> getAllBlobs(Mailbox mbox) throws ServiceException {
        DbConnection conn = mbox.getOperationConnection();
        return getAllBlobs(conn, mbox);
    }

    public static SpoolingCache<MailboxBlob.MailboxBlobInfo> getAllBlobs(DbConnection conn, Mailbox mbox) throws ServiceException {
        SpoolingCache<MailboxBlob.MailboxBlobInfo> blobs = new SpoolingCache<MailboxBlob.MailboxBlobInfo>(5000);

        PreparedStatement stmt = null;
        try {
            stmt = conn.prepareStatement("SELECT id, mod_content, locator, blob_digest FROM " + getMailItemTableName(mbox) +
                    " WHERE " + IN_THIS_MAILBOX_AND + "blob_digest IS NOT NULL AND locator IS NOT NULL");
            getAllBlobs(stmt, mbox.getAccountId(), mbox.getId(), blobs);
            stmt.close();
            stmt = null;

            stmt = conn.prepareStatement("SELECT id, mod_content, locator, blob_digest FROM " + getMailItemTableName(mbox, true) +
                    " WHERE " + IN_THIS_MAILBOX_AND + "blob_digest IS NOT NULL AND locator IS NOT NULL");
            getAllBlobs(stmt, mbox.getAccountId(), mbox.getId(), blobs);
            stmt.close();
            stmt = null;

            stmt = conn.prepareStatement("SELECT item_id, mod_content, locator, blob_digest FROM " + getRevisionTableName(mbox) +
                    " WHERE " + IN_THIS_MAILBOX_AND + "blob_digest IS NOT NULL AND locator IS NOT NULL");
            getAllBlobs(stmt, mbox.getAccountId(), mbox.getId(), blobs);
            stmt.close();
            stmt = null;

            stmt = conn.prepareStatement("SELECT item_id, mod_content, locator, blob_digest FROM " + getRevisionTableName(mbox, true) +
                    " WHERE " + IN_THIS_MAILBOX_AND + "blob_digest IS NOT NULL AND locator IS NOT NULL");
            getAllBlobs(stmt, mbox.getAccountId(), mbox.getId(), blobs);

            ZimbraLog.mailbox.info("got blob list for mailbox %d (%d blobs)", mbox.getId(), blobs.size());

            return blobs;
        } catch (SQLException e) {
            throw ServiceException.FAILURE("fetching blob list for mailbox " + mbox.getId(), e);
        } catch (IOException e) {
            throw ServiceException.FAILURE("fetching blob list for mailbox " + mbox.getId(), e);
        } finally {
            DbPool.closeStatement(stmt);
        }
    }

    private static void getAllBlobs(PreparedStatement stmt, int volumeId, long lastSyncDate, long currentSyncDate,
            SpoolingCache<MailboxBlob.MailboxBlobInfo> blobs) throws ServiceException, SQLException, IOException {
        ResultSet rs = null;
        try {
            int pos = 1;
            if (currentSyncDate > 0) {
                stmt.setLong(pos++, lastSyncDate);
                stmt.setLong(pos++, currentSyncDate);
                stmt.setLong(pos++, lastSyncDate);
                stmt.setLong(pos++, currentSyncDate);
            }
            if (volumeId > -1) {
                stmt.setInt(pos++, volumeId);
            }
            rs = stmt.executeQuery();
            while (rs.next()) {
                blobs.add(new MailboxBlob.MailboxBlobInfo(null, rs.getInt(1), rs.getInt(2), rs.getInt(3), rs.getString(4), rs.getString(5)));
            }
            stmt.close();
        } finally {
            DbPool.closeResults(rs);
        }
    }

    private static void getAllBlobs(PreparedStatement stmt, String accountId, int mboxId, SpoolingCache<MailboxBlob.MailboxBlobInfo> blobs)
    throws SQLException, IOException, ServiceException {
        ResultSet rs = null;
        try {
            int pos = 1;
            pos = setMailboxId(stmt, mboxId, pos);
            rs = stmt.executeQuery();

            while (rs.next()) {
                blobs.add(new MailboxBlob.MailboxBlobInfo(accountId, mboxId, rs.getInt(1), rs.getInt(2), rs.getString(3), rs.getString(4)));
            }
        } finally {
            DbPool.closeResults(rs);
        }
    }

    public static interface Callback<T> {
        public void call(T value);
    }

    public static void visitAllBlobDigests(Mailbox mbox, Callback<String> callback) throws ServiceException {
        DbConnection conn = mbox.getOperationConnection();
        PreparedStatement stmt = null;
        try {
            stmt = conn.prepareStatement("SELECT blob_digest FROM " + getMailItemTableName(mbox) +
                    " WHERE " + IN_THIS_MAILBOX_AND + "blob_digest IS NOT NULL");
            visitAllBlobDigests(stmt, mbox, callback);

            stmt = conn.prepareStatement("SELECT blob_digest FROM " + getMailItemTableName(mbox, true) +
                    " WHERE " + IN_THIS_MAILBOX_AND + "blob_digest IS NOT NULL");
            visitAllBlobDigests(stmt, mbox, callback);

            stmt = conn.prepareStatement("SELECT blob_digest FROM " + getRevisionTableName(mbox) +
                    " WHERE " + IN_THIS_MAILBOX_AND + "blob_digest IS NOT NULL");
            visitAllBlobDigests(stmt, mbox, callback);

            stmt = conn.prepareStatement("SELECT blob_digest FROM " + getRevisionTableName(mbox, true) +
                    " WHERE " + IN_THIS_MAILBOX_AND + "blob_digest IS NOT NULL");
            visitAllBlobDigests(stmt, mbox, callback);
        } catch (SQLException e) {
            throw ServiceException.FAILURE("visiting blob digests list for mailbox " + mbox.getId(), e);
        } finally {
            DbPool.closeStatement(stmt);
        }
    }

    private static void visitAllBlobDigests(PreparedStatement stmt, Mailbox mbox, Callback<String> callback)
    throws SQLException, ServiceException {
        ResultSet rs = null;
        try {
            int pos = 1;
            pos = setMailboxId(stmt, mbox, pos);
            rs = stmt.executeQuery();

            while (rs.next()) {
                callback.call(rs.getString(1));
            }
        } finally {
            DbPool.closeResults(rs);
            stmt.close();
        }
    }

    // these columns are specified by DB_FIELDS, below
    public static final int CI_ID          = 1;
    public static final int CI_TYPE        = 2;
    public static final int CI_PARENT_ID   = 3;
    public static final int CI_FOLDER_ID   = 4;
    public static final int CI_PREV_FOLDERS= 5;
    public static final int CI_INDEX_ID    = 6;
    public static final int CI_IMAP_ID     = 7;
    public static final int CI_DATE        = 8;
    public static final int CI_SIZE        = 9;
    public static final int CI_LOCATOR     = 10;
    public static final int CI_BLOB_DIGEST = 11;
    public static final int CI_UNREAD      = 12;
    public static final int CI_FLAGS       = 13;
    public static final int CI_TAGS        = 14;
    public static final int CI_SUBJECT     = 15;
    public static final int CI_NAME        = 16;
    public static final int CI_METADATA    = 17;
    public static final int CI_MODIFIED    = 18;
    public static final int CI_MODIFY_DATE = 19;
    public static final int CI_SAVED       = 20;
    public static final int CI_UUID        = 21;

    static final String DB_FIELDS = "mi.id, mi.type, mi.parent_id, mi.folder_id, mi.prev_folders, mi.index_id," +
        "mi.imap_id, mi.date, mi.size, mi.locator, mi.blob_digest, mi.unread, mi.flags, mi.tag_names, mi.subject," +
        "mi.name, mi.metadata, mi.mod_metadata, mi.change_date, mi.mod_content, mi.uuid";

    static UnderlyingData constructItem(ResultSet rs) throws SQLException, ServiceException {
        return constructItem(rs, 0, false);
    }

    private static UnderlyingData constructItem(ResultSet rs, boolean fromDumpster) throws SQLException, ServiceException {
        return constructItem(rs, 0, fromDumpster);
    }

    static UnderlyingData constructItem(ResultSet rs, int offset) throws SQLException, ServiceException {
        return constructItem(rs, offset, false);
    }

    static UnderlyingData constructItem(ResultSet rs, int offset, boolean fromDumpster) throws SQLException, ServiceException {
        UnderlyingData data = new UnderlyingData();
        data.id = rs.getInt(CI_ID + offset);
        data.type = rs.getByte(CI_TYPE + offset);
        data.parentId = rs.getInt(CI_PARENT_ID + offset);
        data.folderId = rs.getInt(CI_FOLDER_ID + offset);
        data.setPrevFolders(rs.getString(CI_PREV_FOLDERS + offset));
        data.indexId = rs.getInt(CI_INDEX_ID + offset);
        if (rs.wasNull()) {
            data.indexId = MailItem.IndexStatus.NO.id();
        }
        data.imapId = rs.getInt(CI_IMAP_ID + offset);
        if (rs.wasNull()) {
            data.imapId = -1;
        }
        data.date = rs.getLong(CI_DATE + offset);
        data.size = rs.getLong(CI_SIZE + offset);
        data.locator = rs.getString(CI_LOCATOR + offset);
        data.setBlobDigest(rs.getString(CI_BLOB_DIGEST + offset));
        data.unreadCount = rs.getInt(CI_UNREAD + offset);
        int flags = rs.getInt(CI_FLAGS + offset);
        if (!fromDumpster) {
            data.setFlags(flags);
        } else {
            data.setFlags(flags | Flag.BITMASK_UNCACHED | Flag.BITMASK_IN_DUMPSTER);
        }
        data.setTags(new Tag.NormalizedTags(DbTag.deserializeTags(rs.getString(CI_TAGS + offset))));
        data.setSubject(rs.getString(CI_SUBJECT + offset));
        data.name = rs.getString(CI_NAME + offset);
        data.metadata = decodeMetadata(rs.getString(CI_METADATA + offset));
        data.modMetadata = rs.getInt(CI_MODIFIED + offset);
        data.modContent = rs.getInt(CI_SAVED + offset);
        data.dateChanged = rs.getLong(CI_MODIFY_DATE + offset);
        // make sure to handle NULL column values
        if (data.parentId == 0) {
            data.parentId = -1;
        }
        if (data.dateChanged == 0) {
            data.dateChanged = -1;
        }
        data.uuid = rs.getString(CI_UUID + offset);
        return data;
    }

    private static final String REVISION_FIELDS = "date, size, locator, blob_digest, name, " +
                                                  "metadata, mod_metadata, change_date, mod_content";

    private static UnderlyingData constructRevision(ResultSet rs, MailItem item, boolean fromDumpster) throws SQLException, ServiceException {
        UnderlyingData data = new UnderlyingData();
        data.id          = item.getId();
        data.type        = item.getType().toByte();
        data.parentId    = item.getParentId();
        data.folderId    = item.getFolderId();
        data.indexId = MailItem.IndexStatus.NO.id();
        data.imapId      = -1;
        data.date        = rs.getLong(1);
        data.size        = rs.getLong(2);
        data.locator    = rs.getString(3);
        data.setBlobDigest(rs.getString(4));
        data.unreadCount = item.getUnreadCount();
        if (!fromDumpster) {
            data.setFlags(item.getInternalFlagBitmask() | Flag.BITMASK_UNCACHED);
        } else {
            data.setFlags(item.getInternalFlagBitmask() | Flag.BITMASK_UNCACHED | Flag.BITMASK_IN_DUMPSTER);
        }
        data.setTags(new Tag.NormalizedTags(item.getTags()));
        data.setSubject(item.getSubject());
        data.name        = rs.getString(5);
        data.metadata    = decodeMetadata(rs.getString(6));
        data.modMetadata = rs.getInt(7);
        data.dateChanged = rs.getLong(8);
        data.modContent  = rs.getInt(9);
        // make sure to handle NULL column values
        if (data.parentId <= 0) {
            data.parentId = -1;
        }
        if (data.dateChanged == 0) {
            data.dateChanged = -1;
        }
        data.uuid = item.getUuid();
        return data;
    }

    //////////////////////////////////////
    // CALENDAR STUFF BELOW HERE!
    //////////////////////////////////////

    public static UnderlyingData getCalendarItem(Mailbox mbox, String uid) throws ServiceException {
        DbConnection conn = mbox.getOperationConnection();
        PreparedStatement stmt = null;
        ResultSet rs = null;
        try {
            stmt = conn.prepareStatement("SELECT " + DB_FIELDS +
                    " FROM " + getCalendarItemTableName(mbox, "ci") + ", " + getMailItemTableName(mbox, "mi") +
                    " WHERE ci.uid = ? AND mi.id = ci.item_id AND mi.type IN " + CALENDAR_TYPES +
                    (DebugConfig.disableMailboxGroups ? "" : " AND ci.mailbox_id = ? AND mi.mailbox_id = ci.mailbox_id"));

            int pos = 1;
            stmt.setString(pos++, uid);
            pos = setMailboxId(stmt, mbox, pos);
            rs = stmt.executeQuery();

            if (rs.next()) {
                return constructItem(rs);
            }
            return null;
        } catch (SQLException e) {
            throw ServiceException.FAILURE("fetching calendar items for mailbox " + mbox.getId(), e);
        } finally {
            DbPool.closeResults(rs);
            DbPool.closeStatement(stmt);
        }
    }

    /**
     * Return all of the Invite records within the range start&lt;=Invites&lt;end.  IE "Give me all the
     * invites between 7:00 and 9:00" will return you everything from 7:00 to 8:59:59.99
     * @param start     start time of range, in milliseconds. {@code -1} means to leave the start time unconstrained.
     * @param end       end time of range, in milliseconds. {@code -1} means to leave the end time unconstrained.
     * @param folderId
     * @return list of invites
     */
    public static List<UnderlyingData> getCalendarItems(Mailbox mbox, MailItem.Type type, long start, long end,
            int folderId, int[] excludeFolderIds) throws ServiceException {
        DbConnection conn = mbox.getOperationConnection();
        PreparedStatement stmt = null;
        ResultSet rs = null;
        try {
            stmt = calendarItemStatement(conn, DB_FIELDS, mbox, type, start, end, folderId, excludeFolderIds);
            rs = stmt.executeQuery();

            List<UnderlyingData> result = new ArrayList<UnderlyingData>();
            while (rs.next()) {
                result.add(constructItem(rs));
            }
            return result;
        } catch (SQLException e) {
            throw ServiceException.FAILURE("fetching calendar items for mailbox " + mbox.getId(), e);
        } finally {
            DbPool.closeResults(rs);
            DbPool.closeStatement(stmt);
        }
    }

    public static List<UnderlyingData> getCalendarItems(Mailbox mbox, List<String> uids) throws ServiceException {
        DbConnection conn = mbox.getOperationConnection();
        PreparedStatement stmt = null;
        ResultSet rs = null;
        List<UnderlyingData> result = new ArrayList<UnderlyingData>();
        try {
            for (int i = 0; i < uids.size(); i += Db.getINClauseBatchSize()) {
                int count = Math.min(Db.getINClauseBatchSize(), uids.size() - i);
                stmt = conn.prepareStatement("SELECT " + DB_FIELDS +
                        " FROM " + getCalendarItemTableName(mbox, "ci") + ", " + getMailItemTableName(mbox, "mi") +
                        " WHERE mi.id = ci.item_id AND mi.type IN " + CALENDAR_TYPES +
                        (DebugConfig.disableMailboxGroups ? "" : " AND ci.mailbox_id = ? AND mi.mailbox_id = ci.mailbox_id") +
                        " AND " + DbUtil.whereIn("ci.uid", count));
                int pos = 1;
                pos = setMailboxId(stmt, mbox, pos);
                for (int index = i; index < i + count; index++) {
                    stmt.setString(pos++, uids.get(index));
                }
                rs = stmt.executeQuery();
                while (rs.next()) {
                    result.add(constructItem(rs));
                }
                stmt.close();
                stmt = null;
            }
            return result;
        } catch (SQLException e) {
            throw ServiceException.FAILURE("fetching calendar items for mailbox " + mbox.getId(), e);
        } finally {
            DbPool.closeResults(rs);
            DbPool.closeStatement(stmt);
        }
    }

    /**
     * @param start     start time of range, in milliseconds. {@code -1} means to leave the start time unconstrained.
     * @param end       end time of range, in milliseconds. {@code -1} means to leave the end time unconstrained.
     */
    public static TypedIdList listCalendarItems(Mailbox mbox, MailItem.Type type, long start, long end, int folderId,
            int[] excludeFolderIds) throws ServiceException {
        DbConnection conn = mbox.getOperationConnection();
        PreparedStatement stmt = null;
        ResultSet rs = null;
        try {
            stmt = calendarItemStatement(conn, "mi.id, mi.type, mi.uuid", mbox, type, start, end, folderId, excludeFolderIds);
            rs = stmt.executeQuery();

            TypedIdList result = new TypedIdList();
            while (rs.next()) {
                result.add(MailItem.Type.of(rs.getByte(2)), rs.getInt(1), rs.getString(3));
            }
            return result;
        } catch (SQLException e) {
            throw ServiceException.FAILURE("listing calendar items for mailbox " + mbox.getId(), e);
        } finally {
            DbPool.closeResults(rs);
            DbPool.closeStatement(stmt);
        }
    }

    /**
     * @param start     start time of range, in milliseconds. {@code -1} means to leave the start time unconstrained.
     * @param end       end time of range, in milliseconds. {@code -1} means to leave the end time unconstrained.
     */
    private static PreparedStatement calendarItemStatement(DbConnection conn, String fields,
            Mailbox mbox, MailItem.Type type, long start, long end, int folderId, int[] excludeFolderIds)
            throws SQLException {
        boolean folderSpecified = folderId != Mailbox.ID_AUTO_INCREMENT;

        // Note - Negative times are valid.  However, treat -1 as meaning "unconstrained"
        // Want appointments that start before the end time
        String endConstraint = (end != -1) ? " AND ci.start_time < ?" : "";
        // Want appointments that end after the start time
        String startConstraint = (start != -1) ? " AND ci.end_time > ?" : "";
        String typeConstraint = type == MailItem.Type.UNKNOWN ? "type IN " + CALENDAR_TYPES : typeIn(type);

        String excludeFolderPart = "";
        if (excludeFolderIds != null && excludeFolderIds.length > 0) {
            excludeFolderPart = " AND " + DbUtil.whereNotIn("folder_id", excludeFolderIds.length);
        }

        PreparedStatement stmt = conn.prepareStatement("SELECT " + fields +
                " FROM " + getCalendarItemTableName(mbox, "ci") + ", " + getMailItemTableName(mbox, "mi") +
                " WHERE mi.id = ci.item_id" + endConstraint + startConstraint + " AND mi." + typeConstraint +
                (DebugConfig.disableMailboxGroups? "" : " AND ci.mailbox_id = ? AND mi.mailbox_id = ci.mailbox_id") +
                (folderSpecified ? " AND folder_id = ?" : "") + excludeFolderPart);

        int pos = 1;
        if (!endConstraint.isEmpty()) {
            stmt.setTimestamp(pos++, new Timestamp(end));
        }
        if (!startConstraint.isEmpty()) {
            stmt.setTimestamp(pos++, new Timestamp(start));
        }
        pos = setMailboxId(stmt, mbox, pos);
        if (folderSpecified) {
            stmt.setInt(pos++, folderId);
        }
        if (excludeFolderIds != null) {
            for (int id : excludeFolderIds) {
                stmt.setInt(pos++, id);
            }
        }

        return stmt;
    }

    public static void addToCalendarItemTable(CalendarItem calItem) throws ServiceException {
        Mailbox mbox = calItem.getMailbox();

        long start = calItem.getStartTime();
        long end = calItem.getEndTime();
        Timestamp startTs = new Timestamp(start);
        Timestamp endTs = getEnd(start, end);

        DbConnection conn = mbox.getOperationConnection();
        PreparedStatement stmt = null;
        try {
            String mailbox_id = DebugConfig.disableMailboxGroups ? "" : "mailbox_id, ";
            stmt = conn.prepareStatement("INSERT INTO " + getCalendarItemTableName(mbox) +
                    " (" + mailbox_id + "uid, item_id, start_time, end_time)" +
                    " VALUES (" + (DebugConfig.disableMailboxGroups ? "" : "?, ") + "?, ?, ?, ?)");
            int pos = 1;
            pos = setMailboxId(stmt, mbox, pos);
            stmt.setString(pos++, calItem.getUid());
            stmt.setInt(pos++, calItem.getId());
            stmt.setTimestamp(pos++, startTs);
            stmt.setTimestamp(pos++, endTs);
            stmt.executeUpdate();
        } catch (SQLException e) {
            throw ServiceException.FAILURE("writing invite to calendar item table: UID=" + calItem.getUid(), e);
        } finally {
            DbPool.closeStatement(stmt);
        }
    }

    private static long MAX_DATE = new GregorianCalendar(9999, 1, 1).getTimeInMillis();

    /**
     * Return the {@link Timestamp} to be associated with {@code end} Value used to be: new Timestamp(end <= 0 ? MAX_DATE : end); This means you
     * couldn't have an end date before 1970. This treatment was introduced without explanation in change 7809. Other changes at that time
     * Recurrence.java had these lines added in the same change which MAY be related? // get the last time (-1 means forever) for which the rule has
     * instances public ParsedDateTime getEndTime() throws ServiceException; Code now loosens the restrictions so that most likely situations where
     * "end" had a special value which should be translated to MAX_DATE will be covered just in case, whilst allowing likely real world real end dates
     * to remain uncorrupted.
     */
    private static Timestamp getEnd(long start, long end) {
        if (end <= 0) {
            if ((end == 0) || (end == -1) || (end < start) || (end > start + Constants.MILLIS_PER_DAY * 366)) {
                end = MAX_DATE;
            }
        }
        return new Timestamp(end);
    }


    public static void updateInCalendarItemTable(CalendarItem calItem) throws ServiceException {
        Mailbox mbox = calItem.getMailbox();
        long start = calItem.getStartTime();
        long end = calItem.getEndTime();
        Timestamp startTs = new Timestamp(start);
        Timestamp endTs = getEnd(start, end);

        DbConnection conn = mbox.getOperationConnection();
        PreparedStatement stmt = null;
        try {
            String command = Db.supports(Db.Capability.REPLACE_INTO) ? "REPLACE" : "INSERT";
            String mailbox_id = DebugConfig.disableMailboxGroups ? "" : "mailbox_id, ";
            stmt = conn.prepareStatement(command + " INTO " + getCalendarItemTableName(mbox) +
                    " (" + mailbox_id + "uid, item_id, start_time, end_time)" +
                    " VALUES (" + MAILBOX_ID_VALUE + "?, ?, ?, ?)");
            int pos = 1;
            pos = setMailboxId(stmt, mbox, pos);
            stmt.setString(pos++, calItem.getUid());
            stmt.setInt(pos++, calItem.getId());
            stmt.setTimestamp(pos++, startTs);
            stmt.setTimestamp(pos++, endTs);
            stmt.executeUpdate();
        } catch (SQLException e) {
            if (Db.errorMatches(e, Db.Error.DUPLICATE_ROW)) {
                try {
                    DbPool.closeStatement(stmt);

                    stmt = conn.prepareStatement("UPDATE " + getCalendarItemTableName(mbox) +
                            " SET item_id = ?, start_time = ?, end_time = ? WHERE " + IN_THIS_MAILBOX_AND + "uid = ?");
                    int pos = 1;
                    stmt.setInt(pos++, calItem.getId());
                    stmt.setTimestamp(pos++, startTs);
                    stmt.setTimestamp(pos++, endTs);
                    pos = setMailboxId(stmt, mbox, pos);
                    stmt.setString(pos++, calItem.getUid());
                    stmt.executeUpdate();
                } catch (SQLException nested) {
                    throw ServiceException.FAILURE("updating data in calendar item table " + calItem.getUid(), nested);
                }
            } else {
                throw ServiceException.FAILURE("writing invite to calendar item table " + calItem.getUid(), e);
            }
        } finally {
            DbPool.closeStatement(stmt);
        }
    }

    /**
     * @param start start time of range, in milliseconds. {@code -1} means to leave the start time unconstrained.
     * @param end end time of range, in milliseconds. {@code -1} means to leave the end time unconstrained.
     */
    public static List<CalendarItem.CalendarMetadata> getCalendarItemMetadata(Folder folder, long start, long end)
            throws ServiceException {
        Mailbox mbox = folder.getMailbox();

        ArrayList<CalendarItem.CalendarMetadata> result = new ArrayList<CalendarItem.CalendarMetadata>();

        DbConnection conn = mbox.getOperationConnection();
        PreparedStatement stmt = null;
        ResultSet rs = null;
        try {
            // Note - Negative times are valid.  However, treat -1 as meaning "unconstrained"
            // Want appointments that end after the start time
            String startConstraint = (start != -1) ? " AND ci.end_time > ?" : "";
            // Want appointments that start before the end time
            String endConstraint = (end != -1) ? " AND ci.start_time < ?" : "";
            String folderConstraint = " AND mi.folder_id = ?";
            stmt = conn.prepareStatement(
                    "SELECT mi.mailbox_id, mi.id, ci.uid, mi.mod_metadata, mi.mod_content, ci.start_time, ci.end_time" +
                            " FROM " + getMailItemTableName(mbox, "mi") + ", " + getCalendarItemTableName(mbox, "ci") +
                            " WHERE mi.mailbox_id = ci.mailbox_id AND mi.id = ci.item_id" +
                            (DebugConfig.disableMailboxGroups ? "" : " AND mi.mailbox_id = ? ") +
                            startConstraint + endConstraint + folderConstraint);
            int pos = 1;
            pos = setMailboxId(stmt, mbox, pos);
            if (!startConstraint.isEmpty()) {
                stmt.setTimestamp(pos++, new Timestamp(start));
            }
            if (!endConstraint.isEmpty()) {
                stmt.setTimestamp(pos++, new Timestamp(end));
            }
            stmt.setInt(pos++, folder.getId());
            rs = stmt.executeQuery();
            while (rs.next()) {
                result.add(new CalendarItem.CalendarMetadata(
                        rs.getInt(1),
                        rs.getInt(2),
                        rs.getString(3),
                        rs.getInt(4),
                        rs.getInt(5),
                        rs.getTimestamp(6).getTime(),
                        rs.getTimestamp(7).getTime()));
            }
        } catch (SQLException e) {
            throw ServiceException.FAILURE("fetching CalendarItem Metadata for mbox " + mbox.getId(), e);
        } finally {
            DbPool.closeResults(rs);
            DbPool.closeStatement(stmt);
        }
        return result;
    }

    public static class QueryParams {
        private final SortedSet<Integer> folderIds = new TreeSet<Integer>();
        private Long dateBefore;
        private Long dateAfter;
        private Long changeDateBefore;
        private Long changeDateAfter;
        private Integer modifiedSequenceBefore;
        private Integer rowLimit;
        private Integer offset;
        private FlagInfo flagToExclude;
        private final Set<MailItem.Type> includedTypes = EnumSet.noneOf(MailItem.Type.class);
        private final Set<MailItem.Type> excludedTypes = EnumSet.noneOf(MailItem.Type.class);
        private final List<String> orderBy = new ArrayList<String>();

        public SortedSet<Integer> getFolderIds() {
            return Collections.unmodifiableSortedSet(folderIds);
        }

        public QueryParams setFolderIds(Collection<Integer> ids) {
            folderIds.clear();
            if (ids != null) {
                folderIds.addAll(ids);
            }
            return this;
        }

        public Set<MailItem.Type> getIncludedTypes() {
            return Collections.unmodifiableSet(includedTypes);
        }

        public QueryParams setIncludedTypes(Collection<MailItem.Type> types) {
            includedTypes.clear();
            includedTypes.addAll(types);
            return this;
        }

        public Set<MailItem.Type> getExcludedTypes() {
            return Collections.unmodifiableSet(excludedTypes);
        }

        public QueryParams setExcludedTypes(Collection<MailItem.Type> types) {
            excludedTypes.clear();
            excludedTypes.addAll(types);
            return this;
        }

        public QueryParams setOrderBy(List<String> orders) {
            orderBy.clear();
            orderBy.addAll(orders);
            return this;
        }

        public Long getDateBefore() {
            return dateBefore;
        }

        public void setDateBefore(Long dateBefore) {
            this.dateBefore = dateBefore;
        }

        public Long getDateAfter() {
            return dateAfter;
        }

        public void setDateAfter(Long dateAfter) {
            this.dateAfter = dateAfter;
        }

        /**
         * @return the timestamp, in seconds
         */
        public Long getChangeDateBefore() { return changeDateBefore; }

        /**
         * @return the timestamp, in seconds
         */
        public Long getChangeDateAfter() { return changeDateAfter; }

        /**
         * Return items modified earlier than the given timestamp.
         * @param timestamp the timestamp, in seconds
         */
        public QueryParams setChangeDateBefore(Long timestamp) { changeDateBefore = timestamp; return this; }

        /**
         * Return items modified later than the given timestamp.
         * @param timestamp the timestamp, in seconds
         */
        public QueryParams setChangeDateAfter(Long timestamp) { changeDateAfter = timestamp; return this; }
        public Integer getModifiedSequenceBefore() { return modifiedSequenceBefore; }
        public QueryParams setModifiedSequenceBefore(Integer changeId) { modifiedSequenceBefore = changeId; return this; }

        public Integer getRowLimit() { return rowLimit; }
        public QueryParams setRowLimit(Integer rowLimit) { this.rowLimit = rowLimit; return this; }
        public Integer getOffset() { return offset; }
        public QueryParams setOffset(Integer offset) { this.offset = offset; return this; }

        public QueryParams setFlagToExclude(FlagInfo flag) {
            this.flagToExclude = flag;
            return this;
        }

        public String getWhereClause() {
            StringBuilder buf = new StringBuilder();
            if (!includedTypes.isEmpty()) {
                if (buf.length() > 0) {
                    buf.append(" AND ");
                }
                if (includedTypes.size() == 1) {
                    for (MailItem.Type type : includedTypes) {
                        buf.append("type = ").append(type.toByte());
                        break;
                    }
                } else {
                    buf.append("type IN (");
                    boolean first = true;
                    for (MailItem.Type type : includedTypes) {
                        if (first) {
                            first = false;
                        } else {
                            buf.append(", ");
                        }
                        buf.append(type.toByte());
                    }
                    buf.append(")");
                }
            }
            if (!excludedTypes.isEmpty()) {
                if (buf.length() > 0) {
                    buf.append(" AND ");
                }
                if (excludedTypes.size() == 1) {
                    for (MailItem.Type type : excludedTypes) {
                        buf.append("type != ").append(type.toByte());
                        break;
                    }
                } else {
                    buf.append("type NOT IN (");
                    boolean first = true;
                    for (MailItem.Type type : excludedTypes) {
                        if (first) {
                            first = false;
                        } else {
                            buf.append(", ");
                        }
                        buf.append(type.toByte());
                    }
                    buf.append(")");
                }
            }
            if (!folderIds.isEmpty()) {
                if (buf.length() > 0) {
                    buf.append(" AND ");
                }
                if (folderIds.size() == 1) {
                    buf.append("folder_id = ").append(folderIds.first());
                } else {
                    buf.append("folder_id IN (");
                    boolean first = true;
                    for (Integer fid : folderIds) {
                        if (first) {
                            first = false;
                        } else {
                            buf.append(", ");
                        }
                        buf.append(fid);
                    }
                    buf.append(")");
                }
            }
            if (dateBefore != null) {
                if (buf.length() > 0) {
                    buf.append(" AND ");
                }
                buf.append("date < ").append(dateBefore);
            }
            if (dateAfter != null) {
                if (buf.length() > 0) {
                    buf.append(" AND ");
                }
                buf.append("date > ").append(dateAfter);
            }
            if (changeDateBefore != null) {
                if (buf.length() > 0) {
                    buf.append(" AND ");
                }
                buf.append("change_date < ").append(changeDateBefore);
            }
            if (changeDateAfter != null) {
                if (buf.length() > 0) {
                    buf.append(" AND ");
                }
                buf.append("change_date > ").append(changeDateAfter);
            }
            if (modifiedSequenceBefore != null) {
                if (buf.length() > 0) {
                    buf.append(" AND ");
                }
                buf.append("mod_metadata < ").append(modifiedSequenceBefore);
            }
            if (flagToExclude != null) {
                if (buf.length() > 0) {
                    buf.append(" AND ");
                }
                buf.append(Db.getInstance().bitAND("flags", String.valueOf(flagToExclude.toBitmask())))
                   .append(" != ").append(String.valueOf(flagToExclude.toBitmask()));
            }
            return buf.toString();
        }

        public String getOrderBy() {
            StringBuilder buf = new StringBuilder();
            if (!orderBy.isEmpty()) {
                buf.append(" ORDER BY");
                for (String order : orderBy) {
                    buf.append(" ").append(order);
                }
            }
            return buf.toString();
        }

        public String getLimitClause() {
            if (rowLimit != null && Db.supports(Db.Capability.LIMIT_CLAUSE)) {
                if (offset != null) {
                    return Db.getInstance().limit(offset, rowLimit);
                } else {
                    return Db.getInstance().limit(rowLimit);
                }
            }
            return "";
        }

        @Override
        public String toString() {
            return getWhereClause() + " " + getOrderBy() + " " + getLimitClause();
        }
    }

    /**
     * Returns the ids of items that match the given query parameters.
     *
     * @return the matching ids, or an empty <tt>Set</tt>
     */
    public static Set<Integer> getIds(Mailbox mbox, DbConnection conn, QueryParams params, boolean fromDumpster)
            throws ServiceException {
        PreparedStatement stmt = null;
        ResultSet rs = null;
        Set<Integer> ids = new HashSet<Integer>();

        try {
            // Prepare the statement based on query parameters.
            StringBuilder buf = new StringBuilder();
            buf.append("SELECT id FROM " + getMailItemTableName(mbox, fromDumpster) + " WHERE " + IN_THIS_MAILBOX_AND);
            String whereClause = params.getWhereClause();
            if (!StringUtil.isNullOrEmpty(whereClause)) {
                buf.append(whereClause);
            } else {
                buf.append("1 = 1");
            }
            String limitClause = params.getLimitClause();
            if (!StringUtil.isNullOrEmpty(limitClause)) {
                buf.append(" ").append(limitClause);
            }
            stmt = conn.prepareStatement(buf.toString());

            // Bind values, execute query, return results.
            int pos = 1;
            pos = setMailboxId(stmt, mbox, pos);

            rs = stmt.executeQuery();

            while (rs.next()) {
                ids.add(rs.getInt(1));
            }
            return ids;
        } catch (SQLException e) {
            throw ServiceException.FAILURE("getting ids", e);
        } finally {
            DbPool.closeResults(rs);
            DbPool.closeStatement(stmt);
        }
    }

    /**
     * Returns the ordered ids of items that match the given query parameters
     *
     * @return the matching ids in order, or an empty <tt>List</tt>
     */
    public static List<Integer> getIdsInOrder(Mailbox mbox, DbConnection conn, QueryParams params, boolean fromDumpster)
            throws ServiceException {
        PreparedStatement stmt = null;
        ResultSet rs = null;
        List<Integer> ids = new ArrayList<Integer>();
        try {
            // Prepare the statement based on query parameters.
            StringBuilder buf = new StringBuilder();
            buf.append("SELECT id FROM " + getMailItemTableName(mbox, fromDumpster) + " WHERE " + IN_THIS_MAILBOX_AND);
            String whereClause = params.getWhereClause();
            if (!StringUtil.isNullOrEmpty(whereClause)) {
                buf.append(whereClause);
            } else {
                buf.append("1 = 1");
            }
            String orderBy = params.getOrderBy();
            if (!StringUtil.isNullOrEmpty(orderBy)) {
                buf.append(orderBy);
            }
            String limitClause = params.getLimitClause();
            if (!StringUtil.isNullOrEmpty(limitClause)) {
                buf.append(" ").append(limitClause);
            }
            stmt = conn.prepareStatement(buf.toString());

            // Bind values, execute query, return results.
            int pos = 1;
            pos = setMailboxId(stmt, mbox, pos);

            rs = stmt.executeQuery();

            while (rs.next()) {
                ids.add(rs.getInt(1));
            }
            return ids;
        } catch (SQLException e) {
            throw ServiceException.FAILURE("getting ids in order", e);
        } finally {
            DbPool.closeResults(rs);
            DbPool.closeStatement(stmt);
        }
    }

    /**
     * Returns the ordered ids of items that match the given query parameters
     *
     * @return the matching ids in order, or an empty <tt>List</tt>
     */
    public static List<Pair<Long, Long>> getDatesAndIdsInOrder(Mailbox mbox, DbConnection conn,
            QueryParams params, boolean fromDumpster)
            throws ServiceException {
        PreparedStatement stmt = null;
        ResultSet rs = null;
        List<Pair<Long, Long>> result = new ArrayList<Pair<Long, Long>>();
        try {
            // Prepare the statement based on query parameters.
            StringBuilder buf = new StringBuilder();
            buf.append("SELECT date,id FROM " + getMailItemTableName(mbox, fromDumpster) + " WHERE " + IN_THIS_MAILBOX_AND);
            String whereClause = params.getWhereClause();
            if (!StringUtil.isNullOrEmpty(whereClause)) {
                buf.append(whereClause);
            } else {
                buf.append("1 = 1");
            }
            String orderBy = params.getOrderBy();
            if (!StringUtil.isNullOrEmpty(orderBy)) {
                buf.append(orderBy);
            }
            String limitClause = params.getLimitClause();
            if (!StringUtil.isNullOrEmpty(limitClause)) {
                buf.append(" ").append(limitClause);
            }
            stmt = conn.prepareStatement(buf.toString());

            // Bind values, execute query, return results.
            int pos = 1;
            pos = setMailboxId(stmt, mbox, pos);

            rs = stmt.executeQuery();

            while (rs.next()) {
                result.add(new Pair<Long, Long>(rs.getLong(1), rs.getLong(2)));
            }
            return result;
        } catch (SQLException e) {
            throw ServiceException.FAILURE("getting (change_date,id)s in order", e);
        } finally {
            DbPool.closeResults(rs);
            DbPool.closeStatement(stmt);
        }
    }

    public static void consistencyCheck(MailItem item, UnderlyingData data, String metadata) throws ServiceException {
        if (item.getId() <= 0) {
            return;
        }
        Mailbox mbox = item.getMailbox();

        DbConnection conn = mbox.getOperationConnection();
        PreparedStatement stmt = null;
        ResultSet rs = null;
        try {
            stmt = conn.prepareStatement("SELECT mi.sender, " + DB_FIELDS +
                        " FROM " + getMailItemTableName(mbox, "mi") +
                        " WHERE " + IN_THIS_MAILBOX_AND + "id = ?");
            int pos = 1;
            pos = setMailboxId(stmt, mbox, pos);
            stmt.setInt(pos++, item.getId());
            rs = stmt.executeQuery();

            if (!rs.next()) {
                throw ServiceException.FAILURE("consistency check failed: " + item.getType() + " " + item.getId() +
                        " not found in DB", null);
            }

            UnderlyingData dbdata = constructItem(rs, 1);
            String dbsender = rs.getString(1);

            String dataBlobDigest = data.getBlobDigest(), dbdataBlobDigest = dbdata.getBlobDigest();
            String dataSender = item.getSortSender(), dbdataSender = dbsender == null ? "" : dbsender;
            String failures = "";

            if (data.id != dbdata.id) {
                failures += " ID";
            }
            if (data.type != dbdata.type) {
                failures += " TYPE";
            }
            if (data.folderId != dbdata.folderId) {
                failures += " FOLDER_ID";
            }
            if (StringUtil.equal(data.getPrevFolders(), dbdata.getPrevFolders())) {
                failures += " PREV_FOLDERS";
            }
            if (data.indexId != dbdata.indexId) {
                failures += " INDEX_ID";
            }
            if (data.imapId != dbdata.imapId) {
                failures += " IMAP_ID";
            }
            if (!StringUtil.equal(data.locator, dbdata.locator)) {
                failures += " LOCATOR";
            }
            if (data.date != dbdata.date) {
                failures += " DATE";
            }
            if (data.size != dbdata.size) {
                failures += " SIZE";
            }
            if (dbdata.type != MailItem.Type.CONVERSATION.toByte()) {
                if (data.unreadCount != dbdata.unreadCount) {
                    failures += " UNREAD";
                }
                if (data.getFlags() != dbdata.getFlags()) {
                    failures += " FLAGS";
                }
                if (!TagUtil.tagsMatch(data.getTags(), dbdata.getTags())) {
                    failures += " TAGS";
                }
            }
            if (data.modMetadata != dbdata.modMetadata) {
                failures += " MOD_METADATA";
            }
            if (data.dateChanged != dbdata.dateChanged) {
                failures += " CHANGE_DATE";
            }
            if (data.modContent != dbdata.modContent) {
                failures += " MOD_CONTENT";
            }
            if (Math.max(data.parentId, -1) != dbdata.parentId) {
                failures += " PARENT_ID";
            }
            if (dataBlobDigest != dbdataBlobDigest && (dataBlobDigest == null || !dataBlobDigest.equals(dbdataBlobDigest))) {
                failures += " BLOB_DIGEST";
            }
            if (dataSender != dbdataSender && (dataSender == null || !dataSender.equalsIgnoreCase(dbdataSender))) {
                failures += " SENDER";
            }
            if (data.getSubject() != dbdata.getSubject() &&
                    (data.getSubject() == null || !data.getSubject().equals(dbdata.getSubject()))) {
                failures += " SUBJECT";
            }
            if (data.name != dbdata.name && (data.name == null || !data.name.equals(dbdata.name))) {
                failures += " NAME";
            }
            if (metadata != dbdata.metadata && (metadata == null || !metadata.equals(dbdata.metadata))) {
                failures += " METADATA";
            }

            if (item instanceof Folder && dbdata.folderId != dbdata.parentId) {
                failures += " FOLDER!=PARENT";
            }

            if (!failures.equals("")) {
                throw ServiceException.FAILURE("consistency check failed: " + item.getType() + " " + item.getId() +
                        " differs from DB at" + failures, null);
            }
        } catch (SQLException e) {
            throw ServiceException.FAILURE("fetching item " + item.getId(), e);
        } finally {
            DbPool.closeResults(rs);
            DbPool.closeStatement(stmt);
        }
    }


    /**
     * Makes sure that the argument won't overflow the maximum length by truncating the string if necessary.  Strips
     * surrogate characters from the string if needed so that the database (i.e. MySQL) doesn't choke on Unicode
     * characters outside the BMP (U+10000 and higher).
     *
     * @param value the string to check (can be null).
     * @param max maximum length
     * @return The passed-in String, truncated to the maximum length.
     */
    public static String normalize(String value, int max) {
        if (Strings.isNullOrEmpty(value)) {
            return value;
        }
        String trimmed = value.length() <= max ? value : value.substring(0, max).trim();
        if (!Db.supports(Db.Capability.NON_BMP_CHARACTERS)) {
            trimmed = StringUtil.removeSurrogates(trimmed);
        }
        return trimmed;
    }

    /** Makes sure that the argument won't overflow the maximum length of a
     *  MySQL MEDIUMTEXT column (16,777,216 bytes) after conversion to UTF-8.
     *
     * @param metadata  The string to check (can be null).
     * @return The passed-in String, possibly re-encoded as base64 to hide
     *         non-BMP characters from the database.
     * @throws ServiceException <code>service.FAILURE</code> if the
     *         parameter would be silently truncated when inserted. */
    public static String checkMetadataLength(String metadata) throws ServiceException {
        if (metadata == null) {
            return null;
        }

        String result = encodeMetadata(metadata);
        int len = result.length();
        if (len > MAX_MEDIUMTEXT_LENGTH / 4) {  // every char uses 4 bytes in worst case
            if (StringUtil.isAsciiString(result)) {
                if (len > MAX_MEDIUMTEXT_LENGTH) {
                    throw ServiceException.FAILURE("metadata too long", null);
                }
            } else {
                try {
                    if (result.getBytes("utf-8").length > MAX_MEDIUMTEXT_LENGTH) {
                        throw ServiceException.FAILURE("metadata too long", null);
                    }
                } catch (UnsupportedEncodingException uee) { }
            }
        }
        return result;
    }

    public static String encodeMetadata(String metadata) throws ServiceException {
        if (Db.supports(Db.Capability.NON_BMP_CHARACTERS) || !StringUtil.containsSurrogates(metadata)) {
            return metadata;
        }

        try {
            return new BCodec("utf-8").encode(metadata);
        } catch (EncoderException ee) {
            throw ServiceException.FAILURE("encoding non-BMP metadata", ee);
        }
    }

    public static String decodeMetadata(String metadata) throws ServiceException {
        if (StringUtil.isNullOrEmpty(metadata) || !metadata.startsWith("=?")) {
            return metadata;
        } else {
            try {
                return new BCodec("utf-8").decode(metadata);
            } catch (DecoderException de) {
                throw ServiceException.FAILURE("encoding non-BMP metadata", de);
            }
        }
    }

    /**
     * Returns the name of the table that stores {@link MailItem} data.  The table name is qualified
     * with the name of the database (e.g. <tt>mboxgroup1.mail_item</tt>).
     */
    public static String getMailItemTableName(int groupId, boolean dumpster) {
        return DbMailbox.qualifyTableName(groupId, !dumpster ? TABLE_MAIL_ITEM : TABLE_MAIL_ITEM_DUMPSTER);
    }
    public static String getMailItemTableName(MailItem item) throws ServiceException {
        return getMailItemTableName(item, false);
    }
    public static String getMailItemTableName(MailItem item, boolean dumpster) throws ServiceException {
        return DbMailbox.qualifyTableName(item.getMailbox(), !dumpster ? TABLE_MAIL_ITEM : TABLE_MAIL_ITEM_DUMPSTER);
    }
    public static String getMailItemTableName(Mailbox mbox) {
        return getMailItemTableName(mbox, false);
    }
    public static String getMailItemTableName(Mailbox mbox, boolean dumpster) {
        return DbMailbox.qualifyTableName(mbox, !dumpster ? TABLE_MAIL_ITEM : TABLE_MAIL_ITEM_DUMPSTER);
    }
    public static String getMailItemTableName(Mailbox mbox, String alias) {
        return getMailItemTableName(mbox, alias, false);
    }
    public static String getMailItemTableName(Mailbox mbox, String alias, boolean dumpster) {
        return getMailItemTableName(mbox, dumpster) + " AS " + alias;
    }
    public static String getMailItemTableName(int groupId, String alias, boolean dumpster) {
        return String.format("%s AS %s", DbMailbox.qualifyTableName(groupId, !dumpster ? TABLE_MAIL_ITEM : TABLE_MAIL_ITEM_DUMPSTER), alias);
    }
    /**
     * Returns the name of the table that stores data on old revisions of {@link MailItem}s.
     * The table name is qualified by the name of the database (e.g. <tt>mailbox1.revision</tt>).
     */
    public static String getRevisionTableName(int groupId, boolean dumpster) {
        return DbMailbox.qualifyTableName(groupId, !dumpster ? TABLE_REVISION : TABLE_REVISION_DUMPSTER);
    }
    public static String getRevisionTableName(MailItem item) throws ServiceException {
        return getRevisionTableName(item, false);
    }
    public static String getRevisionTableName(MailItem item, boolean dumpster) throws ServiceException {
        return DbMailbox.qualifyTableName(item.getMailbox(), !dumpster ? TABLE_REVISION : TABLE_REVISION_DUMPSTER);
    }
    public static String getRevisionTableName(Mailbox mbox) {
        return getRevisionTableName(mbox, false);
    }
    public static String getRevisionTableName(Mailbox mbox, boolean dumpster) {
        return DbMailbox.qualifyTableName(mbox, !dumpster ? TABLE_REVISION : TABLE_REVISION_DUMPSTER);
    }
    public static String getRevisionTableName(Mailbox mbox, String alias) {
        return getRevisionTableName(mbox, alias, false);
    }
    public static String getRevisionTableName(Mailbox mbox, String alias, boolean dumpster) {
        return getRevisionTableName(mbox, dumpster) + " AS " + alias;
    }

    /**
     * Returns the name of the table that stores {@link CalendarItem} data.  The table name is qualified
     * by the name of the database (e.g. <tt>mailbox1.appointment</tt>).
     */
    public static String getCalendarItemTableName(int mailboxId, int groupId, boolean dumpster) {
        return DbMailbox.qualifyTableName(groupId, !dumpster ? TABLE_APPOINTMENT : TABLE_APPOINTMENT_DUMPSTER);
    }
    public static String getCalendarItemTableName(Mailbox mbox) {
        return getCalendarItemTableName(mbox, false);
    }
    public static String getCalendarItemTableName(Mailbox mbox, boolean dumpster) {
        return DbMailbox.qualifyTableName(mbox, !dumpster ? TABLE_APPOINTMENT : TABLE_APPOINTMENT_DUMPSTER);
    }
    public static String getCalendarItemTableName(Mailbox mbox, String alias) {
        return getCalendarItemTableName(mbox, alias, false);
    }
    public static String getCalendarItemTableName(Mailbox mbox, String alias, boolean dumpster) {
        return getCalendarItemTableName(mbox, dumpster) + " AS " + alias;
    }

    /**
     * Returns the name of the table that maps subject hashes to {@link Conversation} ids.  The table
     * name is qualified by the name of the database (e.g. <tt>mailbox1.open_conversation</tt>).
     */
    public static String getConversationTableName(int mailboxId, int groupId) {
        return DbMailbox.qualifyTableName(groupId, TABLE_OPEN_CONVERSATION);
    }
    public static String getConversationTableName(MailItem item) throws ServiceException {
        return DbMailbox.qualifyTableName(item.getMailbox(), TABLE_OPEN_CONVERSATION);
    }
    public static String getConversationTableName(Mailbox mbox) {
        return DbMailbox.qualifyTableName(mbox, TABLE_OPEN_CONVERSATION);
    }
    public static String getConversationTableName(Mailbox mbox, String alias) {
        return getConversationTableName(mbox) + " AS " + alias;
    }

    /**
     * Returns the name of the table that stores data on deleted items for the purpose of sync.
     * The table name is qualified by the name of the database (e.g. <tt>mailbox1.tombstone</tt>).
     */
    public static String getTombstoneTableName(int mailboxId, int groupId) {
        return DbMailbox.qualifyTableName(groupId, TABLE_TOMBSTONE);
    }
    public static String getTombstoneTableName(Mailbox mbox) {
        return DbMailbox.qualifyTableName(mbox, TABLE_TOMBSTONE);
    }

    /**
     * Returns a comma-separated list of ids for logging.  If the <tt>String</tt> is
     * more than 200 characters long, cuts off the list and appends &quot...&quot.
     */
    static String getIdListForLogging(Collection<Integer> ids) {
        if (ids == null) {
            return null;
        }
        StringBuilder idList = new StringBuilder();
        boolean firstTime = true;
        for (Integer id : ids) {
            if (firstTime) {
                firstTime = false;
            } else {
                idList.append(',');
            }
            idList.append(id);
            if (idList.length() > 200) {
                idList.append("...");
                break;
            }
        }
        return idList.toString();
    }

    public static TypedIdList listItems(Folder folder, long messageSyncStart, MailItem.Type type, boolean descending, boolean older) throws ServiceException {
        Mailbox mbox = folder.getMailbox();
        assert Db.supports(Db.Capability.ROW_LEVEL_LOCKING) || Thread.holdsLock(mbox);

        TypedIdList result = new TypedIdList();
        DbConnection conn = mbox.getOperationConnection();
        PreparedStatement stmt = null;
        ResultSet rs = null;
        try {
            if (older) {
                stmt = conn.prepareStatement("SELECT id, type, uuid FROM " + getMailItemTableName(folder) +
                        " WHERE " + IN_THIS_MAILBOX_AND + " type = ? AND folder_id = ? AND date < ?" +
                        " ORDER BY date" + (descending ? " DESC" : ""));
            } else {
                stmt = conn.prepareStatement("SELECT id, type, uuid FROM " + getMailItemTableName(folder) +
                        " WHERE " + IN_THIS_MAILBOX_AND + " type = ? AND folder_id = ? AND date >= ?" +
                        " ORDER BY date" + (descending ? " DESC" : ""));
            }
            int pos = 1;
            pos = setMailboxId(stmt, mbox, pos);
            stmt.setByte(pos++, type.toByte());
            stmt.setInt(pos++, folder.getId());
            stmt.setLong(pos++, messageSyncStart);
            rs = stmt.executeQuery();

            while (rs.next()) {
                MailItem.Type dataType = MailItem.Type.of(rs.getByte(2));
                result.add(dataType, rs.getInt(1), rs.getString(3));
            }
            return result;
        } catch (SQLException e) {
            throw ServiceException.FAILURE("fetching item list for folder " + folder.getId(), e);
        } finally {
            DbPool.closeResults(rs);
            DbPool.closeStatement(stmt);
        }
    }

    private final Mailbox mailbox;
    // The following data are only used for INSERT/UPDATE, not loaded by SELECT.
    private String sender;
    private String recipients;

    /**
     * {@link UnderlyingData} + extra data used for INSERT/UPDATE into MAIL_ITEM table.
     */
    public DbMailItem(Mailbox mbox) {
        mailbox = mbox;
    }

    public DbMailItem setSender(String value) {
        if (!Strings.isNullOrEmpty(value)) {
            sender = DbMailItem.normalize(value, DbMailItem.MAX_SENDER_LENGTH);
        }
        return this;
    }

    public DbMailItem setRecipients(String value) {
        if (!Strings.isNullOrEmpty(value)) {
            recipients = DbMailItem.normalize(value, DbMailItem.MAX_RECIPIENTS_LENGTH);
        }
        return this;
    }

    /**
     * Populate the uuid column in mail_item and mail_item_dumpster tables with unique UUID values.
     * Only the rows for item types that support UUID will be updated.  This method is not atomic,
     * as the updates are committed in batches.  It is safe to call this method repeatedly until
     * it succeeds.
     * @param mbox
     * @param reassignExisting if false, only update rows that have uuid=null; if true, clear uuid from
     *                      all rows first, then populate with new values
     */
    public static void assignUuids(Mailbox mbox, boolean reassignExisting) throws ServiceException {
        // uuid is needed for Octopus types only: folder, mountpoint, document, comment, link
        // (also including search folder and deprecated wiki because they are sub-types of folder and document)
        String types = "type IN (1, 2, 8, 13, 14, 17, 18)";
        // mail_item and mail_item_dumpster tables
        String[] tables;
        if (Db.supports(Db.Capability.DUMPSTER_TABLES)) {
            tables = new String[] { DbMailItem.getMailItemTableName(mbox, false), DbMailItem.getMailItemTableName(mbox, true) };
        } else {
            tables = new String[] { DbMailItem.getMailItemTableName(mbox, false) };
        }
        DbConnection conn = null;
        try {
            conn = DbPool.getConnection(mbox);
            if (reassignExisting) {
                for (String table : tables) {
                    PreparedStatement clear = null;
                    try {
                        clear = conn.prepareStatement("UPDATE " + table + " SET uuid = NULL" +
                                " WHERE " + DbMailItem.IN_THIS_MAILBOX_AND + " uuid IS NOT NULL");
                        DbMailItem.setMailboxId(clear, mbox, 1);
                        clear.execute();
                        conn.commit();
                    } catch (SQLException e) {
                        throw ServiceException.FAILURE("error while clearing existing uuid values", e);
                    } finally {
                        conn.closeQuietly(clear);
                    }
                }
            }
            for (String table : tables) {
                boolean done = false;
                int batchSize = 1000;
                while (!done) {
                    // Fetch a batch of items that don't have UUID.
                    PreparedStatement stmt = null;
                    ResultSet rs = null;
                    List<Integer> ids = new ArrayList<Integer>(batchSize);
                    try {
                        stmt = conn.prepareStatement("SELECT id FROM " + table +
                                " WHERE " + DbMailItem.IN_THIS_MAILBOX_AND + types + " AND uuid IS NULL LIMIT ?");
                        int pos = DbMailItem.setMailboxId(stmt, mbox, 1);
                        stmt.setInt(pos, batchSize);
                        rs = stmt.executeQuery();
                        while (rs.next()) {
                            ids.add(rs.getInt(1));
                        }
                    } catch (SQLException e) {
                        throw ServiceException.FAILURE("error while fetching rows with missing uuid", e);
                    } finally {
                        conn.closeQuietly(rs);
                        conn.closeQuietly(stmt);
                    }
                    // Set UUID one item at a time.
                    for (int id : ids) {
                        PreparedStatement update = null;
                        try {
                            update = conn.prepareStatement("UPDATE " + table + " SET uuid = ?" +
                                    " WHERE " + DbMailItem.IN_THIS_MAILBOX_AND + " id = ?");
                            int pos = 1;
                            update.setString(pos++, UUIDUtil.generateUUID());
                            pos = DbMailItem.setMailboxId(update, mbox, pos);
                            update.setInt(pos, id);
                            update.execute();
                        } catch (SQLException e) {
                            throw ServiceException.FAILURE("error while setting uuid for item " + id, e);
                        } finally {
                            conn.closeQuietly(update);
                        }
                    }
                    // Commit the batch.  We don't need overall atomicity for this upgrade.
                    conn.commit();
                    done = ids.isEmpty();
                }
            }
        } catch (ServiceException e) {
            DbPool.quietRollback(conn);
            throw e;
        } finally {
            DbPool.quietClose(conn);
        }
    }

    /**
     * Finds mail items with deleted flag (\Deleted)
     *
     * @param mbox Object of Mailbox
     * @param cutOff Cut off time
     * @throws ServiceException
     */
    public static List<Integer> getIMAPDeletedItems (Mailbox mbox, long cutOff, int batchSize) throws ServiceException {
        List<Integer> imapDeletedItems = new ArrayList<Integer>();
        DbConnection conn = null;
        PreparedStatement stmt = null;
        ResultSet rs = null;
        try {
            conn = DbPool.getConnection(mbox);
            stmt = conn.prepareStatement("SELECT id FROM " + getMailItemTableName(mbox) +
                    " WHERE " + IN_THIS_MAILBOX_AND + " change_date < ? AND " +
                    Db.getInstance().bitAND("flags", String.valueOf(Flag.BITMASK_DELETED)) + " = " + String.valueOf(Flag.BITMASK_DELETED) +
                    " limit " + batchSize);
            setMailboxId(stmt, mbox, 1);
            stmt.setLong(2, cutOff);
            rs = stmt.executeQuery();
            while (rs.next()) {
                imapDeletedItems.add(rs.getInt("id"));
            }
        } catch (SQLException sqle) {
            throw ServiceException.FAILURE("error while fetching imap deleted items", sqle);
        } finally {
            conn.closeQuietly(rs);
            conn.closeQuietly(stmt);
            DbPool.quietClose(conn);
        }
        return imapDeletedItems;
    }
}<|MERGE_RESOLUTION|>--- conflicted
+++ resolved
@@ -2739,16 +2739,13 @@
     }
 
     public static Pair<List<Integer>,TypedIdList> getModifiedItems(Mailbox mbox, MailItem.Type type, long lastSync,
-<<<<<<< HEAD
             long sinceDate, Set<Integer> visible)
-=======
-        int sinceDate, Set<Integer> visible) throws ServiceException {
+    throws ServiceException {
         return getModifiedItems(mbox, type, lastSync, sinceDate, visible, -1);
     }
+
     public static Pair<List<Integer>,TypedIdList> getModifiedItems(Mailbox mbox, MailItem.Type type, long lastSync,
-            int sinceDate, Set<Integer> visible, int lastDeleteSync)
->>>>>>> 79b67008
-    throws ServiceException {
+            long sinceDate, Set<Integer> visible, int lastDeleteSync) throws ServiceException {
         if (Mailbox.isCachedType(type)) {
             throw ServiceException.INVALID_REQUEST("folders and tags must be retrieved from cache", null);
         }
