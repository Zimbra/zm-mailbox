--- conflicted
+++ resolved
@@ -2489,17 +2489,6 @@
         }
     }
 
-<<<<<<< HEAD
-    /**
-     *
-     * @param mbox
-     * @param id
-     * @param type
-     * @param fromDumpster
-     * @return
-     * @throws ServiceException
-     */
-=======
     public static Map<String, Integer> getDigestsForItems(Folder folder, MailItem.Type type)
     throws ServiceException {
         if (Mailbox.isCachedType(type)) {
@@ -2536,7 +2525,6 @@
         return digestMap;
     }
 
->>>>>>> 16015bdf
     public static UnderlyingData getById(Mailbox mbox, int id, MailItem.Type type, boolean fromDumpster)
     throws ServiceException {
         return getBy(LookupBy.id, mbox, Integer.toString(id), type, fromDumpster);
