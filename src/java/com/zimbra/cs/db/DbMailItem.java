/*
 * ***** BEGIN LICENSE BLOCK *****
 * Zimbra Collaboration Suite Server
 * Copyright (C) 2004, 2005, 2006, 2007, 2008, 2009, 2010, 2011 Zimbra, Inc.
 *
 * The contents of this file are subject to the Zimbra Public License
 * Version 1.3 ("License"); you may not use this file except in
 * compliance with the License.  You may obtain a copy of the License at
 * http://www.zimbra.com/license.
 *
 * Software distributed under the License is distributed on an "AS IS"
 * basis, WITHOUT WARRANTY OF ANY KIND, either express or implied.
 * ***** END LICENSE BLOCK *****
 */

package com.zimbra.cs.db;

import java.io.UnsupportedEncodingException;
import java.sql.PreparedStatement;
import java.sql.ResultSet;
import java.sql.SQLException;
import java.sql.Timestamp;
import java.sql.Types;
import java.util.ArrayList;
import java.util.Arrays;
import java.util.Collection;
import java.util.Collections;
import java.util.Date;
import java.util.EnumMap;
import java.util.EnumSet;
import java.util.GregorianCalendar;
import java.util.HashMap;
import java.util.HashSet;
import java.util.Iterator;
import java.util.List;
import java.util.Map;
import java.util.Set;
import java.util.SortedSet;
import java.util.TreeSet;

import org.apache.commons.codec.DecoderException;
import org.apache.commons.codec.EncoderException;
import org.apache.commons.codec.net.BCodec;

import com.google.common.base.Strings;
import com.google.common.base.Supplier;
import com.google.common.collect.Iterables;
import com.google.common.collect.Multimaps;
import com.google.common.collect.SetMultimap;
import com.zimbra.common.localconfig.DebugConfig;
import com.zimbra.common.service.ServiceException;
import com.zimbra.common.util.Constants;
import com.zimbra.common.util.ListUtil;
import com.zimbra.common.util.Log;
import com.zimbra.common.util.LogFactory;
import com.zimbra.common.util.Pair;
import com.zimbra.common.util.StringUtil;
import com.zimbra.common.util.TimeoutMap;
import com.zimbra.common.util.ZimbraLog;
import com.zimbra.cs.db.DbPool.DbConnection;
import com.zimbra.cs.imap.ImapMessage;
import com.zimbra.cs.index.SortBy;
import com.zimbra.cs.mailbox.CalendarItem;
import com.zimbra.cs.mailbox.Conversation;
import com.zimbra.cs.mailbox.Document;
import com.zimbra.cs.mailbox.Flag;
import com.zimbra.cs.mailbox.Folder;
import com.zimbra.cs.mailbox.MailItem;
import com.zimbra.cs.mailbox.MailItem.PendingDelete;
import com.zimbra.cs.mailbox.MailItem.UnderlyingData;
import com.zimbra.cs.mailbox.MailServiceException;
import com.zimbra.cs.mailbox.Mailbox;
import com.zimbra.cs.mailbox.Message;
import com.zimbra.cs.mailbox.Metadata;
import com.zimbra.cs.mailbox.Note;
import com.zimbra.cs.mailbox.SearchFolder;
import com.zimbra.cs.mailbox.Tag;
import com.zimbra.cs.mailbox.VirtualConversation;
import com.zimbra.cs.mailbox.util.TypedIdList;
import com.zimbra.cs.pop3.Pop3Message;
import com.zimbra.cs.store.MailboxBlob;
import com.zimbra.cs.store.StoreManager;

/**
 * DAO for MAIL_ITEM table.
 *
 * @since Aug 13, 2004
 */
public class DbMailItem {

    public static final String TABLE_MAIL_ITEM = "mail_item";
    public static final String TABLE_MAIL_ITEM_DUMPSTER = "mail_item_dumpster";
    public static final String TABLE_REVISION = "revision";
    public static final String TABLE_REVISION_DUMPSTER = "revision_dumpster";
    public static final String TABLE_APPOINTMENT = "appointment";
    public static final String TABLE_APPOINTMENT_DUMPSTER = "appointment_dumpster";
    public static final String TABLE_OPEN_CONVERSATION = "open_conversation";
    public static final String TABLE_TOMBSTONE = "tombstone";

    private static Log sLog = LogFactory.getLog(DbMailItem.class);

    /** Maps the mailbox id to the set of all tag combinations stored for all
     *  items in the mailbox.  Enables fast database lookup by tag. */
    private static final Map<Integer, TagsetCache> sTagsetCache =
        new TimeoutMap<Integer, TagsetCache>(120 * Constants.MILLIS_PER_MINUTE);

    /** Maps the mailbox id to the set of all flag combinations stored for all
     *  items in the mailbox.  Enables fast database lookup by flag. */
    private static final Map<Integer, TagsetCache> sFlagsetCache =
        new TimeoutMap<Integer, TagsetCache>(120 * Constants.MILLIS_PER_MINUTE);

    public static final int MAX_SENDER_LENGTH  = 128;
    public static final int MAX_RECIPIENTS_LENGTH = 128;
    public static final int MAX_SUBJECT_LENGTH = 1024;
    public static final int MAX_TEXT_LENGTH    = 65534;
    public static final int MAX_MEDIUMTEXT_LENGTH = 16777216;

    public static final String IN_THIS_MAILBOX_AND = DebugConfig.disableMailboxGroups ? "" : "mailbox_id = ? AND ";
    public static final String MAILBOX_ID = DebugConfig.disableMailboxGroups ? "" : "mailbox_id, ";
    public static final String MAILBOX_ID_VALUE = DebugConfig.disableMailboxGroups ? "" : "?, ";

    private static final int RESULTS_STREAMING_MIN_ROWS = 10000;

    public static final int setMailboxId(PreparedStatement stmt, Mailbox mbox, int pos) throws SQLException {
        if (!DebugConfig.disableMailboxGroups) {
            stmt.setInt(pos++, mbox.getId());
        }
        return pos;
    }

    public static final String getInThisMailboxAnd(int mboxId, String miAlias, String apAlias) {
        if (DebugConfig.disableMailboxGroups)
            return "";

        StringBuilder sb = new StringBuilder(miAlias).append(".mailbox_id = ").append(mboxId).append(" AND ");
        if (apAlias != null) {
            sb.append(apAlias).append(".mailbox_id = ").append(mboxId).append(" AND ");
        }
        return sb.toString();
    }


    public void create(UnderlyingData data) throws ServiceException {
        if (data.id <= 0 || data.folderId <= 0 || data.parentId == 0) {
            throw ServiceException.FAILURE("invalid data for DB item create", null);
        }
        checkNamingConstraint(mailbox, data.folderId, data.name, data.id);

<<<<<<< HEAD
        DbConnection conn = mailbox.getOperationConnection();
=======
        assert mbox.isNewItemIdValid(data.id) : "[bug 46549] illegal id for mail item";   //temporarily for bug 46549

        checkNamingConstraint(mbox, data.folderId, data.name, data.id);

        Connection conn = mbox.getOperationConnection();
>>>>>>> e2db9b9b
        PreparedStatement stmt = null;
        try {
            String mailbox_id = DebugConfig.disableMailboxGroups ? "" : "mailbox_id, ";
            stmt = conn.prepareStatement("INSERT INTO " + getMailItemTableName(mailbox) + "(" + mailbox_id +
                    " id, type, parent_id, folder_id, index_id, imap_id, date, size, volume_id, blob_digest, unread," +
                    " flags, tags, sender, sender_id, recipients, subject, name, metadata, mod_metadata, change_date," +
                    " mod_content) VALUES (" + MAILBOX_ID_VALUE +
                    "?, ?, ?, ?, ?, ?, ?, ?, ?, ?, ?, ?, ?, ?, ?, ?, ?, ?, ?, ?, ?, ?)");
            int pos = 1;
            pos = setMailboxId(stmt, mailbox, pos);
            stmt.setInt(pos++, data.id);
            stmt.setByte(pos++, data.type);
            if (data.parentId <= 0) {
                // Messages in virtual conversations are stored with a null parent_id
                stmt.setNull(pos++, Types.INTEGER);
            } else {
                stmt.setInt(pos++, data.parentId);
            }
            stmt.setInt(pos++, data.folderId);
            if (data.indexId == MailItem.IndexStatus.NO.id()) {
                stmt.setNull(pos++, Types.INTEGER);
            } else {
                stmt.setInt(pos++, data.indexId);
            }
            if (data.imapId <= 0) {
                stmt.setNull(pos++, Types.INTEGER);
            } else {
                stmt.setInt(pos++, data.imapId);
            }
            stmt.setInt(pos++, data.date);
            stmt.setLong(pos++, data.size);
            if (data.locator != null) {
                stmt.setString(pos++, data.locator);
            } else {
                stmt.setNull(pos++, Types.VARCHAR);
            }
            stmt.setString(pos++, data.getBlobDigest());
            switch (MailItem.Type.of(data.type)) {
                case MESSAGE:
                case CHAT:
                case FOLDER:
                    stmt.setInt(pos++, data.unreadCount);
                    break;
                default:
                    stmt.setNull(pos++, Types.INTEGER);
                    break;
            }
            stmt.setInt(pos++, data.getFlags());
            stmt.setLong(pos++, data.tags);
            stmt.setString(pos++, sender);
            if (senderId >= 0) {
                stmt.setInt(pos++, senderId);
            } else {
                stmt.setNull(pos++, Types.INTEGER);
            }
            stmt.setString(pos++, recipients);
            stmt.setString(pos++, data.getSubject());
            stmt.setString(pos++, data.name);
            stmt.setString(pos++, checkMetadataLength(data.metadata));
            stmt.setInt(pos++, data.modMetadata);
            if (data.dateChanged > 0) {
                stmt.setInt(pos++, data.dateChanged);
            } else {
                stmt.setNull(pos++, Types.INTEGER);
            }
            stmt.setInt(pos++, data.modContent);
            int num = stmt.executeUpdate();
            if (num != 1) {
                throw ServiceException.FAILURE("failed to create object", null);
            }

            // Track the tags and flags for fast lookup later
            if (areTagsetsLoaded(mailbox)) {
                getTagsetCache(conn, mailbox).addTagset(data.tags);
            }
            if (areFlagsetsLoaded(mailbox)) {
                getFlagsetCache(conn, mailbox).addTagset(data.getFlags());
            }
        } catch (SQLException e) {
            // catch item_id uniqueness constraint violation and return failure
            if (Db.errorMatches(e, Db.Error.DUPLICATE_ROW)) {
                throw MailServiceException.ALREADY_EXISTS(data.id, e);
            } else {
                throw ServiceException.FAILURE("Failed to create id=" + data.id + ",type=" + data.type, e);
            }
        } finally {
            DbPool.closeStatement(stmt);
        }
    }

    private static void checkNamingConstraint(Mailbox mbox, int folderId, String name, int modifiedItemId) throws ServiceException {
        if (name == null || name.equals(""))
            return;
        if (Db.supports(Db.Capability.UNIQUE_NAME_INDEX) && !Db.supports(Db.Capability.CASE_SENSITIVE_COMPARISON))
            return;

        DbConnection conn = mbox.getOperationConnection();
        PreparedStatement stmt = null;
        ResultSet rs = null;
        try {
            stmt = conn.prepareStatement("SELECT COUNT(*) FROM " + getMailItemTableName(mbox) +
                    " WHERE " + IN_THIS_MAILBOX_AND + "folder_id = ? AND id <> ? AND " + Db.equalsSTRING("name"));
            int pos = 1;
            pos = setMailboxId(stmt, mbox, pos);
            stmt.setInt(pos++, folderId);
            stmt.setInt(pos++, modifiedItemId);
            stmt.setString(pos++, StringUtil.trimTrailingSpaces(name));
            rs = stmt.executeQuery();
            if (!rs.next() || rs.getInt(1) > 0)
                throw MailServiceException.ALREADY_EXISTS(name);
        } catch (SQLException e) {
            throw ServiceException.FAILURE("checking for naming conflicts", e);
        } finally {
            DbPool.closeResults(rs);
            DbPool.closeStatement(stmt);
        }
    }

    public static void copy(MailItem item, int id, Folder folder, int indexId, int parentId, String locator, String metadata, boolean fromDumpster)
    throws ServiceException {
        Mailbox mbox = item.getMailbox();
        if (id <= 0 || folder == null || parentId == 0)
            throw ServiceException.FAILURE("invalid data for DB item copy", null);

        checkNamingConstraint(mbox, folder.getId(), item.getName(), id);

        DbConnection conn = mbox.getOperationConnection();
        PreparedStatement stmt = null;
        try {
            String srcTable = getMailItemTableName(mbox, fromDumpster);
            String destTable = getMailItemTableName(mbox);
            String mailbox_id = DebugConfig.disableMailboxGroups ? "" : "mailbox_id, ";
            stmt = conn.prepareStatement("INSERT INTO " + destTable +
                        "(" + mailbox_id +
                        " id, type, parent_id, folder_id, index_id, imap_id, date, size, volume_id, blob_digest," +
                        " unread, flags, tags, sender, subject, name, metadata, mod_metadata, change_date, mod_content) " +
                        "SELECT " + MAILBOX_ID_VALUE +
                        " ?, type, ?, ?, ?, ?, date, size, ?, blob_digest, unread," +
                        " flags, tags, sender, subject, name, ?, ?, ?, ? FROM " + srcTable +
                        " WHERE " + IN_THIS_MAILBOX_AND + "id = ?");
            int pos = 1;
            pos = setMailboxId(stmt, mbox, pos);
            stmt.setInt(pos++, id);                            // ID
            if (parentId <= 0)
                stmt.setNull(pos++, Types.INTEGER);            // PARENT_ID null for messages in virtual convs
            else
                stmt.setInt(pos++, parentId);                  //   or, PARENT_ID specified by caller
            stmt.setInt(pos++, folder.getId());                // FOLDER_ID
            if (indexId == MailItem.IndexStatus.NO.id()) {
                stmt.setNull(pos++, Types.INTEGER);
            } else {
                stmt.setInt(pos++, indexId);
            }
            stmt.setInt(pos++, id);                            // IMAP_ID is initially the same as ID
            if (locator != null)
                stmt.setString(pos++, locator);      // VOLUME_ID specified by caller
            else
                stmt.setNull(pos++, Types.VARCHAR);            //   or, no VOLUME_ID
            stmt.setString(pos++, checkMetadataLength(metadata));  // METADATA
            stmt.setInt(pos++, mbox.getOperationChangeID());   // MOD_METADATA
            stmt.setInt(pos++, mbox.getOperationTimestamp());  // CHANGE_DATE
            stmt.setInt(pos++, mbox.getOperationChangeID());   // MOD_CONTENT
            pos = setMailboxId(stmt, mbox, pos);
            stmt.setInt(pos++, item.getId());
            int num = stmt.executeUpdate();
            if (num != 1)
                throw ServiceException.FAILURE("failed to create object", null);
        } catch (SQLException e) {
            // catch item_id uniqueness constraint violation and return failure
            if (Db.errorMatches(e, Db.Error.DUPLICATE_ROW)) {
                throw MailServiceException.ALREADY_EXISTS(id, e);
            } else {
                throw ServiceException.FAILURE("copying " + item.getType() + ": " + item.getId(), e);
            }
        } finally {
            DbPool.closeStatement(stmt);
        }
    }

    public static void copyCalendarItem(CalendarItem calItem, int newId, boolean fromDumpster)
    throws ServiceException {
        Mailbox mbox = calItem.getMailbox();
        if (newId <= 0)
            throw ServiceException.FAILURE("invalid data for DB item copy", null);

        DbConnection conn = mbox.getOperationConnection();
        PreparedStatement stmt = null;
        try {
            String mailbox_id = DebugConfig.disableMailboxGroups ? "" : "mailbox_id, ";
            stmt = conn.prepareStatement("INSERT INTO " + getCalendarItemTableName(mbox) +
                    "(" + mailbox_id +
                    " uid, item_id, start_time, end_time) " +
                    "SELECT " + MAILBOX_ID_VALUE +
                    " uid, ?, start_time, end_time FROM " + getCalendarItemTableName(mbox, fromDumpster) +
                    " WHERE " + IN_THIS_MAILBOX_AND + "item_id = ?");
            int pos = 1;
            pos = setMailboxId(stmt, mbox, pos);
            stmt.setInt(pos++, newId);
            pos = setMailboxId(stmt, mbox, pos);
            stmt.setInt(pos++, calItem.getId());
            int num = stmt.executeUpdate();
            if (num != 1)
                throw ServiceException.FAILURE("failed to create object", null);
        } catch (SQLException e) {
            // catch item_id uniqueness constraint violation and return failure
            if (Db.errorMatches(e, Db.Error.DUPLICATE_ROW))
                throw MailServiceException.ALREADY_EXISTS(newId, e);
            else
                throw ServiceException.FAILURE("copying " + calItem.getType() + ": " + calItem.getId(), e);
        } finally {
            DbPool.closeStatement(stmt);
        }
    }

    public static void copyRevision(MailItem revision, int newId, String locator, boolean fromDumpster)
    throws ServiceException {
        Mailbox mbox = revision.getMailbox();
        if (newId <= 0)
            throw ServiceException.FAILURE("invalid data for DB item copy", null);

        DbConnection conn = mbox.getOperationConnection();
        PreparedStatement stmt = null;
        try {
            String mailbox_id = DebugConfig.disableMailboxGroups ? "" : "mailbox_id, ";
            stmt = conn.prepareStatement("INSERT INTO " + getRevisionTableName(mbox) +
                    "(" + mailbox_id +
                    " item_id, version, date, size, volume_id, blob_digest, name, metadata," +
                    " mod_metadata, change_date, mod_content) " +
                    "SELECT " + MAILBOX_ID_VALUE +
                    " ?, version, date, size, ?, blob_digest, name, metadata," +
                    " mod_metadata, change_date, mod_content" +
                    " FROM " + getRevisionTableName(mbox, fromDumpster) +
                    " WHERE " + IN_THIS_MAILBOX_AND + "item_id = ? AND version = ?");
            int pos = 1;
            pos = setMailboxId(stmt, mbox, pos);
            stmt.setInt(pos++, newId);
            if (locator != null)
                stmt.setString(pos++, locator);       // VOLUME_ID specified by caller
            else
                stmt.setNull(pos++, Types.VARCHAR);      //   or, no VOLUME_ID
            pos = setMailboxId(stmt, mbox, pos);
            stmt.setInt(pos++, revision.getId());
            stmt.setInt(pos++, revision.getVersion());
            int num = stmt.executeUpdate();
            if (num != 1)
                throw ServiceException.FAILURE("failed to create object", null);
        } catch (SQLException e) {
            // catch item_id uniqueness constraint violation and return failure
            if (Db.errorMatches(e, Db.Error.DUPLICATE_ROW)) {
                throw MailServiceException.ALREADY_EXISTS(newId, e);
            } else {
                throw ServiceException.FAILURE("copying revision " + revision.getVersion() + " for " +
                        revision.getType() + ": " + revision.getId(), e);
            }
        } finally {
            DbPool.closeStatement(stmt);
        }
    }

    public static void icopy(MailItem source, UnderlyingData data, boolean shared) throws ServiceException {
        Mailbox mbox = source.getMailbox();
        if (data == null || data.id <= 0 || data.folderId <= 0 || data.parentId == 0)
            throw ServiceException.FAILURE("invalid data for DB item i-copy", null);
        checkNamingConstraint(mbox, data.folderId, source.getName(), data.id);

        DbConnection conn = mbox.getOperationConnection();
        PreparedStatement stmt = null;
        try {
            String table = getMailItemTableName(mbox);
            String mailbox_id = DebugConfig.disableMailboxGroups ? "" : "mailbox_id, ";
            String flags;
            if (!shared) {
                flags = "flags";
            } else if (Db.supports(Db.Capability.BITWISE_OPERATIONS)) {
                flags = "flags | " + Flag.BITMASK_COPIED;
            } else {
                flags = "CASE WHEN " + Db.getInstance().bitAND("flags", String.valueOf(Flag.BITMASK_COPIED)) +
                        " <> 0 THEN flags ELSE flags + " + Flag.BITMASK_COPIED + " END";
            }
            stmt = conn.prepareStatement("INSERT INTO " + table +
                        "(" + mailbox_id +
                        " id, type, parent_id, folder_id, index_id, imap_id, date, size, volume_id, blob_digest," +
                        " unread, flags, tags, sender, subject, name, metadata, mod_metadata, change_date, mod_content) " +
                        "SELECT " + mailbox_id +
                        " ?, type, parent_id, ?, ?, ?, date, size, ?, blob_digest," +
                        " unread, " + flags + ", tags, sender, subject, name, metadata, ?, ?, ? FROM " + table +
                        " WHERE " + IN_THIS_MAILBOX_AND + "id = ?");
            int pos = 1;
            stmt.setInt(pos++, data.id);                       // ID
            stmt.setInt(pos++, data.folderId);                 // FOLDER_ID
            if (data.indexId == MailItem.IndexStatus.NO.id()) {
                stmt.setNull(pos++, Types.INTEGER);
            } else {
                stmt.setInt(pos++, data.indexId);
            }
            stmt.setInt(pos++, data.imapId);                   // IMAP_ID
            if (data.locator != null)
                stmt.setString(pos++, data.locator);           // VOLUME_ID
            else
                stmt.setNull(pos++, Types.TINYINT);            //   or, no VOLUME_ID
            stmt.setInt(pos++, mbox.getOperationChangeID());   // MOD_METADATA
            stmt.setInt(pos++, mbox.getOperationTimestamp());  // CHANGE_DATE
            stmt.setInt(pos++, mbox.getOperationChangeID());   // MOD_CONTENT
            pos = setMailboxId(stmt, mbox, pos);
            stmt.setInt(pos++, source.getId());
            stmt.executeUpdate();
            stmt.close();

            boolean needsTag = shared && !source.isTagged(Flag.ID_COPIED);

            if (needsTag && areFlagsetsLoaded(mbox))
                getFlagsetCache(conn, mbox).addTagset(source.getInternalFlagBitmask() | Flag.BITMASK_COPIED);

            if (needsTag || source.getParentId() > 0) {
                boolean altersMODSEQ = source.getParentId() > 0;
                String updateChangeID = (altersMODSEQ ? ", mod_metadata = ?, change_date = ?" : "");
                stmt = conn.prepareStatement("UPDATE " + table +
                            " SET parent_id = NULL, flags = " + flags + updateChangeID +
                            " WHERE " + IN_THIS_MAILBOX_AND + "id = ?");
                pos = 1;
                if (altersMODSEQ) {
                    stmt.setInt(pos++, mbox.getOperationChangeID());
                    stmt.setInt(pos++, mbox.getOperationTimestamp());
                }
                pos = setMailboxId(stmt, mbox, pos);
                stmt.setInt(pos++, source.getId());
                stmt.executeUpdate();
                stmt.close();
            }

            if (source instanceof Message && source.getParentId() <= 0)
                changeOpenTargets(source, data.id);
        } catch (SQLException e) {
            // catch item_id uniqueness constraint violation and return failure
            if (Db.errorMatches(e, Db.Error.DUPLICATE_ROW)) {
                throw MailServiceException.ALREADY_EXISTS(data.id, e);
            } else {
                throw ServiceException.FAILURE("i-copying " + source.getType() + ": " + source.getId(), e);
            }
        } finally {
            DbPool.closeStatement(stmt);
        }
    }

    public static void snapshotRevision(MailItem item, int version) throws ServiceException {
        Mailbox mbox = item.getMailbox();

        assert(version >= 1);

        DbConnection conn = mbox.getOperationConnection();
        PreparedStatement stmt = null;
        try {
            String command = Db.supports(Db.Capability.REPLACE_INTO) ? "REPLACE" : "INSERT";
            String mailbox_id = DebugConfig.disableMailboxGroups ? "" : "mailbox_id, ";
            stmt = conn.prepareStatement(command + " INTO " + getRevisionTableName(mbox) +
                        "(" + mailbox_id + "item_id, version, date, size, volume_id, blob_digest," +
                        " name, metadata, mod_metadata, change_date, mod_content) " +
                        "SELECT " + mailbox_id + "id, ?, date, size, volume_id, blob_digest," +
                        " name, metadata, mod_metadata, change_date, mod_content" +
                        " FROM " + getMailItemTableName(mbox) +
                        " WHERE " + IN_THIS_MAILBOX_AND + "id = ?");
            int pos = 1;
            stmt.setInt(pos++, version);
            pos = setMailboxId(stmt, mbox, pos);
            stmt.setInt(pos++, item.getId());
            stmt.executeUpdate();
        } catch (SQLException e) {
            // catch item_id uniqueness constraint violation and return failure
            if (Db.errorMatches(e, Db.Error.DUPLICATE_ROW)) {
                throw MailServiceException.ALREADY_EXISTS(item.getId(), e);
            } else {
                throw ServiceException.FAILURE("saving revision info for " + item.getType() + ": " + item.getId(), e);
            }
        } finally {
            DbPool.closeStatement(stmt);
        }
    }

    public static void purgeRevisions(MailItem item, int revision, boolean includeOlderRevisions) throws ServiceException {
        if (revision <= 0)
            return;
        Mailbox mbox = item.getMailbox();
        DbConnection conn = mbox.getOperationConnection();
        PreparedStatement stmt = null;
        try {
            stmt = conn.prepareStatement("DELETE FROM " + getRevisionTableName(mbox) +
                        " WHERE " + IN_THIS_MAILBOX_AND + "item_id = ? AND version " +
                        (includeOlderRevisions ? "<= ?" : "= ?"));
            int pos = 1;
            pos = setMailboxId(stmt, mbox, pos);
            stmt.setInt(pos++, item.getId());
            stmt.setInt(pos++, revision);
            stmt.executeUpdate();
        } catch (SQLException e) {
            throw ServiceException.FAILURE("purging revisions for " + item.getType() + ": " + item.getId(), e);
        } finally {
            DbPool.closeStatement(stmt);
        }
    }

    public static void changeType(MailItem item, byte type) throws ServiceException {
        Mailbox mbox = item.getMailbox();

        DbConnection conn = mbox.getOperationConnection();
        PreparedStatement stmt = null;
        try {
            stmt = conn.prepareStatement("UPDATE " + getMailItemTableName(item) +
                        " SET type = ? WHERE " + IN_THIS_MAILBOX_AND + "id = ?");
            int pos = 1;
            stmt.setInt(pos++, type);
            pos = setMailboxId(stmt, mbox, pos);
            stmt.setInt(pos++, item.getId());
            stmt.executeUpdate();
        } catch (SQLException e) {
            throw ServiceException.FAILURE("writing new type for item " + item.getId(), e);
        } finally {
            DbPool.closeStatement(stmt);
        }
    }

    public static void setFolder(MailItem item, Folder folder) throws ServiceException {
        Mailbox mbox = item.getMailbox();
        if (mbox != folder.getMailbox())
            throw MailServiceException.WRONG_MAILBOX();
        checkNamingConstraint(mbox, folder.getId(), item.getName(), item.getId());

        DbConnection conn = mbox.getOperationConnection();
        PreparedStatement stmt = null;
        try {
            String imapRenumber = mbox.isTrackingImap() ? ", imap_id = CASE WHEN imap_id IS NULL THEN NULL ELSE 0 END" : "";
            int pos = 1;
            boolean hasIndexId = false;
            if (item instanceof Folder) {
                stmt = conn.prepareStatement("UPDATE " + getMailItemTableName(item) +
                            " SET parent_id = ?, folder_id = ?, mod_metadata = ?, change_date = ?" +
                            " WHERE " + IN_THIS_MAILBOX_AND + "id = ?");
                stmt.setInt(pos++, folder.getId());
            } else if (item instanceof Conversation && !(item instanceof VirtualConversation)) {
                stmt = conn.prepareStatement("UPDATE " + getMailItemTableName(item) +
                            " SET folder_id = ?, mod_metadata = ?, change_date = ?" + imapRenumber +
                            " WHERE " + IN_THIS_MAILBOX_AND + "parent_id = ?");
            } else {
                // set the indexId, in case it changed (moving items out of junk can trigger an index ID change)
                hasIndexId = true;
                stmt = conn.prepareStatement("UPDATE " + getMailItemTableName(item) +
                            " SET folder_id = ?, index_id = ?, mod_metadata = ?, change_date = ? " + imapRenumber +
                            " WHERE " + IN_THIS_MAILBOX_AND + "id = ?");
            }
            stmt.setInt(pos++, folder.getId());
            if (hasIndexId) {
                if (item.getIndexStatus() == MailItem.IndexStatus.NO) {
                    stmt.setNull(pos++, Types.INTEGER);
                } else {
                    stmt.setInt(pos++, item.getIndexId());
                }
            }
            stmt.setInt(pos++, mbox.getOperationChangeID());
            stmt.setInt(pos++, mbox.getOperationTimestamp());
            pos = setMailboxId(stmt, mbox, pos);
            stmt.setInt(pos++, item instanceof VirtualConversation ? ((VirtualConversation) item).getMessageId() : item.getId());
            stmt.executeUpdate();
        } catch (SQLException e) {
            // catch item_id uniqueness constraint violation and return failure
            if (Db.errorMatches(e, Db.Error.DUPLICATE_ROW))
                throw MailServiceException.ALREADY_EXISTS(item.getName(), e);
            else
                throw ServiceException.FAILURE("writing new folder data for item " + item.getId(), e);
        } finally {
            DbPool.closeStatement(stmt);
        }
    }

    public static void setFolder(List<Message> msgs, Folder folder) throws ServiceException {
        if (msgs == null || msgs.isEmpty())
            return;
        Mailbox mbox = folder.getMailbox();
        DbConnection conn = mbox.getOperationConnection();
        PreparedStatement stmt = null;
        try {
            // commented out because at present messages cannot have names (and thus can't have naming conflicts)
//            if (!Db.supports(Db.Capability.UNIQUE_NAME_INDEX) || Db.supports(Db.Capability.CASE_SENSITIVE_COMPARISON)) {
//                stmt = conn.prepareStatement("SELECT mi.name" +
//                        " FROM " + getMailItemTableName(mbox, "mi") + ", " + getMailItemTableName(mbox, "m2") +
//                        " WHERE mi.id IN " + DbUtil.suitableNumberOfVariables(itemIDs) +
//                        " AND mi.name IS NOT NULL and m2.name IS NOT NULL" +
//                        " AND m2.folder_id = ? AND mi.id <> m2.id" +
//                        " AND " + (Db.supports(Db.Capability.CASE_SENSITIVE_COMPARISON) ? "UPPER(mi.name) = UPPER(m2.name)" : "mi.name = m2.name") +
//                        " AND mi.mailbox_id = ? AND m2.mailbox_id = ?");
//                int pos = 1;
//                for (Message msg : msgs)
//                    stmt.setInt(pos++, msg.getId());
//                stmt.setInt(pos++, folder.getId());
//                stmt.setInt(pos++, mbox.getId());
//                stmt.setInt(pos++, mbox.getId());
//                rs = stmt.executeQuery();
//                if (rs.next())
//                    throw MailServiceException.ALREADY_EXISTS(rs.getString(1));
//                rs.close();
//                stmt.close();
//            }

            String imapRenumber = mbox.isTrackingImap() ? ", imap_id = CASE WHEN imap_id IS NULL THEN NULL ELSE 0 END" : "";
            for (int i = 0; i < msgs.size(); i += Db.getINClauseBatchSize()) {
                int count = Math.min(Db.getINClauseBatchSize(), msgs.size() - i);
                stmt = conn.prepareStatement("UPDATE " + getMailItemTableName(folder) +
                            " SET folder_id = ?, mod_metadata = ?, change_date = ?" + imapRenumber +
                            " WHERE " + IN_THIS_MAILBOX_AND + DbUtil.whereIn("id", count));
                int pos = 1;
                stmt.setInt(pos++, folder.getId());
                stmt.setInt(pos++, mbox.getOperationChangeID());
                stmt.setInt(pos++, mbox.getOperationTimestamp());
                pos = setMailboxId(stmt, mbox, pos);
                for (int index = i; index < i + count; index++)
                    stmt.setInt(pos++, msgs.get(index).getId());
                stmt.executeUpdate();
                stmt.close();
                stmt = null;
            }
        } catch (SQLException e) {
            // catch item_id uniqueness constraint violation and return failure
//            if (Db.errorMatches(e, Db.Error.DUPLICATE_ROW))
//                throw MailServiceException.ALREADY_EXISTS(msgs.toString(), e);
//            else
            throw ServiceException.FAILURE("writing new folder data for messages", e);
        } finally {
            DbPool.closeStatement(stmt);
        }
    }

    public static SetMultimap<MailItem.Type, Integer> getIndexDeferredIds(DbConnection conn, Mailbox mbox)
            throws ServiceException {
        try {
            PreparedStatement stmt = conn.prepareStatement("SELECT type, id FROM " + getMailItemTableName(mbox) +
                    " WHERE " + IN_THIS_MAILBOX_AND + "index_id <= 1"); // 0: deferred, 1: stale
            try {
                setMailboxId(stmt, mbox, 1);
                ResultSet rs = stmt.executeQuery();
                try {
                    SetMultimap<MailItem.Type, Integer> result = Multimaps.newSetMultimap(
                            new EnumMap<MailItem.Type, Collection<Integer>>(MailItem.Type.class),
                            new Supplier<Set<Integer>>() {
                                @Override public Set<Integer> get() {
                                    return new HashSet<Integer>();
                                }
                            });
                    while (rs.next()) {
                        result.put(MailItem.Type.of(rs.getByte(1)), rs.getInt(2));
                    }
                    return result;
                } finally {
                    DbPool.closeResults(rs);
                }
            } finally {
                DbPool.closeStatement(stmt);
            }
        } catch (SQLException e) {
            throw ServiceException.FAILURE("Failed to query index deferred IDs", e);
        }
    }

    public static List<Integer> getReIndexIds(Mailbox mbox, Set<MailItem.Type> types) throws ServiceException {
        DbConnection conn = DbPool.getConnection(mbox);
        try {
            PreparedStatement stmt = conn.prepareStatement("SELECT id FROM " + getMailItemTableName(mbox) +
                    " WHERE " + IN_THIS_MAILBOX_AND + "index_id IS NOT NULL" +
                    (types.isEmpty() ? "" : " AND " + DbUtil.whereIn("type", types.size())));
            try {
                int pos = setMailboxId(stmt, mbox, 1);
                for (MailItem.Type type : types) {
                    stmt.setByte(pos++, type.toByte());
                }
                ResultSet rs = stmt.executeQuery();
                try {
                    List<Integer> ids = new ArrayList<Integer>();
                    while (rs.next()) {
                        ids.add(rs.getInt(1));
                    }
                    return ids;
                } finally {
                    DbPool.closeResults(rs);
                }
            } finally {
                DbPool.closeStatement(stmt);
            }
        } catch (SQLException e) {
            throw ServiceException.FAILURE("Failed to query re-index IDs", e);
        } finally {
            DbPool.quietClose(conn);
        }
    }

    public static void setIndexIds(Mailbox mbox, List<MailItem> items) throws ServiceException {
        if (items == null || items.isEmpty())
            return;
        DbConnection conn = mbox.getOperationConnection();
        PreparedStatement stmt = null;
        try {
            for (int i = 0; i < items.size(); i += Db.getINClauseBatchSize()) {
                int count = Math.min(Db.getINClauseBatchSize(), items.size() - i);
                stmt = conn.prepareStatement("UPDATE " + getMailItemTableName(mbox) + " SET index_id = id WHERE " +
                        IN_THIS_MAILBOX_AND + DbUtil.whereIn("id", count));
                int pos = 1;
                pos = setMailboxId(stmt, mbox, pos);
                for (int index = i; index < i + count; index++)
                    stmt.setInt(pos++, items.get(index).getId());
                stmt.executeUpdate();
                stmt.close();
                stmt = null;
            }
        } catch (SQLException e) {
            throw ServiceException.FAILURE("Failed to set index_id", e);
        } finally {
            DbPool.closeStatement(stmt);
        }
    }

    public static void resetIndexId(DbConnection conn, Mailbox mbox) throws ServiceException {
        PreparedStatement stmt = null;
        try {
            stmt = conn.prepareStatement("UPDATE " + getMailItemTableName(mbox) +
                    " SET index_id = 0 WHERE " + IN_THIS_MAILBOX_AND + "index_id > 0");
            setMailboxId(stmt, mbox, 1);
            stmt.executeUpdate();
        } catch (SQLException e) {
            throw ServiceException.FAILURE("Failed to reset index_id", e);
        } finally {
            conn.closeQuietly(stmt);
        }
    }

    public static void resetSenderId(DbConnection conn, Mailbox mbox) throws ServiceException {
        PreparedStatement stmt = null;
        try {
            stmt = conn.prepareStatement("UPDATE " + getMailItemTableName(mbox) +
                    " SET sender_id = NULL WHERE " + IN_THIS_MAILBOX_AND + "sender_id IS NOT NULL");
            setMailboxId(stmt, mbox, 1);
            stmt.executeUpdate();
        } catch (SQLException e) {
            throw ServiceException.FAILURE("Failed to reset sender_id", e);
        } finally {
            conn.closeQuietly(stmt);
        }
    }

    public static void setParent(MailItem child, MailItem parent) throws ServiceException {
        setParent(new MailItem[] { child }, parent);
    }

    public static void setParent(MailItem[] children, MailItem parent) throws ServiceException {
        if (children == null || children.length == 0)
            return;
        Mailbox mbox = children[0].getMailbox();
        if (parent != null && mbox != parent.getMailbox())
            throw MailServiceException.WRONG_MAILBOX();
        DbConnection conn = mbox.getOperationConnection();
        PreparedStatement stmt = null;
        try {
            for (int i = 0; i < children.length; i += Db.getINClauseBatchSize()) {
                int count = Math.min(Db.getINClauseBatchSize(), children.length - i);
                stmt = conn.prepareStatement("UPDATE " + getMailItemTableName(mbox) +
                            " SET parent_id = ?, mod_metadata = ?, change_date = ?" +
                            " WHERE " + IN_THIS_MAILBOX_AND + DbUtil.whereIn("id", count));
                int pos = 1;
                if (parent == null || parent instanceof VirtualConversation)
                    stmt.setNull(pos++, Types.INTEGER);
                else
                    stmt.setInt(pos++, parent.getId());
                stmt.setInt(pos++, mbox.getOperationChangeID());
                stmt.setInt(pos++, mbox.getOperationTimestamp());
                pos = setMailboxId(stmt, mbox, pos);
                for (int index = i; index < i + count; index++)
                    stmt.setInt(pos++, children[index].getId());
                stmt.executeUpdate();
                stmt.close();
                stmt = null;
            }
        } catch (SQLException e) {
            throw ServiceException.FAILURE("adding children to parent " + (parent == null ? "NULL" : parent.getId() + ""), e);
        } finally {
            DbPool.closeStatement(stmt);
        }
    }

    public static void reparentChildren(MailItem oldParent, MailItem newParent) throws ServiceException {
        if (oldParent == newParent)
            return;
        Mailbox mbox = oldParent.getMailbox();
        if (mbox != newParent.getMailbox())
            throw MailServiceException.WRONG_MAILBOX();
        DbConnection conn = mbox.getOperationConnection();
        PreparedStatement stmt = null;
        try {
            String relation = (oldParent instanceof VirtualConversation ? "id = ?" : "parent_id = ?");

            stmt = conn.prepareStatement("UPDATE " + getMailItemTableName(oldParent) +
                        " SET parent_id = ?, mod_metadata = ?, change_date = ?" +
                        " WHERE " + IN_THIS_MAILBOX_AND + relation);
            int pos = 1;
            if (newParent instanceof VirtualConversation) {
                stmt.setNull(pos++, Types.INTEGER);
            } else {
                stmt.setInt(pos++, newParent.getId());
            }
            stmt.setInt(pos++, mbox.getOperationChangeID());
            stmt.setInt(pos++, mbox.getOperationTimestamp());
            pos = setMailboxId(stmt, mbox, pos);
            stmt.setInt(pos++, oldParent instanceof VirtualConversation ? ((VirtualConversation) oldParent).getMessageId() : oldParent.getId());
            stmt.executeUpdate();
        } catch (SQLException e) {
            throw ServiceException.FAILURE("writing new parent for children of item " + oldParent.getId(), e);
        } finally {
            DbPool.closeStatement(stmt);
        }
    }

    public static void saveMetadata(MailItem item, String metadata) throws ServiceException {
        Mailbox mbox = item.getMailbox();
        DbConnection conn = mbox.getOperationConnection();
        PreparedStatement stmt = null;
        try {
            stmt = conn.prepareStatement("UPDATE " + getMailItemTableName(item) +
                        " SET date = ?, size = ?, metadata = ?, mod_metadata = ?, change_date = ?, mod_content = ?" +
                        " WHERE " + IN_THIS_MAILBOX_AND + "id = ?");
            int pos = 1;
            stmt.setInt(pos++, (int) (item.getDate() / 1000));
            stmt.setLong(pos++, item.getSize());
            stmt.setString(pos++, checkMetadataLength(metadata));
            stmt.setInt(pos++, mbox.getOperationChangeID());
            stmt.setInt(pos++, mbox.getOperationTimestamp());
            stmt.setInt(pos++, item.getSavedSequence());
            pos = setMailboxId(stmt, mbox, pos);
            stmt.setInt(pos++, item.getId());
            stmt.executeUpdate();
        } catch (SQLException e) {
            throw ServiceException.FAILURE("writing metadata for mailbox " + item.getMailboxId() + ", item " + item.getId(), e);
        } finally {
            DbPool.closeStatement(stmt);
        }
    }

    public static void persistCounts(MailItem item, Metadata metadata) throws ServiceException {
        Mailbox mbox = item.getMailbox();
        DbConnection conn = mbox.getOperationConnection();
        PreparedStatement stmt = null;
        try {
            stmt = conn.prepareStatement("UPDATE " + getMailItemTableName(item) +
                        " SET size = ?, unread = ?, metadata = ?, mod_metadata = ?, change_date = ?, mod_content = ?" +
                        " WHERE " + IN_THIS_MAILBOX_AND + "id = ?");
            int pos = 1;
            stmt.setLong(pos++, item.getSize());
            stmt.setInt(pos++, item.getUnreadCount());
            stmt.setString(pos++, checkMetadataLength(metadata.toString()));
            stmt.setInt(pos++, item.getModifiedSequence());
            if (item.getChangeDate() > 0)
                stmt.setInt(pos++, (int) (item.getChangeDate() / 1000));
            else
                stmt.setNull(pos++, Types.INTEGER);
            stmt.setInt(pos++, item.getSavedSequence());
            pos = setMailboxId(stmt, mbox, pos);
            stmt.setInt(pos++, item.getId());
            stmt.executeUpdate();
        } catch (SQLException e) {
            throw ServiceException.FAILURE("writing metadata for mailbox " + item.getMailboxId() + ", item " + item.getId(), e);
        } finally {
            DbPool.closeStatement(stmt);
        }
    }

    // need to kill the Note class sooner rather than later
    public static void saveSubject(Note note) throws ServiceException {
        Mailbox mbox = note.getMailbox();
        DbConnection conn = mbox.getOperationConnection();
        PreparedStatement stmt = null;
        try {
            stmt = conn.prepareStatement("UPDATE " + getMailItemTableName(note) +
                        " SET date = ?, size = ?, subject = ?, mod_metadata = ?, change_date = ?, mod_content = ?" +
                        " WHERE " + IN_THIS_MAILBOX_AND + "id = ?");
            int pos = 1;
            stmt.setInt(pos++, (int) (note.getDate() / 1000));
            stmt.setLong(pos++, note.getSize());
            stmt.setString(pos++, note.getSubject());
            stmt.setInt(pos++, mbox.getOperationChangeID());
            stmt.setInt(pos++, mbox.getOperationTimestamp());
            stmt.setInt(pos++, mbox.getOperationChangeID());
            pos = setMailboxId(stmt, mbox, pos);
            stmt.setInt(pos++, note.getId());
            stmt.executeUpdate();
        } catch (SQLException e) {
            throw ServiceException.FAILURE("writing subject for mailbox " + note.getMailboxId() + ", note " + note.getId(), e);
        } finally {
            DbPool.closeStatement(stmt);
        }
    }

    public static void saveName(MailItem item, int folderId, Metadata metadata) throws ServiceException {
        Mailbox mbox = item.getMailbox();
        String name = item.getName().equals("") ? null : item.getName();
        checkNamingConstraint(mbox, folderId, name, item.getId());

        DbConnection conn = mbox.getOperationConnection();
        PreparedStatement stmt = null;
        try {
            boolean isFolder = item instanceof Folder;
            stmt = conn.prepareStatement("UPDATE " + getMailItemTableName(item) +
                        " SET date = ?, size = ?, flags = ?, name = ?, subject = ?," +
                        "  folder_id = ?," + (isFolder ? " parent_id = ?," : "") +
                        "  metadata = ?, mod_metadata = ?, change_date = ?, mod_content = ?" +
                        " WHERE " + IN_THIS_MAILBOX_AND + "id = ?");
            int pos = 1;
            stmt.setInt(pos++, (int) (item.getDate() / 1000));
            stmt.setLong(pos++, item.getSize());
            stmt.setInt(pos++, item.getInternalFlagBitmask());
            stmt.setString(pos++, name);
            stmt.setString(pos++, name);
            stmt.setInt(pos++, folderId);
            if (isFolder) {
                stmt.setInt(pos++, folderId);
            }
            stmt.setString(pos++, metadata.toString());
            stmt.setInt(pos++, mbox.getOperationChangeID());
            stmt.setInt(pos++, mbox.getOperationTimestamp());
            stmt.setInt(pos++, mbox.getOperationChangeID());
            pos = setMailboxId(stmt, mbox, pos);
            stmt.setInt(pos++, item.getId());
            stmt.executeUpdate();
        } catch (SQLException e) {
            // catch item_id uniqueness constraint violation and return failure
            if (Db.errorMatches(e, Db.Error.DUPLICATE_ROW))
                throw MailServiceException.ALREADY_EXISTS(name, e);
            else
                throw ServiceException.FAILURE("writing name for mailbox " + item.getMailboxId() + ", item " + item.getId(), e);
        } finally {
            DbPool.closeStatement(stmt);
        }
    }

    public void update(MailItem item, Metadata metadata) throws ServiceException {
        String name = item.getName().equals("") ? null : item.getName();
        checkNamingConstraint(mailbox, item.getFolderId(), name, item.getId());

        DbConnection conn = mailbox.getOperationConnection();
        PreparedStatement stmt = null;
        try {
            stmt = conn.prepareStatement("UPDATE " + getMailItemTableName(item) +
                    " SET type = ?, imap_id = ?, index_id = ?, parent_id = ?, date = ?, size = ?, flags = ?, " +
                    "blob_digest = ?, sender = ?, sender_id = ?, recipients = ?, subject = ?, name = ?, " +
                    "metadata = ?, mod_metadata = ?, change_date = ?, mod_content = ?, volume_id = ? WHERE " +
                    IN_THIS_MAILBOX_AND + "id = ?");
            int pos = 1;
            stmt.setByte(pos++, item.getType().toByte());
            if (item.getImapUid() >= 0) {
                stmt.setInt(pos++, item.getImapUid());
            } else {
                stmt.setNull(pos++, Types.INTEGER);
            }
            if (item.getIndexStatus() == MailItem.IndexStatus.NO) {
                stmt.setNull(pos++, Types.INTEGER);
            } else {
                stmt.setInt(pos++, item.getIndexId());
            }
            // messages in virtual conversations are stored with a null parent_id
            if (item.getParentId() <= 0) {
                stmt.setNull(pos++, Types.INTEGER);
            } else {
                stmt.setInt(pos++, item.getParentId());
            }
            stmt.setInt(pos++, (int) (item.getDate() / 1000));
            stmt.setLong(pos++, item.getSize());
            stmt.setInt(pos++, item.getInternalFlagBitmask());
            stmt.setString(pos++, item.getDigest());
            stmt.setString(pos++, item.getSortSender());
            if (senderId >= 0) {
                stmt.setInt(pos++, senderId);
            } else {
                stmt.setNull(pos++, Types.INTEGER);
            }
            stmt.setString(pos++, item.getSortRecipients());
            stmt.setString(pos++, item.getSortSubject());
            stmt.setString(pos++, name);
            stmt.setString(pos++, checkMetadataLength(metadata.toString()));
            stmt.setInt(pos++, mailbox.getOperationChangeID());
            stmt.setInt(pos++, mailbox.getOperationTimestamp());
            stmt.setInt(pos++, item.getSavedSequence());
            if (item.getLocator() != null) {
                stmt.setString(pos++, item.getLocator());
            } else {
                stmt.setNull(pos++, Types.TINYINT);
            }
            pos = setMailboxId(stmt, mailbox, pos);
            stmt.setInt(pos++, item.getId());
            stmt.executeUpdate();

            // Update the flagset cache.  Assume that the item's in-memory data has already been updated.
            if (areFlagsetsLoaded(mailbox)) {
                getFlagsetCache(conn, mailbox).addTagset(item.getInternalFlagBitmask());
            }
        } catch (SQLException e) {
            // catch item_id uniqueness constraint violation and return failure
            if (Db.errorMatches(e, Db.Error.DUPLICATE_ROW)) {
                throw MailServiceException.ALREADY_EXISTS(item.getName(), e);
            } else {
                throw ServiceException.FAILURE("Failed to update item mbox=" + mailbox.getId() + ",id=" + item.getId(), e);
            }
        } finally {
            DbPool.closeStatement(stmt);
        }
    }

    public static void saveBlobInfo(MailItem item) throws ServiceException {
        Mailbox mbox = item.getMailbox();
        DbConnection conn = mbox.getOperationConnection();
        PreparedStatement stmt = null;
        try {
            stmt = conn.prepareStatement("UPDATE " + getMailItemTableName(item) +
                        " SET size = ?, blob_digest = ?, volume_id = ?" +
                        " WHERE " + IN_THIS_MAILBOX_AND + "id = ?");
            int pos = 1;
            stmt.setLong(pos++, item.getSize());
            stmt.setString(pos++, item.getDigest());
            if (item.getLocator() != null)
                stmt.setString(pos++, item.getLocator());
            else
                stmt.setNull(pos++, Types.TINYINT);
            pos = setMailboxId(stmt, mbox, pos);
            stmt.setInt(pos++, item.getId());
            stmt.executeUpdate();
        } catch (SQLException e) {
            throw ServiceException.FAILURE("updating blob info for mailbox " + mbox.getId() + ", item " + item.getId(), e);
        } finally {
            DbPool.closeStatement(stmt);
        }
    }

    public static void openConversation(String hash, MailItem item) throws ServiceException {
        Mailbox mbox = item.getMailbox();
        DbConnection conn = mbox.getOperationConnection();
        PreparedStatement stmt = null;
        try {
            String command = Db.supports(Db.Capability.REPLACE_INTO) ? "REPLACE" : "INSERT";
            String mailbox_id = DebugConfig.disableMailboxGroups ? "" : "mailbox_id, ";
            stmt = conn.prepareStatement(command + " INTO " + getConversationTableName(item) +
                        "(" + mailbox_id + "hash, conv_id)" +
                        " VALUES (" + (DebugConfig.disableMailboxGroups ? "" : "?, ") + "?, ?)");
            int pos = 1;
            pos = setMailboxId(stmt, mbox, pos);
            stmt.setString(pos++, hash);
            stmt.setInt(pos++, item.getId());
            stmt.executeUpdate();
        } catch (SQLException e) {
            if (Db.errorMatches(e, Db.Error.DUPLICATE_ROW)) {
                try {
                    DbPool.closeStatement(stmt);

                    stmt = conn.prepareStatement("UPDATE " + getConversationTableName(item) +
                            " SET conv_id = ? WHERE " + IN_THIS_MAILBOX_AND + "hash = ?");
                    int pos = 1;
                    stmt.setInt(pos++, item.getId());
                    pos = setMailboxId(stmt, mbox, pos);
                    stmt.setString(pos++, hash);
                    stmt.executeUpdate();
                } catch (SQLException nested) {
                    throw ServiceException.FAILURE("updating open conversation association for hash " + hash, nested);
                }
            } else {
                throw ServiceException.FAILURE("writing open conversation association for hash " + hash, e);
            }
        } finally {
            DbPool.closeStatement(stmt);
        }
    }

    public static void closeConversation(String hash, MailItem item) throws ServiceException {
        Mailbox mbox = item.getMailbox();

        DbConnection conn = mbox.getOperationConnection();
        PreparedStatement stmt = null;
        try {
            stmt = conn.prepareStatement("DELETE FROM " + getConversationTableName(item) +
                        " WHERE " + IN_THIS_MAILBOX_AND + "hash = ? AND conv_id = ?");
            int pos = 1;
            pos = setMailboxId(stmt, mbox, pos);
            stmt.setString(pos++, hash);
            stmt.setInt(pos++, item.getId());
            stmt.executeUpdate();
        } catch (SQLException e) {
            throw ServiceException.FAILURE("closing open conversation association for hash " + hash, e);
        } finally {
            DbPool.closeStatement(stmt);
        }
    }

    /**
     * Deletes rows from <tt>open_conversation</tt> whose items are older than
     * the given date.
     *
     * @param mbox the mailbox
     * @param beforeDate the cutoff date in seconds
     */
    public static void closeOldConversations(Mailbox mbox, int beforeDate) throws ServiceException {
        DbConnection conn = mbox.getOperationConnection();
        PreparedStatement stmt = null;
        ZimbraLog.purge.debug("Closing conversations dated before %d.", beforeDate);
        try {
            String mailboxJoin = (DebugConfig.disableMailboxGroups ? "" : " AND mi.mailbox_id = open_conversation.mailbox_id");
            stmt = conn.prepareStatement("DELETE FROM " + getConversationTableName(mbox) +
                " WHERE " + IN_THIS_MAILBOX_AND + "conv_id IN (" +
                "  SELECT id FROM " + getMailItemTableName(mbox, "mi") +
                "  WHERE mi.id = open_conversation.conv_id" +
                   mailboxJoin +
                "  AND date < ?)");
            int pos = 1;
            pos = setMailboxId(stmt, mbox, pos);
            stmt.setInt(pos++, beforeDate);
            int numRows = stmt.executeUpdate();
            if (numRows > 0) {
                ZimbraLog.purge.info("Closed %d conversations dated before %d.", numRows, beforeDate);
            }
        } catch (SQLException e) {
            throw ServiceException.FAILURE("closing open conversations dated before " + beforeDate, e);
        } finally {
            DbPool.closeStatement(stmt);
        }
    }

    public static void changeOpenTargets(MailItem oldTarget, int newTargetId) throws ServiceException {
        Mailbox mbox = oldTarget.getMailbox();
        int oldTargetId = oldTarget instanceof VirtualConversation ? ((VirtualConversation) oldTarget).getMessageId() : oldTarget.getId();

        DbConnection conn = mbox.getOperationConnection();
        PreparedStatement stmt = null;
        try {
            stmt = conn.prepareStatement("UPDATE " + getConversationTableName(oldTarget) +
                        " SET conv_id = ? WHERE " + IN_THIS_MAILBOX_AND + "conv_id = ?");
            int pos = 1;
            stmt.setInt(pos++, newTargetId);
            pos = setMailboxId(stmt, mbox, pos);
            stmt.setInt(pos++, oldTargetId);
            stmt.executeUpdate();
        } catch (SQLException e) {
            throw ServiceException.FAILURE("switching open conversation association for item " + oldTarget.getId(), e);
        } finally {
            DbPool.closeStatement(stmt);
        }
    }

    public static void saveDate(MailItem item) throws ServiceException {
        Mailbox mbox = item.getMailbox();
        DbConnection conn = mbox.getOperationConnection();
        PreparedStatement stmt = null;
        try {
            stmt = conn.prepareStatement("UPDATE " + getMailItemTableName(mbox) +
                        " SET date = ?, mod_metadata = ?, change_date = ? WHERE " + IN_THIS_MAILBOX_AND + "id = ?");
            int pos = 1;
            stmt.setInt(pos++, (int) (item.getDate() / 1000));
            stmt.setInt(pos++, mbox.getOperationChangeID());
            stmt.setInt(pos++, mbox.getOperationTimestamp());
            pos = setMailboxId(stmt, mbox, pos);
            stmt.setInt(pos++, item.getId());
            stmt.executeUpdate();
        } catch (SQLException e) {
            throw ServiceException.FAILURE("setting IMAP UID for item " + item.getId(), e);
        } finally {
            DbPool.closeStatement(stmt);
        }
    }

    public static void saveImapUid(MailItem item) throws ServiceException {
        Mailbox mbox = item.getMailbox();
        DbConnection conn = mbox.getOperationConnection();
        PreparedStatement stmt = null;
        try {
            stmt = conn.prepareStatement("UPDATE " + getMailItemTableName(mbox) +
                        " SET imap_id = ?, mod_metadata = ?, change_date = ?" +
                        " WHERE " + IN_THIS_MAILBOX_AND + "id = ?");
            int pos = 1;
            stmt.setInt(pos++, item.getImapUid());
            stmt.setInt(pos++, mbox.getOperationChangeID());
            stmt.setInt(pos++, mbox.getOperationTimestamp());
            pos = setMailboxId(stmt, mbox, pos);
            stmt.setInt(pos++, item.getId());
            stmt.executeUpdate();
        } catch (SQLException e) {
            throw ServiceException.FAILURE("setting IMAP UID for item " + item.getId(), e);
        } finally {
            DbPool.closeStatement(stmt);
        }
    }

    public static void alterTag(MailItem item, Tag tag, boolean add) throws ServiceException {
        Mailbox mbox = item.getMailbox();
        if (mbox != tag.getMailbox()) {
            throw MailServiceException.WRONG_MAILBOX();
        }
        if (tag.getId() == Flag.ID_UNREAD) {
            throw ServiceException.FAILURE("unread state must be updated with alterUnread()", null);
        }
        DbConnection conn = mbox.getOperationConnection();
        PreparedStatement stmt = null;
        try {
            boolean isFlag = tag instanceof Flag;
            boolean altersModseq = !isFlag || (tag.getBitmask() & Flag.FLAGS_SYSTEM) == 0;
            String column = (isFlag ? "flags" : "tags");

            String primaryUpdate = column + " = " + column + (add ? " + ?" : " - ?");
            String updateChangeID = (altersModseq ? ", mod_metadata = ?, change_date = ?" : "");
            String precondition = Db.getInstance().bitAND(column, "?") + (add ? " = 0" : " <> 0");

            String relation;
            if (item instanceof VirtualConversation) {
                relation = "id = ?";
            } else if (item instanceof Conversation) {
                relation = "parent_id = ?";
            } else if (item instanceof Folder) {
                relation = "folder_id = ?";
            } else if (item instanceof Flag) {
                relation = Db.getInstance().bitAND("flags", "?") + " <> 0";
            } else if (item instanceof Tag) {
                relation = Db.getInstance().bitAND("tags", "?") + " <> 0";
            } else {
                relation = "id = ?";
            }

            stmt = conn.prepareStatement("UPDATE " + getMailItemTableName(item) +
                    " SET " + primaryUpdate + updateChangeID +
                    " WHERE " + IN_THIS_MAILBOX_AND + precondition + " AND " + relation);

            int pos = 1;
            stmt.setLong(pos++, tag.getBitmask());
            if (altersModseq) {
                stmt.setInt(pos++, mbox.getOperationChangeID());
                stmt.setInt(pos++, mbox.getOperationTimestamp());
            }
            pos = setMailboxId(stmt, mbox, pos);
            stmt.setLong(pos++, tag.getBitmask());
            if (item instanceof Tag) {
                stmt.setLong(pos++, ((Tag) item).getBitmask());
            } else if (item instanceof VirtualConversation) {
                stmt.setInt(pos++, ((VirtualConversation) item).getMessageId());
            } else {
                stmt.setInt(pos++, item.getId());
            }
            stmt.executeUpdate();

            // Update the flagset or tagset cache.  Assume that the item's in-memory
            // data has already been updated.
            if (tag instanceof Flag && areFlagsetsLoaded(mbox))
                getFlagsetCache(conn, mbox).addTagset(item.getInternalFlagBitmask());
            else if (areTagsetsLoaded(mbox))
                getTagsetCache(conn, mbox).addTagset(item.getTagBitmask());
        } catch (SQLException e) {
            throw ServiceException.FAILURE("updating tag data for item " + item.getId(), e);
        } finally {
            DbPool.closeStatement(stmt);
        }
    }

    public static void alterTag(Tag tag, List<Integer> itemIDs, boolean add) throws ServiceException {
        if (itemIDs == null || itemIDs.isEmpty()) {
            return;
        }
        Mailbox mbox = tag.getMailbox();

        DbConnection conn = mbox.getOperationConnection();
        PreparedStatement stmt = null;
        try {
            boolean isFlag = tag instanceof Flag;
            boolean altersModseq = !isFlag || (tag.getBitmask() & Flag.FLAGS_SYSTEM) == 0;
            String column = (isFlag ? "flags" : "tags");

            String primaryUpdate = column + " = " + column + (add ? " + ?" : " - ?");
            String updateChangeID = (altersModseq ? ", mod_metadata = ?, change_date = ?" : "");
            String precondition = Db.getInstance().bitAND(column, "?") + (add ? " = 0" : " <> 0");

            for (int i = 0; i < itemIDs.size(); i += Db.getINClauseBatchSize()) {
                int count = Math.min(Db.getINClauseBatchSize(), itemIDs.size() - i);
                stmt = conn.prepareStatement("UPDATE " + getMailItemTableName(tag) +
                            " SET " + primaryUpdate + updateChangeID +
                            " WHERE " + IN_THIS_MAILBOX_AND + precondition + " AND " + DbUtil.whereIn("id", count));

                int pos = 1;
                stmt.setLong(pos++, tag.getBitmask());
                if (altersModseq) {
                    stmt.setInt(pos++, mbox.getOperationChangeID());
                    stmt.setInt(pos++, mbox.getOperationTimestamp());
                }
                pos = setMailboxId(stmt, mbox, pos);
                stmt.setLong(pos++, tag.getBitmask());
                for (int index = i; index < i + count; index++) {
                    stmt.setInt(pos++, itemIDs.get(index));
                }
                stmt.executeUpdate();
                stmt.close();
                stmt = null;
            }

            // Update the flagset or tagset cache.  Assume that the item's in-memory
            // data has already been updated.
            if (tag instanceof Flag && areFlagsetsLoaded(mbox)) {
                getFlagsetCache(conn, mbox).applyMask(tag.getBitmask(), add);
            } else if (areTagsetsLoaded(mbox)) {
                getTagsetCache(conn, mbox).applyMask(tag.getBitmask(), add);
            }
        } catch (SQLException e) {
            throw ServiceException.FAILURE("updating tag data for " + itemIDs.size() + " items: " + getIdListForLogging(itemIDs), e);
        } finally {
            DbPool.closeStatement(stmt);
        }
    }

    public static void clearTag(Tag tag) throws ServiceException {
        Mailbox mbox = tag.getMailbox();

        DbConnection conn = mbox.getOperationConnection();
        PreparedStatement stmt = null;
        try {
            stmt = conn.prepareStatement("UPDATE " + getMailItemTableName(tag) +
                        " SET tags = tags - ?, mod_metadata = ?, change_date = ?" +
                        " WHERE " + IN_THIS_MAILBOX_AND + Db.getInstance().bitAND("tags", "?") + " <> 0");
            int pos = 1;
            stmt.setLong(pos++, tag.getBitmask());
            stmt.setInt(pos++, mbox.getOperationChangeID());
            stmt.setInt(pos++, mbox.getOperationTimestamp());
            pos = setMailboxId(stmt, mbox, pos);
            stmt.setLong(pos++, tag.getBitmask());
            stmt.executeUpdate();

            if (areTagsetsLoaded(mbox)) {
                getTagsetCache(conn, mbox).applyMask(tag.getTagBitmask(), false);
            }
        } catch (SQLException e) {
            throw ServiceException.FAILURE("clearing all references to tag " + tag.getId(), e);
        } finally {
            DbPool.closeStatement(stmt);
        }
    }

    /**
     * Sets the <code>unread</code> column for the specified <code>MailItem</code>.
     * If the <code>MailItem</code> is a <code>Conversation</code>, <code>Tag</code>
     * or <code>Folder</code>, sets the <code>unread</code> column for all related items.
     */
    public static void alterUnread(MailItem item, boolean unread) throws ServiceException {
        Mailbox mbox = item.getMailbox();

        DbConnection conn = mbox.getOperationConnection();
        PreparedStatement stmt = null;
        try {
            String relation;
            if (item instanceof VirtualConversation) {
                relation = "id = ?";
            } else if (item instanceof Conversation) {
                relation = "parent_id = ?";
            } else if (item instanceof Folder) {
                relation = "folder_id = ?";
            } else if (item instanceof Flag) {
                relation = Db.getInstance().bitAND("flags", "?") + " <> 0";
            } else if (item instanceof Tag) {
                relation = Db.getInstance().bitAND("tags", "?") + " <> 0";
            } else {
                relation = "id = ?";
            }

            stmt = conn.prepareStatement("UPDATE " + getMailItemTableName(item) +
                        " SET unread = ?, mod_metadata = ?, change_date = ?" +
                        " WHERE " + IN_THIS_MAILBOX_AND + "unread = ? AND " + relation +
                        "  AND " + typeIn(MailItem.Type.MESSAGE));
            int pos = 1;
            stmt.setInt(pos++, unread ? 1 : 0);
            stmt.setInt(pos++, mbox.getOperationChangeID());
            stmt.setInt(pos++, mbox.getOperationTimestamp());
            pos = setMailboxId(stmt, mbox, pos);
            stmt.setInt(pos++, unread ? 0 : 1);
            if (item instanceof Tag) {
                stmt.setLong(pos++, ((Tag) item).getBitmask());
            } else if (item instanceof VirtualConversation) {
                stmt.setInt(pos++, ((VirtualConversation) item).getMessageId());
            } else {
                stmt.setInt(pos++, item.getId());
            }
            stmt.executeUpdate();
        } catch (SQLException e) {
            throw ServiceException.FAILURE("updating unread state for item " + item.getId(), e);
        } finally {
            DbPool.closeStatement(stmt);
        }
    }

    public static void alterUnread(Mailbox mbox, List<Integer> itemIDs, boolean unread)
    throws ServiceException {
        if (itemIDs == null || itemIDs.isEmpty())
            return;

        DbConnection conn = mbox.getOperationConnection();
        PreparedStatement stmt = null;
        try {
            for (int i = 0; i < itemIDs.size(); i += Db.getINClauseBatchSize()) {
                int count = Math.min(Db.getINClauseBatchSize(), itemIDs.size() - i);
                stmt = conn.prepareStatement("UPDATE " + getMailItemTableName(mbox) +
                            " SET unread = ?, mod_metadata = ?, change_date = ?" +
                            " WHERE " + IN_THIS_MAILBOX_AND + "unread = ?" +
                            "  AND " + DbUtil.whereIn("id", count) +
                            "  AND " + typeIn(MailItem.Type.MESSAGE));
                int pos = 1;
                stmt.setInt(pos++, unread ? 1 : 0);
                stmt.setInt(pos++, mbox.getOperationChangeID());
                stmt.setInt(pos++, mbox.getOperationTimestamp());
                pos = setMailboxId(stmt, mbox, pos);
                stmt.setInt(pos++, unread ? 0 : 1);
                for (int index = i; index < i + count; index++)
                    stmt.setInt(pos++, itemIDs.get(index));
                stmt.executeUpdate();
                stmt.close();
                stmt = null;
            }
        } catch (SQLException e) {
            throw ServiceException.FAILURE("updating unread state for " +
                itemIDs.size() + " items: " + getIdListForLogging(itemIDs), e);
        } finally {
            DbPool.closeStatement(stmt);
        }
    }

    /**
     * Updates all conversations affected by a folder deletion.  For all conversations
     * that have messages in the given folder, updates their message count and nulls out
     * metadata so that the sender list is recalculated the next time the conversation
     * is instantiated.
     *
     * @param folder the folder that is being deleted
     * @return the ids of any conversation that were purged as a result of this operation
     */
    public static List<Integer> markDeletionTargets(Folder folder, Set<Integer> candidates) throws ServiceException {
        Mailbox mbox = folder.getMailbox();
        DbConnection conn = mbox.getOperationConnection();
        PreparedStatement stmt = null;
        ResultSet rs = null;
        try {
            if (Db.supports(Db.Capability.MULTITABLE_UPDATE)) {
                stmt = conn.prepareStatement("UPDATE " + getMailItemTableName(folder) + ", " +
                        "(SELECT parent_id pid, COUNT(*) count FROM " + getMailItemTableName(folder) +
                        " WHERE " + IN_THIS_MAILBOX_AND + "folder_id = ? AND parent_id IS NOT NULL GROUP BY parent_id) AS x" +
                        " SET size = size - count, metadata = NULL, mod_metadata = ?, change_date = ?" +
                        " WHERE " + IN_THIS_MAILBOX_AND + "id = pid AND type = " + MailItem.Type.CONVERSATION.toByte());
                int pos = 1;
                pos = setMailboxId(stmt, mbox, pos);
                stmt.setInt(pos++, folder.getId());
                stmt.setInt(pos++, mbox.getOperationChangeID());
                stmt.setInt(pos++, mbox.getOperationTimestamp());
                pos = setMailboxId(stmt, mbox, pos);
                stmt.executeUpdate();
                stmt.close();
            } else {
                stmt = conn.prepareStatement("SELECT parent_id, COUNT(*) FROM " + getMailItemTableName(folder) +
                        " WHERE " + IN_THIS_MAILBOX_AND + "folder_id = ? AND parent_id IS NOT NULL" +
                        " GROUP BY parent_id");
                int pos = 1;
                pos = setMailboxId(stmt, mbox, pos);
                stmt.setInt(pos++, folder.getId());
                rs = stmt.executeQuery();
                Map<Integer, List<Integer>> counts = new HashMap<Integer, List<Integer>>();
                while (rs.next()) {
                    int convId = rs.getInt(1), count = rs.getInt(2);
                    List<Integer> targets = counts.get(count);
                    if (targets == null)
                        counts.put(count, targets = new ArrayList<Integer>());
                    targets.add(convId);
                }
                rs.close();
                stmt.close();

                for (Map.Entry<Integer, List<Integer>> update : counts.entrySet()) {
                    List<Integer> convIDs = update.getValue();
                    for (int i = 0; i < convIDs.size(); i += Db.getINClauseBatchSize()) {
                        int count = Math.min(Db.getINClauseBatchSize(), convIDs.size() - i);
                        stmt = conn.prepareStatement("UPDATE " + getMailItemTableName(folder) +
                                " SET size = size - ?, metadata = NULL, mod_metadata = ?, change_date = ?" +
                                " WHERE " + IN_THIS_MAILBOX_AND + DbUtil.whereIn("id", count) +
                                "  AND type = " + MailItem.Type.CONVERSATION.toByte());
                        pos = 1;
                        stmt.setInt(pos++, update.getKey());
                        stmt.setInt(pos++, mbox.getOperationChangeID());
                        stmt.setInt(pos++, mbox.getOperationTimestamp());
                        pos = setMailboxId(stmt, mbox, pos);
                        for (int index = i; index < i + count; index++)
                            stmt.setInt(pos++, convIDs.get(index));
                        stmt.executeUpdate();
                        stmt.close();
                    }
                }
            }

            return getPurgedConversations(mbox, candidates);
        } catch (SQLException e) {
            throw ServiceException.FAILURE("marking deletions for conversations crossing folder " + folder.getId(), e);
        } finally {
            DbPool.closeResults(rs);
            DbPool.closeStatement(stmt);
        }
    }

    /**
     * Updates all affected conversations when a <code>List</code> of <code>MailItem</code>s
     * is deleted.  Updates each conversation's message count and nulls out
     * metadata so that the sender list is recalculated the next time the conversation
     * is instantiated.
     *
     * @param mbox the mailbox
     * @param ids of the items being deleted
     * @return the ids of any conversation that were purged as a result of this operation
     */
    public static List<Integer> markDeletionTargets(Mailbox mbox, List<Integer> ids, Set<Integer> candidates) throws ServiceException {
        if (ids == null)
            return null;
        DbConnection conn = mbox.getOperationConnection();
        PreparedStatement stmt = null;
        ResultSet rs = null;
        try {
            String table = getMailItemTableName(mbox);
            if (Db.supports(Db.Capability.MULTITABLE_UPDATE)) {
                for (int i = 0; i < ids.size(); i += Db.getINClauseBatchSize()) {
                    int count = Math.min(Db.getINClauseBatchSize(), ids.size() - i);
                    stmt = conn.prepareStatement("UPDATE " + table + ", " +
                            "(SELECT parent_id pid, COUNT(*) count FROM " + getMailItemTableName(mbox) +
                            " WHERE " + IN_THIS_MAILBOX_AND + DbUtil.whereIn("id", count) +
                            " AND parent_id IS NOT NULL GROUP BY parent_id) AS x" +
                            " SET size = size - count, metadata = NULL, mod_metadata = ?, change_date = ?" +
                            " WHERE " + IN_THIS_MAILBOX_AND + "id = pid AND type = " + MailItem.Type.CONVERSATION.toByte());
                    int pos = 1;
                    pos = setMailboxId(stmt, mbox, pos);
                    for (int index = i; index < i + count; index++)
                        stmt.setInt(pos++, ids.get(index));
                    stmt.setInt(pos++, mbox.getOperationChangeID());
                    stmt.setInt(pos++, mbox.getOperationTimestamp());
                    pos = setMailboxId(stmt, mbox, pos);
                    stmt.executeUpdate();
                    stmt.close();
                }
            } else {
                stmt = conn.prepareStatement("SELECT parent_id, COUNT(*) FROM " + getMailItemTableName(mbox) +
                        " WHERE " + IN_THIS_MAILBOX_AND + DbUtil.whereIn("id", ids.size()) + "AND parent_id IS NOT NULL" +
                        " GROUP BY parent_id");
                int pos = 1;
                pos = setMailboxId(stmt, mbox, pos);
                for (int id : ids)
                    stmt.setInt(pos++, id);
                rs = stmt.executeQuery();
                Map<Integer, List<Integer>> counts = new HashMap<Integer, List<Integer>>();
                while (rs.next()) {
                    int convId = rs.getInt(1), count = rs.getInt(2);
                    List<Integer> targets = counts.get(count);
                    if (targets == null)
                        counts.put(count, targets = new ArrayList<Integer>());
                    targets.add(convId);
                }
                rs.close();
                stmt.close();

                for (Map.Entry<Integer, List<Integer>> update : counts.entrySet()) {
                    stmt = conn.prepareStatement("UPDATE " + getMailItemTableName(mbox) +
                            " SET size = size - ?, metadata = NULL, mod_metadata = ?, change_date = ?" +
                            " WHERE " + IN_THIS_MAILBOX_AND + DbUtil.whereIn("id", update.getValue().size()) +
                            " AND type = " + MailItem.Type.CONVERSATION.toByte());
                    pos = 1;
                    stmt.setInt(pos++, update.getKey());
                    stmt.setInt(pos++, mbox.getOperationChangeID());
                    stmt.setInt(pos++, mbox.getOperationTimestamp());
                    pos = setMailboxId(stmt, mbox, pos);
                    for (int convId : update.getValue())
                        stmt.setInt(pos++, convId);
                    stmt.executeUpdate();
                    stmt.close();
                }
            }
        } catch (SQLException e) {
            throw ServiceException.FAILURE("marking deletions for conversations touching " +
                ids.size() + " items: " + getIdListForLogging(ids), e);
        } finally {
            DbPool.closeResults(rs);
            DbPool.closeStatement(stmt);
        }

        return getPurgedConversations(mbox, candidates);
    }

    private static List<Integer> getPurgedConversations(Mailbox mbox, Set<Integer> candidates) throws ServiceException {
        if (candidates == null || candidates.isEmpty())
            return null;
        List<Integer> purgedConvs = new ArrayList<Integer>();
        DbConnection conn = mbox.getOperationConnection();
        PreparedStatement stmt = null;
        ResultSet rs = null;
        try {
            // note: be somewhat careful making changes here, as <tt>i</tt> and <tt>it</tt> operate separately
            Iterator<Integer> it = candidates.iterator();
            for (int i = 0; i < candidates.size(); i += Db.getINClauseBatchSize()) {
                int count = Math.min(Db.getINClauseBatchSize(), candidates.size() - i);
                stmt = conn.prepareStatement("SELECT id FROM " + getMailItemTableName(mbox) +
                            " WHERE " + IN_THIS_MAILBOX_AND + DbUtil.whereIn("id", count) + " AND size <= 0");
                int pos = 1;
                pos = setMailboxId(stmt, mbox, pos);
                for (int index = i; index < i + count; index++)
                    stmt.setInt(pos++, it.next());
                rs = stmt.executeQuery();

                while (rs.next())
                    purgedConvs.add(rs.getInt(1));
                rs.close(); rs = null;
                stmt.close(); stmt = null;
            }

            return purgedConvs;
        } catch (SQLException e) {
            throw ServiceException.FAILURE("getting list of purged conversations", e);
        } finally {
            DbPool.closeResults(rs);
            DbPool.closeStatement(stmt);
        }
    }

    /**
     * Deletes the specified <code>MailItem</code> from the <code>mail_item</code>
     * table.  If the object is a <code>Folder</code> or <code>Conversation</code>,
     * deletes any corresponding messages.  Does not delete subfolders.
     */
    public static void delete(MailItem item, boolean fromDumpster) throws ServiceException {
        deleteContents(item, fromDumpster);
        if (item instanceof VirtualConversation)
            return;
        delete(item.getMailbox(), Collections.singletonList(item.getId()), fromDumpster);
    }

    /**
     * Deletes <code>MailItem</code>s with the specified ids from the <code>mail_item</code>
     * table.  Assumes that there is no data referencing the specified id's.
     */
    public static void delete(Mailbox mbox, Collection<Integer> ids, boolean fromDumpster) throws ServiceException {
        // trim out any non-persisted items
        if (ids == null || ids.size() == 0)
            return;
        List<Integer> targets = new ArrayList<Integer>();
        for (int id : ids) {
            if (id > 0)
                targets.add(id);
        }
        if (targets.size() == 0)
            return;

        DbConnection conn = mbox.getOperationConnection();
        for (int offset = 0; offset < targets.size(); offset += Db.getINClauseBatchSize()) {
            PreparedStatement stmt = null;
            try {
                int count = Math.min(Db.getINClauseBatchSize(), targets.size() - offset);
                if (!fromDumpster && mbox.dumpsterEnabled())
                    copyToDumpster(conn, mbox, targets, offset, count);
                stmt = conn.prepareStatement("DELETE FROM " + getMailItemTableName(mbox, fromDumpster) +
                            " WHERE " + IN_THIS_MAILBOX_AND + DbUtil.whereIn("id", count));
                int pos = 1;
                pos = setMailboxId(stmt, mbox, pos);
                for (int i = offset; i < offset + count; ++i)
                    stmt.setInt(pos++, targets.get(i));
                stmt.executeUpdate();
            } catch (SQLException e) {
                throw ServiceException.FAILURE("deleting " + ids.size() + " item(s): " + getIdListForLogging(ids), e);
            } finally {
                DbPool.closeStatement(stmt);
            }
        }
    }

    public static void deleteContents(MailItem item, boolean fromDumpster) throws ServiceException {
        Mailbox mbox = item.getMailbox();

        String target;
        if (item instanceof VirtualConversation)  target = "id = ?";
        else if (item instanceof Conversation)    target = "parent_id = ?";
        else if (item instanceof Document)        target = "parent_id = ?";
        else if (item instanceof SearchFolder)    return;
        else if (item instanceof Folder)          target = "folder_id = ?";
        else                                      return;

        DbConnection conn = mbox.getOperationConnection();
        PreparedStatement stmt = null;
        String miTableName = getMailItemTableName(item, fromDumpster);
        try {
            if (!fromDumpster && mbox.dumpsterEnabled()) {
                // Get the list of item ids to be deleted.
                List<Integer> ids = new ArrayList<Integer>();
                PreparedStatement listStmt = null;
                ResultSet rs = null;
                try {
                    listStmt = conn.prepareStatement("SELECT id FROM " + miTableName +
                            " WHERE " + IN_THIS_MAILBOX_AND + target +
//                            " AND type NOT IN " + FOLDER_TYPES +  // DUMPSTER_TYPES implies !FOLDER_TYPES
                            " AND type IN " + DUMPSTER_TYPES);
                    int pos = 1;
                    pos = setMailboxId(listStmt, mbox, pos);
                    listStmt.setInt(pos++, item instanceof VirtualConversation ? ((VirtualConversation) item).getMessageId() : item.getId());
                    rs = listStmt.executeQuery();
                    while (rs.next()) {
                        int id = rs.getInt(1);
                        if (id > 0)
                            ids.add(id);
                    }
                } finally {
                    DbPool.closeResults(rs);
                    DbPool.closeStatement(listStmt);
                }
                if (!ids.isEmpty()) {
                    for (int offset = 0; offset < ids.size(); offset += Db.getINClauseBatchSize()) {
                        int count = Math.min(Db.getINClauseBatchSize(), ids.size() - offset);
                        copyToDumpster(conn, mbox, ids, offset, count);
                    }
                }
            }

            stmt = conn.prepareStatement("DELETE FROM " + miTableName +
                        " WHERE " + IN_THIS_MAILBOX_AND + target + " AND type NOT IN " + FOLDER_TYPES);
            int pos = 1;
            pos = setMailboxId(stmt, mbox, pos);
            stmt.setInt(pos++, item instanceof VirtualConversation ? ((VirtualConversation) item).getMessageId() : item.getId());
            stmt.executeUpdate();
        } catch (SQLException e) {
            throw ServiceException.FAILURE("deleting contents for " + item.getType() + " " + item.getId(), e);
        } finally {
            DbPool.closeStatement(stmt);
        }
    }

    // parent_id = null, change_date = ? (to be set to deletion time)
    private static String MAIL_ITEM_DUMPSTER_COPY_SRC_FIELDS =
        (DebugConfig.disableMailboxGroups ? "" : "mailbox_id, ") +
        "id, type, parent_id, folder_id, index_id, imap_id, date, size, volume_id, blob_digest, " +
        "unread, flags, tags, sender, recipients, subject, name, metadata, mod_metadata, ?, mod_content";
    private static String MAIL_ITEM_DUMPSTER_COPY_DEST_FIELDS =
        (DebugConfig.disableMailboxGroups ? "" : "mailbox_id, ") +
        "id, type, parent_id, folder_id, index_id, imap_id, date, size, volume_id, blob_digest, " +
        "unread, flags, tags, sender, recipients, subject, name, metadata, mod_metadata, change_date, mod_content";

    /**
     * Copy rows from mail_item, appointment and revision table to the corresponding dumpster tables.
     * @param conn
     * @param mbox
     * @param ids
     * @param offset offset of the first item to copy in ids
     * @param count number of items to copy
     * @throws SQLException
     * @throws ServiceException
     */
    private static void copyToDumpster(DbConnection conn, Mailbox mbox, List<Integer> ids, int offset, int count)
    throws SQLException, ServiceException {
        String miTableName = getMailItemTableName(mbox, false);
        String dumpsterMiTableName = getMailItemTableName(mbox, true);
        String ciTableName = getCalendarItemTableName(mbox, false);
        String dumpsterCiTableName = getCalendarItemTableName(mbox, true);
        String revTableName = getRevisionTableName(mbox, false);
        String dumpsterRevTableName = getRevisionTableName(mbox, true);

        // Copy the mail_item rows being deleted to dumpster_mail_item.  Copy the corresponding rows
        // from appointment and revision tables to their dumpster counterparts.  They are copied here,
        // just before cascaded deletes following mail_item deletion.
        String command = Db.supports(Db.Capability.REPLACE_INTO) ? "REPLACE" : "INSERT";
        String miWhere = DbUtil.whereIn("id", count) +
                         " AND type IN " + DUMPSTER_TYPES +
                         (!mbox.useDumpsterForSpam() ? " AND folder_id != " + Mailbox.ID_FOLDER_SPAM : "") +
                         " AND folder_id != " + Mailbox.ID_FOLDER_DRAFTS;
        PreparedStatement miCopyStmt = null;
        try {
            miCopyStmt = conn.prepareStatement(command + " INTO " + dumpsterMiTableName +
                    " (" + MAIL_ITEM_DUMPSTER_COPY_DEST_FIELDS + ")" +
                    " SELECT " + MAIL_ITEM_DUMPSTER_COPY_SRC_FIELDS + " FROM " + miTableName +
                    " WHERE " + IN_THIS_MAILBOX_AND + miWhere);
            int pos = 1;
            miCopyStmt.setInt(pos++, mbox.getOperationTimestamp());
            pos = setMailboxId(miCopyStmt, mbox, pos);
            for (int i = offset; i < offset + count; ++i)
                miCopyStmt.setInt(pos++, ids.get(i));
            miCopyStmt.executeUpdate();
        } finally {
            DbPool.closeStatement(miCopyStmt);
        }

        PreparedStatement ciCopyStmt = null;
        try {
            ciCopyStmt = conn.prepareStatement(command + " INTO " + dumpsterCiTableName +
                    " SELECT * FROM " + ciTableName +
                    " WHERE " + IN_THIS_MAILBOX_AND + "item_id IN" +
                    " (SELECT id FROM " + miTableName + " WHERE " + IN_THIS_MAILBOX_AND + miWhere + ")");
            int pos = 1;
            pos = setMailboxId(ciCopyStmt, mbox, pos);
            pos = setMailboxId(ciCopyStmt, mbox, pos);
            for (int i = offset; i < offset + count; ++i)
                ciCopyStmt.setInt(pos++, ids.get(i));
            ciCopyStmt.executeUpdate();
        } finally {
            DbPool.closeStatement(ciCopyStmt);
        }

        PreparedStatement revCopyStmt = null;
        try {
            revCopyStmt = conn.prepareStatement(command + " INTO " + dumpsterRevTableName +
                    " SELECT * FROM " + revTableName +
                    " WHERE " + IN_THIS_MAILBOX_AND + "item_id IN" +
                    " (SELECT id FROM " + miTableName + " WHERE " + IN_THIS_MAILBOX_AND + miWhere + ")");
            int pos = 1;
            pos = setMailboxId(revCopyStmt, mbox, pos);
            pos = setMailboxId(revCopyStmt, mbox, pos);
            for (int i = offset; i < offset + count; ++i)
                revCopyStmt.setInt(pos++, ids.get(i));
            revCopyStmt.executeUpdate();
        } finally {
            DbPool.closeStatement(revCopyStmt);
        }
    }

    public static void writeTombstones(Mailbox mbox, TypedIdList tombstones) throws ServiceException {
        if (tombstones == null || tombstones.isEmpty())
            return;
        for (Map.Entry<MailItem.Type, List<Integer>> entry : tombstones) {
            MailItem.Type type = entry.getKey();
            switch (type) {
            case CONVERSATION:
            case VIRTUAL_CONVERSATION:
                continue;
            }
            StringBuilder ids = new StringBuilder();
            for (Integer id : entry.getValue()) {
                ids.append(ids.length() == 0 ? "" : ",").append(id);

                // catch overflows of TEXT values; since all chars are ASCII, no need to convert to UTF-8 for length check beforehand
                if (ids.length() > MAX_TEXT_LENGTH - 50) {
                    writeTombstone(mbox, type, ids.toString());
                    ids.setLength(0);
                }
            }

            writeTombstone(mbox, type, ids.toString());
        }
    }

    private static void writeTombstone(Mailbox mbox, MailItem.Type type, String ids) throws ServiceException {
        if (Strings.isNullOrEmpty(ids)) {
            return;
        }

        DbConnection conn = mbox.getOperationConnection();
        PreparedStatement stmt = null;
        try {
            String mailbox_id = DebugConfig.disableMailboxGroups ? "" : "mailbox_id, ";
            stmt = conn.prepareStatement("INSERT INTO " + getTombstoneTableName(mbox) +
                        "(" + mailbox_id + "sequence, date, type, ids)" +
                        " VALUES (" + MAILBOX_ID_VALUE + "?, ?, ?, ?)");
            int pos = 1;
            pos = setMailboxId(stmt, mbox, pos);
            stmt.setInt(pos++, mbox.getOperationChangeID());
            stmt.setInt(pos++, mbox.getOperationTimestamp());
            stmt.setByte(pos++, type.toByte());
            stmt.setString(pos++, ids);
            stmt.executeUpdate();
        } catch (SQLException e) {
            throw ServiceException.FAILURE("writing tombstones for " + type + "(s): " + ids, e);
        } finally {
            DbPool.closeStatement(stmt);
        }
    }

    public static TypedIdList readTombstones(Mailbox mbox, long lastSync) throws ServiceException {
        TypedIdList tombstones = new TypedIdList();

        DbConnection conn = mbox.getOperationConnection();
        PreparedStatement stmt = null;
        ResultSet rs = null;
        try {
            stmt = conn.prepareStatement("SELECT type, ids FROM " + getTombstoneTableName(mbox) +
                        " WHERE " + IN_THIS_MAILBOX_AND + "sequence > ? AND ids IS NOT NULL" +
                        " ORDER BY sequence");
            Db.getInstance().enableStreaming(stmt);
            int pos = 1;
            pos = setMailboxId(stmt, mbox, pos);
            stmt.setLong(pos++, lastSync);
            rs = stmt.executeQuery();

            while (rs.next()) {
                MailItem.Type type = MailItem.Type.of(rs.getByte(1));
                String row = rs.getString(2);
                if (row == null || row.equals(""))
                    continue;
                for (String entry : row.split(",")) {
                    try {
                        tombstones.add(type, Integer.parseInt(entry));
                    } catch (NumberFormatException nfe) {
                        ZimbraLog.sync.warn("unparseable TOMBSTONE entry: " + entry);
                    }
                }
            }
            return tombstones;
        } catch (SQLException e) {
            throw ServiceException.FAILURE("reading tombstones since change: " + lastSync, e);
        } finally {
            DbPool.closeResults(rs);
            DbPool.closeStatement(stmt);
        }
    }

    /**
     * Deletes tombstones dated earlier than the given timestamp.
     *
     * @param mbox the mailbox
     * @param beforeDate timestamp in seconds
     * @return the change number of the most recent tombstone that was deleted, or 0 if none were removed
     */
    public static int purgeTombstones(Mailbox mbox, int beforeDate)
    throws ServiceException {
        int cutoff = 0;

        DbConnection conn = mbox.getOperationConnection();
        PreparedStatement stmt = null;
        ResultSet rs = null;
        try {
            stmt = conn.prepareStatement("SELECT MAX(sequence) FROM " + getTombstoneTableName(mbox) +
                    " WHERE " + IN_THIS_MAILBOX_AND + "date <= ?");
            int pos = 1;
            pos = setMailboxId(stmt, mbox, pos);
            stmt.setLong(pos++, beforeDate);
            rs = stmt.executeQuery();
            if (rs.next()) {
                cutoff = rs.getInt(1);
            }

            if (cutoff > 0) {
                stmt = conn.prepareStatement("DELETE FROM " + getTombstoneTableName(mbox) +
                        " WHERE " + IN_THIS_MAILBOX_AND + "sequence <= ?");
                pos = 1;
                pos = setMailboxId(stmt, mbox, pos);
                stmt.setLong(pos++, cutoff);
                int numRows = stmt.executeUpdate();
                if (numRows > 0) {
                    ZimbraLog.mailbox.info("Purged %d tombstones dated before %d.", numRows, beforeDate);
                }
            }

            return cutoff;
        } catch (SQLException e) {
            throw ServiceException.FAILURE("purging tombstones with date before " + beforeDate, e);
        } finally {
            DbPool.closeStatement(stmt);
        }
    }

    private static final String FOLDER_TYPES = "(" +
        MailItem.Type.FOLDER.toByte() + ',' +
        MailItem.Type.SEARCHFOLDER.toByte() + ',' +
        MailItem.Type.MOUNTPOINT.toByte() + ')';

    private static final String FOLDER_AND_TAG_TYPES = "(" +
        MailItem.Type.FOLDER.toByte() + ',' +
        MailItem.Type.SEARCHFOLDER.toByte() + ',' +
        MailItem.Type.MOUNTPOINT.toByte() + ',' +
        MailItem.Type.TAG.toByte() + ')';

    private static final String MESSAGE_TYPES = "(" +
        MailItem.Type.MESSAGE.toByte() + ',' +
        MailItem.Type.CHAT.toByte() + ')';

    private static final String DOCUMENT_TYPES = "(" +
        MailItem.Type.DOCUMENT.toByte() + ',' +
        MailItem.Type.LINK.toByte() + ',' +
        MailItem.Type.WIKI.toByte() + ')';

    private static final String CALENDAR_TYPES = "(" +
        MailItem.Type.APPOINTMENT.toByte() + ',' +
        MailItem.Type.TASK.toByte() + ')';

    private static final String DUMPSTER_TYPES = "(" +
        MailItem.Type.MESSAGE.toByte() + ',' +
        MailItem.Type.CONTACT.toByte() + ',' +
        MailItem.Type.DOCUMENT.toByte() + ',' +
        MailItem.Type.LINK.toByte() + ',' +
        MailItem.Type.APPOINTMENT.toByte() + ',' +
        MailItem.Type.TASK.toByte() + ',' +
        MailItem.Type.CHAT.toByte() + ',' +
        MailItem.Type.COMMENT.toByte() + ')';

    static final String NON_SEARCHABLE_TYPES = "(" +
        MailItem.Type.FOLDER.toByte() + ',' +
        MailItem.Type.SEARCHFOLDER.toByte() + ',' +
        MailItem.Type.MOUNTPOINT.toByte() + ',' +
        MailItem.Type.TAG.toByte() + ',' +
        MailItem.Type.CONVERSATION.toByte() + ')';

    private static String typeIn(MailItem.Type type) {
        switch (type) {
            case FOLDER:    return "type IN " + FOLDER_TYPES;
            case MESSAGE:   return "type IN " + MESSAGE_TYPES;
            case DOCUMENT:  return "type IN " + DOCUMENT_TYPES;
            default:        return "type = " + type.toByte();
        }
    }

    @SuppressWarnings("serial")
    public static class FolderTagMap extends HashMap<UnderlyingData, FolderTagCounts> { }

    public static class FolderTagCounts {
        public long totalSize;
        public int deletedCount, deletedUnreadCount;

        @Override
        public String toString() {
            return totalSize + "/" + deletedCount + "/" + deletedUnreadCount;
        }
    }

    public static Mailbox.MailboxData getFoldersAndTags(Mailbox mbox, FolderTagMap folderData, FolderTagMap tagData, boolean reload)
    throws ServiceException {
        DbConnection conn = mbox.getOperationConnection();
        PreparedStatement stmt = null;
        ResultSet rs = null;
        try {
            String table = getMailItemTableName(mbox, "mi");

            stmt = conn.prepareStatement("SELECT " + DB_FIELDS + " FROM " + table +
                        " WHERE " + IN_THIS_MAILBOX_AND + "type IN " + FOLDER_AND_TAG_TYPES);
            setMailboxId(stmt, mbox, 1);
            rs = stmt.executeQuery();
            while (rs.next()) {
                UnderlyingData data = constructItem(rs);
                MailItem.Type type = MailItem.Type.of(data.type);
                if (MailItem.isAcceptableType(MailItem.Type.FOLDER, type)) {
                    folderData.put(data, null);
                } else if (MailItem.isAcceptableType(MailItem.Type.TAG, type)) {
                    tagData.put(data, null);
                }

                rs.getInt(CI_UNREAD);
                reload |= rs.wasNull();
            }
            rs.close();

            for (UnderlyingData data : folderData.keySet()) {
                if (data.parentId != data.folderId) {
                    // we had a small folder data inconsistency issue, so resolve it here
                    //   rather than returning it up to the caller
                    stmt.close();
                    stmt = conn.prepareStatement("UPDATE " + table +
                            " SET parent_id = folder_id" +
                            " WHERE " + IN_THIS_MAILBOX_AND + "id = ?");
                    int pos = 1;
                    pos = setMailboxId(stmt, mbox, pos);
                    stmt.setInt(pos++, data.id);
                    stmt.executeUpdate();

                    data.parentId = data.folderId;
                    ZimbraLog.mailbox.info("correcting PARENT_ID column for " + MailItem.Type.of(data.type) + " " + data.id);
                }
            }

            if (!reload)
                return null;

            Map<Integer, UnderlyingData> lookup = new HashMap<Integer, UnderlyingData>(folderData.size() + tagData.size());

            // going to recalculate counts, so discard any existing counts...
            for (FolderTagMap itemData : new FolderTagMap[] { folderData, tagData }) {
                for (Map.Entry<UnderlyingData, FolderTagCounts> entry : itemData.entrySet()) {
                    UnderlyingData data = entry.getKey();
                    lookup.put(data.id, data);
                    data.size = data.unreadCount = 0;
                    entry.setValue(new FolderTagCounts());
                }
            }

            rs.close();
            stmt.close();

            Mailbox.MailboxData mbd = new Mailbox.MailboxData();
            stmt = conn.prepareStatement("SELECT folder_id, type, tags, flags, COUNT(*), SUM(unread), SUM(size)" +
                        " FROM " + table + " WHERE " + IN_THIS_MAILBOX_AND + "type NOT IN " + NON_SEARCHABLE_TYPES +
                        " GROUP BY folder_id, type, tags, flags");
            setMailboxId(stmt, mbox, 1);
            rs = stmt.executeQuery();

            while (rs.next()) {
                int folderId = rs.getInt(1);
                byte type  = rs.getByte(2);
                long tags  = rs.getLong(3);
                boolean deleted = (rs.getInt(4) & Flag.BITMASK_DELETED) != 0;
                int count  = rs.getInt(5);
                int unread = rs.getInt(6);
                long size  = rs.getLong(7);

                if (type == MailItem.Type.CONTACT.toByte()) {
                    mbd.contacts += count;
                }
                mbd.size += size;

                UnderlyingData data = lookup.get(folderId);
                if (data != null) {
                    data.unreadCount += unread;
                    data.size += count;

                    FolderTagCounts fcounts = folderData.get(data);
                    fcounts.totalSize += size;
                    if (deleted) {
                        fcounts.deletedCount += count;
                        fcounts.deletedUnreadCount += unread;
                    }
                } else {
                    ZimbraLog.mailbox.warn("inconsistent DB state: items with no corresponding folder (folder ID " + folderId + ")");
                }

                for (int i = 0; tags != 0 && i < MailItem.MAX_TAG_COUNT - 1; i++) {
                    if ((tags & (1L << i)) != 0) {
                        data = lookup.get(i + MailItem.TAG_ID_OFFSET);
                        if (data != null) {
                            // not keeping track of item counts on tags, just unread counts
                            data.unreadCount += unread;
                            if (deleted) {
                                tagData.get(data).deletedUnreadCount += unread;
                            }
                        } else {
                            ZimbraLog.mailbox.warn("inconsistent DB state: items with no corresponding tag (tag ID " + (i + MailItem.TAG_ID_OFFSET) + ")");
                        }
                        // could track cumulative count if desired...
                        tags &= ~(1L << i);
                    }
                }
            }

            rs.close();
            stmt.close();

            stmt = conn.prepareStatement("SELECT mi.folder_id, SUM(rev.size)" +
                        " FROM " + table + ", " + getRevisionTableName(mbox, "rev") +
                        " WHERE mi.id = rev.item_id" +
                        (DebugConfig.disableMailboxGroups ? "" : " AND rev.mailbox_id = ? AND mi.mailbox_id = rev.mailbox_id") +
                        " GROUP BY folder_id");
            setMailboxId(stmt, mbox, 1);
            rs = stmt.executeQuery();

            while (rs.next()) {
                int folderId = rs.getInt(1);
                long size    = rs.getLong(2);

                mbd.size += size;

                UnderlyingData data = lookup.get(folderId);
                if (data != null) {
                    folderData.get(data).totalSize += size;
                } else {
                    ZimbraLog.mailbox.warn("inconsistent DB state: revisions with no corresponding folder (folder ID " + folderId + ")");
                }
            }

            return mbd;
        } catch (SQLException e) {
            throw ServiceException.FAILURE("fetching folder data for mailbox " + mbox.getId(), e);
        } finally {
            DbPool.closeResults(rs);
            DbPool.closeStatement(stmt);
        }
    }

    public static List<UnderlyingData> getByType(Mailbox mbox, MailItem.Type type, SortBy sort) throws ServiceException {
        if (Mailbox.isCachedType(type)) {
            throw ServiceException.INVALID_REQUEST("folders and tags must be retrieved from cache", null);
        }
        ArrayList<UnderlyingData> result = new ArrayList<UnderlyingData>();

        DbConnection conn = mbox.getOperationConnection();
        PreparedStatement stmt = null;
        ResultSet rs = null;
        try {
            stmt = conn.prepareStatement("SELECT " + DB_FIELDS +
                    " FROM " + getMailItemTableName(mbox, " mi") +
                    " WHERE " + IN_THIS_MAILBOX_AND + typeIn(type) + DbSearch.orderBy(sort, false));
            if (type == MailItem.Type.MESSAGE) {
                Db.getInstance().enableStreaming(stmt);
            }
            setMailboxId(stmt, mbox, 1);
            rs = stmt.executeQuery();
            while (rs.next()) {
                result.add(constructItem(rs));
            }
            rs.close(); rs = null;
            stmt.close(); stmt = null;

            if (type == MailItem.Type.CONVERSATION) {
                completeConversations(mbox, conn, result);
            }
            return result;
        } catch (SQLException e) {
            throw ServiceException.FAILURE("fetching items of type " + type, e);
        } finally {
            DbPool.closeResults(rs);
            DbPool.closeStatement(stmt);
        }
    }

    public static List<UnderlyingData> getByParent(MailItem parent) throws ServiceException {
        return getByParent(parent, SortBy.DATE_DESC, -1, false);
    }

    public static List<UnderlyingData> getByParent(MailItem parent, SortBy sort, int limit, boolean fromDumpster)
            throws ServiceException {
        Mailbox mbox = parent.getMailbox();

        List<UnderlyingData> result = new ArrayList<UnderlyingData>();

        StringBuilder sql = new StringBuilder("SELECT ").append(DB_FIELDS).append(" FROM ")
                .append(getMailItemTableName(parent.getMailbox(), " mi", fromDumpster))
                .append(" WHERE ").append(IN_THIS_MAILBOX_AND).append("parent_id = ? ")
                .append(DbSearch.orderBy(sort, false));
        if (limit > 0) {
            sql.append(" LIMIT ?");
        }

        DbConnection conn = mbox.getOperationConnection();
        PreparedStatement stmt = null;
        ResultSet rs = null;
        try {
            stmt = conn.prepareStatement(sql.toString());
            if (parent.getSize() > RESULTS_STREAMING_MIN_ROWS) {
                Db.getInstance().enableStreaming(stmt);
            }
            int pos = 1;
            pos = setMailboxId(stmt, mbox, pos);
            stmt.setInt(pos++, parent.getId());
            if (limit > 0) {
                stmt.setInt(pos++, limit);
            }
            rs = stmt.executeQuery();

            while (rs.next()) {
                UnderlyingData data = constructItem(rs, fromDumpster);
                if (Mailbox.isCachedType(MailItem.Type.of(data.type))) {
                    throw ServiceException.INVALID_REQUEST("folders and tags must be retrieved from cache", null);
                }
                result.add(data);
            }
            return result;
        } catch (SQLException e) {
            throw ServiceException.FAILURE("fetching children of item " + parent.getId(), e);
        } finally {
            DbPool.closeResults(rs);
            DbPool.closeStatement(stmt);
        }
    }

    public static List<UnderlyingData> getUnreadMessages(MailItem relativeTo) throws ServiceException {
        Mailbox mbox = relativeTo.getMailbox();
        ArrayList<UnderlyingData> result = new ArrayList<UnderlyingData>();

        DbConnection conn = mbox.getOperationConnection();
        PreparedStatement stmt = null;
        ResultSet rs = null;
        try {
            String relation;
            if (relativeTo instanceof VirtualConversation) {
                relation = "id = ?";
            } else if (relativeTo instanceof Conversation) {
                relation = "parent_id = ?";
            } else if (relativeTo instanceof Folder) {
                relation = "folder_id = ?";
            } else if (relativeTo instanceof Flag) {
                relation = Db.getInstance().bitAND("flags", "?") + " <> 0";
            } else if (relativeTo instanceof Tag) {
                relation = Db.getInstance().bitAND("tags", "?") + " <> 0";
            } else {
                relation = "id = ?";
            }

            stmt = conn.prepareStatement("SELECT " + DB_FIELDS +
                    " FROM " + getMailItemTableName(relativeTo.getMailbox(), " mi") +
                    " WHERE " + IN_THIS_MAILBOX_AND + "unread > 0 AND " + relation + " AND type NOT IN " + NON_SEARCHABLE_TYPES);
            if (relativeTo.getUnreadCount() > RESULTS_STREAMING_MIN_ROWS)
                Db.getInstance().enableStreaming(stmt);
            int pos = 1;
            pos = setMailboxId(stmt, mbox, pos);
            if (relativeTo instanceof Tag) {
                stmt.setLong(pos++, ((Tag) relativeTo).getBitmask());
            } else if (relativeTo instanceof VirtualConversation) {
                stmt.setInt(pos++, ((VirtualConversation) relativeTo).getMessageId());
            } else {
                stmt.setInt(pos++, relativeTo.getId());
            }
            rs = stmt.executeQuery();

            while (rs.next()) {
                UnderlyingData data = constructItem(rs);
                if (Mailbox.isCachedType(MailItem.Type.of(data.type))) {
                    throw ServiceException.INVALID_REQUEST("folders and tags must be retrieved from cache", null);
                }
                result.add(data);
            }
            return result;
        } catch (SQLException e) {
            throw ServiceException.FAILURE("fetching unread messages for item " + relativeTo.getId(), e);
        } finally {
            DbPool.closeResults(rs);
            DbPool.closeStatement(stmt);
        }
    }

    public static List<UnderlyingData> getByFolder(Folder folder, MailItem.Type type, SortBy sort)
            throws ServiceException {
        if (Mailbox.isCachedType(type)) {
            throw ServiceException.INVALID_REQUEST("folders and tags must be retrieved from cache", null);
        }
        Mailbox mbox = folder.getMailbox();

        List<UnderlyingData> result = new ArrayList<UnderlyingData>();

        DbConnection conn = mbox.getOperationConnection();
        PreparedStatement stmt = null;
        ResultSet rs = null;
        try {
            stmt = conn.prepareStatement("SELECT " + DB_FIELDS +
                    " FROM " + getMailItemTableName(folder.getMailbox(), " mi") +
                    " WHERE " + IN_THIS_MAILBOX_AND + "folder_id = ? AND " + typeIn(type) +
                    DbSearch.orderBy(sort, false));
            if (folder.getSize() > RESULTS_STREAMING_MIN_ROWS && type == MailItem.Type.MESSAGE) {
                Db.getInstance().enableStreaming(stmt);
            }
            int pos = 1;
            pos = setMailboxId(stmt, mbox, pos);
            stmt.setInt(pos++, folder.getId());
            rs = stmt.executeQuery();

            while (rs.next())
                result.add(constructItem(rs));
            return result;
        } catch (SQLException e) {
            throw ServiceException.FAILURE("fetching items in folder " + folder.getId(), e);
        } finally {
            DbPool.closeResults(rs);
            DbPool.closeStatement(stmt);
        }
    }

    public static UnderlyingData getById(Mailbox mbox, int id, MailItem.Type type, boolean fromDumpster)
            throws ServiceException {
        if (Mailbox.isCachedType(type))
            throw ServiceException.INVALID_REQUEST("folders and tags must be retrieved from cache", null);

        DbConnection conn = mbox.getOperationConnection();
        PreparedStatement stmt = null;
        ResultSet rs = null;
        try {
            stmt = conn.prepareStatement("SELECT " + DB_FIELDS +
                        " FROM " + getMailItemTableName(mbox, "mi", fromDumpster) +
                        " WHERE " + IN_THIS_MAILBOX_AND + "id = ?");
            int pos = 1;
            pos = setMailboxId(stmt, mbox, pos);
            stmt.setInt(pos++, id);
            rs = stmt.executeQuery();

            if (!rs.next()) {
                throw MailItem.noSuchItem(id, type);
            }
            UnderlyingData data = constructItem(rs, fromDumpster);
            if (!MailItem.isAcceptableType(type, MailItem.Type.of(data.type))) {
                throw MailItem.noSuchItem(id, type);
            }
            if (!fromDumpster && data.type == MailItem.Type.CONVERSATION.toByte()) {
                completeConversation(mbox, conn, data);
            }
            return data;
        } catch (SQLException e) {
            if (!fromDumpster)
                throw ServiceException.FAILURE("fetching item " + id, e);
            else
                throw ServiceException.FAILURE("fetching item " + id + " from dumpster", e);
        } finally {
            DbPool.closeResults(rs);
            DbPool.closeStatement(stmt);
        }
    }

    public static UnderlyingData getByImapId(Mailbox mbox, int imapId, int folderId) throws ServiceException {
        DbConnection conn = mbox.getOperationConnection();
        PreparedStatement stmt = null;
        ResultSet rs = null;
        try {
            stmt = conn.prepareStatement("SELECT " + DB_FIELDS +
                        " FROM " + getMailItemTableName(mbox, "mi") +
                        " WHERE " + IN_THIS_MAILBOX_AND + "folder_id = ? AND imap_id = ?");
            int pos = 1;
            pos = setMailboxId(stmt, mbox, pos);
            stmt.setInt(pos++, folderId);
            stmt.setInt(pos++, imapId);
            rs = stmt.executeQuery();

            if (!rs.next()) {
                throw MailServiceException.NO_SUCH_ITEM(imapId);
            }
            UnderlyingData data = constructItem(rs);
            if (data.type == MailItem.Type.CONVERSATION.toByte()) {
                throw MailServiceException.NO_SUCH_ITEM(imapId);
            }
            return data;
        } catch (SQLException e) {
            throw ServiceException.FAILURE("fetching item " + imapId, e);
        } finally {
            DbPool.closeResults(rs);
            DbPool.closeStatement(stmt);
        }
    }

    public static List<UnderlyingData> getById(Mailbox mbox, Collection<Integer> ids, MailItem.Type type)
            throws ServiceException {
        if (Mailbox.isCachedType(type))
            throw ServiceException.INVALID_REQUEST("folders and tags must be retrieved from cache", null);

        List<UnderlyingData> result = new ArrayList<UnderlyingData>();
        if (ids.isEmpty())
            return result;
        List<UnderlyingData> conversations = new ArrayList<UnderlyingData>();

        DbConnection conn = mbox.getOperationConnection();
        PreparedStatement stmt = null;
        ResultSet rs = null;
        Iterator<Integer> it = ids.iterator();
        for (int i = 0; i < ids.size(); i += Db.getINClauseBatchSize()) {
            try {
                int count = Math.min(Db.getINClauseBatchSize(), ids.size() - i);
                stmt = conn.prepareStatement("SELECT " + DB_FIELDS +
                            " FROM " + getMailItemTableName(mbox, "mi") +
                            " WHERE " + IN_THIS_MAILBOX_AND + DbUtil.whereIn("id", count));
                int pos = 1;
                pos = setMailboxId(stmt, mbox, pos);
                for (int index = i; index < i + count; index++)
                    stmt.setInt(pos++, it.next());

                rs = stmt.executeQuery();
                while (rs.next()) {
                    UnderlyingData data = constructItem(rs);
                    MailItem.Type resultType = MailItem.Type.of(data.type);
                    if (!MailItem.isAcceptableType(type, resultType)) {
                        throw MailItem.noSuchItem(data.id, type);
                    } else if (Mailbox.isCachedType(resultType)) {
                        throw ServiceException.INVALID_REQUEST("folders and tags must be retrieved from cache", null);
                    }
                    if (resultType == MailItem.Type.CONVERSATION) {
                        conversations.add(data);
                    }
                    result.add(data);
                }
            } catch (SQLException e) {
                throw ServiceException.FAILURE("fetching " + ids.size() + " items: " + getIdListForLogging(ids), e);
            } finally {
                DbPool.closeResults(rs);
                DbPool.closeStatement(stmt);
            }
        }

        if (!conversations.isEmpty())
            completeConversations(mbox, conn, conversations);
        return result;
    }

    public static UnderlyingData getByName(Mailbox mbox, int folderId, String name, MailItem.Type type)
    throws ServiceException {
        if (Mailbox.isCachedType(type)) {
            throw ServiceException.INVALID_REQUEST("folders and tags must be retrieved from cache", null);
        }

        DbConnection conn = mbox.getOperationConnection();
        PreparedStatement stmt = null;
        ResultSet rs = null;
        try {
            stmt = conn.prepareStatement("SELECT " + DB_FIELDS +
                        " FROM " + getMailItemTableName(mbox, "mi") +
                        " WHERE " + IN_THIS_MAILBOX_AND + "folder_id = ? AND " + typeIn(type) +
                        " AND " + Db.equalsSTRING("name"));
            int pos = 1;
            pos = setMailboxId(stmt, mbox, pos);
            stmt.setInt(pos++, folderId);
            stmt.setString(pos++, name);
            rs = stmt.executeQuery();

            if (!rs.next()) {
                throw MailItem.noSuchItem(-1, type);
            }
            UnderlyingData data = constructItem(rs);
            MailItem.Type resultType = MailItem.Type.of(data.type);
            if (!MailItem.isAcceptableType(type, resultType)) {
                throw MailItem.noSuchItem(data.id, type);
            }
            if (resultType == MailItem.Type.CONVERSATION) {
                completeConversation(mbox, conn, data);
            }
            return data;
        } catch (SQLException e) {
            throw ServiceException.FAILURE("fetching item by name ('" + name + "' in folder " + folderId + ")", e);
        } finally {
            DbPool.closeResults(rs);
            DbPool.closeStatement(stmt);
        }
    }

    public static UnderlyingData getByHash(Mailbox mbox, String hash) throws ServiceException {
        return ListUtil.getFirstElement(getByHashes(mbox, Arrays.asList(hash)));
    }

    public static List<UnderlyingData> getByHashes(Mailbox mbox, List<String> hashes) throws ServiceException {
        if (ListUtil.isEmpty(hashes))
            return null;

        DbConnection conn = mbox.getOperationConnection();
        PreparedStatement stmt = null;
        ResultSet rs = null;
        try {
            stmt = conn.prepareStatement("SELECT " + DB_FIELDS + " FROM " + getMailItemTableName(mbox, "mi") +
                    " WHERE " + IN_THIS_MAILBOX_AND + "mi.id IN" +
                    " (SELECT DISTINCT conv_id FROM " + getConversationTableName(mbox, "oc") +
                    "  WHERE " + IN_THIS_MAILBOX_AND + DbUtil.whereIn("oc.hash", hashes.size()) + ")");
            int pos = setMailboxId(stmt, mbox, 1);
            pos = setMailboxId(stmt, mbox, pos);
            for (String hash : hashes) {
                stmt.setString(pos++, hash);
            }
            rs = stmt.executeQuery();

            List<UnderlyingData> dlist = new ArrayList<UnderlyingData>(3);
            while (rs.next()) {
                UnderlyingData data = constructItem(rs);
                if (data.type == MailItem.Type.CONVERSATION.toByte()) {
                    completeConversation(mbox, conn, data);
                }
                dlist.add(data);
            }
            return dlist.isEmpty() ? null : dlist;
        } catch (SQLException e) {
            throw ServiceException.FAILURE("fetching conversation for hash " + hashes, e);
        } finally {
            DbPool.closeResults(rs);
            DbPool.closeStatement(stmt);
        }
    }

    public static Pair<List<Integer>,TypedIdList> getModifiedItems(Mailbox mbox, MailItem.Type type, long lastSync,
            Set<Integer> visible) throws ServiceException {
        if (Mailbox.isCachedType(type)) {
            throw ServiceException.INVALID_REQUEST("folders and tags must be retrieved from cache", null);
        }
        List<Integer> modified = new ArrayList<Integer>();
        TypedIdList missed = new TypedIdList();

        DbConnection conn = mbox.getOperationConnection();
        PreparedStatement stmt = null;
        ResultSet rs = null;
        try {
            String typeConstraint = type == MailItem.Type.UNKNOWN ? "type NOT IN " + NON_SEARCHABLE_TYPES : typeIn(type);
            stmt = conn.prepareStatement("SELECT id, type, folder_id" +
                        " FROM " + getMailItemTableName(mbox) +
                        " WHERE " + IN_THIS_MAILBOX_AND + "mod_metadata > ? AND " + typeConstraint +
                        " ORDER BY mod_metadata, id");
            if (type == MailItem.Type.MESSAGE) {
                Db.getInstance().enableStreaming(stmt);
            }
            int pos = 1;
            pos = setMailboxId(stmt, mbox, pos);
            stmt.setLong(pos++, lastSync);
            rs = stmt.executeQuery();

            while (rs.next()) {
                if (visible == null || visible.contains(rs.getInt(3)))
                    modified.add(rs.getInt(1));
                else
                    missed.add(MailItem.Type.of(rs.getByte(2)), rs.getInt(1));
            }

            return new Pair<List<Integer>,TypedIdList>(modified, missed);
        } catch (SQLException e) {
            throw ServiceException.FAILURE("getting items modified since " + lastSync, e);
        } finally {
            DbPool.closeResults(rs);
            DbPool.closeStatement(stmt);
        }
    }

    public static void completeConversation(Mailbox mbox, DbConnection conn, UnderlyingData data)
            throws ServiceException {
        completeConversations(mbox, conn, Collections.singletonList(data));
    }

    private static void completeConversations(Mailbox mbox, DbConnection conn, List<UnderlyingData> convData)
            throws ServiceException {
        if (convData == null || convData.isEmpty()) {
            return;
        }
        for (UnderlyingData data : convData) {
            if (data.type != MailItem.Type.CONVERSATION.toByte()) {
                throw ServiceException.FAILURE("attempting to complete a non-conversation", null);
            }
        }

        Map<Integer, UnderlyingData> conversations = new HashMap<Integer, UnderlyingData>(Db.getINClauseBatchSize() * 3 / 2);

        PreparedStatement stmt = null;
        ResultSet rs = null;
        for (int i = 0; i < convData.size(); i += Db.getINClauseBatchSize()) {
            try {
                int count = Math.min(Db.getINClauseBatchSize(), convData.size() - i);
                stmt = conn.prepareStatement("SELECT parent_id, unread, flags, tags" +
                        " FROM " + getMailItemTableName(mbox) +
                        " WHERE " + IN_THIS_MAILBOX_AND + DbUtil.whereIn("parent_id", count));
                int pos = 1;
                pos = setMailboxId(stmt, mbox, pos);
                for (int index = i; index < i + count; index++) {
                    UnderlyingData data = convData.get(index);
                    stmt.setInt(pos++, data.id);
                    conversations.put(data.id, data);
                    // don't assume that the UnderlyingData structure was new...
                    data.tags = data.unreadCount = 0;
                    data.setFlags(0);
                }
                rs = stmt.executeQuery();

                while (rs.next()) {
                    UnderlyingData data = conversations.get(rs.getInt(1));
                    assert(data != null);
                    data.unreadCount += rs.getInt(2);
                    data.setFlags(data.getFlags() | rs.getInt(3));
                    data.tags |= rs.getLong(4);
                }
            } catch (SQLException e) {
                throw ServiceException.FAILURE("completing conversation data", e);
            } finally {
                DbPool.closeResults(rs);
                DbPool.closeStatement(stmt);
            }

            conversations.clear();
        }
    }

    private static final String LEAF_NODE_FIELDS = "id, size, type, unread, folder_id, parent_id, blob_digest," +
                                                   " mod_content, mod_metadata, flags, index_id, volume_id";

    private static final int LEAF_CI_ID           = 1;
    private static final int LEAF_CI_SIZE         = 2;
    private static final int LEAF_CI_TYPE         = 3;
    private static final int LEAF_CI_IS_UNREAD    = 4;
    private static final int LEAF_CI_FOLDER_ID    = 5;
    private static final int LEAF_CI_PARENT_ID    = 6;
    private static final int LEAF_CI_BLOB_DIGEST  = 7;
    private static final int LEAF_CI_MOD_CONTENT  = 8;
    private static final int LEAF_CI_MOD_METADATA = 9;
    private static final int LEAF_CI_FLAGS        = 10;
    private static final int LEAF_CI_INDEX_ID     = 11;
    private static final int LEAF_CI_VOLUME_ID    = 12;

    public static PendingDelete getLeafNodes(Folder folder) throws ServiceException {
        Mailbox mbox = folder.getMailbox();

        PendingDelete info = new PendingDelete();
        int folderId = folder.getId();

        DbConnection conn = mbox.getOperationConnection();
        PreparedStatement stmt = null;
        ResultSet rs = null;
        try {
            stmt = conn.prepareStatement("SELECT " + LEAF_NODE_FIELDS +
                        " FROM " + getMailItemTableName(mbox) +
                        " WHERE " + IN_THIS_MAILBOX_AND + "folder_id = ? AND type NOT IN " + FOLDER_TYPES);
            if (folder.getSize() > RESULTS_STREAMING_MIN_ROWS)
                Db.getInstance().enableStreaming(stmt);
            int pos = 1;
            pos = setMailboxId(stmt, mbox, pos);
            stmt.setInt(pos++, folderId);
            rs = stmt.executeQuery();

            info.rootId = folderId;
            info.size   = 0;
            List<Integer> versionedIds = accumulateLeafNodes(info, mbox, rs);
            rs.close(); rs = null;
            stmt.close(); stmt = null;
            accumulateLeafRevisions(info, mbox, versionedIds);

            // make sure that the folder is in the list of deleted item ids
            info.itemIds.add(folder.getType(), folderId);

            return info;
        } catch (SQLException e) {
            throw ServiceException.FAILURE("fetching list of items within item " + folder.getId(), e);
        } finally {
            DbPool.closeResults(rs);
            DbPool.closeStatement(stmt);
        }
    }

    public static PendingDelete getLeafNodes(Mailbox mbox, List<Folder> folders, Tag tag, int before, boolean globalMessages,
                                             Boolean unread, boolean useChangeDate, Integer maxItems)
    throws ServiceException {
        PendingDelete info = new PendingDelete();

        DbConnection conn = mbox.getOperationConnection();
        PreparedStatement stmt = null;
        ResultSet rs = null;
        if (folders == null) {
            folders = Collections.emptyList();
        }
        
        try {
            StringBuilder constraint = new StringBuilder();
            String dateColumn = (useChangeDate ? "change_date" : "date");
            Set<Long> tagsets = Collections.emptySet();
            
            if (globalMessages) {
                constraint.append(dateColumn).append(" < ? AND ").append(typeIn(MailItem.Type.MESSAGE));
            } else {
                constraint.append(dateColumn).append(" < ? AND type NOT IN ").append(NON_SEARCHABLE_TYPES);
                if (!folders.isEmpty()) {
                    constraint.append(" AND ").append(DbUtil.whereIn("folder_id", folders.size()));
                }
                if (tag != null) {
                    tagsets = getTagsetCache(conn, mbox).getMatchingTagsets(tag.getBitmask(), tag.getBitmask());
                    if (!tagsets.isEmpty()) {
                        constraint.append(" AND ").append(DbUtil.whereIn("tags", tagsets.size()));
                    }
                }
            }
            if (unread != null) {
                constraint.append(" AND unread = ?");
            }
            String orderByLimit = "";
            if (maxItems != null && Db.supports(Db.Capability.LIMIT_CLAUSE)) {
                orderByLimit = " ORDER BY " + dateColumn + " " + Db.getInstance().limit(maxItems);
            }

            stmt = conn.prepareStatement("SELECT " + LEAF_NODE_FIELDS +
                        " FROM " + getMailItemTableName(mbox) +
                        " WHERE " + IN_THIS_MAILBOX_AND + constraint + orderByLimit);
            if (globalMessages || getTotalFolderSize(folders) > RESULTS_STREAMING_MIN_ROWS)
                Db.getInstance().enableStreaming(stmt);
            int pos = 1;
            pos = setMailboxId(stmt, mbox, pos);
            stmt.setInt(pos++, before);
            if (!globalMessages) {
                for (Folder folder : folders) {
                    stmt.setInt(pos++, folder.getId());
                }
                for (long tagset : tagsets) {
                    stmt.setLong(pos++, tagset);
                }
            }
            if (unread != null)
                stmt.setBoolean(pos++, unread);
            rs = stmt.executeQuery();

            info.rootId = 0;
            info.size   = 0;
            List<Integer> versionedIds = accumulateLeafNodes(info, mbox, rs);
            rs.close(); rs = null;
            stmt.close(); stmt = null;
            accumulateLeafRevisions(info, mbox, versionedIds);
            return info;
        } catch (SQLException e) {
            throw ServiceException.FAILURE("fetching list of items for purge", e);
        } finally {
            DbPool.closeResults(rs);
            DbPool.closeStatement(stmt);
        }
    }

    private static int getTotalFolderSize(Collection<Folder> folders) {
        int totalSize = 0;
        if (folders != null) {
            for (Folder folder : folders) {
                totalSize += folder.getSize();
            }
        }
        return totalSize;
    }

    public static PendingDelete getImapDeleted(Mailbox mbox, Set<Folder> folders) throws ServiceException {
        PendingDelete info = new PendingDelete();
        if (folders != null && folders.isEmpty())
            return info;

        DbConnection conn = mbox.getOperationConnection();
        PreparedStatement stmt = null;
        ResultSet rs = null;
        try {
            // figure out the set of FLAGS bitmasks containing the \Deleted flag
            Set<Long> flagsets = getFlagsetCache(conn, mbox).getMatchingTagsets(Flag.BITMASK_DELETED, Flag.BITMASK_DELETED);
            if (flagsets != null && flagsets.isEmpty())
                return info;

            String flagconstraint = flagsets == null ? "" : " AND " + DbUtil.whereIn("flags", flagsets.size());
            String folderconstraint = folders == null ? "" : " AND " + DbUtil.whereIn("folder_id", folders.size());

            stmt = conn.prepareStatement("SELECT " + LEAF_NODE_FIELDS +
                        " FROM " + getMailItemTableName(mbox) +
                        " WHERE " + IN_THIS_MAILBOX_AND + "type IN " + IMAP_TYPES + flagconstraint + folderconstraint);
            if (getTotalFolderSize(folders) > RESULTS_STREAMING_MIN_ROWS)
                Db.getInstance().enableStreaming(stmt);
            int pos = 1;
            pos = setMailboxId(stmt, mbox, pos);
            if (flagsets != null) {
                for (long flags : flagsets)
                    stmt.setInt(pos++, (int) flags);
            }
            if (folders != null) {
                for (Folder folder : folders)
                    stmt.setInt(pos++, folder.getId());
            }
            rs = stmt.executeQuery();

            info.rootId = 0;
            info.size   = 0;
            List<Integer> versionedIds = accumulateLeafNodes(info, mbox, rs);
            rs.close(); rs = null;
            stmt.close(); stmt = null;
            accumulateLeafRevisions(info, mbox, versionedIds);
            return info;
        } catch (SQLException e) {
            throw ServiceException.FAILURE("fetching list of \\Deleted items for purge", e);
        } finally {
            DbPool.closeResults(rs);
            DbPool.closeStatement(stmt);
        }
    }

    public static class LocationCount {
        public int count;
        public int deleted;
        public long size;
        public LocationCount(int c, int d, long sz)            { count = c;  deleted += d;  size = sz; }
        public LocationCount(LocationCount lc)                 { count = lc.count;  deleted = lc.deleted;  size = lc.size; }
        public LocationCount increment(int c, int d, long sz)  { count += c;  deleted += d;  size += sz;  return this; }
        public LocationCount increment(LocationCount lc)       { count += lc.count;  deleted += lc.deleted;  size += lc.size;  return this; }
    }

    /**
     * Accumulates <tt>PendingDelete</tt> info for the given <tt>ResultSet</tt>.
     * @return a <tt>List</tt> of all versioned items, to be used in a subsequent call to
     * {@link DbMailItem#accumulateLeafRevisions}, or an empty list.
     */
    private static List<Integer> accumulateLeafNodes(PendingDelete info, Mailbox mbox, ResultSet rs) throws SQLException, ServiceException {
        boolean dumpsterEnabled = mbox.dumpsterEnabled();
        boolean useDumpsterForSpam = mbox.useDumpsterForSpam();
        StoreManager sm = StoreManager.getInstance();
        List<Integer> versioned = new ArrayList<Integer>();

        while (rs.next()) {
            // first check to make sure we don't have a modify conflict
            int revision = rs.getInt(LEAF_CI_MOD_CONTENT);
            int modMetadata = rs.getInt(LEAF_CI_MOD_METADATA);
            if (!mbox.checkItemChangeID(modMetadata, revision)) {
                info.incomplete = true;
                continue;
            }

            int id = rs.getInt(LEAF_CI_ID);
            long size = rs.getLong(LEAF_CI_SIZE);
            MailItem.Type type = MailItem.Type.of(rs.getByte(LEAF_CI_TYPE));

            Integer item = new Integer(id);
            info.itemIds.add(type, item);
            info.size += size;

            if (rs.getBoolean(LEAF_CI_IS_UNREAD)) {
                info.unreadIds.add(item);
            }
            boolean isMessage = false;
            switch (type) {
            case CONTACT:
                info.contacts++;
                break;
            case CHAT:
            case MESSAGE:
                isMessage = true;
                break;
            }

            // record deleted virtual conversations and modified-or-deleted real conversations
            if (isMessage) {
                int parentId = rs.getInt(LEAF_CI_PARENT_ID);
                if (rs.wasNull() || parentId <= 0) {
                    info.itemIds.add(MailItem.Type.VIRTUAL_CONVERSATION, -id);
                } else {
                    info.modifiedIds.add(parentId);
                }
            }

            int flags = rs.getInt(LEAF_CI_FLAGS);
            if ((flags & Flag.BITMASK_VERSIONED) != 0)
                versioned.add(id);

            Integer folderId = rs.getInt(LEAF_CI_FOLDER_ID);
            boolean isDeleted = (flags & Flag.BITMASK_DELETED) != 0;
            LocationCount count = info.messages.get(folderId);
            if (count == null)
                info.messages.put(folderId, new LocationCount(1, isDeleted ? 1 : 0, size));
            else
                count.increment(1, isDeleted ? 1 : 0, size);

            int fid = folderId != null ? folderId.intValue() : -1;
            if (!dumpsterEnabled || fid == Mailbox.ID_FOLDER_DRAFTS || (fid == Mailbox.ID_FOLDER_SPAM && !useDumpsterForSpam)) {
                String blobDigest = rs.getString(LEAF_CI_BLOB_DIGEST);
                if (blobDigest != null) {
                    info.blobDigests.add(blobDigest);
                    String locator = rs.getString(LEAF_CI_VOLUME_ID);
                    try {
                        MailboxBlob mblob = sm.getMailboxBlob(mbox, id, revision, locator);
                        if (mblob == null)
                            sLog.warn("missing blob for id: " + id + ", change: " + revision);
                        else
                            info.blobs.add(mblob);
                    } catch (Exception e1) { }
                }

                int indexId = rs.getInt(LEAF_CI_INDEX_ID);
                boolean indexed = !rs.wasNull();
                if (indexed) {
                    if (info.sharedIndex == null)
                        info.sharedIndex = new HashSet<Integer>();
                    boolean shared = (flags & Flag.BITMASK_COPIED) != 0;
                    if (shared) {
                        info.sharedIndex.add(indexId);
                    } else {
                        info.indexIds.add(indexId > MailItem.IndexStatus.STALE.id() ? indexId : id);
                    }
                }
            }
        }
        return versioned;
    }

    private static void accumulateLeafRevisions(PendingDelete info, Mailbox mbox, List<Integer> versioned) throws ServiceException {
        if (versioned == null || versioned.size() == 0) {
            return;
        }
        boolean dumpsterEnabled = mbox.dumpsterEnabled();
        boolean useDumpsterForSpam = mbox.useDumpsterForSpam();
        DbConnection conn = mbox.getOperationConnection();
        StoreManager sm = StoreManager.getInstance();

        PreparedStatement stmt = null;
        ResultSet rs = null;
        try {
            stmt = conn.prepareStatement("SELECT mi.id, mi.folder_id, rev.size, rev.mod_content, rev.volume_id, rev.blob_digest " +
                    " FROM " + getMailItemTableName(mbox, "mi") + ", " + getRevisionTableName(mbox, "rev") +
                    " WHERE mi.id = rev.item_id AND " + DbUtil.whereIn("mi.id", versioned.size()) +
                    (DebugConfig.disableMailboxGroups ? "" : " AND mi.mailbox_id = ? AND mi.mailbox_id = rev.mailbox_id"));
            int pos = 1;
            for (int vid : versioned)
                stmt.setInt(pos++, vid);
            pos = setMailboxId(stmt, mbox, pos);
            rs = stmt.executeQuery();

            while (rs.next()) {
                Integer folderId = rs.getInt(2);
                LocationCount count = info.messages.get(folderId);
                if (count == null)
                    info.messages.put(folderId, new LocationCount(0, 0, rs.getLong(3)));
                else
                    count.increment(0, 0, rs.getLong(3));

                int fid = folderId != null ? folderId.intValue() : -1;
                if (!dumpsterEnabled || fid == Mailbox.ID_FOLDER_DRAFTS || (fid == Mailbox.ID_FOLDER_SPAM && !useDumpsterForSpam)) {
                    String blobDigest = rs.getString(6);
                    if (blobDigest != null) {
                        info.blobDigests.add(blobDigest);
                        try {
                            MailboxBlob mblob = sm.getMailboxBlob(mbox, rs.getInt(1), rs.getInt(4), rs.getString(5));
                            if (mblob == null)
                                sLog.error("missing blob for id: " + rs.getInt(1) + ", change: " + rs.getInt(4));
                            else
                                info.blobs.add(mblob);
                        } catch (Exception e1) { }
                    }
                }
            }
        } catch (SQLException e) {
            throw ServiceException.FAILURE("getting version deletion info for items: " + versioned, e);
        } finally {
            DbPool.closeResults(rs);
            DbPool.closeStatement(stmt);
        }
    }

    /**
     * Returns the blob digest for the item with the given id, or <tt>null</tt>
     * if either the id doesn't exist in the table or there is no associated blob.
     */
    public static String getBlobDigest(Mailbox mbox, int itemId) throws ServiceException {
        DbConnection conn = mbox.getOperationConnection();
        PreparedStatement stmt = null;
        ResultSet rs = null;
        try {
            stmt = conn.prepareStatement("SELECT blob_digest " +
                    " FROM " + getMailItemTableName(mbox) +
                    " WHERE " + IN_THIS_MAILBOX_AND + "id = ?");
            int pos = 1;
            pos = setMailboxId(stmt, mbox, pos);
            stmt.setInt(pos++, itemId);
            rs = stmt.executeQuery();

            return rs.next() ? rs.getString(1) : null;
        } catch (SQLException e) {
            throw ServiceException.FAILURE("unable to get blob digest for id " + itemId, e);
        } finally {
            DbPool.closeResults(rs);
            DbPool.closeStatement(stmt);
        }
    }

    public static void resolveSharedIndex(Mailbox mbox, PendingDelete info) throws ServiceException {
        if (info.sharedIndex == null || info.sharedIndex.isEmpty())
            return;
        List<Integer> indexIDs = new ArrayList<Integer>(info.sharedIndex);

        DbConnection conn = mbox.getOperationConnection();
        PreparedStatement stmt = null;
        ResultSet rs = null;
        try {
            for (int i = 0; i < indexIDs.size(); i += Db.getINClauseBatchSize()) {
                int count = Math.min(Db.getINClauseBatchSize(), indexIDs.size() - i);
                stmt = conn.prepareStatement("SELECT index_id FROM " + getMailItemTableName(mbox) +
                            " WHERE " + IN_THIS_MAILBOX_AND + DbUtil.whereIn("index_id", count));
                int pos = 1;
                pos = setMailboxId(stmt, mbox, pos);
                for (int index = i; index < i + count; index++)
                    stmt.setInt(pos++, indexIDs.get(index));
                rs = stmt.executeQuery();
                while (rs.next()) {
                    info.sharedIndex.remove(rs.getInt(1));
                }
                rs.close(); rs = null;
                stmt.close(); stmt = null;
            }

            info.indexIds.addAll(info.sharedIndex);
            info.sharedIndex.clear();
        } catch (SQLException e) {
            throw ServiceException.FAILURE("resolving shared index entries: " + info.rootId, e);
        } finally {
            DbPool.closeResults(rs);
            DbPool.closeStatement(stmt);
        }
    }


    private static final String IMAP_FIELDS = "mi.id, mi.type, mi.imap_id, mi.unread, mi.flags, mi.tags";
    private static final String IMAP_TYPES = "(" +
        MailItem.Type.MESSAGE.toByte() + "," +
        MailItem.Type.CHAT.toByte() + ',' +
        MailItem.Type.CONTACT.toByte() + ")";

    public static List<ImapMessage> loadImapFolder(Folder folder) throws ServiceException {
        Mailbox mbox = folder.getMailbox();
        List<ImapMessage> result = new ArrayList<ImapMessage>();

        DbConnection conn = mbox.getOperationConnection();
        PreparedStatement stmt = null;
        ResultSet rs = null;
        try {
            stmt = conn.prepareStatement("SELECT " + IMAP_FIELDS +
                        " FROM " + getMailItemTableName(folder.getMailbox(), " mi") +
                        " WHERE " + IN_THIS_MAILBOX_AND + "folder_id = ? AND type IN " + IMAP_TYPES);
            if (folder.getSize() > RESULTS_STREAMING_MIN_ROWS) {
                Db.getInstance().enableStreaming(stmt);
            }
            int pos = 1;
            pos = setMailboxId(stmt, mbox, pos);
            stmt.setInt(pos++, folder.getId());
            rs = stmt.executeQuery();

            while (rs.next()) {
                int flags = rs.getBoolean(4) ? Flag.BITMASK_UNREAD | rs.getInt(5) : rs.getInt(5);
                result.add(new ImapMessage(rs.getInt(1), MailItem.Type.of(rs.getByte(2)), rs.getInt(3), flags, rs.getLong(6)));
            }
            return result;
        } catch (SQLException e) {
            throw ServiceException.FAILURE("loading IMAP folder data: " + folder.getPath(), e);
        } finally {
            DbPool.closeResults(rs);
            DbPool.closeStatement(stmt);
        }
    }

    public static int countImapRecent(Folder folder, int uidCutoff) throws ServiceException {
        Mailbox mbox = folder.getMailbox();

        DbConnection conn = mbox.getOperationConnection();
        PreparedStatement stmt = null;
        ResultSet rs = null;
        try {
            stmt = conn.prepareStatement("SELECT COUNT(*) FROM " + getMailItemTableName(folder.getMailbox()) +
                        " WHERE " + IN_THIS_MAILBOX_AND + "folder_id = ? AND type IN " + IMAP_TYPES +
                        " AND (imap_id IS NULL OR imap_id = 0 OR imap_id > ?)");
            int pos = 1;
            pos = setMailboxId(stmt, mbox, pos);
            stmt.setInt(pos++, folder.getId());
            stmt.setInt(pos++, uidCutoff);
            rs = stmt.executeQuery();

            return (rs.next() ? rs.getInt(1) : 0);
        } catch (SQLException e) {
            throw ServiceException.FAILURE("counting IMAP \\Recent messages: " + folder.getPath(), e);
        } finally {
            DbPool.closeResults(rs);
            DbPool.closeStatement(stmt);
        }
    }

    public static List<Pop3Message> loadPop3Folder(Set<Folder> folders, Date popSince) throws ServiceException {
        assert !folders.isEmpty() : folders;
        Mailbox mbox = Iterables.get(folders, 0).getMailbox();
        long popDate = popSince == null ? -1 : Math.max(popSince.getTime(), -1);
        List<Pop3Message> result = new ArrayList<Pop3Message>();

        DbConnection conn = mbox.getOperationConnection();
        PreparedStatement stmt = null;
        ResultSet rs = null;
        try {
            String dateConstraint = popDate < 0 ? "" : " AND date > ?";
            stmt = conn.prepareStatement(
                    "SELECT mi.id, mi.size, mi.blob_digest FROM " + getMailItemTableName(mbox, " mi") +
                    " WHERE " + IN_THIS_MAILBOX_AND + DbUtil.whereIn("folder_id", folders.size()) +
                    " AND type = " + MailItem.Type.MESSAGE.toByte() + " AND " +
                    Db.getInstance().bitAND("flags", String.valueOf(Flag.BITMASK_DELETED | Flag.BITMASK_POPPED)) +
                    " = 0" + dateConstraint);
            if (getTotalFolderSize(folders) > RESULTS_STREAMING_MIN_ROWS) {
                //TODO: Because of POPPED flag, the folder size no longer represent the count.
                Db.getInstance().enableStreaming(stmt);
            }

            int pos = 1;
            pos = setMailboxId(stmt, mbox, pos);
            for (Folder folder : folders) {
                stmt.setInt(pos++, folder.getId());
            }
            if (popDate >= 0) {
                stmt.setInt(pos++, (int) (popDate / 1000L));
            }
            rs = stmt.executeQuery();

            while (rs.next()) {
                result.add(new Pop3Message(rs.getInt(1), rs.getLong(2), rs.getString(3)));
            }
            return result;
        } catch (SQLException e) {
            throw ServiceException.FAILURE("loading POP3 folder data: " + folders, e);
        } finally {
            DbPool.closeResults(rs);
            DbPool.closeStatement(stmt);
        }
    }

    public static List<UnderlyingData> getRevisionInfo(MailItem item, boolean fromDumpster) throws ServiceException {
        Mailbox mbox = item.getMailbox();
        List<UnderlyingData> dlist = new ArrayList<UnderlyingData>();
        if (!item.isTagged(Flag.ID_VERSIONED)) {
            return dlist;
        }
        DbConnection conn = mbox.getOperationConnection();
        PreparedStatement stmt = null;
        ResultSet rs = null;
        try {
            stmt = conn.prepareStatement("SELECT " + REVISION_FIELDS + " FROM " + getRevisionTableName(mbox, fromDumpster) +
                        " WHERE " + IN_THIS_MAILBOX_AND + "item_id = ?" +
                        " ORDER BY version");
            int pos = 1;
            pos = setMailboxId(stmt, mbox, pos);
            stmt.setInt(pos++, item.getId());
            rs = stmt.executeQuery();

            while (rs.next())
                dlist.add(constructRevision(rs, item, fromDumpster));
            return dlist;
        } catch (SQLException e) {
            throw ServiceException.FAILURE("getting old revisions for item: " + item.getId(), e);
        } finally {
            DbPool.closeResults(rs);
            DbPool.closeStatement(stmt);
        }
    }

    public static List<Integer> listByFolder(Folder folder, MailItem.Type type, boolean descending) throws ServiceException {
        Mailbox mbox = folder.getMailbox();
        boolean allTypes = type == MailItem.Type.UNKNOWN;
        List<Integer> result = new ArrayList<Integer>();

        DbConnection conn = mbox.getOperationConnection();
        PreparedStatement stmt = null;
        ResultSet rs = null;
        try {
            String typeConstraint = allTypes ? "" : "type = ? AND ";
            stmt = conn.prepareStatement("SELECT id FROM " + getMailItemTableName(folder) +
                        " WHERE " + IN_THIS_MAILBOX_AND + typeConstraint + "folder_id = ?" +
                        " ORDER BY date" + (descending ? " DESC" : ""));
            if (type == MailItem.Type.MESSAGE && folder.getSize() > RESULTS_STREAMING_MIN_ROWS) {
                Db.getInstance().enableStreaming(stmt);
            }
            int pos = 1;
            pos = setMailboxId(stmt, mbox, pos);
            if (!allTypes) {
                stmt.setByte(pos++, type.toByte());
            }
            stmt.setInt(pos++, folder.getId());
            rs = stmt.executeQuery();

            while (rs.next())
                result.add(rs.getInt(1));
            return result;
        } catch (SQLException e) {
            throw ServiceException.FAILURE("fetching item list for folder " + folder.getId(), e);
        } finally {
            DbPool.closeResults(rs);
            DbPool.closeStatement(stmt);
        }
    }

    public static TypedIdList listByFolder(Folder folder, boolean descending) throws ServiceException {
        Mailbox mbox = folder.getMailbox();
        TypedIdList result = new TypedIdList();

        DbConnection conn = mbox.getOperationConnection();
        PreparedStatement stmt = null;
        ResultSet rs = null;
        try {
            stmt = conn.prepareStatement("SELECT id, type FROM " + getMailItemTableName(folder) +
                        " WHERE " + IN_THIS_MAILBOX_AND + "folder_id = ?" +
                        " ORDER BY date" + (descending ? " DESC" : ""));
            int pos = 1;
            pos = setMailboxId(stmt, mbox, pos);
            stmt.setInt(pos++, folder.getId());
            rs = stmt.executeQuery();

            while (rs.next()) {
                result.add(MailItem.Type.of(rs.getByte(2)), rs.getInt(1));
            }
            return result;
        } catch (SQLException e) {
            throw ServiceException.FAILURE("fetching item list for folder " + folder.getId(), e);
        } finally {
            DbPool.closeResults(rs);
            DbPool.closeStatement(stmt);
        }
    }

    // these columns are specified by DB_FIELDS, below
    public static final int CI_ID          = 1;
    public static final int CI_TYPE        = 2;
    public static final int CI_PARENT_ID   = 3;
    public static final int CI_FOLDER_ID   = 4;
    public static final int CI_INDEX_ID    = 5;
    public static final int CI_IMAP_ID     = 6;
    public static final int CI_DATE        = 7;
    public static final int CI_SIZE        = 8;
    public static final int CI_VOLUME_ID   = 9;
    public static final int CI_BLOB_DIGEST = 10;
    public static final int CI_UNREAD      = 11;
    public static final int CI_FLAGS       = 12;
    public static final int CI_TAGS        = 13;
    public static final int CI_SUBJECT     = 14;
    public static final int CI_NAME        = 15;
    public static final int CI_METADATA    = 16;
    public static final int CI_MODIFIED    = 17;
    public static final int CI_MODIFY_DATE = 18;
    public static final int CI_SAVED       = 19;

    static final String DB_FIELDS = "mi.id, mi.type, mi.parent_id, mi.folder_id, mi.index_id, mi.imap_id, mi.date, " +
        "mi.size, mi.volume_id, mi.blob_digest, mi.unread, mi.flags, mi.tags, mi.subject, mi.name, " +
        "mi.metadata, mi.mod_metadata, mi.change_date, mi.mod_content";

    private static UnderlyingData constructItem(ResultSet rs) throws SQLException, ServiceException {
        return constructItem(rs, 0, false);
    }

    private static UnderlyingData constructItem(ResultSet rs, boolean fromDumpster) throws SQLException, ServiceException {
        return constructItem(rs, 0, fromDumpster);
    }

    static UnderlyingData constructItem(ResultSet rs, int offset) throws SQLException, ServiceException {
        return constructItem(rs, offset, false);
    }

    static UnderlyingData constructItem(ResultSet rs, int offset, boolean fromDumpster) throws SQLException, ServiceException {
        UnderlyingData data = new UnderlyingData();
        data.id = rs.getInt(CI_ID + offset);
        data.type = rs.getByte(CI_TYPE + offset);
        data.parentId = rs.getInt(CI_PARENT_ID + offset);
        data.folderId = rs.getInt(CI_FOLDER_ID + offset);
        data.indexId = rs.getInt(CI_INDEX_ID + offset);
        if (rs.wasNull()) {
            data.indexId = MailItem.IndexStatus.NO.id();
        }
        data.imapId = rs.getInt(CI_IMAP_ID + offset);
        if (rs.wasNull()) {
            data.imapId = -1;
        }
        data.date = rs.getInt(CI_DATE + offset);
        data.size = rs.getLong(CI_SIZE + offset);
        data.locator = rs.getString(CI_VOLUME_ID + offset);
        data.setBlobDigest(rs.getString(CI_BLOB_DIGEST + offset));
        data.unreadCount = rs.getInt(CI_UNREAD + offset);
        int flags = rs.getInt(CI_FLAGS + offset);
        if (!fromDumpster) {
            data.setFlags(flags);
        } else {
            data.setFlags(flags | Flag.BITMASK_UNCACHED | Flag.BITMASK_IN_DUMPSTER);
        }
        data.tags = rs.getLong(CI_TAGS + offset);
        data.setSubject(rs.getString(CI_SUBJECT + offset));
        data.name = rs.getString(CI_NAME + offset);
        data.metadata = decodeMetadata(rs.getString(CI_METADATA + offset));
        data.modMetadata = rs.getInt(CI_MODIFIED + offset);
        data.modContent = rs.getInt(CI_SAVED + offset);
        data.dateChanged = rs.getInt(CI_MODIFY_DATE + offset);
        // make sure to handle NULL column values
        if (data.parentId == 0) {
            data.parentId = -1;
        }
        if (data.dateChanged == 0) {
            data.dateChanged = -1;
        }
        return data;
    }

    private static final String REVISION_FIELDS = "date, size, volume_id, blob_digest, name, " +
                                                  "metadata, mod_metadata, change_date, mod_content";

    private static UnderlyingData constructRevision(ResultSet rs, MailItem item, boolean fromDumpster) throws SQLException, ServiceException {
        UnderlyingData data = new UnderlyingData();
        data.id          = item.getId();
        data.type        = item.getType().toByte();
        data.parentId    = item.getParentId();
        data.folderId    = item.getFolderId();
        data.indexId = MailItem.IndexStatus.NO.id();
        data.imapId      = -1;
        data.date        = rs.getInt(1);
        data.size        = rs.getLong(2);
        data.locator    = rs.getString(3);
        data.setBlobDigest(rs.getString(4));
        data.unreadCount = item.getUnreadCount();
        if (!fromDumpster) {
            data.setFlags(item.getInternalFlagBitmask() | Flag.BITMASK_UNCACHED);
        } else {
            data.setFlags(item.getInternalFlagBitmask() | Flag.BITMASK_UNCACHED | Flag.BITMASK_IN_DUMPSTER);
        }
        data.tags        = item.getTagBitmask();
        data.setSubject(item.getSubject());
        data.name        = rs.getString(5);
        data.metadata    = decodeMetadata(rs.getString(6));
        data.modMetadata = rs.getInt(7);
        data.dateChanged = rs.getInt(8);
        data.modContent  = rs.getInt(9);
        // make sure to handle NULL column values
        if (data.parentId <= 0)     data.parentId = -1;
        if (data.dateChanged == 0)  data.dateChanged = -1;
        return data;
    }

    //////////////////////////////////////
    // CALENDAR STUFF BELOW HERE!
    //////////////////////////////////////

    public static UnderlyingData getCalendarItem(Mailbox mbox, String uid) throws ServiceException {
        DbConnection conn = mbox.getOperationConnection();
        PreparedStatement stmt = null;
        ResultSet rs = null;
        try {
            stmt = conn.prepareStatement("SELECT " + DB_FIELDS +
                    " FROM " + getCalendarItemTableName(mbox, "ci") + ", " + getMailItemTableName(mbox, "mi") +
                    " WHERE ci.uid = ? AND mi.id = ci.item_id AND mi.type IN " + CALENDAR_TYPES +
                    (DebugConfig.disableMailboxGroups ? "" : " AND ci.mailbox_id = ? AND mi.mailbox_id = ci.mailbox_id"));

            int pos = 1;
            stmt.setString(pos++, uid);
            pos = setMailboxId(stmt, mbox, pos);
            rs = stmt.executeQuery();

            if (rs.next())
                return constructItem(rs);
            return null;
        } catch (SQLException e) {
            throw ServiceException.FAILURE("fetching calendar items for mailbox " + mbox.getId(), e);
        } finally {
            DbPool.closeResults(rs);
            DbPool.closeStatement(stmt);
        }
    }

    /**
     * Return all of the Invite records within the range start&lt;=Invites&lt;end.  IE "Give me all the
     * invites between 7:00 and 9:00" will return you everything from 7:00 to 8:59:59.99
     * @param start
     * @param end
     * @param folderId
     * @return list of invites
     */
    public static List<UnderlyingData> getCalendarItems(Mailbox mbox, MailItem.Type type, long start, long end,
            int folderId, int[] excludeFolderIds) throws ServiceException {
        DbConnection conn = mbox.getOperationConnection();
        PreparedStatement stmt = null;
        ResultSet rs = null;
        try {
            stmt = calendarItemStatement(conn, DB_FIELDS, mbox, type, start, end, folderId, excludeFolderIds);
            rs = stmt.executeQuery();

            List<UnderlyingData> result = new ArrayList<UnderlyingData>();
            while (rs.next())
                result.add(constructItem(rs));
            return result;
        } catch (SQLException e) {
            throw ServiceException.FAILURE("fetching calendar items for mailbox " + mbox.getId(), e);
        } finally {
            DbPool.closeResults(rs);
            DbPool.closeStatement(stmt);
        }
    }

    public static List<UnderlyingData> getCalendarItems(Mailbox mbox, List<String> uids) throws ServiceException {
        DbConnection conn = mbox.getOperationConnection();
        PreparedStatement stmt = null;
        ResultSet rs = null;
        List<UnderlyingData> result = new ArrayList<UnderlyingData>();
        try {
            for (int i = 0; i < uids.size(); i += Db.getINClauseBatchSize()) {
                int count = Math.min(Db.getINClauseBatchSize(), uids.size() - i);
                stmt = conn.prepareStatement("SELECT " + DB_FIELDS +
                        " FROM " + getCalendarItemTableName(mbox, "ci") + ", " + getMailItemTableName(mbox, "mi") +
                        " WHERE mi.id = ci.item_id AND mi.type IN " + CALENDAR_TYPES +
                        (DebugConfig.disableMailboxGroups ? "" : " AND ci.mailbox_id = ? AND mi.mailbox_id = ci.mailbox_id") +
                        " AND " + DbUtil.whereIn("ci.uid", count));
                int pos = 1;
                pos = setMailboxId(stmt, mbox, pos);
                for (int index = i; index < i + count; index++)
                    stmt.setString(pos++, uids.get(index));
                rs = stmt.executeQuery();
                while (rs.next())
                    result.add(constructItem(rs));
                stmt.close();
                stmt = null;
            }
            return result;
        } catch (SQLException e) {
            throw ServiceException.FAILURE("fetching calendar items for mailbox " + mbox.getId(), e);
        } finally {
            DbPool.closeResults(rs);
            DbPool.closeStatement(stmt);
        }
    }

    public static TypedIdList listCalendarItems(Mailbox mbox, MailItem.Type type, long start, long end, int folderId,
            int[] excludeFolderIds) throws ServiceException {
        DbConnection conn = mbox.getOperationConnection();
        PreparedStatement stmt = null;
        ResultSet rs = null;
        try {
            stmt = calendarItemStatement(conn, "mi.id, mi.type", mbox, type, start, end, folderId, excludeFolderIds);
            rs = stmt.executeQuery();

            TypedIdList result = new TypedIdList();
            while (rs.next()) {
                result.add(MailItem.Type.of(rs.getByte(2)), rs.getInt(1));
            }
            return result;
        } catch (SQLException e) {
            throw ServiceException.FAILURE("listing calendar items for mailbox " + mbox.getId(), e);
        } finally {
            DbPool.closeResults(rs);
            DbPool.closeStatement(stmt);
        }
    }

    private static PreparedStatement calendarItemStatement(DbConnection conn, String fields,
            Mailbox mbox, MailItem.Type type, long start, long end, int folderId, int[] excludeFolderIds)
            throws SQLException {
        boolean folderSpecified = folderId != Mailbox.ID_AUTO_INCREMENT;

        String endConstraint = end > 0 ? " AND ci.start_time < ?" : "";
        String startConstraint = start > 0 ? " AND ci.end_time > ?" : "";
        String typeConstraint = type == MailItem.Type.UNKNOWN ? "type IN " + CALENDAR_TYPES : typeIn(type);

        String excludeFolderPart = "";
        if (excludeFolderIds != null && excludeFolderIds.length > 0)
            excludeFolderPart = " AND " + DbUtil.whereNotIn("folder_id", excludeFolderIds.length);

        PreparedStatement stmt = conn.prepareStatement("SELECT " + fields +
                " FROM " + getCalendarItemTableName(mbox, "ci") + ", " + getMailItemTableName(mbox, "mi") +
                " WHERE mi.id = ci.item_id" + endConstraint + startConstraint + " AND mi." + typeConstraint +
                (DebugConfig.disableMailboxGroups? "" : " AND ci.mailbox_id = ? AND mi.mailbox_id = ci.mailbox_id") +
                (folderSpecified ? " AND folder_id = ?" : "") + excludeFolderPart);

        int pos = 1;
        if (end > 0)
            stmt.setTimestamp(pos++, new Timestamp(end));
        if (start > 0)
            stmt.setTimestamp(pos++, new Timestamp(start));
        pos = setMailboxId(stmt, mbox, pos);
        if (folderSpecified)
            stmt.setInt(pos++, folderId);
        if (excludeFolderIds != null) {
            for (int id : excludeFolderIds)
                stmt.setInt(pos++, id);
        }

        return stmt;
    }

    public static List<Integer> getItemListByDates(Mailbox mbox, MailItem.Type type, long start, long end, int folderId,
            boolean descending) throws ServiceException {
        boolean allTypes = type == MailItem.Type.UNKNOWN;
        List<Integer> result = new ArrayList<Integer>();

        DbConnection conn = mbox.getOperationConnection();
        PreparedStatement stmt = null;
        ResultSet rs = null;
        try {
            String typeConstraint = allTypes ? "" : "type = ? AND ";
            stmt = conn.prepareStatement("SELECT id FROM " + getMailItemTableName(mbox) +
                        " WHERE " + IN_THIS_MAILBOX_AND + typeConstraint + "folder_id = ?" +
                        " AND date > ? AND date < ?" +
                        " ORDER BY date" + (descending ? " DESC" : ""));
            int pos = 1;
            pos = setMailboxId(stmt, mbox, pos);
            if (!allTypes) {
                stmt.setByte(pos++, type.toByte());
            }
            stmt.setInt(pos++, folderId);
            stmt.setInt(pos++, (int)(start / 1000));
            stmt.setInt(pos++, (int)(end / 1000));

            rs = stmt.executeQuery();

            while (rs.next())
                result.add(rs.getInt(1));
            return result;
        } catch (SQLException e) {
            throw ServiceException.FAILURE("finding items between dates", e);
        } finally {
            DbPool.closeResults(rs);
            DbPool.closeStatement(stmt);
        }
    }

    public static class QueryParams {
        private SortedSet<Integer> folderIds = new TreeSet<Integer>();
        private Integer changeDateBefore;
        private Integer modifiedSequenceBefore;
        private Integer rowLimit;
        private Set<MailItem.Type> includedTypes = EnumSet.noneOf(MailItem.Type.class);
        private Set<MailItem.Type> excludedTypes = EnumSet.noneOf(MailItem.Type.class);

        public SortedSet<Integer> getFolderIds() {
            return Collections.unmodifiableSortedSet(folderIds);
        }

        public QueryParams setFolderIds(Collection<Integer> ids) {
            folderIds.clear();
            if (ids != null) {
                folderIds.addAll(ids);
            }
            return this;
        }
        
        public Set<MailItem.Type> getIncludedTypes() {
            return Collections.unmodifiableSet(includedTypes);
        }

        public QueryParams setIncludedTypes(Collection<MailItem.Type> types) {
            includedTypes.clear();
            includedTypes.addAll(types);
            return this;
        }

        public Set<MailItem.Type> getExcludedTypes() {
            return Collections.unmodifiableSet(excludedTypes);
        }

        public QueryParams setExcludedTypes(Collection<MailItem.Type> types) {
            excludedTypes.clear();
            excludedTypes.addAll(types);
            return this;
        }

        /**
         * @return the timestamp, in seconds
         */
        public Integer getChangeDateBefore() { return changeDateBefore; }
        /**
         * Return items modified earlier than the given timestamp.
         * @param timestamp the timestamp, in seconds
         */
        public QueryParams setChangeDateBefore(Integer timestamp) { changeDateBefore = timestamp; return this; }
        public Integer getModifiedSequenceBefore() { return modifiedSequenceBefore; }
        public QueryParams setModifiedSequenceBefore(Integer changeId) { modifiedSequenceBefore = changeId; return this; }

        public Integer getRowLimit() { return rowLimit; }
        public QueryParams setRowLimit(Integer rowLimit) { this.rowLimit = rowLimit; return this; }
    }

    /**
     * Returns the ids of items that match the given query parameters.
     * @return the matching ids, or an empty <tt>Set</tt>
     */
    public static Set<Integer> getIds(Mailbox mbox, DbConnection conn, QueryParams params, boolean fromDumpster)
    throws ServiceException {
        PreparedStatement stmt = null;
        ResultSet rs = null;
        Set<Integer> ids = new HashSet<Integer>();

        try {
            // Prepare the statement based on query parameters.
            StringBuilder buf = new StringBuilder();
            buf.append("SELECT id FROM " + getMailItemTableName(mbox, fromDumpster) + " WHERE " + IN_THIS_MAILBOX_AND + "1 = 1");

            Set<MailItem.Type> includedTypes = params.getIncludedTypes();
            Set<MailItem.Type> excludedTypes = params.getExcludedTypes();
            Set<Integer> folderIds = params.getFolderIds();
            Integer changeDateBefore = params.getChangeDateBefore();
            Integer modifiedSequenceBefore = params.getModifiedSequenceBefore();
            Integer rowLimit = params.getRowLimit();

            if (!includedTypes.isEmpty()) {
                buf.append(" AND ").append(DbUtil.whereIn("type", includedTypes.size()));
            }
            if (!excludedTypes.isEmpty()) {
                buf.append(" AND ").append(DbUtil.whereNotIn("type", excludedTypes.size()));
            }
            if (!folderIds.isEmpty()) {
                buf.append(" AND ").append(DbUtil.whereIn("folder_id", folderIds.size()));
            }
            if (changeDateBefore != null) {
                buf.append(" AND ").append("change_date < ?");
            }
            if (modifiedSequenceBefore != null) {
                buf.append(" AND ").append("mod_metadata < ?");
            }
            if (rowLimit != null && Db.supports(Db.Capability.LIMIT_CLAUSE)) {
                buf.append(' ').append(Db.getInstance().limit(rowLimit));
            }
            stmt = conn.prepareStatement(buf.toString());

            // Bind values, execute query, return results.
            int pos = 1;
            pos = setMailboxId(stmt, mbox, pos);
            for (MailItem.Type type : includedTypes) {
                stmt.setByte(pos++, type.toByte());
            }
            for (MailItem.Type type : excludedTypes) {
                stmt.setByte(pos++, type.toByte());
            }
            for (int id : folderIds) {
                stmt.setInt(pos++, id);
            }
            if (changeDateBefore != null) {
                stmt.setInt(pos++, changeDateBefore.intValue());
            }
            if (modifiedSequenceBefore != null) {
                stmt.setInt(pos++, modifiedSequenceBefore);
            }

            rs = stmt.executeQuery();

            while (rs.next())
                ids.add(rs.getInt(1));
            return ids;
        } catch (SQLException e) {
            throw ServiceException.FAILURE("getting ids", e);
        } finally {
            DbPool.closeResults(rs);
            DbPool.closeStatement(stmt);
        }
    }

    public static void addToCalendarItemTable(CalendarItem calItem) throws ServiceException {
        Mailbox mbox = calItem.getMailbox();

        long end = calItem.getEndTime();
        Timestamp startTs = new Timestamp(calItem.getStartTime());
        Timestamp endTs = new Timestamp(end <= 0 ? MAX_DATE : end);

        DbConnection conn = mbox.getOperationConnection();
        PreparedStatement stmt = null;
        try {
            String mailbox_id = DebugConfig.disableMailboxGroups ? "" : "mailbox_id, ";
            stmt = conn.prepareStatement("INSERT INTO " + getCalendarItemTableName(mbox) +
                        " (" + mailbox_id + "uid, item_id, start_time, end_time)" +
                        " VALUES (" + (DebugConfig.disableMailboxGroups ? "" : "?, ") + "?, ?, ?, ?)");
            int pos = 1;
            pos = setMailboxId(stmt, mbox, pos);
            stmt.setString(pos++, calItem.getUid());
            stmt.setInt(pos++, calItem.getId());
            stmt.setTimestamp(pos++, startTs);
            stmt.setTimestamp(pos++, endTs);
            stmt.executeUpdate();
        } catch (SQLException e) {
            throw ServiceException.FAILURE("writing invite to calendar item table: UID=" + calItem.getUid(), e);
        } finally {
            DbPool.closeStatement(stmt);
        }
    }

    private static long MAX_DATE = new GregorianCalendar(9999, 1, 1).getTimeInMillis();

    public static void updateInCalendarItemTable(CalendarItem calItem) throws ServiceException {
        Mailbox mbox = calItem.getMailbox();
        long end = calItem.getEndTime();
        Timestamp startTs = new Timestamp(calItem.getStartTime());
        Timestamp endTs = new Timestamp(end <= 0 ? MAX_DATE : end);

        DbConnection conn = mbox.getOperationConnection();
        PreparedStatement stmt = null;
        try {
            String command = Db.supports(Db.Capability.REPLACE_INTO) ? "REPLACE" : "INSERT";
            String mailbox_id = DebugConfig.disableMailboxGroups ? "" : "mailbox_id, ";
            stmt = conn.prepareStatement(command + " INTO " + getCalendarItemTableName(mbox) +
                        " (" + mailbox_id + "uid, item_id, start_time, end_time)" +
                        " VALUES (" + MAILBOX_ID_VALUE + "?, ?, ?, ?)");
            int pos = 1;
            pos = setMailboxId(stmt, mbox, pos);
            stmt.setString(pos++, calItem.getUid());
            stmt.setInt(pos++, calItem.getId());
            stmt.setTimestamp(pos++, startTs);
            stmt.setTimestamp(pos++, endTs);
            stmt.executeUpdate();
        } catch (SQLException e) {
            if (Db.errorMatches(e, Db.Error.DUPLICATE_ROW)) {
                try {
                    DbPool.closeStatement(stmt);

                    stmt = conn.prepareStatement("UPDATE " + getCalendarItemTableName(mbox) +
                            " SET item_id = ?, start_time = ?, end_time = ? WHERE " + IN_THIS_MAILBOX_AND + "uid = ?");
                    int pos = 1;
                    stmt.setInt(pos++, calItem.getId());
                    stmt.setTimestamp(pos++, startTs);
                    stmt.setTimestamp(pos++, endTs);
                    pos = setMailboxId(stmt, mbox, pos);
                    stmt.setString(pos++, calItem.getUid());
                    stmt.executeUpdate();
                } catch (SQLException nested) {
                    throw ServiceException.FAILURE("updating data in calendar item table " + calItem.getUid(), nested);
                }
            } else {
                throw ServiceException.FAILURE("writing invite to calendar item table " + calItem.getUid(), e);
            }
        } finally {
            DbPool.closeStatement(stmt);
        }
    }

    public static List<CalendarItem.CalendarMetadata> getCalendarItemMetadata(Folder folder, long start, long end) throws ServiceException {
        Mailbox mbox = folder.getMailbox();

        ArrayList<CalendarItem.CalendarMetadata> result = new ArrayList<CalendarItem.CalendarMetadata>();

        DbConnection conn = mbox.getOperationConnection();
        PreparedStatement stmt = null;
        ResultSet rs = null;
        try {
            String startConstraint = start > 0 ? " AND ci.end_time > ?" : "";
            String endConstraint = end > 0 ? " AND ci.start_time < ?" : "";
            String folderConstraint = " AND mi.folder_id = ?";
            stmt = conn.prepareStatement("SELECT mi.mailbox_id, mi.id, ci.uid, mi.mod_metadata, mi.mod_content, ci.start_time, ci.end_time" +
                        " FROM " + getMailItemTableName(mbox, "mi") + ", " + getCalendarItemTableName(mbox, "ci") +
                        " WHERE mi.mailbox_id = ci.mailbox_id AND mi.id = ci.item_id" +
                        (DebugConfig.disableMailboxGroups ? "" : " AND mi.mailbox_id = ? ") +
                        startConstraint + endConstraint + folderConstraint);
            int pos = 1;
            pos = setMailboxId(stmt, mbox, pos);
            if (start > 0)
                stmt.setTimestamp(pos++, new Timestamp(start));
            if (end > 0)
                stmt.setTimestamp(pos++, new Timestamp(end));
            stmt.setInt(pos++, folder.getId());
            rs = stmt.executeQuery();
            while (rs.next()) {
                result.add(new CalendarItem.CalendarMetadata(
                            rs.getInt(1),
                            rs.getInt(2),
                            rs.getString(3),
                            rs.getInt(4),
                            rs.getInt(5),
                            rs.getTimestamp(6).getTime(),
                            rs.getTimestamp(7).getTime()));
            }
        } catch (SQLException e) {
            throw ServiceException.FAILURE("fetching CalendarItem Metadata for mbox " + mbox.getId(), e);
        } finally {
            DbPool.closeResults(rs);
            DbPool.closeStatement(stmt);
        }
        return result;
    }


    public static void consistencyCheck(MailItem item, UnderlyingData data, String metadata) throws ServiceException {
        if (item.getId() <= 0)
            return;
        Mailbox mbox = item.getMailbox();

        DbConnection conn = mbox.getOperationConnection();
        PreparedStatement stmt = null;
        ResultSet rs = null;
        try {
            stmt = conn.prepareStatement("SELECT mi.sender, " + DB_FIELDS +
                        " FROM " + getMailItemTableName(mbox, "mi") +
                        " WHERE " + IN_THIS_MAILBOX_AND + "id = ?");
            int pos = 1;
            pos = setMailboxId(stmt, mbox, pos);
            stmt.setInt(pos++, item.getId());
            rs = stmt.executeQuery();

            if (!rs.next()) {
                throw ServiceException.FAILURE("consistency check failed: " + item.getType() + " " + item.getId() +
                        " not found in DB", null);
            }

            UnderlyingData dbdata = constructItem(rs, 1);
            String dbsender = rs.getString(1);

            String dataBlobDigest = data.getBlobDigest(), dbdataBlobDigest = dbdata.getBlobDigest();
            String dataSender = item.getSortSender(), dbdataSender = dbsender == null ? "" : dbsender;
            String failures = "";

            if (data.id != dbdata.id)                    failures += " ID";
            if (data.type != dbdata.type)                failures += " TYPE";
            if (data.folderId != dbdata.folderId)        failures += " FOLDER_ID";
            if (data.indexId != dbdata.indexId)          failures += " INDEX_ID";
            if (data.imapId != dbdata.imapId)            failures += " IMAP_ID";
            if (data.locator != dbdata.locator)          failures += " VOLUME_ID";
            if (data.date != dbdata.date)                failures += " DATE";
            if (data.size != dbdata.size)                failures += " SIZE";
            if (dbdata.type != MailItem.Type.CONVERSATION.toByte()) {
                if (data.unreadCount != dbdata.unreadCount)  failures += " UNREAD";
                if (data.getFlags() != dbdata.getFlags())    failures += " FLAGS";
                if (data.tags != dbdata.tags)                failures += " TAGS";
            }
            if (data.modMetadata != dbdata.modMetadata)  failures += " MOD_METADATA";
            if (data.dateChanged != dbdata.dateChanged)  failures += " CHANGE_DATE";
            if (data.modContent != dbdata.modContent)    failures += " MOD_CONTENT";
            if (Math.max(data.parentId, -1) != dbdata.parentId)  failures += " PARENT_ID";
            if (dataBlobDigest != dbdataBlobDigest && (dataBlobDigest == null || !dataBlobDigest.equals(dbdataBlobDigest)))  failures += " BLOB_DIGEST";
            if (dataSender != dbdataSender && (dataSender == null || !dataSender.equalsIgnoreCase(dbdataSender)))  failures += " SENDER";
            if (data.getSubject() != dbdata.getSubject() &&
                    (data.getSubject() == null || !data.getSubject().equals(dbdata.getSubject()))) {
                failures += " SUBJECT";
            }
            if (data.name != dbdata.name && (data.name == null || !data.name.equals(dbdata.name)))                 failures += " NAME";
            if (metadata != dbdata.metadata && (metadata == null || !metadata.equals(dbdata.metadata)))            failures += " METADATA";

            if (item instanceof Folder && dbdata.folderId != dbdata.parentId)  failures += " FOLDER!=PARENT";

            if (!failures.equals("")) {
                throw ServiceException.FAILURE("consistency check failed: " + item.getType() + " " + item.getId() +
                        " differs from DB at" + failures, null);
            }
        } catch (SQLException e) {
            throw ServiceException.FAILURE("fetching item " + item.getId(), e);
        } finally {
            DbPool.closeResults(rs);
            DbPool.closeStatement(stmt);
        }
    }


    /**
     * Makes sure that the argument won't overflow the maximum length by truncating the string if necessary.  Strips
     * surrogate characters from the string if needed so that the database (i.e. MySQL) doesn't choke on Unicode
     * characters outside the BMP (U+10000 and higher).
     *
     * @param value the string to check (can be null).
     * @param max maximum length
     * @return The passed-in String, truncated to the maximum length.
     */
    public static String normalize(String value, int max) {
        if (Strings.isNullOrEmpty(value)) {
            return value;
        }
        String trimmed = value.length() <= max ? value : value.substring(0, max).trim();
        if (!Db.supports(Db.Capability.NON_BMP_CHARACTERS)) {
            trimmed = StringUtil.removeSurrogates(trimmed);
        }
        return trimmed;
    }

    /** Makes sure that the argument won't overflow the maximum length of a
     *  MySQL MEDIUMTEXT column (16,777,216 bytes) after conversion to UTF-8.
     *
     * @param metadata  The string to check (can be null).
     * @return The passed-in String, possibly re-encoded as base64 to hide
     *         non-BMP characters from the database.
     * @throws ServiceException <code>service.FAILURE</code> if the
     *         parameter would be silently truncated when inserted. */
    public static String checkMetadataLength(String metadata) throws ServiceException {
        if (metadata == null) {
            return null;
        }

        String result = encodeMetadata(metadata);
        int len = result.length();
        if (len > MAX_MEDIUMTEXT_LENGTH / 4) {  // every char uses 4 bytes in worst case
            if (StringUtil.isAsciiString(result)) {
                if (len > MAX_MEDIUMTEXT_LENGTH)
                    throw ServiceException.FAILURE("metadata too long", null);
            } else {
                try {
                    if (result.getBytes("utf-8").length > MAX_MEDIUMTEXT_LENGTH)
                        throw ServiceException.FAILURE("metadata too long", null);
                } catch (UnsupportedEncodingException uee) { }
            }
        }
        return result;
    }

    public static String encodeMetadata(String metadata) throws ServiceException {
        if (Db.supports(Db.Capability.NON_BMP_CHARACTERS) || !StringUtil.containsSurrogates(metadata)) {
            return metadata;
        }

        try {
            return new BCodec("utf-8").encode(metadata);
        } catch (EncoderException ee) {
            throw ServiceException.FAILURE("encoding non-BMP metadata", ee);
        }
    }

    public static String decodeMetadata(String metadata) throws ServiceException {
        if (StringUtil.isNullOrEmpty(metadata) || !metadata.startsWith("=?")) {
            return metadata;
        } else {
            try {
                return new BCodec("utf-8").decode(metadata);
            } catch (DecoderException de) {
                throw ServiceException.FAILURE("encoding non-BMP metadata", de);
            }
        }
    }

    /**
     * Returns the name of the table that stores {@link MailItem} data.  The table name is qualified
     * with the name of the database (e.g. <tt>mboxgroup1.mail_item</tt>).
     */
    public static String getMailItemTableName(int mailboxId, int groupId, boolean dumpster) {
        return DbMailbox.qualifyTableName(groupId, !dumpster ? TABLE_MAIL_ITEM : TABLE_MAIL_ITEM_DUMPSTER);
    }
    public static String getMailItemTableName(MailItem item) {
        return getMailItemTableName(item, false);
    }
    public static String getMailItemTableName(MailItem item, boolean dumpster) {
        return DbMailbox.qualifyTableName(item.getMailbox(), !dumpster ? TABLE_MAIL_ITEM : TABLE_MAIL_ITEM_DUMPSTER);
    }
    public static String getMailItemTableName(Mailbox mbox) {
        return getMailItemTableName(mbox, false);
    }
    public static String getMailItemTableName(Mailbox mbox, boolean dumpster) {
        return DbMailbox.qualifyTableName(mbox, !dumpster ? TABLE_MAIL_ITEM : TABLE_MAIL_ITEM_DUMPSTER);
    }
    public static String getMailItemTableName(Mailbox mbox, String alias) {
        return getMailItemTableName(mbox, alias, false);
    }
    public static String getMailItemTableName(Mailbox mbox, String alias, boolean dumpster) {
        return getMailItemTableName(mbox, dumpster) + " AS " + alias;
    }

    /**
     * Returns the name of the table that stores data on old revisions of {@link MailItem}s.
     * The table name is qualified by the name of the database (e.g. <tt>mailbox1.revision</tt>).
     */
    public static String getRevisionTableName(int mailboxId, int groupId, boolean dumpster) {
        return DbMailbox.qualifyTableName(groupId, !dumpster ? TABLE_REVISION : TABLE_REVISION_DUMPSTER);
    }
    public static String getRevisionTableName(MailItem item) {
        return getRevisionTableName(item, false);
    }
    public static String getRevisionTableName(MailItem item, boolean dumpster) {
        return DbMailbox.qualifyTableName(item.getMailbox(), !dumpster ? TABLE_REVISION : TABLE_REVISION_DUMPSTER);
    }
    public static String getRevisionTableName(Mailbox mbox) {
        return getRevisionTableName(mbox, false);
    }
    public static String getRevisionTableName(Mailbox mbox, boolean dumpster) {
        return DbMailbox.qualifyTableName(mbox, !dumpster ? TABLE_REVISION : TABLE_REVISION_DUMPSTER);
    }
    public static String getRevisionTableName(Mailbox mbox, String alias) {
        return getRevisionTableName(mbox, alias, false);
    }
    public static String getRevisionTableName(Mailbox mbox, String alias, boolean dumpster) {
        return getRevisionTableName(mbox, dumpster) + " AS " + alias;
    }

    /**
     * Returns the name of the table that stores {@link CalendarItem} data.  The table name is qualified
     * by the name of the database (e.g. <tt>mailbox1.appointment</tt>).
     */
    public static String getCalendarItemTableName(int mailboxId, int groupId, boolean dumpster) {
        return DbMailbox.qualifyTableName(groupId, !dumpster ? TABLE_APPOINTMENT : TABLE_APPOINTMENT_DUMPSTER);
    }
    public static String getCalendarItemTableName(Mailbox mbox) {
        return getCalendarItemTableName(mbox, false);
    }
    public static String getCalendarItemTableName(Mailbox mbox, boolean dumpster) {
        return DbMailbox.qualifyTableName(mbox, !dumpster ? TABLE_APPOINTMENT : TABLE_APPOINTMENT_DUMPSTER);
    }
    public static String getCalendarItemTableName(Mailbox mbox, String alias) {
        return getCalendarItemTableName(mbox, alias, false);
    }
    public static String getCalendarItemTableName(Mailbox mbox, String alias, boolean dumpster) {
        return getCalendarItemTableName(mbox, dumpster) + " AS " + alias;
    }

    /**
     * Returns the name of the table that maps subject hashes to {@link Conversation} ids.  The table
     * name is qualified by the name of the database (e.g. <tt>mailbox1.open_conversation</tt>).
     */
    public static String getConversationTableName(int mailboxId, int groupId) {
        return DbMailbox.qualifyTableName(groupId, TABLE_OPEN_CONVERSATION);
    }
    public static String getConversationTableName(MailItem item) {
        return DbMailbox.qualifyTableName(item.getMailbox(), TABLE_OPEN_CONVERSATION);
    }
    public static String getConversationTableName(Mailbox mbox) {
        return DbMailbox.qualifyTableName(mbox, TABLE_OPEN_CONVERSATION);
    }
    public static String getConversationTableName(Mailbox mbox, String alias) {
        return getConversationTableName(mbox) + " AS " + alias;
    }

    /**
     * Returns the name of the table that stores data on deleted items for the purpose of sync.
     * The table name is qualified by the name of the database (e.g. <tt>mailbox1.tombstone</tt>).
     */
    public static String getTombstoneTableName(int mailboxId, int groupId) {
        return DbMailbox.qualifyTableName(groupId, TABLE_TOMBSTONE);
    }
    public static String getTombstoneTableName(Mailbox mbox) {
        return DbMailbox.qualifyTableName(mbox, TABLE_TOMBSTONE);
    }

    private static boolean areTagsetsLoaded(Mailbox mbox) {
        synchronized (sTagsetCache) {
            return sTagsetCache.containsKey(mbox.getId());
        }
    }

    static TagsetCache getTagsetCache(DbConnection conn, Mailbox mbox) throws ServiceException {
        int mailboxId = mbox.getId();
        Integer id = new Integer(mailboxId);
        TagsetCache tagsets = null;

        synchronized (sTagsetCache) {
            tagsets = sTagsetCache.get(id);
        }

        // All access to a mailbox is synchronized, so we can initialize
        // the tagset cache for a single mailbox outside the
        // synchronized block.
        if (tagsets == null) {
            ZimbraLog.cache.info("Loading tagset cache");
            tagsets = new TagsetCache("Mailbox " + mailboxId + " tags");
            tagsets.addTagsets(DbMailbox.getDistinctTagsets(conn, mbox));

            synchronized (sTagsetCache) {
                sTagsetCache.put(id, tagsets);
            }
        }

        return tagsets;
    }

    private static boolean areFlagsetsLoaded(Mailbox mbox) {
        synchronized(sFlagsetCache) {
            return sFlagsetCache.containsKey(mbox.getId());
        }
    }

    static TagsetCache getFlagsetCache(DbConnection conn, Mailbox mbox) throws ServiceException {
        int mailboxId = mbox.getId();
        Integer id = new Integer(mailboxId);
        TagsetCache flagsets = null;

        synchronized (sFlagsetCache) {
            flagsets = sFlagsetCache.get(id);
        }

        // All access to a mailbox is synchronized, so we can initialize
        // the flagset cache for a single mailbox outside the
        // synchronized block.
        if (flagsets == null) {
            ZimbraLog.cache.info("Loading flagset cache");
            flagsets = new TagsetCache("Mailbox " + mailboxId + " flags");
            flagsets.addTagsets(DbMailbox.getDistinctFlagsets(conn, mbox));

            synchronized (sFlagsetCache) {
                sFlagsetCache.put(id, flagsets);
            }
        }

        return flagsets;
    }

    /**
     * Returns a comma-separated list of ids for logging.  If the <tt>String</tt> is
     * more than 200 characters long, cuts off the list and appends &quot...&quot.
     */
    private static String getIdListForLogging(Collection<Integer> ids) {
        if (ids == null)
            return null;
        StringBuilder idList = new StringBuilder();
        boolean firstTime = true;
        for (Integer id : ids) {
            if (firstTime)
                firstTime = false;
            else
                idList.append(',');
            idList.append(id);
            if (idList.length() > 200) {
                idList.append("...");
                break;
            }
        }
        return idList.toString();
    }

    public static long getConversationCount(DbConnection conn, Folder folder) throws ServiceException {
        int collapsed;
        int distinct;
        PreparedStatement stmt = null;
        ResultSet rs = null;
        try {
             stmt = conn.prepareStatement("SELECT COUNT(*), COUNT(DISTINCT parent_id) FROM " +
                     DbMailItem.getMailItemTableName(folder.getMailbox()) + " WHERE " + DbMailItem.IN_THIS_MAILBOX_AND +
                     "folder_id = ? AND type = ? AND parent_id IS NOT NULL");
             int pos = DbMailItem.setMailboxId(stmt, folder.getMailbox(), 1);
             stmt.setInt(pos++, folder.getId());
             stmt.setByte(pos, MailItem.Type.MESSAGE.toByte());
             rs = stmt.executeQuery();
             rs.next();
             collapsed = rs.getInt(1);
             distinct = rs.getInt(2);
        } catch (SQLException e) {
            throw ServiceException.FAILURE("Failed to get counversation count", e);
        } finally {
            DbPool.closeResults(rs);
            DbPool.closeStatement(stmt);
        }

        long total = folder.getItemCount();
        long conv = total - collapsed + distinct;
        ZimbraLog.mailbox.debug("ConversationCount folder=%d,conv=%d(%d-%d+%d)",
                folder.getId(), conv, total, collapsed, distinct);
        return conv;
    }

    private final Mailbox mailbox;
    // The following data are only used for INSERT/UPDATE, not loaded by SELECT.
    private String sender;
    private int senderId = -1;
    private String recipients;

    /**
     * {@link UnderlyingData} + extra data used for INSERT/UPDATE into MAIL_ITEM table.
     */
    public DbMailItem(Mailbox mbox) {
        mailbox = mbox;
    }

    public DbMailItem setSender(String value) {
        if (!Strings.isNullOrEmpty(value)) {
            sender = DbMailItem.normalize(value, DbMailItem.MAX_SENDER_LENGTH);
        }
        return this;
    }

    public DbMailItem setSenderId(int value) {
        senderId = value;
        return this;
    }

    public DbMailItem setRecipients(String value) {
        if (!Strings.isNullOrEmpty(value)) {
            recipients = DbMailItem.normalize(value, DbMailItem.MAX_RECIPIENTS_LENGTH);
        }
        return this;
    }
}<|MERGE_RESOLUTION|>--- conflicted
+++ resolved
@@ -144,17 +144,10 @@
         if (data.id <= 0 || data.folderId <= 0 || data.parentId == 0) {
             throw ServiceException.FAILURE("invalid data for DB item create", null);
         }
+        assert mailbox.isNewItemIdValid(data.id) : "[bug 46549] illegal id for mail item";   //temporarily for bug 46549
         checkNamingConstraint(mailbox, data.folderId, data.name, data.id);
 
-<<<<<<< HEAD
         DbConnection conn = mailbox.getOperationConnection();
-=======
-        assert mbox.isNewItemIdValid(data.id) : "[bug 46549] illegal id for mail item";   //temporarily for bug 46549
-
-        checkNamingConstraint(mbox, data.folderId, data.name, data.id);
-
-        Connection conn = mbox.getOperationConnection();
->>>>>>> e2db9b9b
         PreparedStatement stmt = null;
         try {
             String mailbox_id = DebugConfig.disableMailboxGroups ? "" : "mailbox_id, ";
