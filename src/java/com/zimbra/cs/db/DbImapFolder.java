/*
 * ***** BEGIN LICENSE BLOCK *****
 * 
 * Zimbra Collaboration Suite Server
 * Copyright (C) 2007 Zimbra, Inc.
 * 
 * The contents of this file are subject to the Yahoo! Public License
 * Version 1.0 ("License"); you may not use this file except in
 * compliance with the License.  You may obtain a copy of the License at
 * http://www.zimbra.com/license.
 * 
 * Software distributed under the License is distributed on an "AS IS"
 * basis, WITHOUT WARRANTY OF ANY KIND, either express or implied.
 * 
 * ***** END LICENSE BLOCK *****
 */
package com.zimbra.cs.db;

import java.sql.PreparedStatement;
import java.sql.ResultSet;
import java.sql.SQLException;

import com.zimbra.common.service.ServiceException;
import com.zimbra.common.util.StringUtil;
import com.zimbra.common.util.ZimbraLog;
import com.zimbra.cs.account.DataSource;
import com.zimbra.cs.datasource.ImapFolder;
import com.zimbra.cs.datasource.ImapFolderCollection;
import com.zimbra.cs.db.DbPool.Connection;
import com.zimbra.cs.localconfig.DebugConfig;
import com.zimbra.cs.mailbox.Mailbox;
import com.zimbra.cs.mailbox.MailboxManager;

public class DbImapFolder {

    static final String TABLE_IMAP_FOLDER = "imap_folder";
    
    /**
     * Returns a <tt>List</tt> of <tt>ImapFolders</tt> for the given <tt>DataSource</tt>.
     */
    public static ImapFolderCollection getImapFolders(Mailbox mbox, DataSource ds)
    throws ServiceException {
        ImapFolderCollection imapFolders = new ImapFolderCollection();

        Connection conn = null;
        PreparedStatement stmt = null;
        ResultSet rs = null;
        try {
            conn = DbPool.getConnection(mbox);

            stmt = conn.prepareStatement(
                "SELECT item_id, local_path, remote_path, uid_validity" +
                " FROM " + getTableName(mbox) +
                " WHERE " + DbMailItem.IN_THIS_MAILBOX_AND + "data_source_id = ?");
            int pos = 1;
            if (!DebugConfig.disableMailboxGroups)
                stmt.setInt(pos++, mbox.getId());
            stmt.setString(pos++, ds.getId());
            rs = stmt.executeQuery();

            while (rs.next()) {
                int itemId = rs.getInt("item_id");
                String localPath = rs.getString("local_path");
                String remotePath = rs.getString("remote_path");
                Long uidValidity = rs.getLong("uid_validity");
                if (rs.wasNull())
                    uidValidity = null;

                ImapFolder imapFolder = new ImapFolder(mbox.getId(), itemId, ds.getId(), localPath, remotePath, uidValidity);
                imapFolders.add(imapFolder);
            }
        } catch (SQLException e) {
            throw ServiceException.FAILURE("Unable to get IMAP folder data", e);
        } finally {
            DbPool.closeResults(rs);
            DbPool.closeStatement(stmt);
            DbPool.quietClose(conn);
        }

        ZimbraLog.datasource.debug("Found %d folders for %s", imapFolders.size(), ds);
        return imapFolders;
    }
    
    public static ImapFolder createImapFolder(Mailbox mbox, DataSource ds, int itemId,
                                              String localPath, String remotePath, long uidValidity)
    throws ServiceException {
        Connection conn = null;
        PreparedStatement stmt = null;
<<<<<<< HEAD
=======

        ZimbraLog.datasource.debug(
            "createImapFolder: itemId = %d, localPath = %s, remotePath = %s, uidValidity = %d",
            itemId, localPath, remotePath, uidValidity);
>>>>>>> 7e72d51e
        try {
            conn = DbPool.getConnection(mbox);

            String mailbox_id = DebugConfig.disableMailboxGroups ? "" : "mailbox_id, ";
            stmt = conn.prepareStatement(
                "INSERT INTO " + getTableName(mbox) +
                " (" + mailbox_id + "item_id, data_source_id, local_path, remote_path, uid_validity) " +
                "VALUES (?, ?, ?, ?, ?, ?)");
            int pos = 1;
            if (!DebugConfig.disableMailboxGroups)
                stmt.setInt(pos++, mbox.getId());
            stmt.setInt(pos++, itemId);
            stmt.setString(pos++, ds.getId());
            stmt.setString(pos++, localPath);
            stmt.setString(pos++, remotePath);
            stmt.setLong(pos++, uidValidity);
            stmt.executeUpdate();
            conn.commit();
            
            return new ImapFolder(mbox.getId(), itemId, ds.getId(), localPath, remotePath, uidValidity);
        } catch (SQLException e) {
            throw ServiceException.FAILURE("Unable to store IMAP message data", e);
        } finally {
            DbPool.closeStatement(stmt);
            DbPool.quietClose(conn);
        }
    }
    
    /**
     * Updates the database with the latest values stored in this <tt>ImapFolder</tt>. 
     */
    public static void updateImapFolder(ImapFolder imapFolder)
    throws ServiceException {
        Mailbox mbox = MailboxManager.getInstance().getMailboxById(imapFolder.getMailboxId());

        Connection conn = null;
        PreparedStatement stmt = null;
        try {
            conn = DbPool.getConnection(mbox);

            stmt = conn.prepareStatement(
                "UPDATE " + getTableName(mbox) +
                " SET local_path = ?, remote_path = ?, uid_validity = ?" +
                " WHERE " + DbMailItem.IN_THIS_MAILBOX_AND + "data_source_id = ? AND item_id = ?");
            int pos = 1;
            stmt.setString(pos++, imapFolder.getLocalPath());
            stmt.setString(pos++, imapFolder.getRemotePath());
            stmt.setLong(pos++, imapFolder.getUidValidity());
            if (!DebugConfig.disableMailboxGroups)
                stmt.setInt(pos++, mbox.getId());
            stmt.setString(pos++, imapFolder.getDataSourceId());
            stmt.setInt(pos++, imapFolder.getItemId());
            int numRows = stmt.executeUpdate();
            if (numRows != 1) {
                throw ServiceException.FAILURE(
                    String.format("Incorrect number of rows updated (%d) for %s",
                        numRows, imapFolder), null);
            }
            conn.commit();
        } catch (SQLException e) {
            throw ServiceException.FAILURE("Unable to update " + imapFolder, e);
        } finally {
            DbPool.closeStatement(stmt);
            DbPool.quietClose(conn);
        }
    }
    
    /**
     * Deletes all IMAP message data for the given mailbox/data source.
     */
    public static void deleteImapData(Mailbox mbox, String dataSourceId)
    throws ServiceException {
        ZimbraLog.datasource.info("Deleting IMAP data for DataSource %s", dataSourceId);

        if (StringUtil.isNullOrEmpty(dataSourceId))
            return;

        Connection conn = null;
        PreparedStatement stmt = null;
        try {
            // Note: data in imap_message gets deleted implicitly by the
            // foreign key cascading delete
            conn = DbPool.getConnection(mbox);

            stmt = conn.prepareStatement(
                "DELETE FROM " + getTableName(mbox) +
                " WHERE " + DbMailItem.IN_THIS_MAILBOX_AND + "data_source_id = ?");
            int pos = 1;
            if (!DebugConfig.disableMailboxGroups)
                stmt.setInt(pos++, mbox.getId());
            stmt.setString(pos++, dataSourceId);
            stmt.executeUpdate();
            conn.commit();
        } catch (SQLException e) {
            throw ServiceException.FAILURE("Unable to delete IMAP data", e);
        } finally {
            DbPool.closeStatement(stmt);
            DbPool.quietClose(conn);
        }
    }

    /**
     * Deletes IMAP folder and message data for the given folder.
     */
    public static void deleteImapFolder(Mailbox mbox, DataSource ds, ImapFolder folder)
    throws ServiceException {
        ZimbraLog.datasource.info("Deleting IMAP data for %s in %s", folder, ds);
        
        Connection conn = null;
        PreparedStatement stmt = null;
        try {
            // Note: data in imap_message gets deleted implicitly by the
            // foreign key cascading delete
            conn = DbPool.getConnection(mbox);

            stmt = conn.prepareStatement(
                "DELETE FROM " + getTableName(mbox) +
                " WHERE " + DbMailItem.IN_THIS_MAILBOX_AND + "data_source_id = ? and item_id = ?");
            int pos = 1;
            if (!DebugConfig.disableMailboxGroups)
                stmt.setInt(pos++, mbox.getId());
            stmt.setString(pos++, ds.getId());
            stmt.setInt(pos++, folder.getItemId());
            stmt.executeUpdate();
            conn.commit();
        } catch (SQLException e) {
            throw ServiceException.FAILURE("Unable to delete IMAP folder", e);
        } finally {
            DbPool.closeStatement(stmt);
            DbPool.quietClose(conn);
        }
    }


    public static String getTableName(int mailboxId, int groupId) {
        return DbMailbox.qualifyTableName(groupId, TABLE_IMAP_FOLDER);
    }

    public static String getTableName(Mailbox mbox) {
        return DbMailbox.qualifyTableName(mbox, TABLE_IMAP_FOLDER);
    }
}<|MERGE_RESOLUTION|>--- conflicted
+++ resolved
@@ -86,16 +86,12 @@
     throws ServiceException {
         Connection conn = null;
         PreparedStatement stmt = null;
-<<<<<<< HEAD
-=======
+        try {
+            conn = DbPool.getConnection(mbox);
 
         ZimbraLog.datasource.debug(
             "createImapFolder: itemId = %d, localPath = %s, remotePath = %s, uidValidity = %d",
             itemId, localPath, remotePath, uidValidity);
->>>>>>> 7e72d51e
-        try {
-            conn = DbPool.getConnection(mbox);
-
             String mailbox_id = DebugConfig.disableMailboxGroups ? "" : "mailbox_id, ";
             stmt = conn.prepareStatement(
                 "INSERT INTO " + getTableName(mbox) +
