/*
 * ***** BEGIN LICENSE BLOCK *****
 * Zimbra Collaboration Suite Server
 * Copyright (C) 2008, 2009, 2010, 2011, 2012, 2013 Zimbra Software, LLC.
 * 
 * The contents of this file are subject to the Zimbra Public License
 * Version 1.3 ("License"); you may not use this file except in
 * compliance with the License.  You may obtain a copy of the License at
 * http://www.zimbra.com/license.
 * 
 * Software distributed under the License is distributed on an "AS IS"
 * basis, WITHOUT WARRANTY OF ANY KIND, either express or implied.
 * ***** END LICENSE BLOCK *****
 */
package com.zimbra.common.account;

import com.zimbra.common.service.ServiceException;

import java.util.Arrays;

/**
 * AUTO-GENERATED. DO NOT EDIT.
 * 
 * @author schemers
 *
 */
public class ZAttrProvisioning {

    ///// BEGIN-AUTO-GEN-REPLACE

    public static enum AccountCalendarUserType {
        RESOURCE("RESOURCE"),
        USER("USER");
        private String mValue;
        private AccountCalendarUserType(String value) { mValue = value; }
        public String toString() { return mValue; }
        public static AccountCalendarUserType fromString(String s) throws ServiceException {
            for (AccountCalendarUserType value : values()) {
                if (value.mValue.equals(s)) return value;
             }
             throw ServiceException.INVALID_REQUEST("invalid value: "+s+", valid values: "+ Arrays.asList(values()), null);
        }
        public boolean isRESOURCE() { return this == RESOURCE;}
        public boolean isUSER() { return this == USER;}
    }

    public static enum AccountStatus {
        maintenance("maintenance"),
        pending("pending"),
        active("active"),
        closed("closed"),
        locked("locked"),
        lockout("lockout");
        private String mValue;
        private AccountStatus(String value) { mValue = value; }
        public String toString() { return mValue; }
        public static AccountStatus fromString(String s) throws ServiceException {
            for (AccountStatus value : values()) {
                if (value.mValue.equals(s)) return value;
             }
             throw ServiceException.INVALID_REQUEST("invalid value: "+s+", valid values: "+ Arrays.asList(values()), null);
        }
        public boolean isMaintenance() { return this == maintenance;}
        public boolean isPending() { return this == pending;}
        public boolean isActive() { return this == active;}
        public boolean isClosed() { return this == closed;}
        public boolean isLocked() { return this == locked;}
        public boolean isLockout() { return this == lockout;}
    }

    public static enum AdminAccessControlMech {
        acl("acl"),
        global("global");
        private String mValue;
        private AdminAccessControlMech(String value) { mValue = value; }
        public String toString() { return mValue; }
        public static AdminAccessControlMech fromString(String s) throws ServiceException {
            for (AdminAccessControlMech value : values()) {
                if (value.mValue.equals(s)) return value;
             }
             throw ServiceException.INVALID_REQUEST("invalid value: "+s+", valid values: "+ Arrays.asList(values()), null);
        }
        public boolean isAcl() { return this == acl;}
        public boolean isGlobal() { return this == global;}
    }

    public static enum AutoProvAuthMech {
        KRB5("KRB5"),
        LDAP("LDAP"),
        SPNEGO("SPNEGO"),
        PREAUTH("PREAUTH");
        private String mValue;
        private AutoProvAuthMech(String value) { mValue = value; }
        public String toString() { return mValue; }
        public static AutoProvAuthMech fromString(String s) throws ServiceException {
            for (AutoProvAuthMech value : values()) {
                if (value.mValue.equals(s)) return value;
             }
             throw ServiceException.INVALID_REQUEST("invalid value: "+s+", valid values: "+ Arrays.asList(values()), null);
        }
        public boolean isKRB5() { return this == KRB5;}
        public boolean isLDAP() { return this == LDAP;}
        public boolean isSPNEGO() { return this == SPNEGO;}
        public boolean isPREAUTH() { return this == PREAUTH;}
    }

    public static enum AutoProvMode {
        EAGER("EAGER"),
        LAZY("LAZY"),
        MANUAL("MANUAL");
        private String mValue;
        private AutoProvMode(String value) { mValue = value; }
        public String toString() { return mValue; }
        public static AutoProvMode fromString(String s) throws ServiceException {
            for (AutoProvMode value : values()) {
                if (value.mValue.equals(s)) return value;
             }
             throw ServiceException.INVALID_REQUEST("invalid value: "+s+", valid values: "+ Arrays.asList(values()), null);
        }
        public boolean isEAGER() { return this == EAGER;}
        public boolean isLAZY() { return this == LAZY;}
        public boolean isMANUAL() { return this == MANUAL;}
    }

    public static enum BackupMode {
        Standard("Standard"),
        Auto_Grouped("Auto-Grouped");
        private String mValue;
        private BackupMode(String value) { mValue = value; }
        public String toString() { return mValue; }
        public static BackupMode fromString(String s) throws ServiceException {
            for (BackupMode value : values()) {
                if (value.mValue.equals(s)) return value;
             }
             throw ServiceException.INVALID_REQUEST("invalid value: "+s+", valid values: "+ Arrays.asList(values()), null);
        }
        public boolean isStandard() { return this == Standard;}
        public boolean isAuto_Grouped() { return this == Auto_Grouped;}
    }

    public static enum CalendarCompatibilityMode {
        standard("standard"),
        exchange("exchange");
        private String mValue;
        private CalendarCompatibilityMode(String value) { mValue = value; }
        public String toString() { return mValue; }
        public static CalendarCompatibilityMode fromString(String s) throws ServiceException {
            for (CalendarCompatibilityMode value : values()) {
                if (value.mValue.equals(s)) return value;
             }
             throw ServiceException.INVALID_REQUEST("invalid value: "+s+", valid values: "+ Arrays.asList(values()), null);
        }
        public boolean isStandard() { return this == standard;}
        public boolean isExchange() { return this == exchange;}
    }

    public static enum CalResType {
        Equipment("Equipment"),
        Location("Location");
        private String mValue;
        private CalResType(String value) { mValue = value; }
        public String toString() { return mValue; }
        public static CalResType fromString(String s) throws ServiceException {
            for (CalResType value : values()) {
                if (value.mValue.equals(s)) return value;
             }
             throw ServiceException.INVALID_REQUEST("invalid value: "+s+", valid values: "+ Arrays.asList(values()), null);
        }
        public boolean isEquipment() { return this == Equipment;}
        public boolean isLocation() { return this == Location;}
    }

    public static enum ClusterType {
        Veritas("Veritas"),
        RedHat("RedHat"),
        none("none");
        private String mValue;
        private ClusterType(String value) { mValue = value; }
        public String toString() { return mValue; }
        public static ClusterType fromString(String s) throws ServiceException {
            for (ClusterType value : values()) {
                if (value.mValue.equals(s)) return value;
             }
             throw ServiceException.INVALID_REQUEST("invalid value: "+s+", valid values: "+ Arrays.asList(values()), null);
        }
        public boolean isVeritas() { return this == Veritas;}
        public boolean isRedHat() { return this == RedHat;}
        public boolean isNone() { return this == none;}
    }

    public static enum DataSourceAuthMechanism {
        GSSAPI("GSSAPI"),
        PLAIN("PLAIN"),
        CRAM_MD5("CRAM-MD5");
        private String mValue;
        private DataSourceAuthMechanism(String value) { mValue = value; }
        public String toString() { return mValue; }
        public static DataSourceAuthMechanism fromString(String s) throws ServiceException {
            for (DataSourceAuthMechanism value : values()) {
                if (value.mValue.equals(s)) return value;
             }
             throw ServiceException.INVALID_REQUEST("invalid value: "+s+", valid values: "+ Arrays.asList(values()), null);
        }
        public boolean isGSSAPI() { return this == GSSAPI;}
        public boolean isPLAIN() { return this == PLAIN;}
        public boolean isCRAM_MD5() { return this == CRAM_MD5;}
    }

    public static enum DataSourceConnectionType {
        tls_if_available("tls_if_available"),
        tls("tls"),
        ssl("ssl"),
        cleartext("cleartext");
        private String mValue;
        private DataSourceConnectionType(String value) { mValue = value; }
        public String toString() { return mValue; }
        public static DataSourceConnectionType fromString(String s) throws ServiceException {
            for (DataSourceConnectionType value : values()) {
                if (value.mValue.equals(s)) return value;
             }
             throw ServiceException.INVALID_REQUEST("invalid value: "+s+", valid values: "+ Arrays.asList(values()), null);
        }
        public boolean isTls_if_available() { return this == tls_if_available;}
        public boolean isTls() { return this == tls;}
        public boolean isSsl() { return this == ssl;}
        public boolean isCleartext() { return this == cleartext;}
    }

    public static enum DistributionListSubscriptionPolicy {
        APPROVAL("APPROVAL"),
        ACCEPT("ACCEPT"),
        REJECT("REJECT");
        private String mValue;
        private DistributionListSubscriptionPolicy(String value) { mValue = value; }
        public String toString() { return mValue; }
        public static DistributionListSubscriptionPolicy fromString(String s) throws ServiceException {
            for (DistributionListSubscriptionPolicy value : values()) {
                if (value.mValue.equals(s)) return value;
             }
             throw ServiceException.INVALID_REQUEST("invalid value: "+s+", valid values: "+ Arrays.asList(values()), null);
        }
        public boolean isAPPROVAL() { return this == APPROVAL;}
        public boolean isACCEPT() { return this == ACCEPT;}
        public boolean isREJECT() { return this == REJECT;}
    }

    public static enum DistributionListUnsubscriptionPolicy {
        APPROVAL("APPROVAL"),
        ACCEPT("ACCEPT"),
        REJECT("REJECT");
        private String mValue;
        private DistributionListUnsubscriptionPolicy(String value) { mValue = value; }
        public String toString() { return mValue; }
        public static DistributionListUnsubscriptionPolicy fromString(String s) throws ServiceException {
            for (DistributionListUnsubscriptionPolicy value : values()) {
                if (value.mValue.equals(s)) return value;
             }
             throw ServiceException.INVALID_REQUEST("invalid value: "+s+", valid values: "+ Arrays.asList(values()), null);
        }
        public boolean isAPPROVAL() { return this == APPROVAL;}
        public boolean isACCEPT() { return this == ACCEPT;}
        public boolean isREJECT() { return this == REJECT;}
    }

    public static enum DomainAggregateQuotaPolicy {
        BLOCKSEND("BLOCKSEND"),
        BLOCKSENDRECEIVE("BLOCKSENDRECEIVE"),
        ALLOWSENDRECEIVE("ALLOWSENDRECEIVE");
        private String mValue;
        private DomainAggregateQuotaPolicy(String value) { mValue = value; }
        public String toString() { return mValue; }
        public static DomainAggregateQuotaPolicy fromString(String s) throws ServiceException {
            for (DomainAggregateQuotaPolicy value : values()) {
                if (value.mValue.equals(s)) return value;
             }
             throw ServiceException.INVALID_REQUEST("invalid value: "+s+", valid values: "+ Arrays.asList(values()), null);
        }
        public boolean isBLOCKSEND() { return this == BLOCKSEND;}
        public boolean isBLOCKSENDRECEIVE() { return this == BLOCKSENDRECEIVE;}
        public boolean isALLOWSENDRECEIVE() { return this == ALLOWSENDRECEIVE;}
    }

    public static enum DomainStatus {
        maintenance("maintenance"),
        active("active"),
        closed("closed"),
        locked("locked"),
        suspended("suspended"),
        shutdown("shutdown");
        private String mValue;
        private DomainStatus(String value) { mValue = value; }
        public String toString() { return mValue; }
        public static DomainStatus fromString(String s) throws ServiceException {
            for (DomainStatus value : values()) {
                if (value.mValue.equals(s)) return value;
             }
             throw ServiceException.INVALID_REQUEST("invalid value: "+s+", valid values: "+ Arrays.asList(values()), null);
        }
        public boolean isMaintenance() { return this == maintenance;}
        public boolean isActive() { return this == active;}
        public boolean isClosed() { return this == closed;}
        public boolean isLocked() { return this == locked;}
        public boolean isSuspended() { return this == suspended;}
        public boolean isShutdown() { return this == shutdown;}
    }

    public static enum DomainType {
        alias("alias"),
        local("local");
        private String mValue;
        private DomainType(String value) { mValue = value; }
        public String toString() { return mValue; }
        public static DomainType fromString(String s) throws ServiceException {
            for (DomainType value : values()) {
                if (value.mValue.equals(s)) return value;
             }
             throw ServiceException.INVALID_REQUEST("invalid value: "+s+", valid values: "+ Arrays.asList(values()), null);
        }
        public boolean isAlias() { return this == alias;}
        public boolean isLocal() { return this == local;}
    }

    public static enum FeatureSocialFiltersEnabled {
        LinkedIn("LinkedIn"),
        Facebook("Facebook"),
        SocialCast("SocialCast"),
        Twitter("Twitter");
        private String mValue;
        private FeatureSocialFiltersEnabled(String value) { mValue = value; }
        public String toString() { return mValue; }
        public static FeatureSocialFiltersEnabled fromString(String s) throws ServiceException {
            for (FeatureSocialFiltersEnabled value : values()) {
                if (value.mValue.equals(s)) return value;
             }
             throw ServiceException.INVALID_REQUEST("invalid value: "+s+", valid values: "+ Arrays.asList(values()), null);
        }
        public boolean isLinkedIn() { return this == LinkedIn;}
        public boolean isFacebook() { return this == Facebook;}
        public boolean isSocialCast() { return this == SocialCast;}
        public boolean isTwitter() { return this == Twitter;}
    }

    public static enum FreebusyExchangeAuthScheme {
        form("form"),
        basic("basic");
        private String mValue;
        private FreebusyExchangeAuthScheme(String value) { mValue = value; }
        public String toString() { return mValue; }
        public static FreebusyExchangeAuthScheme fromString(String s) throws ServiceException {
            for (FreebusyExchangeAuthScheme value : values()) {
                if (value.mValue.equals(s)) return value;
             }
             throw ServiceException.INVALID_REQUEST("invalid value: "+s+", valid values: "+ Arrays.asList(values()), null);
        }
        public boolean isForm() { return this == form;}
        public boolean isBasic() { return this == basic;}
    }

    public static enum FreebusyExchangeServerType {
        webdav("webdav"),
        ews("ews");
        private String mValue;
        private FreebusyExchangeServerType(String value) { mValue = value; }
        public String toString() { return mValue; }
        public static FreebusyExchangeServerType fromString(String s) throws ServiceException {
            for (FreebusyExchangeServerType value : values()) {
                if (value.mValue.equals(s)) return value;
             }
             throw ServiceException.INVALID_REQUEST("invalid value: "+s+", valid values: "+ Arrays.asList(values()), null);
        }
        public boolean isWebdav() { return this == webdav;}
        public boolean isEws() { return this == ews;}
    }

    public static enum GalLdapAuthMech {
        simple("simple"),
        kerberos5("kerberos5"),
        none("none");
        private String mValue;
        private GalLdapAuthMech(String value) { mValue = value; }
        public String toString() { return mValue; }
        public static GalLdapAuthMech fromString(String s) throws ServiceException {
            for (GalLdapAuthMech value : values()) {
                if (value.mValue.equals(s)) return value;
             }
             throw ServiceException.INVALID_REQUEST("invalid value: "+s+", valid values: "+ Arrays.asList(values()), null);
        }
        public boolean isSimple() { return this == simple;}
        public boolean isKerberos5() { return this == kerberos5;}
        public boolean isNone() { return this == none;}
    }

    public static enum GalMode {
        both("both"),
        ldap("ldap"),
        zimbra("zimbra");
        private String mValue;
        private GalMode(String value) { mValue = value; }
        public String toString() { return mValue; }
        public static GalMode fromString(String s) throws ServiceException {
            for (GalMode value : values()) {
                if (value.mValue.equals(s)) return value;
             }
             throw ServiceException.INVALID_REQUEST("invalid value: "+s+", valid values: "+ Arrays.asList(values()), null);
        }
        public boolean isBoth() { return this == both;}
        public boolean isLdap() { return this == ldap;}
        public boolean isZimbra() { return this == zimbra;}
    }

    public static enum GalStatus {
        enabled("enabled"),
        disabled("disabled");
        private String mValue;
        private GalStatus(String value) { mValue = value; }
        public String toString() { return mValue; }
        public static GalStatus fromString(String s) throws ServiceException {
            for (GalStatus value : values()) {
                if (value.mValue.equals(s)) return value;
             }
             throw ServiceException.INVALID_REQUEST("invalid value: "+s+", valid values: "+ Arrays.asList(values()), null);
        }
        public boolean isEnabled() { return this == enabled;}
        public boolean isDisabled() { return this == disabled;}
    }

    public static enum GalSyncLdapAuthMech {
        simple("simple"),
        kerberos5("kerberos5"),
        none("none");
        private String mValue;
        private GalSyncLdapAuthMech(String value) { mValue = value; }
        public String toString() { return mValue; }
        public static GalSyncLdapAuthMech fromString(String s) throws ServiceException {
            for (GalSyncLdapAuthMech value : values()) {
                if (value.mValue.equals(s)) return value;
             }
             throw ServiceException.INVALID_REQUEST("invalid value: "+s+", valid values: "+ Arrays.asList(values()), null);
        }
        public boolean isSimple() { return this == simple;}
        public boolean isKerberos5() { return this == kerberos5;}
        public boolean isNone() { return this == none;}
    }

    public static enum GalTokenizeAutoCompleteKey {
        or("or"),
        and("and");
        private String mValue;
        private GalTokenizeAutoCompleteKey(String value) { mValue = value; }
        public String toString() { return mValue; }
        public static GalTokenizeAutoCompleteKey fromString(String s) throws ServiceException {
            for (GalTokenizeAutoCompleteKey value : values()) {
                if (value.mValue.equals(s)) return value;
             }
             throw ServiceException.INVALID_REQUEST("invalid value: "+s+", valid values: "+ Arrays.asList(values()), null);
        }
        public boolean isOr() { return this == or;}
        public boolean isAnd() { return this == and;}
    }

    public static enum GalTokenizeSearchKey {
        or("or"),
        and("and");
        private String mValue;
        private GalTokenizeSearchKey(String value) { mValue = value; }
        public String toString() { return mValue; }
        public static GalTokenizeSearchKey fromString(String s) throws ServiceException {
            for (GalTokenizeSearchKey value : values()) {
                if (value.mValue.equals(s)) return value;
             }
             throw ServiceException.INVALID_REQUEST("invalid value: "+s+", valid values: "+ Arrays.asList(values()), null);
        }
        public boolean isOr() { return this == or;}
        public boolean isAnd() { return this == and;}
    }

    public static enum GalType {
        ldap("ldap"),
        zimbra("zimbra");
        private String mValue;
        private GalType(String value) { mValue = value; }
        public String toString() { return mValue; }
        public static GalType fromString(String s) throws ServiceException {
            for (GalType value : values()) {
                if (value.mValue.equals(s)) return value;
             }
             throw ServiceException.INVALID_REQUEST("invalid value: "+s+", valid values: "+ Arrays.asList(values()), null);
        }
        public boolean isLdap() { return this == ldap;}
        public boolean isZimbra() { return this == zimbra;}
    }

    public static enum IMService {
        zimbra("zimbra"),
        yahoo("yahoo");
        private String mValue;
        private IMService(String value) { mValue = value; }
        public String toString() { return mValue; }
        public static IMService fromString(String s) throws ServiceException {
            for (IMService value : values()) {
                if (value.mValue.equals(s)) return value;
             }
             throw ServiceException.INVALID_REQUEST("invalid value: "+s+", valid values: "+ Arrays.asList(values()), null);
        }
        public boolean isZimbra() { return this == zimbra;}
        public boolean isYahoo() { return this == yahoo;}
    }

    public static enum IPMode {
        ipv6("ipv6"),
        ipv4("ipv4"),
        both("both");
        private String mValue;
        private IPMode(String value) { mValue = value; }
        public String toString() { return mValue; }
        public static IPMode fromString(String s) throws ServiceException {
            for (IPMode value : values()) {
                if (value.mValue.equals(s)) return value;
             }
             throw ServiceException.INVALID_REQUEST("invalid value: "+s+", valid values: "+ Arrays.asList(values()), null);
        }
        public boolean isIpv6() { return this == ipv6;}
        public boolean isIpv4() { return this == ipv4;}
        public boolean isBoth() { return this == both;}
    }

    public static enum MailMode {
        https("https"),
        both("both"),
        http("http"),
        mixed("mixed"),
        redirect("redirect");
        private String mValue;
        private MailMode(String value) { mValue = value; }
        public String toString() { return mValue; }
        public static MailMode fromString(String s) throws ServiceException {
            for (MailMode value : values()) {
                if (value.mValue.equals(s)) return value;
             }
             throw ServiceException.INVALID_REQUEST("invalid value: "+s+", valid values: "+ Arrays.asList(values()), null);
        }
        public boolean isHttps() { return this == https;}
        public boolean isBoth() { return this == both;}
        public boolean isHttp() { return this == http;}
        public boolean isMixed() { return this == mixed;}
        public boolean isRedirect() { return this == redirect;}
    }

    public static enum MailReferMode {
        reverse_proxied("reverse-proxied"),
        wronghost("wronghost"),
        always("always");
        private String mValue;
        private MailReferMode(String value) { mValue = value; }
        public String toString() { return mValue; }
        public static MailReferMode fromString(String s) throws ServiceException {
            for (MailReferMode value : values()) {
                if (value.mValue.equals(s)) return value;
             }
             throw ServiceException.INVALID_REQUEST("invalid value: "+s+", valid values: "+ Arrays.asList(values()), null);
        }
        public boolean isReverse_proxied() { return this == reverse_proxied;}
        public boolean isWronghost() { return this == wronghost;}
        public boolean isAlways() { return this == always;}
    }

    public static enum MailSSLClientCertMode {
        Disabled("Disabled"),
        NeedClientAuth("NeedClientAuth"),
        WantClientAuth("WantClientAuth");
        private String mValue;
        private MailSSLClientCertMode(String value) { mValue = value; }
        public String toString() { return mValue; }
        public static MailSSLClientCertMode fromString(String s) throws ServiceException {
            for (MailSSLClientCertMode value : values()) {
                if (value.mValue.equals(s)) return value;
             }
             throw ServiceException.INVALID_REQUEST("invalid value: "+s+", valid values: "+ Arrays.asList(values()), null);
        }
        public boolean isDisabled() { return this == Disabled;}
        public boolean isNeedClientAuth() { return this == NeedClientAuth;}
        public boolean isWantClientAuth() { return this == WantClientAuth;}
    }

    public static enum MailStatus {
        enabled("enabled"),
        disabled("disabled");
        private String mValue;
        private MailStatus(String value) { mValue = value; }
        public String toString() { return mValue; }
        public static MailStatus fromString(String s) throws ServiceException {
            for (MailStatus value : values()) {
                if (value.mValue.equals(s)) return value;
             }
             throw ServiceException.INVALID_REQUEST("invalid value: "+s+", valid values: "+ Arrays.asList(values()), null);
        }
        public boolean isEnabled() { return this == enabled;}
        public boolean isDisabled() { return this == disabled;}
    }

    public static enum MailThreadingAlgorithm {
        references("references"),
        subject("subject"),
        none("none"),
        strict("strict"),
        subjrefs("subjrefs");
        private String mValue;
        private MailThreadingAlgorithm(String value) { mValue = value; }
        public String toString() { return mValue; }
        public static MailThreadingAlgorithm fromString(String s) throws ServiceException {
            for (MailThreadingAlgorithm value : values()) {
                if (value.mValue.equals(s)) return value;
             }
             throw ServiceException.INVALID_REQUEST("invalid value: "+s+", valid values: "+ Arrays.asList(values()), null);
        }
        public boolean isReferences() { return this == references;}
        public boolean isSubject() { return this == subject;}
        public boolean isNone() { return this == none;}
        public boolean isStrict() { return this == strict;}
        public boolean isSubjrefs() { return this == subjrefs;}
    }

    public static enum MtaSaslAuthEnable {
        yes("yes"),
        no("no");
        private String mValue;
        private MtaSaslAuthEnable(String value) { mValue = value; }
        public String toString() { return mValue; }
        public static MtaSaslAuthEnable fromString(String s) throws ServiceException {
            for (MtaSaslAuthEnable value : values()) {
                if (value.mValue.equals(s)) return value;
             }
             throw ServiceException.INVALID_REQUEST("invalid value: "+s+", valid values: "+ Arrays.asList(values()), null);
        }
        public boolean isYes() { return this == yes;}
        public boolean isNo() { return this == no;}
    }

    public static enum MtaTlsSecurityLevel {
        may("may"),
        none("none");
        private String mValue;
        private MtaTlsSecurityLevel(String value) { mValue = value; }
        public String toString() { return mValue; }
        public static MtaTlsSecurityLevel fromString(String s) throws ServiceException {
            for (MtaTlsSecurityLevel value : values()) {
                if (value.mValue.equals(s)) return value;
             }
             throw ServiceException.INVALID_REQUEST("invalid value: "+s+", valid values: "+ Arrays.asList(values()), null);
        }
        public boolean isMay() { return this == may;}
        public boolean isNone() { return this == none;}
    }

    public static enum PrefBriefcaseReadingPaneLocation {
        bottom("bottom"),
        off("off"),
        right("right");
        private String mValue;
        private PrefBriefcaseReadingPaneLocation(String value) { mValue = value; }
        public String toString() { return mValue; }
        public static PrefBriefcaseReadingPaneLocation fromString(String s) throws ServiceException {
            for (PrefBriefcaseReadingPaneLocation value : values()) {
                if (value.mValue.equals(s)) return value;
             }
             throw ServiceException.INVALID_REQUEST("invalid value: "+s+", valid values: "+ Arrays.asList(values()), null);
        }
        public boolean isBottom() { return this == bottom;}
        public boolean isOff() { return this == off;}
        public boolean isRight() { return this == right;}
    }

    public static enum PrefCalendarApptVisibility {
        public_("public"),
        private_("private");
        private String mValue;
        private PrefCalendarApptVisibility(String value) { mValue = value; }
        public String toString() { return mValue; }
        public static PrefCalendarApptVisibility fromString(String s) throws ServiceException {
            for (PrefCalendarApptVisibility value : values()) {
                if (value.mValue.equals(s)) return value;
             }
             throw ServiceException.INVALID_REQUEST("invalid value: "+s+", valid values: "+ Arrays.asList(values()), null);
        }
        public boolean isPublic_() { return this == public_;}
        public boolean isPrivate_() { return this == private_;}
    }

    public static enum PrefCalendarInitialView {
        workWeek("workWeek"),
        month("month"),
        list("list"),
        day("day"),
        week("week");
        private String mValue;
        private PrefCalendarInitialView(String value) { mValue = value; }
        public String toString() { return mValue; }
        public static PrefCalendarInitialView fromString(String s) throws ServiceException {
            for (PrefCalendarInitialView value : values()) {
                if (value.mValue.equals(s)) return value;
             }
             throw ServiceException.INVALID_REQUEST("invalid value: "+s+", valid values: "+ Arrays.asList(values()), null);
        }
        public boolean isWorkWeek() { return this == workWeek;}
        public boolean isMonth() { return this == month;}
        public boolean isList() { return this == list;}
        public boolean isDay() { return this == day;}
        public boolean isWeek() { return this == week;}
    }

    public static enum PrefClientType {
        standard("standard"),
        advanced("advanced");
        private String mValue;
        private PrefClientType(String value) { mValue = value; }
        public String toString() { return mValue; }
        public static PrefClientType fromString(String s) throws ServiceException {
            for (PrefClientType value : values()) {
                if (value.mValue.equals(s)) return value;
             }
             throw ServiceException.INVALID_REQUEST("invalid value: "+s+", valid values: "+ Arrays.asList(values()), null);
        }
        public boolean isStandard() { return this == standard;}
        public boolean isAdvanced() { return this == advanced;}
    }

    public static enum PrefComposeDirection {
        RTL("RTL"),
        LTR("LTR");
        private String mValue;
        private PrefComposeDirection(String value) { mValue = value; }
        public String toString() { return mValue; }
        public static PrefComposeDirection fromString(String s) throws ServiceException {
            for (PrefComposeDirection value : values()) {
                if (value.mValue.equals(s)) return value;
             }
             throw ServiceException.INVALID_REQUEST("invalid value: "+s+", valid values: "+ Arrays.asList(values()), null);
        }
        public boolean isRTL() { return this == RTL;}
        public boolean isLTR() { return this == LTR;}
    }

    public static enum PrefComposeFormat {
        text("text"),
        html("html");
        private String mValue;
        private PrefComposeFormat(String value) { mValue = value; }
        public String toString() { return mValue; }
        public static PrefComposeFormat fromString(String s) throws ServiceException {
            for (PrefComposeFormat value : values()) {
                if (value.mValue.equals(s)) return value;
             }
             throw ServiceException.INVALID_REQUEST("invalid value: "+s+", valid values: "+ Arrays.asList(values()), null);
        }
        public boolean isText() { return this == text;}
        public boolean isHtml() { return this == html;}
    }

    public static enum PrefContactsInitialView {
        list("list"),
        cards("cards");
        private String mValue;
        private PrefContactsInitialView(String value) { mValue = value; }
        public String toString() { return mValue; }
        public static PrefContactsInitialView fromString(String s) throws ServiceException {
            for (PrefContactsInitialView value : values()) {
                if (value.mValue.equals(s)) return value;
             }
             throw ServiceException.INVALID_REQUEST("invalid value: "+s+", valid values: "+ Arrays.asList(values()), null);
        }
        public boolean isList() { return this == list;}
        public boolean isCards() { return this == cards;}
    }

    public static enum PrefConversationOrder {
        dateDesc("dateDesc"),
        dateAsc("dateAsc");
        private String mValue;
        private PrefConversationOrder(String value) { mValue = value; }
        public String toString() { return mValue; }
        public static PrefConversationOrder fromString(String s) throws ServiceException {
            for (PrefConversationOrder value : values()) {
                if (value.mValue.equals(s)) return value;
             }
             throw ServiceException.INVALID_REQUEST("invalid value: "+s+", valid values: "+ Arrays.asList(values()), null);
        }
        public boolean isDateDesc() { return this == dateDesc;}
        public boolean isDateAsc() { return this == dateAsc;}
    }

    public static enum PrefConvReadingPaneLocation {
        bottom("bottom"),
        off("off"),
        right("right");
        private String mValue;
        private PrefConvReadingPaneLocation(String value) { mValue = value; }
        public String toString() { return mValue; }
        public static PrefConvReadingPaneLocation fromString(String s) throws ServiceException {
            for (PrefConvReadingPaneLocation value : values()) {
                if (value.mValue.equals(s)) return value;
             }
             throw ServiceException.INVALID_REQUEST("invalid value: "+s+", valid values: "+ Arrays.asList(values()), null);
        }
        public boolean isBottom() { return this == bottom;}
        public boolean isOff() { return this == off;}
        public boolean isRight() { return this == right;}
    }

    public static enum PrefDedupeMessagesSentToSelf {
        secondCopyifOnToOrCC("secondCopyifOnToOrCC"),
        dedupeNone("dedupeNone"),
        dedupeAll("dedupeAll");
        private String mValue;
        private PrefDedupeMessagesSentToSelf(String value) { mValue = value; }
        public String toString() { return mValue; }
        public static PrefDedupeMessagesSentToSelf fromString(String s) throws ServiceException {
            for (PrefDedupeMessagesSentToSelf value : values()) {
                if (value.mValue.equals(s)) return value;
             }
             throw ServiceException.INVALID_REQUEST("invalid value: "+s+", valid values: "+ Arrays.asList(values()), null);
        }
        public boolean isSecondCopyifOnToOrCC() { return this == secondCopyifOnToOrCC;}
        public boolean isDedupeNone() { return this == dedupeNone;}
        public boolean isDedupeAll() { return this == dedupeAll;}
    }

    public static enum PrefExternalSendersType {
        ALLNOTINAB("ALLNOTINAB"),
        ALL("ALL");
        private String mValue;
        private PrefExternalSendersType(String value) { mValue = value; }
        public String toString() { return mValue; }
        public static PrefExternalSendersType fromString(String s) throws ServiceException {
            for (PrefExternalSendersType value : values()) {
                if (value.mValue.equals(s)) return value;
             }
             throw ServiceException.INVALID_REQUEST("invalid value: "+s+", valid values: "+ Arrays.asList(values()), null);
        }
        public boolean isALLNOTINAB() { return this == ALLNOTINAB;}
        public boolean isALL() { return this == ALL;}
    }

    public static enum PrefFileSharingApplication {
        briefcase("briefcase");
        private String mValue;
        private PrefFileSharingApplication(String value) { mValue = value; }
        public String toString() { return mValue; }
        public static PrefFileSharingApplication fromString(String s) throws ServiceException {
            for (PrefFileSharingApplication value : values()) {
                if (value.mValue.equals(s)) return value;
             }
             throw ServiceException.INVALID_REQUEST("invalid value: "+s+", valid values: "+ Arrays.asList(values()), null);
        }
        public boolean isBriefcase() { return this == briefcase;}
    }

    public static enum PrefForwardIncludeOriginalText {
        includeBodyWithPrefix("includeBodyWithPrefix"),
        includeBodyOnly("includeBodyOnly"),
        includeBody("includeBody"),
        includeAsAttachment("includeAsAttachment"),
        includeBodyAndHeaders("includeBodyAndHeaders"),
        includeBodyAndHeadersWithPrefix("includeBodyAndHeadersWithPrefix");
        private String mValue;
        private PrefForwardIncludeOriginalText(String value) { mValue = value; }
        public String toString() { return mValue; }
        public static PrefForwardIncludeOriginalText fromString(String s) throws ServiceException {
            for (PrefForwardIncludeOriginalText value : values()) {
                if (value.mValue.equals(s)) return value;
             }
             throw ServiceException.INVALID_REQUEST("invalid value: "+s+", valid values: "+ Arrays.asList(values()), null);
        }
        public boolean isIncludeBodyWithPrefix() { return this == includeBodyWithPrefix;}
        public boolean isIncludeBodyOnly() { return this == includeBodyOnly;}
        public boolean isIncludeBody() { return this == includeBody;}
        public boolean isIncludeAsAttachment() { return this == includeAsAttachment;}
        public boolean isIncludeBodyAndHeaders() { return this == includeBodyAndHeaders;}
        public boolean isIncludeBodyAndHeadersWithPrefix() { return this == includeBodyAndHeadersWithPrefix;}
    }

    public static enum PrefForwardReplyFormat {
        text("text"),
        html("html"),
        same("same");
        private String mValue;
        private PrefForwardReplyFormat(String value) { mValue = value; }
        public String toString() { return mValue; }
        public static PrefForwardReplyFormat fromString(String s) throws ServiceException {
            for (PrefForwardReplyFormat value : values()) {
                if (value.mValue.equals(s)) return value;
             }
             throw ServiceException.INVALID_REQUEST("invalid value: "+s+", valid values: "+ Arrays.asList(values()), null);
        }
        public boolean isText() { return this == text;}
        public boolean isHtml() { return this == html;}
        public boolean isSame() { return this == same;}
    }

    public static enum PrefFromAddressType {
        sendOnBehalfOf("sendOnBehalfOf"),
        sendAs("sendAs");
        private String mValue;
        private PrefFromAddressType(String value) { mValue = value; }
        public String toString() { return mValue; }
        public static PrefFromAddressType fromString(String s) throws ServiceException {
            for (PrefFromAddressType value : values()) {
                if (value.mValue.equals(s)) return value;
             }
             throw ServiceException.INVALID_REQUEST("invalid value: "+s+", valid values: "+ Arrays.asList(values()), null);
        }
        public boolean isSendOnBehalfOf() { return this == sendOnBehalfOf;}
        public boolean isSendAs() { return this == sendAs;}
    }

    public static enum PrefGetMailAction {
        update("update"),
        default_("default");
        private String mValue;
        private PrefGetMailAction(String value) { mValue = value; }
        public String toString() { return mValue; }
        public static PrefGetMailAction fromString(String s) throws ServiceException {
            for (PrefGetMailAction value : values()) {
                if (value.mValue.equals(s)) return value;
             }
             throw ServiceException.INVALID_REQUEST("invalid value: "+s+", valid values: "+ Arrays.asList(values()), null);
        }
        public boolean isUpdate() { return this == update;}
        public boolean isDefault_() { return this == default_;}
    }

    public static enum PrefGroupMailBy {
        message("message"),
        conversation("conversation");
        private String mValue;
        private PrefGroupMailBy(String value) { mValue = value; }
        public String toString() { return mValue; }
        public static PrefGroupMailBy fromString(String s) throws ServiceException {
            for (PrefGroupMailBy value : values()) {
                if (value.mValue.equals(s)) return value;
             }
             throw ServiceException.INVALID_REQUEST("invalid value: "+s+", valid values: "+ Arrays.asList(values()), null);
        }
        public boolean isMessage() { return this == message;}
        public boolean isConversation() { return this == conversation;}
    }

    public static enum PrefIMIdleStatus {
        away("away"),
        invisible("invisible"),
        xa("xa"),
        offline("offline");
        private String mValue;
        private PrefIMIdleStatus(String value) { mValue = value; }
        public String toString() { return mValue; }
        public static PrefIMIdleStatus fromString(String s) throws ServiceException {
            for (PrefIMIdleStatus value : values()) {
                if (value.mValue.equals(s)) return value;
             }
             throw ServiceException.INVALID_REQUEST("invalid value: "+s+", valid values: "+ Arrays.asList(values()), null);
        }
        public boolean isAway() { return this == away;}
        public boolean isInvisible() { return this == invisible;}
        public boolean isXa() { return this == xa;}
        public boolean isOffline() { return this == offline;}
    }

    public static enum PrefMailSelectAfterDelete {
        previous("previous"),
        adaptive("adaptive"),
        next("next");
        private String mValue;
        private PrefMailSelectAfterDelete(String value) { mValue = value; }
        public String toString() { return mValue; }
        public static PrefMailSelectAfterDelete fromString(String s) throws ServiceException {
            for (PrefMailSelectAfterDelete value : values()) {
                if (value.mValue.equals(s)) return value;
             }
             throw ServiceException.INVALID_REQUEST("invalid value: "+s+", valid values: "+ Arrays.asList(values()), null);
        }
        public boolean isPrevious() { return this == previous;}
        public boolean isAdaptive() { return this == adaptive;}
        public boolean isNext() { return this == next;}
    }

    public static enum PrefMailSendReadReceipts {
        never("never"),
        prompt("prompt"),
        always("always");
        private String mValue;
        private PrefMailSendReadReceipts(String value) { mValue = value; }
        public String toString() { return mValue; }
        public static PrefMailSendReadReceipts fromString(String s) throws ServiceException {
            for (PrefMailSendReadReceipts value : values()) {
                if (value.mValue.equals(s)) return value;
             }
             throw ServiceException.INVALID_REQUEST("invalid value: "+s+", valid values: "+ Arrays.asList(values()), null);
        }
        public boolean isNever() { return this == never;}
        public boolean isPrompt() { return this == prompt;}
        public boolean isAlways() { return this == always;}
    }

    public static enum PrefMailSignatureStyle {
        outlook("outlook"),
        internet("internet");
        private String mValue;
        private PrefMailSignatureStyle(String value) { mValue = value; }
        public String toString() { return mValue; }
        public static PrefMailSignatureStyle fromString(String s) throws ServiceException {
            for (PrefMailSignatureStyle value : values()) {
                if (value.mValue.equals(s)) return value;
             }
             throw ServiceException.INVALID_REQUEST("invalid value: "+s+", valid values: "+ Arrays.asList(values()), null);
        }
        public boolean isOutlook() { return this == outlook;}
        public boolean isInternet() { return this == internet;}
    }

    public static enum PrefOutOfOfficeFreeBusyStatus {
        OUTOFOFFICE("OUTOFOFFICE"),
        BUSY("BUSY");
        private String mValue;
        private PrefOutOfOfficeFreeBusyStatus(String value) { mValue = value; }
        public String toString() { return mValue; }
        public static PrefOutOfOfficeFreeBusyStatus fromString(String s) throws ServiceException {
            for (PrefOutOfOfficeFreeBusyStatus value : values()) {
                if (value.mValue.equals(s)) return value;
             }
             throw ServiceException.INVALID_REQUEST("invalid value: "+s+", valid values: "+ Arrays.asList(values()), null);
        }
        public boolean isOUTOFOFFICE() { return this == OUTOFOFFICE;}
        public boolean isBUSY() { return this == BUSY;}
    }

    public static enum PrefPop3DeleteOption {
        trash("trash"),
        delete("delete"),
        read("read"),
        keep("keep");
        private String mValue;
        private PrefPop3DeleteOption(String value) { mValue = value; }
        public String toString() { return mValue; }
        public static PrefPop3DeleteOption fromString(String s) throws ServiceException {
            for (PrefPop3DeleteOption value : values()) {
                if (value.mValue.equals(s)) return value;
             }
             throw ServiceException.INVALID_REQUEST("invalid value: "+s+", valid values: "+ Arrays.asList(values()), null);
        }
        public boolean isTrash() { return this == trash;}
        public boolean isDelete() { return this == delete;}
        public boolean isRead() { return this == read;}
        public boolean isKeep() { return this == keep;}
    }

    public static enum PrefReadingPaneLocation {
        bottom("bottom"),
        off("off"),
        right("right");
        private String mValue;
        private PrefReadingPaneLocation(String value) { mValue = value; }
        public String toString() { return mValue; }
        public static PrefReadingPaneLocation fromString(String s) throws ServiceException {
            for (PrefReadingPaneLocation value : values()) {
                if (value.mValue.equals(s)) return value;
             }
             throw ServiceException.INVALID_REQUEST("invalid value: "+s+", valid values: "+ Arrays.asList(values()), null);
        }
        public boolean isBottom() { return this == bottom;}
        public boolean isOff() { return this == off;}
        public boolean isRight() { return this == right;}
    }

    public static enum PrefReplyIncludeOriginalText {
        includeBodyWithPrefix("includeBodyWithPrefix"),
        includeSmartAndHeadersWithPrefix("includeSmartAndHeadersWithPrefix"),
        includeBodyOnly("includeBodyOnly"),
        includeBody("includeBody"),
        includeSmartWithPrefix("includeSmartWithPrefix"),
        includeAsAttachment("includeAsAttachment"),
        includeSmart("includeSmart"),
        includeBodyAndHeaders("includeBodyAndHeaders"),
        includeSmartAndHeaders("includeSmartAndHeaders"),
        includeNone("includeNone"),
        includeBodyAndHeadersWithPrefix("includeBodyAndHeadersWithPrefix");
        private String mValue;
        private PrefReplyIncludeOriginalText(String value) { mValue = value; }
        public String toString() { return mValue; }
        public static PrefReplyIncludeOriginalText fromString(String s) throws ServiceException {
            for (PrefReplyIncludeOriginalText value : values()) {
                if (value.mValue.equals(s)) return value;
             }
             throw ServiceException.INVALID_REQUEST("invalid value: "+s+", valid values: "+ Arrays.asList(values()), null);
        }
        public boolean isIncludeBodyWithPrefix() { return this == includeBodyWithPrefix;}
        public boolean isIncludeSmartAndHeadersWithPrefix() { return this == includeSmartAndHeadersWithPrefix;}
        public boolean isIncludeBodyOnly() { return this == includeBodyOnly;}
        public boolean isIncludeBody() { return this == includeBody;}
        public boolean isIncludeSmartWithPrefix() { return this == includeSmartWithPrefix;}
        public boolean isIncludeAsAttachment() { return this == includeAsAttachment;}
        public boolean isIncludeSmart() { return this == includeSmart;}
        public boolean isIncludeBodyAndHeaders() { return this == includeBodyAndHeaders;}
        public boolean isIncludeSmartAndHeaders() { return this == includeSmartAndHeaders;}
        public boolean isIncludeNone() { return this == includeNone;}
        public boolean isIncludeBodyAndHeadersWithPrefix() { return this == includeBodyAndHeadersWithPrefix;}
    }

    public static enum PrefTasksFilterBy {
        DEFERRED("DEFERRED"),
        WAITING("WAITING"),
        TODO("TODO"),
        INPROGRESS("INPROGRESS"),
        COMPLETED("COMPLETED"),
        NOTSTARTED("NOTSTARTED");
        private String mValue;
        private PrefTasksFilterBy(String value) { mValue = value; }
        public String toString() { return mValue; }
        public static PrefTasksFilterBy fromString(String s) throws ServiceException {
            for (PrefTasksFilterBy value : values()) {
                if (value.mValue.equals(s)) return value;
             }
             throw ServiceException.INVALID_REQUEST("invalid value: "+s+", valid values: "+ Arrays.asList(values()), null);
        }
        public boolean isDEFERRED() { return this == DEFERRED;}
        public boolean isWAITING() { return this == WAITING;}
        public boolean isTODO() { return this == TODO;}
        public boolean isINPROGRESS() { return this == INPROGRESS;}
        public boolean isCOMPLETED() { return this == COMPLETED;}
        public boolean isNOTSTARTED() { return this == NOTSTARTED;}
    }

    public static enum PrefTasksReadingPaneLocation {
        bottom("bottom"),
        off("off"),
        right("right");
        private String mValue;
        private PrefTasksReadingPaneLocation(String value) { mValue = value; }
        public String toString() { return mValue; }
        public static PrefTasksReadingPaneLocation fromString(String s) throws ServiceException {
            for (PrefTasksReadingPaneLocation value : values()) {
                if (value.mValue.equals(s)) return value;
             }
             throw ServiceException.INVALID_REQUEST("invalid value: "+s+", valid values: "+ Arrays.asList(values()), null);
        }
        public boolean isBottom() { return this == bottom;}
        public boolean isOff() { return this == off;}
        public boolean isRight() { return this == right;}
    }

    public static enum Product {
        ZCS("ZCS");
        private String mValue;
        private Product(String value) { mValue = value; }
        public String toString() { return mValue; }
        public static Product fromString(String s) throws ServiceException {
            for (Product value : values()) {
                if (value.mValue.equals(s)) return value;
             }
             throw ServiceException.INVALID_REQUEST("invalid value: "+s+", valid values: "+ Arrays.asList(values()), null);
        }
        public boolean isZCS() { return this == ZCS;}
    }

    public static enum ReverseProxyClientCertMode {
        optional("optional"),
        off("off"),
        on("on");
        private String mValue;
        private ReverseProxyClientCertMode(String value) { mValue = value; }
        public String toString() { return mValue; }
        public static ReverseProxyClientCertMode fromString(String s) throws ServiceException {
            for (ReverseProxyClientCertMode value : values()) {
                if (value.mValue.equals(s)) return value;
             }
             throw ServiceException.INVALID_REQUEST("invalid value: "+s+", valid values: "+ Arrays.asList(values()), null);
        }
        public boolean isOptional() { return this == optional;}
        public boolean isOff() { return this == off;}
        public boolean isOn() { return this == on;}
    }

    public static enum ReverseProxyImapStartTlsMode {
        off("off"),
        on("on"),
        only("only");
        private String mValue;
        private ReverseProxyImapStartTlsMode(String value) { mValue = value; }
        public String toString() { return mValue; }
        public static ReverseProxyImapStartTlsMode fromString(String s) throws ServiceException {
            for (ReverseProxyImapStartTlsMode value : values()) {
                if (value.mValue.equals(s)) return value;
             }
             throw ServiceException.INVALID_REQUEST("invalid value: "+s+", valid values: "+ Arrays.asList(values()), null);
        }
        public boolean isOff() { return this == off;}
        public boolean isOn() { return this == on;}
        public boolean isOnly() { return this == only;}
    }

    public static enum ReverseProxyLogLevel {
        warn("warn"),
        debug_http("debug_http"),
        error("error"),
        crit("crit"),
        debug("debug"),
        debug_mail("debug_mail"),
        notice("notice"),
        debug_zimbra("debug_zimbra"),
        debug_core("debug_core"),
        info("info");
        private String mValue;
        private ReverseProxyLogLevel(String value) { mValue = value; }
        public String toString() { return mValue; }
        public static ReverseProxyLogLevel fromString(String s) throws ServiceException {
            for (ReverseProxyLogLevel value : values()) {
                if (value.mValue.equals(s)) return value;
             }
             throw ServiceException.INVALID_REQUEST("invalid value: "+s+", valid values: "+ Arrays.asList(values()), null);
        }
        public boolean isWarn() { return this == warn;}
        public boolean isDebug_http() { return this == debug_http;}
        public boolean isError() { return this == error;}
        public boolean isCrit() { return this == crit;}
        public boolean isDebug() { return this == debug;}
        public boolean isDebug_mail() { return this == debug_mail;}
        public boolean isNotice() { return this == notice;}
        public boolean isDebug_zimbra() { return this == debug_zimbra;}
        public boolean isDebug_core() { return this == debug_core;}
        public boolean isInfo() { return this == info;}
    }

    public static enum ReverseProxyMailMode {
        https("https"),
        both("both"),
        http("http"),
        mixed("mixed"),
        redirect("redirect");
        private String mValue;
        private ReverseProxyMailMode(String value) { mValue = value; }
        public String toString() { return mValue; }
        public static ReverseProxyMailMode fromString(String s) throws ServiceException {
            for (ReverseProxyMailMode value : values()) {
                if (value.mValue.equals(s)) return value;
             }
             throw ServiceException.INVALID_REQUEST("invalid value: "+s+", valid values: "+ Arrays.asList(values()), null);
        }
        public boolean isHttps() { return this == https;}
        public boolean isBoth() { return this == both;}
        public boolean isHttp() { return this == http;}
        public boolean isMixed() { return this == mixed;}
        public boolean isRedirect() { return this == redirect;}
    }

    public static enum ReverseProxyPop3StartTlsMode {
        off("off"),
        on("on"),
        only("only");
        private String mValue;
        private ReverseProxyPop3StartTlsMode(String value) { mValue = value; }
        public String toString() { return mValue; }
        public static ReverseProxyPop3StartTlsMode fromString(String s) throws ServiceException {
            for (ReverseProxyPop3StartTlsMode value : values()) {
                if (value.mValue.equals(s)) return value;
             }
             throw ServiceException.INVALID_REQUEST("invalid value: "+s+", valid values: "+ Arrays.asList(values()), null);
        }
        public boolean isOff() { return this == off;}
        public boolean isOn() { return this == on;}
        public boolean isOnly() { return this == only;}
    }

    public static enum ShareNotificationMtaConnectionType {
        CLEARTEXT("CLEARTEXT"),
        SSL("SSL"),
        STARTTLS("STARTTLS");
        private String mValue;
        private ShareNotificationMtaConnectionType(String value) { mValue = value; }
        public String toString() { return mValue; }
        public static ShareNotificationMtaConnectionType fromString(String s) throws ServiceException {
            for (ShareNotificationMtaConnectionType value : values()) {
                if (value.mValue.equals(s)) return value;
             }
             throw ServiceException.INVALID_REQUEST("invalid value: "+s+", valid values: "+ Arrays.asList(values()), null);
        }
        public boolean isCLEARTEXT() { return this == CLEARTEXT;}
        public boolean isSSL() { return this == SSL;}
        public boolean isSTARTTLS() { return this == STARTTLS;}
    }

    public static enum TableMaintenanceOperation {
        ANALYZE("ANALYZE"),
        OPTIMIZE("OPTIMIZE");
        private String mValue;
        private TableMaintenanceOperation(String value) { mValue = value; }
        public String toString() { return mValue; }
        public static TableMaintenanceOperation fromString(String s) throws ServiceException {
            for (TableMaintenanceOperation value : values()) {
                if (value.mValue.equals(s)) return value;
             }
             throw ServiceException.INVALID_REQUEST("invalid value: "+s+", valid values: "+ Arrays.asList(values()), null);
        }
        public boolean isANALYZE() { return this == ANALYZE;}
        public boolean isOPTIMIZE() { return this == OPTIMIZE;}
    }

    /**
     */
    @ZAttr(id=-1)
    public static final String A_amavisArchiveQuarantineTo = "amavisArchiveQuarantineTo";

    /**
     */
    @ZAttr(id=-1)
    public static final String A_amavisBadHeaderAdmin = "amavisBadHeaderAdmin";

    /**
     */
    @ZAttr(id=-1)
    public static final String A_amavisBadHeaderLover = "amavisBadHeaderLover";

    /**
     */
    @ZAttr(id=-1)
    public static final String A_amavisBadHeaderQuarantineTo = "amavisBadHeaderQuarantineTo";

    /**
     */
    @ZAttr(id=-1)
    public static final String A_amavisBannedAdmin = "amavisBannedAdmin";

    /**
     */
    @ZAttr(id=-1)
    public static final String A_amavisBannedFilesLover = "amavisBannedFilesLover";

    /**
     */
    @ZAttr(id=-1)
    public static final String A_amavisBannedQuarantineTo = "amavisBannedQuarantineTo";

    /**
     */
    @ZAttr(id=-1)
    public static final String A_amavisBannedRuleNames = "amavisBannedRuleNames";

    /**
     */
    @ZAttr(id=-1)
    public static final String A_amavisBlacklistSender = "amavisBlacklistSender";

    /**
     */
    @ZAttr(id=-1)
    public static final String A_amavisBypassBannedChecks = "amavisBypassBannedChecks";

    /**
     */
    @ZAttr(id=-1)
    public static final String A_amavisBypassHeaderChecks = "amavisBypassHeaderChecks";

    /**
     */
    @ZAttr(id=-1)
    public static final String A_amavisBypassSpamChecks = "amavisBypassSpamChecks";

    /**
     */
    @ZAttr(id=-1)
    public static final String A_amavisBypassVirusChecks = "amavisBypassVirusChecks";

    /**
     */
    @ZAttr(id=-1)
    public static final String A_amavisLocal = "amavisLocal";

    /**
     */
    @ZAttr(id=-1)
    public static final String A_amavisMessageSizeLimit = "amavisMessageSizeLimit";

    /**
     */
    @ZAttr(id=-1)
    public static final String A_amavisNewVirusAdmin = "amavisNewVirusAdmin";

    /**
     */
    @ZAttr(id=-1)
    public static final String A_amavisSpamAdmin = "amavisSpamAdmin";

    /**
     */
    @ZAttr(id=-1)
    public static final String A_amavisSpamKillLevel = "amavisSpamKillLevel";

    /**
     */
    @ZAttr(id=-1)
    public static final String A_amavisSpamLover = "amavisSpamLover";

    /**
     */
    @ZAttr(id=-1)
    public static final String A_amavisSpamModifiesSubj = "amavisSpamModifiesSubj";

    /**
     */
    @ZAttr(id=-1)
    public static final String A_amavisSpamQuarantineTo = "amavisSpamQuarantineTo";

    /**
     */
    @ZAttr(id=-1)
    public static final String A_amavisSpamTag2Level = "amavisSpamTag2Level";

    /**
     */
    @ZAttr(id=-1)
    public static final String A_amavisSpamTagLevel = "amavisSpamTagLevel";

    /**
     */
    @ZAttr(id=-1)
    public static final String A_amavisVirusAdmin = "amavisVirusAdmin";

    /**
     */
    @ZAttr(id=-1)
    public static final String A_amavisVirusLover = "amavisVirusLover";

    /**
     */
    @ZAttr(id=-1)
    public static final String A_amavisVirusQuarantineTo = "amavisVirusQuarantineTo";

    /**
     */
    @ZAttr(id=-1)
    public static final String A_amavisWarnBadHeaderRecip = "amavisWarnBadHeaderRecip";

    /**
     */
    @ZAttr(id=-1)
    public static final String A_amavisWarnBannedRecip = "amavisWarnBannedRecip";

    /**
     */
    @ZAttr(id=-1)
    public static final String A_amavisWarnVirusRecip = "amavisWarnVirusRecip";

    /**
     */
    @ZAttr(id=-1)
    public static final String A_amavisWhitelistSender = "amavisWhitelistSender";

    /**
     * RFC2256: ISO-3166 country 2-letter code
     */
    @ZAttr(id=-1)
    public static final String A_c = "c";

    /**
     * RFC2256: common name(s) for which the entity is known by
     */
    @ZAttr(id=-1)
    public static final String A_cn = "cn";

    /**
     * RFC1274: friendly country name
     */
    @ZAttr(id=-1)
    public static final String A_co = "co";

    /**
     * From Microsoft Schema
     */
    @ZAttr(id=-1)
    public static final String A_company = "company";

    /**
     * RFC2256: descriptive information
     */
    @ZAttr(id=-1)
    public static final String A_description = "description";

    /**
     * RFC2256: destination indicator
     */
    @ZAttr(id=-1)
    public static final String A_destinationIndicator = "destinationIndicator";

    /**
     * RFC2798: preferred name to be used when displaying entries
     */
    @ZAttr(id=-1)
    public static final String A_displayName = "displayName";

    /**
     * RFC2256: Facsimile (Fax) Telephone Number
     */
    @ZAttr(id=-1)
    public static final String A_facsimileTelephoneNumber = "facsimileTelephoneNumber";

    /**
     * RFC2256: first name(s) for which the entity is known by
     */
    @ZAttr(id=-1)
    public static final String A_givenName = "givenName";

    /**
     * RFC2256: first name(s) for which the entity is known by
     */
    @ZAttr(id=-1)
    public static final String A_gn = "gn";

    /**
     * RFC1274: home telephone number
     */
    @ZAttr(id=-1)
    public static final String A_homePhone = "homePhone";

    /**
     * RFC2256: initials of some or all of names, but not the surname(s).
     */
    @ZAttr(id=-1)
    public static final String A_initials = "initials";

    /**
     * RFC2256: international ISDN number
     */
    @ZAttr(id=-1)
    public static final String A_internationaliSDNNumber = "internationaliSDNNumber";

    /**
     * RFC2256: locality which this object resides in
     */
    @ZAttr(id=-1)
    public static final String A_l = "l";

    /**
     * RFC1274: RFC822 Mailbox
     */
    @ZAttr(id=-1)
    public static final String A_mail = "mail";

    /**
     * Identifies an URL associated with each member of a group
     */
    @ZAttr(id=-1)
    public static final String A_memberURL = "memberURL";

    /**
     * RFC1274: mobile telephone number
     */
    @ZAttr(id=-1)
    public static final String A_mobile = "mobile";

    /**
     * RFC2256: organization this object belongs to
     */
    @ZAttr(id=-1)
    public static final String A_o = "o";

    /**
     * RFC2256: object classes of the entity
     */
    @ZAttr(id=-1)
    public static final String A_objectClass = "objectClass";

    /**
     * RFC2256: organizational unit this object belongs to
     */
    @ZAttr(id=-1)
    public static final String A_ou = "ou";

    /**
     * RFC1274: pager telephone number
     */
    @ZAttr(id=-1)
    public static final String A_pager = "pager";

    /**
     * &#039;RFC2256: Physical Delivery Office Name
     */
    @ZAttr(id=-1)
    public static final String A_physicalDeliveryOfficeName = "physicalDeliveryOfficeName";

    /**
     * RFC2256: postal address
     */
    @ZAttr(id=-1)
    public static final String A_postalAddress = "postalAddress";

    /**
     * RFC2256: postal code
     */
    @ZAttr(id=-1)
    public static final String A_postalCode = "postalCode";

    /**
     * RFC2256: Post Office Box
     */
    @ZAttr(id=-1)
    public static final String A_postOfficeBox = "postOfficeBox";

    /**
     * RFC2256: preferred delivery method
     */
    @ZAttr(id=-1)
    public static final String A_preferredDeliveryMethod = "preferredDeliveryMethod";

    /**
     * RFC2256: registered postal address
     */
    @ZAttr(id=-1)
    public static final String A_registeredAddress = "registeredAddress";

    /**
     * RFC2256: last (family) name(s) for which the entity is known by
     */
    @ZAttr(id=-1)
    public static final String A_sn = "sn";

    /**
     * RFC2256: state or province which this object resides in
     */
    @ZAttr(id=-1)
    public static final String A_st = "st";

    /**
     * RFC2256: street address of this object
     */
    @ZAttr(id=-1)
    public static final String A_street = "street";

    /**
     * RFC2256: street address of this object
     */
    @ZAttr(id=-1)
    public static final String A_streetAddress = "streetAddress";

    /**
     * RFC2256: Telephone Number
     */
    @ZAttr(id=-1)
    public static final String A_telephoneNumber = "telephoneNumber";

    /**
     * RFC2256: Teletex Terminal Identifier
     */
    @ZAttr(id=-1)
    public static final String A_teletexTerminalIdentifier = "teletexTerminalIdentifier";

    /**
     * RFC2256: Telex Number
     */
    @ZAttr(id=-1)
    public static final String A_telexNumber = "telexNumber";

    /**
     * RFC2256: title associated with the entity
     */
    @ZAttr(id=-1)
    public static final String A_title = "title";

    /**
     * RFC1274: user identifier
     */
    @ZAttr(id=-1)
    public static final String A_uid = "uid";

    /**
     * RFC2256: X.509 user certificate
     */
    @ZAttr(id=-1)
    public static final String A_userCertificate = "userCertificate";

    /**
     * RFC2256/2307: password of user. Stored encoded as SSHA (salted-SHA1)
     */
    @ZAttr(id=-1)
    public static final String A_userPassword = "userPassword";

    /**
     * RFC2798: PKCS#7 SignedData used to support S/MIME
     */
    @ZAttr(id=-1)
    public static final String A_userSMIMECertificate = "userSMIMECertificate";

    /**
     * RFC2256: X.121 Address
     */
    @ZAttr(id=-1)
    public static final String A_x121Address = "x121Address";

    /**
     * calendar user type - USER (default) or RESOURCE
     */
    @ZAttr(id=313)
    public static final String A_zimbraAccountCalendarUserType = "zimbraAccountCalendarUserType";

    /**
     * Deprecated since: 5.0. deprecated in favor of the accountInfo flag.
     * Orig desc: additional account attrs that get returned to a client
     */
    @ZAttr(id=112)
    public static final String A_zimbraAccountClientAttr = "zimbraAccountClientAttr";

    /**
     * Object classes to add when creating a zimbra account object. Useful if
     * you want to add sambaSamAccount etc to zimbra accounts.
     */
    @ZAttr(id=438)
    public static final String A_zimbraAccountExtraObjectClass = "zimbraAccountExtraObjectClass";

    /**
     * account status. active - active lockout - no login until lockout
     * duration is over, mail delivery OK. locked - no login, mail delivery
     * OK. maintenance - no login, no delivery(lmtp server returns 4.x.x
     * Persistent Transient Failure). pending - no login, no delivery(lmtp
     * server returns 5.x.x Permanent Failure), Account behavior is like
     * closed, except that when the status is being set to pending, account
     * addresses are not removed from distribution lists. The use case is for
     * hosted. New account creation based on invites that are not completed
     * until user accepts TOS on account creation confirmation page. closed -
     * no login, no delivery(lmtp server returns 5.x.x Permanent Failure),
     * all addresses (account main email and all aliases) of the account are
     * removed from all distribution lists.
     */
    @ZAttr(id=2)
    public static final String A_zimbraAccountStatus = "zimbraAccountStatus";

    /**
     * Zimbra access control list
     *
     * @since ZCS 5.0.7
     */
    @ZAttr(id=659)
    public static final String A_zimbraACE = "zimbraACE";

    /**
     * access control mechanism for admin access acl: ACL based access
     * control (a.k.a. delegated admin). global: allows only global admins.
     *
     * @since ZCS 6.0.9
     */
    @ZAttr(id=1101)
    public static final String A_zimbraAdminAccessControlMech = "zimbraAdminAccessControlMech";

    /**
     * lifetime of newly created admin auth tokens. Must be in valid duration
     * format: {digits}{time-unit}. digits: 0-9, time-unit: [hmsd]|ms. h -
     * hours, m - minutes, s - seconds, d - days, ms - milliseconds. If time
     * unit is not specified, the default is s(seconds).
     */
    @ZAttr(id=109)
    public static final String A_zimbraAdminAuthTokenLifetime = "zimbraAdminAuthTokenLifetime";

    /**
     * interface address on which Admin HTTPS server should listen; if empty,
     * binds to all interfaces
     *
     * @since ZCS 8.0.0
     */
    @ZAttr(id=1368)
    public static final String A_zimbraAdminBindAddress = "zimbraAdminBindAddress";

    /**
     * whether to show catchall addresses in admin console
     *
     * @since ZCS 5.0.10
     */
    @ZAttr(id=746)
    public static final String A_zimbraAdminConsoleCatchAllAddressEnabled = "zimbraAdminConsoleCatchAllAddressEnabled";

    /**
     * enable MX check feature for domain
     *
     * @since ZCS 5.0.10
     */
    @ZAttr(id=743)
    public static final String A_zimbraAdminConsoleDNSCheckEnabled = "zimbraAdminConsoleDNSCheckEnabled";

    /**
     * whether configuring external LDAP auth is enabled in admin console
     *
     * @since ZCS 5.0.12
     */
    @ZAttr(id=774)
    public static final String A_zimbraAdminConsoleLDAPAuthEnabled = "zimbraAdminConsoleLDAPAuthEnabled";

    /**
     * admin console login message
     *
     * @since ZCS 5.0.12
     */
    @ZAttr(id=772)
    public static final String A_zimbraAdminConsoleLoginMessage = "zimbraAdminConsoleLoginMessage";

    /**
     * login URL for admin console to send the user to upon explicit logging
     * in
     *
     * @since ZCS 5.0.9
     */
    @ZAttr(id=696)
    public static final String A_zimbraAdminConsoleLoginURL = "zimbraAdminConsoleLoginURL";

    /**
     * logout URL for admin console to send the user to upon explicit logging
     * out
     *
     * @since ZCS 5.0.7
     */
    @ZAttr(id=684)
    public static final String A_zimbraAdminConsoleLogoutURL = "zimbraAdminConsoleLogoutURL";

    /**
     * whether to allow skin management in admin console
     *
     * @since ZCS 5.0.11
     */
    @ZAttr(id=751)
    public static final String A_zimbraAdminConsoleSkinEnabled = "zimbraAdminConsoleSkinEnabled";

    /**
     * UI components available for the authed admin in admin console
     *
     * @since ZCS 6.0.0_BETA1
     */
    @ZAttr(id=761)
    public static final String A_zimbraAdminConsoleUIComponents = "zimbraAdminConsoleUIComponents";

    /**
     * Zimlet Util will set this attribute based on the value in zimlet
     * definition XML file
     *
     * @since ZCS 6.0.0_BETA1
     */
    @ZAttr(id=803)
    public static final String A_zimbraAdminExtDisableUIUndeploy = "zimbraAdminExtDisableUIUndeploy";

    /**
     * number of admin initiated imap import handler threads
     *
     * @since ZCS 7.0.0
     */
    @ZAttr(id=1113)
    public static final String A_zimbraAdminImapImportNumThreads = "zimbraAdminImapImportNumThreads";

    /**
     * Specifies whether the admin server should bound to localhost or not.
     * This is an immutable property and is generated based on
     * zimbraAdminBindAddress.
     *
     * @since ZCS 8.0.0
     */
    @ZAttr(id=1377)
    public static final String A_zimbraAdminLocalBind = "zimbraAdminLocalBind";

    /**
     * SSL port for admin UI
     */
    @ZAttr(id=155)
    public static final String A_zimbraAdminPort = "zimbraAdminPort";

    /**
     * SSL proxy port for admin console UI
     *
     * @since ZCS 8.0.0
     */
    @ZAttr(id=1322)
    public static final String A_zimbraAdminProxyPort = "zimbraAdminProxyPort";

    /**
     * admin saved searches
     */
    @ZAttr(id=446)
    public static final String A_zimbraAdminSavedSearches = "zimbraAdminSavedSearches";

    /**
     * URL prefix for where the zimbraAdmin app resides on this server
     */
    @ZAttr(id=497)
    public static final String A_zimbraAdminURL = "zimbraAdminURL";

    /**
     * last calculated aggregate quota usage for the domain in bytes
     *
     * @since ZCS 8.0.0
     */
    @ZAttr(id=1328)
    public static final String A_zimbraAggregateQuotaLastUsage = "zimbraAggregateQuotaLastUsage";

    /**
     * zimbraId of alias target
     */
    @ZAttr(id=40)
    public static final String A_zimbraAliasTargetId = "zimbraAliasTargetId";

    /**
     * Whether this account can use any from address. Not changeable by
     * domain admin to allow arbitrary addresses
     */
    @ZAttr(id=427)
    public static final String A_zimbraAllowAnyFromAddress = "zimbraAllowAnyFromAddress";

    /**
     * Addresses that this account can as from address if
     * arbitrary-addresses-allowed setting is not set
     */
    @ZAttr(id=428)
    public static final String A_zimbraAllowFromAddress = "zimbraAllowFromAddress";

    /**
     * whether creating domains, and renaming domains to a name, containing
     * non-LDH (letter, digit, hyphen) characters is allowed
     *
     * @since ZCS 6.0.2
     */
    @ZAttr(id=1052)
    public static final String A_zimbraAllowNonLDHCharsInDomain = "zimbraAllowNonLDHCharsInDomain";

    /**
     * When a virus is detected quarantine message to this account
     *
     * @since ZCS 7.0.0
     */
    @ZAttr(id=1100)
    public static final String A_zimbraAmavisQuarantineAccount = "zimbraAmavisQuarantineAccount";

    /**
     * delay between each batch for zmspamextract
     *
     * @since ZCS 8.0.5
     */
    @ZAttr(id=1457)
    public static final String A_zimbraAntispamExtractionBatchDelay = "zimbraAntispamExtractionBatchDelay";

    /**
     * batch size for zmspamextract
     *
     * @since ZCS 8.0.5
     */
    @ZAttr(id=1456)
    public static final String A_zimbraAntispamExtractionBatchSize = "zimbraAntispamExtractionBatchSize";

    /**
     * Mailboxes in which the current account in archived. Multi-value attr
     * with eg values { user-2006@example.com.archive,
     * user-2007@example.com.archive } that tells us that user@example.com
     * has been archived into those two mailboxes.
     */
    @ZAttr(id=429)
    public static final String A_zimbraArchiveAccount = "zimbraArchiveAccount";

    /**
     * An account or CoS setting that works with the name template that
     * allows you to dictate the date format used in the name template. This
     * is a Java SimpleDateFormat specifier. The default is an LDAP
     * generalized time format:
     */
    @ZAttr(id=432)
    public static final String A_zimbraArchiveAccountDateTemplate = "zimbraArchiveAccountDateTemplate";

    /**
     * An account or CoS setting - typically only in CoS - that tells the
     * archiving system how to derive the archive mailbox name. ID, USER,
     * DATE, and DOMAIN are expanded.
     */
    @ZAttr(id=431)
    public static final String A_zimbraArchiveAccountNameTemplate = "zimbraArchiveAccountNameTemplate";

    /**
     * whether account archiving is enabled
     *
     * @since ZCS 8.0.0
     */
    @ZAttr(id=1206)
    public static final String A_zimbraArchiveEnabled = "zimbraArchiveEnabled";

    /**
     * Address to which archive message bounces should be sent. Typically
     * could be an admin account. This is global across all domains.
     */
    @ZAttr(id=430)
    public static final String A_zimbraArchiveMailFrom = "zimbraArchiveMailFrom";

    /**
     * block all attachment downloading
     */
    @ZAttr(id=115)
    public static final String A_zimbraAttachmentsBlocked = "zimbraAttachmentsBlocked";

    /**
     * Maximum number of characters that will be indexed for a given MIME
     * part.
     *
     * @since ZCS 5.0.0
     */
    @ZAttr(id=582)
    public static final String A_zimbraAttachmentsIndexedTextLimit = "zimbraAttachmentsIndexedTextLimit";

    /**
     * whether or not to index attachments
     */
    @ZAttr(id=173)
    public static final String A_zimbraAttachmentsIndexingEnabled = "zimbraAttachmentsIndexingEnabled";

    /**
     * Class to use to scan attachments during compose
     */
    @ZAttr(id=238)
    public static final String A_zimbraAttachmentsScanClass = "zimbraAttachmentsScanClass";

    /**
     * Whether to scan attachments during compose
     */
    @ZAttr(id=237)
    public static final String A_zimbraAttachmentsScanEnabled = "zimbraAttachmentsScanEnabled";

    /**
     * Data for class that scans attachments during compose
     */
    @ZAttr(id=239)
    public static final String A_zimbraAttachmentsScanURL = "zimbraAttachmentsScanURL";

    /**
     * view all attachments in html only
     */
    @ZAttr(id=116)
    public static final String A_zimbraAttachmentsViewInHtmlOnly = "zimbraAttachmentsViewInHtmlOnly";

    /**
     * fallback to local auth if external mech fails
     */
    @ZAttr(id=257)
    public static final String A_zimbraAuthFallbackToLocal = "zimbraAuthFallbackToLocal";

    /**
     * kerberos5 realm for kerberos5 auth mech
     *
     * @since ZCS 5.0.0
     */
    @ZAttr(id=548)
    public static final String A_zimbraAuthKerberos5Realm = "zimbraAuthKerberos5Realm";

    /**
     * LDAP bind dn for ldap auth mech
     */
    @ZAttr(id=44)
    public static final String A_zimbraAuthLdapBindDn = "zimbraAuthLdapBindDn";

    /**
     * explicit mapping to an external LDAP dn for a given account
     */
    @ZAttr(id=256)
    public static final String A_zimbraAuthLdapExternalDn = "zimbraAuthLdapExternalDn";

    /**
     * LDAP search base for ldap auth mech
     */
    @ZAttr(id=252)
    public static final String A_zimbraAuthLdapSearchBase = "zimbraAuthLdapSearchBase";

    /**
     * LDAP search bind dn for ldap auth mech
     */
    @ZAttr(id=253)
    public static final String A_zimbraAuthLdapSearchBindDn = "zimbraAuthLdapSearchBindDn";

    /**
     * LDAP search bind password for ldap auth mech
     */
    @ZAttr(id=254)
    public static final String A_zimbraAuthLdapSearchBindPassword = "zimbraAuthLdapSearchBindPassword";

    /**
     * LDAP search filter for ldap auth mech
     */
    @ZAttr(id=255)
    public static final String A_zimbraAuthLdapSearchFilter = "zimbraAuthLdapSearchFilter";

    /**
     * whether to use startTLS for external LDAP auth
     *
     * @since ZCS 5.0.6
     */
    @ZAttr(id=654)
    public static final String A_zimbraAuthLdapStartTlsEnabled = "zimbraAuthLdapStartTlsEnabled";

    /**
     * LDAP URL for ldap auth mech
     */
    @ZAttr(id=43)
    public static final String A_zimbraAuthLdapURL = "zimbraAuthLdapURL";

    /**
     * mechanism to use for verifying password. Valid values are zimbra,
     * ldap, ad, kerberos5, custom:{handler-name} [arg1 arg2 ...]
     */
    @ZAttr(id=42)
    public static final String A_zimbraAuthMech = "zimbraAuthMech";

    /**
     * mechanism to use for verifying password for admin. See zimbraAuthMech
     *
     * @since ZCS 8.0.0
     */
    @ZAttr(id=1252)
    public static final String A_zimbraAuthMechAdmin = "zimbraAuthMechAdmin";

    /**
     * auth token secret key
     */
    @ZAttr(id=100)
    public static final String A_zimbraAuthTokenKey = "zimbraAuthTokenKey";

    /**
     * lifetime of newly created auth tokens. Must be in valid duration
     * format: {digits}{time-unit}. digits: 0-9, time-unit: [hmsd]|ms. h -
     * hours, m - minutes, s - seconds, d - days, ms - milliseconds. If time
     * unit is not specified, the default is s(seconds).
     */
    @ZAttr(id=108)
    public static final String A_zimbraAuthTokenLifetime = "zimbraAuthTokenLifetime";

    /**
     * if set, this value gets stored in the auth token and compared on every
     * request. Changing it will invalidate all outstanding auth tokens. It
     * also gets changed when an account password is changed.
     *
     * @since ZCS 6.0.0_GA
     */
    @ZAttr(id=1044)
    public static final String A_zimbraAuthTokenValidityValue = "zimbraAuthTokenValidityValue";

    /**
     * Whether auth token validity value checking should be performed during
     * auth token validation. See description for
     * zimbraAuthTokenValidityValue.
     *
     * @since ZCS 6.0.7
     */
    @ZAttr(id=1094)
    public static final String A_zimbraAuthTokenValidityValueEnabled = "zimbraAuthTokenValidityValueEnabled";

    /**
     * EAGER mode: optional LAZY mode: optional MANUAL mode: optional
     * Attribute name in the external directory that contains localpart of
     * the account name. If not specified, localpart of the account name is
     * the principal user used to authenticated to Zimbra.
     *
     * @since ZCS 8.0.0
     */
    @ZAttr(id=1230)
    public static final String A_zimbraAutoProvAccountNameMap = "zimbraAutoProvAccountNameMap";

    /**
     * EAGER mode: optional LAZY mode: optional MANUAL mode: optional
     * Attribute map for mapping attribute values from the external entry to
     * Zimbra account attributes. Values are in the format of {external
     * attribute}={zimbra attribute}. If not set, no attributes from the
     * external directory will be populated in Zimbra directory. Invalid
     * mapping configuration will cause the account creation to fail.
     * Examples of bad mapping: - invalid external attribute name. - invalid
     * Zimbra attribute name. - external attribute has multiple values but
     * the zimbra attribute is single-valued. - syntax violation. e.g. Value
     * on the external attribute is a String but the Zimbra attribute is
     * declared an integer.
     *
     * @since ZCS 8.0.0
     */
    @ZAttr(id=1231)
    public static final String A_zimbraAutoProvAttrMap = "zimbraAutoProvAttrMap";

    /**
     * EAGER mode: N/A LAZY mode: required MANUAL mode: N/A Auth mechanisms
     * enabled for auto provision in LAZY mode. When a user authenticates via
     * one of the external auth mechanisms enabled in this attribute, and
     * when the user account does not yet exist in Zimbra directory, an
     * account entry will be automatically created in Zimbra directory.
     *
     * @since ZCS 8.0.0
     */
    @ZAttr(id=1222)
    public static final String A_zimbraAutoProvAuthMech = "zimbraAutoProvAuthMech";

    /**
     * EAGER mode: required LAZY mode: N/A MANUAL mode: N/A Max number of
     * accounts to process in each interval for EAGER auto provision.
     *
     * @since ZCS 8.0.0
     */
    @ZAttr(id=1234)
    public static final String A_zimbraAutoProvBatchSize = "zimbraAutoProvBatchSize";

    /**
     * EAGER mode: for Zimbra internal use only - do not change it. LAZY
     * mode: N/A MANUAL mode: N/A Timestamp when the external domain is last
     * polled for EAGER auto provision. The poll (LDAP search) for the next
     * iteration will fetch external entries with create timestamp later than
     * the timestamp recorded from the previous iteration.
     *
     * @since ZCS 8.0.0
     */
    @ZAttr(id=1235)
    public static final String A_zimbraAutoProvLastPolledTimestamp = "zimbraAutoProvLastPolledTimestamp";

    /**
     * EAGER mode: required LAZY mode: required (if using
     * zimbraAutoProvLdapSearchFilter) MANUAL mode: required LDAP search bind
     * DN for auto provision.
     *
     * @since ZCS 8.0.0
     */
    @ZAttr(id=1225)
    public static final String A_zimbraAutoProvLdapAdminBindDn = "zimbraAutoProvLdapAdminBindDn";

    /**
     * EAGER mode: required LAZY mode: required MANUAL mode: required LDAP
     * search bind password for auto provision.
     *
     * @since ZCS 8.0.0
     */
    @ZAttr(id=1226)
    public static final String A_zimbraAutoProvLdapAdminBindPassword = "zimbraAutoProvLdapAdminBindPassword";

    /**
     * EAGER mode: required LAZY mode: optional (if not using
     * zimbraAutoProvLdapSearchFilter) MANUAL mode: optional (if not using
     * zimbraAutoProvLdapSearchFilter) LDAP external DN template for account
     * auto provisioning. For LAZY and MANUAL modes, either
     * zimbraAutoProvLdapSearchFilter or zimbraAutoProvLdapBindDn has to be
     * set. If both are set, zimbraAutoProvLdapSearchFilter will take
     * precedence. Supported place holders: %n = username with @ (or without,
     * if no @ was specified) %u = username with @ removed %d = domain as
     * foo.com %D = domain as dc=foo,dc=com
     *
     * @since ZCS 8.0.0
     */
    @ZAttr(id=1229)
    public static final String A_zimbraAutoProvLdapBindDn = "zimbraAutoProvLdapBindDn";

    /**
     * EAGER mode: required LAZY mode: required (if using
     * zimbraAutoProvLdapSearchFilter), MANUAL mode: required LDAP search
     * base for auto provision, used in conjunction with
     * zimbraAutoProvLdapSearchFilter. If not set, LDAP root DSE will be
     * used.
     *
     * @since ZCS 8.0.0
     */
    @ZAttr(id=1227)
    public static final String A_zimbraAutoProvLdapSearchBase = "zimbraAutoProvLdapSearchBase";

    /**
     * EAGER mode: required LAZY mode: optional (if not using
     * zimbraAutoProvLdapBindDn) MANUAL mode: optional (if not using
     * zimbraAutoProvLdapBindDn) LDAP search filter template for account auto
     * provisioning. For LAZY and MANUAL modes, either
     * zimbraAutoProvLdapSearchFilter or zimbraAutoProvLdapBindDn has to be
     * set. If both are set, zimbraAutoProvLdapSearchFilter will take
     * precedence. Supported place holders: %n = username with @ (or without,
     * if no @ was specified) %u = username with @ removed %d = domain as
     * foo.com %D = domain as dc=foo,dc=com
     *
     * @since ZCS 8.0.0
     */
    @ZAttr(id=1228)
    public static final String A_zimbraAutoProvLdapSearchFilter = "zimbraAutoProvLdapSearchFilter";

    /**
     * EAGER mode: optional LAZY mode: optional MANUAL mode: optional Default
     * is FALSE. Whether to use startTLS when accessing the external LDAP
     * server for auto provision.
     *
     * @since ZCS 8.0.0
     */
    @ZAttr(id=1224)
    public static final String A_zimbraAutoProvLdapStartTlsEnabled = "zimbraAutoProvLdapStartTlsEnabled";

    /**
     * EAGER mode: required LAZY mode: required MANUAL mode: required LDAP
     * URL of the external LDAP source for auto provision.
     *
     * @since ZCS 8.0.0
     */
    @ZAttr(id=1223)
    public static final String A_zimbraAutoProvLdapURL = "zimbraAutoProvLdapURL";

    /**
     * EAGER mode: optional LAZY mode: optional MANUAL mode: optional Class
     * name of auto provision listener. The class must implement the
     * com.zimbra.cs.account.Account.AutoProvisionListener interface. The
     * singleton listener instance is invoked after each account is auto
     * created in Zimbra. Listener can be plugged in as a server extension to
     * handle tasks like updating the account auto provision status in the
     * external LDAP directory.
     *
     * @since ZCS 8.0.0
     */
    @ZAttr(id=1233)
    public static final String A_zimbraAutoProvListenerClass = "zimbraAutoProvListenerClass";

    /**
     * EAGER mode: for Zimbra internal use only - do not change it. LAZY
     * mode: N/A MANUAL mode: N/A For EAGER auto provision, a domain can be
     * scheduled on multiple server. To avoid conflict, only one server can
     * perform provisioning for a domain at one time. This attribute servers
     * a lock for the test-and-set LDAP operation to synchronize EAGER auto
     * provision attempts between servers.
     *
     * @since ZCS 8.0.0
     */
    @ZAttr(id=1236)
    public static final String A_zimbraAutoProvLock = "zimbraAutoProvLock";

    /**
     * Auto provision modes enabled. Multiple modes can be enabled on a
     * domain. EAGER: A server maintenance thread automatically polls the
     * configured external auto provision LDAP source at a configured
     * interval for entries due to be auto provisioned in Zimbra, and then
     * auto creates the accounts in Zimbra directory. LAZY: auto creates the
     * Zimbra account when user first login via one of the external auth
     * mechanisms enabled for auto provisioning. Auth mechanisms enabled for
     * auto provisioning are configured in zimbraAutoProvAuthMech. MANUAL:
     * admin to search from the configured external auto provision LDAP
     * source and select an entry from the search result to create the
     * corresponding Zimbra account for the external entry. In all cases,
     * localpart of the Zimbra account is mapped from an attribute on the
     * external entry based on zimbraAutoProvAccountNameMap. The Zimbra
     * account is populated with attributes mapped from the external entry
     * based on zimbraAutoProvAttrMap.
     *
     * @since ZCS 8.0.0
     */
    @ZAttr(id=1221)
    public static final String A_zimbraAutoProvMode = "zimbraAutoProvMode";

    /**
     * Template used to construct the subject of the notification message
     * sent to the user when the user&#039;s account is auto provisioned.
     * Supported variables: ${ACCOUNT_ADDRESS}, ${ACCOUNT_DISPLAY_NAME}
     *
     * @since ZCS 8.0.0
     */
    @ZAttr(id=1357)
    public static final String A_zimbraAutoProvNotificationBody = "zimbraAutoProvNotificationBody";

    /**
     * EAGER mode: optional LAZY mode: optional MANUAL mode: optional Email
     * address to put in the From header for the notification email to the
     * newly created account. If not set, no notification email will sent to
     * the newly created account.
     *
     * @since ZCS 8.0.0
     */
    @ZAttr(id=1232)
    public static final String A_zimbraAutoProvNotificationFromAddress = "zimbraAutoProvNotificationFromAddress";

    /**
     * Template used to construct the subject of the notification message
     * sent to the user when the user&#039;s account is auto provisioned.
     * Supported variables: ${ACCOUNT_ADDRESS}, ${ACCOUNT_DISPLAY_NAME}
     *
     * @since ZCS 8.0.0
     */
    @ZAttr(id=1356)
    public static final String A_zimbraAutoProvNotificationSubject = "zimbraAutoProvNotificationSubject";

    /**
     * EAGER mode: required LAZY mode: N/A MANUAL mode: N/A Interval between
     * successive polling and provisioning accounts in EAGER mode. The actual
     * interval may take longer since it can be affected by two other
     * factors: zimbraAutoProvBatchSize and number of domains configured in
     * zimbraAutoProvScheduledDomains. At each interval, the auto provision
     * thread iterates through all domains in zimbraAutoProvScheduledDomains
     * and auto creates up to domain.zimbraAutoProvBatchSize accounts. If
     * that process takes longer than zimbraAutoProvPollingInterval then the
     * next iteration will start immediately instead of waiting for
     * zimbraAutoProvPollingInterval amount of time. If set to 0 when server
     * starts up, the auto provision thread will not start. If changed from a
     * non-0 value to 0 while server is running, the auto provision thread
     * will be shutdown. If changed from 0 to a non-0 value while server is
     * running, the auto provision thread will be started. . Must be in valid
     * duration format: {digits}{time-unit}. digits: 0-9, time-unit:
     * [hmsd]|ms. h - hours, m - minutes, s - seconds, d - days, ms -
     * milliseconds. If time unit is not specified, the default is
     * s(seconds).
     *
     * @since ZCS 8.0.0
     */
    @ZAttr(id=1238)
    public static final String A_zimbraAutoProvPollingInterval = "zimbraAutoProvPollingInterval";

    /**
     * EAGER mode: required LAZY mode: N/A MANUAL mode: N/A Domain scheduled
     * for eager auto provision on this server. Scheduled domains must have
     * EAGER mode enabled in zimbraAutoProvMode. Multiple domains can be
     * scheduled on a server for EAGER auto provision. Also, a domain can be
     * scheduled on multiple servers for EAGER auto provision.
     *
     * @since ZCS 8.0.0
     */
    @ZAttr(id=1237)
    public static final String A_zimbraAutoProvScheduledDomains = "zimbraAutoProvScheduledDomains";

    /**
     * Use null return path for envelope MAIL FROM when sending out of office
     * and new mail notifications. If false, use account address for envelope
     */
    @ZAttr(id=502)
    public static final String A_zimbraAutoSubmittedNullReturnPath = "zimbraAutoSubmittedNullReturnPath";

    /**
     * Locales available for this account
     */
    @ZAttr(id=487)
    public static final String A_zimbraAvailableLocale = "zimbraAvailableLocale";

    /**
     * Skins available for this account. Fallback order is: 1. the normal
     * account/cos inheritance 2. if not set on account/cos, use the value on
     * the domain of the account
     */
    @ZAttr(id=364)
    public static final String A_zimbraAvailableSkin = "zimbraAvailableSkin";

    /**
     * length of each interval in auto-grouped backup
     */
    @ZAttr(id=513)
    public static final String A_zimbraBackupAutoGroupedInterval = "zimbraBackupAutoGroupedInterval";

    /**
     * number of groups to auto-group backups over
     */
    @ZAttr(id=514)
    public static final String A_zimbraBackupAutoGroupedNumGroups = "zimbraBackupAutoGroupedNumGroups";

    /**
     * if true, limit the number of mailboxes in auto-grouped backup to total
     * mailboxes divided by auto-group days
     */
    @ZAttr(id=515)
    public static final String A_zimbraBackupAutoGroupedThrottled = "zimbraBackupAutoGroupedThrottled";

    /**
     * Minimum percentage or TB/GB/MB/KB/bytes of free space on backup target
     * to allow a full or auto-grouped backup to start; 0 = no minimum is
     * enforced. Examples: 25%, 10GB
     *
     * @since ZCS 7.0.0
     */
    @ZAttr(id=1111)
    public static final String A_zimbraBackupMinFreeSpace = "zimbraBackupMinFreeSpace";

    /**
     * backup mode
     */
    @ZAttr(id=512)
    public static final String A_zimbraBackupMode = "zimbraBackupMode";

    /**
     * Backup report email recipients
     */
    @ZAttr(id=459)
    public static final String A_zimbraBackupReportEmailRecipients = "zimbraBackupReportEmailRecipients";

    /**
     * Backup report email From address
     */
    @ZAttr(id=460)
    public static final String A_zimbraBackupReportEmailSender = "zimbraBackupReportEmailSender";

    /**
     * Backup report email subject prefix
     */
    @ZAttr(id=461)
    public static final String A_zimbraBackupReportEmailSubjectPrefix = "zimbraBackupReportEmailSubjectPrefix";

    /**
     * if true, do not backup blobs (HSM or not) during a full backup
     *
     * @since ZCS 6.0.0_BETA2
     */
    @ZAttr(id=1004)
    public static final String A_zimbraBackupSkipBlobs = "zimbraBackupSkipBlobs";

    /**
     * if true, do not backup blobs on secondary (HSM) volumes during a full
     * backup
     *
     * @since ZCS 6.0.0_BETA2
     */
    @ZAttr(id=1005)
    public static final String A_zimbraBackupSkipHsmBlobs = "zimbraBackupSkipHsmBlobs";

    /**
     * if true, do not backup search index during a full backup
     *
     * @since ZCS 6.0.0_BETA2
     */
    @ZAttr(id=1003)
    public static final String A_zimbraBackupSkipSearchIndex = "zimbraBackupSkipSearchIndex";

    /**
     * Default backup target path
     */
    @ZAttr(id=458)
    public static final String A_zimbraBackupTarget = "zimbraBackupTarget";

    /**
     * Realm for the basic auth challenge (WWW-Authenticate) header
     *
     * @since ZCS 7.0.0
     */
    @ZAttr(id=1098)
    public static final String A_zimbraBasicAuthRealm = "zimbraBasicAuthRealm";

    /**
     * Batch size to use when indexing data
     *
     * @since ZCS 5.0.3
     */
    @ZAttr(id=619)
    public static final String A_zimbraBatchedIndexingSize = "zimbraBatchedIndexingSize";

    /**
     * alternate location for calendar and task folders
     *
     * @since ZCS 5.0.6
     */
    @ZAttr(id=651)
    public static final String A_zimbraCalendarCalDavAlternateCalendarHomeSet = "zimbraCalendarCalDavAlternateCalendarHomeSet";

    /**
     * Whether to allow password sent to non-secured port from CalDAV
     * clients. If it set to TRUE the server will allow access from CalDAV
     * client to zimbraMailPort. If it set to FALSE the server will return an
     * error if a request is made from CalDAV client to zimbraMailPort.
     *
     * @since ZCS 5.0.14
     */
    @ZAttr(id=820)
    public static final String A_zimbraCalendarCalDavClearTextPasswordEnabled = "zimbraCalendarCalDavClearTextPasswordEnabled";

    /**
     * Id of calendar folder to advertise as the default calendar to CalDAV
     * client.
     *
     * @since ZCS 6.0.6
     */
    @ZAttr(id=1078)
    public static final String A_zimbraCalendarCalDavDefaultCalendarId = "zimbraCalendarCalDavDefaultCalendarId";

    /**
     * set true to turn off handling free/busy lookup for CalDAV
     *
     * @since ZCS 5.0.9
     */
    @ZAttr(id=690)
    public static final String A_zimbraCalendarCalDavDisableFreebusy = "zimbraCalendarCalDavDisableFreebusy";

    /**
     * set true to turn off handling scheduling message for CalDAV
     *
     * @since ZCS 5.0.6
     */
    @ZAttr(id=652)
    public static final String A_zimbraCalendarCalDavDisableScheduling = "zimbraCalendarCalDavDisableScheduling";

    /**
     * CalDAV shared folder cache duration. Must be in valid duration format:
     * {digits}{time-unit}. digits: 0-9, time-unit: [hmsd]|ms. h - hours, m -
     * minutes, s - seconds, d - days, ms - milliseconds. If time unit is not
     * specified, the default is s(seconds).
     *
     * @since ZCS 5.0.14
     */
    @ZAttr(id=817)
    public static final String A_zimbraCalendarCalDavSharedFolderCacheDuration = "zimbraCalendarCalDavSharedFolderCacheDuration";

    /**
     * see description of zimbraCalendarCalDavSyncStart. Must be in valid
     * duration format: {digits}{time-unit}. digits: 0-9, time-unit:
     * [hmsd]|ms. h - hours, m - minutes, s - seconds, d - days, ms -
     * milliseconds. If time unit is not specified, the default is
     * s(seconds).
     *
     * @since ZCS 5.0.14
     */
    @ZAttr(id=816)
    public static final String A_zimbraCalendarCalDavSyncEnd = "zimbraCalendarCalDavSyncEnd";

    /**
     * zimbraCalendarCalDavSyncStart and zimbraCalendarCalDavSyncEnd limits
     * the window of appointment data available via CalDAV. for example when
     * zimbraCalendarCalDavSyncStart is set to 30 days, and
     * zimbraCalendarCalDavSyncEnd is set to 1 years, then the appointments
     * between (now - 30 days) and (now + 1 year) will be available via
     * CalDAV. When they are unset all the appointments are available via
     * CalDAV. . Must be in valid duration format: {digits}{time-unit}.
     * digits: 0-9, time-unit: [hmsd]|ms. h - hours, m - minutes, s -
     * seconds, d - days, ms - milliseconds. If time unit is not specified,
     * the default is s(seconds).
     *
     * @since ZCS 5.0.14
     */
    @ZAttr(id=815)
    public static final String A_zimbraCalendarCalDavSyncStart = "zimbraCalendarCalDavSyncStart";

    /**
     * Deprecated since: 8.0.0. Deprecated per bug 69886.. Orig desc: When
     * set to TRUE, Calendar folders and Todo folders in Zimbra will be
     * advertised as Calendar only and Todo only via CalDAV. When set to
     * FALSE, Calendar folders will be able to store both appointments and
     * tasks, and Todo folders will not be advertised as CalDAV enabled.
     *
     * @since ZCS 5.0.12
     */
    @ZAttr(id=794)
    public static final String A_zimbraCalendarCalDavUseDistinctAppointmentAndToDoCollection = "zimbraCalendarCalDavUseDistinctAppointmentAndToDoCollection";

    /**
     * compatibility mode for calendar server
     */
    @ZAttr(id=243)
    public static final String A_zimbraCalendarCompatibilityMode = "zimbraCalendarCompatibilityMode";

    /**
     * whether to retain exception instances when the recurrence series is
     * changed to new time; set to FALSE for Exchange compatibility
     *
     * @since ZCS 7.1.2
     */
    @ZAttr(id=1240)
    public static final String A_zimbraCalendarKeepExceptionsOnSeriesTimeChange = "zimbraCalendarKeepExceptionsOnSeriesTimeChange";

    /**
     * list of disabled fields in calendar location web UI
     *
     * @since ZCS 8.0.0
     */
    @ZAttr(id=1218)
    public static final String A_zimbraCalendarLocationDisabledFields = "zimbraCalendarLocationDisabledFields";

    /**
     * maximum number of revisions to keep for calendar items (appointments
     * and tasks). 0 means unlimited.
     *
     * @since ZCS 5.0.10
     */
    @ZAttr(id=709)
    public static final String A_zimbraCalendarMaxRevisions = "zimbraCalendarMaxRevisions";

    /**
     * Maximum number of days a DAILY recurrence rule can span; 0 means
     * unlimited
     *
     * @since ZCS 5.0.7
     */
    @ZAttr(id=661)
    public static final String A_zimbraCalendarRecurrenceDailyMaxDays = "zimbraCalendarRecurrenceDailyMaxDays";

    /**
     * Maximum number of instances expanded per recurrence rule; 0 means
     * unlimited
     *
     * @since ZCS 5.0.7
     */
    @ZAttr(id=660)
    public static final String A_zimbraCalendarRecurrenceMaxInstances = "zimbraCalendarRecurrenceMaxInstances";

    /**
     * Maximum number of months a MONTHLY recurrence rule can span; 0 means
     * unlimited
     *
     * @since ZCS 5.0.7
     */
    @ZAttr(id=663)
    public static final String A_zimbraCalendarRecurrenceMonthlyMaxMonths = "zimbraCalendarRecurrenceMonthlyMaxMonths";

    /**
     * Maximum number of years a recurrence rule can span for frequencies
     * other than DAILY/WEEKLY/MONTHLY/YEARLY; 0 means unlimited
     *
     * @since ZCS 5.0.7
     */
    @ZAttr(id=665)
    public static final String A_zimbraCalendarRecurrenceOtherFrequencyMaxYears = "zimbraCalendarRecurrenceOtherFrequencyMaxYears";

    /**
     * Maximum number of weeks a WEEKLY recurrence rule can span; 0 means
     * unlimited
     *
     * @since ZCS 5.0.7
     */
    @ZAttr(id=662)
    public static final String A_zimbraCalendarRecurrenceWeeklyMaxWeeks = "zimbraCalendarRecurrenceWeeklyMaxWeeks";

    /**
     * Maximum number of years a YEARLY recurrence rule can span; 0 means
     * unlimited
     *
     * @since ZCS 5.0.7
     */
    @ZAttr(id=664)
    public static final String A_zimbraCalendarRecurrenceYearlyMaxYears = "zimbraCalendarRecurrenceYearlyMaxYears";

    /**
     * email address identifying the default device for receiving reminders
     * for appointments and tasks
     *
     * @since ZCS 7.0.0
     */
    @ZAttr(id=1140)
    public static final String A_zimbraCalendarReminderDeviceEmail = "zimbraCalendarReminderDeviceEmail";

    /**
     * whether calendar resources can be double booked
     *
     * @since ZCS 6.0.7
     */
    @ZAttr(id=1087)
    public static final String A_zimbraCalendarResourceDoubleBookingAllowed = "zimbraCalendarResourceDoubleBookingAllowed";

    /**
     * Object classes to add when creating a zimbra calendar resource object.
     *
     * @since ZCS 6.0.0_BETA1
     */
    @ZAttr(id=753)
    public static final String A_zimbraCalendarResourceExtraObjectClass = "zimbraCalendarResourceExtraObjectClass";

    /**
     * whether to show Find Locations and Find Resources tabs for editing
     * appointments
     *
     * @since ZCS 6.0.7
     */
    @ZAttr(id=1092)
    public static final String A_zimbraCalendarShowResourceTabs = "zimbraCalendarShowResourceTabs";

    /**
     * Whether this calendar resource accepts/declines meeting invites
     * automatically; default TRUE
     */
    @ZAttr(id=315)
    public static final String A_zimbraCalResAutoAcceptDecline = "zimbraCalResAutoAcceptDecline";

    /**
     * Whether this calendar resource declines invite if already busy;
     * default TRUE
     */
    @ZAttr(id=322)
    public static final String A_zimbraCalResAutoDeclineIfBusy = "zimbraCalResAutoDeclineIfBusy";

    /**
     * Whether this calendar resource declines invites to recurring
     * appointments; default FALSE
     */
    @ZAttr(id=323)
    public static final String A_zimbraCalResAutoDeclineRecurring = "zimbraCalResAutoDeclineRecurring";

    /**
     * building number or name
     */
    @ZAttr(id=327)
    public static final String A_zimbraCalResBuilding = "zimbraCalResBuilding";

    /**
     * capacity
     */
    @ZAttr(id=330)
    public static final String A_zimbraCalResCapacity = "zimbraCalResCapacity";

    /**
     * email of contact in charge of resource
     */
    @ZAttr(id=332)
    public static final String A_zimbraCalResContactEmail = "zimbraCalResContactEmail";

    /**
     * name of contact in charge of resource
     */
    @ZAttr(id=331)
    public static final String A_zimbraCalResContactName = "zimbraCalResContactName";

    /**
     * phone number of contact in charge of resource
     */
    @ZAttr(id=333)
    public static final String A_zimbraCalResContactPhone = "zimbraCalResContactPhone";

    /**
     * floor number or name
     */
    @ZAttr(id=328)
    public static final String A_zimbraCalResFloor = "zimbraCalResFloor";

    /**
     * display name for resource location
     */
    @ZAttr(id=324)
    public static final String A_zimbraCalResLocationDisplayName = "zimbraCalResLocationDisplayName";

    /**
     * Maximum number of conflicting instances allowed before declining
     * schedule request for a recurring appointments; default 0 (means
     * decline on any conflict)
     *
     * @since ZCS 5.0.14
     */
    @ZAttr(id=808)
    public static final String A_zimbraCalResMaxNumConflictsAllowed = "zimbraCalResMaxNumConflictsAllowed";

    /**
     * Maximum percent of conflicting instances allowed before declining
     * schedule request for a recurring appointment; default 0 (means decline
     * on any conflict)
     *
     * @since ZCS 5.0.14
     */
    @ZAttr(id=809)
    public static final String A_zimbraCalResMaxPercentConflictsAllowed = "zimbraCalResMaxPercentConflictsAllowed";

    /**
     * room number or name
     */
    @ZAttr(id=329)
    public static final String A_zimbraCalResRoom = "zimbraCalResRoom";

    /**
     * site name
     */
    @ZAttr(id=326)
    public static final String A_zimbraCalResSite = "zimbraCalResSite";

    /**
     * calendar resource type - Location or Equipment
     */
    @ZAttr(id=314)
    public static final String A_zimbraCalResType = "zimbraCalResType";

    /**
     * When creating self-signed SSL certs during an install, we also create
     * a local Certificate Authority (CA) to sign these SSL certs. This local
     * CA-s own cert is then added to different applications &quot;trusted
     * CA-s&quot; list/store. This attribute should not be used in a system
     * with real certs issued by well known CAs.
     */
    @ZAttr(id=280)
    public static final String A_zimbraCertAuthorityCertSelfSigned = "zimbraCertAuthorityCertSelfSigned";

    /**
     * Please see the documentation for the attribute
     * zimbraCertAuthorityCertSelfSigned. In addition, please note that this
     * attribute is provided at install for convenience during a test install
     * without real certs issued by well known CAs. If you choose to create
     * your own CA for your production uses, please note that it is a bad
     * idea to store your CA-s private key in LDAP, as this data maybe read
     * from zimbraGlobalConfig in the clear.
     */
    @ZAttr(id=279)
    public static final String A_zimbraCertAuthorityKeySelfSigned = "zimbraCertAuthorityKeySelfSigned";

    /**
     * change password URL
     *
     * @since ZCS 5.0.12
     */
    @ZAttr(id=777)
    public static final String A_zimbraChangePasswordURL = "zimbraChangePasswordURL";

    /**
     * zimbraId of child accounts
     */
    @ZAttr(id=449)
    public static final String A_zimbraChildAccount = "zimbraChildAccount";

    /**
     * Deprecated since: 5.0.0. deprecated in favor of user-settable
     * attribute zimbraPrefChildVisibleAccount . Orig desc: zimbraId of
     * visible child accounts
     */
    @ZAttr(id=450)
    public static final String A_zimbraChildVisibleAccount = "zimbraChildVisibleAccount";

    /**
     * Regex for identifying client types
     *
     * @since ZCS 8.0.0
     */
    @ZAttr(id=1416)
    public static final String A_zimbraClientTypeRegex = "zimbraClientTypeRegex";

    /**
     * Type of HA cluster software in use; &quot;none&quot; by default,
     * &quot;RedHat&quot; for Red Hat cluster or &quot;Veritas&quot; for
     * Veritas Cluster Server from Symantec
     */
    @ZAttr(id=508)
    public static final String A_zimbraClusterType = "zimbraClusterType";

    /**
     * Names of additional components that have been installed
     */
    @ZAttr(id=242)
    public static final String A_zimbraComponentAvailable = "zimbraComponentAvailable";

    /**
     * attribute constraints TODO: fill all the constraints
     *
     * @since ZCS 6.0.0_BETA1
     */
    @ZAttr(id=766)
    public static final String A_zimbraConstraint = "zimbraConstraint";

    /**
     * Deprecated since: 6.0.7. deprecated in favor of
     * zimbraContactEmailFields, for bug 45475. Orig desc: Comma separates
     * list of attributes in contact object to search for email addresses
     * when generating auto-complete contact list. The same set of fields are
     * used for GAL contacts as well because LDAP attributes for GAL objects
     * are mapped to Contact compatible attributes via zimbraGalLdapAttrMap.
     *
     * @since ZCS 6.0.0_BETA1
     */
    @ZAttr(id=760)
    public static final String A_zimbraContactAutoCompleteEmailFields = "zimbraContactAutoCompleteEmailFields";

    /**
     * maximum number of contact entries to return from an auto complete
     *
     * @since ZCS 6.0.0_BETA1
     */
    @ZAttr(id=827)
    public static final String A_zimbraContactAutoCompleteMaxResults = "zimbraContactAutoCompleteMaxResults";

    /**
     * Comma separates list of attributes in contact object to search for
     * email addresses when generating auto-complete contact list. The same
     * set of fields are used for GAL contacts as well because LDAP
     * attributes for GAL objects are mapped to Contact compatible attributes
     * via zimbraGalLdapAttrMap.
     *
     * @since ZCS 6.0.7
     */
    @ZAttr(id=1088)
    public static final String A_zimbraContactEmailFields = "zimbraContactEmailFields";

    /**
     * Comma separated list of Contact attributes that should be hidden from
     * clients and export of contacts.
     *
     * @since ZCS 6.0.6
     */
    @ZAttr(id=1086)
    public static final String A_zimbraContactHiddenAttributes = "zimbraContactHiddenAttributes";

    /**
     * Maximum number of contacts allowed in mailbox. 0 means no limit.
     */
    @ZAttr(id=107)
    public static final String A_zimbraContactMaxNumEntries = "zimbraContactMaxNumEntries";

    /**
     * Deprecated since: 6.0.6. Deprecated per bug 40081. Orig desc: How
     * often do we refresh contact ranking table from address book and GAL to
     * get friendly name for the email address. Use 0 to disable the
     * refresh.. Must be in valid duration format: {digits}{time-unit}.
     * digits: 0-9, time-unit: [hmsd]|ms. h - hours, m - minutes, s -
     * seconds, d - days, ms - milliseconds. If time unit is not specified,
     * the default is s(seconds).
     *
     * @since ZCS 6.0.0_BETA2
     */
    @ZAttr(id=1023)
    public static final String A_zimbraContactRankingTableRefreshInterval = "zimbraContactRankingTableRefreshInterval";

    /**
     * Size of the contact ranking table. Ranking table is used to keep track
     * of most heavily used contacts in outgoing email. Contacts in the
     * ranking table are given the priority when generating the auto-complete
     * contact list.
     *
     * @since ZCS 6.0.0_BETA1
     */
    @ZAttr(id=758)
    public static final String A_zimbraContactRankingTableSize = "zimbraContactRankingTableSize";

    /**
     * convertd URL
     *
     * @since ZCS 6.0.0_BETA1
     */
    @ZAttr(id=776)
    public static final String A_zimbraConvertdURL = "zimbraConvertdURL";

    /**
     * Object classes to add when creating a zimbra cos object.
     *
     * @since ZCS 6.0.0_BETA1
     */
    @ZAttr(id=754)
    public static final String A_zimbraCosExtraObjectClass = "zimbraCosExtraObjectClass";

    /**
     * COS zimbraID
     */
    @ZAttr(id=14)
    public static final String A_zimbraCOSId = "zimbraCOSId";

    /**
     * Deprecated since: 5.0. deprecated in favor of the accountInherited
     * flag. Orig desc: zimbraCOS attrs that get inherited in a zimbraAccount
     */
    @ZAttr(id=21)
    public static final String A_zimbraCOSInheritedAttr = "zimbraCOSInheritedAttr";

    /**
     * time object was created
     *
     * @since ZCS 6.0.0_BETA1
     */
    @ZAttr(id=790)
    public static final String A_zimbraCreateTimestamp = "zimbraCreateTimestamp";

    /**
     * set to 1 or 3 to specify customer care account tier level
     *
     * @since ZCS 5.0.3
     */
    @ZAttr(id=605)
    public static final String A_zimbraCustomerCareTier = "zimbraCustomerCareTier";

    /**
     * Custom RFC822 header names (case-sensitive) allowed to specify in
     * SendMsgRequest
     *
     * @since ZCS 7.1.3
     */
    @ZAttr(id=1265)
    public static final String A_zimbraCustomMimeHeaderNameAllowed = "zimbraCustomMimeHeaderNameAllowed";

    /**
     * SQL statements that take longer than this duration to execute will be
     * logged to the sqltrace category in mailbox.log.. Must be in valid
     * duration format: {digits}{time-unit}. digits: 0-9, time-unit:
     * [hmsd]|ms. h - hours, m - minutes, s - seconds, d - days, ms -
     * milliseconds. If time unit is not specified, the default is
     * s(seconds).
     *
     * @since ZCS 6.0.0_RC1
     */
    @ZAttr(id=1038)
    public static final String A_zimbraDatabaseSlowSqlThreshold = "zimbraDatabaseSlowSqlThreshold";

    /**
     * properties for data source
     *
     * @since ZCS 5.0.10
     */
    @ZAttr(id=718)
    public static final String A_zimbraDataSourceAttribute = "zimbraDataSourceAttribute";

    /**
     * Which SASL authentication mechanism to use for authenticating to IMAP
     * server.
     *
     * @since ZCS 7.0.0
     */
    @ZAttr(id=1107)
    public static final String A_zimbraDataSourceAuthMechanism = "zimbraDataSourceAuthMechanism";

    /**
     * authorizationId for SASL authentication
     *
     * @since ZCS 7.0.0
     */
    @ZAttr(id=1108)
    public static final String A_zimbraDataSourceAuthorizationId = "zimbraDataSourceAuthorizationId";

    /**
     * The time interval between automated data imports for a Caldav data
     * source. If unset or 0, the data source will not be scheduled for
     * automated polling. . Must be in valid duration format:
     * {digits}{time-unit}. digits: 0-9, time-unit: [hmsd]|ms. h - hours, m -
     * minutes, s - seconds, d - days, ms - milliseconds. If time unit is not
     * specified, the default is s(seconds).
     *
     * @since ZCS 6.0.0_BETA1
     */
    @ZAttr(id=788)
    public static final String A_zimbraDataSourceCaldavPollingInterval = "zimbraDataSourceCaldavPollingInterval";

    /**
     * The time interval between automated data imports for a remote calendar
     * data source. If unset or 0, the data source will not be scheduled for
     * automated polling. . Must be in valid duration format:
     * {digits}{time-unit}. digits: 0-9, time-unit: [hmsd]|ms. h - hours, m -
     * minutes, s - seconds, d - days, ms - milliseconds. If time unit is not
     * specified, the default is s(seconds).
     *
     * @since ZCS 6.0.0_BETA1
     */
    @ZAttr(id=819)
    public static final String A_zimbraDataSourceCalendarPollingInterval = "zimbraDataSourceCalendarPollingInterval";

    /**
     * Which security layer to use for connection (cleartext, ssl, tls, or
     * tls if available). If not set on data source, fallback to the value on
     * global config.
     */
    @ZAttr(id=425)
    public static final String A_zimbraDataSourceConnectionType = "zimbraDataSourceConnectionType";

    /**
     * Connect timeout in seconds for the data source
     *
     * @since ZCS 6.0.7
     */
    @ZAttr(id=1083)
    public static final String A_zimbraDataSourceConnectTimeout = "zimbraDataSourceConnectTimeout";

    /**
     * domain name of data source
     *
     * @since ZCS 6.0.0_RC1
     */
    @ZAttr(id=1037)
    public static final String A_zimbraDataSourceDomain = "zimbraDataSourceDomain";

    /**
     * email address for the data source
     */
    @ZAttr(id=495)
    public static final String A_zimbraDataSourceEmailAddress = "zimbraDataSourceEmailAddress";

    /**
     * Whether or not the data source is enabled
     */
    @ZAttr(id=419)
    public static final String A_zimbraDataSourceEnabled = "zimbraDataSourceEnabled";

    /**
     * Whether to enable debug trace of this data source
     *
     * @since ZCS 5.0.7
     */
    @ZAttr(id=683)
    public static final String A_zimbraDataSourceEnableTrace = "zimbraDataSourceEnableTrace";

    /**
     * Timestamp of the first sync error for a data source. This value is
     * unset after a successful sync.
     *
     * @since ZCS 5.0.17
     */
    @ZAttr(id=1030)
    public static final String A_zimbraDataSourceFailingSince = "zimbraDataSourceFailingSince";

    /**
     * Local folder id to store retreived data in
     */
    @ZAttr(id=424)
    public static final String A_zimbraDataSourceFolderId = "zimbraDataSourceFolderId";

    /**
     * The time interval between automated data imports for a GAL data
     * source. If unset or 0, the data source will not be scheduled for
     * automated polling. . Must be in valid duration format:
     * {digits}{time-unit}. digits: 0-9, time-unit: [hmsd]|ms. h - hours, m -
     * minutes, s - seconds, d - days, ms - milliseconds. If time unit is not
     * specified, the default is s(seconds).
     *
     * @since ZCS 6.0.0_BETA1
     */
    @ZAttr(id=826)
    public static final String A_zimbraDataSourceGalPollingInterval = "zimbraDataSourceGalPollingInterval";

    /**
     * Host name of server
     */
    @ZAttr(id=420)
    public static final String A_zimbraDataSourceHost = "zimbraDataSourceHost";

    /**
     * Unique ID for a data source
     */
    @ZAttr(id=417)
    public static final String A_zimbraDataSourceId = "zimbraDataSourceId";

    /**
     * The time interval between automated data imports for an Imap data
     * source. If unset or 0, the data source will not be scheduled for
     * automated polling. . Must be in valid duration format:
     * {digits}{time-unit}. digits: 0-9, time-unit: [hmsd]|ms. h - hours, m -
     * minutes, s - seconds, d - days, ms - milliseconds. If time unit is not
     * specified, the default is s(seconds).
     *
     * @since ZCS 6.0.0_BETA1
     */
    @ZAttr(id=768)
    public static final String A_zimbraDataSourceImapPollingInterval = "zimbraDataSourceImapPollingInterval";

    /**
     * DataImport class used by this data source object
     *
     * @since ZCS 5.0.10
     */
    @ZAttr(id=717)
    public static final String A_zimbraDataSourceImportClassName = "zimbraDataSourceImportClassName";

    /**
     * whether to invoke data imports for all data sources owned by an
     * account after successful user login from the login page
     *
     * @since ZCS 8.0.0
     */
    @ZAttr(id=1418)
    public static final String A_zimbraDataSourceImportOnLogin = "zimbraDataSourceImportOnLogin";

    /**
     * indicates that this datasource is used for one way (incoming) import
     * vs. two-way sync
     *
     * @since ZCS 7.0.0
     */
    @ZAttr(id=1106)
    public static final String A_zimbraDataSourceImportOnly = "zimbraDataSourceImportOnly";

    /**
     * If TRUE, the data source is hidden from the UI.
     *
     * @since ZCS 7.0.0
     */
    @ZAttr(id=1126)
    public static final String A_zimbraDataSourceIsInternal = "zimbraDataSourceIsInternal";

    /**
     * If the last data source sync failed, contains the error message. If
     * the last data source sync succeeded, this attribute is unset.
     *
     * @since ZCS 5.0.17
     */
    @ZAttr(id=1029)
    public static final String A_zimbraDataSourceLastError = "zimbraDataSourceLastError";

    /**
     * Specifies whether imported POP3 messages should be left on the server
     * or deleted.
     */
    @ZAttr(id=434)
    public static final String A_zimbraDataSourceLeaveOnServer = "zimbraDataSourceLeaveOnServer";

    /**
     * The time interval between automated data imports for a Live data
     * source. If unset or 0, the data source will not be scheduled for
     * automated polling. . Must be in valid duration format:
     * {digits}{time-unit}. digits: 0-9, time-unit: [hmsd]|ms. h - hours, m -
     * minutes, s - seconds, d - days, ms - milliseconds. If time unit is not
     * specified, the default is s(seconds).
     *
     * @since ZCS 6.0.0_BETA1
     */
    @ZAttr(id=769)
    public static final String A_zimbraDataSourceLivePollingInterval = "zimbraDataSourceLivePollingInterval";

    /**
     * Maximum number of data sources allowed on an account
     */
    @ZAttr(id=426)
    public static final String A_zimbraDataSourceMaxNumEntries = "zimbraDataSourceMaxNumEntries";

    /**
     * Message content data exceeding this size will not be included in IMAP
     * trace file
     *
     * @since ZCS 6.0.0_RC1
     */
    @ZAttr(id=1033)
    public static final String A_zimbraDataSourceMaxTraceSize = "zimbraDataSourceMaxTraceSize";

    /**
     * Shortest allowed duration for zimbraDataSourcePollingInterval.. Must
     * be in valid duration format: {digits}{time-unit}. digits: 0-9,
     * time-unit: [hmsd]|ms. h - hours, m - minutes, s - seconds, d - days,
     * ms - milliseconds. If time unit is not specified, the default is
     * s(seconds).
     *
     * @since ZCS 5.0.0
     */
    @ZAttr(id=525)
    public static final String A_zimbraDataSourceMinPollingInterval = "zimbraDataSourceMinPollingInterval";

    /**
     * Descriptive name of the data source
     */
    @ZAttr(id=418)
    public static final String A_zimbraDataSourceName = "zimbraDataSourceName";

    /**
     * Password on server
     */
    @ZAttr(id=423)
    public static final String A_zimbraDataSourcePassword = "zimbraDataSourcePassword";

    /**
     * Prior to 6.0.0: The time interval between automated data imports for a
     * data source, or all data sources owned by an account. If unset or 0,
     * the data source will not be scheduled for automated polling. Since
     * 6.0.0: Deprecated on account/cos since 6.0.0. Values on account/cos
     * are migrated to protocol specific
     * zimbraDataSource{proto}PollingInterval attributes. 1. if
     * zimbraDataSourcePollingInterval is set on data source, use it 2.
     * otherwise use the zimbraDataSource{Proto}PollingInterval on
     * account/cos 3. if zimbraDataSource{Proto}PollingInterval is not set on
     * account/cos, use 0, which means no automated polling. . Must be in
     * valid duration format: {digits}{time-unit}. digits: 0-9, time-unit:
     * [hmsd]|ms. h - hours, m - minutes, s - seconds, d - days, ms -
     * milliseconds. If time unit is not specified, the default is
     * s(seconds).
     */
    @ZAttr(id=455)
    public static final String A_zimbraDataSourcePollingInterval = "zimbraDataSourcePollingInterval";

    /**
     * The time interval between automated data imports for a Pop3 data
     * source. If unset or 0, the data source will not be scheduled for
     * automated polling. . Must be in valid duration format:
     * {digits}{time-unit}. digits: 0-9, time-unit: [hmsd]|ms. h - hours, m -
     * minutes, s - seconds, d - days, ms - milliseconds. If time unit is not
     * specified, the default is s(seconds).
     *
     * @since ZCS 6.0.0_BETA1
     */
    @ZAttr(id=767)
    public static final String A_zimbraDataSourcePop3PollingInterval = "zimbraDataSourcePop3PollingInterval";

    /**
     * Port number of server
     */
    @ZAttr(id=421)
    public static final String A_zimbraDataSourcePort = "zimbraDataSourcePort";

    /**
     * Read timeout in seconds
     *
     * @since ZCS 6.0.7
     */
    @ZAttr(id=1084)
    public static final String A_zimbraDataSourceReadTimeout = "zimbraDataSourceReadTimeout";

    /**
     * The time interval between automated data imports for a Rss data
     * source. If unset or 0, the data source will not be scheduled for
     * automated polling. . Must be in valid duration format:
     * {digits}{time-unit}. digits: 0-9, time-unit: [hmsd]|ms. h - hours, m -
     * minutes, s - seconds, d - days, ms - milliseconds. If time unit is not
     * specified, the default is s(seconds).
     *
     * @since ZCS 6.0.0_BETA1
     */
    @ZAttr(id=770)
    public static final String A_zimbraDataSourceRssPollingInterval = "zimbraDataSourceRssPollingInterval";

    /**
     * type of data source (pop3, imap, caldav, etc)
     *
     * @since ZCS 5.0.10
     */
    @ZAttr(id=716)
    public static final String A_zimbraDataSourceType = "zimbraDataSourceType";

    /**
     * when forwarding or replying to messages sent to this data source,
     * whether or not to use the email address of the data source for the
     * from address and the designated signature/replyTo of the data source
     * for the outgoing message.
     */
    @ZAttr(id=496)
    public static final String A_zimbraDataSourceUseAddressForForwardReply = "zimbraDataSourceUseAddressForForwardReply";

    /**
     * Username on server
     */
    @ZAttr(id=422)
    public static final String A_zimbraDataSourceUsername = "zimbraDataSourceUsername";

    /**
     * The time interval between automated data imports for a Yahoo address
     * book data source. If unset or 0, the data source will not be scheduled
     * for automated polling. . Must be in valid duration format:
     * {digits}{time-unit}. digits: 0-9, time-unit: [hmsd]|ms. h - hours, m -
     * minutes, s - seconds, d - days, ms - milliseconds. If time unit is not
     * specified, the default is s(seconds).
     *
     * @since ZCS 6.0.0_BETA1
     */
    @ZAttr(id=789)
    public static final String A_zimbraDataSourceYabPollingInterval = "zimbraDataSourceYabPollingInterval";

    /**
     * For selective enabling of debug logging
     */
    @ZAttr(id=365)
    public static final String A_zimbraDebugInfo = "zimbraDebugInfo";

    /**
     * name of the default domain for accounts when authenticating without a
     * domain
     */
    @ZAttr(id=172)
    public static final String A_zimbraDefaultDomainName = "zimbraDefaultDomainName";

    /**
     * Default flags on folder. These are set when a new folder is created,
     * has no effect on existing folders. Possible values are: * -
     * \Subscribed b - \ExcludeFB # - \Checked i - \NoInherit y - \SyncFolder
     * ~ - \Sync o - \Noinferiors g - \Global
     *
     * @since ZCS 7.1.1
     */
    @ZAttr(id=1210)
    public static final String A_zimbraDefaultFolderFlags = "zimbraDefaultFolderFlags";

    /**
     * allowed passcode lockout duration. Must be in valid duration format:
     * {digits}{time-unit}. digits: 0-9, time-unit: [hmsd]|ms. h - hours, m -
     * minutes, s - seconds, d - days, ms - milliseconds. If time unit is not
     * specified, the default is s(seconds).
     *
     * @since ZCS 8.0.0
     */
    @ZAttr(id=1397)
    public static final String A_zimbraDeviceAllowedPasscodeLockoutDuration = "zimbraDeviceAllowedPasscodeLockoutDuration";

    /**
     * Regex to be matched for preventing devices from soft deletion of out
     * of range calendar items. Suppose device is set to sync calendar item
     * of 2 months range then server will ONLY send softdelete for out of
     * range (expired) calendar items, if device id DOES NOT match to the
     * regex provided.
     *
     * @since ZCS 8.0.5
     */
    @ZAttr(id=1450)
    public static final String A_zimbraDeviceCalendarSoftDeleteExcludePattern = "zimbraDeviceCalendarSoftDeleteExcludePattern";

    /**
     * Whether OpenWith feature is enabled on devices.
     *
     * @since ZCS 8.0.0
     */
    @ZAttr(id=1400)
    public static final String A_zimbraDeviceFileOpenWithEnabled = "zimbraDeviceFileOpenWithEnabled";

    /**
     * For native apps - whether to lock device when inactive.
     *
     * @since ZCS 8.0.0
     */
    @ZAttr(id=1399)
    public static final String A_zimbraDeviceLockWhenInactive = "zimbraDeviceLockWhenInactive";

    /**
     * Whether offline reading of documents on device is allowed
     *
     * @since ZCS 8.0.0
     */
    @ZAttr(id=1412)
    public static final String A_zimbraDeviceOfflineCacheEnabled = "zimbraDeviceOfflineCacheEnabled";

    /**
     * Whether device is password protected in native apps
     *
     * @since ZCS 8.0.0
     */
    @ZAttr(id=1396)
    public static final String A_zimbraDevicePasscodeEnabled = "zimbraDevicePasscodeEnabled";

    /**
     * passcode lockout duration. Must be in valid duration format:
     * {digits}{time-unit}. digits: 0-9, time-unit: [hmsd]|ms. h - hours, m -
     * minutes, s - seconds, d - days, ms - milliseconds. If time unit is not
     * specified, the default is s(seconds).
     *
     * @since ZCS 8.0.0
     */
    @ZAttr(id=1398)
    public static final String A_zimbraDevicePasscodeLockoutDuration = "zimbraDevicePasscodeLockoutDuration";

    /**
     * Email address to put in from header for the share info email. If not
     * set, email address of the authenticated admin account will be used.
     *
     * @since ZCS 6.0.0_BETA1
     */
    @ZAttr(id=811)
    public static final String A_zimbraDistributionListSendShareMessageFromAddress = "zimbraDistributionListSendShareMessageFromAddress";

    /**
     * Whether to send an email with all the shares of the group when a new
     * member is added to the group. If not set, default is to send the
     * email.
     *
     * @since ZCS 6.0.0_BETA1
     */
    @ZAttr(id=810)
    public static final String A_zimbraDistributionListSendShareMessageToNewMembers = "zimbraDistributionListSendShareMessageToNewMembers";

    /**
     * distribution subscription policy. ACCEPT: always accept, REJECT:
     * always reject, APPROVAL: require owners approval.
     *
     * @since ZCS 8.0.0
     */
    @ZAttr(id=1275)
    public static final String A_zimbraDistributionListSubscriptionPolicy = "zimbraDistributionListSubscriptionPolicy";

    /**
     * distribution subscription policy. ACCEPT: always accept, REJECT:
     * always reject, APPROVAL: require owners approval.
     *
     * @since ZCS 8.0.0
     */
    @ZAttr(id=1276)
    public static final String A_zimbraDistributionListUnsubscriptionPolicy = "zimbraDistributionListUnsubscriptionPolicy";

    /**
     * This attribute is used for DNS check by customers that configure their
     * MX to point at spam relays or other non-zimbra inbox smtp servers
     *
     * @since ZCS 5.0.10
     */
    @ZAttr(id=744)
    public static final String A_zimbraDNSCheckHostname = "zimbraDNSCheckHostname";

    /**
     * maximum amount of mail quota a domain admin can set on a user
     */
    @ZAttr(id=398)
    public static final String A_zimbraDomainAdminMaxMailQuota = "zimbraDomainAdminMaxMailQuota";

    /**
     * Deprecated since: 5.0. deprecated in favor of the
     * domainAdminAdminModifiable flag. Orig desc: account attributes that a
     * domain administrator is allowed to modify
     */
    @ZAttr(id=300)
    public static final String A_zimbraDomainAdminModifiableAttr = "zimbraDomainAdminModifiableAttr";

    /**
     * maximum aggregate quota for the domain in bytes
     *
     * @since ZCS 8.0.0
     */
    @ZAttr(id=1327)
    public static final String A_zimbraDomainAggregateQuota = "zimbraDomainAggregateQuota";

    /**
     * policy for a domain whose quota usage is above
     * zimbraDomainAggregateQuota
     *
     * @since ZCS 8.0.0
     */
    @ZAttr(id=1329)
    public static final String A_zimbraDomainAggregateQuotaPolicy = "zimbraDomainAggregateQuotaPolicy";

    /**
     * email recipients to be notified when zimbraAggregateQuotaLastUsage
     * reaches zimbraDomainAggregateQuotaWarnPercent of the
     * zimbraDomainAggregateQuota
     *
     * @since ZCS 8.0.0
     */
    @ZAttr(id=1331)
    public static final String A_zimbraDomainAggregateQuotaWarnEmailRecipient = "zimbraDomainAggregateQuotaWarnEmailRecipient";

    /**
     * percentage threshold for domain aggregate quota warnings
     *
     * @since ZCS 8.0.0
     */
    @ZAttr(id=1330)
    public static final String A_zimbraDomainAggregateQuotaWarnPercent = "zimbraDomainAggregateQuotaWarnPercent";

    /**
     * zimbraId of domain alias target
     *
     * @since ZCS 5.0.12
     */
    @ZAttr(id=775)
    public static final String A_zimbraDomainAliasTargetId = "zimbraDomainAliasTargetId";

    /**
     * maximum number of accounts allowed to be assigned to specified COSes
     * in a domain. Values are in the format of
     * {zimbraId-of-a-cos}:{max-accounts}
     *
     * @since ZCS 5.0.10
     */
    @ZAttr(id=714)
    public static final String A_zimbraDomainCOSMaxAccounts = "zimbraDomainCOSMaxAccounts";

    /**
     * COS zimbraID
     */
    @ZAttr(id=299)
    public static final String A_zimbraDomainDefaultCOSId = "zimbraDomainDefaultCOSId";

    /**
     * id of the default COS for external user accounts
     *
     * @since ZCS 8.0.0
     */
    @ZAttr(id=1247)
    public static final String A_zimbraDomainDefaultExternalUserCOSId = "zimbraDomainDefaultExternalUserCOSId";

    /**
     * Object classes to add when creating a zimbra domain object.
     *
     * @since ZCS 6.0.0_BETA1
     */
    @ZAttr(id=755)
    public static final String A_zimbraDomainExtraObjectClass = "zimbraDomainExtraObjectClass";

    /**
     * maximum number of accounts allowed to have specified features in a
     * domain
     *
     * @since ZCS 5.0.10
     */
    @ZAttr(id=715)
    public static final String A_zimbraDomainFeatureMaxAccounts = "zimbraDomainFeatureMaxAccounts";

    /**
     * ZimbraID of the domain that this component is registered under
     *
     * @since ZCS 6.0.0_BETA1
     */
    @ZAttr(id=741)
    public static final String A_zimbraDomainId = "zimbraDomainId";

    /**
     * Deprecated since: 5.0. deprecated in favor of the domainInherited
     * flag. Orig desc: zimbraDomain attrs that get inherited from global
     * config
     */
    @ZAttr(id=63)
    public static final String A_zimbraDomainInheritedAttr = "zimbraDomainInheritedAttr";

    /**
     * enable domain mandatory mail signature
     *
     * @since ZCS 6.0.4
     */
    @ZAttr(id=1069)
    public static final String A_zimbraDomainMandatoryMailSignatureEnabled = "zimbraDomainMandatoryMailSignatureEnabled";

    /**
     * domain mandatory mail html signature
     *
     * @since ZCS 6.0.4
     */
    @ZAttr(id=1071)
    public static final String A_zimbraDomainMandatoryMailSignatureHTML = "zimbraDomainMandatoryMailSignatureHTML";

    /**
     * domain mandatory mail plain text signature
     *
     * @since ZCS 6.0.4
     */
    @ZAttr(id=1070)
    public static final String A_zimbraDomainMandatoryMailSignatureText = "zimbraDomainMandatoryMailSignatureText";

    /**
     * maximum number of accounts allowed in a domain
     */
    @ZAttr(id=400)
    public static final String A_zimbraDomainMaxAccounts = "zimbraDomainMaxAccounts";

    /**
     * name of the domain
     */
    @ZAttr(id=19)
    public static final String A_zimbraDomainName = "zimbraDomainName";

    /**
     * domain rename info/status
     *
     * @since ZCS 5.0.0
     */
    @ZAttr(id=536)
    public static final String A_zimbraDomainRenameInfo = "zimbraDomainRenameInfo";

    /**
     * domain status. enum values are akin to those of zimbraAccountStatus
     * but the status affects all accounts on the domain. See table below for
     * how zimbraDomainStatus affects account status. active - see
     * zimbraAccountStatus maintenance - see zimbraAccountStatus locked - see
     * zimbraAccountStatus closed - see zimbraAccountStatus suspended -
     * maintenance + no creating/deleting/modifying accounts/DLs under the
     * domain. shutdown - suspended + cannot modify domain attrs + cannot
     * delete the domain Indicating server is doing major and lengthy
     * maintenance work on the domain, e.g. renaming the domain and moving
     * LDAP entries. Modification and deletion of the domain can only be done
     * internally by the server when it is safe to release the domain, they
     * cannot be done in admin console or zmprov. How zimbraDomainStatus
     * affects account behavior : -------------------------------------
     * zimbraDomainStatus account behavior
     * ------------------------------------- active zimbraAccountStatus
     * locked zimbraAccountStatus if it is maintenance or pending or closed,
     * else locked maintenance zimbraAccountStatus if it is pending or
     * closed, else maintenance suspended zimbraAccountStatus if it is
     * pending or closed, else maintenance shutdown zimbraAccountStatus if it
     * is pending or closed, else maintenance closed closed
     *
     * @since ZCS 5.0.0
     */
    @ZAttr(id=535)
    public static final String A_zimbraDomainStatus = "zimbraDomainStatus";

    /**
     * should be one of: local, alias
     */
    @ZAttr(id=212)
    public static final String A_zimbraDomainType = "zimbraDomainType";

    /**
     * enable/disable dumpster
     *
     * @since ZCS 7.0.0
     */
    @ZAttr(id=1128)
    public static final String A_zimbraDumpsterEnabled = "zimbraDumpsterEnabled";

    /**
     * disables purging from dumpster when set to FALSE
     *
     * @since ZCS 8.0.0
     */
    @ZAttr(id=1315)
    public static final String A_zimbraDumpsterPurgeEnabled = "zimbraDumpsterPurgeEnabled";

    /**
     * limits how much of a dumpster data is viewable by the end user, based
     * on the age since being put in dumpster. Must be in valid duration
     * format: {digits}{time-unit}. digits: 0-9, time-unit: [hmsd]|ms. h -
     * hours, m - minutes, s - seconds, d - days, ms - milliseconds. If time
     * unit is not specified, the default is s(seconds).
     *
     * @since ZCS 8.0.0
     */
    @ZAttr(id=1314)
    public static final String A_zimbraDumpsterUserVisibleAge = "zimbraDumpsterUserVisibleAge";

    /**
     * URL for posting error report popped up in WEB client
     *
     * @since ZCS 6.0.5
     */
    @ZAttr(id=1075)
    public static final String A_zimbraErrorReportUrl = "zimbraErrorReportUrl";

    /**
     * Indicates the account should be excluded from Crossmailbox searchers.
     */
    @ZAttr(id=501)
    public static final String A_zimbraExcludeFromCMBSearch = "zimbraExcludeFromCMBSearch";

    /**
     * interface address on which zimbra extension server should listen; if
     * empty, binds to all interfaces
     *
     * @since ZCS 8.0.0
     */
    @ZAttr(id=1369)
    public static final String A_zimbraExtensionBindAddress = "zimbraExtensionBindAddress";

    /**
     * Time when external virtual account was last automatically disabled by
     * the system. Applicable only when zimbraIsExternalVirtualAccount on the
     * account is set to TRUE.
     *
     * @since ZCS 8.0.0
     */
    @ZAttr(id=1371)
    public static final String A_zimbraExternalAccountDisabledTime = "zimbraExternalAccountDisabledTime";

    /**
     * Duration after the last time the external virtual account was
     * automatically disabled by the system after which the external virtual
     * account would be automatically deleted. Value of 0 indicates that the
     * external virtual account should never be automatically deleted.
     * Applicable only when zimbraIsExternalVirtualAccount on the account is
     * set to TRUE. . Must be in valid duration format: {digits}{time-unit}.
     * digits: 0-9, time-unit: [hmsd]|ms. h - hours, m - minutes, s -
     * seconds, d - days, ms - milliseconds. If time unit is not specified,
     * the default is s(seconds).
     *
     * @since ZCS 8.0.0
     */
    @ZAttr(id=1372)
    public static final String A_zimbraExternalAccountLifetimeAfterDisabled = "zimbraExternalAccountLifetimeAfterDisabled";

    /**
     * Interval between successive executions of the task that: - disables an
     * external virtual account when all its accessible shares have been
     * revoked or expired. - deletes an external virtual account after
     * zimbraExternalAccountLifetimeAfterDisabled of being disabled. . Must
     * be in valid duration format: {digits}{time-unit}. digits: 0-9,
     * time-unit: [hmsd]|ms. h - hours, m - minutes, s - seconds, d - days,
     * ms - milliseconds. If time unit is not specified, the default is
     * s(seconds).
     *
     * @since ZCS 8.0.0
     */
    @ZAttr(id=1370)
    public static final String A_zimbraExternalAccountStatusCheckInterval = "zimbraExternalAccountStatusCheckInterval";

    /**
     * the handler class for getting all groups an account belongs to in the
     * external directory
     *
     * @since ZCS 8.0.0
     */
    @ZAttr(id=1251)
    public static final String A_zimbraExternalGroupHandlerClass = "zimbraExternalGroupHandlerClass";

    /**
     * LDAP search base for searching external LDAP groups
     *
     * @since ZCS 8.0.0
     */
    @ZAttr(id=1249)
    public static final String A_zimbraExternalGroupLdapSearchBase = "zimbraExternalGroupLdapSearchBase";

    /**
     * LDAP search filter for searching external LDAP groups
     *
     * @since ZCS 8.0.0
     */
    @ZAttr(id=1250)
    public static final String A_zimbraExternalGroupLdapSearchFilter = "zimbraExternalGroupLdapSearchFilter";

    /**
     * external imap hostname
     *
     * @since ZCS 5.0.12
     */
    @ZAttr(id=786)
    public static final String A_zimbraExternalImapHostname = "zimbraExternalImapHostname";

    /**
     * external imap port
     *
     * @since ZCS 5.0.12
     */
    @ZAttr(id=782)
    public static final String A_zimbraExternalImapPort = "zimbraExternalImapPort";

    /**
     * external imap SSL hostname
     *
     * @since ZCS 5.0.12
     */
    @ZAttr(id=787)
    public static final String A_zimbraExternalImapSSLHostname = "zimbraExternalImapSSLHostname";

    /**
     * external imap SSL port
     *
     * @since ZCS 5.0.12
     */
    @ZAttr(id=783)
    public static final String A_zimbraExternalImapSSLPort = "zimbraExternalImapSSLPort";

    /**
     * external pop3 hostname
     *
     * @since ZCS 5.0.12
     */
    @ZAttr(id=784)
    public static final String A_zimbraExternalPop3Hostname = "zimbraExternalPop3Hostname";

    /**
     * external pop3 port
     *
     * @since ZCS 5.0.12
     */
    @ZAttr(id=780)
    public static final String A_zimbraExternalPop3Port = "zimbraExternalPop3Port";

    /**
     * external pop3 SSL hostname
     *
     * @since ZCS 5.0.12
     */
    @ZAttr(id=785)
    public static final String A_zimbraExternalPop3SSLHostname = "zimbraExternalPop3SSLHostname";

    /**
     * external pop3 SSL port
     *
     * @since ZCS 5.0.12
     */
    @ZAttr(id=781)
    public static final String A_zimbraExternalPop3SSLPort = "zimbraExternalPop3SSLPort";

    /**
     * whether checking against zimbraExternalShareWhitelistDomain for
     * external user sharing is enabled
     *
     * @since ZCS 8.0.0
     */
    @ZAttr(id=1264)
    public static final String A_zimbraExternalShareDomainWhitelistEnabled = "zimbraExternalShareDomainWhitelistEnabled";

    /**
     * Duration for which the URL sent in the share invitation email to an
     * external user is valid. A value of 0 indicates that the URL never
     * expires. . Must be in valid duration format: {digits}{time-unit}.
     * digits: 0-9, time-unit: [hmsd]|ms. h - hours, m - minutes, s -
     * seconds, d - days, ms - milliseconds. If time unit is not specified,
     * the default is s(seconds).
     *
     * @since ZCS 8.0.0
     */
    @ZAttr(id=1349)
    public static final String A_zimbraExternalShareInvitationUrlExpiration = "zimbraExternalShareInvitationUrlExpiration";

    /**
     * Maximum allowed lifetime of shares to external users. A value of 0
     * indicates that there&#039;s no limit on an external share&#039;s
     * lifetime. . Must be in valid duration format: {digits}{time-unit}.
     * digits: 0-9, time-unit: [hmsd]|ms. h - hours, m - minutes, s -
     * seconds, d - days, ms - milliseconds. If time unit is not specified,
     * the default is s(seconds).
     *
     * @since ZCS 8.0.0
     */
    @ZAttr(id=1260)
    public static final String A_zimbraExternalShareLifetime = "zimbraExternalShareLifetime";

    /**
     * list of external domains that users can share files and folders with
     *
     * @since ZCS 8.0.0
     */
    @ZAttr(id=1263)
    public static final String A_zimbraExternalShareWhitelistDomain = "zimbraExternalShareWhitelistDomain";

    /**
     * switch for turning external user sharing on/off
     *
     * @since ZCS 8.0.0
     */
    @ZAttr(id=1261)
    public static final String A_zimbraExternalSharingEnabled = "zimbraExternalSharingEnabled";

    /**
     * External email address of an external user. Applicable only when
     * zimbraIsExternalVirtualAccount is set to TRUE.
     *
     * @since ZCS 8.0.0
     */
    @ZAttr(id=1244)
    public static final String A_zimbraExternalUserMailAddress = "zimbraExternalUserMailAddress";

    /**
     * whether email features and tabs are enabled in the web client if
     * accessed from the admin console
     *
     * @since ZCS 7.1.0
     */
    @ZAttr(id=1170)
    public static final String A_zimbraFeatureAdminMailEnabled = "zimbraFeatureAdminMailEnabled";

    /**
     * Deprecated since: 8.0.0. Deprecated as of bug 56924. Orig desc:
     * advanced search button enabled
     */
    @ZAttr(id=138)
    public static final String A_zimbraFeatureAdvancedSearchEnabled = "zimbraFeatureAdvancedSearchEnabled";

    /**
     * whether or not to enable rerouting spam messages to Junk folder in
     * ZCS, exposing Junk folder and actions in the web UI, and exposing Junk
     * folder to IMAP clients.
     *
     * @since ZCS 7.1.0
     */
    @ZAttr(id=1168)
    public static final String A_zimbraFeatureAntispamEnabled = "zimbraFeatureAntispamEnabled";

    /**
     * Docs features enabled in briefcase
     *
     * @since ZCS 6.0.2
     */
    @ZAttr(id=1055)
    public static final String A_zimbraFeatureBriefcaseDocsEnabled = "zimbraFeatureBriefcaseDocsEnabled";

    /**
     * whether to allow use of briefcase feature
     */
    @ZAttr(id=498)
    public static final String A_zimbraFeatureBriefcasesEnabled = "zimbraFeatureBriefcasesEnabled";

    /**
     * Slides features enabled in briefcase
     *
     * @since ZCS 6.0.2
     */
    @ZAttr(id=1054)
    public static final String A_zimbraFeatureBriefcaseSlidesEnabled = "zimbraFeatureBriefcaseSlidesEnabled";

    /**
     * Spreadsheet features enabled in briefcase
     *
     * @since ZCS 6.0.2
     */
    @ZAttr(id=1053)
    public static final String A_zimbraFeatureBriefcaseSpreadsheetEnabled = "zimbraFeatureBriefcaseSpreadsheetEnabled";

    /**
     * calendar features
     */
    @ZAttr(id=136)
    public static final String A_zimbraFeatureCalendarEnabled = "zimbraFeatureCalendarEnabled";

    /**
     * whether receiving reminders on the designated device for appointments
     * and tasks is enabled
     *
     * @since ZCS 7.0.0
     */
    @ZAttr(id=1150)
    public static final String A_zimbraFeatureCalendarReminderDeviceEmailEnabled = "zimbraFeatureCalendarReminderDeviceEmailEnabled";

    /**
     * calendar upsell enabled
     *
     * @since ZCS 5.0.0
     */
    @ZAttr(id=531)
    public static final String A_zimbraFeatureCalendarUpsellEnabled = "zimbraFeatureCalendarUpsellEnabled";

    /**
     * calendar upsell URL
     *
     * @since ZCS 5.0.0
     */
    @ZAttr(id=532)
    public static final String A_zimbraFeatureCalendarUpsellURL = "zimbraFeatureCalendarUpsellURL";

    /**
     * password changing
     */
    @ZAttr(id=141)
    public static final String A_zimbraFeatureChangePasswordEnabled = "zimbraFeatureChangePasswordEnabled";

    /**
     * whether or not compose messages in a new windows is allowed
     *
     * @since ZCS 5.0.1
     */
    @ZAttr(id=584)
    public static final String A_zimbraFeatureComposeInNewWindowEnabled = "zimbraFeatureComposeInNewWindowEnabled";

    /**
     * whether a confirmation page should be display after an operation is
     * done in the UI
     *
     * @since ZCS 6.0.0_BETA1
     */
    @ZAttr(id=806)
    public static final String A_zimbraFeatureConfirmationPageEnabled = "zimbraFeatureConfirmationPageEnabled";

    /**
     * whether detailed contact search UI is enabled
     *
     * @since ZCS 7.1.0
     */
    @ZAttr(id=1164)
    public static final String A_zimbraFeatureContactsDetailedSearchEnabled = "zimbraFeatureContactsDetailedSearchEnabled";

    /**
     * contact features
     */
    @ZAttr(id=135)
    public static final String A_zimbraFeatureContactsEnabled = "zimbraFeatureContactsEnabled";

    /**
     * address book upsell enabled
     *
     * @since ZCS 5.0.0
     */
    @ZAttr(id=529)
    public static final String A_zimbraFeatureContactsUpsellEnabled = "zimbraFeatureContactsUpsellEnabled";

    /**
     * address book upsell URL
     *
     * @since ZCS 5.0.0
     */
    @ZAttr(id=530)
    public static final String A_zimbraFeatureContactsUpsellURL = "zimbraFeatureContactsUpsellURL";

    /**
     * conversations
     */
    @ZAttr(id=140)
    public static final String A_zimbraFeatureConversationsEnabled = "zimbraFeatureConversationsEnabled";

    /**
     * whether Crocodoc feature is enabled in the web client
     *
     * @since ZCS 8.0.0
     */
    @ZAttr(id=1381)
    public static final String A_zimbraFeatureCrocodocEnabled = "zimbraFeatureCrocodocEnabled";

    /**
     * enable end-user mail discarding defined in mail filters features
     *
     * @since ZCS 6.0.0_BETA1
     */
    @ZAttr(id=773)
    public static final String A_zimbraFeatureDiscardInFiltersEnabled = "zimbraFeatureDiscardInFiltersEnabled";

    /**
     * whether expanding distribution list members feature is enabled
     *
     * @since ZCS 7.0.0
     */
    @ZAttr(id=1134)
    public static final String A_zimbraFeatureDistributionListExpandMembersEnabled = "zimbraFeatureDistributionListExpandMembersEnabled";

    /**
     * Whether to display the distribution list folder in address book
     *
     * @since ZCS 8.0.4
     */
    @ZAttr(id=1438)
    public static final String A_zimbraFeatureDistributionListFolderEnabled = "zimbraFeatureDistributionListFolderEnabled";

    /**
     * whether export folder feature is enabled
     *
     * @since ZCS 7.1.0
     */
    @ZAttr(id=1185)
    public static final String A_zimbraFeatureExportFolderEnabled = "zimbraFeatureExportFolderEnabled";

    /**
     * whether external feedback feature is enabled
     *
     * @since ZCS 8.0.0
     */
    @ZAttr(id=1373)
    public static final String A_zimbraFeatureExternalFeedbackEnabled = "zimbraFeatureExternalFeedbackEnabled";

    /**
     * filter prefs enabled
     */
    @ZAttr(id=143)
    public static final String A_zimbraFeatureFiltersEnabled = "zimbraFeatureFiltersEnabled";

    /**
     * whether to allow use of flagging feature
     */
    @ZAttr(id=499)
    public static final String A_zimbraFeatureFlaggingEnabled = "zimbraFeatureFlaggingEnabled";

    /**
     * whether free busy view is enabled in the web UI
     *
     * @since ZCS 7.0.0
     */
    @ZAttr(id=1143)
    public static final String A_zimbraFeatureFreeBusyViewEnabled = "zimbraFeatureFreeBusyViewEnabled";

    /**
     * whether to display from address control in user preferences
     *
     * @since ZCS 8.0.5
     */
    @ZAttr(id=1455)
    public static final String A_zimbraFeatureFromDisplayEnabled = "zimbraFeatureFromDisplayEnabled";

    /**
     * enable auto-completion from the GAL, zimbraFeatureGalEnabled also has
     * to be enabled for the auto-completion feature
     */
    @ZAttr(id=359)
    public static final String A_zimbraFeatureGalAutoCompleteEnabled = "zimbraFeatureGalAutoCompleteEnabled";

    /**
     * whether GAL features are enabled
     */
    @ZAttr(id=149)
    public static final String A_zimbraFeatureGalEnabled = "zimbraFeatureGalEnabled";

    /**
     * whether GAL sync feature is enabled
     *
     * @since ZCS 5.0.10
     */
    @ZAttr(id=711)
    public static final String A_zimbraFeatureGalSyncEnabled = "zimbraFeatureGalSyncEnabled";

    /**
     * group calendar features. if set to FALSE, calendar works as a personal
     * calendar and attendees and scheduling etc are turned off in web UI
     */
    @ZAttr(id=481)
    public static final String A_zimbraFeatureGroupCalendarEnabled = "zimbraFeatureGroupCalendarEnabled";

    /**
     * enabled html composing
     */
    @ZAttr(id=219)
    public static final String A_zimbraFeatureHtmlComposeEnabled = "zimbraFeatureHtmlComposeEnabled";

    /**
     * whether to allow use of identities feature
     */
    @ZAttr(id=415)
    public static final String A_zimbraFeatureIdentitiesEnabled = "zimbraFeatureIdentitiesEnabled";

    /**
     * whether user is allowed to retrieve mail from an external IMAP data
     * source
     *
     * @since ZCS 5.0.0
     */
    @ZAttr(id=568)
    public static final String A_zimbraFeatureImapDataSourceEnabled = "zimbraFeatureImapDataSourceEnabled";

    /**
     * IM features
     */
    @ZAttr(id=305)
    public static final String A_zimbraFeatureIMEnabled = "zimbraFeatureIMEnabled";

    /**
     * Deprecated since: 7.1.0. deprecated in favor of
     * zimbraFeatureImportFolderEnabled and zimbraFeatureExportFolderEnabled
     * for bug 53745. Orig desc: whether import export folder feature is
     * enabled
     *
     * @since ZCS 6.0.0_BETA1
     */
    @ZAttr(id=750)
    public static final String A_zimbraFeatureImportExportFolderEnabled = "zimbraFeatureImportExportFolderEnabled";

    /**
     * whether import folder feature is enabled
     *
     * @since ZCS 7.1.0
     */
    @ZAttr(id=1184)
    public static final String A_zimbraFeatureImportFolderEnabled = "zimbraFeatureImportFolderEnabled";

    /**
     * preference to set initial search
     */
    @ZAttr(id=142)
    public static final String A_zimbraFeatureInitialSearchPreferenceEnabled = "zimbraFeatureInitialSearchPreferenceEnabled";

    /**
     * Enable instant notifications
     */
    @ZAttr(id=521)
    public static final String A_zimbraFeatureInstantNotify = "zimbraFeatureInstantNotify";

    /**
     * email features enabled
     */
    @ZAttr(id=489)
    public static final String A_zimbraFeatureMailEnabled = "zimbraFeatureMailEnabled";

    /**
     * enable end-user mail forwarding features
     */
    @ZAttr(id=342)
    public static final String A_zimbraFeatureMailForwardingEnabled = "zimbraFeatureMailForwardingEnabled";

    /**
     * enable end-user mail forwarding defined in mail filters features
     *
     * @since ZCS 5.0.10
     */
    @ZAttr(id=704)
    public static final String A_zimbraFeatureMailForwardingInFiltersEnabled = "zimbraFeatureMailForwardingInFiltersEnabled";

    /**
     * Deprecated since: 5.0. done via skin template overrides. Orig desc:
     * whether user is allowed to set mail polling interval
     */
    @ZAttr(id=441)
    public static final String A_zimbraFeatureMailPollingIntervalPreferenceEnabled = "zimbraFeatureMailPollingIntervalPreferenceEnabled";

    /**
     * mail priority feature
     *
     * @since ZCS 5.0.0
     */
    @ZAttr(id=566)
    public static final String A_zimbraFeatureMailPriorityEnabled = "zimbraFeatureMailPriorityEnabled";

    /**
     * whether the send later feature is enabled
     *
     * @since ZCS 7.0.0
     */
    @ZAttr(id=1137)
    public static final String A_zimbraFeatureMailSendLaterEnabled = "zimbraFeatureMailSendLaterEnabled";

    /**
     * email upsell enabled
     *
     * @since ZCS 5.0.0
     */
    @ZAttr(id=527)
    public static final String A_zimbraFeatureMailUpsellEnabled = "zimbraFeatureMailUpsellEnabled";

    /**
     * email upsell URL
     *
     * @since ZCS 5.0.0
     */
    @ZAttr(id=528)
    public static final String A_zimbraFeatureMailUpsellURL = "zimbraFeatureMailUpsellURL";

    /**
     * whether to allow end user to publish and remove S/MIME certificates to
     * their GAL entry in the web UI
     *
     * @since ZCS 7.1.0
     */
    @ZAttr(id=1183)
    public static final String A_zimbraFeatureManageSMIMECertificateEnabled = "zimbraFeatureManageSMIMECertificateEnabled";

    /**
     * enable end-user to manage zimlets
     *
     * @since ZCS 6.0.2
     */
    @ZAttr(id=1051)
    public static final String A_zimbraFeatureManageZimlets = "zimbraFeatureManageZimlets";

    /**
     * enable/disable MAPI (Microsoft Outlook) Connector
     *
     * @since ZCS 7.0.0
     */
    @ZAttr(id=1127)
    public static final String A_zimbraFeatureMAPIConnectorEnabled = "zimbraFeatureMAPIConnectorEnabled";

    /**
     * whether to enforce mobile policy
     *
     * @since ZCS 6.0.0_BETA1
     */
    @ZAttr(id=833)
    public static final String A_zimbraFeatureMobilePolicyEnabled = "zimbraFeatureMobilePolicyEnabled";

    /**
     * whether to permit mobile sync
     */
    @ZAttr(id=347)
    public static final String A_zimbraFeatureMobileSyncEnabled = "zimbraFeatureMobileSyncEnabled";

    /**
     * Whether user can create address books
     *
     * @since ZCS 5.0.4
     */
    @ZAttr(id=631)
    public static final String A_zimbraFeatureNewAddrBookEnabled = "zimbraFeatureNewAddrBookEnabled";

    /**
     * Whether new mail notification feature should be allowed for this
     * account or in this cos
     */
    @ZAttr(id=367)
    public static final String A_zimbraFeatureNewMailNotificationEnabled = "zimbraFeatureNewMailNotificationEnabled";

    /**
     * Deprecated since: 7.0.0. Deprecated per bugs 50465, 56201. Orig desc:
     * Whether notebook feature should be allowed for this account or in this
     * cos
     */
    @ZAttr(id=356)
    public static final String A_zimbraFeatureNotebookEnabled = "zimbraFeatureNotebookEnabled";

    /**
     * whether or not open a new msg/conv in a new windows is allowed
     *
     * @since ZCS 5.0.1
     */
    @ZAttr(id=585)
    public static final String A_zimbraFeatureOpenMailInNewWindowEnabled = "zimbraFeatureOpenMailInNewWindowEnabled";

    /**
     * whether an account can modify its zimbraPref* attributes
     */
    @ZAttr(id=451)
    public static final String A_zimbraFeatureOptionsEnabled = "zimbraFeatureOptionsEnabled";

    /**
     * Whether out of office reply feature should be allowed for this account
     * or in this cos
     */
    @ZAttr(id=366)
    public static final String A_zimbraFeatureOutOfOfficeReplyEnabled = "zimbraFeatureOutOfOfficeReplyEnabled";

    /**
     * Deprecated since: 8.0.0. Deprecated per bug 56924. Orig desc: whether
     * people search feature is enabled
     *
     * @since ZCS 7.0.0
     */
    @ZAttr(id=1109)
    public static final String A_zimbraFeaturePeopleSearchEnabled = "zimbraFeaturePeopleSearchEnabled";

    /**
     * whether user is allowed to retrieve mail from an external POP3 data
     * source
     */
    @ZAttr(id=416)
    public static final String A_zimbraFeaturePop3DataSourceEnabled = "zimbraFeaturePop3DataSourceEnabled";

    /**
     * portal features
     */
    @ZAttr(id=447)
    public static final String A_zimbraFeaturePortalEnabled = "zimbraFeaturePortalEnabled";

    /**
     * whether priority inbox feature is enabled
     *
     * @since ZCS 8.0.0
     */
    @ZAttr(id=1271)
    public static final String A_zimbraFeaturePriorityInboxEnabled = "zimbraFeaturePriorityInboxEnabled";

    /**
     * whether the web UI shows UI elements related to read receipts
     *
     * @since ZCS 6.0.0_BETA1
     */
    @ZAttr(id=821)
    public static final String A_zimbraFeatureReadReceiptsEnabled = "zimbraFeatureReadReceiptsEnabled";

    /**
     * saved search feature
     */
    @ZAttr(id=139)
    public static final String A_zimbraFeatureSavedSearchesEnabled = "zimbraFeatureSavedSearchesEnabled";

    /**
     * enabled sharing
     */
    @ZAttr(id=335)
    public static final String A_zimbraFeatureSharingEnabled = "zimbraFeatureSharingEnabled";

    /**
     * Deprecated since: 6.0.0_GA. deprecated. Orig desc: keyboard shortcuts
     * aliases features
     */
    @ZAttr(id=452)
    public static final String A_zimbraFeatureShortcutAliasesEnabled = "zimbraFeatureShortcutAliasesEnabled";

    /**
     * whether to allow use of signature feature
     */
    @ZAttr(id=494)
    public static final String A_zimbraFeatureSignaturesEnabled = "zimbraFeatureSignaturesEnabled";

    /**
     * Whether changing skin is allowed for this account or in this cos
     */
    @ZAttr(id=354)
    public static final String A_zimbraFeatureSkinChangeEnabled = "zimbraFeatureSkinChangeEnabled";

    /**
     * whether S/MIME feature is enabled. Note: SMIME is a Network feature,
     * this attribute is effective only if SMIME is permitted by license.
     *
     * @since ZCS 7.1.0
     */
    @ZAttr(id=1186)
    public static final String A_zimbraFeatureSMIMEEnabled = "zimbraFeatureSMIMEEnabled";

    /**
     * whether Socialcast integration is enabled in the web client
     *
     * @since ZCS 8.0.0
     */
    @ZAttr(id=1388)
    public static final String A_zimbraFeatureSocialcastEnabled = "zimbraFeatureSocialcastEnabled";

    /**
     * message social filters enabled in the web client UI
     *
     * @since ZCS 8.0.0
     */
    @ZAttr(id=1272)
    public static final String A_zimbraFeatureSocialFiltersEnabled = "zimbraFeatureSocialFiltersEnabled";

    /**
     * tagging feature
     */
    @ZAttr(id=137)
    public static final String A_zimbraFeatureTaggingEnabled = "zimbraFeatureTaggingEnabled";

    /**
     * whether to allow use of tasks feature
     */
    @ZAttr(id=436)
    public static final String A_zimbraFeatureTasksEnabled = "zimbraFeatureTasksEnabled";

    /**
     * option to view attachments in html
     */
    @ZAttr(id=312)
    public static final String A_zimbraFeatureViewInHtmlEnabled = "zimbraFeatureViewInHtmlEnabled";

    /**
     * whether or not changing voicemail pin is enabled
     *
     * @since ZCS 5.0.19
     */
    @ZAttr(id=1050)
    public static final String A_zimbraFeatureVoiceChangePinEnabled = "zimbraFeatureVoiceChangePinEnabled";

    /**
     * Voicemail features enabled
     */
    @ZAttr(id=445)
    public static final String A_zimbraFeatureVoiceEnabled = "zimbraFeatureVoiceEnabled";

    /**
     * voice upsell enabled
     *
     * @since ZCS 5.0.0
     */
    @ZAttr(id=533)
    public static final String A_zimbraFeatureVoiceUpsellEnabled = "zimbraFeatureVoiceUpsellEnabled";

    /**
     * voice upsell URL
     *
     * @since ZCS 5.0.0
     */
    @ZAttr(id=534)
    public static final String A_zimbraFeatureVoiceUpsellURL = "zimbraFeatureVoiceUpsellURL";

    /**
     * Deprecated since: 6.0.0_GA. deprecated per bug 40170. Orig desc:
     * whether web search feature is enabled
     *
     * @since ZCS 5.0.2
     */
    @ZAttr(id=602)
    public static final String A_zimbraFeatureWebSearchEnabled = "zimbraFeatureWebSearchEnabled";

    /**
     * Zimbra Assistant enabled
     *
     * @since ZCS 5.0.0
     */
    @ZAttr(id=544)
    public static final String A_zimbraFeatureZimbraAssistantEnabled = "zimbraFeatureZimbraAssistantEnabled";

    /**
     * whether crash reporting is enabled in the Android client
     *
     * @since ZCS 8.0.0
     */
    @ZAttr(id=1385)
    public static final String A_zimbraFileAndroidCrashReportingEnabled = "zimbraFileAndroidCrashReportingEnabled";

    /**
     * template for constructing the body of a file deletion warning message
     *
     * @since ZCS 8.0.0
     */
    @ZAttr(id=1313)
    public static final String A_zimbraFileDeletionNotificationBody = "zimbraFileDeletionNotificationBody";

    /**
     * template for constructing the subject of a file deletion warning
     * message
     *
     * @since ZCS 8.0.0
     */
    @ZAttr(id=1312)
    public static final String A_zimbraFileDeletionNotificationSubject = "zimbraFileDeletionNotificationSubject";

    /**
     * template for constructing the body of a file expiration warning
     * message
     *
     * @since ZCS 8.0.0
     */
    @ZAttr(id=1311)
    public static final String A_zimbraFileExpirationWarningBody = "zimbraFileExpirationWarningBody";

    /**
     * template for constructing the subject of a file expiration warning
     * message
     *
     * @since ZCS 8.0.0
     */
    @ZAttr(id=1310)
    public static final String A_zimbraFileExpirationWarningSubject = "zimbraFileExpirationWarningSubject";

    /**
     * Period of inactivity after which file owner receives a deletion
     * warning email. Must be in valid duration format: {digits}{time-unit}.
     * digits: 0-9, time-unit: [hmsd]|ms. h - hours, m - minutes, s -
     * seconds, d - days, ms - milliseconds. If time unit is not specified,
     * the default is s(seconds).
     *
     * @since ZCS 8.0.0
     */
    @ZAttr(id=1308)
    public static final String A_zimbraFileExpirationWarningThreshold = "zimbraFileExpirationWarningThreshold";

    /**
     * Maximum allowed lifetime of file shares to external users. A value of
     * 0 indicates that there&#039;s no limit on an external file
     * share&#039;s lifetime. . Must be in valid duration format:
     * {digits}{time-unit}. digits: 0-9, time-unit: [hmsd]|ms. h - hours, m -
     * minutes, s - seconds, d - days, ms - milliseconds. If time unit is not
     * specified, the default is s(seconds).
     *
     * @since ZCS 8.0.0
     */
    @ZAttr(id=1363)
    public static final String A_zimbraFileExternalShareLifetime = "zimbraFileExternalShareLifetime";

    /**
     * whether crash reporting is enabled in the IOS client
     *
     * @since ZCS 8.0.0
     */
    @ZAttr(id=1390)
    public static final String A_zimbraFileIOSCrashReportingEnabled = "zimbraFileIOSCrashReportingEnabled";

    /**
     * Period of inactivity after which a file gets deleted. Must be in valid
     * duration format: {digits}{time-unit}. digits: 0-9, time-unit:
     * [hmsd]|ms. h - hours, m - minutes, s - seconds, d - days, ms -
     * milliseconds. If time unit is not specified, the default is
     * s(seconds).
     *
     * @since ZCS 8.0.0
     */
    @ZAttr(id=1309)
    public static final String A_zimbraFileLifetime = "zimbraFileLifetime";

    /**
     * Maximum allowed lifetime of public file shares. A value of 0 indicates
     * that there&#039;s no limit on a public file share&#039;s lifetime. .
     * Must be in valid duration format: {digits}{time-unit}. digits: 0-9,
     * time-unit: [hmsd]|ms. h - hours, m - minutes, s - seconds, d - days,
     * ms - milliseconds. If time unit is not specified, the default is
     * s(seconds).
     *
     * @since ZCS 8.0.0
     */
    @ZAttr(id=1364)
    public static final String A_zimbraFilePublicShareLifetime = "zimbraFilePublicShareLifetime";

    /**
     * Maximum allowed lifetime of file shares to internal users or groups. A
     * value of 0 indicates that there&#039;s no limit on an internal file
     * share&#039;s lifetime. . Must be in valid duration format:
     * {digits}{time-unit}. digits: 0-9, time-unit: [hmsd]|ms. h - hours, m -
     * minutes, s - seconds, d - days, ms - milliseconds. If time unit is not
     * specified, the default is s(seconds).
     *
     * @since ZCS 8.0.0
     */
    @ZAttr(id=1362)
    public static final String A_zimbraFileShareLifetime = "zimbraFileShareLifetime";

    /**
     * Maximum size in bytes for attachments
     */
    @ZAttr(id=227)
    public static final String A_zimbraFileUploadMaxSize = "zimbraFileUploadMaxSize";

    /**
     * Maximum size in bytes for each attachment.
     *
     * @since ZCS 8.0.0
     */
    @ZAttr(id=1350)
    public static final String A_zimbraFileUploadMaxSizePerFile = "zimbraFileUploadMaxSizePerFile";

    /**
     * whether file versioning is enabled
     *
     * @since ZCS 8.0.0
     */
    @ZAttr(id=1324)
    public static final String A_zimbraFileVersioningEnabled = "zimbraFileVersioningEnabled";

    /**
     * how long a file version is kept around. Must be in valid duration
     * format: {digits}{time-unit}. digits: 0-9, time-unit: [hmsd]|ms. h -
     * hours, m - minutes, s - seconds, d - days, ms - milliseconds. If time
     * unit is not specified, the default is s(seconds).
     *
     * @since ZCS 8.0.0
     */
    @ZAttr(id=1325)
    public static final String A_zimbraFileVersionLifetime = "zimbraFileVersionLifetime";

    /**
     * Maximum number of messages that can be processed in a single
     * ApplyFilterRules operation.
     *
     * @since ZCS 7.0.0
     */
    @ZAttr(id=1158)
    public static final String A_zimbraFilterBatchSize = "zimbraFilterBatchSize";

    /**
     * The amount of time to sleep between every two messages during
     * ApplyFilterRules. Increasing this value will even out server load at
     * the expense of slowing down the operation. . Must be in valid duration
     * format: {digits}{time-unit}. digits: 0-9, time-unit: [hmsd]|ms. h -
     * hours, m - minutes, s - seconds, d - days, ms - milliseconds. If time
     * unit is not specified, the default is s(seconds).
     *
     * @since ZCS 7.0.0
     */
    @ZAttr(id=1159)
    public static final String A_zimbraFilterSleepInterval = "zimbraFilterSleepInterval";

    /**
     * Whether to force clear zimbra auth cookies when SOAP session ends
     * (i.e. force logout on browser tab close)
     *
     * @since ZCS 8.0.4
     */
    @ZAttr(id=1437)
    public static final String A_zimbraForceClearCookies = "zimbraForceClearCookies";

    /**
     * foreign name for mapping an external name to a zimbra domain on domain
     * level, it is in the format of {application}:{foreign name}
     *
     * @since ZCS 7.0.0
     */
    @ZAttr(id=1135)
    public static final String A_zimbraForeignName = "zimbraForeignName";

    /**
     * handler for foreign name mapping, it is in the format of
     * {application}:{class name}[:{params}]
     *
     * @since ZCS 7.0.0
     */
    @ZAttr(id=1136)
    public static final String A_zimbraForeignNameHandler = "zimbraForeignNameHandler";

    /**
     * mapping to foreign principal identifier
     */
    @ZAttr(id=295)
    public static final String A_zimbraForeignPrincipal = "zimbraForeignPrincipal";

    /**
     * Exchange user password for free/busy lookup and propagation
     *
     * @since ZCS 5.0.3
     */
    @ZAttr(id=609)
    public static final String A_zimbraFreebusyExchangeAuthPassword = "zimbraFreebusyExchangeAuthPassword";

    /**
     * auth scheme to use
     *
     * @since ZCS 5.0.3
     */
    @ZAttr(id=611)
    public static final String A_zimbraFreebusyExchangeAuthScheme = "zimbraFreebusyExchangeAuthScheme";

    /**
     * Exchange username for free/busy lookup and propagation
     *
     * @since ZCS 5.0.3
     */
    @ZAttr(id=608)
    public static final String A_zimbraFreebusyExchangeAuthUsername = "zimbraFreebusyExchangeAuthUsername";

    /**
     * The duration of f/b block pushed to Exchange server.. Must be in valid
     * duration format: {digits}{time-unit}. digits: 0-9, time-unit:
     * [hmsd]|ms. h - hours, m - minutes, s - seconds, d - days, ms -
     * milliseconds. If time unit is not specified, the default is
     * s(seconds).
     *
     * @since ZCS 5.0.3
     */
    @ZAttr(id=621)
    public static final String A_zimbraFreebusyExchangeCachedInterval = "zimbraFreebusyExchangeCachedInterval";

    /**
     * The value of duration is used to indicate the start date (in the past
     * relative to today) of the f/b interval pushed to Exchange server..
     * Must be in valid duration format: {digits}{time-unit}. digits: 0-9,
     * time-unit: [hmsd]|ms. h - hours, m - minutes, s - seconds, d - days,
     * ms - milliseconds. If time unit is not specified, the default is
     * s(seconds).
     *
     * @since ZCS 5.0.3
     */
    @ZAttr(id=620)
    public static final String A_zimbraFreebusyExchangeCachedIntervalStart = "zimbraFreebusyExchangeCachedIntervalStart";

    /**
     * Can be set to either webdav for Exchange 2007 or older, or ews for
     * 2010 and newer
     *
     * @since ZCS 6.0.11
     */
    @ZAttr(id=1174)
    public static final String A_zimbraFreebusyExchangeServerType = "zimbraFreebusyExchangeServerType";

    /**
     * URL to Exchange server for free/busy lookup and propagation
     *
     * @since ZCS 5.0.3
     */
    @ZAttr(id=607)
    public static final String A_zimbraFreebusyExchangeURL = "zimbraFreebusyExchangeURL";

    /**
     * O and OU used in legacyExchangeDN attribute
     *
     * @since ZCS 5.0.3
     */
    @ZAttr(id=610)
    public static final String A_zimbraFreebusyExchangeUserOrg = "zimbraFreebusyExchangeUserOrg";

    /**
     * URLs of external Zimbra servers for free/busy lookup in the form of
     * http[s]://[user:pass@]host:port
     *
     * @since ZCS 8.0.0
     */
    @ZAttr(id=1253)
    public static final String A_zimbraFreebusyExternalZimbraURL = "zimbraFreebusyExternalZimbraURL";

    /**
     * when set to TRUE, free/busy for the account is not calculated from
     * local mailbox.
     *
     * @since ZCS 5.0.11
     */
    @ZAttr(id=752)
    public static final String A_zimbraFreebusyLocalMailboxNotActive = "zimbraFreebusyLocalMailboxNotActive";

    /**
     * The interval to wait when the server encounters problems while
     * propagating Zimbra users free/busy information to external provider
     * such as Exchange. . Must be in valid duration format:
     * {digits}{time-unit}. digits: 0-9, time-unit: [hmsd]|ms. h - hours, m -
     * minutes, s - seconds, d - days, ms - milliseconds. If time unit is not
     * specified, the default is s(seconds).
     *
     * @since ZCS 5.0.17
     */
    @ZAttr(id=1026)
    public static final String A_zimbraFreebusyPropagationRetryInterval = "zimbraFreebusyPropagationRetryInterval";

    /**
     * zimbraId of GAL sync accounts
     *
     * @since ZCS 6.0.0_BETA1
     */
    @ZAttr(id=831)
    public static final String A_zimbraGalAccountId = "zimbraGalAccountId";

    /**
     * When set to TRUE, GAL search will always include local calendar
     * resources regardless of zimbraGalMode.
     *
     * @since ZCS 6.0.7
     */
    @ZAttr(id=1093)
    public static final String A_zimbraGalAlwaysIncludeLocalCalendarResources = "zimbraGalAlwaysIncludeLocalCalendarResources";

    /**
     * LDAP search filter for external GAL auto-complete queries
     */
    @ZAttr(id=360)
    public static final String A_zimbraGalAutoCompleteLdapFilter = "zimbraGalAutoCompleteLdapFilter";

    /**
     * the time at which GAL definition is last modified.
     *
     * @since ZCS 8.0.0
     */
    @ZAttr(id=1413)
    public static final String A_zimbraGalDefinitionLastModifiedTime = "zimbraGalDefinitionLastModifiedTime";

    /**
     * whether to indicate if an email address on a message is a GAL group
     *
     * @since ZCS 7.0.0
     */
    @ZAttr(id=1153)
    public static final String A_zimbraGalGroupIndicatorEnabled = "zimbraGalGroupIndicatorEnabled";

    /**
     * LDAP search base for internal GAL queries (special values:
     * &quot;ROOT&quot; for top, &quot;DOMAIN&quot; for domain only,
     * &quot;SUBDOMAINS&quot; for domain and subdomains)
     */
    @ZAttr(id=358)
    public static final String A_zimbraGalInternalSearchBase = "zimbraGalInternalSearchBase";

    /**
     * the last time at which a syncing attempt failed
     *
     * @since ZCS 6.0.0_BETA1
     */
    @ZAttr(id=829)
    public static final String A_zimbraGalLastFailedSyncTimestamp = "zimbraGalLastFailedSyncTimestamp";

    /**
     * the last time at which this GAL data source was successfully synced
     *
     * @since ZCS 6.0.0_BETA1
     */
    @ZAttr(id=828)
    public static final String A_zimbraGalLastSuccessfulSyncTimestamp = "zimbraGalLastSuccessfulSyncTimestamp";

    /**
     * LDAP Gal attribute to contact attr mapping
     */
    @ZAttr(id=153)
    public static final String A_zimbraGalLdapAttrMap = "zimbraGalLdapAttrMap";

    /**
     * external LDAP GAL authentication mechanism none: anonymous binding
     * simple: zimbraGalLdapBindDn and zimbraGalLdapBindPassword has to be
     * set kerberos5: zimbraGalLdapKerberos5Principal and
     * zimbraGalLdapKerberos5Keytab has to be set
     *
     * @since ZCS 5.0.0
     */
    @ZAttr(id=549)
    public static final String A_zimbraGalLdapAuthMech = "zimbraGalLdapAuthMech";

    /**
     * LDAP bind dn for external GAL queries
     */
    @ZAttr(id=49)
    public static final String A_zimbraGalLdapBindDn = "zimbraGalLdapBindDn";

    /**
     * LDAP bind password for external GAL queries
     */
    @ZAttr(id=50)
    public static final String A_zimbraGalLdapBindPassword = "zimbraGalLdapBindPassword";

    /**
     * LDAP search filter for external GAL search queries
     */
    @ZAttr(id=51)
    public static final String A_zimbraGalLdapFilter = "zimbraGalLdapFilter";

    /**
     * LDAP search filter definitions for GAL queries
     */
    @ZAttr(id=52)
    public static final String A_zimbraGalLdapFilterDef = "zimbraGalLdapFilterDef";

    /**
     * the handler class for mapping groups from GAL source to zimbra GAL
     * contacts for external GAL
     *
     * @since ZCS 7.0.0
     */
    @ZAttr(id=1112)
    public static final String A_zimbraGalLdapGroupHandlerClass = "zimbraGalLdapGroupHandlerClass";

    /**
     * kerberos5 keytab file path for external GAL queries
     *
     * @since ZCS 5.0.0
     */
    @ZAttr(id=551)
    public static final String A_zimbraGalLdapKerberos5Keytab = "zimbraGalLdapKerberos5Keytab";

    /**
     * kerberos5 principal for external GAL queries
     *
     * @since ZCS 5.0.0
     */
    @ZAttr(id=550)
    public static final String A_zimbraGalLdapKerberos5Principal = "zimbraGalLdapKerberos5Principal";

    /**
     * LDAP page size for paged search control while accessing LDAP server
     * for GAL. This applies to both Zimbra and external LDAP servers. A
     * value of 0 means paging is not enabled.
     *
     * @since ZCS 5.0.1
     */
    @ZAttr(id=583)
    public static final String A_zimbraGalLdapPageSize = "zimbraGalLdapPageSize";

    /**
     * LDAP search base for external GAL queries
     */
    @ZAttr(id=48)
    public static final String A_zimbraGalLdapSearchBase = "zimbraGalLdapSearchBase";

    /**
     * whether to use startTLS for external GAL. startTLS will be used for
     * external GAL access only if this attribute is true and
     * zimbraGalLdapURL(or zimbraGalSyncLdapURL for sync) does not contain a
     * ldaps URL.
     *
     * @since ZCS 5.0.6
     */
    @ZAttr(id=655)
    public static final String A_zimbraGalLdapStartTlsEnabled = "zimbraGalLdapStartTlsEnabled";

    /**
     * LDAP URL for external GAL queries
     */
    @ZAttr(id=47)
    public static final String A_zimbraGalLdapURL = "zimbraGalLdapURL";

    /**
     * LDAP Gal attribute to contact value mapping. Each value is in the
     * format of {gal contact filed}: {regex} {replacement}
     *
     * @since ZCS 7.0.0
     */
    @ZAttr(id=1110)
    public static final String A_zimbraGalLdapValueMap = "zimbraGalLdapValueMap";

    /**
     * maximum number of gal entries to return from a search
     */
    @ZAttr(id=53)
    public static final String A_zimbraGalMaxResults = "zimbraGalMaxResults";

    /**
     * valid modes are &quot;zimbra&quot; (query internal directory only),
     * &quot;ldap&quot; (query external directory only), or &quot;both&quot;
     * (query internal and external directory)
     */
    @ZAttr(id=46)
    public static final String A_zimbraGalMode = "zimbraGalMode";

    /**
     * GAL data source status
     *
     * @since ZCS 6.0.0_BETA1
     */
    @ZAttr(id=830)
    public static final String A_zimbraGalStatus = "zimbraGalStatus";

    /**
     * whether to use gal sync account for autocomplete
     *
     * @since ZCS 6.0.0_BETA2
     */
    @ZAttr(id=1027)
    public static final String A_zimbraGalSyncAccountBasedAutoCompleteEnabled = "zimbraGalSyncAccountBasedAutoCompleteEnabled";

    /**
     * List of attributes that will be ignored when determining whether a GAL
     * contact has been modified. Any change in other attribute values will
     * make the contact &quot;dirty&quot; and the contact will show as
     * modified in the next GAL sync response. By default modifyTimeStamp is
     * always included in ignored attributes. Then if the only change in GAL
     * contact is modifyTimeStamp, the contact will not be shown as modified
     * in the next GAL sync response from the client, thus minimizing the
     * need to download the GAL contact again when none of the meaningful
     * attributes have changed.
     *
     * @since ZCS 6.0.10
     */
    @ZAttr(id=1145)
    public static final String A_zimbraGalSyncIgnoredAttributes = "zimbraGalSyncIgnoredAttributes";

    /**
     * LDAP search base for internal GAL sync (special values:
     * &quot;ROOT&quot; for top, &quot;DOMAIN&quot; for domain only,
     * &quot;SUBDOMAINS&quot; for domain and subdomains) If not set fallback
     * to zimbraGalInternalSearchBase
     *
     * @since ZCS 5.0.2
     */
    @ZAttr(id=598)
    public static final String A_zimbraGalSyncInternalSearchBase = "zimbraGalSyncInternalSearchBase";

    /**
     * external LDAP GAL authentication mechanism for GAL sync none:
     * anonymous binding simple: zimbraGalLdapBindDn and
     * zimbraGalLdapBindPassword has to be set kerberos5:
     * zimbraGalLdapKerberos5Principal and zimbraGalLdapKerberos5Keytab has
     * to be set if not set fallback to zimbraGalLdapAuthMech
     *
     * @since ZCS 5.0.2
     */
    @ZAttr(id=592)
    public static final String A_zimbraGalSyncLdapAuthMech = "zimbraGalSyncLdapAuthMech";

    /**
     * LDAP bind dn for external GAL sync queries, if not set fallback to
     * zimbraGalLdapBindDn
     *
     * @since ZCS 5.0.2
     */
    @ZAttr(id=593)
    public static final String A_zimbraGalSyncLdapBindDn = "zimbraGalSyncLdapBindDn";

    /**
     * LDAP bind password for external GAL sync queries, if not set fallback
     * to zimbraGalLdapBindPassword
     *
     * @since ZCS 5.0.2
     */
    @ZAttr(id=594)
    public static final String A_zimbraGalSyncLdapBindPassword = "zimbraGalSyncLdapBindPassword";

    /**
     * LDAP search filter for external GAL sync queries, if not set fallback
     * to zimbraGalLdapFilter
     *
     * @since ZCS 5.0.2
     */
    @ZAttr(id=591)
    public static final String A_zimbraGalSyncLdapFilter = "zimbraGalSyncLdapFilter";

    /**
     * kerberos5 keytab file path for external GAL sync queries, if not set
     * fallback to zimbraGalLdapKerberos5Keytab
     *
     * @since ZCS 5.0.2
     */
    @ZAttr(id=596)
    public static final String A_zimbraGalSyncLdapKerberos5Keytab = "zimbraGalSyncLdapKerberos5Keytab";

    /**
     * kerberos5 principal for external GAL sync queries, if not set fallback
     * to zimbraGalLdapKerberos5Principal
     *
     * @since ZCS 5.0.2
     */
    @ZAttr(id=595)
    public static final String A_zimbraGalSyncLdapKerberos5Principal = "zimbraGalSyncLdapKerberos5Principal";

    /**
     * LDAP page size for paged search control while accessing LDAP server
     * for GAL sync. This applies to both Zimbra and external LDAP servers. A
     * value of 0 means paging is not enabled. If not set fallback to
     * zimbraGalLdapPageSize
     *
     * @since ZCS 5.0.2
     */
    @ZAttr(id=597)
    public static final String A_zimbraGalSyncLdapPageSize = "zimbraGalSyncLdapPageSize";

    /**
     * LDAP search base for external GAL sync queries, if not set fallback to
     * zimbraGalLdapSearchBase
     *
     * @since ZCS 5.0.2
     */
    @ZAttr(id=590)
    public static final String A_zimbraGalSyncLdapSearchBase = "zimbraGalSyncLdapSearchBase";

    /**
     * whether to use startTLS for external GAL sync, if not set fallback to
     * zimbraGalLdapStartTlsEnabled
     *
     * @since ZCS 5.0.6
     */
    @ZAttr(id=656)
    public static final String A_zimbraGalSyncLdapStartTlsEnabled = "zimbraGalSyncLdapStartTlsEnabled";

    /**
     * LDAP URL for external GAL sync, if not set fallback to
     * zimbraGalLdapURL
     *
     * @since ZCS 5.0.2
     */
    @ZAttr(id=589)
    public static final String A_zimbraGalSyncLdapURL = "zimbraGalSyncLdapURL";

    /**
     * Maximum number of concurrent GAL sync requests allowed on the system /
     * domain.
     *
     * @since ZCS 7.0.0
     */
    @ZAttr(id=1154)
    public static final String A_zimbraGalSyncMaxConcurrentClients = "zimbraGalSyncMaxConcurrentClients";

    /**
     * LDAP generalized time format for external GAL sync
     *
     * @since ZCS 6.0.0_BETA2
     */
    @ZAttr(id=1019)
    public static final String A_zimbraGalSyncTimestampFormat = "zimbraGalSyncTimestampFormat";

    /**
     * whether to tokenize key and AND or OR the tokenized queries for GAL
     * auto complete, if not set, key is not tokenized
     *
     * @since ZCS 5.0.2
     */
    @ZAttr(id=599)
    public static final String A_zimbraGalTokenizeAutoCompleteKey = "zimbraGalTokenizeAutoCompleteKey";

    /**
     * whether to tokenize key and AND or OR the tokenized queries for GAL
     * search, if not set, key is not tokenized
     *
     * @since ZCS 5.0.2
     */
    @ZAttr(id=600)
    public static final String A_zimbraGalTokenizeSearchKey = "zimbraGalTokenizeSearchKey";

    /**
     * type of this GAl data source. zimbra - zimbra internal GAL. ldap -
     * external LDAP GAL.
     *
     * @since ZCS 6.0.0_BETA1
     */
    @ZAttr(id=850)
    public static final String A_zimbraGalType = "zimbraGalType";

    /**
     * Object classes added on the global config entry. Unlike other
     * zimbra***ExtraObjectClass attributes, object classes specified in this
     * attributes will not be automatically added to the global config entry.
     * Extra object class on the global config entry must be added using
     * &quot;zmprov mcf +objectClass {object class}&quot;, then recorded in
     * this attributes.
     *
     * @since ZCS 7.1.3
     */
    @ZAttr(id=1254)
    public static final String A_zimbraGlobalConfigExtraObjectClass = "zimbraGlobalConfigExtraObjectClass";

    /**
     * zimbraId of the main dynamic group for the dynamic group unit
     */
    @ZAttr(id=325)
    public static final String A_zimbraGroupId = "zimbraGroupId";

    /**
     * help URL for admin
     *
     * @since ZCS 5.0.7
     */
    @ZAttr(id=674)
    public static final String A_zimbraHelpAdminURL = "zimbraHelpAdminURL";

    /**
     * help URL for advanced client
     *
     * @since ZCS 5.0.7
     */
    @ZAttr(id=676)
    public static final String A_zimbraHelpAdvancedURL = "zimbraHelpAdvancedURL";

    /**
     * help URL for delegated admin
     *
     * @since ZCS 5.0.7
     */
    @ZAttr(id=675)
    public static final String A_zimbraHelpDelegatedURL = "zimbraHelpDelegatedURL";

    /**
     * help URL for standard client
     *
     * @since ZCS 5.0.7
     */
    @ZAttr(id=677)
    public static final String A_zimbraHelpStandardURL = "zimbraHelpStandardURL";

    /**
     * hide entry in Global Address List
     */
    @ZAttr(id=353)
    public static final String A_zimbraHideInGal = "zimbraHideInGal";

    /**
     * Deprecated since: 6.0.0_BETA2. deprecated in favor for
     * zimbraHsmPolicy. Orig desc: Minimum age of mail items whose filesystem
     * data will be moved to secondary storage.. Must be in valid duration
     * format: {digits}{time-unit}. digits: 0-9, time-unit: [hmsd]|ms. h -
     * hours, m - minutes, s - seconds, d - days, ms - milliseconds. If time
     * unit is not specified, the default is s(seconds).
     */
    @ZAttr(id=8)
    public static final String A_zimbraHsmAge = "zimbraHsmAge";

    /**
     * Maximum number of items to move during a single HSM operation. If the
     * limit is exceeded, the HSM operation is repeated until all qualifying
     * items are moved.
     *
     * @since ZCS 7.2.1
     */
    @ZAttr(id=1316)
    public static final String A_zimbraHsmBatchSize = "zimbraHsmBatchSize";

    /**
     * Keep only the tip revision in the main volume, and move all the old
     * revisions to the secondary volume. For document type mail items only,
     * works independently of zimbraHsmPolicy.
     *
     * @since ZCS 8.0.0
     */
    @ZAttr(id=1393)
    public static final String A_zimbraHsmMovePreviousRevisions = "zimbraHsmMovePreviousRevisions";

    /**
     * The policy that determines which mail items get moved to secondary
     * storage during HSM. Each value specifies a comma-separated list of
     * item types and the search query used to select items to move. See the
     * spec for &lt;SearchRequest&gt; for the complete list of item types and
     * query.txt for the search query spec.
     *
     * @since ZCS 6.0.0_BETA2
     */
    @ZAttr(id=1024)
    public static final String A_zimbraHsmPolicy = "zimbraHsmPolicy";

    /**
     * Whether or not to enable HTTP compression. Defaults to true.
     *
     * @since ZCS 7.2.5
     */
    @ZAttr(id=1467)
    public static final String A_zimbraHttpCompressionEnabled = "zimbraHttpCompressionEnabled";

    /**
     * Maximum Idle time in milli seconds for a connection. This is applied
     * when waiting for a new request to be received on a connection; when
     * reading the headers and content of a request; when writing the headers
     * and content of a response.
     *
     * @since ZCS 7.2.3
     */
    @ZAttr(id=1428)
    public static final String A_zimbraHttpConnectorMaxIdleTimeMillis = "zimbraHttpConnectorMaxIdleTimeMillis";

    /**
     * Whether to enable http debug handler on a server
     *
     * @since ZCS 6.0.0_GA
     */
    @ZAttr(id=1043)
    public static final String A_zimbraHttpDebugHandlerEnabled = "zimbraHttpDebugHandlerEnabled";

    /**
     * Delay imposed on all requests over the rate limit, before they are
     * considered at all. -1 = Reject request, 0 = No delay, any other value
     * = Delay in ms
     *
     * @since ZCS 8.0.3
     */
    @ZAttr(id=1430)
    public static final String A_zimbraHttpDosFilterDelayMillis = "zimbraHttpDosFilterDelayMillis";

    /**
     * Maximum number of requests from a connection per second. Requests in
     * excess of this are throttled.
     *
     * @since ZCS 8.0.3
     */
    @ZAttr(id=1431)
    public static final String A_zimbraHttpDosFilterMaxRequestsPerSec = "zimbraHttpDosFilterMaxRequestsPerSec";

    /**
     * number of http handler threads
     */
    @ZAttr(id=518)
    public static final String A_zimbraHttpNumThreads = "zimbraHttpNumThreads";

    /**
     * the http proxy URL to connect to when making outgoing connections
     * (Zimlet proxy, RSS/ATOM feeds, etc)
     */
    @ZAttr(id=388)
    public static final String A_zimbraHttpProxyURL = "zimbraHttpProxyURL";

    /**
     * Deprecated since: 5.0. not applicable for jetty. Orig desc: number of
     * https handler threads
     */
    @ZAttr(id=519)
    public static final String A_zimbraHttpSSLNumThreads = "zimbraHttpSSLNumThreads";

    /**
     * The maximum thread idle time in milli seconds. Threads that are idle
     * for longer than this period may be stopped.
     *
     * @since ZCS 7.2.3
     */
    @ZAttr(id=1429)
    public static final String A_zimbraHttpThreadPoolMaxIdleTimeMillis = "zimbraHttpThreadPoolMaxIdleTimeMillis";

    /**
     * IP addresses to ignore when applying Jetty DosFilter.
     *
     * @since ZCS 8.0.3
     */
    @ZAttr(id=1427)
    public static final String A_zimbraHttpThrottleSafeIPs = "zimbraHttpThrottleSafeIPs";

    /**
     * Zimbra Systems Unique ID
     */
    @ZAttr(id=1)
    public static final String A_zimbraId = "zimbraId";

    /**
     * maximum number of identities allowed on an account
     */
    @ZAttr(id=414)
    public static final String A_zimbraIdentityMaxNumEntries = "zimbraIdentityMaxNumEntries";

    /**
     * name to use in greeting and sign-off; if empty, uses hostname
     */
    @ZAttr(id=178)
    public static final String A_zimbraImapAdvertisedName = "zimbraImapAdvertisedName";

    /**
     * interface address on which IMAP server should listen; if empty, binds
     * to all interfaces
     */
    @ZAttr(id=179)
    public static final String A_zimbraImapBindAddress = "zimbraImapBindAddress";

    /**
     * Whether to bind to port on startup irrespective of whether the server
     * is enabled. Useful when port to bind is privileged and must be bound
     * early.
     */
    @ZAttr(id=268)
    public static final String A_zimbraImapBindOnStartup = "zimbraImapBindOnStartup";

    /**
     * port number on which IMAP server should listen
     */
    @ZAttr(id=180)
    public static final String A_zimbraImapBindPort = "zimbraImapBindPort";

    /**
     * whether or not to allow cleartext logins over a non SSL/TLS connection
     */
    @ZAttr(id=185)
    public static final String A_zimbraImapCleartextLoginEnabled = "zimbraImapCleartextLoginEnabled";

    /**
     * disabled IMAP capabilities. Capabilities are listed on the CAPABILITY
     * line, also known in RFCs as extensions
     */
    @ZAttr(id=443)
    public static final String A_zimbraImapDisabledCapability = "zimbraImapDisabledCapability";

    /**
     * whether IMAP is enabled for an account
     */
    @ZAttr(id=174)
    public static final String A_zimbraImapEnabled = "zimbraImapEnabled";

    /**
     * Whether to expose version on IMAP banner
     *
     * @since ZCS 5.0.9
     */
    @ZAttr(id=693)
    public static final String A_zimbraImapExposeVersionOnBanner = "zimbraImapExposeVersionOnBanner";

    /**
     * Maximum number of concurrent IMAP connections allowed. New connections
     * exceeding this limit are rejected.
     *
     * @since ZCS 8.0.0
     */
    @ZAttr(id=1156)
    public static final String A_zimbraImapMaxConnections = "zimbraImapMaxConnections";

    /**
     * maximum size of IMAP request in bytes excluding literal data
     *
     * @since ZCS 6.0.7
     */
    @ZAttr(id=1085)
    public static final String A_zimbraImapMaxRequestSize = "zimbraImapMaxRequestSize";

    /**
     * number of handler threads
     */
    @ZAttr(id=181)
    public static final String A_zimbraImapNumThreads = "zimbraImapNumThreads";

    /**
     * port number on which IMAP proxy server should listen
     */
    @ZAttr(id=348)
    public static final String A_zimbraImapProxyBindPort = "zimbraImapProxyBindPort";

    /**
     * whether IMAP SASL GSSAPI is enabled for a given server
     *
     * @since ZCS 5.0.0
     */
    @ZAttr(id=555)
    public static final String A_zimbraImapSaslGssapiEnabled = "zimbraImapSaslGssapiEnabled";

    /**
     * whether IMAP is enabled for a server
     */
    @ZAttr(id=176)
    public static final String A_zimbraImapServerEnabled = "zimbraImapServerEnabled";

    /**
     * number of seconds to wait before forcing IMAP server shutdown
     *
     * @since ZCS 6.0.7
     */
    @ZAttr(id=1080)
    public static final String A_zimbraImapShutdownGraceSeconds = "zimbraImapShutdownGraceSeconds";

    /**
     * interface address on which IMAP server should listen; if empty, binds
     * to all interfaces
     */
    @ZAttr(id=182)
    public static final String A_zimbraImapSSLBindAddress = "zimbraImapSSLBindAddress";

    /**
     * Whether to bind to port on startup irrespective of whether the server
     * is enabled. Useful when port to bind is privileged and must be bound
     * early.
     */
    @ZAttr(id=269)
    public static final String A_zimbraImapSSLBindOnStartup = "zimbraImapSSLBindOnStartup";

    /**
     * port number on which IMAP SSL server should listen on
     */
    @ZAttr(id=183)
    public static final String A_zimbraImapSSLBindPort = "zimbraImapSSLBindPort";

    /**
     * disabled IMAP SSL capabilities. Capabilities are listed on the
     * CAPABILITY line, also known in RFCs as extensions
     */
    @ZAttr(id=444)
    public static final String A_zimbraImapSSLDisabledCapability = "zimbraImapSSLDisabledCapability";

    /**
     * port number on which IMAPS proxy server should listen
     */
    @ZAttr(id=349)
    public static final String A_zimbraImapSSLProxyBindPort = "zimbraImapSSLProxyBindPort";

    /**
     * whether IMAP SSL server is enabled for a given server
     */
    @ZAttr(id=184)
    public static final String A_zimbraImapSSLServerEnabled = "zimbraImapSSLServerEnabled";

    /**
     * available IM interop gateways
     *
     * @since ZCS 5.0.0
     */
    @ZAttr(id=571)
    public static final String A_zimbraIMAvailableInteropGateways = "zimbraIMAvailableInteropGateways";

    /**
     * interface address on which IM server should listen; if empty, binds to
     * all interfaces
     *
     * @since ZCS 5.0.0
     */
    @ZAttr(id=567)
    public static final String A_zimbraIMBindAddress = "zimbraIMBindAddress";

    /**
     * Deprecated since: 6.0.0_GA. deprecated per bug 40069. Orig desc: IM
     * service
     *
     * @since ZCS 6.0.0_BETA1
     */
    @ZAttr(id=762)
    public static final String A_zimbraIMService = "zimbraIMService";

    /**
     * Deprecated since: 5.0. Installed skin list is a per server property,
     * the list is now generated by directory scan of skin files. Orig desc:
     * Skins installed and available on all servers (this is global config
     * only)
     */
    @ZAttr(id=368)
    public static final String A_zimbraInstalledSkin = "zimbraInstalledSkin";

    /**
     * The address to which legal intercept messages will be sent.
     *
     * @since ZCS 5.0.3
     */
    @ZAttr(id=614)
    public static final String A_zimbraInterceptAddress = "zimbraInterceptAddress";

    /**
     * Template used to construct the body of a legal intercept message.
     *
     * @since ZCS 5.0.3
     */
    @ZAttr(id=618)
    public static final String A_zimbraInterceptBody = "zimbraInterceptBody";

    /**
     * Template used to construct the sender of a legal intercept message.
     *
     * @since ZCS 5.0.3
     */
    @ZAttr(id=616)
    public static final String A_zimbraInterceptFrom = "zimbraInterceptFrom";

    /**
     * Specifies whether legal intercept messages should contain the entire
     * original message or just the headers.
     *
     * @since ZCS 5.0.3
     */
    @ZAttr(id=615)
    public static final String A_zimbraInterceptSendHeadersOnly = "zimbraInterceptSendHeadersOnly";

    /**
     * Template used to construct the subject of a legal intercept message.
     *
     * @since ZCS 5.0.3
     */
    @ZAttr(id=617)
    public static final String A_zimbraInterceptSubject = "zimbraInterceptSubject";

    /**
     * additional domains considered as internal w.r.t. recipient
     *
     * @since ZCS 8.0.0
     */
    @ZAttr(id=1319)
    public static final String A_zimbraInternalSendersDomain = "zimbraInternalSendersDomain";

    /**
     * whether sharing with accounts and groups of all other domains hosted
     * on this deployment be considered internal sharing
     *
     * @since ZCS 8.0.0
     */
    @ZAttr(id=1386)
    public static final String A_zimbraInternalSharingCrossDomainEnabled = "zimbraInternalSharingCrossDomainEnabled";

    /**
     * Domains hosted on this deployment, accounts and groups of which are
     * considered internal during sharing. Applicable when
     * zimbraInternalSharingCrossDomainEnabled is set to FALSE.
     *
     * @since ZCS 8.0.0
     */
    @ZAttr(id=1387)
    public static final String A_zimbraInternalSharingDomain = "zimbraInternalSharingDomain";

    /**
     * supported IP mode
     *
     * @since ZCS 7.1.0
     */
    @ZAttr(id=1171)
    public static final String A_zimbraIPMode = "zimbraIPMode";

    /**
     * if the dynamic group can be a legitimate grantee for folder grantees;
     * and a legitimate grantee or target for delegated admin grants
     *
     * @since ZCS 8.0.0
     */
    @ZAttr(id=1242)
    public static final String A_zimbraIsACLGroup = "zimbraIsACLGroup";

    /**
     * set to true for admin accounts
     */
    @ZAttr(id=31)
    public static final String A_zimbraIsAdminAccount = "zimbraIsAdminAccount";

    /**
     * set to true for admin groups
     *
     * @since ZCS 6.0.0_BETA1
     */
    @ZAttr(id=802)
    public static final String A_zimbraIsAdminGroup = "zimbraIsAdminGroup";

    /**
     * set to true for customer care accounts
     *
     * @since ZCS 5.0.2
     */
    @ZAttr(id=601)
    public static final String A_zimbraIsCustomerCareAccount = "zimbraIsCustomerCareAccount";

    /**
     * set to true for delegated admin accounts
     *
     * @since ZCS 6.0.0_BETA1
     */
    @ZAttr(id=852)
    public static final String A_zimbraIsDelegatedAdminAccount = "zimbraIsDelegatedAdminAccount";

    /**
     * set to true for domain admin accounts
     */
    @ZAttr(id=298)
    public static final String A_zimbraIsDomainAdminAccount = "zimbraIsDomainAdminAccount";

    /**
     * whether it is an external user account
     *
     * @since ZCS 8.0.0
     */
    @ZAttr(id=1243)
    public static final String A_zimbraIsExternalVirtualAccount = "zimbraIsExternalVirtualAccount";

    /**
     * true if this server is the monitor host
     */
    @ZAttr(id=132)
    public static final String A_zimbraIsMonitorHost = "zimbraIsMonitorHost";

    /**
     * Indicates the account is an account used by the system such as spam
     * accounts or Notebook accounts. System accounts cannot be deleted in
     * admin console.
     *
     * @since ZCS 8.0.0
     */
    @ZAttr(id=1214)
    public static final String A_zimbraIsSystemAccount = "zimbraIsSystemAccount";

    /**
     * Indicates the account is a resource used by the system. System
     * resource accounts are not counted against license quota.
     */
    @ZAttr(id=376)
    public static final String A_zimbraIsSystemResource = "zimbraIsSystemResource";

    /**
     * Maximum number of item to perform an ItemAction on at a time.
     *
     * @since ZCS 8.0.5
     */
    @ZAttr(id=1451)
    public static final String A_zimbraItemActionBatchSize = "zimbraItemActionBatchSize";

    /**
     * Whether to index junk messages
     *
     * @since ZCS 5.0.0
     */
    @ZAttr(id=579)
    public static final String A_zimbraJunkMessagesIndexingEnabled = "zimbraJunkMessagesIndexingEnabled";

    /**
     * rough estimate of when the user last logged in. see
     * zimbraLastLogonTimestampFrequency
     */
    @ZAttr(id=113)
    public static final String A_zimbraLastLogonTimestamp = "zimbraLastLogonTimestamp";

    /**
     * how often the zimbraLastLogonTimestamp is updated. if set to 0,
     * updating zimbraLastLogonTimestamp is completely disabled . Must be in
     * valid duration format: {digits}{time-unit}. digits: 0-9, time-unit:
     * [hmsd]|ms. h - hours, m - minutes, s - seconds, d - days, ms -
     * milliseconds. If time unit is not specified, the default is
     * s(seconds).
     */
    @ZAttr(id=114)
    public static final String A_zimbraLastLogonTimestampFrequency = "zimbraLastLogonTimestampFrequency";

    /**
     * Maximum duration beyond which the mailbox must be scheduled for purge
     * irrespective of whether it is loaded into memory or not.. Must be in
     * valid duration format: {digits}{time-unit}. digits: 0-9, time-unit:
     * [hmsd]|ms. h - hours, m - minutes, s - seconds, d - days, ms -
     * milliseconds. If time unit is not specified, the default is
     * s(seconds).
     *
     * @since ZCS 8.0.0
     */
    @ZAttr(id=1382)
    public static final String A_zimbraLastPurgeMaxDuration = "zimbraLastPurgeMaxDuration";

    /**
     * whether ldap based galsync disabled or not
     *
     * @since ZCS 7.2.2
     */
    @ZAttr(id=1420)
    public static final String A_zimbraLdapGalSyncDisabled = "zimbraLdapGalSyncDisabled";

    /**
     * name to use in greeting and sign-off; if empty, uses hostname
     */
    @ZAttr(id=23)
    public static final String A_zimbraLmtpAdvertisedName = "zimbraLmtpAdvertisedName";

    /**
     * interface address on which LMTP server should listen; if empty, binds
     * to all interfaces
     */
    @ZAttr(id=25)
    public static final String A_zimbraLmtpBindAddress = "zimbraLmtpBindAddress";

    /**
     * Whether to bind to port on startup irrespective of whether the server
     * is enabled. Useful when port to bind is privileged and must be bound
     * early.
     */
    @ZAttr(id=270)
    public static final String A_zimbraLmtpBindOnStartup = "zimbraLmtpBindOnStartup";

    /**
     * port number on which LMTP server should listen
     */
    @ZAttr(id=24)
    public static final String A_zimbraLmtpBindPort = "zimbraLmtpBindPort";

    /**
     * Whether to expose version on LMTP banner
     *
     * @since ZCS 5.0.9
     */
    @ZAttr(id=691)
    public static final String A_zimbraLmtpExposeVersionOnBanner = "zimbraLmtpExposeVersionOnBanner";

    /**
     * number of handler threads, should match MTA concurrency setting for
     * this server
     */
    @ZAttr(id=26)
    public static final String A_zimbraLmtpNumThreads = "zimbraLmtpNumThreads";

    /**
     * If true, a permanent failure (552) is returned when the user is over
     * quota. If false, a temporary failure (452) is returned.
     *
     * @since ZCS 5.0.6
     */
    @ZAttr(id=657)
    public static final String A_zimbraLmtpPermanentFailureWhenOverQuota = "zimbraLmtpPermanentFailureWhenOverQuota";

    /**
     * whether LMTP server is enabled for a given server
     *
     * @since ZCS 5.0.4
     */
    @ZAttr(id=630)
    public static final String A_zimbraLmtpServerEnabled = "zimbraLmtpServerEnabled";

    /**
     * number of seconds to wait before forcing LMTP server shutdown
     *
     * @since ZCS 6.0.7
     */
    @ZAttr(id=1082)
    public static final String A_zimbraLmtpShutdownGraceSeconds = "zimbraLmtpShutdownGraceSeconds";

    /**
     * locale of entry, e.g. en_US
     */
    @ZAttr(id=345)
    public static final String A_zimbraLocale = "zimbraLocale";

    /**
     * destination for syslog messages
     */
    @ZAttr(id=250)
    public static final String A_zimbraLogHostname = "zimbraLogHostname";

    /**
     * lifetime of raw log rows in consolidated logger tables. Must be in
     * valid duration format: {digits}{time-unit}. digits: 0-9, time-unit:
     * [hmsd]|ms. h - hours, m - minutes, s - seconds, d - days, ms -
     * milliseconds. If time unit is not specified, the default is
     * s(seconds).
     */
    @ZAttr(id=263)
    public static final String A_zimbraLogRawLifetime = "zimbraLogRawLifetime";

    /**
     * lifetime of summarized log rows in consolidated logger tables. Must be
     * in valid duration format: {digits}{time-unit}. digits: 0-9, time-unit:
     * [hmsd]|ms. h - hours, m - minutes, s - seconds, d - days, ms -
     * milliseconds. If time unit is not specified, the default is
     * s(seconds).
     */
    @ZAttr(id=264)
    public static final String A_zimbraLogSummaryLifetime = "zimbraLogSummaryLifetime";

    /**
     * whether mailbox server should log to syslog
     */
    @ZAttr(id=520)
    public static final String A_zimbraLogToSyslog = "zimbraLogToSyslog";

    /**
     * RFC822 email address of this recipient for accepting mail
     */
    @ZAttr(id=3)
    public static final String A_zimbraMailAddress = "zimbraMailAddress";

    /**
     * optional regex used by web client to validate email address
     *
     * @since ZCS 7.1.2
     */
    @ZAttr(id=1241)
    public static final String A_zimbraMailAddressValidationRegex = "zimbraMailAddressValidationRegex";

    /**
     * RFC822 email address of this recipient for accepting mail
     */
    @ZAttr(id=20)
    public static final String A_zimbraMailAlias = "zimbraMailAlias";

    /**
     * If TRUE, a mailbox that exceeds its quota is still allowed to receive
     * mail, but is not allowed to send.
     *
     * @since ZCS 7.0.0
     */
    @ZAttr(id=1099)
    public static final String A_zimbraMailAllowReceiveButNotSendWhenOverQuota = "zimbraMailAllowReceiveButNotSendWhenOverQuota";

    /**
     * interface address on which HTTP server should listen; if empty, binds
     * to all interfaces
     *
     * @since ZCS 8.0.0
     */
    @ZAttr(id=1365)
    public static final String A_zimbraMailBindAddress = "zimbraMailBindAddress";

    /**
     * Maximum number of entries for per user black list. This restricts the
     * number of values that can be set on the amavisBlacklistSender
     * attribute of an account. If set to 0, the per user white list feature
     * is disabled.
     *
     * @since ZCS 6.0.0_BETA1
     */
    @ZAttr(id=799)
    public static final String A_zimbraMailBlacklistMaxNumEntries = "zimbraMailBlacklistMaxNumEntries";

    /**
     * serverId:mboxId of mailbox before being moved
     */
    @ZAttr(id=346)
    public static final String A_zimbraMailboxLocationBeforeMove = "zimbraMailboxLocationBeforeMove";

    /**
     * if true, exclude blobs (HSM or not) from mailbox move
     *
     * @since ZCS 6.0.0_BETA2
     */
    @ZAttr(id=1007)
    public static final String A_zimbraMailboxMoveSkipBlobs = "zimbraMailboxMoveSkipBlobs";

    /**
     * if true, exclude blobs on secondary (HSM) volumes from mailbox move
     *
     * @since ZCS 6.0.0_BETA2
     */
    @ZAttr(id=1008)
    public static final String A_zimbraMailboxMoveSkipHsmBlobs = "zimbraMailboxMoveSkipHsmBlobs";

    /**
     * if true, exclude search index from mailbox move
     *
     * @since ZCS 6.0.0_BETA2
     */
    @ZAttr(id=1006)
    public static final String A_zimbraMailboxMoveSkipSearchIndex = "zimbraMailboxMoveSkipSearchIndex";

    /**
     * temp directory for mailbox move
     *
     * @since ZCS 7.0.1
     */
    @ZAttr(id=1175)
    public static final String A_zimbraMailboxMoveTempDir = "zimbraMailboxMoveTempDir";

    /**
     * RFC822 email address for senders outbound messages
     */
    @ZAttr(id=213)
    public static final String A_zimbraMailCanonicalAddress = "zimbraMailCanonicalAddress";

    /**
     * Address to catch all messages to specified domain
     */
    @ZAttr(id=214)
    public static final String A_zimbraMailCatchAllAddress = "zimbraMailCatchAllAddress";

    /**
     * Catch all address to rewrite to
     */
    @ZAttr(id=216)
    public static final String A_zimbraMailCatchAllCanonicalAddress = "zimbraMailCatchAllCanonicalAddress";

    /**
     * Address to deliver catch all messages to
     */
    @ZAttr(id=215)
    public static final String A_zimbraMailCatchAllForwardingAddress = "zimbraMailCatchAllForwardingAddress";

    /**
     * Whether to allow password sent to non-secured port when zimbraMailMode
     * is mixed. If it set to TRUE the server will allow login with clear
     * text AuthRequests and change password with clear text
     * ChangePasswordRequest. If it set to FALSE the server will return an
     * error if an attempt is made to ChangePasswordRequest or AuthRequest.
     *
     * @since ZCS 6.0.0_BETA1
     */
    @ZAttr(id=791)
    public static final String A_zimbraMailClearTextPasswordEnabled = "zimbraMailClearTextPasswordEnabled";

    /**
     * Maximum size in bytes for the &lt;content &gt; element in SOAP. Mail
     * content larger than this limit will be truncated.
     *
     * @since ZCS 6.0.0_BETA1
     */
    @ZAttr(id=807)
    public static final String A_zimbraMailContentMaxSize = "zimbraMailContentMaxSize";

    /**
     * RFC822 email address of this recipient for local delivery
     */
    @ZAttr(id=13)
    public static final String A_zimbraMailDeliveryAddress = "zimbraMailDeliveryAddress";

    /**
     * Incoming messages larger than this number of bytes are streamed to
     * disk during LMTP delivery, instead of being read into memory. This
     * limits memory consumption at the expense of higher disk utilization.
     *
     * @since ZCS 5.0.0
     */
    @ZAttr(id=565)
    public static final String A_zimbraMailDiskStreamingThreshold = "zimbraMailDiskStreamingThreshold";

    /**
     * Maximum mailbox quota for the domain in bytes. The effective quota for
     * a mailbox would be the minimum of this and zimbraMailQuota.
     *
     * @since ZCS 8.0.0
     */
    @ZAttr(id=1326)
    public static final String A_zimbraMailDomainQuota = "zimbraMailDomainQuota";

    /**
     * Retention period of messages in the dumpster. 0 means that all
     * messages will be retained. . Must be in valid duration format:
     * {digits}{time-unit}. digits: 0-9, time-unit: [hmsd]|ms. h - hours, m -
     * minutes, s - seconds, d - days, ms - milliseconds. If time unit is not
     * specified, the default is s(seconds).
     *
     * @since ZCS 7.0.0
     */
    @ZAttr(id=1133)
    public static final String A_zimbraMailDumpsterLifetime = "zimbraMailDumpsterLifetime";

    /**
     * Maximum number of messages to delete during a single transaction when
     * emptying a large folder.
     *
     * @since ZCS 6.0.8
     */
    @ZAttr(id=1097)
    public static final String A_zimbraMailEmptyFolderBatchSize = "zimbraMailEmptyFolderBatchSize";

    /**
     * Deprecated since: 8.0.0. Empty folder operation now always deletes
     * items in batches, hence a threshold is no longer applicable.. Orig
     * desc: Folders that contain more than this many messages will be
     * emptied in batches of size zimbraMailEmptyFolderBatchSize.
     *
     * @since ZCS 6.0.13
     */
    @ZAttr(id=1208)
    public static final String A_zimbraMailEmptyFolderBatchThreshold = "zimbraMailEmptyFolderBatchThreshold";

    /**
     * Number of bytes to buffer in memory per file descriptor in the cache.
     * Larger values result in fewer disk reads, but increase memory
     * consumption.
     *
     * @since ZCS 6.0.0_RC1
     */
    @ZAttr(id=1035)
    public static final String A_zimbraMailFileDescriptorBufferSize = "zimbraMailFileDescriptorBufferSize";

    /**
     * Maximum number of file descriptors that are opened for accessing
     * message content.
     *
     * @since ZCS 6.0.0_RC1
     */
    @ZAttr(id=1034)
    public static final String A_zimbraMailFileDescriptorCacheSize = "zimbraMailFileDescriptorCacheSize";

    /**
     * RFC822 forwarding address for an account
     */
    @ZAttr(id=12)
    public static final String A_zimbraMailForwardingAddress = "zimbraMailForwardingAddress";

    /**
     * max number of chars in zimbraPrefMailForwardingAddress
     *
     * @since ZCS 6.0.0_RC1
     */
    @ZAttr(id=1039)
    public static final String A_zimbraMailForwardingAddressMaxLength = "zimbraMailForwardingAddressMaxLength";

    /**
     * max number of email addresses in zimbraPrefMailForwardingAddress
     *
     * @since ZCS 6.0.0_RC1
     */
    @ZAttr(id=1040)
    public static final String A_zimbraMailForwardingAddressMaxNumAddrs = "zimbraMailForwardingAddressMaxNumAddrs";

    /**
     * max size in KB of text emails that will automatically highlight
     * objects
     *
     * @since ZCS 7.1.2
     */
    @ZAttr(id=1213)
    public static final String A_zimbraMailHighlightObjectsMaxSize = "zimbraMailHighlightObjectsMaxSize";

    /**
     * the server hosting the account&#039;s mailbox
     */
    @ZAttr(id=4)
    public static final String A_zimbraMailHost = "zimbraMailHost";

    /**
     * servers that an account can be initially provisioned on
     */
    @ZAttr(id=125)
    public static final String A_zimbraMailHostPool = "zimbraMailHostPool";

    /**
     * idle timeout. Must be in valid duration format: {digits}{time-unit}.
     * digits: 0-9, time-unit: [hmsd]|ms. h - hours, m - minutes, s -
     * seconds, d - days, ms - milliseconds. If time unit is not specified,
     * the default is s(seconds).
     */
    @ZAttr(id=147)
    public static final String A_zimbraMailIdleSessionTimeout = "zimbraMailIdleSessionTimeout";

    /**
     * When set to true, robots.txt on mailboxd will be set up to keep web
     * crawlers out
     *
     * @since ZCS 7.0.1
     */
    @ZAttr(id=1161)
    public static final String A_zimbraMailKeepOutWebCrawlers = "zimbraMailKeepOutWebCrawlers";

    /**
     * Deprecated since: 5.0.7. deprecated per bug 28842. Orig desc: The id
     * of the last purged mailbox.
     *
     * @since ZCS 5.0.0
     */
    @ZAttr(id=543)
    public static final String A_zimbraMailLastPurgedMailboxId = "zimbraMailLastPurgedMailboxId";

    /**
     * Specifies whether the http server should bound to localhost or not.
     * This is an immutable property and is generated based on zimbraMailMode
     * and zimbraMailBindAddress.
     *
     * @since ZCS 8.0.0
     */
    @ZAttr(id=1380)
    public static final String A_zimbraMailLocalBind = "zimbraMailLocalBind";

    /**
     * lifetime of a mail message regardless of location. Must be in valid
     * duration format: {digits}{time-unit}. digits: 0-9, time-unit:
     * [hmsd]|ms. h - hours, m - minutes, s - seconds, d - days, ms -
     * milliseconds. If time unit is not specified, the default is
     * s(seconds).
     */
    @ZAttr(id=106)
    public static final String A_zimbraMailMessageLifetime = "zimbraMailMessageLifetime";

    /**
     * minimum allowed value for zimbraPrefMailPollingInterval. Must be in
     * valid duration format: {digits}{time-unit}. digits: 0-9, time-unit:
     * [hmsd]|ms. h - hours, m - minutes, s - seconds, d - days, ms -
     * milliseconds. If time unit is not specified, the default is
     * s(seconds).
     */
    @ZAttr(id=110)
    public static final String A_zimbraMailMinPollingInterval = "zimbraMailMinPollingInterval";

    /**
     * whether to run HTTP or HTTPS or both/mixed mode or redirect mode. See
     * also related attributes zimbraMailPort and zimbraMailSSLPort
     */
    @ZAttr(id=308)
    public static final String A_zimbraMailMode = "zimbraMailMode";

    /**
     * sieve script generated from user outgoing filter rules
     *
     * @since ZCS 7.0.0
     */
    @ZAttr(id=1130)
    public static final String A_zimbraMailOutgoingSieveScript = "zimbraMailOutgoingSieveScript";

    /**
     * HTTP port for end-user UI
     */
    @ZAttr(id=154)
    public static final String A_zimbraMailPort = "zimbraMailPort";

    /**
     * The max number of unsuccessful attempts to connect to the current
     * server (as an upstream). If this number is reached, proxy will refuse
     * to connect to the current server, wait for
     * zimbraMailProxyReconnectTimeout and then try to reconnect. Default
     * value is 1. Setting this to 0 means turning this check off.
     *
     * @since ZCS 8.0.0
     */
    @ZAttr(id=1358)
    public static final String A_zimbraMailProxyMaxFails = "zimbraMailProxyMaxFails";

    /**
     * HTTP proxy port
     *
     * @since ZCS 5.0.3
     */
    @ZAttr(id=626)
    public static final String A_zimbraMailProxyPort = "zimbraMailProxyPort";

    /**
     * the time in sec that proxy will reconnect the current server (as an
     * upstream) after connection errors happened before
     *
     * @since ZCS 8.0.0
     */
    @ZAttr(id=1268)
    public static final String A_zimbraMailProxyReconnectTimeout = "zimbraMailProxyReconnectTimeout";

    /**
     * Maximum number of messages to delete from a folder during a single
     * purge operation. If the limit is exceeded, the mailbox is purged again
     * at the end of the purge cycle until all qualifying messages are
     * purged.
     *
     * @since ZCS 6.0.8
     */
    @ZAttr(id=1096)
    public static final String A_zimbraMailPurgeBatchSize = "zimbraMailPurgeBatchSize";

    /**
     * Sleep time between subsequent mailbox purges. 0 means that mailbox
     * purging is disabled. . Must be in valid duration format:
     * {digits}{time-unit}. digits: 0-9, time-unit: [hmsd]|ms. h - hours, m -
     * minutes, s - seconds, d - days, ms - milliseconds. If time unit is not
     * specified, the default is s(seconds).
     *
     * @since ZCS 5.0.0
     */
    @ZAttr(id=542)
    public static final String A_zimbraMailPurgeSleepInterval = "zimbraMailPurgeSleepInterval";

    /**
     * System purge policy, encoded as metadata. Users can apply these policy
     * elements to their folders and tags. If the system policy changes, user
     * settings are automatically updated with the change.
     *
     * @since ZCS 8.0.0
     */
    @ZAttr(id=1239)
    public static final String A_zimbraMailPurgeSystemPolicy = "zimbraMailPurgeSystemPolicy";

    /**
     * If TRUE, a message is purged from Spam based on the date that it was
     * moved to the Spam folder. If FALSE, a message is purged from Spam
     * based on the date that it was added to the mailbox.
     *
     * @since ZCS 7.0.0
     */
    @ZAttr(id=1117)
    public static final String A_zimbraMailPurgeUseChangeDateForSpam = "zimbraMailPurgeUseChangeDateForSpam";

    /**
     * If TRUE, a message is purged from trash based on the date that it was
     * moved to the Trash folder. If FALSE, a message is purged from Trash
     * based on the date that it was added to the mailbox.
     *
     * @since ZCS 5.0.17
     */
    @ZAttr(id=748)
    public static final String A_zimbraMailPurgeUseChangeDateForTrash = "zimbraMailPurgeUseChangeDateForTrash";

    /**
     * mail quota in bytes
     */
    @ZAttr(id=16)
    public static final String A_zimbraMailQuota = "zimbraMailQuota";

    /**
     * If TRUE, the envelope sender of a message redirected by mail filters
     * will be set to the users address. If FALSE, the envelope sender will
     * be set to the From address of the redirected message.
     *
     * @since ZCS 6.0.0_BETA1
     */
    @ZAttr(id=764)
    public static final String A_zimbraMailRedirectSetEnvelopeSender = "zimbraMailRedirectSetEnvelopeSender";

    /**
     * whether to send back a refer tag in an auth response to force a client
     * redirect. always - always send refer wronghost - send refer if only if
     * the account being authenticated does not live on this mail host
     * reverse-proxied - reverse proxy is in place and should never send
     * refer
     *
     * @since ZCS 5.0.3
     */
    @ZAttr(id=613)
    public static final String A_zimbraMailReferMode = "zimbraMailReferMode";

    /**
     * sieve script generated from user filter rules
     */
    @ZAttr(id=32)
    public static final String A_zimbraMailSieveScript = "zimbraMailSieveScript";

    /**
     * maximum length of mail signature, 0 means unlimited. If not set,
     * default is 1024
     */
    @ZAttr(id=454)
    public static final String A_zimbraMailSignatureMaxLength = "zimbraMailSignatureMaxLength";

    /**
     * Retention period of messages in the Junk folder. 0 means that all
     * messages will be retained. This admin-modifiable attribute works in
     * conjunction with zimbraPrefJunkLifetime, which is user-modifiable. The
     * shorter duration is used. . Must be in valid duration format:
     * {digits}{time-unit}. digits: 0-9, time-unit: [hmsd]|ms. h - hours, m -
     * minutes, s - seconds, d - days, ms - milliseconds. If time unit is not
     * specified, the default is s(seconds).
     */
    @ZAttr(id=105)
    public static final String A_zimbraMailSpamLifetime = "zimbraMailSpamLifetime";

    /**
     * interface address on which HTTPS server should listen; if empty, binds
     * to all interfaces
     *
     * @since ZCS 8.0.0
     */
    @ZAttr(id=1366)
    public static final String A_zimbraMailSSLBindAddress = "zimbraMailSSLBindAddress";

    /**
     * interface address on which HTTPS server accepting client certificates
     * should listen; if empty, binds to all interfaces
     *
     * @since ZCS 8.0.0
     */
    @ZAttr(id=1367)
    public static final String A_zimbraMailSSLClientCertBindAddress = "zimbraMailSSLClientCertBindAddress";

    /**
     * enable authentication via X.509 Client Certificate. Disabled: client
     * authentication is disabled. NeedClientAuth: client authentication is
     * required during SSL handshake on the SSL mutual authentication
     * port(see zimbraMailSSLClientCertPort). The SSL handshake will fail if
     * the client does not present a certificate to authenticate.
     * WantClientAuth: client authentication is requested during SSL
     * handshake on the SSL mutual authentication port(see
     * zimbraMailSSLClientCertPort). The SSL handshake will still proceed if
     * the client does not present a certificate to authenticate. In the case
     * when client does not send a certificate, user will be redirected to
     * the usual entry page of the requested webapp, where username/password
     * is prompted.
     *
     * @since ZCS 7.1.0
     */
    @ZAttr(id=1190)
    public static final String A_zimbraMailSSLClientCertMode = "zimbraMailSSLClientCertMode";

    /**
     * enable OCSP support for two way authentication.
     *
     * @since ZCS 7.2.0
     */
    @ZAttr(id=1395)
    public static final String A_zimbraMailSSLClientCertOCSPEnabled = "zimbraMailSSLClientCertOCSPEnabled";

    /**
     * SSL port requesting client certificate for end-user UI
     *
     * @since ZCS 7.1.0
     */
    @ZAttr(id=1199)
    public static final String A_zimbraMailSSLClientCertPort = "zimbraMailSSLClientCertPort";

    /**
     * Map from a certificate field to a Zimbra account key that can uniquely
     * identify a Zimbra account for client certificate authentication. Value
     * is a comma-separated list of mapping rules, each mapping maps a
     * certificate field to a Zimbra account key. Each is attempted in
     * sequence until a unique account can be resolved. e.g. a value can be:
     * SUBJECTALTNAME_OTHERNAME_UPN=zimbraForeignPrincipal,(uid=%{SUBJECT_CN})
     * value: comma-separated mapping-rule mapping-rule:
     * {cert-field-to-zimbra-key-map} | {LDAP-filter}
     * cert-field-to-zimbra-key-map: {certificate-field}={Zimbra-account-key}
     * certificate-field: SUBJECT_{an RDN attr, e.g. CN}: a RND in DN of
     * Subject SUBJECT_DN: entire DN of Subject SUBJECTALTNAME_OTHERNAME_UPN:
     * UPN(aka Principal Name) in otherName in subjectAltName extension
     * SUBJECTALTNAME_RFC822NAME: rfc822Name in subjectAltName extension
     * Zimbra-account-key: name: primary name or any of the aliases of an
     * account zimbraId: zimbraId of an account zimbraForeignPrincipal:
     * zimbraForeignPrincipal of an account. The matching value on the
     * zimbraForeignPrincipal must be prefixed with &quot;cert
     * {supported-certificate-filed}:&quot; e.g. cert
     * SUBJECTALTNAME_OTHERNAME_UPN:123456@mydomain LDAP-filter: An LDAP
     * filter template with placeholders to be substituted by certificate
     * field values. (objectClass=zimbraAccount) is internally ANDed with the
     * supplied filter. e.g.
     * (|(uid=%{SUBJECT_CN})(mail=%{SUBJECTALTNAME_RFC822NAME})) Note: it is
     * recommended not to use LDAP-filter rule, as it will trigger an LDAP
     * search for each cert auth request. LDAP-filter is disabled by default.
     * To enable it globally, set
     * zimbraMailSSLClientCertPrincipalMapLdapFilterEnabled on global config
     * to TRUE. If LDAP-filter is not enabled, all client certificate
     * authentication will fail on domains configured with LDAP-filter.
     *
     * @since ZCS 7.1.2
     */
    @ZAttr(id=1215)
    public static final String A_zimbraMailSSLClientCertPrincipalMap = "zimbraMailSSLClientCertPrincipalMap";

    /**
     * whether to enable LDAP-filter in zimbraMailSSLClientCertPrincipalMap
     *
     * @since ZCS 7.1.2
     */
    @ZAttr(id=1216)
    public static final String A_zimbraMailSSLClientCertPrincipalMapLdapFilterEnabled = "zimbraMailSSLClientCertPrincipalMapLdapFilterEnabled";

    /**
     * SSL port for end-user UI
     */
    @ZAttr(id=166)
    public static final String A_zimbraMailSSLPort = "zimbraMailSSLPort";

    /**
     * SSL client certificate port for HTTP proxy
     *
     * @since ZCS 7.1.1
     */
    @ZAttr(id=1212)
    public static final String A_zimbraMailSSLProxyClientCertPort = "zimbraMailSSLProxyClientCertPort";

    /**
     * SSL port HTTP proxy
     *
     * @since ZCS 5.0.3
     */
    @ZAttr(id=627)
    public static final String A_zimbraMailSSLProxyPort = "zimbraMailSSLProxyPort";

    /**
     * mail delivery status (enabled/disabled)
     */
    @ZAttr(id=15)
    public static final String A_zimbraMailStatus = "zimbraMailStatus";

    /**
     * The algorithm to use when aggregating new messages into conversations.
     * Possible values are: - &quot;none&quot;: no conversation threading is
     * performed. - &quot;subject&quot;: the message will be threaded based
     * solely on its normalized subject. - &quot;strict&quot;: only the
     * threading message headers (References, In-Reply-To, Message-ID, and
     * Resent-Message-ID) are used to correlate messages. No checking of
     * normalized subjects is performed. - &quot;references&quot;: the same
     * logic as &quot;strict&quot; with the constraints slightly altered so
     * that the non-standard Thread-Index header is considered when threading
     * messages and that a reply message lacking References and In-Reply-To
     * headers will fall back to using subject-based threading. -
     * &quot;subjrefs&quot;: the same logic as &quot;references&quot; with
     * the further caveat that changes in the normalized subject will break a
     * thread in two.
     *
     * @since ZCS 8.0.0
     */
    @ZAttr(id=1160)
    public static final String A_zimbraMailThreadingAlgorithm = "zimbraMailThreadingAlgorithm";

    /**
     * where to deliver parameter for use in postfix transport_maps
     */
    @ZAttr(id=247)
    public static final String A_zimbraMailTransport = "zimbraMailTransport";

    /**
     * Retention period of messages in the Trash folder. 0 means that all
     * messages will be retained. This admin-modifiable attribute works in
     * conjunction with zimbraPrefTrashLifetime, which is user-modifiable.
     * The shorter duration is used. . Must be in valid duration format:
     * {digits}{time-unit}. digits: 0-9, time-unit: [hmsd]|ms. h - hours, m -
     * minutes, s - seconds, d - days, ms - milliseconds. If time unit is not
     * specified, the default is s(seconds).
     */
    @ZAttr(id=104)
    public static final String A_zimbraMailTrashLifetime = "zimbraMailTrashLifetime";

    /**
     * In our web app, AJAX and standard html client, we have support for
     * adding the HTTP client IP address as X-Originating-IP in an outbound
     * message. We also use the HTTP client IP address in our logging. In the
     * case of standard client making connections to the SOAP layer, the JSP
     * layer tells the SOAP layer in a http header what the remote HTTP
     * client address is. In the case where nginx or some other proxy layer
     * is fronting our webapps, the proxy tells the SOAP/JSP layers in a http
     * header what the real HTTP client s address is. Our SOAP/JSP layers
     * will trust the client/proxy only if the IP address of the client/proxy
     * is one of the IPs listed in this attribute.
     *
     * @since ZCS 5.0.17
     */
    @ZAttr(id=1025)
    public static final String A_zimbraMailTrustedIP = "zimbraMailTrustedIP";

    /**
     * Maximum number of entries for zimbraPrefMailTrustedSenderList.
     *
     * @since ZCS 7.0.0
     */
    @ZAttr(id=1139)
    public static final String A_zimbraMailTrustedSenderListMaxNumEntries = "zimbraMailTrustedSenderListMaxNumEntries";

    /**
     * Deprecated since: 6.0.7. Deprecated per bug 43497. The number of
     * uncompressed files on disk will never exceed
     * zimbraMailFileDescriptorCacheSize.. Orig desc: max number of bytes
     * stored in the uncompressed blob cache on disk
     *
     * @since ZCS 6.0.0_BETA1
     */
    @ZAttr(id=825)
    public static final String A_zimbraMailUncompressedCacheMaxBytes = "zimbraMailUncompressedCacheMaxBytes";

    /**
     * Deprecated since: 6.0.7. Deprecated per bug 43497. The number of
     * uncompressed files on disk will never exceed
     * zimbraMailFileDescriptorCacheSize.. Orig desc: max number of files in
     * the uncompressed blob cache on disk
     *
     * @since ZCS 6.0.0_BETA1
     */
    @ZAttr(id=824)
    public static final String A_zimbraMailUncompressedCacheMaxFiles = "zimbraMailUncompressedCacheMaxFiles";

    /**
     * URL prefix for where the zimbra app resides on this server
     */
    @ZAttr(id=340)
    public static final String A_zimbraMailURL = "zimbraMailURL";

    /**
     * Used to control whether Java NIO direct buffers are used. Value is
     * propagated to Jetty configuration. In the future, other NIO pieces
     * (IMAP/POP/LMTP) will also honor this.
     *
     * @since ZCS 5.0.22
     */
    @ZAttr(id=1002)
    public static final String A_zimbraMailUseDirectBuffers = "zimbraMailUseDirectBuffers";

    /**
     * Maximum number of entries for per user white list. This restricts the
     * number of values that can be set on the amavisWhitelistSender
     * attribute of an account. If set to 0, the per user white list feature
     * is disabled.
     *
     * @since ZCS 6.0.0_BETA1
     */
    @ZAttr(id=798)
    public static final String A_zimbraMailWhitelistMaxNumEntries = "zimbraMailWhitelistMaxNumEntries";

    /**
     * max number of contacts per page, Web client (not server) verifies that
     * zimbraPrefContactsPerPage should not exceed this attribute.
     *
     * @since ZCS 6.0.0_BETA2
     */
    @ZAttr(id=1012)
    public static final String A_zimbraMaxContactsPerPage = "zimbraMaxContactsPerPage";

    /**
     * max number of messages/conversations per page, Web client (not server)
     * verifies that zimbraPrefMailItemsPerPage should not exceed this
     * attribute.
     *
     * @since ZCS 6.0.0_BETA2
     */
    @ZAttr(id=1011)
    public static final String A_zimbraMaxMailItemsPerPage = "zimbraMaxMailItemsPerPage";

    /**
     * max number of voice items per page, Web client (not server) verifies
     * that zimbraPrefVoiceItemsPerPage should not exceed this attribute.
     *
     * @since ZCS 6.0.0_BETA2
     */
    @ZAttr(id=1013)
    public static final String A_zimbraMaxVoiceItemsPerPage = "zimbraMaxVoiceItemsPerPage";

    /**
     * dynamic group membership
     */
    @ZAttr(id=11)
    public static final String A_zimbraMemberOf = "zimbraMemberOf";

    /**
     * interface address on which memcached server should listen
     *
     * @since ZCS 5.0.0
     */
    @ZAttr(id=581)
    public static final String A_zimbraMemcachedBindAddress = "zimbraMemcachedBindAddress";

    /**
     * port number on which memcached server should listen
     *
     * @since ZCS 5.0.0
     */
    @ZAttr(id=580)
    public static final String A_zimbraMemcachedBindPort = "zimbraMemcachedBindPort";

    /**
     * if true, use binary protocol of memcached; if false, use ascii
     * protocol
     *
     * @since ZCS 5.0.17
     */
    @ZAttr(id=1015)
    public static final String A_zimbraMemcachedClientBinaryProtocolEnabled = "zimbraMemcachedClientBinaryProtocolEnabled";

    /**
     * default expiration time in seconds for memcached values; default is 1
     * day
     *
     * @since ZCS 5.0.17
     */
    @ZAttr(id=1017)
    public static final String A_zimbraMemcachedClientExpirySeconds = "zimbraMemcachedClientExpirySeconds";

    /**
     * memcached hash algorithm
     *
     * @since ZCS 5.0.17
     */
    @ZAttr(id=1016)
    public static final String A_zimbraMemcachedClientHashAlgorithm = "zimbraMemcachedClientHashAlgorithm";

    /**
     * list of host:port for memcached servers; set to empty value to disable
     * the use of memcached
     *
     * @since ZCS 5.0.17
     */
    @ZAttr(id=1014)
    public static final String A_zimbraMemcachedClientServerList = "zimbraMemcachedClientServerList";

    /**
     * default timeout in milliseconds for async memcached operations
     *
     * @since ZCS 5.0.17
     */
    @ZAttr(id=1018)
    public static final String A_zimbraMemcachedClientTimeoutMillis = "zimbraMemcachedClientTimeoutMillis";

    /**
     * Maximum number of JavaMail MimeMessage objects in the message cache.
     */
    @ZAttr(id=297)
    public static final String A_zimbraMessageCacheSize = "zimbraMessageCacheSize";

    /**
     * whether message channel service is enabled on this server
     *
     * @since ZCS 8.0.0
     */
    @ZAttr(id=1417)
    public static final String A_zimbraMessageChannelEnabled = "zimbraMessageChannelEnabled";

    /**
     * port number on which message channel should listen
     *
     * @since ZCS 8.0.0
     */
    @ZAttr(id=1415)
    public static final String A_zimbraMessageChannelPort = "zimbraMessageChannelPort";

    /**
     * Number of Message-Id header values to keep in the LMTP dedupe cache.
     * Subsequent attempts to deliver a message with a matching Message-Id to
     * the same mailbox will be ignored. A value of 0 disables deduping.
     */
    @ZAttr(id=334)
    public static final String A_zimbraMessageIdDedupeCacheSize = "zimbraMessageIdDedupeCacheSize";

    /**
     * Timeout for a Message-Id entry in the LMTP dedupe cache. A value of 0
     * indicates no timeout. zimbraMessageIdDedupeCacheSize limit is ignored
     * when this is set to a non-zero value. . Must be in valid duration
     * format: {digits}{time-unit}. digits: 0-9, time-unit: [hmsd]|ms. h -
     * hours, m - minutes, s - seconds, d - days, ms - milliseconds. If time
     * unit is not specified, the default is s(seconds).
     *
     * @since ZCS 7.1.4
     */
    @ZAttr(id=1340)
    public static final String A_zimbraMessageIdDedupeCacheTimeout = "zimbraMessageIdDedupeCacheTimeout";

    /**
     * interface address on which milter server should listen; if not
     * specified, binds to 127.0.0.1
     *
     * @since ZCS 7.0.0
     */
    @ZAttr(id=1115)
    public static final String A_zimbraMilterBindAddress = "zimbraMilterBindAddress";

    /**
     * port number on which milter server should listen
     *
     * @since ZCS 7.0.0
     */
    @ZAttr(id=1114)
    public static final String A_zimbraMilterBindPort = "zimbraMilterBindPort";

    /**
     * Maximum number of concurrent MILTER connections allowed. New
     * connections exceeding this limit are rejected.
     *
     * @since ZCS 8.0.0
     */
    @ZAttr(id=1157)
    public static final String A_zimbraMilterMaxConnections = "zimbraMilterMaxConnections";

    /**
     * number of milter handler threads
     *
     * @since ZCS 7.0.0
     */
    @ZAttr(id=1144)
    public static final String A_zimbraMilterNumThreads = "zimbraMilterNumThreads";

    /**
     * whether milter server is enabled for a given server
     *
     * @since ZCS 7.0.0
     */
    @ZAttr(id=1116)
    public static final String A_zimbraMilterServerEnabled = "zimbraMilterServerEnabled";

    /**
     * the file extension (without the .)
     */
    @ZAttr(id=160)
    public static final String A_zimbraMimeFileExtension = "zimbraMimeFileExtension";

    /**
     * the handler class for the mime type
     */
    @ZAttr(id=159)
    public static final String A_zimbraMimeHandlerClass = "zimbraMimeHandlerClass";

    /**
     * the name of the zimbra extension where the handler class for the mime
     * type lives
     */
    @ZAttr(id=293)
    public static final String A_zimbraMimeHandlerExtension = "zimbraMimeHandlerExtension";

    /**
     * whether or not indexing is enabled for this type
     */
    @ZAttr(id=158)
    public static final String A_zimbraMimeIndexingEnabled = "zimbraMimeIndexingEnabled";

    /**
     * The priority that this MIME type will be chosen, in the case that more
     * than one MIME type object matches a given type or filename extension.
     */
    @ZAttr(id=503)
    public static final String A_zimbraMimePriority = "zimbraMimePriority";

    /**
     * the MIME type (type/substype) or a regular expression
     */
    @ZAttr(id=157)
    public static final String A_zimbraMimeType = "zimbraMimeType";

    /**
     * Max size of items in a folder that server tracks, categorized by
     * collection type (Email,Calendar,Contacts,Tasks). e.g. Email:3000 makes
     * the max size of items to track for an Email folder to be 3000. If not
     * specify, default value is Integer.MAX_VALUE
     *
     * @since ZCS 8.0.3
     */
    @ZAttr(id=1426)
    public static final String A_zimbraMobileItemsToTrackPerFolderMaxSize = "zimbraMobileItemsToTrackPerFolderMaxSize";

    /**
     * whether or not to enable truncating on client metadata size, if
     * enabled server will only track recent items on client device instead
     * of all
     *
     * @since ZCS 8.0.3
     */
    @ZAttr(id=1425)
    public static final String A_zimbraMobileMetadataMaxSizeEnabled = "zimbraMobileMetadataMaxSizeEnabled";

    /**
     * Whether to permit Outlook to sync via Active Sync
     *
     * @since ZCS 8.0.5
     */
    @ZAttr(id=1453)
    public static final String A_zimbraMobileOutlookSyncEnabled = "zimbraMobileOutlookSyncEnabled";

    /**
     * whether the Bluetooth capabilities are allowed on the device. The
     * available options are Disable, HandsfreeOnly, and Allow. 0 - DISABLE 1
     * - HANDSFREE 2 - ALLOW ignored if
     * zimbraFeatureMobilePolicyEnabled=FALSE or
     * zimbraMobilePolicyAllowBluetooth value is set to -1
     *
     * @since ZCS 8.0.0
     */
    @ZAttr(id=1285)
    public static final String A_zimbraMobilePolicyAllowBluetooth = "zimbraMobilePolicyAllowBluetooth";

    /**
     * whether Microsoft Pocket Internet Explorer is allowed on the mobile
     * phone. This parameter doesn&#039;t affect third-party browsers.
     * ignored if zimbraFeatureMobilePolicyEnabled=FALSE or
     * zimbraMobilePolicyAllowBrowser value is set to -1
     *
     * @since ZCS 8.0.0
     */
    @ZAttr(id=1300)
    public static final String A_zimbraMobilePolicyAllowBrowser = "zimbraMobilePolicyAllowBrowser";

    /**
     * whether to allow camera on device; ignored if
     * zimbraFeatureMobilePolicyEnabled=FALSE or
     * zimbraMobilePolicyAllowCamera value is set to -1
     *
     * @since ZCS 8.0.0
     */
    @ZAttr(id=1278)
    public static final String A_zimbraMobilePolicyAllowCamera = "zimbraMobilePolicyAllowCamera";

    /**
     * whether the device user can configure a personal e-mail account on the
     * mobile phone. This parameter doesn&#039;t control access to e-mails
     * using third-party mobile phone e-mail programs. ignored if
     * zimbraFeatureMobilePolicyEnabled=FALSE or
     * zimbraMobilePolicyAllowConsumerEmail value is set to -1
     *
     * @since ZCS 8.0.0
     */
    @ZAttr(id=1301)
    public static final String A_zimbraMobilePolicyAllowConsumerEmail = "zimbraMobilePolicyAllowConsumerEmail";

    /**
     * whether the device can synchronize with a desktop computer through a
     * cable; ignored if zimbraFeatureMobilePolicyEnabled=FALSE or
     * zimbraMobilePolicyAllowDesktopSync value is set to -1
     *
     * @since ZCS 8.0.0
     */
    @ZAttr(id=1288)
    public static final String A_zimbraMobilePolicyAllowDesktopSync = "zimbraMobilePolicyAllowDesktopSync";

    /**
     * whether HTML e-mail is enabled on the device. If set to 0, all e-mail
     * will be converted to plain text before synchronization occurs. ignored
     * if zimbraFeatureMobilePolicyEnabled=FALSE or
     * zimbraMobilePolicyAllowHTMLEmail value is set to -1
     *
     * @since ZCS 8.0.0
     */
    @ZAttr(id=1290)
    public static final String A_zimbraMobilePolicyAllowHTMLEmail = "zimbraMobilePolicyAllowHTMLEmail";

    /**
     * whether the mobile device can be used as a modem to connect a computer
     * to the Internet; ignored if zimbraFeatureMobilePolicyEnabled=FALSE or
     * zimbraMobilePolicyAllowInternetSharing value is set to -1
     *
     * @since ZCS 8.0.0
     */
    @ZAttr(id=1303)
    public static final String A_zimbraMobilePolicyAllowInternetSharing = "zimbraMobilePolicyAllowInternetSharing";

    /**
     * whether infrared connections are allowed to the device; ignored if
     * zimbraFeatureMobilePolicyEnabled=FALSE or zimbraMobilePolicyAllowIrDA
     * value is set to -1
     *
     * @since ZCS 8.0.0
     */
    @ZAttr(id=1286)
    public static final String A_zimbraMobilePolicyAllowIrDA = "zimbraMobilePolicyAllowIrDA";

    /**
     * whether to allow non-provisionable devices; ignored if
     * zimbraFeatureMobilePolicyEnabled=FALSE
     *
     * @since ZCS 6.0.0_BETA1
     */
    @ZAttr(id=834)
    public static final String A_zimbraMobilePolicyAllowNonProvisionableDevices = "zimbraMobilePolicyAllowNonProvisionableDevices";

    /**
     * whether to allow partial policy enforcement on device; ignored if
     * zimbraFeatureMobilePolicyEnabled=FALSE
     *
     * @since ZCS 6.0.0_BETA1
     */
    @ZAttr(id=835)
    public static final String A_zimbraMobilePolicyAllowPartialProvisioning = "zimbraMobilePolicyAllowPartialProvisioning";

    /**
     * whether the user can configure a POP3 or IMAP4 e-mail account on the
     * device. This parameter doesn&#039;t control access by third-party
     * e-mail programs. ignored if zimbraFeatureMobilePolicyEnabled=FALSE or
     * zimbraMobilePolicyAllowPOPIMAPEmail value is set to -1
     *
     * @since ZCS 8.0.0
     */
    @ZAttr(id=1284)
    public static final String A_zimbraMobilePolicyAllowPOPIMAPEmail = "zimbraMobilePolicyAllowPOPIMAPEmail";

    /**
     * whether the mobile device can initiate a remote desktop connection;
     * ignored if zimbraFeatureMobilePolicyEnabled=FALSE or
     * zimbraMobilePolicyAllowRemoteDesktop value is set to -1
     *
     * @since ZCS 8.0.0
     */
    @ZAttr(id=1302)
    public static final String A_zimbraMobilePolicyAllowRemoteDesktop = "zimbraMobilePolicyAllowRemoteDesktop";

    /**
     * whether to allow simple password; ignored if
     * zimbraFeatureMobilePolicyEnabled=FALSE or
     * zimbraMobilePolicyDevicePasswordEnabled=FALSE
     *
     * @since ZCS 6.0.0_BETA1
     */
    @ZAttr(id=839)
    public static final String A_zimbraMobilePolicyAllowSimpleDevicePassword = "zimbraMobilePolicyAllowSimpleDevicePassword";

    /**
     * whether the messaging application on the device can negotiate the
     * encryption algorithm if a recipient&#039;s certificate doesn&#039;t
     * support the specified encryption algorithm; 0 - BlockNegotiation 1 -
     * OnlyStrongAlgorithmNegotiation 2 - AllowAnyAlgorithmNegotiation
     * ignored if zimbraFeatureMobilePolicyEnabled=FALSE or
     * zimbraMobilePolicyAllowSMIMEEncryptionAlgorithmNegotiation value is
     * set to -1
     *
     * @since ZCS 8.0.0
     */
    @ZAttr(id=1298)
    public static final String A_zimbraMobilePolicyAllowSMIMEEncryptionAlgorithmNegotiation = "zimbraMobilePolicyAllowSMIMEEncryptionAlgorithmNegotiation";

    /**
     * whether S/MIME software certificates are allowed; ignored if
     * zimbraFeatureMobilePolicyEnabled=FALSE or
     * zimbraMobilePolicyAllowSMIMESoftCerts value is set to -1
     *
     * @since ZCS 8.0.0
     */
    @ZAttr(id=1299)
    public static final String A_zimbraMobilePolicyAllowSMIMESoftCerts = "zimbraMobilePolicyAllowSMIMESoftCerts";

    /**
     * whether to allow removable storage on device; ignored if
     * zimbraFeatureMobilePolicyEnabled=FALSE or
     * zimbraMobilePolicyAllowStorageCard value is set to -1
     *
     * @since ZCS 8.0.0
     */
    @ZAttr(id=1277)
    public static final String A_zimbraMobilePolicyAllowStorageCard = "zimbraMobilePolicyAllowStorageCard";

    /**
     * whether text messaging is allowed from the device; ignored if
     * zimbraFeatureMobilePolicyEnabled=FALSE or
     * zimbraMobilePolicyAllowTextMessaging value is set to -1
     *
     * @since ZCS 8.0.0
     */
    @ZAttr(id=1283)
    public static final String A_zimbraMobilePolicyAllowTextMessaging = "zimbraMobilePolicyAllowTextMessaging";

    /**
     * whether unsigned applications are allowed on device; ignored if
     * zimbraFeatureMobilePolicyEnabled=FALSE or
     * zimbraMobilePolicyAllowUnsignedApplications value is set to -1
     *
     * @since ZCS 8.0.0
     */
    @ZAttr(id=1280)
    public static final String A_zimbraMobilePolicyAllowUnsignedApplications = "zimbraMobilePolicyAllowUnsignedApplications";

    /**
     * whether unsigned installation packages are allowed on device; ignored
     * if zimbraFeatureMobilePolicyEnabled=FALSE or
     * zimbraMobilePolicyAllowUnsignedInstallationPackages value is set to -1
     *
     * @since ZCS 8.0.0
     */
    @ZAttr(id=1281)
    public static final String A_zimbraMobilePolicyAllowUnsignedInstallationPackages = "zimbraMobilePolicyAllowUnsignedInstallationPackages";

    /**
     * whether wireless Internet access is allowed on the device; ignored if
     * zimbraFeatureMobilePolicyEnabled=FALSE or zimbraMobilePolicyAllowWiFi
     * value is set to -1
     *
     * @since ZCS 8.0.0
     */
    @ZAttr(id=1282)
    public static final String A_zimbraMobilePolicyAllowWiFi = "zimbraMobilePolicyAllowWiFi";

    /**
     * whether to require alpha-numeric password as device pin; ignored if
     * zimbraFeatureMobilePolicyEnabled=FALSE or
     * zimbraMobilePolicyDevicePasswordEnabled=FALSE
     *
     * @since ZCS 6.0.0_BETA1
     */
    @ZAttr(id=840)
    public static final String A_zimbraMobilePolicyAlphanumericDevicePasswordRequired = "zimbraMobilePolicyAlphanumericDevicePasswordRequired";

    /**
     * approved application for the mobile device the value contains a SHA1
     * hash (typically 40 characters long) for the application file (.exe,
     * .dll etc) ignored if zimbraFeatureMobilePolicyEnabled=FALSE
     *
     * @since ZCS 8.0.0
     */
    @ZAttr(id=1305)
    public static final String A_zimbraMobilePolicyApprovedApplication = "zimbraMobilePolicyApprovedApplication";

    /**
     * This is the internal attr for
     * &quot;zimbraMobilePolicyApprovedApplication&quot; which can only store
     * app hash (to keep consistent with ActiveSync specification. This
     * attr&#039;s format is &quot;app_name&quot;:&quot;app_hash&quot;, and
     * is used for showing both the app name and hash in admin console UI
     *
     * @since ZCS 8.0.0
     */
    @ZAttr(id=1411)
    public static final String A_zimbraMobilePolicyApprovedApplicationList = "zimbraMobilePolicyApprovedApplicationList";

    /**
     * require data encryption on device; ignored if
     * zimbraFeatureMobilePolicyEnabled=FALSE
     *
     * @since ZCS 6.0.0_BETA1
     */
    @ZAttr(id=847)
    public static final String A_zimbraMobilePolicyDeviceEncryptionEnabled = "zimbraMobilePolicyDeviceEncryptionEnabled";

    /**
     * whether to force pin on device; ignored if
     * zimbraFeatureMobilePolicyEnabled=FALSE
     *
     * @since ZCS 6.0.0_BETA1
     */
    @ZAttr(id=837)
    public static final String A_zimbraMobilePolicyDevicePasswordEnabled = "zimbraMobilePolicyDevicePasswordEnabled";

    /**
     * number of days before device pin must expire; ignored if
     * zimbraFeatureMobilePolicyEnabled=FALSE or
     * zimbraMobilePolicyDevicePasswordEnabled=FALSE
     *
     * @since ZCS 6.0.0_BETA1
     */
    @ZAttr(id=842)
    public static final String A_zimbraMobilePolicyDevicePasswordExpiration = "zimbraMobilePolicyDevicePasswordExpiration";

    /**
     * number of previously used password stored in history; ignored if
     * zimbraFeatureMobilePolicyEnabled=FALSE or
     * zimbraMobilePolicyDevicePasswordEnabled=FALSE or
     * zimbraMobilePolicyDevicePasswordExpiration=0
     *
     * @since ZCS 6.0.0_BETA1
     */
    @ZAttr(id=843)
    public static final String A_zimbraMobilePolicyDevicePasswordHistory = "zimbraMobilePolicyDevicePasswordHistory";

    /**
     * the maximum range of calendar days that can be synchronized to the
     * device; 0 - PAST ALL 4 - Two Weeks 5 - One Month 6 - Three Months 7 -
     * Six Months ignored if zimbraFeatureMobilePolicyEnabled=FALSE or
     * zimbraMobilePolicyMaxCalendarAgeFilter value is set to -1, 1, 2 or, 3
     *
     * @since ZCS 8.0.0
     */
    @ZAttr(id=1289)
    public static final String A_zimbraMobilePolicyMaxCalendarAgeFilter = "zimbraMobilePolicyMaxCalendarAgeFilter";

    /**
     * number of consecutive incorrect pin input before device is wiped;
     * ignored if zimbraFeatureMobilePolicyEnabled=FALSE or
     * zimbraMobilePolicyDevicePasswordEnabled=FALSE
     *
     * @since ZCS 6.0.0_BETA1
     */
    @ZAttr(id=845)
    public static final String A_zimbraMobilePolicyMaxDevicePasswordFailedAttempts = "zimbraMobilePolicyMaxDevicePasswordFailedAttempts";

    /**
     * the maximum number of days of e-mail items to synchronize to the
     * device; 0 - PAST ALL 1 - One Day 2 - Three Days 3 - One Week 4 - Two
     * Weeks 5 - One Month ignored if zimbraFeatureMobilePolicyEnabled=FALSE
     * or zimbraMobilePolicyMaxEmailAgeFilter value is set to -1
     *
     * @since ZCS 8.0.0
     */
    @ZAttr(id=1291)
    public static final String A_zimbraMobilePolicyMaxEmailAgeFilter = "zimbraMobilePolicyMaxEmailAgeFilter";

    /**
     * the maximum size at which e-mail messages are truncated when
     * synchronized to the device; The value is specified in kilobytes (KB).
     * ignored if zimbraFeatureMobilePolicyEnabled=FALSE
     *
     * @since ZCS 8.0.0
     */
    @ZAttr(id=1292)
    public static final String A_zimbraMobilePolicyMaxEmailBodyTruncationSize = "zimbraMobilePolicyMaxEmailBodyTruncationSize";

    /**
     * the maximum size at which HTML-formatted e-mail messages are
     * synchronized to the devices. The value is specified in KB. ignored if
     * zimbraFeatureMobilePolicyEnabled=FALSE
     *
     * @since ZCS 8.0.0
     */
    @ZAttr(id=1293)
    public static final String A_zimbraMobilePolicyMaxEmailHTMLBodyTruncationSize = "zimbraMobilePolicyMaxEmailHTMLBodyTruncationSize";

    /**
     * max idle time in minutes before device is locked; ignored if
     * zimbraFeatureMobilePolicyEnabled=FALSE or
     * zimbraMobilePolicyDevicePasswordEnabled=FALSE
     *
     * @since ZCS 6.0.0_BETA1
     */
    @ZAttr(id=844)
    public static final String A_zimbraMobilePolicyMaxInactivityTimeDeviceLock = "zimbraMobilePolicyMaxInactivityTimeDeviceLock";

    /**
     * least number of complex characters must be included in device pin;
     * ignored if zimbraFeatureMobilePolicyEnabled=FALSE or
     * zimbraMobilePolicyDevicePasswordEnabled=FALSE
     *
     * @since ZCS 6.0.0_BETA1
     */
    @ZAttr(id=841)
    public static final String A_zimbraMobilePolicyMinDevicePasswordComplexCharacters = "zimbraMobilePolicyMinDevicePasswordComplexCharacters";

    /**
     * min length for device pin; ignored if
     * zimbraFeatureMobilePolicyEnabled=FALSE or
     * zimbraMobilePolicyDevicePasswordEnabled=FALSE
     *
     * @since ZCS 6.0.0_BETA1
     */
    @ZAttr(id=838)
    public static final String A_zimbraMobilePolicyMinDevicePasswordLength = "zimbraMobilePolicyMinDevicePasswordLength";

    /**
     * support device pin recovery; ignored if
     * zimbraFeatureMobilePolicyEnabled=FALSE or
     * zimbraMobilePolicyDevicePasswordEnabled=FALSE
     *
     * @since ZCS 6.0.0_BETA1
     */
    @ZAttr(id=846)
    public static final String A_zimbraMobilePolicyPasswordRecoveryEnabled = "zimbraMobilePolicyPasswordRecoveryEnabled";

    /**
     * time interval in minutes before forcing device to refresh policy;
     * ignored if zimbraFeatureMobilePolicyEnabled=FALSE
     *
     * @since ZCS 6.0.0_BETA1
     */
    @ZAttr(id=836)
    public static final String A_zimbraMobilePolicyRefreshInterval = "zimbraMobilePolicyRefreshInterval";

    /**
     * whether encryption on device is required; ignored if
     * zimbraFeatureMobilePolicyEnabled=FALSE or
     * zimbraMobilePolicyRequireDeviceEncryption value is set to -1
     *
     * @since ZCS 8.0.0
     */
    @ZAttr(id=1279)
    public static final String A_zimbraMobilePolicyRequireDeviceEncryption = "zimbraMobilePolicyRequireDeviceEncryption";

    /**
     * whether you must encrypt S/MIME messages; ignored if
     * zimbraFeatureMobilePolicyEnabled=FALSE or
     * zimbraMobilePolicyRequireEncryptedSMIMEMessages value is set to -1
     *
     * @since ZCS 8.0.0
     */
    @ZAttr(id=1295)
    public static final String A_zimbraMobilePolicyRequireEncryptedSMIMEMessages = "zimbraMobilePolicyRequireEncryptedSMIMEMessages";

    /**
     * what required algorithm must be used when encrypting a message;
     * ignored if zimbraFeatureMobilePolicyEnabled=FALSE or
     * zimbraMobilePolicyRequireEncryptionSMIMEAlgorithm value is set to -1
     *
     * @since ZCS 8.0.0
     */
    @ZAttr(id=1297)
    public static final String A_zimbraMobilePolicyRequireEncryptionSMIMEAlgorithm = "zimbraMobilePolicyRequireEncryptionSMIMEAlgorithm";

    /**
     * whether the mobile device must synchronize manually while roaming;
     * ignored if zimbraFeatureMobilePolicyEnabled=FALSE or
     * zimbraMobilePolicyRequireManualSyncWhenRoaming value is set to -1
     *
     * @since ZCS 8.0.0
     */
    @ZAttr(id=1287)
    public static final String A_zimbraMobilePolicyRequireManualSyncWhenRoaming = "zimbraMobilePolicyRequireManualSyncWhenRoaming";

    /**
     * what required algorithm must be used when signing a message; ignored
     * if zimbraFeatureMobilePolicyEnabled=FALSE or
     * zimbraMobilePolicyRequireSignedSMIMEAlgorithm value is set to -1
     *
     * @since ZCS 8.0.0
     */
    @ZAttr(id=1296)
    public static final String A_zimbraMobilePolicyRequireSignedSMIMEAlgorithm = "zimbraMobilePolicyRequireSignedSMIMEAlgorithm";

    /**
     * whether the device must send signed S/MIME messages; ignored if
     * zimbraFeatureMobilePolicyEnabled=FALSE or
     * zimbraMobilePolicyRequireSignedSMIMEMessages value is set to -1
     *
     * @since ZCS 8.0.0
     */
    @ZAttr(id=1294)
    public static final String A_zimbraMobilePolicyRequireSignedSMIMEMessages = "zimbraMobilePolicyRequireSignedSMIMEMessages";

    /**
     * when set to TRUE, suppresses DeviceEncryptionEnabled to be sent down
     * to the device; Some devices choke when DeviceEncryptionEnabled policy
     * is downloaded irrespective of their value set to 0 or, 1 ignored if
     * zimbraFeatureMobilePolicyEnabled=FALSE
     *
     * @since ZCS 8.0.0
     */
    @ZAttr(id=1306)
    public static final String A_zimbraMobilePolicySuppressDeviceEncryption = "zimbraMobilePolicySuppressDeviceEncryption";

    /**
     * application that can&#039;t be run in device ROM; ignored if
     * zimbraFeatureMobilePolicyEnabled=FALSE
     *
     * @since ZCS 8.0.0
     */
    @ZAttr(id=1304)
    public static final String A_zimbraMobilePolicyUnapprovedInROMApplication = "zimbraMobilePolicyUnapprovedInROMApplication";

    /**
     * indicates whether the application can forward original email as RFC
     * 822 .eml attachment. Note: this setting is applicable only to the
     * devices using activesync smart forward for forwarding email messages.
     *
     * @since ZCS 8.0.0
     */
    @ZAttr(id=1205)
    public static final String A_zimbraMobileSmartForwardRFC822Enabled = "zimbraMobileSmartForwardRFC822Enabled";

    /**
     * folders whose sync key are already converted, each device has a list
     * of folders. e.g. ApplDN6GJSQJDFHW:0,2,10 meaning device
     * ApplDN6GJSQJDFHW&#039;s folders, inbox and calendar folder sync key
     * format are converted, use 0 for FolderSync
     *
     * @since ZCS 8.0.4
     */
    @ZAttr(id=1439)
    public static final String A_zimbraMobileSyncKeyFormatConvertedFolders = "zimbraMobileSyncKeyFormatConvertedFolders";

    /**
     * mta anti spam lock method.
     *
     * @since ZCS 5.0.3
     */
    @ZAttr(id=612)
    public static final String A_zimbraMtaAntiSpamLockMethod = "zimbraMtaAntiSpamLockMethod";

    /**
     * Deprecated since: 6.0.0_BETA1. deprecated in favor of
     * zimbraMtaTlsSecurityLevel and zimbraMtaSaslAuthEnable. Orig desc:
     * Value for postconf smtpd_tls_security_level
     */
    @ZAttr(id=194)
    public static final String A_zimbraMtaAuthEnabled = "zimbraMtaAuthEnabled";

    /**
     * Host running SOAP service for use by MTA auth. Setting this sets
     * zimbraMtaAuthURL via attr callback mechanism.
     */
    @ZAttr(id=309)
    public static final String A_zimbraMtaAuthHost = "zimbraMtaAuthHost";

    /**
     * whether this server is a mta auth target
     */
    @ZAttr(id=505)
    public static final String A_zimbraMtaAuthTarget = "zimbraMtaAuthTarget";

    /**
     * URL at which this MTA (via zimbra saslauthd) should authenticate. Set
     * by setting zimbraMtaAuthHost.
     */
    @ZAttr(id=310)
    public static final String A_zimbraMtaAuthURL = "zimbraMtaAuthURL";

    /**
     * Attachment file extensions that are blocked
     */
    @ZAttr(id=195)
    public static final String A_zimbraMtaBlockedExtension = "zimbraMtaBlockedExtension";

    /**
     * Whether to email admin on detection of attachment with blocked
     * extension
     *
     * @since ZCS 6.0.0_RC1
     */
    @ZAttr(id=1031)
    public static final String A_zimbraMtaBlockedExtensionWarnAdmin = "zimbraMtaBlockedExtensionWarnAdmin";

    /**
     * Whether to email recipient on detection of attachment with blocked
     * extension
     *
     * @since ZCS 6.0.0_RC1
     */
    @ZAttr(id=1032)
    public static final String A_zimbraMtaBlockedExtensionWarnRecipient = "zimbraMtaBlockedExtensionWarnRecipient";

    /**
     * Commonly blocked attachment file extensions
     */
    @ZAttr(id=196)
    public static final String A_zimbraMtaCommonBlockedExtension = "zimbraMtaCommonBlockedExtension";

    /**
     * Value for postconf disable_dns_lookups (note enable v. disable)
     */
    @ZAttr(id=197)
    public static final String A_zimbraMtaDnsLookupsEnabled = "zimbraMtaDnsLookupsEnabled";

    /**
     * Fallback value for postconf relayhost.
     *
     * @since ZCS 8.0.4
     */
    @ZAttr(id=1435)
    public static final String A_zimbraMtaFallbackRelayHost = "zimbraMtaFallbackRelayHost";

    /**
     * Maximum total size of a mail message. Enforced in mailbox server and
     * also used as value for postconf message_size_limit. 0 means &quot;no
     * limit&quot;
     */
    @ZAttr(id=198)
    public static final String A_zimbraMtaMaxMessageSize = "zimbraMtaMaxMessageSize";

    /**
     * value of postfix mydestination
     */
    @ZAttr(id=524)
    public static final String A_zimbraMtaMyDestination = "zimbraMtaMyDestination";

    /**
     * value of postfix myhostname
     */
    @ZAttr(id=509)
    public static final String A_zimbraMtaMyHostname = "zimbraMtaMyHostname";

    /**
     * value of postfix mynetworks
     */
    @ZAttr(id=311)
    public static final String A_zimbraMtaMyNetworks = "zimbraMtaMyNetworks";

    /**
     * value of postfix myorigin
     */
    @ZAttr(id=510)
    public static final String A_zimbraMtaMyOrigin = "zimbraMtaMyOrigin";

    /**
     * value for postfix non_smtpd_milters
     *
     * @since ZCS 5.0.7
     */
    @ZAttr(id=673)
    public static final String A_zimbraMtaNonSmtpdMilters = "zimbraMtaNonSmtpdMilters";

    /**
     * Value for postconf recipient_delimiter. Also used by ZCS LMTP server
     * to check if it should accept messages to addresses with extensions.
     */
    @ZAttr(id=306)
    public static final String A_zimbraMtaRecipientDelimiter = "zimbraMtaRecipientDelimiter";

    /**
     * Value for postconf relayhost. Note: there can be only one value on
     * this attribute, see bug 50697.
     */
    @ZAttr(id=199)
    public static final String A_zimbraMtaRelayHost = "zimbraMtaRelayHost";

    /**
     * restrictions to reject some suspect SMTP clients
     */
    @ZAttr(id=226)
    public static final String A_zimbraMtaRestriction = "zimbraMtaRestriction";

    /**
     * Value for postconf smtpd_sasl_auth_enable
     *
     * @since ZCS 6.0.0_BETA1
     */
    @ZAttr(id=796)
    public static final String A_zimbraMtaSaslAuthEnable = "zimbraMtaSaslAuthEnable";

    /**
     * value for postfix smtpd_milters
     *
     * @since ZCS 5.0.7
     */
    @ZAttr(id=672)
    public static final String A_zimbraMtaSmtpdMilters = "zimbraMtaSmtpdMilters";

    /**
     * Value for postconf smtpd_tls_auth_only
     */
    @ZAttr(id=200)
    public static final String A_zimbraMtaTlsAuthOnly = "zimbraMtaTlsAuthOnly";

    /**
     * Value for postconf smtpd_tls_security_level
     *
     * @since ZCS 6.0.0_BETA1
     */
    @ZAttr(id=795)
    public static final String A_zimbraMtaTlsSecurityLevel = "zimbraMtaTlsSecurityLevel";

    /**
     * certificate to be used for validating the SAML assertions received
     * from myonelogin (tricipher)
     *
     * @since ZCS 7.0.1
     */
    @ZAttr(id=1169)
    public static final String A_zimbraMyoneloginSamlSigningCert = "zimbraMyoneloginSamlSigningCert";

    /**
     * A signed activation key that authorizes this installation.
     */
    @ZAttr(id=375)
    public static final String A_zimbraNetworkActivation = "zimbraNetworkActivation";

    /**
     * Contents of a signed Zimbra license key - an XML string.
     */
    @ZAttr(id=374)
    public static final String A_zimbraNetworkLicense = "zimbraNetworkLicense";

    /**
     * template used to construct the body of an email notification message
     */
    @ZAttr(id=152)
    public static final String A_zimbraNewMailNotificationBody = "zimbraNewMailNotificationBody";

    /**
     * template used to construct the sender of an email notification message
     */
    @ZAttr(id=150)
    public static final String A_zimbraNewMailNotificationFrom = "zimbraNewMailNotificationFrom";

    /**
     * template used to construct the subject of an email notification
     * message
     */
    @ZAttr(id=151)
    public static final String A_zimbraNewMailNotificationSubject = "zimbraNewMailNotificationSubject";

    /**
     * Deprecated since: 7.0.0. See bug 39647. Orig desc: Account for storing
     * templates and providing space for public wiki
     */
    @ZAttr(id=363)
    public static final String A_zimbraNotebookAccount = "zimbraNotebookAccount";

    /**
     * Deprecated since: 6.0.0_BETA1. deprecated. Orig desc: The size of Wiki
     * / Notebook folder cache on the server.
     */
    @ZAttr(id=370)
    public static final String A_zimbraNotebookFolderCacheSize = "zimbraNotebookFolderCacheSize";

    /**
     * Deprecated since: 6.0.0_BETA1. deprecated. Orig desc: The maximum
     * number of cached templates in each Wiki / Notebook folder cache.
     */
    @ZAttr(id=371)
    public static final String A_zimbraNotebookMaxCachedTemplatesPerFolder = "zimbraNotebookMaxCachedTemplatesPerFolder";

    /**
     * maximum number of revisions to keep for wiki pages and documents. 0
     * means unlimited.
     */
    @ZAttr(id=482)
    public static final String A_zimbraNotebookMaxRevisions = "zimbraNotebookMaxRevisions";

    /**
     * The size of composed Wiki / Notebook page cache on the server.
     */
    @ZAttr(id=369)
    public static final String A_zimbraNotebookPageCacheSize = "zimbraNotebookPageCacheSize";

    /**
     * whether to strip off potentially harming HTML tags in Wiki and HTML
     * Documents.
     *
     * @since ZCS 5.0.6
     */
    @ZAttr(id=646)
    public static final String A_zimbraNotebookSanitizeHtml = "zimbraNotebookSanitizeHtml";

    /**
     * administrative notes
     */
    @ZAttr(id=9)
    public static final String A_zimbraNotes = "zimbraNotes";

    /**
     * Deprecated since: 4.0. was experimental and never part of any shipping
     * feature. Orig desc: Network interface on which notification server
     * should listen; if empty, binds to all interfaces.
     */
    @ZAttr(id=317)
    public static final String A_zimbraNotifyBindAddress = "zimbraNotifyBindAddress";

    /**
     * Deprecated since: 4.0. was experimental and never part of any shipping
     * feature. Orig desc: Port number on which notification server should
     * listen.
     */
    @ZAttr(id=318)
    public static final String A_zimbraNotifyBindPort = "zimbraNotifyBindPort";

    /**
     * Deprecated since: 4.0. was experimental and never part of any shipping
     * feature. Orig desc: Whether notification server should be enabled.
     */
    @ZAttr(id=316)
    public static final String A_zimbraNotifyServerEnabled = "zimbraNotifyServerEnabled";

    /**
     * Deprecated since: 4.0. was experimental and never part of any shipping
     * feature. Orig desc: Network interface on which SSL notification server
     * should listen; if empty, binds to all interfaces
     */
    @ZAttr(id=320)
    public static final String A_zimbraNotifySSLBindAddress = "zimbraNotifySSLBindAddress";

    /**
     * Deprecated since: 4.0. was experimental and never part of any shipping
     * feature. Orig desc: Port number on which notification server should
     * listen.
     */
    @ZAttr(id=321)
    public static final String A_zimbraNotifySSLBindPort = "zimbraNotifySSLBindPort";

    /**
     * Deprecated since: 4.0. was experimental and never part of any shipping
     * feature. Orig desc: Whether SSL notification server should be enabled.
     */
    @ZAttr(id=319)
    public static final String A_zimbraNotifySSLServerEnabled = "zimbraNotifySSLServerEnabled";

    /**
     * OAuth consumer ids and secrets. It is in the format of
     * {consumer-id]:{secrets}
     *
     * @since ZCS 7.0.0
     */
    @ZAttr(id=1131)
    public static final String A_zimbraOAuthConsumerCredentials = "zimbraOAuthConsumerCredentials";

    /**
     * the handler class for the object type
     */
    @ZAttr(id=164)
    public static final String A_zimbraObjectHandlerClass = "zimbraObjectHandlerClass";

    /**
     * config for this type
     */
    @ZAttr(id=165)
    public static final String A_zimbraObjectHandlerConfig = "zimbraObjectHandlerConfig";

    /**
     * whether or not indexing is enabled for this type
     */
    @ZAttr(id=162)
    public static final String A_zimbraObjectIndexingEnabled = "zimbraObjectIndexingEnabled";

    /**
     * whether or not store is matched for this type
     */
    @ZAttr(id=163)
    public static final String A_zimbraObjectStoreMatched = "zimbraObjectStoreMatched";

    /**
     * the object type
     */
    @ZAttr(id=161)
    public static final String A_zimbraObjectType = "zimbraObjectType";

    /**
     * allowed OpenID Provider Endpoint URLs for authentication
     *
     * @since ZCS 7.1.0
     */
    @ZAttr(id=1191)
    public static final String A_zimbraOpenidConsumerAllowedOPEndpointURL = "zimbraOpenidConsumerAllowedOPEndpointURL";

    /**
     * whether stateless mode (not establishing an association with the
     * OpenID Provider) in OpenID Consumer is enabled
     *
     * @since ZCS 7.1.0
     */
    @ZAttr(id=1189)
    public static final String A_zimbraOpenidConsumerStatelessModeEnabled = "zimbraOpenidConsumerStatelessModeEnabled";

    /**
     * regex of allowed characters in password
     *
     * @since ZCS 7.1.0
     */
    @ZAttr(id=1163)
    public static final String A_zimbraPasswordAllowedChars = "zimbraPasswordAllowedChars";

    /**
     * regex of allowed punctuation characters in password
     *
     * @since ZCS 7.1.3
     */
    @ZAttr(id=1256)
    public static final String A_zimbraPasswordAllowedPunctuationChars = "zimbraPasswordAllowedPunctuationChars";

    /**
     * registered change password listener name
     *
     * @since ZCS 5.0.1
     */
    @ZAttr(id=586)
    public static final String A_zimbraPasswordChangeListener = "zimbraPasswordChangeListener";

    /**
     * whether or not to enforce password history. Number of unique passwords
     * a user must have before being allowed to re-use an old one. A value of
     * 0 means no password history.
     */
    @ZAttr(id=37)
    public static final String A_zimbraPasswordEnforceHistory = "zimbraPasswordEnforceHistory";

    /**
     * historical password values
     */
    @ZAttr(id=38)
    public static final String A_zimbraPasswordHistory = "zimbraPasswordHistory";

    /**
     * user is unable to change password
     */
    @ZAttr(id=45)
    public static final String A_zimbraPasswordLocked = "zimbraPasswordLocked";

    /**
     * how long an account is locked out. Use 0 to lockout an account until
     * admin resets it. Must be in valid duration format:
     * {digits}{time-unit}. digits: 0-9, time-unit: [hmsd]|ms. h - hours, m -
     * minutes, s - seconds, d - days, ms - milliseconds. If time unit is not
     * specified, the default is s(seconds).
     */
    @ZAttr(id=379)
    public static final String A_zimbraPasswordLockoutDuration = "zimbraPasswordLockoutDuration";

    /**
     * whether or not account lockout is enabled.
     */
    @ZAttr(id=378)
    public static final String A_zimbraPasswordLockoutEnabled = "zimbraPasswordLockoutEnabled";

    /**
     * the duration after which old consecutive failed login attempts are
     * purged from the list, even though no successful authentication has
     * occurred. Must be in valid duration format: {digits}{time-unit}.
     * digits: 0-9, time-unit: [hmsd]|ms. h - hours, m - minutes, s -
     * seconds, d - days, ms - milliseconds. If time unit is not specified,
     * the default is s(seconds).
     */
    @ZAttr(id=381)
    public static final String A_zimbraPasswordLockoutFailureLifetime = "zimbraPasswordLockoutFailureLifetime";

    /**
     * this attribute contains the timestamps of each of the consecutive
     * authentication failures made on an account
     */
    @ZAttr(id=383)
    public static final String A_zimbraPasswordLockoutFailureTime = "zimbraPasswordLockoutFailureTime";

    /**
     * the time at which an account was locked
     */
    @ZAttr(id=382)
    public static final String A_zimbraPasswordLockoutLockedTime = "zimbraPasswordLockoutLockedTime";

    /**
     * number of consecutive failed login attempts until an account is locked
     * out
     */
    @ZAttr(id=380)
    public static final String A_zimbraPasswordLockoutMaxFailures = "zimbraPasswordLockoutMaxFailures";

    /**
     * maximum days between password changes
     */
    @ZAttr(id=36)
    public static final String A_zimbraPasswordMaxAge = "zimbraPasswordMaxAge";

    /**
     * max length of a password
     */
    @ZAttr(id=34)
    public static final String A_zimbraPasswordMaxLength = "zimbraPasswordMaxLength";

    /**
     * minimum days between password changes
     */
    @ZAttr(id=35)
    public static final String A_zimbraPasswordMinAge = "zimbraPasswordMinAge";

    /**
     * minimum number of alphabet characters required in a password
     *
     * @since ZCS 7.1.0
     */
    @ZAttr(id=1162)
    public static final String A_zimbraPasswordMinAlphaChars = "zimbraPasswordMinAlphaChars";

    /**
     * minimum number of numeric or ascii punctuation characters required in
     * a password
     *
     * @since ZCS 7.1.3
     */
    @ZAttr(id=1255)
    public static final String A_zimbraPasswordMinDigitsOrPuncs = "zimbraPasswordMinDigitsOrPuncs";

    /**
     * minimum length of a password
     */
    @ZAttr(id=33)
    public static final String A_zimbraPasswordMinLength = "zimbraPasswordMinLength";

    /**
     * minimum number of lower case characters required in a password
     */
    @ZAttr(id=390)
    public static final String A_zimbraPasswordMinLowerCaseChars = "zimbraPasswordMinLowerCaseChars";

    /**
     * minimum number of numeric characters required in a password
     */
    @ZAttr(id=392)
    public static final String A_zimbraPasswordMinNumericChars = "zimbraPasswordMinNumericChars";

    /**
     * minimum number of ascii punctuation characters required in a password
     */
    @ZAttr(id=391)
    public static final String A_zimbraPasswordMinPunctuationChars = "zimbraPasswordMinPunctuationChars";

    /**
     * minimum number of upper case characters required in a password
     */
    @ZAttr(id=389)
    public static final String A_zimbraPasswordMinUpperCaseChars = "zimbraPasswordMinUpperCaseChars";

    /**
     * time password was last changed
     */
    @ZAttr(id=39)
    public static final String A_zimbraPasswordModifiedTime = "zimbraPasswordModifiedTime";

    /**
     * must change password on auth
     */
    @ZAttr(id=41)
    public static final String A_zimbraPasswordMustChange = "zimbraPasswordMustChange";

    /**
     * phonetic company name
     *
     * @since ZCS 7.0.0
     */
    @ZAttr(id=1149)
    public static final String A_zimbraPhoneticCompany = "zimbraPhoneticCompany";

    /**
     * phonetic first name
     *
     * @since ZCS 7.0.0
     */
    @ZAttr(id=1147)
    public static final String A_zimbraPhoneticFirstName = "zimbraPhoneticFirstName";

    /**
     * phonetic last name
     *
     * @since ZCS 7.0.0
     */
    @ZAttr(id=1148)
    public static final String A_zimbraPhoneticLastName = "zimbraPhoneticLastName";

    /**
     * name to use in greeting and sign-off; if empty, uses hostname
     */
    @ZAttr(id=93)
    public static final String A_zimbraPop3AdvertisedName = "zimbraPop3AdvertisedName";

    /**
     * interface address on which POP3 server should listen; if empty, binds
     * to all interfaces
     */
    @ZAttr(id=95)
    public static final String A_zimbraPop3BindAddress = "zimbraPop3BindAddress";

    /**
     * Whether to bind to port on startup irrespective of whether the server
     * is enabled. Useful when port to bind is privileged and must be bound
     * early.
     */
    @ZAttr(id=271)
    public static final String A_zimbraPop3BindOnStartup = "zimbraPop3BindOnStartup";

    /**
     * port number on which POP3 server should listen
     */
    @ZAttr(id=94)
    public static final String A_zimbraPop3BindPort = "zimbraPop3BindPort";

    /**
     * whether or not to allow cleartext logins over a non SSL/TLS connection
     */
    @ZAttr(id=189)
    public static final String A_zimbraPop3CleartextLoginEnabled = "zimbraPop3CleartextLoginEnabled";

    /**
     * whether POP3 is enabled for an account
     */
    @ZAttr(id=175)
    public static final String A_zimbraPop3Enabled = "zimbraPop3Enabled";

    /**
     * Whether to expose version on POP3 banner
     *
     * @since ZCS 5.0.9
     */
    @ZAttr(id=692)
    public static final String A_zimbraPop3ExposeVersionOnBanner = "zimbraPop3ExposeVersionOnBanner";

    /**
     * Maximum number of concurrent POP3 connections allowed. New connections
     * exceeding this limit are rejected.
     *
     * @since ZCS 8.0.0
     */
    @ZAttr(id=1155)
    public static final String A_zimbraPop3MaxConnections = "zimbraPop3MaxConnections";

    /**
     * number of handler threads
     */
    @ZAttr(id=96)
    public static final String A_zimbraPop3NumThreads = "zimbraPop3NumThreads";

    /**
     * port number on which POP3 proxy server should listen
     */
    @ZAttr(id=350)
    public static final String A_zimbraPop3ProxyBindPort = "zimbraPop3ProxyBindPort";

    /**
     * whether POP3 SASL GSSAPI is enabled for a given server
     *
     * @since ZCS 5.0.0
     */
    @ZAttr(id=554)
    public static final String A_zimbraPop3SaslGssapiEnabled = "zimbraPop3SaslGssapiEnabled";

    /**
     * whether POP3 is enabled for a server
     */
    @ZAttr(id=177)
    public static final String A_zimbraPop3ServerEnabled = "zimbraPop3ServerEnabled";

    /**
     * number of seconds to wait before forcing POP3 server shutdown
     *
     * @since ZCS 6.0.7
     */
    @ZAttr(id=1081)
    public static final String A_zimbraPop3ShutdownGraceSeconds = "zimbraPop3ShutdownGraceSeconds";

    /**
     * interface address on which POP3 server should listen; if empty, binds
     * to all interfaces
     */
    @ZAttr(id=186)
    public static final String A_zimbraPop3SSLBindAddress = "zimbraPop3SSLBindAddress";

    /**
     * Whether to bind to port on startup irrespective of whether the server
     * is enabled. Useful when port to bind is privileged and must be bound
     * early.
     */
    @ZAttr(id=272)
    public static final String A_zimbraPop3SSLBindOnStartup = "zimbraPop3SSLBindOnStartup";

    /**
     * port number on which POP3 server should listen
     */
    @ZAttr(id=187)
    public static final String A_zimbraPop3SSLBindPort = "zimbraPop3SSLBindPort";

    /**
     * port number on which POP3S proxy server should listen
     */
    @ZAttr(id=351)
    public static final String A_zimbraPop3SSLProxyBindPort = "zimbraPop3SSLProxyBindPort";

    /**
     * whether POP3 SSL server is enabled for a server
     */
    @ZAttr(id=188)
    public static final String A_zimbraPop3SSLServerEnabled = "zimbraPop3SSLServerEnabled";

    /**
     * portal name
     */
    @ZAttr(id=448)
    public static final String A_zimbraPortalName = "zimbraPortalName";

    /**
     * preauth secret key
     */
    @ZAttr(id=307)
    public static final String A_zimbraPreAuthKey = "zimbraPreAuthKey";

    /**
     * whether or not account tree is expanded
     *
     * @since ZCS 6.0.2
     */
    @ZAttr(id=1048)
    public static final String A_zimbraPrefAccountTreeOpen = "zimbraPrefAccountTreeOpen";

    /**
     * whether to display a warning when users try to navigate away from the
     * admin console
     *
     * @since ZCS 6.0.0_RC1
     */
    @ZAttr(id=1036)
    public static final String A_zimbraPrefAdminConsoleWarnOnExit = "zimbraPrefAdminConsoleWarnOnExit";

    /**
     * After login, whether the advanced client should enforce minimum
     * display resolution
     *
     * @since ZCS 5.0.7
     */
    @ZAttr(id=678)
    public static final String A_zimbraPrefAdvancedClientEnforceMinDisplay = "zimbraPrefAdvancedClientEnforceMinDisplay";

    /**
     * Addresses of the account that can be used by allowed delegated senders
     * as From and Sender address.
     *
     * @since ZCS 8.0.0
     */
    @ZAttr(id=1333)
    public static final String A_zimbraPrefAllowAddressForDelegatedSender = "zimbraPrefAllowAddressForDelegatedSender";

    /**
     * Use the iCal style delegation model for shared calendars for CalDAV
     * interface when set to TRUE.
     *
     * @since ZCS 5.0.17
     */
    @ZAttr(id=1028)
    public static final String A_zimbraPrefAppleIcalDelegationEnabled = "zimbraPrefAppleIcalDelegationEnabled";

    /**
     * whether or not new address in outgoing email are auto added to address
     * book
     */
    @ZAttr(id=131)
    public static final String A_zimbraPrefAutoAddAddressEnabled = "zimbraPrefAutoAddAddressEnabled";

    /**
     * whether actionable address objects result from autocomplete is enabled
     *
     * @since ZCS 7.0.0
     */
    @ZAttr(id=1146)
    public static final String A_zimbraPrefAutocompleteAddressBubblesEnabled = "zimbraPrefAutocompleteAddressBubblesEnabled";

    /**
     * whether to end auto-complete on comma
     *
     * @since ZCS 6.0.7
     */
    @ZAttr(id=1091)
    public static final String A_zimbraPrefAutoCompleteQuickCompletionOnComma = "zimbraPrefAutoCompleteQuickCompletionOnComma";

    /**
     * time to wait before auto saving a draft. Must be in valid duration
     * format: {digits}{time-unit}. digits: 0-9, time-unit: [hmsd]|ms. h -
     * hours, m - minutes, s - seconds, d - days, ms - milliseconds. If time
     * unit is not specified, the default is s(seconds).
     *
     * @since ZCS 5.0.0
     */
    @ZAttr(id=561)
    public static final String A_zimbraPrefAutoSaveDraftInterval = "zimbraPrefAutoSaveDraftInterval";

    /**
     * address that we will bcc when using sending mail with this identity
     * (deprecatedSince 5.0 in identity)
     */
    @ZAttr(id=411)
    public static final String A_zimbraPrefBccAddress = "zimbraPrefBccAddress";

    /**
     * where the reading pane is displayed for briefcase
     *
     * @since ZCS 7.0.0
     */
    @ZAttr(id=1152)
    public static final String A_zimbraPrefBriefcaseReadingPaneLocation = "zimbraPrefBriefcaseReadingPaneLocation";

    /**
     * calendar manual accept reply signature for account/identity/dataSource
     *
     * @since ZCS 8.0.0
     */
    @ZAttr(id=1202)
    public static final String A_zimbraPrefCalendarAcceptSignatureId = "zimbraPrefCalendarAcceptSignatureId";

    /**
     * whether to allow a cancel email sent to organizer of appointment
     *
     * @since ZCS 5.0.9
     */
    @ZAttr(id=702)
    public static final String A_zimbraPrefCalendarAllowCancelEmailToSelf = "zimbraPrefCalendarAllowCancelEmailToSelf";

    /**
     * whether calendar invite part in a forwarded email is auto-added to
     * calendar
     *
     * @since ZCS 6.0.0_BETA1
     */
    @ZAttr(id=686)
    public static final String A_zimbraPrefCalendarAllowForwardedInvite = "zimbraPrefCalendarAllowForwardedInvite";

    /**
     * whether calendar invite part with PUBLISH method is auto-added to
     * calendar
     *
     * @since ZCS 6.0.0_BETA1
     */
    @ZAttr(id=688)
    public static final String A_zimbraPrefCalendarAllowPublishMethodInvite = "zimbraPrefCalendarAllowPublishMethodInvite";

    /**
     * always show the mini calendar
     */
    @ZAttr(id=276)
    public static final String A_zimbraPrefCalendarAlwaysShowMiniCal = "zimbraPrefCalendarAlwaysShowMiniCal";

    /**
     * Whether to allow attendees to make local edits to appointments. The
     * change is only on the attendees copy of the message and changes from
     * the organizer will overwrite the local changes.
     *
     * @since ZCS 6.0.7
     */
    @ZAttr(id=1089)
    public static final String A_zimbraPrefCalendarApptAllowAtendeeEdit = "zimbraPrefCalendarApptAllowAtendeeEdit";

    /**
     * number of minutes (0 = never) before appt to show reminder dialog
     */
    @ZAttr(id=341)
    public static final String A_zimbraPrefCalendarApptReminderWarningTime = "zimbraPrefCalendarApptReminderWarningTime";

    /**
     * default visibility of the appointment when starting a new appointment
     * in the UI
     *
     * @since ZCS 6.0.0_BETA1
     */
    @ZAttr(id=832)
    public static final String A_zimbraPrefCalendarApptVisibility = "zimbraPrefCalendarApptVisibility";

    /**
     * calendar auto accept reply signature for account/identity/dataSource
     *
     * @since ZCS 8.0.0
     */
    @ZAttr(id=1192)
    public static final String A_zimbraPrefCalendarAutoAcceptSignatureId = "zimbraPrefCalendarAutoAcceptSignatureId";

    /**
     * automatically add appointments when invited
     *
     * @since ZCS 6.0.0_BETA1
     */
    @ZAttr(id=848)
    public static final String A_zimbraPrefCalendarAutoAddInvites = "zimbraPrefCalendarAutoAddInvites";

    /**
     * calendar auto decline reply signature id for
     * account/identity/dataSource
     *
     * @since ZCS 8.0.0
     */
    @ZAttr(id=1193)
    public static final String A_zimbraPrefCalendarAutoDeclineSignatureId = "zimbraPrefCalendarAutoDeclineSignatureId";

    /**
     * calendar auto deny reply signature id for account/identity/dataSource
     *
     * @since ZCS 8.0.0
     */
    @ZAttr(id=1194)
    public static final String A_zimbraPrefCalendarAutoDenySignatureId = "zimbraPrefCalendarAutoDenySignatureId";

    /**
     * hour of day that the day view should end at, non-inclusive (16=4pm, 24
     * = midnight, etc)
     */
    @ZAttr(id=440)
    public static final String A_zimbraPrefCalendarDayHourEnd = "zimbraPrefCalendarDayHourEnd";

    /**
     * hour of day that the day view should start at (1=1 AM, 8=8 AM, etc)
     */
    @ZAttr(id=439)
    public static final String A_zimbraPrefCalendarDayHourStart = "zimbraPrefCalendarDayHourStart";

    /**
     * calendar manual decline reply signature id for
     * account/identity/dataSource
     *
     * @since ZCS 8.0.0
     */
    @ZAttr(id=1204)
    public static final String A_zimbraPrefCalendarDeclineSignatureId = "zimbraPrefCalendarDeclineSignatureId";

    /**
     * default appointment duration. Must be in valid duration format:
     * {digits}{time-unit}. digits: 0-9, time-unit: [hmsd]|ms. h - hours, m -
     * minutes, s - seconds, d - days, ms - milliseconds. If time unit is not
     * specified, the default is s(seconds).
     *
     * @since ZCS 8.0.0
     */
    @ZAttr(id=1187)
    public static final String A_zimbraPrefCalendarDefaultApptDuration = "zimbraPrefCalendarDefaultApptDuration";

    /**
     * first day of week to show in calendar (0=sunday, 6=saturday)
     */
    @ZAttr(id=261)
    public static final String A_zimbraPrefCalendarFirstDayOfWeek = "zimbraPrefCalendarFirstDayOfWeek";

    /**
     * Forward a copy of calendar invites received to these users.
     *
     * @since ZCS 6.0.0_BETA1
     */
    @ZAttr(id=851)
    public static final String A_zimbraPrefCalendarForwardInvitesTo = "zimbraPrefCalendarForwardInvitesTo";

    /**
     * comma-sep list of calendars that are initially checked
     */
    @ZAttr(id=275)
    public static final String A_zimbraPrefCalendarInitialCheckedCalendars = "zimbraPrefCalendarInitialCheckedCalendars";

    /**
     * initial calendar view to use
     */
    @ZAttr(id=240)
    public static final String A_zimbraPrefCalendarInitialView = "zimbraPrefCalendarInitialView";

    /**
     * If set to true, user is notified by email of changes made to her
     * calendar by others via delegated calendar access.
     */
    @ZAttr(id=273)
    public static final String A_zimbraPrefCalendarNotifyDelegatedChanges = "zimbraPrefCalendarNotifyDelegatedChanges";

    /**
     * device information entered by the user for receiving reminders for
     * appointments and tasks
     *
     * @since ZCS 8.0.0
     */
    @ZAttr(id=1307)
    public static final String A_zimbraPrefCalendarReminderDeviceInfo = "zimbraPrefCalendarReminderDeviceInfo";

    /**
     * Deprecated since: 6.0.0_BETA1. was added for Yahoo calendar, no longer
     * used. Orig desc: When to send the first reminder for an event.
     *
     * @since ZCS 5.0.0
     */
    @ZAttr(id=573)
    public static final String A_zimbraPrefCalendarReminderDuration1 = "zimbraPrefCalendarReminderDuration1";

    /**
     * Deprecated since: 6.0.0_BETA1. was added for Yahoo calendar, no longer
     * used. Orig desc: When to send the second reminder for an event.
     *
     * @since ZCS 5.0.0
     */
    @ZAttr(id=574)
    public static final String A_zimbraPrefCalendarReminderDuration2 = "zimbraPrefCalendarReminderDuration2";

    /**
     * RFC822 email address for receiving reminders for appointments and
     * tasks
     *
     * @since ZCS 7.0.0
     */
    @ZAttr(id=575)
    public static final String A_zimbraPrefCalendarReminderEmail = "zimbraPrefCalendarReminderEmail";

    /**
     * Flash title when on appointment reminder notification
     *
     * @since ZCS 5.0.7
     */
    @ZAttr(id=682)
    public static final String A_zimbraPrefCalendarReminderFlashTitle = "zimbraPrefCalendarReminderFlashTitle";

    /**
     * Deprecated since: 6.0.0_BETA1. was added for Yahoo calendar, no longer
     * used. Orig desc: The mobile device (phone) the reminder goes to.
     *
     * @since ZCS 5.0.0
     */
    @ZAttr(id=577)
    public static final String A_zimbraPrefCalendarReminderMobile = "zimbraPrefCalendarReminderMobile";

    /**
     * Deprecated since: 6.0.0_BETA1. was added for Yahoo calendar, no longer
     * used. Orig desc: whether or not email reminders for appointments and
     * tasks are enabled
     *
     * @since ZCS 5.0.0
     */
    @ZAttr(id=576)
    public static final String A_zimbraPrefCalendarReminderSendEmail = "zimbraPrefCalendarReminderSendEmail";

    /**
     * whether audible alert is enabled when appointment notification is
     * played
     *
     * @since ZCS 5.0.7
     */
    @ZAttr(id=667)
    public static final String A_zimbraPrefCalendarReminderSoundsEnabled = "zimbraPrefCalendarReminderSoundsEnabled";

    /**
     * Deprecated since: 6.0.0_BETA1. was added for Yahoo calendar, no longer
     * used. Orig desc: Send a reminder via YIM
     *
     * @since ZCS 5.0.0
     */
    @ZAttr(id=578)
    public static final String A_zimbraPrefCalendarReminderYMessenger = "zimbraPrefCalendarReminderYMessenger";

    /**
     * if an invite is received from an organizer who does not have
     * permission to invite this user to a meeting, send an auto-decline
     * reply
     *
     * @since ZCS 6.0.0_BETA1
     */
    @ZAttr(id=849)
    public static final String A_zimbraPrefCalendarSendInviteDeniedAutoReply = "zimbraPrefCalendarSendInviteDeniedAutoReply";

    /**
     * whether to show declined meetings in calendar
     *
     * @since ZCS 8.0.0
     */
    @ZAttr(id=1196)
    public static final String A_zimbraPrefCalendarShowDeclinedMeetings = "zimbraPrefCalendarShowDeclinedMeetings";

    /**
     * whether to pop-up reminder for past due appointments in the UI
     *
     * @since ZCS 6.0.0_BETA2
     */
    @ZAttr(id=1022)
    public static final String A_zimbraPrefCalendarShowPastDueReminders = "zimbraPrefCalendarShowPastDueReminders";

    /**
     * calendar manual tentative accept reply signature id for
     * account/identity/dataSource
     *
     * @since ZCS 8.0.0
     */
    @ZAttr(id=1203)
    public static final String A_zimbraPrefCalendarTentativeSignatureId = "zimbraPrefCalendarTentativeSignatureId";

    /**
     * whether to enable toaster notification for new mail
     *
     * @since ZCS 6.0.0_BETA1
     */
    @ZAttr(id=813)
    public static final String A_zimbraPrefCalendarToasterEnabled = "zimbraPrefCalendarToasterEnabled";

    /**
     * whether or not use quick add dialog or go into full appt edit view
     */
    @ZAttr(id=274)
    public static final String A_zimbraPrefCalendarUseQuickAdd = "zimbraPrefCalendarUseQuickAdd";

    /**
     * time interval to display on calendar views. Must be in valid duration
     * format: {digits}{time-unit}. digits: 0-9, time-unit: [hmsd]|ms. h -
     * hours, m - minutes, s - seconds, d - days, ms - milliseconds. If time
     * unit is not specified, the default is s(seconds).
     *
     * @since ZCS 8.0.0
     */
    @ZAttr(id=1195)
    public static final String A_zimbraPrefCalendarViewTimeInterval = "zimbraPrefCalendarViewTimeInterval";

    /**
     * working hours for each day of the week
     *
     * @since ZCS 7.0.0
     */
    @ZAttr(id=1103)
    public static final String A_zimbraPrefCalendarWorkingHours = "zimbraPrefCalendarWorkingHours";

    /**
     * zimbraId of visible child accounts
     *
     * @since ZCS 5.0.0
     */
    @ZAttr(id=553)
    public static final String A_zimbraPrefChildVisibleAccount = "zimbraPrefChildVisibleAccount";

    /**
     * user preference of client type
     */
    @ZAttr(id=453)
    public static final String A_zimbraPrefClientType = "zimbraPrefClientType";

    /**
     * whether or not to use tag color as the color for message items
     *
     * @since ZCS 8.0.3
     */
    @ZAttr(id=1424)
    public static final String A_zimbraPrefColorMessagesEnabled = "zimbraPrefColorMessagesEnabled";

    /**
     * direction for composing messages in the web client UI
     *
     * @since ZCS 8.0.0
     */
    @ZAttr(id=1273)
    public static final String A_zimbraPrefComposeDirection = "zimbraPrefComposeDirection";

    /**
     * whether or not to compose in html or text.
     */
    @ZAttr(id=217)
    public static final String A_zimbraPrefComposeFormat = "zimbraPrefComposeFormat";

    /**
     * whether or not compose messages in a new windows by default
     */
    @ZAttr(id=209)
    public static final String A_zimbraPrefComposeInNewWindow = "zimbraPrefComposeInNewWindow";

    /**
     * Deprecated since: 8.0.0. Since 8.0.0, the contact group can contain
     * member references, but member references are not searchable.. Orig
     * desc: Disables autocomplete matching against the members email
     * address.
     *
     * @since ZCS 6.0.7
     */
    @ZAttr(id=1090)
    public static final String A_zimbraPrefContactsDisableAutocompleteOnContactGroupMembers = "zimbraPrefContactsDisableAutocompleteOnContactGroupMembers";

    /**
     * Deprecated since: 8.0.0. deprecated now that Zimbra supports keeping
     * member references in a contact group. Orig desc: Expand the contact
     * groups in Apple Address Book format to Zimbra format over CardDAV.
     *
     * @since ZCS 7.0.0
     */
    @ZAttr(id=1102)
    public static final String A_zimbraPrefContactsExpandAppleContactGroups = "zimbraPrefContactsExpandAppleContactGroups";

    /**
     * Deprecated since: 6.0.5. We do not support cards view any more. See
     * bug 47439. Orig desc: initial contact view to use
     */
    @ZAttr(id=167)
    public static final String A_zimbraPrefContactsInitialView = "zimbraPrefContactsInitialView";

    /**
     * number of contacts per page
     */
    @ZAttr(id=148)
    public static final String A_zimbraPrefContactsPerPage = "zimbraPrefContactsPerPage";

    /**
     * order of messages displayed within a conversation
     *
     * @since ZCS 6.0.0_BETA1
     */
    @ZAttr(id=818)
    public static final String A_zimbraPrefConversationOrder = "zimbraPrefConversationOrder";

    /**
     * where the message reading pane is displayed in conv view
     *
     * @since ZCS 6.0.0_BETA2
     */
    @ZAttr(id=1010)
    public static final String A_zimbraPrefConvReadingPaneLocation = "zimbraPrefConvReadingPaneLocation";

    /**
     * When displaying an invite in a conversation, show the day calendar
     * immediately.
     *
     * @since ZCS 8.0.0
     */
    @ZAttr(id=1394)
    public static final String A_zimbraPrefConvShowCalendar = "zimbraPrefConvShowCalendar";

    /**
     * dedupeNone|secondCopyIfOnToOrCC|moveSentMessageToInbox|dedupeAll
     */
    @ZAttr(id=144)
    public static final String A_zimbraPrefDedupeMessagesSentToSelf = "zimbraPrefDedupeMessagesSentToSelf";

    /**
     * default font size
     *
     * @since ZCS 6.0.8
     */
    @ZAttr(id=1095)
    public static final String A_zimbraPrefDefaultPrintFontSize = "zimbraPrefDefaultPrintFontSize";

    /**
     * default mail signature for account/identity/dataSource
     */
    @ZAttr(id=492)
    public static final String A_zimbraPrefDefaultSignatureId = "zimbraPrefDefaultSignatureId";

    /**
     * whether meeting invite emails are moved to Trash folder upon
     * accept/decline
     */
    @ZAttr(id=470)
    public static final String A_zimbraPrefDeleteInviteOnReply = "zimbraPrefDeleteInviteOnReply";

    /**
     * zimlets user does not want to see in the UI
     *
     * @since ZCS 6.0.5
     */
    @ZAttr(id=1076)
    public static final String A_zimbraPrefDisabledZimlets = "zimbraPrefDisabledZimlets";

    /**
     * whether to display external images in HTML mail
     */
    @ZAttr(id=511)
    public static final String A_zimbraPrefDisplayExternalImages = "zimbraPrefDisplayExternalImages";

    /**
     * Specifies the meaning of an external sender. &quot;ALL&quot; means
     * users whose domain doesn&#039;t match the recipient&#039;s or
     * zimbraInternalSendersDomain. &quot;ALLNOTINAB&quot; means
     * &quot;ALL&quot; minus users who are in the recipient&#039;s address
     * book.
     *
     * @since ZCS 8.0.0
     */
    @ZAttr(id=1320)
    public static final String A_zimbraPrefExternalSendersType = "zimbraPrefExternalSendersType";

    /**
     * indicates which application to use for file sharing
     *
     * @since ZCS 8.0.0
     */
    @ZAttr(id=1197)
    public static final String A_zimbraPrefFileSharingApplication = "zimbraPrefFileSharingApplication";

    /**
     * whether folder color is enabled
     *
     * @since ZCS 6.0.0_BETA1
     */
    @ZAttr(id=771)
    public static final String A_zimbraPrefFolderColorEnabled = "zimbraPrefFolderColorEnabled";

    /**
     * whether or not folder tree is expanded
     *
     * @since ZCS 5.0.5
     */
    @ZAttr(id=637)
    public static final String A_zimbraPrefFolderTreeOpen = "zimbraPrefFolderTreeOpen";

    /**
     * the font for the web client
     *
     * @since ZCS 8.0.0
     */
    @ZAttr(id=1246)
    public static final String A_zimbraPrefFont = "zimbraPrefFont";

    /**
     * what part of the original message to include during forwards
     * (deprecatedSince 5.0 in identity). The value includeBody has been
     * deprecated since 6.0.6, use includeBodyAndHeaders instead.
     */
    @ZAttr(id=134)
    public static final String A_zimbraPrefForwardIncludeOriginalText = "zimbraPrefForwardIncludeOriginalText";

    /**
     * what format we reply/forward messages in (deprecatedSince 5.0 in
     * identity)
     */
    @ZAttr(id=413)
    public static final String A_zimbraPrefForwardReplyFormat = "zimbraPrefForwardReplyFormat";

    /**
     * whether or not to use same format (text or html) of message we are
     * replying to
     */
    @ZAttr(id=218)
    public static final String A_zimbraPrefForwardReplyInOriginalFormat = "zimbraPrefForwardReplyInOriginalFormat";

    /**
     * prefix character to use during forward/reply (deprecatedSince 5.0 in
     * identity)
     */
    @ZAttr(id=130)
    public static final String A_zimbraPrefForwardReplyPrefixChar = "zimbraPrefForwardReplyPrefixChar";

    /**
     * forward/reply signature id for account/identity/dataSource
     *
     * @since ZCS 7.0.0
     */
    @ZAttr(id=1125)
    public static final String A_zimbraPrefForwardReplySignatureId = "zimbraPrefForwardReplySignatureId";

    /**
     * email address to put in from header. Deprecated on data source as of
     * bug 67068.
     */
    @ZAttr(id=403)
    public static final String A_zimbraPrefFromAddress = "zimbraPrefFromAddress";

    /**
     * Type of the email address from header. (sendAs or sendOnBehalfOf)
     *
     * @since ZCS 8.0.0
     */
    @ZAttr(id=1419)
    public static final String A_zimbraPrefFromAddressType = "zimbraPrefFromAddressType";

    /**
     * personal part of email address put in from header
     */
    @ZAttr(id=402)
    public static final String A_zimbraPrefFromDisplay = "zimbraPrefFromDisplay";

    /**
     * whether end-user wants auto-complete from GAL. Feature must also be
     * enabled.
     */
    @ZAttr(id=372)
    public static final String A_zimbraPrefGalAutoCompleteEnabled = "zimbraPrefGalAutoCompleteEnabled";

    /**
     * whether end-user wants search from GAL. Feature must also be enabled
     *
     * @since ZCS 5.0.5
     */
    @ZAttr(id=635)
    public static final String A_zimbraPrefGalSearchEnabled = "zimbraPrefGalSearchEnabled";

    /**
     * action to perform for the get mail button in UI
     *
     * @since ZCS 6.0.2
     */
    @ZAttr(id=1067)
    public static final String A_zimbraPrefGetMailAction = "zimbraPrefGetMailAction";

    /**
     * how to group mail by default
     */
    @ZAttr(id=54)
    public static final String A_zimbraPrefGroupMailBy = "zimbraPrefGroupMailBy";

    /**
     * default font color
     */
    @ZAttr(id=260)
    public static final String A_zimbraPrefHtmlEditorDefaultFontColor = "zimbraPrefHtmlEditorDefaultFontColor";

    /**
     * default font family
     */
    @ZAttr(id=258)
    public static final String A_zimbraPrefHtmlEditorDefaultFontFamily = "zimbraPrefHtmlEditorDefaultFontFamily";

    /**
     * default font size
     */
    @ZAttr(id=259)
    public static final String A_zimbraPrefHtmlEditorDefaultFontSize = "zimbraPrefHtmlEditorDefaultFontSize";

    /**
     * Unique ID for an identity
     */
    @ZAttr(id=433)
    public static final String A_zimbraPrefIdentityId = "zimbraPrefIdentityId";

    /**
     * name of the identity
     */
    @ZAttr(id=412)
    public static final String A_zimbraPrefIdentityName = "zimbraPrefIdentityName";

    /**
     * whether or not the IMAP server exports search folders
     */
    @ZAttr(id=241)
    public static final String A_zimbraPrefImapSearchFoldersEnabled = "zimbraPrefImapSearchFoldersEnabled";

    /**
     * whether to login to the IM client automatically
     */
    @ZAttr(id=488)
    public static final String A_zimbraPrefIMAutoLogin = "zimbraPrefIMAutoLogin";

    /**
     * IM buddy list sort order
     *
     * @since ZCS 5.0.10
     */
    @ZAttr(id=705)
    public static final String A_zimbraPrefIMBuddyListSort = "zimbraPrefIMBuddyListSort";

    /**
     * Custom IM status messages
     *
     * @since ZCS 5.0.6
     */
    @ZAttr(id=645)
    public static final String A_zimbraPrefIMCustomStatusMessage = "zimbraPrefIMCustomStatusMessage";

    /**
     * Flash IM icon on new messages
     */
    @ZAttr(id=462)
    public static final String A_zimbraPrefIMFlashIcon = "zimbraPrefIMFlashIcon";

    /**
     * Flash title bar when a new IM arrives
     *
     * @since ZCS 5.0.7
     */
    @ZAttr(id=679)
    public static final String A_zimbraPrefIMFlashTitle = "zimbraPrefIMFlashTitle";

    /**
     * whether to hide IM blocked buddies
     *
     * @since ZCS 5.0.10
     */
    @ZAttr(id=707)
    public static final String A_zimbraPrefIMHideBlockedBuddies = "zimbraPrefIMHideBlockedBuddies";

    /**
     * whether to hide IM offline buddies
     *
     * @since ZCS 5.0.10
     */
    @ZAttr(id=706)
    public static final String A_zimbraPrefIMHideOfflineBuddies = "zimbraPrefIMHideOfflineBuddies";

    /**
     * IM idle status
     *
     * @since ZCS 5.0.0
     */
    @ZAttr(id=560)
    public static final String A_zimbraPrefIMIdleStatus = "zimbraPrefIMIdleStatus";

    /**
     * IM session idle timeout in minutes
     *
     * @since ZCS 5.0.0
     */
    @ZAttr(id=559)
    public static final String A_zimbraPrefIMIdleTimeout = "zimbraPrefIMIdleTimeout";

    /**
     * Enable instant notifications
     */
    @ZAttr(id=517)
    public static final String A_zimbraPrefIMInstantNotify = "zimbraPrefIMInstantNotify";

    /**
     * whether to log IM chats to the Chats folder
     *
     * @since ZCS 5.0.0
     */
    @ZAttr(id=556)
    public static final String A_zimbraPrefIMLogChats = "zimbraPrefIMLogChats";

    /**
     * whether IM log chats is enabled
     *
     * @since ZCS 5.0.0
     */
    @ZAttr(id=552)
    public static final String A_zimbraPrefIMLogChatsEnabled = "zimbraPrefIMLogChatsEnabled";

    /**
     * Notify for presence modifications
     */
    @ZAttr(id=463)
    public static final String A_zimbraPrefIMNotifyPresence = "zimbraPrefIMNotifyPresence";

    /**
     * Notify for status change
     */
    @ZAttr(id=464)
    public static final String A_zimbraPrefIMNotifyStatus = "zimbraPrefIMNotifyStatus";

    /**
     * whether to report IM idle status
     *
     * @since ZCS 5.0.0
     */
    @ZAttr(id=558)
    public static final String A_zimbraPrefIMReportIdle = "zimbraPrefIMReportIdle";

    /**
     * whether sounds is enabled in IM
     *
     * @since ZCS 5.0.0
     */
    @ZAttr(id=570)
    public static final String A_zimbraPrefIMSoundsEnabled = "zimbraPrefIMSoundsEnabled";

    /**
     * whether to enable toaster notification for IM
     *
     * @since ZCS 6.0.0_BETA1
     */
    @ZAttr(id=814)
    public static final String A_zimbraPrefIMToasterEnabled = "zimbraPrefIMToasterEnabled";

    /**
     * last used yahoo id
     *
     * @since ZCS 6.0.0_BETA1
     */
    @ZAttr(id=757)
    public static final String A_zimbraPrefIMYahooId = "zimbraPrefIMYahooId";

    /**
     * Retention period of read messages in the Inbox folder. 0 means that
     * all messages will be retained. . Must be in valid duration format:
     * {digits}{time-unit}. digits: 0-9, time-unit: [hmsd]|ms. h - hours, m -
     * minutes, s - seconds, d - days, ms - milliseconds. If time unit is not
     * specified, the default is s(seconds).
     *
     * @since ZCS 5.0.0
     */
    @ZAttr(id=538)
    public static final String A_zimbraPrefInboxReadLifetime = "zimbraPrefInboxReadLifetime";

    /**
     * Retention period of unread messages in the Inbox folder. 0 means that
     * all messages will be retained. . Must be in valid duration format:
     * {digits}{time-unit}. digits: 0-9, time-unit: [hmsd]|ms. h - hours, m -
     * minutes, s - seconds, d - days, ms - milliseconds. If time unit is not
     * specified, the default is s(seconds).
     *
     * @since ZCS 5.0.0
     */
    @ZAttr(id=537)
    public static final String A_zimbraPrefInboxUnreadLifetime = "zimbraPrefInboxUnreadLifetime";

    /**
     * whether to include shared items in search
     *
     * @since ZCS 8.0.0
     */
    @ZAttr(id=1338)
    public static final String A_zimbraPrefIncludeSharedItemsInSearch = "zimbraPrefIncludeSharedItemsInSearch";

    /**
     * whether or not to include spam in search by default
     */
    @ZAttr(id=55)
    public static final String A_zimbraPrefIncludeSpamInSearch = "zimbraPrefIncludeSpamInSearch";

    /**
     * whether or not to include trash in search by default
     */
    @ZAttr(id=56)
    public static final String A_zimbraPrefIncludeTrashInSearch = "zimbraPrefIncludeTrashInSearch";

    /**
     * number of messages/conversations per virtual page
     *
     * @since ZCS 6.0.6
     */
    @ZAttr(id=1079)
    public static final String A_zimbraPrefItemsPerVirtualPage = "zimbraPrefItemsPerVirtualPage";

    /**
     * Retention period of messages in the Junk folder. 0 means that all
     * messages will be retained. This user-modifiable attribute works in
     * conjunction with zimbraMailSpamLifetime, which is admin-modifiable.
     * The shorter duration is used. . Must be in valid duration format:
     * {digits}{time-unit}. digits: 0-9, time-unit: [hmsd]|ms. h - hours, m -
     * minutes, s - seconds, d - days, ms - milliseconds. If time unit is not
     * specified, the default is s(seconds).
     *
     * @since ZCS 5.0.0
     */
    @ZAttr(id=540)
    public static final String A_zimbraPrefJunkLifetime = "zimbraPrefJunkLifetime";

    /**
     * optional account descriptive label
     *
     * @since ZCS 5.0.2
     */
    @ZAttr(id=603)
    public static final String A_zimbraPrefLabel = "zimbraPrefLabel";

    /**
     * list view columns in web client
     *
     * @since ZCS 5.0.9
     */
    @ZAttr(id=694)
    public static final String A_zimbraPrefListViewColumns = "zimbraPrefListViewColumns";

    /**
     * user locale preference, e.g. en_US Whenever the server looks for the
     * user locale, it will first look for zimbraPrefLocale, if it is not set
     * then it will fallback to the current mechanism of looking for
     * zimbraLocale in the various places for a user. zimbraLocale is the non
     * end-user attribute that specifies which locale an object defaults to,
     * it is not an end-user setting.
     */
    @ZAttr(id=442)
    public static final String A_zimbraPrefLocale = "zimbraPrefLocale";

    /**
     * Default Charset for mail composing and parsing text
     */
    @ZAttr(id=469)
    public static final String A_zimbraPrefMailDefaultCharset = "zimbraPrefMailDefaultCharset";

    /**
     * Flash icon when a new email arrives
     *
     * @since ZCS 5.0.7
     */
    @ZAttr(id=681)
    public static final String A_zimbraPrefMailFlashIcon = "zimbraPrefMailFlashIcon";

    /**
     * Flash title bar when a new email arrives
     *
     * @since ZCS 5.0.7
     */
    @ZAttr(id=680)
    public static final String A_zimbraPrefMailFlashTitle = "zimbraPrefMailFlashTitle";

    /**
     * a list of comma separated folder ids of all folders used to count for
     * showing a new message indicator icon for the account, useful in UIs
     * managing multiple accounts: desktop and family mailboxes.
     *
     * @since ZCS 6.0.5
     */
    @ZAttr(id=1072)
    public static final String A_zimbraPrefMailFoldersCheckedForNewMsgIndicator = "zimbraPrefMailFoldersCheckedForNewMsgIndicator";

    /**
     * RFC822 forwarding address for an account
     */
    @ZAttr(id=343)
    public static final String A_zimbraPrefMailForwardingAddress = "zimbraPrefMailForwardingAddress";

    /**
     * initial search done by dhtml client
     */
    @ZAttr(id=102)
    public static final String A_zimbraPrefMailInitialSearch = "zimbraPrefMailInitialSearch";

    /**
     * number of messages/conversations per page
     */
    @ZAttr(id=57)
    public static final String A_zimbraPrefMailItemsPerPage = "zimbraPrefMailItemsPerPage";

    /**
     * whether or not to deliver mail locally
     */
    @ZAttr(id=344)
    public static final String A_zimbraPrefMailLocalDeliveryDisabled = "zimbraPrefMailLocalDeliveryDisabled";

    /**
     * interval at which the web client polls the server for new messages.
     * Must be in valid duration format: {digits}{time-unit}. digits: 0-9,
     * time-unit: [hmsd]|ms. h - hours, m - minutes, s - seconds, d - days,
     * ms - milliseconds. If time unit is not specified, the default is
     * s(seconds).
     */
    @ZAttr(id=111)
    public static final String A_zimbraPrefMailPollingInterval = "zimbraPrefMailPollingInterval";

    /**
     * whether web UI should always request read receipts for outgoing
     * messages
     *
     * @since ZCS 8.0.0
     */
    @ZAttr(id=1217)
    public static final String A_zimbraPrefMailRequestReadReceipts = "zimbraPrefMailRequestReadReceipts";

    /**
     * After deleting a message in list, which message should be selected
     *
     * @since ZCS 6.0.0_GA
     */
    @ZAttr(id=1046)
    public static final String A_zimbraPrefMailSelectAfterDelete = "zimbraPrefMailSelectAfterDelete";

    /**
     * whether to send read receipt
     *
     * @since ZCS 6.0.0_BETA1
     */
    @ZAttr(id=822)
    public static final String A_zimbraPrefMailSendReadReceipts = "zimbraPrefMailSendReadReceipts";

    /**
     * mail text signature (deprecatedSince 5.0 in identity)
     */
    @ZAttr(id=17)
    public static final String A_zimbraPrefMailSignature = "zimbraPrefMailSignature";

    /**
     * contact id associated with the signature
     *
     * @since ZCS 7.0.0
     */
    @ZAttr(id=1129)
    public static final String A_zimbraPrefMailSignatureContactId = "zimbraPrefMailSignatureContactId";

    /**
     * mail signature enabled (deprecatedSince 5.0 in identity)
     */
    @ZAttr(id=18)
    public static final String A_zimbraPrefMailSignatureEnabled = "zimbraPrefMailSignatureEnabled";

    /**
     * mail html signature
     */
    @ZAttr(id=516)
    public static final String A_zimbraPrefMailSignatureHTML = "zimbraPrefMailSignatureHTML";

    /**
     * mail signature style outlook|internet (deprecatedSince 5.0 in
     * identity)
     */
    @ZAttr(id=156)
    public static final String A_zimbraPrefMailSignatureStyle = "zimbraPrefMailSignatureStyle";

    /**
     * Deprecated since: 7.1.1. deprecated in favor of userCertificate and
     * userSMIMECertificate. Orig desc: user&#039;s S/MIME public keys
     * (certificates)
     *
     * @since ZCS 7.1.0
     */
    @ZAttr(id=1172)
    public static final String A_zimbraPrefMailSMIMECertificate = "zimbraPrefMailSMIMECertificate";

    /**
     * whether audible alert is enabled when a new email arrives
     *
     * @since ZCS 5.0.7
     */
    @ZAttr(id=666)
    public static final String A_zimbraPrefMailSoundsEnabled = "zimbraPrefMailSoundsEnabled";

    /**
     * whether to enable toaster notification for new mail
     *
     * @since ZCS 6.0.0_BETA1
     */
    @ZAttr(id=812)
    public static final String A_zimbraPrefMailToasterEnabled = "zimbraPrefMailToasterEnabled";

    /**
     * Trusted sender email addresses or domains. External images in emails
     * sent by trusted senders are automatically loaded in the message view.
     *
     * @since ZCS 7.0.0
     */
    @ZAttr(id=1138)
    public static final String A_zimbraPrefMailTrustedSenderList = "zimbraPrefMailTrustedSenderList";

    /**
     * whether mandatory spell check is enabled
     *
     * @since ZCS 6.0.0_BETA1
     */
    @ZAttr(id=749)
    public static final String A_zimbraPrefMandatorySpellCheckEnabled = "zimbraPrefMandatorySpellCheckEnabled";

    /**
     * whether and mark a message as read -1: Do not mark read 0: Mark read
     * 1..n: Mark read after this many seconds
     *
     * @since ZCS 5.0.6
     */
    @ZAttr(id=650)
    public static final String A_zimbraPrefMarkMsgRead = "zimbraPrefMarkMsgRead";

    /**
     * Account-level switch that enables message deduping. See
     * zimbraMessageIdDedupeCacheSize for more details.
     *
     * @since ZCS 8.0.0
     */
    @ZAttr(id=1198)
    public static final String A_zimbraPrefMessageIdDedupingEnabled = "zimbraPrefMessageIdDedupingEnabled";

    /**
     * whether client prefers text/html or text/plain
     */
    @ZAttr(id=145)
    public static final String A_zimbraPrefMessageViewHtmlPreferred = "zimbraPrefMessageViewHtmlPreferred";

    /**
     * RFC822 email address for email notifications
     */
    @ZAttr(id=127)
    public static final String A_zimbraPrefNewMailNotificationAddress = "zimbraPrefNewMailNotificationAddress";

    /**
     * whether or not new mail notification is enabled
     */
    @ZAttr(id=126)
    public static final String A_zimbraPrefNewMailNotificationEnabled = "zimbraPrefNewMailNotificationEnabled";

    /**
     * whether or not the client opens a new msg/conv in a new window (via
     * dbl-click)
     */
    @ZAttr(id=500)
    public static final String A_zimbraPrefOpenMailInNewWindow = "zimbraPrefOpenMailInNewWindow";

    /**
     * server remembers addresses to which notifications have been sent for
     * this interval, and does not send duplicate notifications in this
     * interval. Must be in valid duration format: {digits}{time-unit}.
     * digits: 0-9, time-unit: [hmsd]|ms. h - hours, m - minutes, s -
     * seconds, d - days, ms - milliseconds. If time unit is not specified,
     * the default is s(seconds).
     */
    @ZAttr(id=386)
    public static final String A_zimbraPrefOutOfOfficeCacheDuration = "zimbraPrefOutOfOfficeCacheDuration";

    /**
     * per RFC 3834 no out of office notifications are sent if recipients
     * address is not directly specified in the To/CC headers - for this
     * check, we check to see if To/CC contained accounts address, aliases,
     * canonical address. But when external accounts are forwarded to Zimbra,
     * and you want notifications sent to messages that contain their
     * external address in To/Cc, add those address, then you can specify
     * those external addresses here.
     */
    @ZAttr(id=387)
    public static final String A_zimbraPrefOutOfOfficeDirectAddress = "zimbraPrefOutOfOfficeDirectAddress";

    /**
     * out of office message to external senders
     *
     * @since ZCS 8.0.0
     */
    @ZAttr(id=1317)
    public static final String A_zimbraPrefOutOfOfficeExternalReply = "zimbraPrefOutOfOfficeExternalReply";

    /**
     * If TRUE, send zimbraPrefOutOfOfficeExternalReply to external senders.
     * External senders are specified by zimbraInternalSendersDomain and
     * zimbraPrefExternalSendersType.
     *
     * @since ZCS 8.0.0
     */
    @ZAttr(id=1318)
    public static final String A_zimbraPrefOutOfOfficeExternalReplyEnabled = "zimbraPrefOutOfOfficeExternalReplyEnabled";

    /**
     * free/busy status while out of office
     *
     * @since ZCS 8.0.0
     */
    @ZAttr(id=1334)
    public static final String A_zimbraPrefOutOfOfficeFreeBusyStatus = "zimbraPrefOutOfOfficeFreeBusyStatus";

    /**
     * out of office notifications (if enabled) are sent only if current date
     * is after this date
     */
    @ZAttr(id=384)
    public static final String A_zimbraPrefOutOfOfficeFromDate = "zimbraPrefOutOfOfficeFromDate";

    /**
     * out of office message
     */
    @ZAttr(id=58)
    public static final String A_zimbraPrefOutOfOfficeReply = "zimbraPrefOutOfOfficeReply";

    /**
     * whether or not out of office reply is enabled
     */
    @ZAttr(id=59)
    public static final String A_zimbraPrefOutOfOfficeReplyEnabled = "zimbraPrefOutOfOfficeReplyEnabled";

    /**
     * when user has OOO message enabled, when they login into web client,
     * whether to alert the user that the OOO message is turned on and
     * provide the ability to turn it off
     *
     * @since ZCS 8.0.0
     */
    @ZAttr(id=1245)
    public static final String A_zimbraPrefOutOfOfficeStatusAlertOnLogin = "zimbraPrefOutOfOfficeStatusAlertOnLogin";

    /**
     * out of office notifications (if enabled) are sent only if current date
     * is before this date
     */
    @ZAttr(id=385)
    public static final String A_zimbraPrefOutOfOfficeUntilDate = "zimbraPrefOutOfOfficeUntilDate";

    /**
     * When messages are accessed via POP3: - keep: Leave DELE&#039;ed
     * messages in Inbox. - read: Mark RETR&#039;ed messages as read, and
     * leave DELE&#039;ed messages in Inbox. - trash: Move DELE&#039;ed
     * messages to Trash, and mark them as read. - delete: Hard-delete
     * DELE&#039;ed messages. This is the straightforward POP3
     * implementation.
     *
     * @since ZCS 8.0.0
     */
    @ZAttr(id=1165)
    public static final String A_zimbraPrefPop3DeleteOption = "zimbraPrefPop3DeleteOption";

    /**
     * download pop3 messages since
     *
     * @since ZCS 5.0.6
     */
    @ZAttr(id=653)
    public static final String A_zimbraPrefPop3DownloadSince = "zimbraPrefPop3DownloadSince";

    /**
     * whether or not to include spam messages in POP3 access
     *
     * @since ZCS 8.0.0
     */
    @ZAttr(id=1166)
    public static final String A_zimbraPrefPop3IncludeSpam = "zimbraPrefPop3IncludeSpam";

    /**
     * quick command encoded by the client
     *
     * @since ZCS 8.0.0
     */
    @ZAttr(id=1211)
    public static final String A_zimbraPrefQuickCommand = "zimbraPrefQuickCommand";

    /**
     * Deprecated since: 6.0.0_BETA2. deprecated in favor of
     * zimbraPrefReadingPaneLocation and zimbraPrefConvReadingPaneLocation.
     * Orig desc: whether reading pane is shown by default
     */
    @ZAttr(id=394)
    public static final String A_zimbraPrefReadingPaneEnabled = "zimbraPrefReadingPaneEnabled";

    /**
     * where the message reading pane is displayed in list views
     *
     * @since ZCS 6.0.0_BETA1
     */
    @ZAttr(id=804)
    public static final String A_zimbraPrefReadingPaneLocation = "zimbraPrefReadingPaneLocation";

    /**
     * Deprecated since: 6.0.8. Deprecated per bug 46988. This feature was
     * never fully implemented.. Orig desc: address to put in reply-to header
     * of read receipt messages, if it is not set, then the compose
     * identities primary email address is used.
     *
     * @since ZCS 6.0.0_BETA1
     */
    @ZAttr(id=823)
    public static final String A_zimbraPrefReadReceiptsToAddress = "zimbraPrefReadReceiptsToAddress";

    /**
     * what part of the original message to include during replies
     * (deprecatedSince 5.0 in identity). The value includeBody has been
     * deprecated since 6.0.6, use includeBodyAndHeaders instead.
     */
    @ZAttr(id=133)
    public static final String A_zimbraPrefReplyIncludeOriginalText = "zimbraPrefReplyIncludeOriginalText";

    /**
     * address to put in reply-to header
     */
    @ZAttr(id=60)
    public static final String A_zimbraPrefReplyToAddress = "zimbraPrefReplyToAddress";

    /**
     * personal part of email address put in reply-to header
     */
    @ZAttr(id=404)
    public static final String A_zimbraPrefReplyToDisplay = "zimbraPrefReplyToDisplay";

    /**
     * TRUE if we should set a reply-to header
     */
    @ZAttr(id=405)
    public static final String A_zimbraPrefReplyToEnabled = "zimbraPrefReplyToEnabled";

    /**
     * whether or not to save outgoing mail (deprecatedSince 5.0 in identity)
     */
    @ZAttr(id=22)
    public static final String A_zimbraPrefSaveToSent = "zimbraPrefSaveToSent";

    /**
     * whether or not search tree is expanded
     *
     * @since ZCS 5.0.5
     */
    @ZAttr(id=634)
    public static final String A_zimbraPrefSearchTreeOpen = "zimbraPrefSearchTreeOpen";

    /**
     * Retention period of messages in the Sent folder. 0 means that all
     * messages will be retained. . Must be in valid duration format:
     * {digits}{time-unit}. digits: 0-9, time-unit: [hmsd]|ms. h - hours, m -
     * minutes, s - seconds, d - days, ms - milliseconds. If time unit is not
     * specified, the default is s(seconds).
     *
     * @since ZCS 5.0.0
     */
    @ZAttr(id=539)
    public static final String A_zimbraPrefSentLifetime = "zimbraPrefSentLifetime";

    /**
     * name of folder to save sent mail in (deprecatedSince 5.0 in identity)
     */
    @ZAttr(id=103)
    public static final String A_zimbraPrefSentMailFolder = "zimbraPrefSentMailFolder";

    /**
     * whether end-user wants auto-complete from shared address books.
     *
     * @since ZCS 6.0.0_BETA1
     */
    @ZAttr(id=759)
    public static final String A_zimbraPrefSharedAddrBookAutoCompleteEnabled = "zimbraPrefSharedAddrBookAutoCompleteEnabled";

    /**
     * keyboard shortcuts
     */
    @ZAttr(id=396)
    public static final String A_zimbraPrefShortcuts = "zimbraPrefShortcuts";

    /**
     * show just the display name of email addresses in the message header
     * area and compose pane
     *
     * @since ZCS 7.0.1
     */
    @ZAttr(id=1173)
    public static final String A_zimbraPrefShortEmailAddress = "zimbraPrefShortEmailAddress";

    /**
     * show calendar week in calendar views
     *
     * @since ZCS 6.0.0_GA
     */
    @ZAttr(id=1045)
    public static final String A_zimbraPrefShowCalendarWeek = "zimbraPrefShowCalendarWeek";

    /**
     * whether or not to show direction buttons in compose toolbar
     *
     * @since ZCS 8.0.0
     */
    @ZAttr(id=1274)
    public static final String A_zimbraPrefShowComposeDirection = "zimbraPrefShowComposeDirection";

    /**
     * show fragments in conversation and message lists
     */
    @ZAttr(id=192)
    public static final String A_zimbraPrefShowFragments = "zimbraPrefShowFragments";

    /**
     * whether to show search box or not
     */
    @ZAttr(id=222)
    public static final String A_zimbraPrefShowSearchString = "zimbraPrefShowSearchString";

    /**
     * show selection checkbox for selecting email, contact, voicemail items
     * in a list view for batch operations
     */
    @ZAttr(id=471)
    public static final String A_zimbraPrefShowSelectionCheckbox = "zimbraPrefShowSelectionCheckbox";

    /**
     * Skin to use for this account
     */
    @ZAttr(id=355)
    public static final String A_zimbraPrefSkin = "zimbraPrefSkin";

    /**
     * sort order for list view in the WEB UI
     *
     * @since ZCS 7.1.0
     */
    @ZAttr(id=1188)
    public static final String A_zimbraPrefSortOrder = "zimbraPrefSortOrder";

    /**
     * The name of the dictionary used for spell checking. If not set, the
     * locale is used.
     *
     * @since ZCS 6.0.0_GA
     */
    @ZAttr(id=1041)
    public static final String A_zimbraPrefSpellDictionary = "zimbraPrefSpellDictionary";

    /**
     * If TRUE, the spell checker ignores words that contain only upper-case
     * letters.
     *
     * @since ZCS 8.0.0
     */
    @ZAttr(id=1207)
    public static final String A_zimbraPrefSpellIgnoreAllCaps = "zimbraPrefSpellIgnoreAllCaps";

    /**
     * Regular Expression for words to ignore during spell check.
     *
     * @since ZCS 8.0.4
     */
    @ZAttr(id=1432)
    public static final String A_zimbraPrefSpellIgnorePattern = "zimbraPrefSpellIgnorePattern";

    /**
     * List of words to ignore when checking spelling. The word list of an
     * account includes the words specified for its cos and domain.
     *
     * @since ZCS 6.0.5
     */
    @ZAttr(id=1073)
    public static final String A_zimbraPrefSpellIgnoreWord = "zimbraPrefSpellIgnoreWord";

    /**
     * whether standard client should operate in accessibility Mode
     *
     * @since ZCS 6.0.0_BETA1
     */
    @ZAttr(id=689)
    public static final String A_zimbraPrefStandardClientAccessibilityMode = "zimbraPrefStandardClientAccessibilityMode";

    /**
     * whether or not tag tree is expanded
     *
     * @since ZCS 5.0.5
     */
    @ZAttr(id=633)
    public static final String A_zimbraPrefTagTreeOpen = "zimbraPrefTagTreeOpen";

    /**
     * preferred task filtering option in UI
     *
     * @since ZCS 8.0.0
     */
    @ZAttr(id=1323)
    public static final String A_zimbraPrefTasksFilterBy = "zimbraPrefTasksFilterBy";

    /**
     * where the reading pane is displayed for tasks
     *
     * @since ZCS 7.0.0
     */
    @ZAttr(id=1151)
    public static final String A_zimbraPrefTasksReadingPaneLocation = "zimbraPrefTasksReadingPaneLocation";

    /**
     * time zone of user or COS
     */
    @ZAttr(id=235)
    public static final String A_zimbraPrefTimeZoneId = "zimbraPrefTimeZoneId";

    /**
     * Retention period of messages in the Trash folder. 0 means that all
     * messages will be retained. This user-modifiable attribute works in
     * conjunction with zimbraMailTrashLifetime, which is admin-modifiable.
     * The shorter duration is used. . Must be in valid duration format:
     * {digits}{time-unit}. digits: 0-9, time-unit: [hmsd]|ms. h - hours, m -
     * minutes, s - seconds, d - days, ms - milliseconds. If time unit is not
     * specified, the default is s(seconds).
     *
     * @since ZCS 5.0.0
     */
    @ZAttr(id=541)
    public static final String A_zimbraPrefTrashLifetime = "zimbraPrefTrashLifetime";

    /**
     * Deprecated since: 5.0. no longer used in account or identity. Orig
     * desc: TRUE if we this identity should get settings from the default
     * identity
     */
    @ZAttr(id=410)
    public static final String A_zimbraPrefUseDefaultIdentitySettings = "zimbraPrefUseDefaultIdentitySettings";

    /**
     * whether or not keyboard shortcuts are enabled
     */
    @ZAttr(id=61)
    public static final String A_zimbraPrefUseKeyboardShortcuts = "zimbraPrefUseKeyboardShortcuts";

    /**
     * When composing and sending mail, whether to use RFC 2231 MIME
     * parameter value encoding. If set to FALSE, then RFC 2047 style
     * encoding is used.
     */
    @ZAttr(id=395)
    public static final String A_zimbraPrefUseRfc2231 = "zimbraPrefUseRfc2231";

    /**
     * whether list of well known time zones is displayed in calendar UI
     */
    @ZAttr(id=236)
    public static final String A_zimbraPrefUseTimeZoneListInCalendar = "zimbraPrefUseTimeZoneListInCalendar";

    /**
     * number of voice messages/call logs per page
     *
     * @since ZCS 5.0.0
     */
    @ZAttr(id=526)
    public static final String A_zimbraPrefVoiceItemsPerPage = "zimbraPrefVoiceItemsPerPage";

    /**
     * whether to display a warning when users try to navigate away from ZCS
     */
    @ZAttr(id=456)
    public static final String A_zimbraPrefWarnOnExit = "zimbraPrefWarnOnExit";

    /**
     * if replying/forwarding a message in this folder, use this identity
     * (deprecatedSince 5.0 in account)
     */
    @ZAttr(id=409)
    public static final String A_zimbraPrefWhenInFolderIds = "zimbraPrefWhenInFolderIds";

    /**
     * TRUE if we should look at zimbraPrefWhenInFolderIds (deprecatedSince
     * 5.0 in account)
     */
    @ZAttr(id=408)
    public static final String A_zimbraPrefWhenInFoldersEnabled = "zimbraPrefWhenInFoldersEnabled";

    /**
     * addresses that we will look at to see if we should use an identity
     * (deprecatedSince 5.0 in account)
     */
    @ZAttr(id=407)
    public static final String A_zimbraPrefWhenSentToAddresses = "zimbraPrefWhenSentToAddresses";

    /**
     * TRUE if we should look at zimbraPrefWhenSentToAddresses
     * (deprecatedSince 5.0 in account)
     */
    @ZAttr(id=406)
    public static final String A_zimbraPrefWhenSentToEnabled = "zimbraPrefWhenSentToEnabled";

    /**
     * zimlets user wants to see in the UI
     *
     * @since ZCS 6.0.0_BETA1
     */
    @ZAttr(id=765)
    public static final String A_zimbraPrefZimlets = "zimbraPrefZimlets";

    /**
     * whether or not zimlet tree is expanded
     *
     * @since ZCS 5.0.5
     */
    @ZAttr(id=638)
    public static final String A_zimbraPrefZimletTreeOpen = "zimbraPrefZimletTreeOpen";

    /**
     * whether this instance of Zimbra is running ZCS or some other
     * derivative product
     *
     * @since ZCS 8.0.0
     */
    @ZAttr(id=1392)
    public static final String A_zimbraProduct = "zimbraProduct";

    /**
     * Allowed domains for Proxy servlet
     */
    @ZAttr(id=294)
    public static final String A_zimbraProxyAllowedDomains = "zimbraProxyAllowedDomains";

    /**
     * Deprecated since: 7.2.1. Deprecated per bug 74769. Orig desc: Content
     * types that can be cached by proxy servlet
     */
    @ZAttr(id=303)
    public static final String A_zimbraProxyCacheableContentTypes = "zimbraProxyCacheableContentTypes";

    /**
     * Name to be used in public API such as REST or SOAP proxy.
     */
    @ZAttr(id=377)
    public static final String A_zimbraPublicServiceHostname = "zimbraPublicServiceHostname";

    /**
     * Port to be used in public API such as REST or SOAP proxy.
     *
     * @since ZCS 5.0.9
     */
    @ZAttr(id=699)
    public static final String A_zimbraPublicServicePort = "zimbraPublicServicePort";

    /**
     * Protocol to be used in public API such as REST or SOAP proxy.
     *
     * @since ZCS 5.0.9
     */
    @ZAttr(id=698)
    public static final String A_zimbraPublicServiceProtocol = "zimbraPublicServiceProtocol";

    /**
     * Maximum allowed lifetime of public shares. A value of 0 indicates that
     * there&#039;s no limit on a public share&#039;s lifetime. . Must be in
     * valid duration format: {digits}{time-unit}. digits: 0-9, time-unit:
     * [hmsd]|ms. h - hours, m - minutes, s - seconds, d - days, ms -
     * milliseconds. If time unit is not specified, the default is
     * s(seconds).
     *
     * @since ZCS 8.0.0
     */
    @ZAttr(id=1355)
    public static final String A_zimbraPublicShareLifetime = "zimbraPublicShareLifetime";

    /**
     * switch for turning public sharing on/off
     *
     * @since ZCS 8.0.0
     */
    @ZAttr(id=1351)
    public static final String A_zimbraPublicSharingEnabled = "zimbraPublicSharingEnabled";

    /**
     * Last time a quota warning was sent.
     */
    @ZAttr(id=484)
    public static final String A_zimbraQuotaLastWarnTime = "zimbraQuotaLastWarnTime";

    /**
     * Minimum duration of time between quota warnings.. Must be in valid
     * duration format: {digits}{time-unit}. digits: 0-9, time-unit:
     * [hmsd]|ms. h - hours, m - minutes, s - seconds, d - days, ms -
     * milliseconds. If time unit is not specified, the default is
     * s(seconds).
     */
    @ZAttr(id=485)
    public static final String A_zimbraQuotaWarnInterval = "zimbraQuotaWarnInterval";

    /**
     * Quota warning message template.
     */
    @ZAttr(id=486)
    public static final String A_zimbraQuotaWarnMessage = "zimbraQuotaWarnMessage";

    /**
     * Threshold for quota warning messages.
     */
    @ZAttr(id=483)
    public static final String A_zimbraQuotaWarnPercent = "zimbraQuotaWarnPercent";

    /**
     * redolog rollover destination
     */
    @ZAttr(id=76)
    public static final String A_zimbraRedoLogArchiveDir = "zimbraRedoLogArchiveDir";

    /**
     * how many seconds worth of committed redo ops to re-execute during
     * crash recovery; related to mysql parameter
     * innodb_flush_log_at_trx_commit=0
     *
     * @since ZCS 6.0.0_BETA2
     */
    @ZAttr(id=1009)
    public static final String A_zimbraRedoLogCrashRecoveryLookbackSec = "zimbraRedoLogCrashRecoveryLookbackSec";

    /**
     * whether logs are delete on rollover or archived
     */
    @ZAttr(id=251)
    public static final String A_zimbraRedoLogDeleteOnRollover = "zimbraRedoLogDeleteOnRollover";

    /**
     * whether redo logging is enabled
     */
    @ZAttr(id=74)
    public static final String A_zimbraRedoLogEnabled = "zimbraRedoLogEnabled";

    /**
     * how frequently writes to redo log get fsynced to disk
     */
    @ZAttr(id=79)
    public static final String A_zimbraRedoLogFsyncIntervalMS = "zimbraRedoLogFsyncIntervalMS";

    /**
     * name and location of the redolog file
     */
    @ZAttr(id=75)
    public static final String A_zimbraRedoLogLogPath = "zimbraRedoLogLogPath";

    /**
     * provider class name for redo logging
     */
    @ZAttr(id=225)
    public static final String A_zimbraRedoLogProvider = "zimbraRedoLogProvider";

    /**
     * redo.log file becomes eligible for rollover over when it goes over
     * this size
     */
    @ZAttr(id=78)
    public static final String A_zimbraRedoLogRolloverFileSizeKB = "zimbraRedoLogRolloverFileSizeKB";

    /**
     * redo.log file rolls over when it goes over this size, even if it does
     * not meet the minimum file age requirement
     *
     * @since ZCS 5.0.17
     */
    @ZAttr(id=1021)
    public static final String A_zimbraRedoLogRolloverHardMaxFileSizeKB = "zimbraRedoLogRolloverHardMaxFileSizeKB";

    /**
     * minimum age in minutes for redo.log file before it becomes eligible
     * for rollover based on size
     *
     * @since ZCS 5.0.17
     */
    @ZAttr(id=1020)
    public static final String A_zimbraRedoLogRolloverMinFileAge = "zimbraRedoLogRolloverMinFileAge";

    /**
     * Path to remote management command to execute on this server
     */
    @ZAttr(id=336)
    public static final String A_zimbraRemoteManagementCommand = "zimbraRemoteManagementCommand";

    /**
     * Port on which remote management sshd listening on this server.
     */
    @ZAttr(id=339)
    public static final String A_zimbraRemoteManagementPort = "zimbraRemoteManagementPort";

    /**
     * Private key this server should use to access another server
     */
    @ZAttr(id=338)
    public static final String A_zimbraRemoteManagementPrivateKeyPath = "zimbraRemoteManagementPrivateKeyPath";

    /**
     * Login name of user allowed to execute remote management command
     */
    @ZAttr(id=337)
    public static final String A_zimbraRemoteManagementUser = "zimbraRemoteManagementUser";

    /**
     * Custom response headers. For example, can be used to add a P3P header
     * for user agents to understand the sites privacy policy. Note: the
     * value MUST be the entire header line (e.g. X-Foo: Bar).
     *
     * @since ZCS 6.0.5
     */
    @ZAttr(id=1074)
    public static final String A_zimbraResponseHeader = "zimbraResponseHeader";

    /**
     * indicate whether to turn on admin console proxy
     *
     * @since ZCS 8.0.0
     */
    @ZAttr(id=1321)
    public static final String A_zimbraReverseProxyAdminEnabled = "zimbraReverseProxyAdminEnabled";

    /**
     * Allowed reverse proxy IP addresses. Lookup servlet will only generate
     * authtokens if request was made from one of these IP addresses
     *
     * @since ZCS 5.0.9
     */
    @ZAttr(id=697)
    public static final String A_zimbraReverseProxyAdminIPAddress = "zimbraReverseProxyAdminIPAddress";

    /**
     * the attribute that identifies the zimbra admin bind port
     *
     * @since ZCS 5.0.9
     */
    @ZAttr(id=700)
    public static final String A_zimbraReverseProxyAdminPortAttribute = "zimbraReverseProxyAdminPortAttribute";

    /**
     * wait duration before nginx sending back the NO response for failed
     * imap/pop3 reverse proxy lookups. Must be in valid duration format:
     * {digits}{time-unit}. digits: 0-9, time-unit: [hmsd]|ms. h - hours, m -
     * minutes, s - seconds, d - days, ms - milliseconds. If time unit is not
     * specified, the default is s(seconds).
     *
     * @since ZCS 5.0.0
     */
    @ZAttr(id=569)
    public static final String A_zimbraReverseProxyAuthWaitInterval = "zimbraReverseProxyAuthWaitInterval";

    /**
     * The servers to be included in the proxy lookup hanlders list. Proxy
     * will only use the servers specified here to do the lookup. Leaving
     * empty means using all the servers whose zimbraReverseProxyLookupTarget
     * is TRUE.
     *
     * @since ZCS 8.0.0
     */
    @ZAttr(id=1379)
    public static final String A_zimbraReverseProxyAvailableLookupTargets = "zimbraReverseProxyAvailableLookupTargets";

    /**
     * time interval that an entry cached by NGINX will remain in the cache.
     * Must be in valid duration format: {digits}{time-unit}. digits: 0-9,
     * time-unit: [hmsd]|ms. h - hours, m - minutes, s - seconds, d - days,
     * ms - milliseconds. If time unit is not specified, the default is
     * s(seconds).
     *
     * @since ZCS 5.0.10
     */
    @ZAttr(id=732)
    public static final String A_zimbraReverseProxyCacheEntryTTL = "zimbraReverseProxyCacheEntryTTL";

    /**
     * time interval that NGINX proxy will wait for a cache result, before
     * considering the result as a cache miss. Must be in valid duration
     * format: {digits}{time-unit}. digits: 0-9, time-unit: [hmsd]|ms. h -
     * hours, m - minutes, s - seconds, d - days, ms - milliseconds. If time
     * unit is not specified, the default is s(seconds).
     *
     * @since ZCS 5.0.10
     */
    @ZAttr(id=731)
    public static final String A_zimbraReverseProxyCacheFetchTimeout = "zimbraReverseProxyCacheFetchTimeout";

    /**
     * time interval that NGINX proxy will wait before attempting to
     * re-establish a connection to a memcache server that disconnected. Must
     * be in valid duration format: {digits}{time-unit}. digits: 0-9,
     * time-unit: [hmsd]|ms. h - hours, m - minutes, s - seconds, d - days,
     * ms - milliseconds. If time unit is not specified, the default is
     * s(seconds).
     *
     * @since ZCS 5.0.10
     */
    @ZAttr(id=730)
    public static final String A_zimbraReverseProxyCacheReconnectInterval = "zimbraReverseProxyCacheReconnectInterval";

    /**
     * CA certificate for authenticating client certificates in nginx proxy
     * (https only)
     *
     * @since ZCS 7.1.1
     */
    @ZAttr(id=1201)
    public static final String A_zimbraReverseProxyClientCertCA = "zimbraReverseProxyClientCertCA";

    /**
     * enable authentication via X.509 Client Certificate in nginx proxy
     * (https only)
     *
     * @since ZCS 7.1.1
     */
    @ZAttr(id=1200)
    public static final String A_zimbraReverseProxyClientCertMode = "zimbraReverseProxyClientCertMode";

    /**
     * Time interval after which NGINX mail proxy will disconnect while
     * establishing an upstream IMAP/POP connection. Must be in valid
     * duration format: {digits}{time-unit}. digits: 0-9, time-unit:
     * [hmsd]|ms. h - hours, m - minutes, s - seconds, d - days, ms -
     * milliseconds. If time unit is not specified, the default is
     * s(seconds).
     *
     * @since ZCS 6.0.0_BETA1
     */
    @ZAttr(id=797)
    public static final String A_zimbraReverseProxyConnectTimeout = "zimbraReverseProxyConnectTimeout";

    /**
     * The default realm that will be used by NGINX mail proxy, when the
     * realm is not specified in GSSAPI Authentication
     *
     * @since ZCS 5.0.9
     */
    @ZAttr(id=703)
    public static final String A_zimbraReverseProxyDefaultRealm = "zimbraReverseProxyDefaultRealm";

    /**
     * Control whether force the server side do the DNS lookup and send the
     * result IP back to proxy. If set false, the raw address configured
     * (e.g. zimbraMailHost) is directly sent to proxy.
     *
     * @since ZCS 8.0.0
     */
    @ZAttr(id=1384)
    public static final String A_zimbraReverseProxyDnsLookupInServerEnabled = "zimbraReverseProxyDnsLookupInServerEnabled";

    /**
     * LDAP attribute that contains domain name for the domain
     *
     * @since ZCS 5.0.0
     */
    @ZAttr(id=547)
    public static final String A_zimbraReverseProxyDomainNameAttribute = "zimbraReverseProxyDomainNameAttribute";

    /**
     * LDAP query to find a domain
     *
     * @since ZCS 5.0.0
     */
    @ZAttr(id=545)
    public static final String A_zimbraReverseProxyDomainNameQuery = "zimbraReverseProxyDomainNameQuery";

    /**
     * search base for zimbraReverseProxyDomainNameQuery
     *
     * @since ZCS 5.0.0
     */
    @ZAttr(id=546)
    public static final String A_zimbraReverseProxyDomainNameSearchBase = "zimbraReverseProxyDomainNameSearchBase";

    /**
     * the URL of customized proxy error handler. If set, when errors happen
     * in proxy, proxy will redirect to this URL with two paras - err: error
     * code; up: the addr of upstream server connecting to which the error
     * happens
     *
     * @since ZCS 8.0.0
     */
    @ZAttr(id=1332)
    public static final String A_zimbraReverseProxyErrorHandlerURL = "zimbraReverseProxyErrorHandlerURL";

    /**
     * During migrations Nginx lookup handler rewrites non-qualified username
     * to fully qualified breaking proxy to external legacy mail platform.
     * When zimbraReverseProxyUseExternalRoute is set to TRUE and
     * zimbraReverseProxyExternalRouteIncludeOriginalAuthusername is set to
     * FALSE nginx lookup handler drops the domain name from the userAccount
     * and returns just the username.
     *
     * @since ZCS 8.0.5
     */
    @ZAttr(id=1454)
    public static final String A_zimbraReverseProxyExternalRouteIncludeOriginalAuthusername = "zimbraReverseProxyExternalRouteIncludeOriginalAuthusername";

    /**
     * Control whether to generate per virtual hostname nginx configuration.
     * This would be helpful when multiple virtual host names are defined,
     * but they are actually share the same configuration (like ssl cert,
     * client CA, ...). This attr has to be set as &quot;TRUE&quot; to enable
     * the features like cert per domain.
     *
     * @since ZCS 7.2.0
     */
    @ZAttr(id=1374)
    public static final String A_zimbraReverseProxyGenConfigPerVirtualHostname = "zimbraReverseProxyGenConfigPerVirtualHostname";

    /**
     * Whether to enable HTTP proxy
     *
     * @since ZCS 5.0.3
     */
    @ZAttr(id=628)
    public static final String A_zimbraReverseProxyHttpEnabled = "zimbraReverseProxyHttpEnabled";

    /**
     * attribute that contains http bind port
     *
     * @since ZCS 5.0.5
     */
    @ZAttr(id=632)
    public static final String A_zimbraReverseProxyHttpPortAttribute = "zimbraReverseProxyHttpPortAttribute";

    /**
     * attribute that contains http ssl bind port
     *
     * @since ZCS 8.0.0
     */
    @ZAttr(id=1359)
    public static final String A_zimbraReverseProxyHttpSSLPortAttribute = "zimbraReverseProxyHttpSSLPortAttribute";

    /**
     * NGINX reverse proxy imap capabilities
     *
     * @since ZCS 5.0.10
     */
    @ZAttr(id=719)
    public static final String A_zimbraReverseProxyImapEnabledCapability = "zimbraReverseProxyImapEnabledCapability";

    /**
     * Whether to expose version on Proxy IMAP banner
     *
     * @since ZCS 5.0.10
     */
    @ZAttr(id=713)
    public static final String A_zimbraReverseProxyImapExposeVersionOnBanner = "zimbraReverseProxyImapExposeVersionOnBanner";

    /**
     * attribute that contains imap bind port
     */
    @ZAttr(id=479)
    public static final String A_zimbraReverseProxyImapPortAttribute = "zimbraReverseProxyImapPortAttribute";

    /**
     * whether IMAP SASL GSSAPI is enabled for reverse proxy
     *
     * @since ZCS 5.0.5
     */
    @ZAttr(id=643)
    public static final String A_zimbraReverseProxyImapSaslGssapiEnabled = "zimbraReverseProxyImapSaslGssapiEnabled";

    /**
     * whether IMAP SASL PLAIN is enabled for reverse proxy
     *
     * @since ZCS 5.0.10
     */
    @ZAttr(id=728)
    public static final String A_zimbraReverseProxyImapSaslPlainEnabled = "zimbraReverseProxyImapSaslPlainEnabled";

    /**
     * attribute that contains imap bind port for SSL
     */
    @ZAttr(id=480)
    public static final String A_zimbraReverseProxyImapSSLPortAttribute = "zimbraReverseProxyImapSSLPortAttribute";

    /**
     * on - on the plain POP/IMAP port, starttls is allowed off - no starttls
     * is offered on plain port only - you have to use starttls before clear
     * text login
     *
     * @since ZCS 5.0.5
     */
    @ZAttr(id=641)
    public static final String A_zimbraReverseProxyImapStartTlsMode = "zimbraReverseProxyImapStartTlsMode";

    /**
     * Deprecated since: 8.0.0. deprecated in favor of local config
     * &quot;imap_max_idle_time&quot;, &quot;pop3_max_idle_time&quot;,
     * &quot;imap_authenticated_max_idle_time&quot; in bug 59685. Orig desc:
     * Time interval after which NGINX mail proxy will disconnect an inactive
     * IMAP/POP connection. Must be in valid duration format:
     * {digits}{time-unit}. digits: 0-9, time-unit: [hmsd]|ms. h - hours, m -
     * minutes, s - seconds, d - days, ms - milliseconds. If time unit is not
     * specified, the default is s(seconds).
     *
     * @since ZCS 5.0.10
     */
    @ZAttr(id=735)
    public static final String A_zimbraReverseProxyInactivityTimeout = "zimbraReverseProxyInactivityTimeout";

    /**
     * Sets the upper limit on logins from a remote IP via POP or IMAP to
     * this proxy server after which login is rejected with an appropriate
     * protocol specific bye response. This counter is cumulative for all
     * users that appear to the proxy to be logging in from the same IP
     * address. If multiple users appear to the proxy to be logging in from
     * the same IP address (usual with NATing), then each of the different
     * users login will contribute to increasing the hit counter for that IP
     * address, and when the counter eventually exceeds the limit, then the
     * connections from that IP address will be throttled. Therefore, all
     * users from the same IP will contribute to (and be affected by) this
     * counter. Logins using all protocols (POP3/POP3S/IMAP/IMAPS) will
     * affect this counter (the counter is aggregate for all protocols, *not*
     * separate). If this value is set to 0, then no limiting will take place
     * for any IP.
     *
     * @since ZCS 5.0.3
     */
    @ZAttr(id=622)
    public static final String A_zimbraReverseProxyIPLoginLimit = "zimbraReverseProxyIPLoginLimit";

    /**
     * Sets the time-to-live for the hit counter for IP based login
     * throttling. If time is set to 3600 and limit is set to 1000, then it
     * means that NGINX should not allow more than 1000 users to log in via
     * the proxy from the same IP, within the time interval of an hour. The
     * semantics for such a configuration would then be: allow maximum 1000
     * users per hour from any given IP address.
     *
     * @since ZCS 5.0.3
     */
    @ZAttr(id=623)
    public static final String A_zimbraReverseProxyIPLoginLimitTime = "zimbraReverseProxyIPLoginLimitTime";

    /**
     * The error message with which a connection attempt from an IP address
     * will be throttled, if the connection count exceeds the configured
     * limit
     *
     * @since ZCS 5.0.10
     */
    @ZAttr(id=727)
    public static final String A_zimbraReverseProxyIpThrottleMsg = "zimbraReverseProxyIpThrottleMsg";

    /**
     * Log level for NGINX Proxy error log
     *
     * @since ZCS 5.0.10
     */
    @ZAttr(id=723)
    public static final String A_zimbraReverseProxyLogLevel = "zimbraReverseProxyLogLevel";

    /**
     * whether this server is a reverse proxy lookup target
     */
    @ZAttr(id=504)
    public static final String A_zimbraReverseProxyLookupTarget = "zimbraReverseProxyLookupTarget";

    /**
     * Whether to enable IMAP/POP proxy
     *
     * @since ZCS 5.0.3
     */
    @ZAttr(id=629)
    public static final String A_zimbraReverseProxyMailEnabled = "zimbraReverseProxyMailEnabled";

    /**
     * LDAP attribute that contains mailhost for the user
     */
    @ZAttr(id=474)
    public static final String A_zimbraReverseProxyMailHostAttribute = "zimbraReverseProxyMailHostAttribute";

    /**
     * LDAP query to find a user
     */
    @ZAttr(id=472)
    public static final String A_zimbraReverseProxyMailHostQuery = "zimbraReverseProxyMailHostQuery";

    /**
     * search base for zimbraReverseProxyMailHostQuery
     */
    @ZAttr(id=473)
    public static final String A_zimbraReverseProxyMailHostSearchBase = "zimbraReverseProxyMailHostSearchBase";

    /**
     * whether to run proxy in HTTP, HTTPS, both, mixed, or redirect mode.
     * See also related attributes zimbraMailProxyPort and
     * zimbraMailSSLProxyPort
     *
     * @since ZCS 5.0.7
     */
    @ZAttr(id=685)
    public static final String A_zimbraReverseProxyMailMode = "zimbraReverseProxyMailMode";

    /**
     * whether NGINX mail proxy will pass upstream server errors back to the
     * downstream email clients
     *
     * @since ZCS 5.0.10
     */
    @ZAttr(id=736)
    public static final String A_zimbraReverseProxyPassErrors = "zimbraReverseProxyPassErrors";

    /**
     * NGINX reverse proxy pop3 capabilities
     *
     * @since ZCS 5.0.10
     */
    @ZAttr(id=721)
    public static final String A_zimbraReverseProxyPop3EnabledCapability = "zimbraReverseProxyPop3EnabledCapability";

    /**
     * Whether to expose version on Proxy POP3 banner
     *
     * @since ZCS 5.0.10
     */
    @ZAttr(id=712)
    public static final String A_zimbraReverseProxyPop3ExposeVersionOnBanner = "zimbraReverseProxyPop3ExposeVersionOnBanner";

    /**
     * attribute that contains pop3 bind port
     */
    @ZAttr(id=477)
    public static final String A_zimbraReverseProxyPop3PortAttribute = "zimbraReverseProxyPop3PortAttribute";

    /**
     * whether POP3 SASL GSSAPI is enabled for reverse proxy
     *
     * @since ZCS 5.0.5
     */
    @ZAttr(id=644)
    public static final String A_zimbraReverseProxyPop3SaslGssapiEnabled = "zimbraReverseProxyPop3SaslGssapiEnabled";

    /**
     * whether POP3 SASL PLAIN is enabled for reverse proxy
     *
     * @since ZCS 5.0.10
     */
    @ZAttr(id=729)
    public static final String A_zimbraReverseProxyPop3SaslPlainEnabled = "zimbraReverseProxyPop3SaslPlainEnabled";

    /**
     * attribute that contains pop3 bind port for SSL
     */
    @ZAttr(id=478)
    public static final String A_zimbraReverseProxyPop3SSLPortAttribute = "zimbraReverseProxyPop3SSLPortAttribute";

    /**
     * on - on the plain POP/IMAP port, starttls is allowed off - no starttls
     * is offered on plain port only - you have to use starttls before clear
     * text login
     *
     * @since ZCS 5.0.5
     */
    @ZAttr(id=642)
    public static final String A_zimbraReverseProxyPop3StartTlsMode = "zimbraReverseProxyPop3StartTlsMode";

    /**
     * LDAP query to find server object
     */
    @ZAttr(id=475)
    public static final String A_zimbraReverseProxyPortQuery = "zimbraReverseProxyPortQuery";

    /**
     * search base for zimbraReverseProxyPortQuery
     */
    @ZAttr(id=476)
    public static final String A_zimbraReverseProxyPortSearchBase = "zimbraReverseProxyPortSearchBase";

    /**
     * Time interval after which NGINX will fail over to the next route
     * lookup handler, if a handler does not respond to the route lookup
     * request within this time. Must be in valid duration format:
     * {digits}{time-unit}. digits: 0-9, time-unit: [hmsd]|ms. h - hours, m -
     * minutes, s - seconds, d - days, ms - milliseconds. If time unit is not
     * specified, the default is s(seconds).
     *
     * @since ZCS 5.0.10
     */
    @ZAttr(id=745)
    public static final String A_zimbraReverseProxyRouteLookupTimeout = "zimbraReverseProxyRouteLookupTimeout";

    /**
     * Time interval (ms) given to mail route lookup handler to cache a
     * failed response to route a previous lookup request (after this time
     * elapses, Proxy retries this host). Must be in valid duration format:
     * {digits}{time-unit}. digits: 0-9, time-unit: [hmsd]|ms. h - hours, m -
     * minutes, s - seconds, d - days, ms - milliseconds. If time unit is not
     * specified, the default is s(seconds).
     *
     * @since ZCS 5.0.12
     */
    @ZAttr(id=778)
    public static final String A_zimbraReverseProxyRouteLookupTimeoutCache = "zimbraReverseProxyRouteLookupTimeoutCache";

    /**
     * whether nginx should send ID command for imap
     *
     * @since ZCS 5.0.1
     */
    @ZAttr(id=588)
    public static final String A_zimbraReverseProxySendImapId = "zimbraReverseProxySendImapId";

    /**
     * whether nginx should send XOIP command for pop3
     *
     * @since ZCS 5.0.1
     */
    @ZAttr(id=587)
    public static final String A_zimbraReverseProxySendPop3Xoip = "zimbraReverseProxySendPop3Xoip";

    /**
     * permitted ciphers for reverse proxy. Ciphers are in the formats
     * supported by OpenSSL e.g.
     * ALL:!ADH:!EXPORT56:RC4+RSA:+HIGH:+MEDIUM:+LOW:+SSLv2:+EXP; if not set,
     * default ciphers permitted by nginx will apply
     *
     * @since ZCS 5.0.5
     */
    @ZAttr(id=640)
    public static final String A_zimbraReverseProxySSLCiphers = "zimbraReverseProxySSLCiphers";

    /**
     * If set as TRUE, proxy will use SSL to connect to the upstream mail
     * servers for web and mail proxy. Note admin console proxy always use
     * https no matter how this attr is set.
     *
     * @since ZCS 8.0.0
     */
    @ZAttr(id=1360)
    public static final String A_zimbraReverseProxySSLToUpstreamEnabled = "zimbraReverseProxySSLToUpstreamEnabled";

    /**
     * The connect timeout is the time interval after which NGINX will
     * disconnect while establishing an upstream HTTP connection. Measured in
     * seconds, should not be more than 75 seconds.
     *
     * @since ZCS 8.0.4
     */
    @ZAttr(id=1440)
    public static final String A_zimbraReverseProxyUpstreamConnectTimeout = "zimbraReverseProxyUpstreamConnectTimeout";

    /**
     * The read timeout for long polling support by proxy, e.g. ActiveSync
     * for mobile devices. . Must be in valid duration format:
     * {digits}{time-unit}. digits: 0-9, time-unit: [hmsd]|ms. h - hours, m -
     * minutes, s - seconds, d - days, ms - milliseconds. If time unit is not
     * specified, the default is s(seconds).
     *
     * @since ZCS 7.1.4
     */
    @ZAttr(id=1337)
    public static final String A_zimbraReverseProxyUpstreamPollingTimeout = "zimbraReverseProxyUpstreamPollingTimeout";

    /**
     * The read timeout for the response of upstream server, which determines
     * how long nginx will wait to get the response to a request. . Must be
     * in valid duration format: {digits}{time-unit}. digits: 0-9, time-unit:
     * [hmsd]|ms. h - hours, m - minutes, s - seconds, d - days, ms -
     * milliseconds. If time unit is not specified, the default is
     * s(seconds).
     *
     * @since ZCS 7.1.4
     */
    @ZAttr(id=1335)
    public static final String A_zimbraReverseProxyUpstreamReadTimeout = "zimbraReverseProxyUpstreamReadTimeout";

    /**
     * The send timeout of transfering a request to the upstream server. If
     * after this time the upstream server doesn&#039;t take new data, proxy
     * will close the connection. . Must be in valid duration format:
     * {digits}{time-unit}. digits: 0-9, time-unit: [hmsd]|ms. h - hours, m -
     * minutes, s - seconds, d - days, ms - milliseconds. If time unit is not
     * specified, the default is s(seconds).
     *
     * @since ZCS 7.1.4
     */
    @ZAttr(id=1336)
    public static final String A_zimbraReverseProxyUpstreamSendTimeout = "zimbraReverseProxyUpstreamSendTimeout";

    /**
     * The servers to be included in the &quot;upstream&quot; block in the
     * nginx web proxy config file. The servers configured here will only
     * affect the proxy of pre-login requests. Leaving empty means using all
     * the servers whose zimbraReverseProxyLookupTarget is TRUE.
     *
     * @since ZCS 8.0.0
     */
    @ZAttr(id=1378)
    public static final String A_zimbraReverseProxyUpstreamServers = "zimbraReverseProxyUpstreamServers";

    /**
     * There is a deployment scenario for migrations where all of the
     * customers users are pointed at the zimbra POP IMAP reverse proxy. We
     * then want their connections proxied back to the legacy system for
     * not-yet-non-migrated users. If this attribute is TRUE, reverse proxy
     * lookup servlet should check to see if zimbraExternal* is set on the
     * domain. If so it is used. If not, lookup proceeds as usual.
     *
     * @since ZCS 5.0.12
     */
    @ZAttr(id=779)
    public static final String A_zimbraReverseProxyUseExternalRoute = "zimbraReverseProxyUseExternalRoute";

    /**
     * Use external route configured on domain if account cannot be found.
     * Also see zimbraReverseProxyUseExternalRoute.
     *
     * @since ZCS 7.0.0
     */
    @ZAttr(id=1132)
    public static final String A_zimbraReverseProxyUseExternalRouteIfAccountNotExist = "zimbraReverseProxyUseExternalRouteIfAccountNotExist";

    /**
     * Limit how many times a user can login via the proxy. Setting limit to
     * 100 and time to 3600 means: allow maximum 100 logins per hour for any
     * user. As with the ip counterparts, the user hit counter and timeout
     * are cumulative for all protocols. Also, for a given users login, both
     * counters are checked in succession, with the IP counter being checked
     * first. A login may be rejected (throttled) because the IP is
     * over-usage, or because the login name itself is over-usage. A value of
     * 0 indicates that no throttling will take place for any user.
     *
     * @since ZCS 5.0.3
     */
    @ZAttr(id=624)
    public static final String A_zimbraReverseProxyUserLoginLimit = "zimbraReverseProxyUserLoginLimit";

    /**
     * Sets the time-to-live for the hit counter for per user login
     * throttling.
     *
     * @since ZCS 5.0.3
     */
    @ZAttr(id=625)
    public static final String A_zimbraReverseProxyUserLoginLimitTime = "zimbraReverseProxyUserLoginLimitTime";

    /**
     * LDAP attribute that contains user name for the principal
     *
     * @since ZCS 5.0.0
     */
    @ZAttr(id=572)
    public static final String A_zimbraReverseProxyUserNameAttribute = "zimbraReverseProxyUserNameAttribute";

    /**
     * The error message with which a login attempt by a user will be
     * throttled, if the attempt count exceeds the configured limit
     *
     * @since ZCS 5.0.10
     */
    @ZAttr(id=726)
    public static final String A_zimbraReverseProxyUserThrottleMsg = "zimbraReverseProxyUserThrottleMsg";

    /**
     * Maximum number of connections that an NGINX Proxy worker process is
     * allowed to handle
     *
     * @since ZCS 5.0.10
     */
    @ZAttr(id=725)
    public static final String A_zimbraReverseProxyWorkerConnections = "zimbraReverseProxyWorkerConnections";

    /**
     * Number of worker processes of NGINX Proxy
     *
     * @since ZCS 5.0.10
     */
    @ZAttr(id=724)
    public static final String A_zimbraReverseProxyWorkerProcesses = "zimbraReverseProxyWorkerProcesses";

    /**
     * whether TLS is required for IMAP/POP GSSAPI auth
     *
     * @since ZCS 5.0.20
     */
    @ZAttr(id=1068)
    public static final String A_zimbraSaslGssapiRequiresTls = "zimbraSaslGssapiRequiresTls";

    /**
     * Maximum number of scheduled tasks that can run simultaneously.
     */
    @ZAttr(id=522)
    public static final String A_zimbraScheduledTaskNumThreads = "zimbraScheduledTaskNumThreads";

    /**
     * Object classes to add when creating a zimbra server object.
     *
     * @since ZCS 6.0.0_BETA1
     */
    @ZAttr(id=756)
    public static final String A_zimbraServerExtraObjectClass = "zimbraServerExtraObjectClass";

    /**
     * ZimbraID of the server that this component is running on
     *
     * @since ZCS 6.0.0_BETA1
     */
    @ZAttr(id=742)
    public static final String A_zimbraServerId = "zimbraServerId";

    /**
     * Deprecated since: 5.0. deprecated in favor of the serverInherited
     * flag. Orig desc: zimbraServer attrs that get inherited from global
     * config
     */
    @ZAttr(id=62)
    public static final String A_zimbraServerInheritedAttr = "zimbraServerInheritedAttr";

    /**
     * services that are enabled on this server
     */
    @ZAttr(id=220)
    public static final String A_zimbraServiceEnabled = "zimbraServiceEnabled";

    /**
     * public hostname of the host
     */
    @ZAttr(id=65)
    public static final String A_zimbraServiceHostname = "zimbraServiceHostname";

    /**
     * services that are installed on this server
     */
    @ZAttr(id=221)
    public static final String A_zimbraServiceInstalled = "zimbraServiceInstalled";

    /**
     * All items an account has shared
     *
     * @since ZCS 8.0.0
     */
    @ZAttr(id=1219)
    public static final String A_zimbraSharedItem = "zimbraSharedItem";

    /**
     * Deprecated since: 8.0.0. Manual publishing of shares by admin is no
     * longer required since now automated publishing of sharing info updates
     * to LDAP is supported. Orig desc: items an account or group has shared
     */
    @ZAttr(id=357)
    public static final String A_zimbraShareInfo = "zimbraShareInfo";

    /**
     * Maximum allowed lifetime of shares to internal users or groups. A
     * value of 0 indicates that there&#039;s no limit on an internal
     * share&#039;s lifetime. . Must be in valid duration format:
     * {digits}{time-unit}. digits: 0-9, time-unit: [hmsd]|ms. h - hours, m -
     * minutes, s - seconds, d - days, ms - milliseconds. If time unit is not
     * specified, the default is s(seconds).
     *
     * @since ZCS 8.0.0
     */
    @ZAttr(id=1348)
    public static final String A_zimbraShareLifetime = "zimbraShareLifetime";

    /**
     * Account name for authenticating to share notification MTA.
     *
     * @since ZCS 8.0.0
     */
    @ZAttr(id=1343)
    public static final String A_zimbraShareNotificationMtaAuthAccount = "zimbraShareNotificationMtaAuthAccount";

    /**
     * Password for authenticating to share notification MTA.
     *
     * @since ZCS 8.0.0
     */
    @ZAttr(id=1344)
    public static final String A_zimbraShareNotificationMtaAuthPassword = "zimbraShareNotificationMtaAuthPassword";

    /**
     * Whether to use credential to authenticate to share notification MTA.
     *
     * @since ZCS 8.0.0
     */
    @ZAttr(id=1346)
    public static final String A_zimbraShareNotificationMtaAuthRequired = "zimbraShareNotificationMtaAuthRequired";

    /**
     * Connection mode when connecting to share notification MTA.
     *
     * @since ZCS 8.0.0
     */
    @ZAttr(id=1345)
    public static final String A_zimbraShareNotificationMtaConnectionType = "zimbraShareNotificationMtaConnectionType";

    /**
     * Whether share notification MTA is enabled.
     *
     * @since ZCS 8.0.0
     */
    @ZAttr(id=1361)
    public static final String A_zimbraShareNotificationMtaEnabled = "zimbraShareNotificationMtaEnabled";

    /**
     * SMTP hostname for share notification MTA used for sending email
     * notifications.
     *
     * @since ZCS 8.0.0
     */
    @ZAttr(id=1341)
    public static final String A_zimbraShareNotificationMtaHostname = "zimbraShareNotificationMtaHostname";

    /**
     * SMTP port for share notification MTA used for sending email
     * notifications.
     *
     * @since ZCS 8.0.0
     */
    @ZAttr(id=1342)
    public static final String A_zimbraShareNotificationMtaPort = "zimbraShareNotificationMtaPort";

    /**
     * account ID of the owner of the shared folder
     *
     * @since ZCS 8.0.0
     */
    @ZAttr(id=1375)
    public static final String A_zimbraShareOwnerAccountId = "zimbraShareOwnerAccountId";

    /**
     * Interval between successive executions of the task that publishes
     * shared item updates to LDAP. Must be in valid duration format:
     * {digits}{time-unit}. digits: 0-9, time-unit: [hmsd]|ms. h - hours, m -
     * minutes, s - seconds, d - days, ms - milliseconds. If time unit is not
     * specified, the default is s(seconds).
     *
     * @since ZCS 8.0.0
     */
    @ZAttr(id=1220)
    public static final String A_zimbraSharingUpdatePublishInterval = "zimbraSharingUpdatePublishInterval";

    /**
     * Unique ID for an signature
     */
    @ZAttr(id=490)
    public static final String A_zimbraSignatureId = "zimbraSignatureId";

    /**
     * maximum number of signatures allowed on an account
     */
    @ZAttr(id=493)
    public static final String A_zimbraSignatureMaxNumEntries = "zimbraSignatureMaxNumEntries";

    /**
     * minimum number of signatures allowed on an account, this is only used
     * in the client
     */
    @ZAttr(id=523)
    public static final String A_zimbraSignatureMinNumEntries = "zimbraSignatureMinNumEntries";

    /**
     * name of the signature
     */
    @ZAttr(id=491)
    public static final String A_zimbraSignatureName = "zimbraSignatureName";

    /**
     * background color for chameleon skin for the domain
     *
     * @since ZCS 5.0.6
     */
    @ZAttr(id=648)
    public static final String A_zimbraSkinBackgroundColor = "zimbraSkinBackgroundColor";

    /**
     * favicon for chameleon skin for the domain
     *
     * @since ZCS 6.0.0_BETA1
     */
    @ZAttr(id=800)
    public static final String A_zimbraSkinFavicon = "zimbraSkinFavicon";

    /**
     * foreground color for chameleon skin for the domain
     *
     * @since ZCS 5.0.6
     */
    @ZAttr(id=647)
    public static final String A_zimbraSkinForegroundColor = "zimbraSkinForegroundColor";

    /**
     * logo app banner for chameleon skin for the domain
     *
     * @since ZCS 5.0.7
     */
    @ZAttr(id=671)
    public static final String A_zimbraSkinLogoAppBanner = "zimbraSkinLogoAppBanner";

    /**
     * logo login banner for chameleon skin for the domain
     *
     * @since ZCS 5.0.7
     */
    @ZAttr(id=670)
    public static final String A_zimbraSkinLogoLoginBanner = "zimbraSkinLogoLoginBanner";

    /**
     * Logo URL for chameleon skin for the domain
     *
     * @since ZCS 5.0.6
     */
    @ZAttr(id=649)
    public static final String A_zimbraSkinLogoURL = "zimbraSkinLogoURL";

    /**
     * secondary color for chameleon skin for the domain
     *
     * @since ZCS 5.0.7
     */
    @ZAttr(id=668)
    public static final String A_zimbraSkinSecondaryColor = "zimbraSkinSecondaryColor";

    /**
     * selection color for chameleon skin for the domain
     *
     * @since ZCS 5.0.7
     */
    @ZAttr(id=669)
    public static final String A_zimbraSkinSelectionColor = "zimbraSkinSelectionColor";

    /**
     * LDAP attribute(s) for public key lookup for S/MIME via external LDAP.
     * Multiple attributes can be separated by comma. All SMIME attributes
     * are in the format of {config-name}:{value}. A &#039;SMIME config&#039;
     * is a set of SMIME attribute values with the same {config-name}.
     * Multiple SMIME configs can be configured on a domain or on
     * globalconfig. Note: SMIME attributes on domains do not inherited
     * values from globalconfig, they are not domain-inherited attributes.
     * During SMIME public key lookup, if there are any SMIME config on the
     * domain of the account, they are used. SMIME configs on globalconfig
     * will be used only when there is no SMIME config on the domain. SMIME
     * attributes cannot be modified directly with zmprov md/mcf commands.
     * Use zmprov gcsc/gdsc/mcsc/mdsc/rcsc/rdsc command instead.
     *
     * @since ZCS 7.1.0
     */
    @ZAttr(id=1182)
    public static final String A_zimbraSMIMELdapAttribute = "zimbraSMIMELdapAttribute";

    /**
     * LDAP bind DN for public key lookup for S/MIME via external LDAP. Can
     * be empty for anonymous bind. All SMIME attributes are in the format of
     * {config-name}:{value}. A &#039;SMIME config&#039; is a set of SMIME
     * attribute values with the same {config-name}. Multiple SMIME configs
     * can be configured on a domain or on globalconfig. Note: SMIME
     * attributes on domains do not inherited values from globalconfig, they
     * are not domain-inherited attributes. During SMIME public key lookup,
     * if there are any SMIME config on the domain of the account, they are
     * used. SMIME configs on globalconfig will be used only when there is no
     * SMIME config on the domain. SMIME attributes cannot be modified
     * directly with zmprov md/mcf commands. Use zmprov
     * gcsc/gdsc/mcsc/mdsc/rcsc/rdsc command instead.
     *
     * @since ZCS 7.1.0
     */
    @ZAttr(id=1178)
    public static final String A_zimbraSMIMELdapBindDn = "zimbraSMIMELdapBindDn";

    /**
     * LDAP bind password for public key lookup for S/MIME via external LDAP.
     * Can be empty for anonymous bind. All SMIME attributes are in the
     * format of {config-name}:{value}. A &#039;SMIME config&#039; is a set
     * of SMIME attribute values with the same {config-name}. Multiple SMIME
     * configs can be configured on a domain or on globalconfig. Note: SMIME
     * attributes on domains do not inherited values from globalconfig, they
     * are not domain-inherited attributes. During SMIME public key lookup,
     * if there are any SMIME config on the domain of the account, they are
     * used. SMIME configs on globalconfig will be used only when there is no
     * SMIME config on the domain. SMIME attributes cannot be modified
     * directly with zmprov md/mcf commands. Use zmprov
     * gcsc/gdsc/mcsc/mdsc/rcsc/rdsc command instead.
     *
     * @since ZCS 7.1.0
     */
    @ZAttr(id=1179)
    public static final String A_zimbraSMIMELdapBindPassword = "zimbraSMIMELdapBindPassword";

    /**
     * Whether or not to discover search base DNs if
     * zimbraSMIMELdapSearchBase is not set. Allowed values are TRUE or
     * FALSE. If zimbraSMIMELdapSearchBase is set for a config, this
     * attribute is ignored for the config. If not set, default for the
     * config is FALSE. In that case, if zimbraSMIMELdapSearchBase is not
     * set, the search will default to the rootDSE. If multiple DNs are
     * discovered, the ldap search will use them one by one until a hit is
     * returned. All SMIME attributes are in the format of
     * {config-name}:{value}. A &#039;SMIME config&#039; is a set of SMIME
     * attribute values with the same {config-name}. Multiple SMIME configs
     * can be configured on a domain or on globalconfig. Note: SMIME
     * attributes on domains do not inherited values from globalconfig, they
     * are not domain-inherited attributes. During SMIME public key lookup,
     * if there are any SMIME config on the domain of the account, they are
     * used. SMIME configs on globalconfig will be used only when there is no
     * SMIME config on the domain. SMIME attributes cannot be modified
     * directly with zmprov md/mcf commands. Use zmprov
     * gcsc/gdsc/mcsc/mdsc/rcsc/rdsc command instead.
     *
     * @since ZCS 7.1.1
     */
    @ZAttr(id=1209)
    public static final String A_zimbraSMIMELdapDiscoverSearchBaseEnabled = "zimbraSMIMELdapDiscoverSearchBaseEnabled";

    /**
     * LDAP search filter for public key lookup for S/MIME via external LDAP.
     * Can contain the following conversion variables for expansion: %n -
     * search key with @ (or without, if no @ was specified) %u - with @
     * removed e.g. (mail=%n) All SMIME attributes are in the format of
     * {config-name}:{value}. A &#039;SMIME config&#039; is a set of SMIME
     * attribute values with the same {config-name}. Multiple SMIME configs
     * can be configured on a domain or on globalconfig. Note: SMIME
     * attributes on domains do not inherited values from globalconfig, they
     * are not domain-inherited attributes. During SMIME public key lookup,
     * if there are any SMIME config on the domain of the account, they are
     * used. SMIME configs on globalconfig will be used only when there is no
     * SMIME config on the domain. SMIME attributes cannot be modified
     * directly with zmprov md/mcf commands. Use zmprov
     * gcsc/gdsc/mcsc/mdsc/rcsc/rdsc command instead.
     *
     * @since ZCS 7.1.0
     */
    @ZAttr(id=1181)
    public static final String A_zimbraSMIMELdapFilter = "zimbraSMIMELdapFilter";

    /**
     * LDAP search base for public key lookup for S/MIME via external LDAP.
     * All SMIME attributes are in the format of {config-name}:{value}. A
     * &#039;SMIME config&#039; is a set of SMIME attribute values with the
     * same {config-name}. Multiple SMIME configs can be configured on a
     * domain or on globalconfig. Note: SMIME attributes on domains do not
     * inherited values from globalconfig, they are not domain-inherited
     * attributes. During SMIME public key lookup, if there are any SMIME
     * config on the domain of the account, they are used. SMIME configs on
     * globalconfig will be used only when there is no SMIME config on the
     * domain. SMIME attributes cannot be modified directly with zmprov
     * md/mcf commands. Use zmprov gcsc/gdsc/mcsc/mdsc/rcsc/rdsc command
     * instead.
     *
     * @since ZCS 7.1.0
     */
    @ZAttr(id=1180)
    public static final String A_zimbraSMIMELdapSearchBase = "zimbraSMIMELdapSearchBase";

    /**
     * Whether to use startTLS for public key lookup for S/MIME via external
     * LDAP. All SMIME attributes are in the format of {config-name}:{value}.
     * A &#039;SMIME config&#039; is a set of SMIME attribute values with the
     * same {config-name}. Multiple SMIME configs can be configured on a
     * domain or on globalconfig. Note: SMIME attributes on domains do not
     * inherited values from globalconfig, they are not domain-inherited
     * attributes. During SMIME public key lookup, if there are any SMIME
     * config on the domain of the account, they are used. SMIME configs on
     * globalconfig will be used only when there is no SMIME config on the
     * domain. SMIME attributes cannot be modified directly with zmprov
     * md/mcf commands. Use zmprov gcsc/gdsc/mcsc/mdsc/rcsc/rdsc command
     * instead.
     *
     * @since ZCS 7.1.0
     */
    @ZAttr(id=1177)
    public static final String A_zimbraSMIMELdapStartTlsEnabled = "zimbraSMIMELdapStartTlsEnabled";

    /**
     * LDAP URL(s) for public key lookup for S/MIME via external LDAP.
     * Multiple URLs for error fallback purpose can be separated by space.
     * All SMIME attributes are in the format of {config-name}:{value}. A
     * &#039;SMIME config&#039; is a set of SMIME attribute values with the
     * same {config-name}. Multiple SMIME configs can be configured on a
     * domain or on globalconfig. Note: SMIME attributes on domains do not
     * inherited values from globalconfig, they are not domain-inherited
     * attributes. During SMIME public key lookup, if there are any SMIME
     * config on the domain of the account, they are used. SMIME configs on
     * globalconfig will be used only when there is no SMIME config on the
     * domain. SMIME attributes cannot be modified directly with zmprov
     * md/mcf commands. Use zmprov gcsc/gdsc/mcsc/mdsc/rcsc/rdsc command
     * instead.
     *
     * @since ZCS 7.1.0
     */
    @ZAttr(id=1176)
    public static final String A_zimbraSMIMELdapURL = "zimbraSMIMELdapURL";

    /**
     * Whether to enable smtp debug trace
     *
     * @since ZCS 6.0.0_BETA1
     */
    @ZAttr(id=793)
    public static final String A_zimbraSmtpEnableTrace = "zimbraSmtpEnableTrace";

    /**
     * the SMTP server to connect to when sending mail
     */
    @ZAttr(id=97)
    public static final String A_zimbraSmtpHostname = "zimbraSmtpHostname";

    /**
     * the SMTP server port to connect to when sending mail
     */
    @ZAttr(id=98)
    public static final String A_zimbraSmtpPort = "zimbraSmtpPort";

    /**
     * If TRUE, the address for MAIL FROM in the SMTP session will always be
     * set to the email address of the account. If FALSE, the address will be
     * the value of the Sender or From header in the outgoing message, in
     * that order.
     *
     * @since ZCS 6.0.5
     */
    @ZAttr(id=1077)
    public static final String A_zimbraSmtpRestrictEnvelopeFrom = "zimbraSmtpRestrictEnvelopeFrom";

    /**
     * If true, an X-Authenticated-User header will be added to messages sent
     * via SendMsgRequest.
     *
     * @since ZCS 5.0.10
     */
    @ZAttr(id=747)
    public static final String A_zimbraSmtpSendAddAuthenticatedUser = "zimbraSmtpSendAddAuthenticatedUser";

    /**
     * Whether X-Mailer will be added to messages sent by Zimbra
     *
     * @since ZCS 5.0.5
     */
    @ZAttr(id=636)
    public static final String A_zimbraSmtpSendAddMailer = "zimbraSmtpSendAddMailer";

    /**
     * Whether X-Originating-IP will be added to messages sent via
     * SendMsgRequest.
     */
    @ZAttr(id=435)
    public static final String A_zimbraSmtpSendAddOriginatingIP = "zimbraSmtpSendAddOriginatingIP";

    /**
     * Value of the mail.smtp.sendpartial property
     */
    @ZAttr(id=249)
    public static final String A_zimbraSmtpSendPartial = "zimbraSmtpSendPartial";

    /**
     * timeout value in seconds
     */
    @ZAttr(id=99)
    public static final String A_zimbraSmtpTimeout = "zimbraSmtpTimeout";

    /**
     * If TRUE, enables support for GetVersionInfo for account SOAP requests.
     * If FALSE, GetVersionInfoRequest returns a SOAP fault.
     *
     * @since ZCS 5.0.10
     */
    @ZAttr(id=708)
    public static final String A_zimbraSoapExposeVersion = "zimbraSoapExposeVersion";

    /**
     * Maximum size in bytes for incoming SOAP requests. 0 means no limit.
     *
     * @since ZCS 5.0.0
     */
    @ZAttr(id=557)
    public static final String A_zimbraSoapRequestMaxSize = "zimbraSoapRequestMaxSize";

    /**
     * URL for Socialcast integration
     *
     * @since ZCS 8.0.0
     */
    @ZAttr(id=1389)
    public static final String A_zimbraSocialcastURL = "zimbraSocialcastURL";

    /**
     * If TRUE, spam messages will be affected by user mail filters instead
     * of being automatically filed into the Junk folder.
     *
     * @since ZCS 5.0.2
     */
    @ZAttr(id=604)
    public static final String A_zimbraSpamApplyUserFilters = "zimbraSpamApplyUserFilters";

    /**
     * Deprecated since: 4.5. Deprecated in favor of zimbraServiceEnabled.
     * Orig desc: Whether to enable spam checking
     */
    @ZAttr(id=201)
    public static final String A_zimbraSpamCheckEnabled = "zimbraSpamCheckEnabled";

    /**
     * mail header name for flagging spam
     */
    @ZAttr(id=210)
    public static final String A_zimbraSpamHeader = "zimbraSpamHeader";

    /**
     * regular expression for matching the spam header
     */
    @ZAttr(id=211)
    public static final String A_zimbraSpamHeaderValue = "zimbraSpamHeaderValue";

    /**
     * When user classifies a message as not spam forward message via SMTP to
     * this account
     */
    @ZAttr(id=245)
    public static final String A_zimbraSpamIsNotSpamAccount = "zimbraSpamIsNotSpamAccount";

    /**
     * When user classifies a message as spam forward message via SMTP to
     * this account
     */
    @ZAttr(id=244)
    public static final String A_zimbraSpamIsSpamAccount = "zimbraSpamIsSpamAccount";

    /**
     * Spaminess percentage beyond which a message is dropped
     */
    @ZAttr(id=202)
    public static final String A_zimbraSpamKillPercent = "zimbraSpamKillPercent";

    /**
     * value for envelope from (MAIL FROM) in spam report
     *
     * @since ZCS 6.0.2
     */
    @ZAttr(id=1049)
    public static final String A_zimbraSpamReportEnvelopeFrom = "zimbraSpamReportEnvelopeFrom";

    /**
     * mail header name for sender in spam report
     */
    @ZAttr(id=465)
    public static final String A_zimbraSpamReportSenderHeader = "zimbraSpamReportSenderHeader";

    /**
     * spam report type value for ham
     */
    @ZAttr(id=468)
    public static final String A_zimbraSpamReportTypeHam = "zimbraSpamReportTypeHam";

    /**
     * mail header name for report type in spam report
     */
    @ZAttr(id=466)
    public static final String A_zimbraSpamReportTypeHeader = "zimbraSpamReportTypeHeader";

    /**
     * spam report type value for spam
     */
    @ZAttr(id=467)
    public static final String A_zimbraSpamReportTypeSpam = "zimbraSpamReportTypeSpam";

    /**
     * Subject prefix for spam messages
     */
    @ZAttr(id=203)
    public static final String A_zimbraSpamSubjectTag = "zimbraSpamSubjectTag";

    /**
     * Spaminess percentage beyond which a message is marked as spam
     */
    @ZAttr(id=204)
    public static final String A_zimbraSpamTagPercent = "zimbraSpamTagPercent";

    /**
     * Aliases of Trash folder. In case some IMAP clients use different
     * folder names other than Trash, the spam filter still special-cases
     * those folders as if they are Trash.
     *
     * @since ZCS 8.0.0
     */
    @ZAttr(id=1167)
    public static final String A_zimbraSpamTrashAlias = "zimbraSpamTrashAlias";

    /**
     * Mail header name for flagging a message as not spam. If set, this
     * takes precedence over zimbraSpamHeader.
     *
     * @since ZCS 7.1.3
     */
    @ZAttr(id=1257)
    public static final String A_zimbraSpamWhitelistHeader = "zimbraSpamWhitelistHeader";

    /**
     * regular expression for matching the value of zimbraSpamWhitelistHeader
     * for flagging a message as not spam
     *
     * @since ZCS 7.1.3
     */
    @ZAttr(id=1258)
    public static final String A_zimbraSpamWhitelistHeaderValue = "zimbraSpamWhitelistHeaderValue";

    /**
     * The list of available dictionaries that can be used for spell
     * checking.
     *
     * @since ZCS 6.0.0_GA
     */
    @ZAttr(id=1042)
    public static final String A_zimbraSpellAvailableDictionary = "zimbraSpellAvailableDictionary";

    /**
     * URL of the server running the spell checking service. Multi-valued
     * attribute that allows multiple spell check servers to be specified. If
     * the request to the first server fails, a request to the second server
     * is sent and so on.
     */
    @ZAttr(id=267)
    public static final String A_zimbraSpellCheckURL = "zimbraSpellCheckURL";

    /**
     * whether spnego SSO is enabled
     *
     * @since ZCS 7.0.0
     */
    @ZAttr(id=1118)
    public static final String A_zimbraSpnegoAuthEnabled = "zimbraSpnegoAuthEnabled";

    /**
     * spnego auth error URL
     *
     * @since ZCS 7.0.0
     */
    @ZAttr(id=1124)
    public static final String A_zimbraSpnegoAuthErrorURL = "zimbraSpnegoAuthErrorURL";

    /**
     * spnego auth principal
     *
     * @since ZCS 7.0.0
     */
    @ZAttr(id=1122)
    public static final String A_zimbraSpnegoAuthPrincipal = "zimbraSpnegoAuthPrincipal";

    /**
     * spnego auth realm
     *
     * @since ZCS 7.0.0
     */
    @ZAttr(id=1119)
    public static final String A_zimbraSpnegoAuthRealm = "zimbraSpnegoAuthRealm";

    /**
     * spnego auth target name
     *
     * @since ZCS 7.0.0
     */
    @ZAttr(id=1123)
    public static final String A_zimbraSpnegoAuthTargetName = "zimbraSpnegoAuthTargetName";

    /**
     * Public key of this server, used by other hosts to authorize this
     * server to login.
     */
    @ZAttr(id=262)
    public static final String A_zimbraSshPublicKey = "zimbraSshPublicKey";

    /**
     * CA Cert used to sign all self signed certs
     */
    @ZAttr(id=277)
    public static final String A_zimbraSslCaCert = "zimbraSslCaCert";

    /**
     * CA Key used to sign all self signed certs
     */
    @ZAttr(id=278)
    public static final String A_zimbraSslCaKey = "zimbraSslCaKey";

    /**
     * SSL certificate
     *
     * @since ZCS 5.0.0
     */
    @ZAttr(id=563)
    public static final String A_zimbraSSLCertificate = "zimbraSSLCertificate";

    /**
     * excluded cipher suites
     *
     * @since ZCS 5.0.5
     */
    @ZAttr(id=639)
    public static final String A_zimbraSSLExcludeCipherSuites = "zimbraSSLExcludeCipherSuites";

    /**
     * SSL private key
     *
     * @since ZCS 5.0.0
     */
    @ZAttr(id=564)
    public static final String A_zimbraSSLPrivateKey = "zimbraSSLPrivateKey";

    /**
     * description of the custom tab in the Preferences page in HTML client
     * in the format {tab-name},{associated-URL}
     *
     * @since ZCS 7.1.3
     */
    @ZAttr(id=1267)
    public static final String A_zimbraStandardClientCustomPrefTab = "zimbraStandardClientCustomPrefTab";

    /**
     * whether extra custom tabs in the Preferences page in HTML client are
     * enabled
     *
     * @since ZCS 7.1.3
     */
    @ZAttr(id=1266)
    public static final String A_zimbraStandardClientCustomPrefTabsEnabled = "zimbraStandardClientCustomPrefTabsEnabled";

    /**
     * Prefixes of thread names. Each value is a column in threads.csv that
     * tracks the number of threads whose name starts with the given prefix.
     *
     * @since ZCS 6.0.0_BETA1
     */
    @ZAttr(id=792)
    public static final String A_zimbraStatThreadNamePrefix = "zimbraStatThreadNamePrefix";

    /**
     * The maximum batch size for each ZimbraSync transaction. Default value
     * of 0 means to follow client requested size. If set to any positive
     * integer, the value will be the maximum number of items to sync even if
     * client requests more. This setting affects all sync categories
     * including email, contacts, calendar and tasks.
     */
    @ZAttr(id=437)
    public static final String A_zimbraSyncWindowSize = "zimbraSyncWindowSize";

    /**
     * Deprecated since: 4.5.7. We now maintain all tables unconditionally.
     * See bug 19145. Orig desc: table maintenance will be performed if the
     * number of rows grows by this factor
     */
    @ZAttr(id=171)
    public static final String A_zimbraTableMaintenanceGrowthFactor = "zimbraTableMaintenanceGrowthFactor";

    /**
     * Deprecated since: 4.5.7. We now maintain all tables unconditionally.
     * See bug 19145. Orig desc: maximum number of rows required for database
     * table maintenance
     */
    @ZAttr(id=169)
    public static final String A_zimbraTableMaintenanceMaxRows = "zimbraTableMaintenanceMaxRows";

    /**
     * Deprecated since: 4.5.7. We now maintain all tables unconditionally.
     * See bug 19145. Orig desc: minimum number of rows required for database
     * table maintenance
     */
    @ZAttr(id=168)
    public static final String A_zimbraTableMaintenanceMinRows = "zimbraTableMaintenanceMinRows";

    /**
     * Deprecated since: 4.5.7. We now maintain all tables unconditionally.
     * See bug 19145. Orig desc: table maintenance operation that will be
     * performed. Valid options: &quot;ANALYZE&quot;, &quot;OPTIMIZE&quot;
     */
    @ZAttr(id=170)
    public static final String A_zimbraTableMaintenanceOperation = "zimbraTableMaintenanceOperation";

    /**
     * The registered name of the Zimbra Analyzer Extension for this account
     * to use
     */
    @ZAttr(id=393)
    public static final String A_zimbraTextAnalyzer = "zimbraTextAnalyzer";

    /**
     * Hosts to ignore during IP based throttling. Account and command rate
     * limits will still be applied. Typically should list nginx hostname and
     * any other mailbox servers which can proxy to this server
     *
     * @since ZCS 8.0.0
     */
    @ZAttr(id=1383)
    public static final String A_zimbraThrottleSafeHosts = "zimbraThrottleSafeHosts";

    /**
     * Hosts to whitelist during IP based throttling. Account and command
     * rate limits will not be applied. This should only be used for internal
     * servers which cannot service end user traffic; e.g. migration or
     * monitoring hosts
     *
     * @since ZCS 8.0.5
     */
    @ZAttr(id=1449)
    public static final String A_zimbraThrottleWhitelist = "zimbraThrottleWhitelist";

    /**
     * Deprecated since: 5.0. Deprecated as of bug 12416. Orig desc: Start
     * date for daylight time
     */
    @ZAttr(id=232)
    public static final String A_zimbraTimeZoneDaylightDtStart = "zimbraTimeZoneDaylightDtStart";

    /**
     * Deprecated since: 5.0. Deprecated as of bug 12416. Orig desc: Offset
     * in daylight time
     */
    @ZAttr(id=233)
    public static final String A_zimbraTimeZoneDaylightOffset = "zimbraTimeZoneDaylightOffset";

    /**
     * Deprecated since: 5.0. Deprecated as of bug 12416. Orig desc:
     * iCalendar recurrence rule for onset of daylight time
     */
    @ZAttr(id=234)
    public static final String A_zimbraTimeZoneDaylightRRule = "zimbraTimeZoneDaylightRRule";

    /**
     * Deprecated since: 5.0. Deprecated as of bug 12416. Orig desc: Start
     * date for standard time
     */
    @ZAttr(id=229)
    public static final String A_zimbraTimeZoneStandardDtStart = "zimbraTimeZoneStandardDtStart";

    /**
     * Deprecated since: 5.0. Deprecated as of bug 12416. Orig desc: Offset
     * in standard time
     */
    @ZAttr(id=230)
    public static final String A_zimbraTimeZoneStandardOffset = "zimbraTimeZoneStandardOffset";

    /**
     * Deprecated since: 5.0. Deprecated as of bug 12416. Orig desc:
     * iCalendar recurrence rule for onset of standard time
     */
    @ZAttr(id=231)
    public static final String A_zimbraTimeZoneStandardRRule = "zimbraTimeZoneStandardRRule";

    /**
     * call control service URL for the UC service
     *
     * @since ZCS 8.0.0
     */
    @ZAttr(id=1405)
    public static final String A_zimbraUCCallControlURL = "zimbraUCCallControlURL";

    /**
     * password for the user&#039;s UC service
     *
     * @since ZCS 8.0.0
     */
    @ZAttr(id=1409)
    public static final String A_zimbraUCPassword = "zimbraUCPassword";

    /**
     * presence session id for Cisco presence service
     *
     * @since ZCS 8.0.0
     */
    @ZAttr(id=1407)
    public static final String A_zimbraUCPresenceSessionId = "zimbraUCPresenceSessionId";

    /**
     * presence service URL for the UC service
     *
     * @since ZCS 8.0.0
     */
    @ZAttr(id=1406)
    public static final String A_zimbraUCPresenceURL = "zimbraUCPresenceURL";

    /**
     * provider for the UC service
     *
     * @since ZCS 8.0.0
     */
    @ZAttr(id=1402)
    public static final String A_zimbraUCProvider = "zimbraUCProvider";

    /**
     * Designated UC provider of the system
     *
     * @since ZCS 8.0.0
     */
    @ZAttr(id=1410)
    public static final String A_zimbraUCProviderEnabled = "zimbraUCProviderEnabled";

    /**
     * UC service zimbraId
     *
     * @since ZCS 8.0.0
     */
    @ZAttr(id=1401)
    public static final String A_zimbraUCServiceId = "zimbraUCServiceId";

    /**
     * username for the user&#039;s UC service
     *
     * @since ZCS 8.0.0
     */
    @ZAttr(id=1408)
    public static final String A_zimbraUCUsername = "zimbraUCUsername";

    /**
     * user info service URL for the UC service
     *
     * @since ZCS 8.0.0
     */
    @ZAttr(id=1403)
    public static final String A_zimbraUCUserURL = "zimbraUCUserURL";

    /**
     * voicemail service URL for the UC service
     *
     * @since ZCS 8.0.0
     */
    @ZAttr(id=1404)
    public static final String A_zimbraUCVoicemailURL = "zimbraUCVoicemailURL";

    /**
     * whether end-user services on SOAP and LMTP interfaces are enabled
     */
    @ZAttr(id=146)
    public static final String A_zimbraUserServicesEnabled = "zimbraUserServicesEnabled";

    /**
     * account version information
     */
    @ZAttr(id=399)
    public static final String A_zimbraVersion = "zimbraVersion";

    /**
     * an email address to send mail to if Zimbra version check detects a new
     * version. Must be in valid duration format: {digits}{time-unit}.
     * digits: 0-9, time-unit: [hmsd]|ms. h - hours, m - minutes, s -
     * seconds, d - days, ms - milliseconds. If time unit is not specified,
     * the default is s(seconds).
     *
     * @since ZCS 6.0.2
     */
    @ZAttr(id=1059)
    public static final String A_zimbraVersionCheckInterval = "zimbraVersionCheckInterval";

    /**
     * time Zimbra version was last checked
     *
     * @since ZCS 6.0.2
     */
    @ZAttr(id=1056)
    public static final String A_zimbraVersionCheckLastAttempt = "zimbraVersionCheckLastAttempt";

    /**
     * last response of last Zimbra version check. This will be a short XML
     * that will contain information about available updates.
     *
     * @since ZCS 6.0.2
     */
    @ZAttr(id=1058)
    public static final String A_zimbraVersionCheckLastResponse = "zimbraVersionCheckLastResponse";

    /**
     * time Zimbra version was last checked successfully
     *
     * @since ZCS 6.0.2
     */
    @ZAttr(id=1057)
    public static final String A_zimbraVersionCheckLastSuccess = "zimbraVersionCheckLastSuccess";

    /**
     * template used to construct the body of an Zimbra version check
     * notification message
     *
     * @since ZCS 6.0.2
     */
    @ZAttr(id=1066)
    public static final String A_zimbraVersionCheckNotificationBody = "zimbraVersionCheckNotificationBody";

    /**
     * email address to send mail to for the Zimbra version check
     * notification message
     *
     * @since ZCS 6.0.2
     */
    @ZAttr(id=1063)
    public static final String A_zimbraVersionCheckNotificationEmail = "zimbraVersionCheckNotificationEmail";

    /**
     * from address for the Zimbra version check notification message
     *
     * @since ZCS 6.0.2
     */
    @ZAttr(id=1064)
    public static final String A_zimbraVersionCheckNotificationEmailFrom = "zimbraVersionCheckNotificationEmailFrom";

    /**
     * template used to construct the subject of an Zimbra version check
     * notification message
     *
     * @since ZCS 6.0.2
     */
    @ZAttr(id=1065)
    public static final String A_zimbraVersionCheckNotificationSubject = "zimbraVersionCheckNotificationSubject";

    /**
     * whether to send a notification message if Zimbra version check detects
     * a new version
     *
     * @since ZCS 6.0.2
     */
    @ZAttr(id=1062)
    public static final String A_zimbraVersionCheckSendNotifications = "zimbraVersionCheckSendNotifications";

    /**
     * zimbraId of the server that should perform the Zimbra version checks
     *
     * @since ZCS 6.0.2
     */
    @ZAttr(id=1060)
    public static final String A_zimbraVersionCheckServer = "zimbraVersionCheckServer";

    /**
     * URL of the Zimbra version check script
     *
     * @since ZCS 6.0.2
     */
    @ZAttr(id=1061)
    public static final String A_zimbraVersionCheckURL = "zimbraVersionCheckURL";

    /**
     * Whether virtual user set/changed his password after an external
     * virtual account for him is provisioned. This attribute is applicable
     * for accounts having zimbraIsExternalVirtualAccount set to TRUE.
     *
     * @since ZCS 8.0.0
     */
    @ZAttr(id=1414)
    public static final String A_zimbraVirtualAccountInitialPasswordSet = "zimbraVirtualAccountInitialPasswordSet";

    /**
     * An alias for this domain, used to determine default login domain based
     * on URL client is visiting
     */
    @ZAttr(id=352)
    public static final String A_zimbraVirtualHostname = "zimbraVirtualHostname";

    /**
     * An virtual IP address for this domain, used to determine domain based
     * on an IP address
     *
     * @since ZCS 5.0.0
     */
    @ZAttr(id=562)
    public static final String A_zimbraVirtualIPAddress = "zimbraVirtualIPAddress";

    /**
     * Whether to block archive files that are password protected or
     * encrypted
     */
    @ZAttr(id=205)
    public static final String A_zimbraVirusBlockEncryptedArchive = "zimbraVirusBlockEncryptedArchive";

    /**
     * Deprecated since: 4.5. Deprecated in favor of zimbraServiceEnabled.
     * Orig desc: Whether to enable virus checking
     */
    @ZAttr(id=206)
    public static final String A_zimbraVirusCheckEnabled = "zimbraVirusCheckEnabled";

    /**
     * how often the virus definitions are updated. Must be in valid duration
     * format: {digits}{time-unit}. digits: 0-9, time-unit: [hmsd]|ms. h -
     * hours, m - minutes, s - seconds, d - days, ms - milliseconds. If time
     * unit is not specified, the default is s(seconds).
     */
    @ZAttr(id=191)
    public static final String A_zimbraVirusDefinitionsUpdateFrequency = "zimbraVirusDefinitionsUpdateFrequency";

    /**
     * Whether to email admin on virus detection
     */
    @ZAttr(id=207)
    public static final String A_zimbraVirusWarnAdmin = "zimbraVirusWarnAdmin";

    /**
     * Whether to email recipient on virus detection
     */
    @ZAttr(id=208)
    public static final String A_zimbraVirusWarnRecipient = "zimbraVirusWarnRecipient";

    /**
     * link for admin users in web client
     *
     * @since ZCS 5.0.9
     */
    @ZAttr(id=701)
    public static final String A_zimbraWebClientAdminReference = "zimbraWebClientAdminReference";

    /**
     * login URL for web client to send the user to upon failed login, auth
     * expired, or no/invalid auth
     */
    @ZAttr(id=506)
    public static final String A_zimbraWebClientLoginURL = "zimbraWebClientLoginURL";

    /**
     * regex for allowed client IP addresses for honoring
     * zimbraWebClientLoginURL. If not set, all IP addresses are allowed. If
     * multiple values are set, an IP address is allowed as long as it
     * matches any one of the values.
     *
     * @since ZCS 7.1.5
     */
    @ZAttr(id=1352)
    public static final String A_zimbraWebClientLoginURLAllowedIP = "zimbraWebClientLoginURLAllowedIP";

    /**
     * regex to be matched for allowed user agents for honoring
     * zimbraWebClientLoginURL. If not set, all UAs are allowed. If multiple
     * values are set, an UA is allowed as long as it matches any one of the
     * values. e.g. &quot;.*Windows NT.*Firefox/3.*&quot; will match firefox
     * 3 or later browsers on Windows. &quot;.*MSIE.*Windows NT.*&quot; will
     * match IE browsers on Windows.
     *
     * @since ZCS 7.0.0
     */
    @ZAttr(id=1141)
    public static final String A_zimbraWebClientLoginURLAllowedUA = "zimbraWebClientLoginURLAllowedUA";

    /**
     * logout URL for web client to send the user to upon explicit logging
     * out
     */
    @ZAttr(id=507)
    public static final String A_zimbraWebClientLogoutURL = "zimbraWebClientLogoutURL";

    /**
     * regex for allowed client IP addresses for honoring
     * zimbraWebClientLogoutURL. If not set, all IP addresses are allowed. If
     * multiple values are set, an IP address is allowed as long as it
     * matches any one of the values.
     *
     * @since ZCS 7.1.5
     */
    @ZAttr(id=1353)
    public static final String A_zimbraWebClientLogoutURLAllowedIP = "zimbraWebClientLogoutURLAllowedIP";

    /**
     * regex to be matched for allowed user agents for honoring
     * zimbraWebClientLogoutURL. If not set, all UAs are allowed. If multiple
     * values are set, an UA is allowed as long as it matches any one of the
     * values. e.g. &quot;.*Windows NT.*Firefox/3.*&quot; will match firefox
     * 3 or later browsers on Windows. &quot;.*MSIE.*Windows NT.*&quot; will
     * match IE browsers on Windows.
     *
     * @since ZCS 7.0.0
     */
    @ZAttr(id=1142)
    public static final String A_zimbraWebClientLogoutURLAllowedUA = "zimbraWebClientLogoutURLAllowedUA";

    /**
     * max input buffer length for web client
     *
     * @since ZCS 8.0.0
     */
    @ZAttr(id=1339)
    public static final String A_zimbraWebClientMaxInputBufferLength = "zimbraWebClientMaxInputBufferLength";

    /**
     * whether or not to show link to offline version in the web UI top bar
     *
     * @since ZCS 6.0.0_GA
     */
    @ZAttr(id=1047)
    public static final String A_zimbraWebClientShowOfflineLink = "zimbraWebClientShowOfflineLink";

    /**
<<<<<<< HEAD
=======
     * weclient URL to directly connect when making service to JS calls from
     * mail server in split mode
     *
     * @since ZCS 9.0.0
     */
    @ZAttr(id=1445)
    public static final String A_zimbraWebClientURL = "zimbraWebClientURL";

    /**
     * Whether or not to gzip static web content. Defaults to true.
     *
     * @since ZCS 7.2.5
     */
    @ZAttr(id=1468)
    public static final String A_zimbraWebGzipEnabled = "zimbraWebGzipEnabled";

    /**
>>>>>>> f4d2651b
     * XMPP Category of the component
     *
     * @since ZCS 6.0.0_BETA1
     */
    @ZAttr(id=737)
    public static final String A_zimbraXMPPComponentCategory = "zimbraXMPPComponentCategory";

    /**
     * class name of the XMPP component
     *
     * @since ZCS 6.0.0_BETA1
     */
    @ZAttr(id=763)
    public static final String A_zimbraXMPPComponentClassName = "zimbraXMPPComponentClassName";

    /**
     * XMPP Type of the component
     *
     * @since ZCS 6.0.0_BETA1
     */
    @ZAttr(id=739)
    public static final String A_zimbraXMPPComponentFeatures = "zimbraXMPPComponentFeatures";

    /**
     * Name of the XMPP Component
     *
     * @since ZCS 6.0.0_BETA1
     */
    @ZAttr(id=740)
    public static final String A_zimbraXMPPComponentName = "zimbraXMPPComponentName";

    /**
     * XMPP Type of the component
     *
     * @since ZCS 6.0.0_BETA1
     */
    @ZAttr(id=738)
    public static final String A_zimbraXMPPComponentType = "zimbraXMPPComponentType";

    /**
     * Enable XMPP support for IM
     */
    @ZAttr(id=397)
    public static final String A_zimbraXMPPEnabled = "zimbraXMPPEnabled";

    /**
     * Shared Secret for XMPP Server Dialback Protocol
     *
     * @since ZCS 5.0.9
     */
    @ZAttr(id=695)
    public static final String A_zimbraXMPPServerDialbackKey = "zimbraXMPPServerDialbackKey";

    /**
     * Yahoo ID
     *
     * @since ZCS 5.0.6
     */
    @ZAttr(id=658)
    public static final String A_zimbraYahooId = "zimbraYahooId";

    /**
     * List of Zimlets available to this COS Values can be prefixed with ! or
     * + or - !: mandatory + (or no prefix): enabled by default -: disabled
     * by default
     */
    @ZAttr(id=291)
    public static final String A_zimbraZimletAvailableZimlets = "zimbraZimletAvailableZimlets";

    /**
     * The content object section in the Zimlet description
     */
    @ZAttr(id=288)
    public static final String A_zimbraZimletContentObject = "zimbraZimletContentObject";

    /**
     * whether zimlets that send sensitive data are disabled in
     * &quot;mixed&quot; zimbraMailMode
     *
     * @since ZCS 7.1.3
     */
    @ZAttr(id=1269)
    public static final String A_zimbraZimletDataSensitiveInMixedModeDisabled = "zimbraZimletDataSensitiveInMixedModeDisabled";

    /**
     * Zimlet description
     */
    @ZAttr(id=283)
    public static final String A_zimbraZimletDescription = "zimbraZimletDescription";

    /**
     * List of Zimlets available to this domain. Zimlets available to
     * accounts in the domain is the union of account/cos attribute
     * zimbraZimletAvailableZimlets and this attribute. See
     * zimbraZimletAvailableZimlets for value format.
     *
     * @since ZCS 5.0.10
     */
    @ZAttr(id=710)
    public static final String A_zimbraZimletDomainAvailableZimlets = "zimbraZimletDomainAvailableZimlets";

    /**
     * whether this Zimlet is enabled
     */
    @ZAttr(id=301)
    public static final String A_zimbraZimletEnabled = "zimbraZimletEnabled";

    /**
     * The handler class for server side Zimlet extension
     */
    @ZAttr(id=286)
    public static final String A_zimbraZimletHandlerClass = "zimbraZimletHandlerClass";

    /**
     * The global config for the Zimlet
     */
    @ZAttr(id=287)
    public static final String A_zimbraZimletHandlerConfig = "zimbraZimletHandlerConfig";

    /**
     * Whether server side keyword indexing enabled
     */
    @ZAttr(id=284)
    public static final String A_zimbraZimletIndexingEnabled = "zimbraZimletIndexingEnabled";

    /**
     * Whether this zimlet is an extension
     */
    @ZAttr(id=304)
    public static final String A_zimbraZimletIsExtension = "zimbraZimletIsExtension";

    /**
     * Server side object keyword used for indexing and search for this
     * Zimlet
     */
    @ZAttr(id=281)
    public static final String A_zimbraZimletKeyword = "zimbraZimletKeyword";

    /**
     * Whether to load zimlets synchronously in the web client. If set to
     * TRUE, users are not allowed to use the core app before zimlets are
     * loaded. If set to FALSE, zimlets are loaded in the background and
     * users are allowed to use the core app before all zimlets finish
     * loading.
     *
     * @since ZCS 7.2.0
     */
    @ZAttr(id=1391)
    public static final String A_zimbraZimletLoadSynchronously = "zimbraZimletLoadSynchronously";

    /**
     * The panel item section in the Zimlet description
     */
    @ZAttr(id=289)
    public static final String A_zimbraZimletPanelItem = "zimbraZimletPanelItem";

    /**
     * Object match priority
     */
    @ZAttr(id=302)
    public static final String A_zimbraZimletPriority = "zimbraZimletPriority";

    /**
     * URL of extra scripts used by the Zimlet
     */
    @ZAttr(id=290)
    public static final String A_zimbraZimletScript = "zimbraZimletScript";

    /**
     * Regex of content object
     */
    @ZAttr(id=292)
    public static final String A_zimbraZimletServerIndexRegex = "zimbraZimletServerIndexRegex";

    /**
     * Whether store is matched for this type
     */
    @ZAttr(id=285)
    public static final String A_zimbraZimletStoreMatched = "zimbraZimletStoreMatched";

    /**
     * Zimlet target apps
     *
     * @since ZCS 5.0.3
     */
    @ZAttr(id=606)
    public static final String A_zimbraZimletTarget = "zimbraZimletTarget";

    /**
     * User properties for Zimlets
     */
    @ZAttr(id=296)
    public static final String A_zimbraZimletUserProperties = "zimbraZimletUserProperties";

    /**
     * Version of the Zimlet
     */
    @ZAttr(id=282)
    public static final String A_zimbraZimletVersion = "zimbraZimletVersion";

    ///// END-AUTO-GEN-REPLACE
}
<|MERGE_RESOLUTION|>--- conflicted
+++ resolved
@@ -11720,17 +11720,6 @@
     public static final String A_zimbraWebClientShowOfflineLink = "zimbraWebClientShowOfflineLink";
 
     /**
-<<<<<<< HEAD
-=======
-     * weclient URL to directly connect when making service to JS calls from
-     * mail server in split mode
-     *
-     * @since ZCS 9.0.0
-     */
-    @ZAttr(id=1445)
-    public static final String A_zimbraWebClientURL = "zimbraWebClientURL";
-
-    /**
      * Whether or not to gzip static web content. Defaults to true.
      *
      * @since ZCS 7.2.5
@@ -11739,7 +11728,6 @@
     public static final String A_zimbraWebGzipEnabled = "zimbraWebGzipEnabled";
 
     /**
->>>>>>> f4d2651b
      * XMPP Category of the component
      *
      * @since ZCS 6.0.0_BETA1
