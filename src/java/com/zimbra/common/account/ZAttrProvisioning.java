/*
 * ***** BEGIN LICENSE BLOCK *****
 * Zimbra Collaboration Suite Server
 * Copyright (C) 2008, 2009, 2010 Zimbra, Inc.
 * 
 * The contents of this file are subject to the Zimbra Public License
 * Version 1.3 ("License"); you may not use this file except in
 * compliance with the License.  You may obtain a copy of the License at
 * http://www.zimbra.com/license.
 * 
 * Software distributed under the License is distributed on an "AS IS"
 * basis, WITHOUT WARRANTY OF ANY KIND, either express or implied.
 * ***** END LICENSE BLOCK *****
 */
package com.zimbra.common.account;

import com.zimbra.common.service.ServiceException;

import java.util.Arrays;

/**
 * AUTO-GENERATED. DO NOT EDIT.
 * 
 * @author schemers
 *
 */
public class ZAttrProvisioning {

    ///// BEGIN-AUTO-GEN-REPLACE

<<<<<<< HEAD
    /* build: unknown unknown unknown unknown */
=======
    /* build: 9.0.0_BETA1_1111 rgadipuuri 20121128-1557 */
>>>>>>> 2419b078

    public static enum AccountCalendarUserType {
        RESOURCE("RESOURCE"),
        USER("USER");
        private String mValue;
        private AccountCalendarUserType(String value) { mValue = value; }
        public String toString() { return mValue; }
        public static AccountCalendarUserType fromString(String s) throws ServiceException {
            for (AccountCalendarUserType value : values()) {
                if (value.mValue.equals(s)) return value;
             }
             throw ServiceException.INVALID_REQUEST("invalid value: "+s+", valid values: "+ Arrays.asList(values()), null);
        }
        public boolean isRESOURCE() { return this == RESOURCE;}
        public boolean isUSER() { return this == USER;}
    }

    public static enum AccountStatus {
        maintenance("maintenance"),
        pending("pending"),
        active("active"),
        closed("closed"),
        locked("locked"),
        lockout("lockout");
        private String mValue;
        private AccountStatus(String value) { mValue = value; }
        public String toString() { return mValue; }
        public static AccountStatus fromString(String s) throws ServiceException {
            for (AccountStatus value : values()) {
                if (value.mValue.equals(s)) return value;
             }
             throw ServiceException.INVALID_REQUEST("invalid value: "+s+", valid values: "+ Arrays.asList(values()), null);
        }
        public boolean isMaintenance() { return this == maintenance;}
        public boolean isPending() { return this == pending;}
        public boolean isActive() { return this == active;}
        public boolean isClosed() { return this == closed;}
        public boolean isLocked() { return this == locked;}
        public boolean isLockout() { return this == lockout;}
    }

    public static enum AdminAccessControlMech {
        acl("acl"),
        global("global");
        private String mValue;
        private AdminAccessControlMech(String value) { mValue = value; }
        public String toString() { return mValue; }
        public static AdminAccessControlMech fromString(String s) throws ServiceException {
            for (AdminAccessControlMech value : values()) {
                if (value.mValue.equals(s)) return value;
             }
             throw ServiceException.INVALID_REQUEST("invalid value: "+s+", valid values: "+ Arrays.asList(values()), null);
        }
        public boolean isAcl() { return this == acl;}
        public boolean isGlobal() { return this == global;}
    }

    public static enum AutoProvAuthMech {
        KRB5("KRB5"),
        SPNEGO("SPNEGO"),
        LDAP("LDAP"),
        PREAUTH("PREAUTH");
        private String mValue;
        private AutoProvAuthMech(String value) { mValue = value; }
        public String toString() { return mValue; }
        public static AutoProvAuthMech fromString(String s) throws ServiceException {
            for (AutoProvAuthMech value : values()) {
                if (value.mValue.equals(s)) return value;
             }
             throw ServiceException.INVALID_REQUEST("invalid value: "+s+", valid values: "+ Arrays.asList(values()), null);
        }
        public boolean isKRB5() { return this == KRB5;}
        public boolean isSPNEGO() { return this == SPNEGO;}
        public boolean isLDAP() { return this == LDAP;}
        public boolean isPREAUTH() { return this == PREAUTH;}
    }

    public static enum AutoProvMode {
        EAGER("EAGER"),
        LAZY("LAZY"),
        MANUAL("MANUAL");
        private String mValue;
        private AutoProvMode(String value) { mValue = value; }
        public String toString() { return mValue; }
        public static AutoProvMode fromString(String s) throws ServiceException {
            for (AutoProvMode value : values()) {
                if (value.mValue.equals(s)) return value;
             }
             throw ServiceException.INVALID_REQUEST("invalid value: "+s+", valid values: "+ Arrays.asList(values()), null);
        }
        public boolean isEAGER() { return this == EAGER;}
        public boolean isLAZY() { return this == LAZY;}
        public boolean isMANUAL() { return this == MANUAL;}
    }

    public static enum BackupMode {
        Standard("Standard"),
        Auto_Grouped("Auto-Grouped");
        private String mValue;
        private BackupMode(String value) { mValue = value; }
        public String toString() { return mValue; }
        public static BackupMode fromString(String s) throws ServiceException {
            for (BackupMode value : values()) {
                if (value.mValue.equals(s)) return value;
             }
             throw ServiceException.INVALID_REQUEST("invalid value: "+s+", valid values: "+ Arrays.asList(values()), null);
        }
        public boolean isStandard() { return this == Standard;}
        public boolean isAuto_Grouped() { return this == Auto_Grouped;}
    }

    public static enum CalendarCompatibilityMode {
        standard("standard"),
        exchange("exchange");
        private String mValue;
        private CalendarCompatibilityMode(String value) { mValue = value; }
        public String toString() { return mValue; }
        public static CalendarCompatibilityMode fromString(String s) throws ServiceException {
            for (CalendarCompatibilityMode value : values()) {
                if (value.mValue.equals(s)) return value;
             }
             throw ServiceException.INVALID_REQUEST("invalid value: "+s+", valid values: "+ Arrays.asList(values()), null);
        }
        public boolean isStandard() { return this == standard;}
        public boolean isExchange() { return this == exchange;}
    }

    public static enum CalResType {
        Equipment("Equipment"),
        Location("Location");
        private String mValue;
        private CalResType(String value) { mValue = value; }
        public String toString() { return mValue; }
        public static CalResType fromString(String s) throws ServiceException {
            for (CalResType value : values()) {
                if (value.mValue.equals(s)) return value;
             }
             throw ServiceException.INVALID_REQUEST("invalid value: "+s+", valid values: "+ Arrays.asList(values()), null);
        }
        public boolean isEquipment() { return this == Equipment;}
        public boolean isLocation() { return this == Location;}
    }

    public static enum ClusterType {
        Veritas("Veritas"),
        RedHat("RedHat"),
        none("none");
        private String mValue;
        private ClusterType(String value) { mValue = value; }
        public String toString() { return mValue; }
        public static ClusterType fromString(String s) throws ServiceException {
            for (ClusterType value : values()) {
                if (value.mValue.equals(s)) return value;
             }
             throw ServiceException.INVALID_REQUEST("invalid value: "+s+", valid values: "+ Arrays.asList(values()), null);
        }
        public boolean isVeritas() { return this == Veritas;}
        public boolean isRedHat() { return this == RedHat;}
        public boolean isNone() { return this == none;}
    }

    public static enum DataSourceAuthMechanism {
        GSSAPI("GSSAPI"),
        PLAIN("PLAIN"),
        CRAM_MD5("CRAM-MD5");
        private String mValue;
        private DataSourceAuthMechanism(String value) { mValue = value; }
        public String toString() { return mValue; }
        public static DataSourceAuthMechanism fromString(String s) throws ServiceException {
            for (DataSourceAuthMechanism value : values()) {
                if (value.mValue.equals(s)) return value;
             }
             throw ServiceException.INVALID_REQUEST("invalid value: "+s+", valid values: "+ Arrays.asList(values()), null);
        }
        public boolean isGSSAPI() { return this == GSSAPI;}
        public boolean isPLAIN() { return this == PLAIN;}
        public boolean isCRAM_MD5() { return this == CRAM_MD5;}
    }

    public static enum DataSourceConnectionType {
        tls_if_available("tls_if_available"),
        tls("tls"),
        ssl("ssl"),
        cleartext("cleartext");
        private String mValue;
        private DataSourceConnectionType(String value) { mValue = value; }
        public String toString() { return mValue; }
        public static DataSourceConnectionType fromString(String s) throws ServiceException {
            for (DataSourceConnectionType value : values()) {
                if (value.mValue.equals(s)) return value;
             }
             throw ServiceException.INVALID_REQUEST("invalid value: "+s+", valid values: "+ Arrays.asList(values()), null);
        }
        public boolean isTls_if_available() { return this == tls_if_available;}
        public boolean isTls() { return this == tls;}
        public boolean isSsl() { return this == ssl;}
        public boolean isCleartext() { return this == cleartext;}
    }

    public static enum DistributionListSubscriptionPolicy {
        APPROVAL("APPROVAL"),
        ACCEPT("ACCEPT"),
        REJECT("REJECT");
        private String mValue;
        private DistributionListSubscriptionPolicy(String value) { mValue = value; }
        public String toString() { return mValue; }
        public static DistributionListSubscriptionPolicy fromString(String s) throws ServiceException {
            for (DistributionListSubscriptionPolicy value : values()) {
                if (value.mValue.equals(s)) return value;
             }
             throw ServiceException.INVALID_REQUEST("invalid value: "+s+", valid values: "+ Arrays.asList(values()), null);
        }
        public boolean isAPPROVAL() { return this == APPROVAL;}
        public boolean isACCEPT() { return this == ACCEPT;}
        public boolean isREJECT() { return this == REJECT;}
    }

    public static enum DistributionListUnsubscriptionPolicy {
        APPROVAL("APPROVAL"),
        ACCEPT("ACCEPT"),
        REJECT("REJECT");
        private String mValue;
        private DistributionListUnsubscriptionPolicy(String value) { mValue = value; }
        public String toString() { return mValue; }
        public static DistributionListUnsubscriptionPolicy fromString(String s) throws ServiceException {
            for (DistributionListUnsubscriptionPolicy value : values()) {
                if (value.mValue.equals(s)) return value;
             }
             throw ServiceException.INVALID_REQUEST("invalid value: "+s+", valid values: "+ Arrays.asList(values()), null);
        }
        public boolean isAPPROVAL() { return this == APPROVAL;}
        public boolean isACCEPT() { return this == ACCEPT;}
        public boolean isREJECT() { return this == REJECT;}
    }

    public static enum DomainAggregateQuotaPolicy {
        BLOCKSEND("BLOCKSEND"),
        BLOCKSENDRECEIVE("BLOCKSENDRECEIVE"),
        ALLOWSENDRECEIVE("ALLOWSENDRECEIVE");
        private String mValue;
        private DomainAggregateQuotaPolicy(String value) { mValue = value; }
        public String toString() { return mValue; }
        public static DomainAggregateQuotaPolicy fromString(String s) throws ServiceException {
            for (DomainAggregateQuotaPolicy value : values()) {
                if (value.mValue.equals(s)) return value;
             }
             throw ServiceException.INVALID_REQUEST("invalid value: "+s+", valid values: "+ Arrays.asList(values()), null);
        }
        public boolean isBLOCKSEND() { return this == BLOCKSEND;}
        public boolean isBLOCKSENDRECEIVE() { return this == BLOCKSENDRECEIVE;}
        public boolean isALLOWSENDRECEIVE() { return this == ALLOWSENDRECEIVE;}
    }

    public static enum DomainStatus {
        maintenance("maintenance"),
        active("active"),
        closed("closed"),
        locked("locked"),
        suspended("suspended"),
        shutdown("shutdown");
        private String mValue;
        private DomainStatus(String value) { mValue = value; }
        public String toString() { return mValue; }
        public static DomainStatus fromString(String s) throws ServiceException {
            for (DomainStatus value : values()) {
                if (value.mValue.equals(s)) return value;
             }
             throw ServiceException.INVALID_REQUEST("invalid value: "+s+", valid values: "+ Arrays.asList(values()), null);
        }
        public boolean isMaintenance() { return this == maintenance;}
        public boolean isActive() { return this == active;}
        public boolean isClosed() { return this == closed;}
        public boolean isLocked() { return this == locked;}
        public boolean isSuspended() { return this == suspended;}
        public boolean isShutdown() { return this == shutdown;}
    }

    public static enum DomainType {
        alias("alias"),
        local("local");
        private String mValue;
        private DomainType(String value) { mValue = value; }
        public String toString() { return mValue; }
        public static DomainType fromString(String s) throws ServiceException {
            for (DomainType value : values()) {
                if (value.mValue.equals(s)) return value;
             }
             throw ServiceException.INVALID_REQUEST("invalid value: "+s+", valid values: "+ Arrays.asList(values()), null);
        }
        public boolean isAlias() { return this == alias;}
        public boolean isLocal() { return this == local;}
    }

    public static enum FeatureSocialFiltersEnabled {
        Facebook("Facebook"),
        LinkedIn("LinkedIn"),
        SocialCast("SocialCast"),
        Twitter("Twitter");
        private String mValue;
        private FeatureSocialFiltersEnabled(String value) { mValue = value; }
        public String toString() { return mValue; }
        public static FeatureSocialFiltersEnabled fromString(String s) throws ServiceException {
            for (FeatureSocialFiltersEnabled value : values()) {
                if (value.mValue.equals(s)) return value;
             }
             throw ServiceException.INVALID_REQUEST("invalid value: "+s+", valid values: "+ Arrays.asList(values()), null);
        }
        public boolean isFacebook() { return this == Facebook;}
        public boolean isLinkedIn() { return this == LinkedIn;}
        public boolean isSocialCast() { return this == SocialCast;}
        public boolean isTwitter() { return this == Twitter;}
    }

    public static enum FreebusyExchangeAuthScheme {
        form("form"),
        basic("basic");
        private String mValue;
        private FreebusyExchangeAuthScheme(String value) { mValue = value; }
        public String toString() { return mValue; }
        public static FreebusyExchangeAuthScheme fromString(String s) throws ServiceException {
            for (FreebusyExchangeAuthScheme value : values()) {
                if (value.mValue.equals(s)) return value;
             }
             throw ServiceException.INVALID_REQUEST("invalid value: "+s+", valid values: "+ Arrays.asList(values()), null);
        }
        public boolean isForm() { return this == form;}
        public boolean isBasic() { return this == basic;}
    }

    public static enum FreebusyExchangeServerType {
        webdav("webdav"),
        ews("ews");
        private String mValue;
        private FreebusyExchangeServerType(String value) { mValue = value; }
        public String toString() { return mValue; }
        public static FreebusyExchangeServerType fromString(String s) throws ServiceException {
            for (FreebusyExchangeServerType value : values()) {
                if (value.mValue.equals(s)) return value;
             }
             throw ServiceException.INVALID_REQUEST("invalid value: "+s+", valid values: "+ Arrays.asList(values()), null);
        }
        public boolean isWebdav() { return this == webdav;}
        public boolean isEws() { return this == ews;}
    }

    public static enum GalLdapAuthMech {
        simple("simple"),
        kerberos5("kerberos5"),
        none("none");
        private String mValue;
        private GalLdapAuthMech(String value) { mValue = value; }
        public String toString() { return mValue; }
        public static GalLdapAuthMech fromString(String s) throws ServiceException {
            for (GalLdapAuthMech value : values()) {
                if (value.mValue.equals(s)) return value;
             }
             throw ServiceException.INVALID_REQUEST("invalid value: "+s+", valid values: "+ Arrays.asList(values()), null);
        }
        public boolean isSimple() { return this == simple;}
        public boolean isKerberos5() { return this == kerberos5;}
        public boolean isNone() { return this == none;}
    }

    public static enum GalMode {
        both("both"),
        ldap("ldap"),
        zimbra("zimbra");
        private String mValue;
        private GalMode(String value) { mValue = value; }
        public String toString() { return mValue; }
        public static GalMode fromString(String s) throws ServiceException {
            for (GalMode value : values()) {
                if (value.mValue.equals(s)) return value;
             }
             throw ServiceException.INVALID_REQUEST("invalid value: "+s+", valid values: "+ Arrays.asList(values()), null);
        }
        public boolean isBoth() { return this == both;}
        public boolean isLdap() { return this == ldap;}
        public boolean isZimbra() { return this == zimbra;}
    }

    public static enum GalStatus {
        enabled("enabled"),
        disabled("disabled");
        private String mValue;
        private GalStatus(String value) { mValue = value; }
        public String toString() { return mValue; }
        public static GalStatus fromString(String s) throws ServiceException {
            for (GalStatus value : values()) {
                if (value.mValue.equals(s)) return value;
             }
             throw ServiceException.INVALID_REQUEST("invalid value: "+s+", valid values: "+ Arrays.asList(values()), null);
        }
        public boolean isEnabled() { return this == enabled;}
        public boolean isDisabled() { return this == disabled;}
    }

    public static enum GalSyncLdapAuthMech {
        simple("simple"),
        kerberos5("kerberos5"),
        none("none");
        private String mValue;
        private GalSyncLdapAuthMech(String value) { mValue = value; }
        public String toString() { return mValue; }
        public static GalSyncLdapAuthMech fromString(String s) throws ServiceException {
            for (GalSyncLdapAuthMech value : values()) {
                if (value.mValue.equals(s)) return value;
             }
             throw ServiceException.INVALID_REQUEST("invalid value: "+s+", valid values: "+ Arrays.asList(values()), null);
        }
        public boolean isSimple() { return this == simple;}
        public boolean isKerberos5() { return this == kerberos5;}
        public boolean isNone() { return this == none;}
    }

    public static enum GalTokenizeAutoCompleteKey {
        or("or"),
        and("and");
        private String mValue;
        private GalTokenizeAutoCompleteKey(String value) { mValue = value; }
        public String toString() { return mValue; }
        public static GalTokenizeAutoCompleteKey fromString(String s) throws ServiceException {
            for (GalTokenizeAutoCompleteKey value : values()) {
                if (value.mValue.equals(s)) return value;
             }
             throw ServiceException.INVALID_REQUEST("invalid value: "+s+", valid values: "+ Arrays.asList(values()), null);
        }
        public boolean isOr() { return this == or;}
        public boolean isAnd() { return this == and;}
    }

    public static enum GalTokenizeSearchKey {
        or("or"),
        and("and");
        private String mValue;
        private GalTokenizeSearchKey(String value) { mValue = value; }
        public String toString() { return mValue; }
        public static GalTokenizeSearchKey fromString(String s) throws ServiceException {
            for (GalTokenizeSearchKey value : values()) {
                if (value.mValue.equals(s)) return value;
             }
             throw ServiceException.INVALID_REQUEST("invalid value: "+s+", valid values: "+ Arrays.asList(values()), null);
        }
        public boolean isOr() { return this == or;}
        public boolean isAnd() { return this == and;}
    }

    public static enum GalType {
        ldap("ldap"),
        zimbra("zimbra");
        private String mValue;
        private GalType(String value) { mValue = value; }
        public String toString() { return mValue; }
        public static GalType fromString(String s) throws ServiceException {
            for (GalType value : values()) {
                if (value.mValue.equals(s)) return value;
             }
             throw ServiceException.INVALID_REQUEST("invalid value: "+s+", valid values: "+ Arrays.asList(values()), null);
        }
        public boolean isLdap() { return this == ldap;}
        public boolean isZimbra() { return this == zimbra;}
    }

    public static enum IMService {
        zimbra("zimbra"),
        yahoo("yahoo");
        private String mValue;
        private IMService(String value) { mValue = value; }
        public String toString() { return mValue; }
        public static IMService fromString(String s) throws ServiceException {
            for (IMService value : values()) {
                if (value.mValue.equals(s)) return value;
             }
             throw ServiceException.INVALID_REQUEST("invalid value: "+s+", valid values: "+ Arrays.asList(values()), null);
        }
        public boolean isZimbra() { return this == zimbra;}
        public boolean isYahoo() { return this == yahoo;}
    }

    public static enum IPMode {
        ipv6("ipv6"),
        ipv4("ipv4"),
        both("both");
        private String mValue;
        private IPMode(String value) { mValue = value; }
        public String toString() { return mValue; }
        public static IPMode fromString(String s) throws ServiceException {
            for (IPMode value : values()) {
                if (value.mValue.equals(s)) return value;
             }
             throw ServiceException.INVALID_REQUEST("invalid value: "+s+", valid values: "+ Arrays.asList(values()), null);
        }
        public boolean isIpv6() { return this == ipv6;}
        public boolean isIpv4() { return this == ipv4;}
        public boolean isBoth() { return this == both;}
    }

    public static enum MailMode {
        https("https"),
        both("both"),
        http("http"),
        mixed("mixed"),
        redirect("redirect");
        private String mValue;
        private MailMode(String value) { mValue = value; }
        public String toString() { return mValue; }
        public static MailMode fromString(String s) throws ServiceException {
            for (MailMode value : values()) {
                if (value.mValue.equals(s)) return value;
             }
             throw ServiceException.INVALID_REQUEST("invalid value: "+s+", valid values: "+ Arrays.asList(values()), null);
        }
        public boolean isHttps() { return this == https;}
        public boolean isBoth() { return this == both;}
        public boolean isHttp() { return this == http;}
        public boolean isMixed() { return this == mixed;}
        public boolean isRedirect() { return this == redirect;}
    }

    public static enum MailReferMode {
        reverse_proxied("reverse-proxied"),
        wronghost("wronghost"),
        always("always");
        private String mValue;
        private MailReferMode(String value) { mValue = value; }
        public String toString() { return mValue; }
        public static MailReferMode fromString(String s) throws ServiceException {
            for (MailReferMode value : values()) {
                if (value.mValue.equals(s)) return value;
             }
             throw ServiceException.INVALID_REQUEST("invalid value: "+s+", valid values: "+ Arrays.asList(values()), null);
        }
        public boolean isReverse_proxied() { return this == reverse_proxied;}
        public boolean isWronghost() { return this == wronghost;}
        public boolean isAlways() { return this == always;}
    }

    public static enum MailSSLClientCertMode {
        Disabled("Disabled"),
        NeedClientAuth("NeedClientAuth"),
        WantClientAuth("WantClientAuth");
        private String mValue;
        private MailSSLClientCertMode(String value) { mValue = value; }
        public String toString() { return mValue; }
        public static MailSSLClientCertMode fromString(String s) throws ServiceException {
            for (MailSSLClientCertMode value : values()) {
                if (value.mValue.equals(s)) return value;
             }
             throw ServiceException.INVALID_REQUEST("invalid value: "+s+", valid values: "+ Arrays.asList(values()), null);
        }
        public boolean isDisabled() { return this == Disabled;}
        public boolean isNeedClientAuth() { return this == NeedClientAuth;}
        public boolean isWantClientAuth() { return this == WantClientAuth;}
    }

    public static enum MailStatus {
        enabled("enabled"),
        disabled("disabled");
        private String mValue;
        private MailStatus(String value) { mValue = value; }
        public String toString() { return mValue; }
        public static MailStatus fromString(String s) throws ServiceException {
            for (MailStatus value : values()) {
                if (value.mValue.equals(s)) return value;
             }
             throw ServiceException.INVALID_REQUEST("invalid value: "+s+", valid values: "+ Arrays.asList(values()), null);
        }
        public boolean isEnabled() { return this == enabled;}
        public boolean isDisabled() { return this == disabled;}
    }

    public static enum MailThreadingAlgorithm {
        references("references"),
        subject("subject"),
        none("none"),
        strict("strict"),
        subjrefs("subjrefs");
        private String mValue;
        private MailThreadingAlgorithm(String value) { mValue = value; }
        public String toString() { return mValue; }
        public static MailThreadingAlgorithm fromString(String s) throws ServiceException {
            for (MailThreadingAlgorithm value : values()) {
                if (value.mValue.equals(s)) return value;
             }
             throw ServiceException.INVALID_REQUEST("invalid value: "+s+", valid values: "+ Arrays.asList(values()), null);
        }
        public boolean isReferences() { return this == references;}
        public boolean isSubject() { return this == subject;}
        public boolean isNone() { return this == none;}
        public boolean isStrict() { return this == strict;}
        public boolean isSubjrefs() { return this == subjrefs;}
    }

    public static enum MtaSaslAuthEnable {
        yes("yes"),
        no("no");
        private String mValue;
        private MtaSaslAuthEnable(String value) { mValue = value; }
        public String toString() { return mValue; }
        public static MtaSaslAuthEnable fromString(String s) throws ServiceException {
            for (MtaSaslAuthEnable value : values()) {
                if (value.mValue.equals(s)) return value;
             }
             throw ServiceException.INVALID_REQUEST("invalid value: "+s+", valid values: "+ Arrays.asList(values()), null);
        }
        public boolean isYes() { return this == yes;}
        public boolean isNo() { return this == no;}
    }

    public static enum MtaTlsSecurityLevel {
        may("may"),
        none("none");
        private String mValue;
        private MtaTlsSecurityLevel(String value) { mValue = value; }
        public String toString() { return mValue; }
        public static MtaTlsSecurityLevel fromString(String s) throws ServiceException {
            for (MtaTlsSecurityLevel value : values()) {
                if (value.mValue.equals(s)) return value;
             }
             throw ServiceException.INVALID_REQUEST("invalid value: "+s+", valid values: "+ Arrays.asList(values()), null);
        }
        public boolean isMay() { return this == may;}
        public boolean isNone() { return this == none;}
    }

    public static enum PrefBriefcaseReadingPaneLocation {
        bottom("bottom"),
        off("off"),
        right("right");
        private String mValue;
        private PrefBriefcaseReadingPaneLocation(String value) { mValue = value; }
        public String toString() { return mValue; }
        public static PrefBriefcaseReadingPaneLocation fromString(String s) throws ServiceException {
            for (PrefBriefcaseReadingPaneLocation value : values()) {
                if (value.mValue.equals(s)) return value;
             }
             throw ServiceException.INVALID_REQUEST("invalid value: "+s+", valid values: "+ Arrays.asList(values()), null);
        }
        public boolean isBottom() { return this == bottom;}
        public boolean isOff() { return this == off;}
        public boolean isRight() { return this == right;}
    }

    public static enum PrefCalendarApptVisibility {
        public_("public"),
        private_("private");
        private String mValue;
        private PrefCalendarApptVisibility(String value) { mValue = value; }
        public String toString() { return mValue; }
        public static PrefCalendarApptVisibility fromString(String s) throws ServiceException {
            for (PrefCalendarApptVisibility value : values()) {
                if (value.mValue.equals(s)) return value;
             }
             throw ServiceException.INVALID_REQUEST("invalid value: "+s+", valid values: "+ Arrays.asList(values()), null);
        }
        public boolean isPublic_() { return this == public_;}
        public boolean isPrivate_() { return this == private_;}
    }

    public static enum PrefCalendarInitialView {
        workWeek("workWeek"),
        month("month"),
        list("list"),
        day("day"),
        week("week");
        private String mValue;
        private PrefCalendarInitialView(String value) { mValue = value; }
        public String toString() { return mValue; }
        public static PrefCalendarInitialView fromString(String s) throws ServiceException {
            for (PrefCalendarInitialView value : values()) {
                if (value.mValue.equals(s)) return value;
             }
             throw ServiceException.INVALID_REQUEST("invalid value: "+s+", valid values: "+ Arrays.asList(values()), null);
        }
        public boolean isWorkWeek() { return this == workWeek;}
        public boolean isMonth() { return this == month;}
        public boolean isList() { return this == list;}
        public boolean isDay() { return this == day;}
        public boolean isWeek() { return this == week;}
    }

    public static enum PrefClientType {
        standard("standard"),
        advanced("advanced");
        private String mValue;
        private PrefClientType(String value) { mValue = value; }
        public String toString() { return mValue; }
        public static PrefClientType fromString(String s) throws ServiceException {
            for (PrefClientType value : values()) {
                if (value.mValue.equals(s)) return value;
             }
             throw ServiceException.INVALID_REQUEST("invalid value: "+s+", valid values: "+ Arrays.asList(values()), null);
        }
        public boolean isStandard() { return this == standard;}
        public boolean isAdvanced() { return this == advanced;}
    }

    public static enum PrefComposeDirection {
        RTL("RTL"),
        LTR("LTR");
        private String mValue;
        private PrefComposeDirection(String value) { mValue = value; }
        public String toString() { return mValue; }
        public static PrefComposeDirection fromString(String s) throws ServiceException {
            for (PrefComposeDirection value : values()) {
                if (value.mValue.equals(s)) return value;
             }
             throw ServiceException.INVALID_REQUEST("invalid value: "+s+", valid values: "+ Arrays.asList(values()), null);
        }
        public boolean isRTL() { return this == RTL;}
        public boolean isLTR() { return this == LTR;}
    }

    public static enum PrefComposeFormat {
        text("text"),
        html("html");
        private String mValue;
        private PrefComposeFormat(String value) { mValue = value; }
        public String toString() { return mValue; }
        public static PrefComposeFormat fromString(String s) throws ServiceException {
            for (PrefComposeFormat value : values()) {
                if (value.mValue.equals(s)) return value;
             }
             throw ServiceException.INVALID_REQUEST("invalid value: "+s+", valid values: "+ Arrays.asList(values()), null);
        }
        public boolean isText() { return this == text;}
        public boolean isHtml() { return this == html;}
    }

    public static enum PrefContactsInitialView {
        list("list"),
        cards("cards");
        private String mValue;
        private PrefContactsInitialView(String value) { mValue = value; }
        public String toString() { return mValue; }
        public static PrefContactsInitialView fromString(String s) throws ServiceException {
            for (PrefContactsInitialView value : values()) {
                if (value.mValue.equals(s)) return value;
             }
             throw ServiceException.INVALID_REQUEST("invalid value: "+s+", valid values: "+ Arrays.asList(values()), null);
        }
        public boolean isList() { return this == list;}
        public boolean isCards() { return this == cards;}
    }

    public static enum PrefConversationOrder {
        dateDesc("dateDesc"),
        dateAsc("dateAsc");
        private String mValue;
        private PrefConversationOrder(String value) { mValue = value; }
        public String toString() { return mValue; }
        public static PrefConversationOrder fromString(String s) throws ServiceException {
            for (PrefConversationOrder value : values()) {
                if (value.mValue.equals(s)) return value;
             }
             throw ServiceException.INVALID_REQUEST("invalid value: "+s+", valid values: "+ Arrays.asList(values()), null);
        }
        public boolean isDateDesc() { return this == dateDesc;}
        public boolean isDateAsc() { return this == dateAsc;}
    }

    public static enum PrefConvReadingPaneLocation {
        bottom("bottom"),
        off("off"),
        right("right");
        private String mValue;
        private PrefConvReadingPaneLocation(String value) { mValue = value; }
        public String toString() { return mValue; }
        public static PrefConvReadingPaneLocation fromString(String s) throws ServiceException {
            for (PrefConvReadingPaneLocation value : values()) {
                if (value.mValue.equals(s)) return value;
             }
             throw ServiceException.INVALID_REQUEST("invalid value: "+s+", valid values: "+ Arrays.asList(values()), null);
        }
        public boolean isBottom() { return this == bottom;}
        public boolean isOff() { return this == off;}
        public boolean isRight() { return this == right;}
    }

    public static enum PrefDedupeMessagesSentToSelf {
        secondCopyifOnToOrCC("secondCopyifOnToOrCC"),
        dedupeNone("dedupeNone"),
        dedupeAll("dedupeAll");
        private String mValue;
        private PrefDedupeMessagesSentToSelf(String value) { mValue = value; }
        public String toString() { return mValue; }
        public static PrefDedupeMessagesSentToSelf fromString(String s) throws ServiceException {
            for (PrefDedupeMessagesSentToSelf value : values()) {
                if (value.mValue.equals(s)) return value;
             }
             throw ServiceException.INVALID_REQUEST("invalid value: "+s+", valid values: "+ Arrays.asList(values()), null);
        }
        public boolean isSecondCopyifOnToOrCC() { return this == secondCopyifOnToOrCC;}
        public boolean isDedupeNone() { return this == dedupeNone;}
        public boolean isDedupeAll() { return this == dedupeAll;}
    }

    public static enum PrefExternalSendersType {
        ALLNOTINAB("ALLNOTINAB"),
        ALL("ALL");
        private String mValue;
        private PrefExternalSendersType(String value) { mValue = value; }
        public String toString() { return mValue; }
        public static PrefExternalSendersType fromString(String s) throws ServiceException {
            for (PrefExternalSendersType value : values()) {
                if (value.mValue.equals(s)) return value;
             }
             throw ServiceException.INVALID_REQUEST("invalid value: "+s+", valid values: "+ Arrays.asList(values()), null);
        }
        public boolean isALLNOTINAB() { return this == ALLNOTINAB;}
        public boolean isALL() { return this == ALL;}
    }

    public static enum PrefFileSharingApplication {
        briefcase("briefcase");
        private String mValue;
        private PrefFileSharingApplication(String value) { mValue = value; }
        public String toString() { return mValue; }
        public static PrefFileSharingApplication fromString(String s) throws ServiceException {
            for (PrefFileSharingApplication value : values()) {
                if (value.mValue.equals(s)) return value;
             }
             throw ServiceException.INVALID_REQUEST("invalid value: "+s+", valid values: "+ Arrays.asList(values()), null);
        }
        public boolean isBriefcase() { return this == briefcase;}
    }

    public static enum PrefForwardIncludeOriginalText {
        includeBodyWithPrefix("includeBodyWithPrefix"),
        includeBodyOnly("includeBodyOnly"),
        includeBody("includeBody"),
        includeAsAttachment("includeAsAttachment"),
        includeBodyAndHeaders("includeBodyAndHeaders"),
        includeBodyAndHeadersWithPrefix("includeBodyAndHeadersWithPrefix");
        private String mValue;
        private PrefForwardIncludeOriginalText(String value) { mValue = value; }
        public String toString() { return mValue; }
        public static PrefForwardIncludeOriginalText fromString(String s) throws ServiceException {
            for (PrefForwardIncludeOriginalText value : values()) {
                if (value.mValue.equals(s)) return value;
             }
             throw ServiceException.INVALID_REQUEST("invalid value: "+s+", valid values: "+ Arrays.asList(values()), null);
        }
        public boolean isIncludeBodyWithPrefix() { return this == includeBodyWithPrefix;}
        public boolean isIncludeBodyOnly() { return this == includeBodyOnly;}
        public boolean isIncludeBody() { return this == includeBody;}
        public boolean isIncludeAsAttachment() { return this == includeAsAttachment;}
        public boolean isIncludeBodyAndHeaders() { return this == includeBodyAndHeaders;}
        public boolean isIncludeBodyAndHeadersWithPrefix() { return this == includeBodyAndHeadersWithPrefix;}
    }

    public static enum PrefForwardReplyFormat {
        text("text"),
        html("html"),
        same("same");
        private String mValue;
        private PrefForwardReplyFormat(String value) { mValue = value; }
        public String toString() { return mValue; }
        public static PrefForwardReplyFormat fromString(String s) throws ServiceException {
            for (PrefForwardReplyFormat value : values()) {
                if (value.mValue.equals(s)) return value;
             }
             throw ServiceException.INVALID_REQUEST("invalid value: "+s+", valid values: "+ Arrays.asList(values()), null);
        }
        public boolean isText() { return this == text;}
        public boolean isHtml() { return this == html;}
        public boolean isSame() { return this == same;}
    }

    public static enum PrefFromAddressType {
        sendOnBehalfOf("sendOnBehalfOf"),
        sendAs("sendAs");
        private String mValue;
        private PrefFromAddressType(String value) { mValue = value; }
        public String toString() { return mValue; }
        public static PrefFromAddressType fromString(String s) throws ServiceException {
            for (PrefFromAddressType value : values()) {
                if (value.mValue.equals(s)) return value;
             }
             throw ServiceException.INVALID_REQUEST("invalid value: "+s+", valid values: "+ Arrays.asList(values()), null);
        }
        public boolean isSendOnBehalfOf() { return this == sendOnBehalfOf;}
        public boolean isSendAs() { return this == sendAs;}
    }

    public static enum PrefGetMailAction {
        update("update"),
        default_("default");
        private String mValue;
        private PrefGetMailAction(String value) { mValue = value; }
        public String toString() { return mValue; }
        public static PrefGetMailAction fromString(String s) throws ServiceException {
            for (PrefGetMailAction value : values()) {
                if (value.mValue.equals(s)) return value;
             }
             throw ServiceException.INVALID_REQUEST("invalid value: "+s+", valid values: "+ Arrays.asList(values()), null);
        }
        public boolean isUpdate() { return this == update;}
        public boolean isDefault_() { return this == default_;}
    }

    public static enum PrefGroupMailBy {
        message("message"),
        conversation("conversation");
        private String mValue;
        private PrefGroupMailBy(String value) { mValue = value; }
        public String toString() { return mValue; }
        public static PrefGroupMailBy fromString(String s) throws ServiceException {
            for (PrefGroupMailBy value : values()) {
                if (value.mValue.equals(s)) return value;
             }
             throw ServiceException.INVALID_REQUEST("invalid value: "+s+", valid values: "+ Arrays.asList(values()), null);
        }
        public boolean isMessage() { return this == message;}
        public boolean isConversation() { return this == conversation;}
    }

    public static enum PrefIMIdleStatus {
        away("away"),
        invisible("invisible"),
        xa("xa"),
        offline("offline");
        private String mValue;
        private PrefIMIdleStatus(String value) { mValue = value; }
        public String toString() { return mValue; }
        public static PrefIMIdleStatus fromString(String s) throws ServiceException {
            for (PrefIMIdleStatus value : values()) {
                if (value.mValue.equals(s)) return value;
             }
             throw ServiceException.INVALID_REQUEST("invalid value: "+s+", valid values: "+ Arrays.asList(values()), null);
        }
        public boolean isAway() { return this == away;}
        public boolean isInvisible() { return this == invisible;}
        public boolean isXa() { return this == xa;}
        public boolean isOffline() { return this == offline;}
    }

    public static enum PrefMailSelectAfterDelete {
        previous("previous"),
        adaptive("adaptive"),
        next("next");
        private String mValue;
        private PrefMailSelectAfterDelete(String value) { mValue = value; }
        public String toString() { return mValue; }
        public static PrefMailSelectAfterDelete fromString(String s) throws ServiceException {
            for (PrefMailSelectAfterDelete value : values()) {
                if (value.mValue.equals(s)) return value;
             }
             throw ServiceException.INVALID_REQUEST("invalid value: "+s+", valid values: "+ Arrays.asList(values()), null);
        }
        public boolean isPrevious() { return this == previous;}
        public boolean isAdaptive() { return this == adaptive;}
        public boolean isNext() { return this == next;}
    }

    public static enum PrefMailSendReadReceipts {
        never("never"),
        prompt("prompt"),
        always("always");
        private String mValue;
        private PrefMailSendReadReceipts(String value) { mValue = value; }
        public String toString() { return mValue; }
        public static PrefMailSendReadReceipts fromString(String s) throws ServiceException {
            for (PrefMailSendReadReceipts value : values()) {
                if (value.mValue.equals(s)) return value;
             }
             throw ServiceException.INVALID_REQUEST("invalid value: "+s+", valid values: "+ Arrays.asList(values()), null);
        }
        public boolean isNever() { return this == never;}
        public boolean isPrompt() { return this == prompt;}
        public boolean isAlways() { return this == always;}
    }

    public static enum PrefMailSignatureStyle {
        outlook("outlook"),
        internet("internet");
        private String mValue;
        private PrefMailSignatureStyle(String value) { mValue = value; }
        public String toString() { return mValue; }
        public static PrefMailSignatureStyle fromString(String s) throws ServiceException {
            for (PrefMailSignatureStyle value : values()) {
                if (value.mValue.equals(s)) return value;
             }
             throw ServiceException.INVALID_REQUEST("invalid value: "+s+", valid values: "+ Arrays.asList(values()), null);
        }
        public boolean isOutlook() { return this == outlook;}
        public boolean isInternet() { return this == internet;}
    }

    public static enum PrefOutOfOfficeFreeBusyStatus {
        OUTOFOFFICE("OUTOFOFFICE"),
        BUSY("BUSY");
        private String mValue;
        private PrefOutOfOfficeFreeBusyStatus(String value) { mValue = value; }
        public String toString() { return mValue; }
        public static PrefOutOfOfficeFreeBusyStatus fromString(String s) throws ServiceException {
            for (PrefOutOfOfficeFreeBusyStatus value : values()) {
                if (value.mValue.equals(s)) return value;
             }
             throw ServiceException.INVALID_REQUEST("invalid value: "+s+", valid values: "+ Arrays.asList(values()), null);
        }
        public boolean isOUTOFOFFICE() { return this == OUTOFOFFICE;}
        public boolean isBUSY() { return this == BUSY;}
    }

    public static enum PrefPop3DeleteOption {
        delete("delete"),
        trash("trash"),
        read("read"),
        keep("keep");
        private String mValue;
        private PrefPop3DeleteOption(String value) { mValue = value; }
        public String toString() { return mValue; }
        public static PrefPop3DeleteOption fromString(String s) throws ServiceException {
            for (PrefPop3DeleteOption value : values()) {
                if (value.mValue.equals(s)) return value;
             }
             throw ServiceException.INVALID_REQUEST("invalid value: "+s+", valid values: "+ Arrays.asList(values()), null);
        }
        public boolean isDelete() { return this == delete;}
        public boolean isTrash() { return this == trash;}
        public boolean isRead() { return this == read;}
        public boolean isKeep() { return this == keep;}
    }

    public static enum PrefReadingPaneLocation {
        bottom("bottom"),
        off("off"),
        right("right");
        private String mValue;
        private PrefReadingPaneLocation(String value) { mValue = value; }
        public String toString() { return mValue; }
        public static PrefReadingPaneLocation fromString(String s) throws ServiceException {
            for (PrefReadingPaneLocation value : values()) {
                if (value.mValue.equals(s)) return value;
             }
             throw ServiceException.INVALID_REQUEST("invalid value: "+s+", valid values: "+ Arrays.asList(values()), null);
        }
        public boolean isBottom() { return this == bottom;}
        public boolean isOff() { return this == off;}
        public boolean isRight() { return this == right;}
    }

    public static enum PrefReplyIncludeOriginalText {
        includeBodyWithPrefix("includeBodyWithPrefix"),
        includeSmartAndHeadersWithPrefix("includeSmartAndHeadersWithPrefix"),
        includeBodyOnly("includeBodyOnly"),
        includeBody("includeBody"),
        includeSmartWithPrefix("includeSmartWithPrefix"),
        includeAsAttachment("includeAsAttachment"),
        includeSmart("includeSmart"),
        includeBodyAndHeaders("includeBodyAndHeaders"),
        includeSmartAndHeaders("includeSmartAndHeaders"),
        includeNone("includeNone"),
        includeBodyAndHeadersWithPrefix("includeBodyAndHeadersWithPrefix");
        private String mValue;
        private PrefReplyIncludeOriginalText(String value) { mValue = value; }
        public String toString() { return mValue; }
        public static PrefReplyIncludeOriginalText fromString(String s) throws ServiceException {
            for (PrefReplyIncludeOriginalText value : values()) {
                if (value.mValue.equals(s)) return value;
             }
             throw ServiceException.INVALID_REQUEST("invalid value: "+s+", valid values: "+ Arrays.asList(values()), null);
        }
        public boolean isIncludeBodyWithPrefix() { return this == includeBodyWithPrefix;}
        public boolean isIncludeSmartAndHeadersWithPrefix() { return this == includeSmartAndHeadersWithPrefix;}
        public boolean isIncludeBodyOnly() { return this == includeBodyOnly;}
        public boolean isIncludeBody() { return this == includeBody;}
        public boolean isIncludeSmartWithPrefix() { return this == includeSmartWithPrefix;}
        public boolean isIncludeAsAttachment() { return this == includeAsAttachment;}
        public boolean isIncludeSmart() { return this == includeSmart;}
        public boolean isIncludeBodyAndHeaders() { return this == includeBodyAndHeaders;}
        public boolean isIncludeSmartAndHeaders() { return this == includeSmartAndHeaders;}
        public boolean isIncludeNone() { return this == includeNone;}
        public boolean isIncludeBodyAndHeadersWithPrefix() { return this == includeBodyAndHeadersWithPrefix;}
    }

    public static enum PrefTasksFilterBy {
        DEFERRED("DEFERRED"),
        WAITING("WAITING"),
        TODO("TODO"),
        INPROGRESS("INPROGRESS"),
        COMPLETED("COMPLETED"),
        NOTSTARTED("NOTSTARTED");
        private String mValue;
        private PrefTasksFilterBy(String value) { mValue = value; }
        public String toString() { return mValue; }
        public static PrefTasksFilterBy fromString(String s) throws ServiceException {
            for (PrefTasksFilterBy value : values()) {
                if (value.mValue.equals(s)) return value;
             }
             throw ServiceException.INVALID_REQUEST("invalid value: "+s+", valid values: "+ Arrays.asList(values()), null);
        }
        public boolean isDEFERRED() { return this == DEFERRED;}
        public boolean isWAITING() { return this == WAITING;}
        public boolean isTODO() { return this == TODO;}
        public boolean isINPROGRESS() { return this == INPROGRESS;}
        public boolean isCOMPLETED() { return this == COMPLETED;}
        public boolean isNOTSTARTED() { return this == NOTSTARTED;}
    }

    public static enum PrefTasksReadingPaneLocation {
        bottom("bottom"),
        off("off"),
        right("right");
        private String mValue;
        private PrefTasksReadingPaneLocation(String value) { mValue = value; }
        public String toString() { return mValue; }
        public static PrefTasksReadingPaneLocation fromString(String s) throws ServiceException {
            for (PrefTasksReadingPaneLocation value : values()) {
                if (value.mValue.equals(s)) return value;
             }
             throw ServiceException.INVALID_REQUEST("invalid value: "+s+", valid values: "+ Arrays.asList(values()), null);
        }
        public boolean isBottom() { return this == bottom;}
        public boolean isOff() { return this == off;}
        public boolean isRight() { return this == right;}
    }

    public static enum Product {
        ZCS("ZCS");
        private String mValue;
        private Product(String value) { mValue = value; }
        public String toString() { return mValue; }
        public static Product fromString(String s) throws ServiceException {
            for (Product value : values()) {
                if (value.mValue.equals(s)) return value;
             }
             throw ServiceException.INVALID_REQUEST("invalid value: "+s+", valid values: "+ Arrays.asList(values()), null);
        }
        public boolean isZCS() { return this == ZCS;}
    }

    public static enum ReverseProxyClientCertMode {
        optional("optional"),
        off("off"),
        on("on");
        private String mValue;
        private ReverseProxyClientCertMode(String value) { mValue = value; }
        public String toString() { return mValue; }
        public static ReverseProxyClientCertMode fromString(String s) throws ServiceException {
            for (ReverseProxyClientCertMode value : values()) {
                if (value.mValue.equals(s)) return value;
             }
             throw ServiceException.INVALID_REQUEST("invalid value: "+s+", valid values: "+ Arrays.asList(values()), null);
        }
        public boolean isOptional() { return this == optional;}
        public boolean isOff() { return this == off;}
        public boolean isOn() { return this == on;}
    }

    public static enum ReverseProxyImapStartTlsMode {
        off("off"),
        on("on"),
        only("only");
        private String mValue;
        private ReverseProxyImapStartTlsMode(String value) { mValue = value; }
        public String toString() { return mValue; }
        public static ReverseProxyImapStartTlsMode fromString(String s) throws ServiceException {
            for (ReverseProxyImapStartTlsMode value : values()) {
                if (value.mValue.equals(s)) return value;
             }
             throw ServiceException.INVALID_REQUEST("invalid value: "+s+", valid values: "+ Arrays.asList(values()), null);
        }
        public boolean isOff() { return this == off;}
        public boolean isOn() { return this == on;}
        public boolean isOnly() { return this == only;}
    }

    public static enum ReverseProxyLogLevel {
        warn("warn"),
        debug_http("debug_http"),
        error("error"),
        crit("crit"),
        debug("debug"),
        debug_mail("debug_mail"),
        notice("notice"),
        debug_zimbra("debug_zimbra"),
        debug_core("debug_core"),
        info("info");
        private String mValue;
        private ReverseProxyLogLevel(String value) { mValue = value; }
        public String toString() { return mValue; }
        public static ReverseProxyLogLevel fromString(String s) throws ServiceException {
            for (ReverseProxyLogLevel value : values()) {
                if (value.mValue.equals(s)) return value;
             }
             throw ServiceException.INVALID_REQUEST("invalid value: "+s+", valid values: "+ Arrays.asList(values()), null);
        }
        public boolean isWarn() { return this == warn;}
        public boolean isDebug_http() { return this == debug_http;}
        public boolean isError() { return this == error;}
        public boolean isCrit() { return this == crit;}
        public boolean isDebug() { return this == debug;}
        public boolean isDebug_mail() { return this == debug_mail;}
        public boolean isNotice() { return this == notice;}
        public boolean isDebug_zimbra() { return this == debug_zimbra;}
        public boolean isDebug_core() { return this == debug_core;}
        public boolean isInfo() { return this == info;}
    }

    public static enum ReverseProxyMailMode {
        https("https"),
        both("both"),
        http("http"),
        mixed("mixed"),
        redirect("redirect");
        private String mValue;
        private ReverseProxyMailMode(String value) { mValue = value; }
        public String toString() { return mValue; }
        public static ReverseProxyMailMode fromString(String s) throws ServiceException {
            for (ReverseProxyMailMode value : values()) {
                if (value.mValue.equals(s)) return value;
             }
             throw ServiceException.INVALID_REQUEST("invalid value: "+s+", valid values: "+ Arrays.asList(values()), null);
        }
        public boolean isHttps() { return this == https;}
        public boolean isBoth() { return this == both;}
        public boolean isHttp() { return this == http;}
        public boolean isMixed() { return this == mixed;}
        public boolean isRedirect() { return this == redirect;}
    }

    public static enum ReverseProxyPop3StartTlsMode {
        off("off"),
        on("on"),
        only("only");
        private String mValue;
        private ReverseProxyPop3StartTlsMode(String value) { mValue = value; }
        public String toString() { return mValue; }
        public static ReverseProxyPop3StartTlsMode fromString(String s) throws ServiceException {
            for (ReverseProxyPop3StartTlsMode value : values()) {
                if (value.mValue.equals(s)) return value;
             }
             throw ServiceException.INVALID_REQUEST("invalid value: "+s+", valid values: "+ Arrays.asList(values()), null);
        }
        public boolean isOff() { return this == off;}
        public boolean isOn() { return this == on;}
        public boolean isOnly() { return this == only;}
    }

    public static enum ShareNotificationMtaConnectionType {
        CLEARTEXT("CLEARTEXT"),
        SSL("SSL"),
        STARTTLS("STARTTLS");
        private String mValue;
        private ShareNotificationMtaConnectionType(String value) { mValue = value; }
        public String toString() { return mValue; }
        public static ShareNotificationMtaConnectionType fromString(String s) throws ServiceException {
            for (ShareNotificationMtaConnectionType value : values()) {
                if (value.mValue.equals(s)) return value;
             }
             throw ServiceException.INVALID_REQUEST("invalid value: "+s+", valid values: "+ Arrays.asList(values()), null);
        }
        public boolean isCLEARTEXT() { return this == CLEARTEXT;}
        public boolean isSSL() { return this == SSL;}
        public boolean isSTARTTLS() { return this == STARTTLS;}
    }

    public static enum TableMaintenanceOperation {
        OPTIMIZE("OPTIMIZE"),
        ANALYZE("ANALYZE");
        private String mValue;
        private TableMaintenanceOperation(String value) { mValue = value; }
        public String toString() { return mValue; }
        public static TableMaintenanceOperation fromString(String s) throws ServiceException {
            for (TableMaintenanceOperation value : values()) {
                if (value.mValue.equals(s)) return value;
             }
             throw ServiceException.INVALID_REQUEST("invalid value: "+s+", valid values: "+ Arrays.asList(values()), null);
        }
        public boolean isOPTIMIZE() { return this == OPTIMIZE;}
        public boolean isANALYZE() { return this == ANALYZE;}
    }

    /**
     */
    @ZAttr(id=-1)
    public static final String A_amavisArchiveQuarantineTo = "amavisArchiveQuarantineTo";

    /**
     */
    @ZAttr(id=-1)
    public static final String A_amavisBadHeaderAdmin = "amavisBadHeaderAdmin";

    /**
     */
    @ZAttr(id=-1)
    public static final String A_amavisBadHeaderLover = "amavisBadHeaderLover";

    /**
     */
    @ZAttr(id=-1)
    public static final String A_amavisBadHeaderQuarantineTo = "amavisBadHeaderQuarantineTo";

    /**
     */
    @ZAttr(id=-1)
    public static final String A_amavisBannedAdmin = "amavisBannedAdmin";

    /**
     */
    @ZAttr(id=-1)
    public static final String A_amavisBannedFilesLover = "amavisBannedFilesLover";

    /**
     */
    @ZAttr(id=-1)
    public static final String A_amavisBannedQuarantineTo = "amavisBannedQuarantineTo";

    /**
     */
    @ZAttr(id=-1)
    public static final String A_amavisBannedRuleNames = "amavisBannedRuleNames";

    /**
     */
    @ZAttr(id=-1)
    public static final String A_amavisBlacklistSender = "amavisBlacklistSender";

    /**
     */
    @ZAttr(id=-1)
    public static final String A_amavisBypassBannedChecks = "amavisBypassBannedChecks";

    /**
     */
    @ZAttr(id=-1)
    public static final String A_amavisBypassHeaderChecks = "amavisBypassHeaderChecks";

    /**
     */
    @ZAttr(id=-1)
    public static final String A_amavisBypassSpamChecks = "amavisBypassSpamChecks";

    /**
     */
    @ZAttr(id=-1)
    public static final String A_amavisBypassVirusChecks = "amavisBypassVirusChecks";

    /**
     */
    @ZAttr(id=-1)
    public static final String A_amavisLocal = "amavisLocal";

    /**
     */
    @ZAttr(id=-1)
    public static final String A_amavisMessageSizeLimit = "amavisMessageSizeLimit";

    /**
     */
    @ZAttr(id=-1)
    public static final String A_amavisNewVirusAdmin = "amavisNewVirusAdmin";

    /**
     */
    @ZAttr(id=-1)
    public static final String A_amavisSpamAdmin = "amavisSpamAdmin";

    /**
     */
    @ZAttr(id=-1)
    public static final String A_amavisSpamKillLevel = "amavisSpamKillLevel";

    /**
     */
    @ZAttr(id=-1)
    public static final String A_amavisSpamLover = "amavisSpamLover";

    /**
     */
    @ZAttr(id=-1)
    public static final String A_amavisSpamModifiesSubj = "amavisSpamModifiesSubj";

    /**
     */
    @ZAttr(id=-1)
    public static final String A_amavisSpamQuarantineTo = "amavisSpamQuarantineTo";

    /**
     */
    @ZAttr(id=-1)
    public static final String A_amavisSpamTag2Level = "amavisSpamTag2Level";

    /**
     */
    @ZAttr(id=-1)
    public static final String A_amavisSpamTagLevel = "amavisSpamTagLevel";

    /**
     */
    @ZAttr(id=-1)
    public static final String A_amavisVirusAdmin = "amavisVirusAdmin";

    /**
     */
    @ZAttr(id=-1)
    public static final String A_amavisVirusLover = "amavisVirusLover";

    /**
     */
    @ZAttr(id=-1)
    public static final String A_amavisVirusQuarantineTo = "amavisVirusQuarantineTo";

    /**
     */
    @ZAttr(id=-1)
    public static final String A_amavisWarnBadHeaderRecip = "amavisWarnBadHeaderRecip";

    /**
     */
    @ZAttr(id=-1)
    public static final String A_amavisWarnBannedRecip = "amavisWarnBannedRecip";

    /**
     */
    @ZAttr(id=-1)
    public static final String A_amavisWarnVirusRecip = "amavisWarnVirusRecip";

    /**
     */
    @ZAttr(id=-1)
    public static final String A_amavisWhitelistSender = "amavisWhitelistSender";

    /**
     * RFC2256: ISO-3166 country 2-letter code
     */
    @ZAttr(id=-1)
    public static final String A_c = "c";

    /**
     * RFC2256: common name(s) for which the entity is known by
     */
    @ZAttr(id=-1)
    public static final String A_cn = "cn";

    /**
     * RFC1274: friendly country name
     */
    @ZAttr(id=-1)
    public static final String A_co = "co";

    /**
     * From Microsoft Schema
     */
    @ZAttr(id=-1)
    public static final String A_company = "company";

    /**
     * RFC2256: descriptive information
     */
    @ZAttr(id=-1)
    public static final String A_description = "description";

    /**
     * RFC2256: destination indicator
     */
    @ZAttr(id=-1)
    public static final String A_destinationIndicator = "destinationIndicator";

    /**
     * RFC2798: preferred name to be used when displaying entries
     */
    @ZAttr(id=-1)
    public static final String A_displayName = "displayName";

    /**
     * RFC2256: Facsimile (Fax) Telephone Number
     */
    @ZAttr(id=-1)
    public static final String A_facsimileTelephoneNumber = "facsimileTelephoneNumber";

    /**
     * RFC2256: first name(s) for which the entity is known by
     */
    @ZAttr(id=-1)
    public static final String A_givenName = "givenName";

    /**
     * RFC2256: first name(s) for which the entity is known by
     */
    @ZAttr(id=-1)
    public static final String A_gn = "gn";

    /**
     * RFC1274: home telephone number
     */
    @ZAttr(id=-1)
    public static final String A_homePhone = "homePhone";

    /**
     * RFC2256: initials of some or all of names, but not the surname(s).
     */
    @ZAttr(id=-1)
    public static final String A_initials = "initials";

    /**
     * RFC2256: international ISDN number
     */
    @ZAttr(id=-1)
    public static final String A_internationaliSDNNumber = "internationaliSDNNumber";

    /**
     * RFC2256: locality which this object resides in
     */
    @ZAttr(id=-1)
    public static final String A_l = "l";

    /**
     * RFC1274: RFC822 Mailbox
     */
    @ZAttr(id=-1)
    public static final String A_mail = "mail";

    /**
     * Identifies an URL associated with each member of a group
     */
    @ZAttr(id=-1)
    public static final String A_memberURL = "memberURL";

    /**
     * RFC1274: mobile telephone number
     */
    @ZAttr(id=-1)
    public static final String A_mobile = "mobile";

    /**
     * RFC2256: organization this object belongs to
     */
    @ZAttr(id=-1)
    public static final String A_o = "o";

    /**
     * RFC2256: object classes of the entity
     */
    @ZAttr(id=-1)
    public static final String A_objectClass = "objectClass";

    /**
     * RFC2256: organizational unit this object belongs to
     */
    @ZAttr(id=-1)
    public static final String A_ou = "ou";

    /**
     * RFC1274: pager telephone number
     */
    @ZAttr(id=-1)
    public static final String A_pager = "pager";

    /**
     * &#039;RFC2256: Physical Delivery Office Name
     */
    @ZAttr(id=-1)
    public static final String A_physicalDeliveryOfficeName = "physicalDeliveryOfficeName";

    /**
     * RFC2256: postal address
     */
    @ZAttr(id=-1)
    public static final String A_postalAddress = "postalAddress";

    /**
     * RFC2256: postal code
     */
    @ZAttr(id=-1)
    public static final String A_postalCode = "postalCode";

    /**
     * RFC2256: Post Office Box
     */
    @ZAttr(id=-1)
    public static final String A_postOfficeBox = "postOfficeBox";

    /**
     * RFC2256: preferred delivery method
     */
    @ZAttr(id=-1)
    public static final String A_preferredDeliveryMethod = "preferredDeliveryMethod";

    /**
     * RFC2256: registered postal address
     */
    @ZAttr(id=-1)
    public static final String A_registeredAddress = "registeredAddress";

    /**
     * RFC2256: last (family) name(s) for which the entity is known by
     */
    @ZAttr(id=-1)
    public static final String A_sn = "sn";

    /**
     * RFC2256: state or province which this object resides in
     */
    @ZAttr(id=-1)
    public static final String A_st = "st";

    /**
     * RFC2256: street address of this object
     */
    @ZAttr(id=-1)
    public static final String A_street = "street";

    /**
     * RFC2256: street address of this object
     */
    @ZAttr(id=-1)
    public static final String A_streetAddress = "streetAddress";

    /**
     * RFC2256: Telephone Number
     */
    @ZAttr(id=-1)
    public static final String A_telephoneNumber = "telephoneNumber";

    /**
     * RFC2256: Teletex Terminal Identifier
     */
    @ZAttr(id=-1)
    public static final String A_teletexTerminalIdentifier = "teletexTerminalIdentifier";

    /**
     * RFC2256: Telex Number
     */
    @ZAttr(id=-1)
    public static final String A_telexNumber = "telexNumber";

    /**
     * RFC2256: title associated with the entity
     */
    @ZAttr(id=-1)
    public static final String A_title = "title";

    /**
     * RFC1274: user identifier
     */
    @ZAttr(id=-1)
    public static final String A_uid = "uid";

    /**
     * RFC2256: X.509 user certificate
     */
    @ZAttr(id=-1)
    public static final String A_userCertificate = "userCertificate";

    /**
     * RFC2256/2307: password of user. Stored encoded as SSHA (salted-SHA1)
     */
    @ZAttr(id=-1)
    public static final String A_userPassword = "userPassword";

    /**
     * RFC2798: PKCS#7 SignedData used to support S/MIME
     */
    @ZAttr(id=-1)
    public static final String A_userSMIMECertificate = "userSMIMECertificate";

    /**
     * RFC2256: X.121 Address
     */
    @ZAttr(id=-1)
    public static final String A_x121Address = "x121Address";

    /**
     * calendar user type - USER (default) or RESOURCE
     */
    @ZAttr(id=313)
    public static final String A_zimbraAccountCalendarUserType = "zimbraAccountCalendarUserType";

    /**
     * Deprecated since: 5.0. deprecated in favor of the accountInfo flag.
     * Orig desc: additional account attrs that get returned to a client
     */
    @ZAttr(id=112)
    public static final String A_zimbraAccountClientAttr = "zimbraAccountClientAttr";

    /**
     * Object classes to add when creating a zimbra account object. Useful if
     * you want to add sambaSamAccount etc to zimbra accounts.
     */
    @ZAttr(id=438)
    public static final String A_zimbraAccountExtraObjectClass = "zimbraAccountExtraObjectClass";

    /**
     * account status. active - active lockout - no login until lockout
     * duration is over, mail delivery OK. locked - no login, mail delivery
     * OK. maintenance - no login, no delivery(lmtp server returns 4.x.x
     * Persistent Transient Failure). pending - no login, no delivery(lmtp
     * server returns 5.x.x Permanent Failure), Account behavior is like
     * closed, except that when the status is being set to pending, account
     * addresses are not removed from distribution lists. The use case is for
     * hosted. New account creation based on invites that are not completed
     * until user accepts TOS on account creation confirmation page. closed -
     * no login, no delivery(lmtp server returns 5.x.x Permanent Failure),
     * all addresses (account main email and all aliases) of the account are
     * removed from all distribution lists.
     */
    @ZAttr(id=2)
    public static final String A_zimbraAccountStatus = "zimbraAccountStatus";

    /**
     * Zimbra access control list
     *
     * @since ZCS 5.0.7
     */
    @ZAttr(id=659)
    public static final String A_zimbraACE = "zimbraACE";

    /**
     * access control mechanism for admin access acl: ACL based access
     * control (a.k.a. delegated admin). global: allows only global admins.
     *
     * @since ZCS 6.0.9
     */
    @ZAttr(id=1101)
    public static final String A_zimbraAdminAccessControlMech = "zimbraAdminAccessControlMech";

    /**
     * lifetime of newly created admin auth tokens. Must be in valid duration
     * format: {digits}{time-unit}. digits: 0-9, time-unit: [hmsd]|ms. h -
     * hours, m - minutes, s - seconds, d - days, ms - milliseconds. If time
     * unit is not specified, the default is s(seconds).
     */
    @ZAttr(id=109)
    public static final String A_zimbraAdminAuthTokenLifetime = "zimbraAdminAuthTokenLifetime";

    /**
     * interface address on which Admin HTTPS server should listen; if empty,
     * binds to all interfaces
     *
     * @since ZCS 8.0.0
     */
    @ZAttr(id=1368)
    public static final String A_zimbraAdminBindAddress = "zimbraAdminBindAddress";

    /**
     * whether to show catchall addresses in admin console
     *
     * @since ZCS 5.0.10
     */
    @ZAttr(id=746)
    public static final String A_zimbraAdminConsoleCatchAllAddressEnabled = "zimbraAdminConsoleCatchAllAddressEnabled";

    /**
     * enable MX check feature for domain
     *
     * @since ZCS 5.0.10
     */
    @ZAttr(id=743)
    public static final String A_zimbraAdminConsoleDNSCheckEnabled = "zimbraAdminConsoleDNSCheckEnabled";

    /**
     * whether configuring external LDAP auth is enabled in admin console
     *
     * @since ZCS 5.0.12
     */
    @ZAttr(id=774)
    public static final String A_zimbraAdminConsoleLDAPAuthEnabled = "zimbraAdminConsoleLDAPAuthEnabled";

    /**
     * admin console login message
     *
     * @since ZCS 5.0.12
     */
    @ZAttr(id=772)
    public static final String A_zimbraAdminConsoleLoginMessage = "zimbraAdminConsoleLoginMessage";

    /**
     * login URL for admin console to send the user to upon explicit logging
     * in
     *
     * @since ZCS 5.0.9
     */
    @ZAttr(id=696)
    public static final String A_zimbraAdminConsoleLoginURL = "zimbraAdminConsoleLoginURL";

    /**
     * logout URL for admin console to send the user to upon explicit logging
     * out
     *
     * @since ZCS 5.0.7
     */
    @ZAttr(id=684)
    public static final String A_zimbraAdminConsoleLogoutURL = "zimbraAdminConsoleLogoutURL";

    /**
     * whether to allow skin management in admin console
     *
     * @since ZCS 5.0.11
     */
    @ZAttr(id=751)
    public static final String A_zimbraAdminConsoleSkinEnabled = "zimbraAdminConsoleSkinEnabled";

    /**
     * UI components available for the authed admin in admin console
     *
     * @since ZCS 6.0.0_BETA1
     */
    @ZAttr(id=761)
    public static final String A_zimbraAdminConsoleUIComponents = "zimbraAdminConsoleUIComponents";

    /**
     * Zimlet Util will set this attribute based on the value in zimlet
     * definition XML file
     *
     * @since ZCS 6.0.0_BETA1
     */
    @ZAttr(id=803)
    public static final String A_zimbraAdminExtDisableUIUndeploy = "zimbraAdminExtDisableUIUndeploy";

    /**
     * number of admin initiated imap import handler threads
     *
     * @since ZCS 7.0.0
     */
    @ZAttr(id=1113)
    public static final String A_zimbraAdminImapImportNumThreads = "zimbraAdminImapImportNumThreads";

    /**
     * Specifies whether the admin server should bound to localhost or not.
     * This is an immutable property and is generated based on
     * zimbraAdminBindAddress.
     *
     * @since ZCS 8.0.0
     */
    @ZAttr(id=1377)
    public static final String A_zimbraAdminLocalBind = "zimbraAdminLocalBind";

    /**
     * SSL port for admin UI
     */
    @ZAttr(id=155)
    public static final String A_zimbraAdminPort = "zimbraAdminPort";

    /**
     * SSL proxy port for admin console UI
     *
     * @since ZCS 8.0.0
     */
    @ZAttr(id=1322)
    public static final String A_zimbraAdminProxyPort = "zimbraAdminProxyPort";

    /**
     * admin saved searches
     */
    @ZAttr(id=446)
    public static final String A_zimbraAdminSavedSearches = "zimbraAdminSavedSearches";

    /**
     * URL prefix for where the zimbraAdmin app resides on this server
     */
    @ZAttr(id=497)
    public static final String A_zimbraAdminURL = "zimbraAdminURL";

    /**
     * last calculated aggregate quota usage for the domain in bytes
     *
     * @since ZCS 8.0.0
     */
    @ZAttr(id=1328)
    public static final String A_zimbraAggregateQuotaLastUsage = "zimbraAggregateQuotaLastUsage";

    /**
     * zimbraId of alias target
     */
    @ZAttr(id=40)
    public static final String A_zimbraAliasTargetId = "zimbraAliasTargetId";

    /**
     * Whether this account can use any from address. Not changeable by
     * domain admin to allow arbitrary addresses
     */
    @ZAttr(id=427)
    public static final String A_zimbraAllowAnyFromAddress = "zimbraAllowAnyFromAddress";

    /**
     * Addresses that this account can as from address if
     * arbitrary-addresses-allowed setting is not set
     */
    @ZAttr(id=428)
    public static final String A_zimbraAllowFromAddress = "zimbraAllowFromAddress";

    /**
     * whether creating domains, and renaming domains to a name, containing
     * non-LDH (letter, digit, hyphen) characters is allowed
     *
     * @since ZCS 6.0.2
     */
    @ZAttr(id=1052)
    public static final String A_zimbraAllowNonLDHCharsInDomain = "zimbraAllowNonLDHCharsInDomain";

    /**
     * When a virus is detected quarantine message to this account
     *
     * @since ZCS 7.0.0
     */
    @ZAttr(id=1100)
    public static final String A_zimbraAmavisQuarantineAccount = "zimbraAmavisQuarantineAccount";

    /**
     * Mailboxes in which the current account in archived. Multi-value attr
     * with eg values { user-2006@example.com.archive,
     * user-2007@example.com.archive } that tells us that user@example.com
     * has been archived into those two mailboxes.
     */
    @ZAttr(id=429)
    public static final String A_zimbraArchiveAccount = "zimbraArchiveAccount";

    /**
     * An account or CoS setting that works with the name template that
     * allows you to dictate the date format used in the name template. This
     * is a Java SimpleDateFormat specifier. The default is an LDAP
     * generalized time format:
     */
    @ZAttr(id=432)
    public static final String A_zimbraArchiveAccountDateTemplate = "zimbraArchiveAccountDateTemplate";

    /**
     * An account or CoS setting - typically only in CoS - that tells the
     * archiving system how to derive the archive mailbox name. ID, USER,
     * DATE, and DOMAIN are expanded.
     */
    @ZAttr(id=431)
    public static final String A_zimbraArchiveAccountNameTemplate = "zimbraArchiveAccountNameTemplate";

    /**
     * whether account archiving is enabled
     *
     * @since ZCS 8.0.0
     */
    @ZAttr(id=1206)
    public static final String A_zimbraArchiveEnabled = "zimbraArchiveEnabled";

    /**
     * Address to which archive message bounces should be sent. Typically
     * could be an admin account. This is global across all domains.
     */
    @ZAttr(id=430)
    public static final String A_zimbraArchiveMailFrom = "zimbraArchiveMailFrom";

    /**
     * block all attachment downloading
     */
    @ZAttr(id=115)
    public static final String A_zimbraAttachmentsBlocked = "zimbraAttachmentsBlocked";

    /**
     * Maximum number of characters that will be indexed for a given MIME
     * part.
     *
     * @since ZCS 5.0.0
     */
    @ZAttr(id=582)
    public static final String A_zimbraAttachmentsIndexedTextLimit = "zimbraAttachmentsIndexedTextLimit";

    /**
     * whether or not to index attachments
     */
    @ZAttr(id=173)
    public static final String A_zimbraAttachmentsIndexingEnabled = "zimbraAttachmentsIndexingEnabled";

    /**
     * Class to use to scan attachments during compose
     */
    @ZAttr(id=238)
    public static final String A_zimbraAttachmentsScanClass = "zimbraAttachmentsScanClass";

    /**
     * Whether to scan attachments during compose
     */
    @ZAttr(id=237)
    public static final String A_zimbraAttachmentsScanEnabled = "zimbraAttachmentsScanEnabled";

    /**
     * Data for class that scans attachments during compose
     */
    @ZAttr(id=239)
    public static final String A_zimbraAttachmentsScanURL = "zimbraAttachmentsScanURL";

    /**
     * view all attachments in html only
     */
    @ZAttr(id=116)
    public static final String A_zimbraAttachmentsViewInHtmlOnly = "zimbraAttachmentsViewInHtmlOnly";

    /**
     * fallback to local auth if external mech fails
     */
    @ZAttr(id=257)
    public static final String A_zimbraAuthFallbackToLocal = "zimbraAuthFallbackToLocal";

    /**
     * kerberos5 realm for kerberos5 auth mech
     *
     * @since ZCS 5.0.0
     */
    @ZAttr(id=548)
    public static final String A_zimbraAuthKerberos5Realm = "zimbraAuthKerberos5Realm";

    /**
     * LDAP bind dn for ldap auth mech
     */
    @ZAttr(id=44)
    public static final String A_zimbraAuthLdapBindDn = "zimbraAuthLdapBindDn";

    /**
     * explicit mapping to an external LDAP dn for a given account
     */
    @ZAttr(id=256)
    public static final String A_zimbraAuthLdapExternalDn = "zimbraAuthLdapExternalDn";

    /**
     * LDAP search base for ldap auth mech
     */
    @ZAttr(id=252)
    public static final String A_zimbraAuthLdapSearchBase = "zimbraAuthLdapSearchBase";

    /**
     * LDAP search bind dn for ldap auth mech
     */
    @ZAttr(id=253)
    public static final String A_zimbraAuthLdapSearchBindDn = "zimbraAuthLdapSearchBindDn";

    /**
     * LDAP search bind password for ldap auth mech
     */
    @ZAttr(id=254)
    public static final String A_zimbraAuthLdapSearchBindPassword = "zimbraAuthLdapSearchBindPassword";

    /**
     * LDAP search filter for ldap auth mech
     */
    @ZAttr(id=255)
    public static final String A_zimbraAuthLdapSearchFilter = "zimbraAuthLdapSearchFilter";

    /**
     * whether to use startTLS for external LDAP auth
     *
     * @since ZCS 5.0.6
     */
    @ZAttr(id=654)
    public static final String A_zimbraAuthLdapStartTlsEnabled = "zimbraAuthLdapStartTlsEnabled";

    /**
     * LDAP URL for ldap auth mech
     */
    @ZAttr(id=43)
    public static final String A_zimbraAuthLdapURL = "zimbraAuthLdapURL";

    /**
     * mechanism to use for verifying password. Valid values are zimbra,
     * ldap, ad, kerberos5, custom:{handler-name} [arg1 arg2 ...]
     */
    @ZAttr(id=42)
    public static final String A_zimbraAuthMech = "zimbraAuthMech";

    /**
     * mechanism to use for verifying password for admin. See zimbraAuthMech
     *
     * @since ZCS 8.0.0
     */
    @ZAttr(id=1252)
    public static final String A_zimbraAuthMechAdmin = "zimbraAuthMechAdmin";

    /**
     * auth token secret key
     */
    @ZAttr(id=100)
    public static final String A_zimbraAuthTokenKey = "zimbraAuthTokenKey";

    /**
     * lifetime of newly created auth tokens. Must be in valid duration
     * format: {digits}{time-unit}. digits: 0-9, time-unit: [hmsd]|ms. h -
     * hours, m - minutes, s - seconds, d - days, ms - milliseconds. If time
     * unit is not specified, the default is s(seconds).
     */
    @ZAttr(id=108)
    public static final String A_zimbraAuthTokenLifetime = "zimbraAuthTokenLifetime";

    /**
     * if set, this value gets stored in the auth token and compared on every
     * request. Changing it will invalidate all outstanding auth tokens. It
     * also gets changed when an account password is changed.
     *
     * @since ZCS 6.0.0_GA
     */
    @ZAttr(id=1044)
    public static final String A_zimbraAuthTokenValidityValue = "zimbraAuthTokenValidityValue";

    /**
     * Whether auth token validity value checking should be performed during
     * auth token validation. See description for
     * zimbraAuthTokenValidityValue.
     *
     * @since ZCS 6.0.7
     */
    @ZAttr(id=1094)
    public static final String A_zimbraAuthTokenValidityValueEnabled = "zimbraAuthTokenValidityValueEnabled";

    /**
     * EAGER mode: optional LAZY mode: optional MANUAL mode: optional
     * Attribute name in the external directory that contains localpart of
     * the account name. If not specified, localpart of the account name is
     * the principal user used to authenticated to Zimbra.
     *
     * @since ZCS 8.0.0
     */
    @ZAttr(id=1230)
    public static final String A_zimbraAutoProvAccountNameMap = "zimbraAutoProvAccountNameMap";

    /**
     * EAGER mode: optional LAZY mode: optional MANUAL mode: optional
     * Attribute map for mapping attribute values from the external entry to
     * Zimbra account attributes. Values are in the format of {external
     * attribute}={zimbra attribute}. If not set, no attributes from the
     * external directory will be populated in Zimbra directory. Invalid
     * mapping configuration will cause the account creation to fail.
     * Examples of bad mapping: - invalid external attribute name. - invalid
     * Zimbra attribute name. - external attribute has multiple values but
     * the zimbra attribute is single-valued. - syntax violation. e.g. Value
     * on the external attribute is a String but the Zimbra attribute is
     * declared an integer.
     *
     * @since ZCS 8.0.0
     */
    @ZAttr(id=1231)
    public static final String A_zimbraAutoProvAttrMap = "zimbraAutoProvAttrMap";

    /**
     * EAGER mode: N/A LAZY mode: required MANUAL mode: N/A Auth mechanisms
     * enabled for auto provision in LAZY mode. When a user authenticates via
     * one of the external auth mechanisms enabled in this attribute, and
     * when the user account does not yet exist in Zimbra directory, an
     * account entry will be automatically created in Zimbra directory.
     *
     * @since ZCS 8.0.0
     */
    @ZAttr(id=1222)
    public static final String A_zimbraAutoProvAuthMech = "zimbraAutoProvAuthMech";

    /**
     * EAGER mode: required LAZY mode: N/A MANUAL mode: N/A Max number of
     * accounts to process in each interval for EAGER auto provision.
     *
     * @since ZCS 8.0.0
     */
    @ZAttr(id=1234)
    public static final String A_zimbraAutoProvBatchSize = "zimbraAutoProvBatchSize";

    /**
     * EAGER mode: for Zimbra internal use only - do not change it. LAZY
     * mode: N/A MANUAL mode: N/A Timestamp when the external domain is last
     * polled for EAGER auto provision. The poll (LDAP search) for the next
     * iteration will fetch external entries with create timestamp later than
     * the timestamp recorded from the previous iteration.
     *
     * @since ZCS 8.0.0
     */
    @ZAttr(id=1235)
    public static final String A_zimbraAutoProvLastPolledTimestamp = "zimbraAutoProvLastPolledTimestamp";

    /**
     * EAGER mode: required LAZY mode: required (if using
     * zimbraAutoProvLdapSearchFilter) MANUAL mode: required LDAP search bind
     * DN for auto provision.
     *
     * @since ZCS 8.0.0
     */
    @ZAttr(id=1225)
    public static final String A_zimbraAutoProvLdapAdminBindDn = "zimbraAutoProvLdapAdminBindDn";

    /**
     * EAGER mode: required LAZY mode: required MANUAL mode: required LDAP
     * search bind password for auto provision.
     *
     * @since ZCS 8.0.0
     */
    @ZAttr(id=1226)
    public static final String A_zimbraAutoProvLdapAdminBindPassword = "zimbraAutoProvLdapAdminBindPassword";

    /**
     * EAGER mode: required LAZY mode: optional (if not using
     * zimbraAutoProvLdapSearchFilter) MANUAL mode: optional (if not using
     * zimbraAutoProvLdapSearchFilter) LDAP external DN template for account
     * auto provisioning. For LAZY and MANUAL modes, either
     * zimbraAutoProvLdapSearchFilter or zimbraAutoProvLdapBindDn has to be
     * set. If both are set, zimbraAutoProvLdapSearchFilter will take
     * precedence. Supported place holders: %n = username with @ (or without,
     * if no @ was specified) %u = username with @ removed %d = domain as
     * foo.com %D = domain as dc=foo,dc=com
     *
     * @since ZCS 8.0.0
     */
    @ZAttr(id=1229)
    public static final String A_zimbraAutoProvLdapBindDn = "zimbraAutoProvLdapBindDn";

    /**
     * EAGER mode: required LAZY mode: required (if using
     * zimbraAutoProvLdapSearchFilter), MANUAL mode: required LDAP search
     * base for auto provision, used in conjunction with
     * zimbraAutoProvLdapSearchFilter. If not set, LDAP root DSE will be
     * used.
     *
     * @since ZCS 8.0.0
     */
    @ZAttr(id=1227)
    public static final String A_zimbraAutoProvLdapSearchBase = "zimbraAutoProvLdapSearchBase";

    /**
     * EAGER mode: required LAZY mode: optional (if not using
     * zimbraAutoProvLdapBindDn) MANUAL mode: optional (if not using
     * zimbraAutoProvLdapBindDn) LDAP search filter template for account auto
     * provisioning. For LAZY and MANUAL modes, either
     * zimbraAutoProvLdapSearchFilter or zimbraAutoProvLdapBindDn has to be
     * set. If both are set, zimbraAutoProvLdapSearchFilter will take
     * precedence. Supported place holders: %n = username with @ (or without,
     * if no @ was specified) %u = username with @ removed %d = domain as
     * foo.com %D = domain as dc=foo,dc=com
     *
     * @since ZCS 8.0.0
     */
    @ZAttr(id=1228)
    public static final String A_zimbraAutoProvLdapSearchFilter = "zimbraAutoProvLdapSearchFilter";

    /**
     * EAGER mode: optional LAZY mode: optional MANUAL mode: optional Default
     * is FALSE. Whether to use startTLS when accessing the external LDAP
     * server for auto provision.
     *
     * @since ZCS 8.0.0
     */
    @ZAttr(id=1224)
    public static final String A_zimbraAutoProvLdapStartTlsEnabled = "zimbraAutoProvLdapStartTlsEnabled";

    /**
     * EAGER mode: required LAZY mode: required MANUAL mode: required LDAP
     * URL of the external LDAP source for auto provision.
     *
     * @since ZCS 8.0.0
     */
    @ZAttr(id=1223)
    public static final String A_zimbraAutoProvLdapURL = "zimbraAutoProvLdapURL";

    /**
     * EAGER mode: optional LAZY mode: optional MANUAL mode: optional Class
     * name of auto provision listener. The class must implement the
     * com.zimbra.cs.account.Account.AutoProvisionListener interface. The
     * singleton listener instance is invoked after each account is auto
     * created in Zimbra. Listener can be plugged in as a server extension to
     * handle tasks like updating the account auto provision status in the
     * external LDAP directory. At each eager provision interval, ZCS does an
     * LDAP search based on the value configured in
     * zimbraAutoProvLdapSearchFilter. Returned entries from this search are
     * candidates to be auto provisioned in this batch. The
     * zimbraAutoProvLdapSearchFilter should include an assertion that will
     * only hit entries in the external directory that have not yet been
     * provisioned in ZCS, otherwise it&#039;s likely the same entries will
     * be repeated pulled in to ZCS. After an account is auto provisioned in
     * ZCS,
     * com.zimbra.cs.account.Account.AutoProvisionListener.postCreate(Domain
     * domain, Account acct, String externalDN) will be called by the auto
     * provisioning framework. Customer can implement the
     * AutoProvisionListener interface in a ZCS server extension and get
     * their AutoProvisionListener.postCreate() get called. The
     * implementation of customer&#039;s postCreate method can be, for
     * example, setting an attribute in the external directory on the account
     * just provisioned in ZCS. The attribute can be included as a condition
     * in the zimbraAutoProvLdapSearchFilter, so the entry won&#039;t be
     * returned again by the LDAP search in the next interval.
     *
     * @since ZCS 8.0.0
     */
    @ZAttr(id=1233)
    public static final String A_zimbraAutoProvListenerClass = "zimbraAutoProvListenerClass";

    /**
     * EAGER mode: for Zimbra internal use only - do not change it. LAZY
     * mode: N/A MANUAL mode: N/A For EAGER auto provision, a domain can be
     * scheduled on multiple server. To avoid conflict, only one server can
     * perform provisioning for a domain at one time. This attribute servers
     * a lock for the test-and-set LDAP operation to synchronize EAGER auto
     * provision attempts between servers.
     *
     * @since ZCS 8.0.0
     */
    @ZAttr(id=1236)
    public static final String A_zimbraAutoProvLock = "zimbraAutoProvLock";

    /**
     * Auto provision modes enabled. Multiple modes can be enabled on a
     * domain. EAGER: A server maintenance thread automatically polls the
     * configured external auto provision LDAP source at a configured
     * interval for entries due to be auto provisioned in Zimbra, and then
     * auto creates the accounts in Zimbra directory. LAZY: auto creates the
     * Zimbra account when user first login via one of the external auth
     * mechanisms enabled for auto provisioning. Auth mechanisms enabled for
     * auto provisioning are configured in zimbraAutoProvAuthMech. MANUAL:
     * admin to search from the configured external auto provision LDAP
     * source and select an entry from the search result to create the
     * corresponding Zimbra account for the external entry. In all cases,
     * localpart of the Zimbra account is mapped from an attribute on the
     * external entry based on zimbraAutoProvAccountNameMap. The Zimbra
     * account is populated with attributes mapped from the external entry
     * based on zimbraAutoProvAttrMap.
     *
     * @since ZCS 8.0.0
     */
    @ZAttr(id=1221)
    public static final String A_zimbraAutoProvMode = "zimbraAutoProvMode";

    /**
     * Template used to construct the subject of the notification message
     * sent to the user when the user&#039;s account is auto provisioned.
     * Supported variables: ${ACCOUNT_ADDRESS}, ${ACCOUNT_DISPLAY_NAME}
     *
     * @since ZCS 8.0.0
     */
    @ZAttr(id=1357)
    public static final String A_zimbraAutoProvNotificationBody = "zimbraAutoProvNotificationBody";

    /**
     * EAGER mode: optional LAZY mode: optional MANUAL mode: optional Email
     * address to put in the From header for the notification email to the
     * newly created account. If not set, no notification email will sent to
     * the newly created account.
     *
     * @since ZCS 8.0.0
     */
    @ZAttr(id=1232)
    public static final String A_zimbraAutoProvNotificationFromAddress = "zimbraAutoProvNotificationFromAddress";

    /**
     * Template used to construct the subject of the notification message
     * sent to the user when the user&#039;s account is auto provisioned.
     * Supported variables: ${ACCOUNT_ADDRESS}, ${ACCOUNT_DISPLAY_NAME}
     *
     * @since ZCS 8.0.0
     */
    @ZAttr(id=1356)
    public static final String A_zimbraAutoProvNotificationSubject = "zimbraAutoProvNotificationSubject";

    /**
     * EAGER mode: required LAZY mode: N/A MANUAL mode: N/A Interval between
     * successive polling and provisioning accounts in EAGER mode. The actual
     * interval may take longer since it can be affected by two other
     * factors: zimbraAutoProvBatchSize and number of domains configured in
     * zimbraAutoProvScheduledDomains. At each interval, the auto provision
     * thread iterates through all domains in zimbraAutoProvScheduledDomains
     * and auto creates up to domain.zimbraAutoProvBatchSize accounts. If
     * that process takes longer than zimbraAutoProvPollingInterval then the
     * next iteration will start immediately instead of waiting for
     * zimbraAutoProvPollingInterval amount of time. If set to 0 when server
     * starts up, the auto provision thread will not start. If changed from a
     * non-0 value to 0 while server is running, the auto provision thread
     * will be shutdown. If changed from 0 to a non-0 value while server is
     * running, the auto provision thread will be started. . Must be in valid
     * duration format: {digits}{time-unit}. digits: 0-9, time-unit:
     * [hmsd]|ms. h - hours, m - minutes, s - seconds, d - days, ms -
     * milliseconds. If time unit is not specified, the default is
     * s(seconds).
     *
     * @since ZCS 8.0.0
     */
    @ZAttr(id=1238)
    public static final String A_zimbraAutoProvPollingInterval = "zimbraAutoProvPollingInterval";

    /**
     * EAGER mode: required LAZY mode: N/A MANUAL mode: N/A Domain scheduled
     * for eager auto provision on this server. Scheduled domains must have
     * EAGER mode enabled in zimbraAutoProvMode. Multiple domains can be
     * scheduled on a server for EAGER auto provision. Also, a domain can be
     * scheduled on multiple servers for EAGER auto provision.
     *
     * @since ZCS 8.0.0
     */
    @ZAttr(id=1237)
    public static final String A_zimbraAutoProvScheduledDomains = "zimbraAutoProvScheduledDomains";

    /**
     * Use null return path for envelope MAIL FROM when sending out of office
     * and new mail notifications. If false, use account address for envelope
     */
    @ZAttr(id=502)
    public static final String A_zimbraAutoSubmittedNullReturnPath = "zimbraAutoSubmittedNullReturnPath";

    /**
     * Locales available for this account
     */
    @ZAttr(id=487)
    public static final String A_zimbraAvailableLocale = "zimbraAvailableLocale";

    /**
     * Skins available for this account. Fallback order is: 1. the normal
     * account/cos inheritance 2. if not set on account/cos, use the value on
     * the domain of the account
     */
    @ZAttr(id=364)
    public static final String A_zimbraAvailableSkin = "zimbraAvailableSkin";

    /**
     * length of each interval in auto-grouped backup
     */
    @ZAttr(id=513)
    public static final String A_zimbraBackupAutoGroupedInterval = "zimbraBackupAutoGroupedInterval";

    /**
     * number of groups to auto-group backups over
     */
    @ZAttr(id=514)
    public static final String A_zimbraBackupAutoGroupedNumGroups = "zimbraBackupAutoGroupedNumGroups";

    /**
     * if true, limit the number of mailboxes in auto-grouped backup to total
     * mailboxes divided by auto-group days
     */
    @ZAttr(id=515)
    public static final String A_zimbraBackupAutoGroupedThrottled = "zimbraBackupAutoGroupedThrottled";

    /**
     * Minimum percentage or TB/GB/MB/KB/bytes of free space on backup target
     * to allow a full or auto-grouped backup to start; 0 = no minimum is
     * enforced. Examples: 25%, 10GB
     *
     * @since ZCS 7.0.0
     */
    @ZAttr(id=1111)
    public static final String A_zimbraBackupMinFreeSpace = "zimbraBackupMinFreeSpace";

    /**
     * backup mode
     */
    @ZAttr(id=512)
    public static final String A_zimbraBackupMode = "zimbraBackupMode";

    /**
     * Backup report email recipients
     */
    @ZAttr(id=459)
    public static final String A_zimbraBackupReportEmailRecipients = "zimbraBackupReportEmailRecipients";

    /**
     * Backup report email From address
     */
    @ZAttr(id=460)
    public static final String A_zimbraBackupReportEmailSender = "zimbraBackupReportEmailSender";

    /**
     * Backup report email subject prefix
     */
    @ZAttr(id=461)
    public static final String A_zimbraBackupReportEmailSubjectPrefix = "zimbraBackupReportEmailSubjectPrefix";

    /**
     * if true, do not backup blobs (HSM or not) during a full backup
     *
     * @since ZCS 6.0.0_BETA2
     */
    @ZAttr(id=1004)
    public static final String A_zimbraBackupSkipBlobs = "zimbraBackupSkipBlobs";

    /**
     * if true, do not backup blobs on secondary (HSM) volumes during a full
     * backup
     *
     * @since ZCS 6.0.0_BETA2
     */
    @ZAttr(id=1005)
    public static final String A_zimbraBackupSkipHsmBlobs = "zimbraBackupSkipHsmBlobs";

    /**
     * if true, do not backup search index during a full backup
     *
     * @since ZCS 6.0.0_BETA2
     */
    @ZAttr(id=1003)
    public static final String A_zimbraBackupSkipSearchIndex = "zimbraBackupSkipSearchIndex";

    /**
     * Default backup target path
     */
    @ZAttr(id=458)
    public static final String A_zimbraBackupTarget = "zimbraBackupTarget";

    /**
     * Realm for the basic auth challenge (WWW-Authenticate) header
     *
     * @since ZCS 7.0.0
     */
    @ZAttr(id=1098)
    public static final String A_zimbraBasicAuthRealm = "zimbraBasicAuthRealm";

    /**
     * Batch size to use when indexing data
     *
     * @since ZCS 5.0.3
     */
    @ZAttr(id=619)
    public static final String A_zimbraBatchedIndexingSize = "zimbraBatchedIndexingSize";

    /**
     * alternate location for calendar and task folders
     *
     * @since ZCS 5.0.6
     */
    @ZAttr(id=651)
    public static final String A_zimbraCalendarCalDavAlternateCalendarHomeSet = "zimbraCalendarCalDavAlternateCalendarHomeSet";

    /**
     * Whether to allow password sent to non-secured port from CalDAV
     * clients. If it set to TRUE the server will allow access from CalDAV
     * client to zimbraMailPort. If it set to FALSE the server will return an
     * error if a request is made from CalDAV client to zimbraMailPort.
     *
     * @since ZCS 5.0.14
     */
    @ZAttr(id=820)
    public static final String A_zimbraCalendarCalDavClearTextPasswordEnabled = "zimbraCalendarCalDavClearTextPasswordEnabled";

    /**
     * Id of calendar folder to advertise as the default calendar to CalDAV
     * client.
     *
     * @since ZCS 6.0.6
     */
    @ZAttr(id=1078)
    public static final String A_zimbraCalendarCalDavDefaultCalendarId = "zimbraCalendarCalDavDefaultCalendarId";

    /**
     * set true to turn off handling free/busy lookup for CalDAV
     *
     * @since ZCS 5.0.9
     */
    @ZAttr(id=690)
    public static final String A_zimbraCalendarCalDavDisableFreebusy = "zimbraCalendarCalDavDisableFreebusy";

    /**
     * set true to turn off handling scheduling message for CalDAV
     *
     * @since ZCS 5.0.6
     */
    @ZAttr(id=652)
    public static final String A_zimbraCalendarCalDavDisableScheduling = "zimbraCalendarCalDavDisableScheduling";

    /**
     * CalDAV shared folder cache duration. Must be in valid duration format:
     * {digits}{time-unit}. digits: 0-9, time-unit: [hmsd]|ms. h - hours, m -
     * minutes, s - seconds, d - days, ms - milliseconds. If time unit is not
     * specified, the default is s(seconds).
     *
     * @since ZCS 5.0.14
     */
    @ZAttr(id=817)
    public static final String A_zimbraCalendarCalDavSharedFolderCacheDuration = "zimbraCalendarCalDavSharedFolderCacheDuration";

    /**
     * see description of zimbraCalendarCalDavSyncStart. Must be in valid
     * duration format: {digits}{time-unit}. digits: 0-9, time-unit:
     * [hmsd]|ms. h - hours, m - minutes, s - seconds, d - days, ms -
     * milliseconds. If time unit is not specified, the default is
     * s(seconds).
     *
     * @since ZCS 5.0.14
     */
    @ZAttr(id=816)
    public static final String A_zimbraCalendarCalDavSyncEnd = "zimbraCalendarCalDavSyncEnd";

    /**
     * zimbraCalendarCalDavSyncStart and zimbraCalendarCalDavSyncEnd limits
     * the window of appointment data available via CalDAV. for example when
     * zimbraCalendarCalDavSyncStart is set to 30 days, and
     * zimbraCalendarCalDavSyncEnd is set to 1 years, then the appointments
     * between (now - 30 days) and (now + 1 year) will be available via
     * CalDAV. When they are unset all the appointments are available via
     * CalDAV. . Must be in valid duration format: {digits}{time-unit}.
     * digits: 0-9, time-unit: [hmsd]|ms. h - hours, m - minutes, s -
     * seconds, d - days, ms - milliseconds. If time unit is not specified,
     * the default is s(seconds).
     *
     * @since ZCS 5.0.14
     */
    @ZAttr(id=815)
    public static final String A_zimbraCalendarCalDavSyncStart = "zimbraCalendarCalDavSyncStart";

    /**
     * Deprecated since: 8.0.0. Deprecated per bug 69886.. Orig desc: When
     * set to TRUE, Calendar folders and Todo folders in Zimbra will be
     * advertised as Calendar only and Todo only via CalDAV. When set to
     * FALSE, Calendar folders will be able to store both appointments and
     * tasks, and Todo folders will not be advertised as CalDAV enabled.
     *
     * @since ZCS 5.0.12
     */
    @ZAttr(id=794)
    public static final String A_zimbraCalendarCalDavUseDistinctAppointmentAndToDoCollection = "zimbraCalendarCalDavUseDistinctAppointmentAndToDoCollection";

    /**
     * compatibility mode for calendar server
     */
    @ZAttr(id=243)
    public static final String A_zimbraCalendarCompatibilityMode = "zimbraCalendarCompatibilityMode";

    /**
     * whether to retain exception instances when the recurrence series is
     * changed to new time; set to FALSE for Exchange compatibility
     *
     * @since ZCS 7.1.2
     */
    @ZAttr(id=1240)
    public static final String A_zimbraCalendarKeepExceptionsOnSeriesTimeChange = "zimbraCalendarKeepExceptionsOnSeriesTimeChange";

    /**
     * list of disabled fields in calendar location web UI
     *
     * @since ZCS 8.0.0
     */
    @ZAttr(id=1218)
    public static final String A_zimbraCalendarLocationDisabledFields = "zimbraCalendarLocationDisabledFields";

    /**
     * maximum number of revisions to keep for calendar items (appointments
     * and tasks). 0 means unlimited.
     *
     * @since ZCS 5.0.10
     */
    @ZAttr(id=709)
    public static final String A_zimbraCalendarMaxRevisions = "zimbraCalendarMaxRevisions";

    /**
     * Maximum number of days a DAILY recurrence rule can span; 0 means
     * unlimited
     *
     * @since ZCS 5.0.7
     */
    @ZAttr(id=661)
    public static final String A_zimbraCalendarRecurrenceDailyMaxDays = "zimbraCalendarRecurrenceDailyMaxDays";

    /**
     * Maximum number of instances expanded per recurrence rule; 0 means
     * unlimited
     *
     * @since ZCS 5.0.7
     */
    @ZAttr(id=660)
    public static final String A_zimbraCalendarRecurrenceMaxInstances = "zimbraCalendarRecurrenceMaxInstances";

    /**
     * Maximum number of months a MONTHLY recurrence rule can span; 0 means
     * unlimited
     *
     * @since ZCS 5.0.7
     */
    @ZAttr(id=663)
    public static final String A_zimbraCalendarRecurrenceMonthlyMaxMonths = "zimbraCalendarRecurrenceMonthlyMaxMonths";

    /**
     * Maximum number of years a recurrence rule can span for frequencies
     * other than DAILY/WEEKLY/MONTHLY/YEARLY; 0 means unlimited
     *
     * @since ZCS 5.0.7
     */
    @ZAttr(id=665)
    public static final String A_zimbraCalendarRecurrenceOtherFrequencyMaxYears = "zimbraCalendarRecurrenceOtherFrequencyMaxYears";

    /**
     * Maximum number of weeks a WEEKLY recurrence rule can span; 0 means
     * unlimited
     *
     * @since ZCS 5.0.7
     */
    @ZAttr(id=662)
    public static final String A_zimbraCalendarRecurrenceWeeklyMaxWeeks = "zimbraCalendarRecurrenceWeeklyMaxWeeks";

    /**
     * Maximum number of years a YEARLY recurrence rule can span; 0 means
     * unlimited
     *
     * @since ZCS 5.0.7
     */
    @ZAttr(id=664)
    public static final String A_zimbraCalendarRecurrenceYearlyMaxYears = "zimbraCalendarRecurrenceYearlyMaxYears";

    /**
     * email address identifying the default device for receiving reminders
     * for appointments and tasks
     *
     * @since ZCS 7.0.0
     */
    @ZAttr(id=1140)
    public static final String A_zimbraCalendarReminderDeviceEmail = "zimbraCalendarReminderDeviceEmail";

    /**
     * whether calendar resources can be double booked
     *
     * @since ZCS 6.0.7
     */
    @ZAttr(id=1087)
    public static final String A_zimbraCalendarResourceDoubleBookingAllowed = "zimbraCalendarResourceDoubleBookingAllowed";

    /**
     * Object classes to add when creating a zimbra calendar resource object.
     *
     * @since ZCS 6.0.0_BETA1
     */
    @ZAttr(id=753)
    public static final String A_zimbraCalendarResourceExtraObjectClass = "zimbraCalendarResourceExtraObjectClass";

    /**
     * whether to show Find Locations and Find Resources tabs for editing
     * appointments
     *
     * @since ZCS 6.0.7
     */
    @ZAttr(id=1092)
    public static final String A_zimbraCalendarShowResourceTabs = "zimbraCalendarShowResourceTabs";

    /**
     * Whether this calendar resource accepts/declines meeting invites
     * automatically; default TRUE
     */
    @ZAttr(id=315)
    public static final String A_zimbraCalResAutoAcceptDecline = "zimbraCalResAutoAcceptDecline";

    /**
     * Whether this calendar resource declines invite if already busy;
     * default TRUE
     */
    @ZAttr(id=322)
    public static final String A_zimbraCalResAutoDeclineIfBusy = "zimbraCalResAutoDeclineIfBusy";

    /**
     * Whether this calendar resource declines invites to recurring
     * appointments; default FALSE
     */
    @ZAttr(id=323)
    public static final String A_zimbraCalResAutoDeclineRecurring = "zimbraCalResAutoDeclineRecurring";

    /**
     * building number or name
     */
    @ZAttr(id=327)
    public static final String A_zimbraCalResBuilding = "zimbraCalResBuilding";

    /**
     * capacity
     */
    @ZAttr(id=330)
    public static final String A_zimbraCalResCapacity = "zimbraCalResCapacity";

    /**
     * email of contact in charge of resource
     */
    @ZAttr(id=332)
    public static final String A_zimbraCalResContactEmail = "zimbraCalResContactEmail";

    /**
     * name of contact in charge of resource
     */
    @ZAttr(id=331)
    public static final String A_zimbraCalResContactName = "zimbraCalResContactName";

    /**
     * phone number of contact in charge of resource
     */
    @ZAttr(id=333)
    public static final String A_zimbraCalResContactPhone = "zimbraCalResContactPhone";

    /**
     * floor number or name
     */
    @ZAttr(id=328)
    public static final String A_zimbraCalResFloor = "zimbraCalResFloor";

    /**
     * display name for resource location
     */
    @ZAttr(id=324)
    public static final String A_zimbraCalResLocationDisplayName = "zimbraCalResLocationDisplayName";

    /**
     * Maximum number of conflicting instances allowed before declining
     * schedule request for a recurring appointments; default 0 (means
     * decline on any conflict)
     *
     * @since ZCS 5.0.14
     */
    @ZAttr(id=808)
    public static final String A_zimbraCalResMaxNumConflictsAllowed = "zimbraCalResMaxNumConflictsAllowed";

    /**
     * Maximum percent of conflicting instances allowed before declining
     * schedule request for a recurring appointment; default 0 (means decline
     * on any conflict)
     *
     * @since ZCS 5.0.14
     */
    @ZAttr(id=809)
    public static final String A_zimbraCalResMaxPercentConflictsAllowed = "zimbraCalResMaxPercentConflictsAllowed";

    /**
     * room number or name
     */
    @ZAttr(id=329)
    public static final String A_zimbraCalResRoom = "zimbraCalResRoom";

    /**
     * site name
     */
    @ZAttr(id=326)
    public static final String A_zimbraCalResSite = "zimbraCalResSite";

    /**
     * calendar resource type - Location or Equipment
     */
    @ZAttr(id=314)
    public static final String A_zimbraCalResType = "zimbraCalResType";

    /**
     * When creating self-signed SSL certs during an install, we also create
     * a local Certificate Authority (CA) to sign these SSL certs. This local
     * CA-s own cert is then added to different applications &quot;trusted
     * CA-s&quot; list/store. This attribute should not be used in a system
     * with real certs issued by well known CAs.
     */
    @ZAttr(id=280)
    public static final String A_zimbraCertAuthorityCertSelfSigned = "zimbraCertAuthorityCertSelfSigned";

    /**
     * Please see the documentation for the attribute
     * zimbraCertAuthorityCertSelfSigned. In addition, please note that this
     * attribute is provided at install for convenience during a test install
     * without real certs issued by well known CAs. If you choose to create
     * your own CA for your production uses, please note that it is a bad
     * idea to store your CA-s private key in LDAP, as this data maybe read
     * from zimbraGlobalConfig in the clear.
     */
    @ZAttr(id=279)
    public static final String A_zimbraCertAuthorityKeySelfSigned = "zimbraCertAuthorityKeySelfSigned";

    /**
     * change password URL
     *
     * @since ZCS 5.0.12
     */
    @ZAttr(id=777)
    public static final String A_zimbraChangePasswordURL = "zimbraChangePasswordURL";

    /**
     * zimbraId of child accounts
     */
    @ZAttr(id=449)
    public static final String A_zimbraChildAccount = "zimbraChildAccount";

    /**
     * Deprecated since: 5.0.0. deprecated in favor of user-settable
     * attribute zimbraPrefChildVisibleAccount . Orig desc: zimbraId of
     * visible child accounts
     */
    @ZAttr(id=450)
    public static final String A_zimbraChildVisibleAccount = "zimbraChildVisibleAccount";

    /**
     * Regex for identifying client types
     *
     * @since ZCS 8.0.0
     */
    @ZAttr(id=1416)
    public static final String A_zimbraClientTypeRegex = "zimbraClientTypeRegex";

    /**
     * Type of HA cluster software in use; &quot;none&quot; by default,
     * &quot;RedHat&quot; for Red Hat cluster or &quot;Veritas&quot; for
     * Veritas Cluster Server from Symantec
     */
    @ZAttr(id=508)
    public static final String A_zimbraClusterType = "zimbraClusterType";

    /**
     * Names of additional components that have been installed
     */
    @ZAttr(id=242)
    public static final String A_zimbraComponentAvailable = "zimbraComponentAvailable";

    /**
     * attribute constraints TODO: fill all the constraints
     *
     * @since ZCS 6.0.0_BETA1
     */
    @ZAttr(id=766)
    public static final String A_zimbraConstraint = "zimbraConstraint";

    /**
     * Deprecated since: 6.0.7. deprecated in favor of
     * zimbraContactEmailFields, for bug 45475. Orig desc: Comma separates
     * list of attributes in contact object to search for email addresses
     * when generating auto-complete contact list. The same set of fields are
     * used for GAL contacts as well because LDAP attributes for GAL objects
     * are mapped to Contact compatible attributes via zimbraGalLdapAttrMap.
     *
     * @since ZCS 6.0.0_BETA1
     */
    @ZAttr(id=760)
    public static final String A_zimbraContactAutoCompleteEmailFields = "zimbraContactAutoCompleteEmailFields";

    /**
     * maximum number of contact entries to return from an auto complete
     *
     * @since ZCS 6.0.0_BETA1
     */
    @ZAttr(id=827)
    public static final String A_zimbraContactAutoCompleteMaxResults = "zimbraContactAutoCompleteMaxResults";

    /**
     * Comma separates list of attributes in contact object to search for
     * email addresses when generating auto-complete contact list. The same
     * set of fields are used for GAL contacts as well because LDAP
     * attributes for GAL objects are mapped to Contact compatible attributes
     * via zimbraGalLdapAttrMap.
     *
     * @since ZCS 6.0.7
     */
    @ZAttr(id=1088)
    public static final String A_zimbraContactEmailFields = "zimbraContactEmailFields";

    /**
     * Comma separated list of Contact attributes that should be hidden from
     * clients and export of contacts.
     *
     * @since ZCS 6.0.6
     */
    @ZAttr(id=1086)
    public static final String A_zimbraContactHiddenAttributes = "zimbraContactHiddenAttributes";

    /**
     * Maximum number of contacts allowed in mailbox. 0 means no limit.
     */
    @ZAttr(id=107)
    public static final String A_zimbraContactMaxNumEntries = "zimbraContactMaxNumEntries";

    /**
     * Deprecated since: 6.0.6. Deprecated per bug 40081. Orig desc: How
     * often do we refresh contact ranking table from address book and GAL to
     * get friendly name for the email address. Use 0 to disable the
     * refresh.. Must be in valid duration format: {digits}{time-unit}.
     * digits: 0-9, time-unit: [hmsd]|ms. h - hours, m - minutes, s -
     * seconds, d - days, ms - milliseconds. If time unit is not specified,
     * the default is s(seconds).
     *
     * @since ZCS 6.0.0_BETA2
     */
    @ZAttr(id=1023)
    public static final String A_zimbraContactRankingTableRefreshInterval = "zimbraContactRankingTableRefreshInterval";

    /**
     * Size of the contact ranking table. Ranking table is used to keep track
     * of most heavily used contacts in outgoing email. Contacts in the
     * ranking table are given the priority when generating the auto-complete
     * contact list.
     *
     * @since ZCS 6.0.0_BETA1
     */
    @ZAttr(id=758)
    public static final String A_zimbraContactRankingTableSize = "zimbraContactRankingTableSize";

    /**
     * convertd URL
     *
     * @since ZCS 6.0.0_BETA1
     */
    @ZAttr(id=776)
    public static final String A_zimbraConvertdURL = "zimbraConvertdURL";

    /**
     * Object classes to add when creating a zimbra cos object.
     *
     * @since ZCS 6.0.0_BETA1
     */
    @ZAttr(id=754)
    public static final String A_zimbraCosExtraObjectClass = "zimbraCosExtraObjectClass";

    /**
     * COS zimbraID
     */
    @ZAttr(id=14)
    public static final String A_zimbraCOSId = "zimbraCOSId";

    /**
     * Deprecated since: 5.0. deprecated in favor of the accountInherited
     * flag. Orig desc: zimbraCOS attrs that get inherited in a zimbraAccount
     */
    @ZAttr(id=21)
    public static final String A_zimbraCOSInheritedAttr = "zimbraCOSInheritedAttr";

    /**
     * time object was created
     *
     * @since ZCS 6.0.0_BETA1
     */
    @ZAttr(id=790)
    public static final String A_zimbraCreateTimestamp = "zimbraCreateTimestamp";

    /**
     * set to 1 or 3 to specify customer care account tier level
     *
     * @since ZCS 5.0.3
     */
    @ZAttr(id=605)
    public static final String A_zimbraCustomerCareTier = "zimbraCustomerCareTier";

    /**
     * Custom RFC822 header names (case-sensitive) allowed to specify in
     * SendMsgRequest
     *
     * @since ZCS 7.1.3
     */
    @ZAttr(id=1265)
    public static final String A_zimbraCustomMimeHeaderNameAllowed = "zimbraCustomMimeHeaderNameAllowed";

    /**
     * SQL statements that take longer than this duration to execute will be
     * logged to the sqltrace category in mailbox.log.. Must be in valid
     * duration format: {digits}{time-unit}. digits: 0-9, time-unit:
     * [hmsd]|ms. h - hours, m - minutes, s - seconds, d - days, ms -
     * milliseconds. If time unit is not specified, the default is
     * s(seconds).
     *
     * @since ZCS 6.0.0_RC1
     */
    @ZAttr(id=1038)
    public static final String A_zimbraDatabaseSlowSqlThreshold = "zimbraDatabaseSlowSqlThreshold";

    /**
     * properties for data source
     *
     * @since ZCS 5.0.10
     */
    @ZAttr(id=718)
    public static final String A_zimbraDataSourceAttribute = "zimbraDataSourceAttribute";

    /**
     * Which SASL authentication mechanism to use for authenticating to IMAP
     * server.
     *
     * @since ZCS 7.0.0
     */
    @ZAttr(id=1107)
    public static final String A_zimbraDataSourceAuthMechanism = "zimbraDataSourceAuthMechanism";

    /**
     * authorizationId for SASL authentication
     *
     * @since ZCS 7.0.0
     */
    @ZAttr(id=1108)
    public static final String A_zimbraDataSourceAuthorizationId = "zimbraDataSourceAuthorizationId";

    /**
     * The time interval between automated data imports for a Caldav data
     * source. If unset or 0, the data source will not be scheduled for
     * automated polling. . Must be in valid duration format:
     * {digits}{time-unit}. digits: 0-9, time-unit: [hmsd]|ms. h - hours, m -
     * minutes, s - seconds, d - days, ms - milliseconds. If time unit is not
     * specified, the default is s(seconds).
     *
     * @since ZCS 6.0.0_BETA1
     */
    @ZAttr(id=788)
    public static final String A_zimbraDataSourceCaldavPollingInterval = "zimbraDataSourceCaldavPollingInterval";

    /**
     * The time interval between automated data imports for a remote calendar
     * data source. If unset or 0, the data source will not be scheduled for
     * automated polling. . Must be in valid duration format:
     * {digits}{time-unit}. digits: 0-9, time-unit: [hmsd]|ms. h - hours, m -
     * minutes, s - seconds, d - days, ms - milliseconds. If time unit is not
     * specified, the default is s(seconds).
     *
     * @since ZCS 6.0.0_BETA1
     */
    @ZAttr(id=819)
    public static final String A_zimbraDataSourceCalendarPollingInterval = "zimbraDataSourceCalendarPollingInterval";

    /**
     * Which security layer to use for connection (cleartext, ssl, tls, or
     * tls if available). If not set on data source, fallback to the value on
     * global config.
     */
    @ZAttr(id=425)
    public static final String A_zimbraDataSourceConnectionType = "zimbraDataSourceConnectionType";

    /**
     * Connect timeout in seconds for the data source
     *
     * @since ZCS 6.0.7
     */
    @ZAttr(id=1083)
    public static final String A_zimbraDataSourceConnectTimeout = "zimbraDataSourceConnectTimeout";

    /**
     * domain name of data source
     *
     * @since ZCS 6.0.0_RC1
     */
    @ZAttr(id=1037)
    public static final String A_zimbraDataSourceDomain = "zimbraDataSourceDomain";

    /**
     * email address for the data source
     */
    @ZAttr(id=495)
    public static final String A_zimbraDataSourceEmailAddress = "zimbraDataSourceEmailAddress";

    /**
     * Whether or not the data source is enabled
     */
    @ZAttr(id=419)
    public static final String A_zimbraDataSourceEnabled = "zimbraDataSourceEnabled";

    /**
     * Whether to enable debug trace of this data source
     *
     * @since ZCS 5.0.7
     */
    @ZAttr(id=683)
    public static final String A_zimbraDataSourceEnableTrace = "zimbraDataSourceEnableTrace";

    /**
     * Timestamp of the first sync error for a data source. This value is
     * unset after a successful sync.
     *
     * @since ZCS 5.0.17
     */
    @ZAttr(id=1030)
    public static final String A_zimbraDataSourceFailingSince = "zimbraDataSourceFailingSince";

    /**
     * Local folder id to store retreived data in
     */
    @ZAttr(id=424)
    public static final String A_zimbraDataSourceFolderId = "zimbraDataSourceFolderId";

    /**
     * The time interval between automated data imports for a GAL data
     * source. If unset or 0, the data source will not be scheduled for
     * automated polling. . Must be in valid duration format:
     * {digits}{time-unit}. digits: 0-9, time-unit: [hmsd]|ms. h - hours, m -
     * minutes, s - seconds, d - days, ms - milliseconds. If time unit is not
     * specified, the default is s(seconds).
     *
     * @since ZCS 6.0.0_BETA1
     */
    @ZAttr(id=826)
    public static final String A_zimbraDataSourceGalPollingInterval = "zimbraDataSourceGalPollingInterval";

    /**
     * Host name of server
     */
    @ZAttr(id=420)
    public static final String A_zimbraDataSourceHost = "zimbraDataSourceHost";

    /**
     * Unique ID for a data source
     */
    @ZAttr(id=417)
    public static final String A_zimbraDataSourceId = "zimbraDataSourceId";

    /**
     * The time interval between automated data imports for an Imap data
     * source. If unset or 0, the data source will not be scheduled for
     * automated polling. . Must be in valid duration format:
     * {digits}{time-unit}. digits: 0-9, time-unit: [hmsd]|ms. h - hours, m -
     * minutes, s - seconds, d - days, ms - milliseconds. If time unit is not
     * specified, the default is s(seconds).
     *
     * @since ZCS 6.0.0_BETA1
     */
    @ZAttr(id=768)
    public static final String A_zimbraDataSourceImapPollingInterval = "zimbraDataSourceImapPollingInterval";

    /**
     * DataImport class used by this data source object
     *
     * @since ZCS 5.0.10
     */
    @ZAttr(id=717)
    public static final String A_zimbraDataSourceImportClassName = "zimbraDataSourceImportClassName";

    /**
     * whether to invoke data imports for all data sources owned by an
     * account after successful user login from the login page
     *
     * @since ZCS 8.0.0
     */
    @ZAttr(id=1418)
    public static final String A_zimbraDataSourceImportOnLogin = "zimbraDataSourceImportOnLogin";

    /**
     * indicates that this datasource is used for one way (incoming) import
     * vs. two-way sync
     *
     * @since ZCS 7.0.0
     */
    @ZAttr(id=1106)
    public static final String A_zimbraDataSourceImportOnly = "zimbraDataSourceImportOnly";

    /**
     * If TRUE, the data source is hidden from the UI.
     *
     * @since ZCS 7.0.0
     */
    @ZAttr(id=1126)
    public static final String A_zimbraDataSourceIsInternal = "zimbraDataSourceIsInternal";

    /**
     * If the last data source sync failed, contains the error message. If
     * the last data source sync succeeded, this attribute is unset.
     *
     * @since ZCS 5.0.17
     */
    @ZAttr(id=1029)
    public static final String A_zimbraDataSourceLastError = "zimbraDataSourceLastError";

    /**
     * Specifies whether imported POP3 messages should be left on the server
     * or deleted.
     */
    @ZAttr(id=434)
    public static final String A_zimbraDataSourceLeaveOnServer = "zimbraDataSourceLeaveOnServer";

    /**
     * The time interval between automated data imports for a Live data
     * source. If unset or 0, the data source will not be scheduled for
     * automated polling. . Must be in valid duration format:
     * {digits}{time-unit}. digits: 0-9, time-unit: [hmsd]|ms. h - hours, m -
     * minutes, s - seconds, d - days, ms - milliseconds. If time unit is not
     * specified, the default is s(seconds).
     *
     * @since ZCS 6.0.0_BETA1
     */
    @ZAttr(id=769)
    public static final String A_zimbraDataSourceLivePollingInterval = "zimbraDataSourceLivePollingInterval";

    /**
     * Maximum number of data sources allowed on an account
     */
    @ZAttr(id=426)
    public static final String A_zimbraDataSourceMaxNumEntries = "zimbraDataSourceMaxNumEntries";

    /**
     * Message content data exceeding this size will not be included in IMAP
     * trace file
     *
     * @since ZCS 6.0.0_RC1
     */
    @ZAttr(id=1033)
    public static final String A_zimbraDataSourceMaxTraceSize = "zimbraDataSourceMaxTraceSize";

    /**
     * Shortest allowed duration for zimbraDataSourcePollingInterval.. Must
     * be in valid duration format: {digits}{time-unit}. digits: 0-9,
     * time-unit: [hmsd]|ms. h - hours, m - minutes, s - seconds, d - days,
     * ms - milliseconds. If time unit is not specified, the default is
     * s(seconds).
     *
     * @since ZCS 5.0.0
     */
    @ZAttr(id=525)
    public static final String A_zimbraDataSourceMinPollingInterval = "zimbraDataSourceMinPollingInterval";

    /**
     * Descriptive name of the data source
     */
    @ZAttr(id=418)
    public static final String A_zimbraDataSourceName = "zimbraDataSourceName";

    /**
     * Password on server
     */
    @ZAttr(id=423)
    public static final String A_zimbraDataSourcePassword = "zimbraDataSourcePassword";

    /**
     * Prior to 6.0.0: The time interval between automated data imports for a
     * data source, or all data sources owned by an account. If unset or 0,
     * the data source will not be scheduled for automated polling. Since
     * 6.0.0: Deprecated on account/cos since 6.0.0. Values on account/cos
     * are migrated to protocol specific
     * zimbraDataSource{proto}PollingInterval attributes. 1. if
     * zimbraDataSourcePollingInterval is set on data source, use it 2.
     * otherwise use the zimbraDataSource{Proto}PollingInterval on
     * account/cos 3. if zimbraDataSource{Proto}PollingInterval is not set on
     * account/cos, use 0, which means no automated polling. . Must be in
     * valid duration format: {digits}{time-unit}. digits: 0-9, time-unit:
     * [hmsd]|ms. h - hours, m - minutes, s - seconds, d - days, ms -
     * milliseconds. If time unit is not specified, the default is
     * s(seconds).
     */
    @ZAttr(id=455)
    public static final String A_zimbraDataSourcePollingInterval = "zimbraDataSourcePollingInterval";

    /**
     * The time interval between automated data imports for a Pop3 data
     * source. If unset or 0, the data source will not be scheduled for
     * automated polling. . Must be in valid duration format:
     * {digits}{time-unit}. digits: 0-9, time-unit: [hmsd]|ms. h - hours, m -
     * minutes, s - seconds, d - days, ms - milliseconds. If time unit is not
     * specified, the default is s(seconds).
     *
     * @since ZCS 6.0.0_BETA1
     */
    @ZAttr(id=767)
    public static final String A_zimbraDataSourcePop3PollingInterval = "zimbraDataSourcePop3PollingInterval";

    /**
     * Port number of server
     */
    @ZAttr(id=421)
    public static final String A_zimbraDataSourcePort = "zimbraDataSourcePort";

    /**
     * Read timeout in seconds
     *
     * @since ZCS 6.0.7
     */
    @ZAttr(id=1084)
    public static final String A_zimbraDataSourceReadTimeout = "zimbraDataSourceReadTimeout";

    /**
     * The time interval between automated data imports for a Rss data
     * source. If unset or 0, the data source will not be scheduled for
     * automated polling. . Must be in valid duration format:
     * {digits}{time-unit}. digits: 0-9, time-unit: [hmsd]|ms. h - hours, m -
     * minutes, s - seconds, d - days, ms - milliseconds. If time unit is not
     * specified, the default is s(seconds).
     *
     * @since ZCS 6.0.0_BETA1
     */
    @ZAttr(id=770)
    public static final String A_zimbraDataSourceRssPollingInterval = "zimbraDataSourceRssPollingInterval";

    /**
     * type of data source (pop3, imap, caldav, etc)
     *
     * @since ZCS 5.0.10
     */
    @ZAttr(id=716)
    public static final String A_zimbraDataSourceType = "zimbraDataSourceType";

    /**
     * when forwarding or replying to messages sent to this data source,
     * whether or not to use the email address of the data source for the
     * from address and the designated signature/replyTo of the data source
     * for the outgoing message.
     */
    @ZAttr(id=496)
    public static final String A_zimbraDataSourceUseAddressForForwardReply = "zimbraDataSourceUseAddressForForwardReply";

    /**
     * Username on server
     */
    @ZAttr(id=422)
    public static final String A_zimbraDataSourceUsername = "zimbraDataSourceUsername";

    /**
     * The time interval between automated data imports for a Yahoo address
     * book data source. If unset or 0, the data source will not be scheduled
     * for automated polling. . Must be in valid duration format:
     * {digits}{time-unit}. digits: 0-9, time-unit: [hmsd]|ms. h - hours, m -
     * minutes, s - seconds, d - days, ms - milliseconds. If time unit is not
     * specified, the default is s(seconds).
     *
     * @since ZCS 6.0.0_BETA1
     */
    @ZAttr(id=789)
    public static final String A_zimbraDataSourceYabPollingInterval = "zimbraDataSourceYabPollingInterval";

    /**
     * For selective enabling of debug logging
     */
    @ZAttr(id=365)
    public static final String A_zimbraDebugInfo = "zimbraDebugInfo";

    /**
     * name of the default domain for accounts when authenticating without a
     * domain
     */
    @ZAttr(id=172)
    public static final String A_zimbraDefaultDomainName = "zimbraDefaultDomainName";

    /**
     * Default flags on folder. These are set when a new folder is created,
     * has no effect on existing folders. Possible values are: * -
     * \Subscribed b - \ExcludeFB # - \Checked i - \NoInherit y - \SyncFolder
     * ~ - \Sync o - \Noinferiors g - \Global
     *
     * @since ZCS 7.1.1
     */
    @ZAttr(id=1210)
    public static final String A_zimbraDefaultFolderFlags = "zimbraDefaultFolderFlags";

    /**
     * allowed passcode lockout duration. Must be in valid duration format:
     * {digits}{time-unit}. digits: 0-9, time-unit: [hmsd]|ms. h - hours, m -
     * minutes, s - seconds, d - days, ms - milliseconds. If time unit is not
     * specified, the default is s(seconds).
     *
     * @since ZCS 8.0.0
     */
    @ZAttr(id=1397)
    public static final String A_zimbraDeviceAllowedPasscodeLockoutDuration = "zimbraDeviceAllowedPasscodeLockoutDuration";

    /**
     * Whether OpenWith feature is enabled on devices.
     *
     * @since ZCS 8.0.0
     */
    @ZAttr(id=1400)
    public static final String A_zimbraDeviceFileOpenWithEnabled = "zimbraDeviceFileOpenWithEnabled";

    /**
     * For native apps - whether to lock device when inactive.
     *
     * @since ZCS 8.0.0
     */
    @ZAttr(id=1399)
    public static final String A_zimbraDeviceLockWhenInactive = "zimbraDeviceLockWhenInactive";

    /**
     * Whether offline reading of documents on device is allowed
     *
     * @since ZCS 8.0.0
     */
    @ZAttr(id=1412)
    public static final String A_zimbraDeviceOfflineCacheEnabled = "zimbraDeviceOfflineCacheEnabled";

    /**
     * Whether device is password protected in native apps
     *
     * @since ZCS 8.0.0
     */
    @ZAttr(id=1396)
    public static final String A_zimbraDevicePasscodeEnabled = "zimbraDevicePasscodeEnabled";

    /**
     * passcode lockout duration. Must be in valid duration format:
     * {digits}{time-unit}. digits: 0-9, time-unit: [hmsd]|ms. h - hours, m -
     * minutes, s - seconds, d - days, ms - milliseconds. If time unit is not
     * specified, the default is s(seconds).
     *
     * @since ZCS 8.0.0
     */
    @ZAttr(id=1398)
    public static final String A_zimbraDevicePasscodeLockoutDuration = "zimbraDevicePasscodeLockoutDuration";

    /**
     * Email address to put in from header for the share info email. If not
     * set, email address of the authenticated admin account will be used.
     *
     * @since ZCS 6.0.0_BETA1
     */
    @ZAttr(id=811)
    public static final String A_zimbraDistributionListSendShareMessageFromAddress = "zimbraDistributionListSendShareMessageFromAddress";

    /**
     * Whether to send an email with all the shares of the group when a new
     * member is added to the group. If not set, default is to send the
     * email.
     *
     * @since ZCS 6.0.0_BETA1
     */
    @ZAttr(id=810)
    public static final String A_zimbraDistributionListSendShareMessageToNewMembers = "zimbraDistributionListSendShareMessageToNewMembers";

    /**
     * distribution subscription policy. ACCEPT: always accept, REJECT:
     * always reject, APPROVAL: require owners approval.
     *
     * @since ZCS 8.0.0
     */
    @ZAttr(id=1275)
    public static final String A_zimbraDistributionListSubscriptionPolicy = "zimbraDistributionListSubscriptionPolicy";

    /**
     * distribution subscription policy. ACCEPT: always accept, REJECT:
     * always reject, APPROVAL: require owners approval.
     *
     * @since ZCS 8.0.0
     */
    @ZAttr(id=1276)
    public static final String A_zimbraDistributionListUnsubscriptionPolicy = "zimbraDistributionListUnsubscriptionPolicy";

    /**
     * This attribute is used for DNS check by customers that configure their
     * MX to point at spam relays or other non-zimbra inbox smtp servers
     *
     * @since ZCS 5.0.10
     */
    @ZAttr(id=744)
    public static final String A_zimbraDNSCheckHostname = "zimbraDNSCheckHostname";

    /**
     * maximum amount of mail quota a domain admin can set on a user
     */
    @ZAttr(id=398)
    public static final String A_zimbraDomainAdminMaxMailQuota = "zimbraDomainAdminMaxMailQuota";

    /**
     * Deprecated since: 5.0. deprecated in favor of the
     * domainAdminAdminModifiable flag. Orig desc: account attributes that a
     * domain administrator is allowed to modify
     */
    @ZAttr(id=300)
    public static final String A_zimbraDomainAdminModifiableAttr = "zimbraDomainAdminModifiableAttr";

    /**
     * maximum aggregate quota for the domain in bytes
     *
     * @since ZCS 8.0.0
     */
    @ZAttr(id=1327)
    public static final String A_zimbraDomainAggregateQuota = "zimbraDomainAggregateQuota";

    /**
     * policy for a domain whose quota usage is above
     * zimbraDomainAggregateQuota
     *
     * @since ZCS 8.0.0
     */
    @ZAttr(id=1329)
    public static final String A_zimbraDomainAggregateQuotaPolicy = "zimbraDomainAggregateQuotaPolicy";

    /**
     * email recipients to be notified when zimbraAggregateQuotaLastUsage
     * reaches zimbraDomainAggregateQuotaWarnPercent of the
     * zimbraDomainAggregateQuota
     *
     * @since ZCS 8.0.0
     */
    @ZAttr(id=1331)
    public static final String A_zimbraDomainAggregateQuotaWarnEmailRecipient = "zimbraDomainAggregateQuotaWarnEmailRecipient";

    /**
     * percentage threshold for domain aggregate quota warnings
     *
     * @since ZCS 8.0.0
     */
    @ZAttr(id=1330)
    public static final String A_zimbraDomainAggregateQuotaWarnPercent = "zimbraDomainAggregateQuotaWarnPercent";

    /**
     * zimbraId of domain alias target
     *
     * @since ZCS 5.0.12
     */
    @ZAttr(id=775)
    public static final String A_zimbraDomainAliasTargetId = "zimbraDomainAliasTargetId";

    /**
     * maximum number of accounts allowed to be assigned to specified COSes
     * in a domain. Values are in the format of
     * {zimbraId-of-a-cos}:{max-accounts}
     *
     * @since ZCS 5.0.10
     */
    @ZAttr(id=714)
    public static final String A_zimbraDomainCOSMaxAccounts = "zimbraDomainCOSMaxAccounts";

    /**
     * COS zimbraID
     */
    @ZAttr(id=299)
    public static final String A_zimbraDomainDefaultCOSId = "zimbraDomainDefaultCOSId";

    /**
     * id of the default COS for external user accounts
     *
     * @since ZCS 8.0.0
     */
    @ZAttr(id=1247)
    public static final String A_zimbraDomainDefaultExternalUserCOSId = "zimbraDomainDefaultExternalUserCOSId";

    /**
     * Object classes to add when creating a zimbra domain object.
     *
     * @since ZCS 6.0.0_BETA1
     */
    @ZAttr(id=755)
    public static final String A_zimbraDomainExtraObjectClass = "zimbraDomainExtraObjectClass";

    /**
     * maximum number of accounts allowed to have specified features in a
     * domain
     *
     * @since ZCS 5.0.10
     */
    @ZAttr(id=715)
    public static final String A_zimbraDomainFeatureMaxAccounts = "zimbraDomainFeatureMaxAccounts";

    /**
     * ZimbraID of the domain that this component is registered under
     *
     * @since ZCS 6.0.0_BETA1
     */
    @ZAttr(id=741)
    public static final String A_zimbraDomainId = "zimbraDomainId";

    /**
     * Deprecated since: 5.0. deprecated in favor of the domainInherited
     * flag. Orig desc: zimbraDomain attrs that get inherited from global
     * config
     */
    @ZAttr(id=63)
    public static final String A_zimbraDomainInheritedAttr = "zimbraDomainInheritedAttr";

    /**
     * enable domain mandatory mail signature
     *
     * @since ZCS 6.0.4
     */
    @ZAttr(id=1069)
    public static final String A_zimbraDomainMandatoryMailSignatureEnabled = "zimbraDomainMandatoryMailSignatureEnabled";

    /**
     * domain mandatory mail html signature
     *
     * @since ZCS 6.0.4
     */
    @ZAttr(id=1071)
    public static final String A_zimbraDomainMandatoryMailSignatureHTML = "zimbraDomainMandatoryMailSignatureHTML";

    /**
     * domain mandatory mail plain text signature
     *
     * @since ZCS 6.0.4
     */
    @ZAttr(id=1070)
    public static final String A_zimbraDomainMandatoryMailSignatureText = "zimbraDomainMandatoryMailSignatureText";

    /**
     * maximum number of accounts allowed in a domain
     */
    @ZAttr(id=400)
    public static final String A_zimbraDomainMaxAccounts = "zimbraDomainMaxAccounts";

    /**
     * name of the domain
     */
    @ZAttr(id=19)
    public static final String A_zimbraDomainName = "zimbraDomainName";

    /**
     * domain rename info/status
     *
     * @since ZCS 5.0.0
     */
    @ZAttr(id=536)
    public static final String A_zimbraDomainRenameInfo = "zimbraDomainRenameInfo";

    /**
     * domain status. enum values are akin to those of zimbraAccountStatus
     * but the status affects all accounts on the domain. See table below for
     * how zimbraDomainStatus affects account status. active - see
     * zimbraAccountStatus maintenance - see zimbraAccountStatus locked - see
     * zimbraAccountStatus closed - see zimbraAccountStatus suspended -
     * maintenance + no creating/deleting/modifying accounts/DLs under the
     * domain. shutdown - suspended + cannot modify domain attrs + cannot
     * delete the domain Indicating server is doing major and lengthy
     * maintenance work on the domain, e.g. renaming the domain and moving
     * LDAP entries. Modification and deletion of the domain can only be done
     * internally by the server when it is safe to release the domain, they
     * cannot be done in admin console or zmprov. How zimbraDomainStatus
     * affects account behavior : -------------------------------------
     * zimbraDomainStatus account behavior
     * ------------------------------------- active zimbraAccountStatus
     * locked zimbraAccountStatus if it is maintenance or pending or closed,
     * else locked maintenance zimbraAccountStatus if it is pending or
     * closed, else maintenance suspended zimbraAccountStatus if it is
     * pending or closed, else maintenance shutdown zimbraAccountStatus if it
     * is pending or closed, else maintenance closed closed
     *
     * @since ZCS 5.0.0
     */
    @ZAttr(id=535)
    public static final String A_zimbraDomainStatus = "zimbraDomainStatus";

    /**
     * should be one of: local, alias
     */
    @ZAttr(id=212)
    public static final String A_zimbraDomainType = "zimbraDomainType";

    /**
     * enable/disable dumpster
     *
     * @since ZCS 7.0.0
     */
    @ZAttr(id=1128)
    public static final String A_zimbraDumpsterEnabled = "zimbraDumpsterEnabled";

    /**
     * disables purging from dumpster when set to FALSE
     *
     * @since ZCS 8.0.0
     */
    @ZAttr(id=1315)
    public static final String A_zimbraDumpsterPurgeEnabled = "zimbraDumpsterPurgeEnabled";

    /**
     * limits how much of a dumpster data is viewable by the end user, based
     * on the age since being put in dumpster. Must be in valid duration
     * format: {digits}{time-unit}. digits: 0-9, time-unit: [hmsd]|ms. h -
     * hours, m - minutes, s - seconds, d - days, ms - milliseconds. If time
     * unit is not specified, the default is s(seconds).
     *
     * @since ZCS 8.0.0
     */
    @ZAttr(id=1314)
    public static final String A_zimbraDumpsterUserVisibleAge = "zimbraDumpsterUserVisibleAge";

    /**
     * URL for posting error report popped up in WEB client
     *
     * @since ZCS 6.0.5
     */
    @ZAttr(id=1075)
    public static final String A_zimbraErrorReportUrl = "zimbraErrorReportUrl";

    /**
     * Indicates the account should be excluded from Crossmailbox searchers.
     */
    @ZAttr(id=501)
    public static final String A_zimbraExcludeFromCMBSearch = "zimbraExcludeFromCMBSearch";

    /**
     * interface address on which zimbra extension server should listen; if
     * empty, binds to all interfaces
     *
     * @since ZCS 8.0.0
     */
    @ZAttr(id=1369)
    public static final String A_zimbraExtensionBindAddress = "zimbraExtensionBindAddress";

    /**
     * Time when external virtual account was last automatically disabled by
     * the system. Applicable only when zimbraIsExternalVirtualAccount on the
     * account is set to TRUE.
     *
     * @since ZCS 8.0.0
     */
    @ZAttr(id=1371)
    public static final String A_zimbraExternalAccountDisabledTime = "zimbraExternalAccountDisabledTime";

    /**
     * Duration after the last time the external virtual account was
     * automatically disabled by the system after which the external virtual
     * account would be automatically deleted. Value of 0 indicates that the
     * external virtual account should never be automatically deleted.
     * Applicable only when zimbraIsExternalVirtualAccount on the account is
     * set to TRUE. . Must be in valid duration format: {digits}{time-unit}.
     * digits: 0-9, time-unit: [hmsd]|ms. h - hours, m - minutes, s -
     * seconds, d - days, ms - milliseconds. If time unit is not specified,
     * the default is s(seconds).
     *
     * @since ZCS 8.0.0
     */
    @ZAttr(id=1372)
    public static final String A_zimbraExternalAccountLifetimeAfterDisabled = "zimbraExternalAccountLifetimeAfterDisabled";

    /**
     * Interval between successive executions of the task that: - disables an
     * external virtual account when all its accessible shares have been
     * revoked or expired. - deletes an external virtual account after
     * zimbraExternalAccountLifetimeAfterDisabled of being disabled. . Must
     * be in valid duration format: {digits}{time-unit}. digits: 0-9,
     * time-unit: [hmsd]|ms. h - hours, m - minutes, s - seconds, d - days,
     * ms - milliseconds. If time unit is not specified, the default is
     * s(seconds).
     *
     * @since ZCS 8.0.0
     */
    @ZAttr(id=1370)
    public static final String A_zimbraExternalAccountStatusCheckInterval = "zimbraExternalAccountStatusCheckInterval";

    /**
     * the handler class for getting all groups an account belongs to in the
     * external directory
     *
     * @since ZCS 8.0.0
     */
    @ZAttr(id=1251)
    public static final String A_zimbraExternalGroupHandlerClass = "zimbraExternalGroupHandlerClass";

    /**
     * LDAP search base for searching external LDAP groups
     *
     * @since ZCS 8.0.0
     */
    @ZAttr(id=1249)
    public static final String A_zimbraExternalGroupLdapSearchBase = "zimbraExternalGroupLdapSearchBase";

    /**
     * LDAP search filter for searching external LDAP groups
     *
     * @since ZCS 8.0.0
     */
    @ZAttr(id=1250)
    public static final String A_zimbraExternalGroupLdapSearchFilter = "zimbraExternalGroupLdapSearchFilter";

    /**
     * external imap hostname
     *
     * @since ZCS 5.0.12
     */
    @ZAttr(id=786)
    public static final String A_zimbraExternalImapHostname = "zimbraExternalImapHostname";

    /**
     * external imap port
     *
     * @since ZCS 5.0.12
     */
    @ZAttr(id=782)
    public static final String A_zimbraExternalImapPort = "zimbraExternalImapPort";

    /**
     * external imap SSL hostname
     *
     * @since ZCS 5.0.12
     */
    @ZAttr(id=787)
    public static final String A_zimbraExternalImapSSLHostname = "zimbraExternalImapSSLHostname";

    /**
     * external imap SSL port
     *
     * @since ZCS 5.0.12
     */
    @ZAttr(id=783)
    public static final String A_zimbraExternalImapSSLPort = "zimbraExternalImapSSLPort";

    /**
     * external pop3 hostname
     *
     * @since ZCS 5.0.12
     */
    @ZAttr(id=784)
    public static final String A_zimbraExternalPop3Hostname = "zimbraExternalPop3Hostname";

    /**
     * external pop3 port
     *
     * @since ZCS 5.0.12
     */
    @ZAttr(id=780)
    public static final String A_zimbraExternalPop3Port = "zimbraExternalPop3Port";

    /**
     * external pop3 SSL hostname
     *
     * @since ZCS 5.0.12
     */
    @ZAttr(id=785)
    public static final String A_zimbraExternalPop3SSLHostname = "zimbraExternalPop3SSLHostname";

    /**
     * external pop3 SSL port
     *
     * @since ZCS 5.0.12
     */
    @ZAttr(id=781)
    public static final String A_zimbraExternalPop3SSLPort = "zimbraExternalPop3SSLPort";

    /**
     * whether checking against zimbraExternalShareWhitelistDomain for
     * external user sharing is enabled
     *
     * @since ZCS 8.0.0
     */
    @ZAttr(id=1264)
    public static final String A_zimbraExternalShareDomainWhitelistEnabled = "zimbraExternalShareDomainWhitelistEnabled";

    /**
     * Duration for which the URL sent in the share invitation email to an
     * external user is valid. A value of 0 indicates that the URL never
     * expires. . Must be in valid duration format: {digits}{time-unit}.
     * digits: 0-9, time-unit: [hmsd]|ms. h - hours, m - minutes, s -
     * seconds, d - days, ms - milliseconds. If time unit is not specified,
     * the default is s(seconds).
     *
     * @since ZCS 8.0.0
     */
    @ZAttr(id=1349)
    public static final String A_zimbraExternalShareInvitationUrlExpiration = "zimbraExternalShareInvitationUrlExpiration";

    /**
     * Maximum allowed lifetime of shares to external users. A value of 0
     * indicates that there&#039;s no limit on an external share&#039;s
     * lifetime. . Must be in valid duration format: {digits}{time-unit}.
     * digits: 0-9, time-unit: [hmsd]|ms. h - hours, m - minutes, s -
     * seconds, d - days, ms - milliseconds. If time unit is not specified,
     * the default is s(seconds).
     *
     * @since ZCS 8.0.0
     */
    @ZAttr(id=1260)
    public static final String A_zimbraExternalShareLifetime = "zimbraExternalShareLifetime";

    /**
     * list of external domains that users can share files and folders with
     *
     * @since ZCS 8.0.0
     */
    @ZAttr(id=1263)
    public static final String A_zimbraExternalShareWhitelistDomain = "zimbraExternalShareWhitelistDomain";

    /**
     * switch for turning external user sharing on/off
     *
     * @since ZCS 8.0.0
     */
    @ZAttr(id=1261)
    public static final String A_zimbraExternalSharingEnabled = "zimbraExternalSharingEnabled";

    /**
     * External email address of an external user. Applicable only when
     * zimbraIsExternalVirtualAccount is set to TRUE.
     *
     * @since ZCS 8.0.0
     */
    @ZAttr(id=1244)
    public static final String A_zimbraExternalUserMailAddress = "zimbraExternalUserMailAddress";

    /**
     * whether email features and tabs are enabled in the web client if
     * accessed from the admin console
     *
     * @since ZCS 7.1.0
     */
    @ZAttr(id=1170)
    public static final String A_zimbraFeatureAdminMailEnabled = "zimbraFeatureAdminMailEnabled";

    /**
     * Deprecated since: 8.0.0. Deprecated as of bug 56924. Orig desc:
     * advanced search button enabled
     */
    @ZAttr(id=138)
    public static final String A_zimbraFeatureAdvancedSearchEnabled = "zimbraFeatureAdvancedSearchEnabled";

    /**
     * whether or not to enable rerouting spam messages to Junk folder in
     * ZCS, exposing Junk folder and actions in the web UI, and exposing Junk
     * folder to IMAP clients.
     *
     * @since ZCS 7.1.0
     */
    @ZAttr(id=1168)
    public static final String A_zimbraFeatureAntispamEnabled = "zimbraFeatureAntispamEnabled";

    /**
     * Docs features enabled in briefcase
     *
     * @since ZCS 6.0.2
     */
    @ZAttr(id=1055)
    public static final String A_zimbraFeatureBriefcaseDocsEnabled = "zimbraFeatureBriefcaseDocsEnabled";

    /**
     * whether to allow use of briefcase feature
     */
    @ZAttr(id=498)
    public static final String A_zimbraFeatureBriefcasesEnabled = "zimbraFeatureBriefcasesEnabled";

    /**
     * Slides features enabled in briefcase
     *
     * @since ZCS 6.0.2
     */
    @ZAttr(id=1054)
    public static final String A_zimbraFeatureBriefcaseSlidesEnabled = "zimbraFeatureBriefcaseSlidesEnabled";

    /**
     * Spreadsheet features enabled in briefcase
     *
     * @since ZCS 6.0.2
     */
    @ZAttr(id=1053)
    public static final String A_zimbraFeatureBriefcaseSpreadsheetEnabled = "zimbraFeatureBriefcaseSpreadsheetEnabled";

    /**
     * calendar features
     */
    @ZAttr(id=136)
    public static final String A_zimbraFeatureCalendarEnabled = "zimbraFeatureCalendarEnabled";

    /**
     * whether receiving reminders on the designated device for appointments
     * and tasks is enabled
     *
     * @since ZCS 7.0.0
     */
    @ZAttr(id=1150)
    public static final String A_zimbraFeatureCalendarReminderDeviceEmailEnabled = "zimbraFeatureCalendarReminderDeviceEmailEnabled";

    /**
     * calendar upsell enabled
     *
     * @since ZCS 5.0.0
     */
    @ZAttr(id=531)
    public static final String A_zimbraFeatureCalendarUpsellEnabled = "zimbraFeatureCalendarUpsellEnabled";

    /**
     * calendar upsell URL
     *
     * @since ZCS 5.0.0
     */
    @ZAttr(id=532)
    public static final String A_zimbraFeatureCalendarUpsellURL = "zimbraFeatureCalendarUpsellURL";

    /**
     * password changing
     */
    @ZAttr(id=141)
    public static final String A_zimbraFeatureChangePasswordEnabled = "zimbraFeatureChangePasswordEnabled";

    /**
     * whether or not compose messages in a new windows is allowed
     *
     * @since ZCS 5.0.1
     */
    @ZAttr(id=584)
    public static final String A_zimbraFeatureComposeInNewWindowEnabled = "zimbraFeatureComposeInNewWindowEnabled";

    /**
     * whether a confirmation page should be display after an operation is
     * done in the UI
     *
     * @since ZCS 6.0.0_BETA1
     */
    @ZAttr(id=806)
    public static final String A_zimbraFeatureConfirmationPageEnabled = "zimbraFeatureConfirmationPageEnabled";

    /**
     * whether detailed contact search UI is enabled
     *
     * @since ZCS 7.1.0
     */
    @ZAttr(id=1164)
    public static final String A_zimbraFeatureContactsDetailedSearchEnabled = "zimbraFeatureContactsDetailedSearchEnabled";

    /**
     * contact features
     */
    @ZAttr(id=135)
    public static final String A_zimbraFeatureContactsEnabled = "zimbraFeatureContactsEnabled";

    /**
     * address book upsell enabled
     *
     * @since ZCS 5.0.0
     */
    @ZAttr(id=529)
    public static final String A_zimbraFeatureContactsUpsellEnabled = "zimbraFeatureContactsUpsellEnabled";

    /**
     * address book upsell URL
     *
     * @since ZCS 5.0.0
     */
    @ZAttr(id=530)
    public static final String A_zimbraFeatureContactsUpsellURL = "zimbraFeatureContactsUpsellURL";

    /**
     * conversations
     */
    @ZAttr(id=140)
    public static final String A_zimbraFeatureConversationsEnabled = "zimbraFeatureConversationsEnabled";

    /**
     * whether Crocodoc feature is enabled in the web client
     *
     * @since ZCS 8.0.0
     */
    @ZAttr(id=1381)
    public static final String A_zimbraFeatureCrocodocEnabled = "zimbraFeatureCrocodocEnabled";

    /**
     * enable end-user mail discarding defined in mail filters features
     *
     * @since ZCS 6.0.0_BETA1
     */
    @ZAttr(id=773)
    public static final String A_zimbraFeatureDiscardInFiltersEnabled = "zimbraFeatureDiscardInFiltersEnabled";

    /**
     * whether expanding distribution list members feature is enabled
     *
     * @since ZCS 7.0.0
     */
    @ZAttr(id=1134)
    public static final String A_zimbraFeatureDistributionListExpandMembersEnabled = "zimbraFeatureDistributionListExpandMembersEnabled";

    /**
     * whether export folder feature is enabled
     *
     * @since ZCS 7.1.0
     */
    @ZAttr(id=1185)
    public static final String A_zimbraFeatureExportFolderEnabled = "zimbraFeatureExportFolderEnabled";

    /**
     * whether external feedback feature is enabled
     *
     * @since ZCS 8.0.0
     */
    @ZAttr(id=1373)
    public static final String A_zimbraFeatureExternalFeedbackEnabled = "zimbraFeatureExternalFeedbackEnabled";

    /**
     * filter prefs enabled
     */
    @ZAttr(id=143)
    public static final String A_zimbraFeatureFiltersEnabled = "zimbraFeatureFiltersEnabled";

    /**
     * whether to allow use of flagging feature
     */
    @ZAttr(id=499)
    public static final String A_zimbraFeatureFlaggingEnabled = "zimbraFeatureFlaggingEnabled";

    /**
     * whether free busy view is enabled in the web UI
     *
     * @since ZCS 7.0.0
     */
    @ZAttr(id=1143)
    public static final String A_zimbraFeatureFreeBusyViewEnabled = "zimbraFeatureFreeBusyViewEnabled";

    /**
     * enable auto-completion from the GAL, zimbraFeatureGalEnabled also has
     * to be enabled for the auto-completion feature
     */
    @ZAttr(id=359)
    public static final String A_zimbraFeatureGalAutoCompleteEnabled = "zimbraFeatureGalAutoCompleteEnabled";

    /**
     * whether GAL features are enabled
     */
    @ZAttr(id=149)
    public static final String A_zimbraFeatureGalEnabled = "zimbraFeatureGalEnabled";

    /**
     * whether GAL sync feature is enabled
     *
     * @since ZCS 5.0.10
     */
    @ZAttr(id=711)
    public static final String A_zimbraFeatureGalSyncEnabled = "zimbraFeatureGalSyncEnabled";

    /**
     * group calendar features. if set to FALSE, calendar works as a personal
     * calendar and attendees and scheduling etc are turned off in web UI
     */
    @ZAttr(id=481)
    public static final String A_zimbraFeatureGroupCalendarEnabled = "zimbraFeatureGroupCalendarEnabled";

    /**
     * enabled html composing
     */
    @ZAttr(id=219)
    public static final String A_zimbraFeatureHtmlComposeEnabled = "zimbraFeatureHtmlComposeEnabled";

    /**
     * whether to allow use of identities feature
     */
    @ZAttr(id=415)
    public static final String A_zimbraFeatureIdentitiesEnabled = "zimbraFeatureIdentitiesEnabled";

    /**
     * whether user is allowed to retrieve mail from an external IMAP data
     * source
     *
     * @since ZCS 5.0.0
     */
    @ZAttr(id=568)
    public static final String A_zimbraFeatureImapDataSourceEnabled = "zimbraFeatureImapDataSourceEnabled";

    /**
     * IM features
     */
    @ZAttr(id=305)
    public static final String A_zimbraFeatureIMEnabled = "zimbraFeatureIMEnabled";

    /**
     * Deprecated since: 7.1.0. deprecated in favor of
     * zimbraFeatureImportFolderEnabled and zimbraFeatureExportFolderEnabled
     * for bug 53745. Orig desc: whether import export folder feature is
     * enabled
     *
     * @since ZCS 6.0.0_BETA1
     */
    @ZAttr(id=750)
    public static final String A_zimbraFeatureImportExportFolderEnabled = "zimbraFeatureImportExportFolderEnabled";

    /**
     * whether import folder feature is enabled
     *
     * @since ZCS 7.1.0
     */
    @ZAttr(id=1184)
    public static final String A_zimbraFeatureImportFolderEnabled = "zimbraFeatureImportFolderEnabled";

    /**
     * preference to set initial search
     */
    @ZAttr(id=142)
    public static final String A_zimbraFeatureInitialSearchPreferenceEnabled = "zimbraFeatureInitialSearchPreferenceEnabled";

    /**
     * Enable instant notifications
     */
    @ZAttr(id=521)
    public static final String A_zimbraFeatureInstantNotify = "zimbraFeatureInstantNotify";

    /**
     * email features enabled
     */
    @ZAttr(id=489)
    public static final String A_zimbraFeatureMailEnabled = "zimbraFeatureMailEnabled";

    /**
     * enable end-user mail forwarding features
     */
    @ZAttr(id=342)
    public static final String A_zimbraFeatureMailForwardingEnabled = "zimbraFeatureMailForwardingEnabled";

    /**
     * enable end-user mail forwarding defined in mail filters features
     *
     * @since ZCS 5.0.10
     */
    @ZAttr(id=704)
    public static final String A_zimbraFeatureMailForwardingInFiltersEnabled = "zimbraFeatureMailForwardingInFiltersEnabled";

    /**
     * Deprecated since: 5.0. done via skin template overrides. Orig desc:
     * whether user is allowed to set mail polling interval
     */
    @ZAttr(id=441)
    public static final String A_zimbraFeatureMailPollingIntervalPreferenceEnabled = "zimbraFeatureMailPollingIntervalPreferenceEnabled";

    /**
     * mail priority feature
     *
     * @since ZCS 5.0.0
     */
    @ZAttr(id=566)
    public static final String A_zimbraFeatureMailPriorityEnabled = "zimbraFeatureMailPriorityEnabled";

    /**
     * whether the send later feature is enabled
     *
     * @since ZCS 7.0.0
     */
    @ZAttr(id=1137)
    public static final String A_zimbraFeatureMailSendLaterEnabled = "zimbraFeatureMailSendLaterEnabled";

    /**
     * email upsell enabled
     *
     * @since ZCS 5.0.0
     */
    @ZAttr(id=527)
    public static final String A_zimbraFeatureMailUpsellEnabled = "zimbraFeatureMailUpsellEnabled";

    /**
     * email upsell URL
     *
     * @since ZCS 5.0.0
     */
    @ZAttr(id=528)
    public static final String A_zimbraFeatureMailUpsellURL = "zimbraFeatureMailUpsellURL";

    /**
     * whether to allow end user to publish and remove S/MIME certificates to
     * their GAL entry in the web UI
     *
     * @since ZCS 7.1.0
     */
    @ZAttr(id=1183)
    public static final String A_zimbraFeatureManageSMIMECertificateEnabled = "zimbraFeatureManageSMIMECertificateEnabled";

    /**
     * enable end-user to manage zimlets
     *
     * @since ZCS 6.0.2
     */
    @ZAttr(id=1051)
    public static final String A_zimbraFeatureManageZimlets = "zimbraFeatureManageZimlets";

    /**
     * enable/disable MAPI (Microsoft Outlook) Connector
     *
     * @since ZCS 7.0.0
     */
    @ZAttr(id=1127)
    public static final String A_zimbraFeatureMAPIConnectorEnabled = "zimbraFeatureMAPIConnectorEnabled";

    /**
     * whether to enforce mobile policy
     *
     * @since ZCS 6.0.0_BETA1
     */
    @ZAttr(id=833)
    public static final String A_zimbraFeatureMobilePolicyEnabled = "zimbraFeatureMobilePolicyEnabled";

    /**
     * whether to permit mobile sync
     */
    @ZAttr(id=347)
    public static final String A_zimbraFeatureMobileSyncEnabled = "zimbraFeatureMobileSyncEnabled";

    /**
     * Whether user can create address books
     *
     * @since ZCS 5.0.4
     */
    @ZAttr(id=631)
    public static final String A_zimbraFeatureNewAddrBookEnabled = "zimbraFeatureNewAddrBookEnabled";

    /**
     * Whether new mail notification feature should be allowed for this
     * account or in this cos
     */
    @ZAttr(id=367)
    public static final String A_zimbraFeatureNewMailNotificationEnabled = "zimbraFeatureNewMailNotificationEnabled";

    /**
     * Deprecated since: 7.0.0. Deprecated per bugs 50465, 56201. Orig desc:
     * Whether notebook feature should be allowed for this account or in this
     * cos
     */
    @ZAttr(id=356)
    public static final String A_zimbraFeatureNotebookEnabled = "zimbraFeatureNotebookEnabled";

    /**
     * whether or not open a new msg/conv in a new windows is allowed
     *
     * @since ZCS 5.0.1
     */
    @ZAttr(id=585)
    public static final String A_zimbraFeatureOpenMailInNewWindowEnabled = "zimbraFeatureOpenMailInNewWindowEnabled";

    /**
     * whether an account can modify its zimbraPref* attributes
     */
    @ZAttr(id=451)
    public static final String A_zimbraFeatureOptionsEnabled = "zimbraFeatureOptionsEnabled";

    /**
     * Whether out of office reply feature should be allowed for this account
     * or in this cos
     */
    @ZAttr(id=366)
    public static final String A_zimbraFeatureOutOfOfficeReplyEnabled = "zimbraFeatureOutOfOfficeReplyEnabled";

    /**
     * Deprecated since: 8.0.0. Deprecated per bug 56924. Orig desc: whether
     * people search feature is enabled
     *
     * @since ZCS 7.0.0
     */
    @ZAttr(id=1109)
    public static final String A_zimbraFeaturePeopleSearchEnabled = "zimbraFeaturePeopleSearchEnabled";

    /**
     * whether user is allowed to retrieve mail from an external POP3 data
     * source
     */
    @ZAttr(id=416)
    public static final String A_zimbraFeaturePop3DataSourceEnabled = "zimbraFeaturePop3DataSourceEnabled";

    /**
     * portal features
     */
    @ZAttr(id=447)
    public static final String A_zimbraFeaturePortalEnabled = "zimbraFeaturePortalEnabled";

    /**
     * whether priority inbox feature is enabled
     *
     * @since ZCS 8.0.0
     */
    @ZAttr(id=1271)
    public static final String A_zimbraFeaturePriorityInboxEnabled = "zimbraFeaturePriorityInboxEnabled";

    /**
     * whether the web UI shows UI elements related to read receipts
     *
     * @since ZCS 6.0.0_BETA1
     */
    @ZAttr(id=821)
    public static final String A_zimbraFeatureReadReceiptsEnabled = "zimbraFeatureReadReceiptsEnabled";

    /**
     * saved search feature
     */
    @ZAttr(id=139)
    public static final String A_zimbraFeatureSavedSearchesEnabled = "zimbraFeatureSavedSearchesEnabled";

    /**
     * enabled sharing
     */
    @ZAttr(id=335)
    public static final String A_zimbraFeatureSharingEnabled = "zimbraFeatureSharingEnabled";

    /**
     * Deprecated since: 6.0.0_GA. deprecated. Orig desc: keyboard shortcuts
     * aliases features
     */
    @ZAttr(id=452)
    public static final String A_zimbraFeatureShortcutAliasesEnabled = "zimbraFeatureShortcutAliasesEnabled";

    /**
     * whether to allow use of signature feature
     */
    @ZAttr(id=494)
    public static final String A_zimbraFeatureSignaturesEnabled = "zimbraFeatureSignaturesEnabled";

    /**
     * Whether changing skin is allowed for this account or in this cos
     */
    @ZAttr(id=354)
    public static final String A_zimbraFeatureSkinChangeEnabled = "zimbraFeatureSkinChangeEnabled";

    /**
     * whether S/MIME feature is enabled. Note: SMIME is a Network feature,
     * this attribute is effective only if SMIME is permitted by license.
     *
     * @since ZCS 7.1.0
     */
    @ZAttr(id=1186)
    public static final String A_zimbraFeatureSMIMEEnabled = "zimbraFeatureSMIMEEnabled";

    /**
     * whether Socialcast integration is enabled in the web client
     *
     * @since ZCS 8.0.0
     */
    @ZAttr(id=1388)
    public static final String A_zimbraFeatureSocialcastEnabled = "zimbraFeatureSocialcastEnabled";

    /**
     * message social filters enabled in the web client UI
     *
     * @since ZCS 8.0.0
     */
    @ZAttr(id=1272)
    public static final String A_zimbraFeatureSocialFiltersEnabled = "zimbraFeatureSocialFiltersEnabled";

    /**
     * tagging feature
     */
    @ZAttr(id=137)
    public static final String A_zimbraFeatureTaggingEnabled = "zimbraFeatureTaggingEnabled";

    /**
     * whether to allow use of tasks feature
     */
    @ZAttr(id=436)
    public static final String A_zimbraFeatureTasksEnabled = "zimbraFeatureTasksEnabled";

    /**
     * option to view attachments in html
     */
    @ZAttr(id=312)
    public static final String A_zimbraFeatureViewInHtmlEnabled = "zimbraFeatureViewInHtmlEnabled";

    /**
     * whether or not changing voicemail pin is enabled
     *
     * @since ZCS 5.0.19
     */
    @ZAttr(id=1050)
    public static final String A_zimbraFeatureVoiceChangePinEnabled = "zimbraFeatureVoiceChangePinEnabled";

    /**
     * Voicemail features enabled
     */
    @ZAttr(id=445)
    public static final String A_zimbraFeatureVoiceEnabled = "zimbraFeatureVoiceEnabled";

    /**
     * voice upsell enabled
     *
     * @since ZCS 5.0.0
     */
    @ZAttr(id=533)
    public static final String A_zimbraFeatureVoiceUpsellEnabled = "zimbraFeatureVoiceUpsellEnabled";

    /**
     * voice upsell URL
     *
     * @since ZCS 5.0.0
     */
    @ZAttr(id=534)
    public static final String A_zimbraFeatureVoiceUpsellURL = "zimbraFeatureVoiceUpsellURL";

    /**
     * Deprecated since: 6.0.0_GA. deprecated per bug 40170. Orig desc:
     * whether web search feature is enabled
     *
     * @since ZCS 5.0.2
     */
    @ZAttr(id=602)
    public static final String A_zimbraFeatureWebSearchEnabled = "zimbraFeatureWebSearchEnabled";

    /**
     * Zimbra Assistant enabled
     *
     * @since ZCS 5.0.0
     */
    @ZAttr(id=544)
    public static final String A_zimbraFeatureZimbraAssistantEnabled = "zimbraFeatureZimbraAssistantEnabled";

    /**
     * whether crash reporting is enabled in the Android client
     *
     * @since ZCS 8.0.0
     */
    @ZAttr(id=1385)
    public static final String A_zimbraFileAndroidCrashReportingEnabled = "zimbraFileAndroidCrashReportingEnabled";

    /**
     * template for constructing the body of a file deletion warning message
     *
     * @since ZCS 8.0.0
     */
    @ZAttr(id=1313)
    public static final String A_zimbraFileDeletionNotificationBody = "zimbraFileDeletionNotificationBody";

    /**
     * template for constructing the subject of a file deletion warning
     * message
     *
     * @since ZCS 8.0.0
     */
    @ZAttr(id=1312)
    public static final String A_zimbraFileDeletionNotificationSubject = "zimbraFileDeletionNotificationSubject";

    /**
     * template for constructing the body of a file expiration warning
     * message
     *
     * @since ZCS 8.0.0
     */
    @ZAttr(id=1311)
    public static final String A_zimbraFileExpirationWarningBody = "zimbraFileExpirationWarningBody";

    /**
     * template for constructing the subject of a file expiration warning
     * message
     *
     * @since ZCS 8.0.0
     */
    @ZAttr(id=1310)
    public static final String A_zimbraFileExpirationWarningSubject = "zimbraFileExpirationWarningSubject";

    /**
     * Period of inactivity after which file owner receives a deletion
     * warning email. Must be in valid duration format: {digits}{time-unit}.
     * digits: 0-9, time-unit: [hmsd]|ms. h - hours, m - minutes, s -
     * seconds, d - days, ms - milliseconds. If time unit is not specified,
     * the default is s(seconds).
     *
     * @since ZCS 8.0.0
     */
    @ZAttr(id=1308)
    public static final String A_zimbraFileExpirationWarningThreshold = "zimbraFileExpirationWarningThreshold";

    /**
     * Maximum allowed lifetime of file shares to external users. A value of
     * 0 indicates that there&#039;s no limit on an external file
     * share&#039;s lifetime. . Must be in valid duration format:
     * {digits}{time-unit}. digits: 0-9, time-unit: [hmsd]|ms. h - hours, m -
     * minutes, s - seconds, d - days, ms - milliseconds. If time unit is not
     * specified, the default is s(seconds).
     *
     * @since ZCS 8.0.0
     */
    @ZAttr(id=1363)
    public static final String A_zimbraFileExternalShareLifetime = "zimbraFileExternalShareLifetime";

    /**
     * whether crash reporting is enabled in the IOS client
     *
     * @since ZCS 8.0.0
     */
    @ZAttr(id=1390)
    public static final String A_zimbraFileIOSCrashReportingEnabled = "zimbraFileIOSCrashReportingEnabled";

    /**
     * Period of inactivity after which a file gets deleted. Must be in valid
     * duration format: {digits}{time-unit}. digits: 0-9, time-unit:
     * [hmsd]|ms. h - hours, m - minutes, s - seconds, d - days, ms -
     * milliseconds. If time unit is not specified, the default is
     * s(seconds).
     *
     * @since ZCS 8.0.0
     */
    @ZAttr(id=1309)
    public static final String A_zimbraFileLifetime = "zimbraFileLifetime";

    /**
     * Maximum allowed lifetime of public file shares. A value of 0 indicates
     * that there&#039;s no limit on a public file share&#039;s lifetime. .
     * Must be in valid duration format: {digits}{time-unit}. digits: 0-9,
     * time-unit: [hmsd]|ms. h - hours, m - minutes, s - seconds, d - days,
     * ms - milliseconds. If time unit is not specified, the default is
     * s(seconds).
     *
     * @since ZCS 8.0.0
     */
    @ZAttr(id=1364)
    public static final String A_zimbraFilePublicShareLifetime = "zimbraFilePublicShareLifetime";

    /**
     * Maximum allowed lifetime of file shares to internal users or groups. A
     * value of 0 indicates that there&#039;s no limit on an internal file
     * share&#039;s lifetime. . Must be in valid duration format:
     * {digits}{time-unit}. digits: 0-9, time-unit: [hmsd]|ms. h - hours, m -
     * minutes, s - seconds, d - days, ms - milliseconds. If time unit is not
     * specified, the default is s(seconds).
     *
     * @since ZCS 8.0.0
     */
    @ZAttr(id=1362)
    public static final String A_zimbraFileShareLifetime = "zimbraFileShareLifetime";

    /**
     * Maximum size in bytes for attachments
     */
    @ZAttr(id=227)
    public static final String A_zimbraFileUploadMaxSize = "zimbraFileUploadMaxSize";

    /**
     * Maximum size in bytes for each attachment.
     *
     * @since ZCS 8.0.0
     */
    @ZAttr(id=1350)
    public static final String A_zimbraFileUploadMaxSizePerFile = "zimbraFileUploadMaxSizePerFile";

    /**
     * whether file versioning is enabled
     *
     * @since ZCS 8.0.0
     */
    @ZAttr(id=1324)
    public static final String A_zimbraFileVersioningEnabled = "zimbraFileVersioningEnabled";

    /**
     * how long a file version is kept around. Must be in valid duration
     * format: {digits}{time-unit}. digits: 0-9, time-unit: [hmsd]|ms. h -
     * hours, m - minutes, s - seconds, d - days, ms - milliseconds. If time
     * unit is not specified, the default is s(seconds).
     *
     * @since ZCS 8.0.0
     */
    @ZAttr(id=1325)
    public static final String A_zimbraFileVersionLifetime = "zimbraFileVersionLifetime";

    /**
     * Maximum number of messages that can be processed in a single
     * ApplyFilterRules operation.
     *
     * @since ZCS 7.0.0
     */
    @ZAttr(id=1158)
    public static final String A_zimbraFilterBatchSize = "zimbraFilterBatchSize";

    /**
     * The amount of time to sleep between every two messages during
     * ApplyFilterRules. Increasing this value will even out server load at
     * the expense of slowing down the operation. . Must be in valid duration
     * format: {digits}{time-unit}. digits: 0-9, time-unit: [hmsd]|ms. h -
     * hours, m - minutes, s - seconds, d - days, ms - milliseconds. If time
     * unit is not specified, the default is s(seconds).
     *
     * @since ZCS 7.0.0
     */
    @ZAttr(id=1159)
    public static final String A_zimbraFilterSleepInterval = "zimbraFilterSleepInterval";

    /**
     * foreign name for mapping an external name to a zimbra domain on domain
     * level, it is in the format of {application}:{foreign name}
     *
     * @since ZCS 7.0.0
     */
    @ZAttr(id=1135)
    public static final String A_zimbraForeignName = "zimbraForeignName";

    /**
     * handler for foreign name mapping, it is in the format of
     * {application}:{class name}[:{params}]
     *
     * @since ZCS 7.0.0
     */
    @ZAttr(id=1136)
    public static final String A_zimbraForeignNameHandler = "zimbraForeignNameHandler";

    /**
     * mapping to foreign principal identifier
     */
    @ZAttr(id=295)
    public static final String A_zimbraForeignPrincipal = "zimbraForeignPrincipal";

    /**
     * Exchange user password for free/busy lookup and propagation
     *
     * @since ZCS 5.0.3
     */
    @ZAttr(id=609)
    public static final String A_zimbraFreebusyExchangeAuthPassword = "zimbraFreebusyExchangeAuthPassword";

    /**
     * auth scheme to use
     *
     * @since ZCS 5.0.3
     */
    @ZAttr(id=611)
    public static final String A_zimbraFreebusyExchangeAuthScheme = "zimbraFreebusyExchangeAuthScheme";

    /**
     * Exchange username for free/busy lookup and propagation
     *
     * @since ZCS 5.0.3
     */
    @ZAttr(id=608)
    public static final String A_zimbraFreebusyExchangeAuthUsername = "zimbraFreebusyExchangeAuthUsername";

    /**
     * The duration of f/b block pushed to Exchange server.. Must be in valid
     * duration format: {digits}{time-unit}. digits: 0-9, time-unit:
     * [hmsd]|ms. h - hours, m - minutes, s - seconds, d - days, ms -
     * milliseconds. If time unit is not specified, the default is
     * s(seconds).
     *
     * @since ZCS 5.0.3
     */
    @ZAttr(id=621)
    public static final String A_zimbraFreebusyExchangeCachedInterval = "zimbraFreebusyExchangeCachedInterval";

    /**
     * The value of duration is used to indicate the start date (in the past
     * relative to today) of the f/b interval pushed to Exchange server..
     * Must be in valid duration format: {digits}{time-unit}. digits: 0-9,
     * time-unit: [hmsd]|ms. h - hours, m - minutes, s - seconds, d - days,
     * ms - milliseconds. If time unit is not specified, the default is
     * s(seconds).
     *
     * @since ZCS 5.0.3
     */
    @ZAttr(id=620)
    public static final String A_zimbraFreebusyExchangeCachedIntervalStart = "zimbraFreebusyExchangeCachedIntervalStart";

    /**
     * Can be set to either webdav for Exchange 2007 or older, or ews for
     * 2010 and newer
     *
     * @since ZCS 6.0.11
     */
    @ZAttr(id=1174)
    public static final String A_zimbraFreebusyExchangeServerType = "zimbraFreebusyExchangeServerType";

    /**
     * URL to Exchange server for free/busy lookup and propagation
     *
     * @since ZCS 5.0.3
     */
    @ZAttr(id=607)
    public static final String A_zimbraFreebusyExchangeURL = "zimbraFreebusyExchangeURL";

    /**
     * O and OU used in legacyExchangeDN attribute
     *
     * @since ZCS 5.0.3
     */
    @ZAttr(id=610)
    public static final String A_zimbraFreebusyExchangeUserOrg = "zimbraFreebusyExchangeUserOrg";

    /**
     * URLs of external Zimbra servers for free/busy lookup in the form of
     * http[s]://[user:pass@]host:port
     *
     * @since ZCS 8.0.0
     */
    @ZAttr(id=1253)
    public static final String A_zimbraFreebusyExternalZimbraURL = "zimbraFreebusyExternalZimbraURL";

    /**
     * when set to TRUE, free/busy for the account is not calculated from
     * local mailbox.
     *
     * @since ZCS 5.0.11
     */
    @ZAttr(id=752)
    public static final String A_zimbraFreebusyLocalMailboxNotActive = "zimbraFreebusyLocalMailboxNotActive";

    /**
     * The interval to wait when the server encounters problems while
     * propagating Zimbra users free/busy information to external provider
     * such as Exchange. . Must be in valid duration format:
     * {digits}{time-unit}. digits: 0-9, time-unit: [hmsd]|ms. h - hours, m -
     * minutes, s - seconds, d - days, ms - milliseconds. If time unit is not
     * specified, the default is s(seconds).
     *
     * @since ZCS 5.0.17
     */
    @ZAttr(id=1026)
    public static final String A_zimbraFreebusyPropagationRetryInterval = "zimbraFreebusyPropagationRetryInterval";

    /**
     * zimbraId of GAL sync accounts
     *
     * @since ZCS 6.0.0_BETA1
     */
    @ZAttr(id=831)
    public static final String A_zimbraGalAccountId = "zimbraGalAccountId";

    /**
     * When set to TRUE, GAL search will always include local calendar
     * resources regardless of zimbraGalMode.
     *
     * @since ZCS 6.0.7
     */
    @ZAttr(id=1093)
    public static final String A_zimbraGalAlwaysIncludeLocalCalendarResources = "zimbraGalAlwaysIncludeLocalCalendarResources";

    /**
     * LDAP search filter for external GAL auto-complete queries
     */
    @ZAttr(id=360)
    public static final String A_zimbraGalAutoCompleteLdapFilter = "zimbraGalAutoCompleteLdapFilter";

    /**
     * the time at which GAL definition is last modified.
     *
     * @since ZCS 8.0.0
     */
    @ZAttr(id=1413)
    public static final String A_zimbraGalDefinitionLastModifiedTime = "zimbraGalDefinitionLastModifiedTime";

    /**
     * whether to indicate if an email address on a message is a GAL group
     *
     * @since ZCS 7.0.0
     */
    @ZAttr(id=1153)
    public static final String A_zimbraGalGroupIndicatorEnabled = "zimbraGalGroupIndicatorEnabled";

    /**
     * LDAP search base for internal GAL queries (special values:
     * &quot;ROOT&quot; for top, &quot;DOMAIN&quot; for domain only,
     * &quot;SUBDOMAINS&quot; for domain and subdomains)
     */
    @ZAttr(id=358)
    public static final String A_zimbraGalInternalSearchBase = "zimbraGalInternalSearchBase";

    /**
     * the last time at which a syncing attempt failed
     *
     * @since ZCS 6.0.0_BETA1
     */
    @ZAttr(id=829)
    public static final String A_zimbraGalLastFailedSyncTimestamp = "zimbraGalLastFailedSyncTimestamp";

    /**
     * the last time at which this GAL data source was successfully synced
     *
     * @since ZCS 6.0.0_BETA1
     */
    @ZAttr(id=828)
    public static final String A_zimbraGalLastSuccessfulSyncTimestamp = "zimbraGalLastSuccessfulSyncTimestamp";

    /**
     * LDAP Gal attribute to contact attr mapping
     */
    @ZAttr(id=153)
    public static final String A_zimbraGalLdapAttrMap = "zimbraGalLdapAttrMap";

    /**
     * external LDAP GAL authentication mechanism none: anonymous binding
     * simple: zimbraGalLdapBindDn and zimbraGalLdapBindPassword has to be
     * set kerberos5: zimbraGalLdapKerberos5Principal and
     * zimbraGalLdapKerberos5Keytab has to be set
     *
     * @since ZCS 5.0.0
     */
    @ZAttr(id=549)
    public static final String A_zimbraGalLdapAuthMech = "zimbraGalLdapAuthMech";

    /**
     * LDAP bind dn for external GAL queries
     */
    @ZAttr(id=49)
    public static final String A_zimbraGalLdapBindDn = "zimbraGalLdapBindDn";

    /**
     * LDAP bind password for external GAL queries
     */
    @ZAttr(id=50)
    public static final String A_zimbraGalLdapBindPassword = "zimbraGalLdapBindPassword";

    /**
     * LDAP search filter for external GAL search queries
     */
    @ZAttr(id=51)
    public static final String A_zimbraGalLdapFilter = "zimbraGalLdapFilter";

    /**
     * LDAP search filter definitions for GAL queries
     */
    @ZAttr(id=52)
    public static final String A_zimbraGalLdapFilterDef = "zimbraGalLdapFilterDef";

    /**
     * the handler class for mapping groups from GAL source to zimbra GAL
     * contacts for external GAL
     *
     * @since ZCS 7.0.0
     */
    @ZAttr(id=1112)
    public static final String A_zimbraGalLdapGroupHandlerClass = "zimbraGalLdapGroupHandlerClass";

    /**
     * kerberos5 keytab file path for external GAL queries
     *
     * @since ZCS 5.0.0
     */
    @ZAttr(id=551)
    public static final String A_zimbraGalLdapKerberos5Keytab = "zimbraGalLdapKerberos5Keytab";

    /**
     * kerberos5 principal for external GAL queries
     *
     * @since ZCS 5.0.0
     */
    @ZAttr(id=550)
    public static final String A_zimbraGalLdapKerberos5Principal = "zimbraGalLdapKerberos5Principal";

    /**
     * LDAP page size for paged search control while accessing LDAP server
     * for GAL. This applies to both Zimbra and external LDAP servers. A
     * value of 0 means paging is not enabled.
     *
     * @since ZCS 5.0.1
     */
    @ZAttr(id=583)
    public static final String A_zimbraGalLdapPageSize = "zimbraGalLdapPageSize";

    /**
     * LDAP search base for external GAL queries
     */
    @ZAttr(id=48)
    public static final String A_zimbraGalLdapSearchBase = "zimbraGalLdapSearchBase";

    /**
     * whether to use startTLS for external GAL. startTLS will be used for
     * external GAL access only if this attribute is true and
     * zimbraGalLdapURL(or zimbraGalSyncLdapURL for sync) does not contain a
     * ldaps URL.
     *
     * @since ZCS 5.0.6
     */
    @ZAttr(id=655)
    public static final String A_zimbraGalLdapStartTlsEnabled = "zimbraGalLdapStartTlsEnabled";

    /**
     * LDAP URL for external GAL queries
     */
    @ZAttr(id=47)
    public static final String A_zimbraGalLdapURL = "zimbraGalLdapURL";

    /**
     * LDAP Gal attribute to contact value mapping. Each value is in the
     * format of {gal contact filed}: {regex} {replacement}
     *
     * @since ZCS 7.0.0
     */
    @ZAttr(id=1110)
    public static final String A_zimbraGalLdapValueMap = "zimbraGalLdapValueMap";

    /**
     * maximum number of gal entries to return from a search
     */
    @ZAttr(id=53)
    public static final String A_zimbraGalMaxResults = "zimbraGalMaxResults";

    /**
     * valid modes are &quot;zimbra&quot; (query internal directory only),
     * &quot;ldap&quot; (query external directory only), or &quot;both&quot;
     * (query internal and external directory)
     */
    @ZAttr(id=46)
    public static final String A_zimbraGalMode = "zimbraGalMode";

    /**
     * GAL data source status
     *
     * @since ZCS 6.0.0_BETA1
     */
    @ZAttr(id=830)
    public static final String A_zimbraGalStatus = "zimbraGalStatus";

    /**
     * whether to use gal sync account for autocomplete
     *
     * @since ZCS 6.0.0_BETA2
     */
    @ZAttr(id=1027)
    public static final String A_zimbraGalSyncAccountBasedAutoCompleteEnabled = "zimbraGalSyncAccountBasedAutoCompleteEnabled";

    /**
     * List of attributes that will be ignored when determining whether a GAL
     * contact has been modified. Any change in other attribute values will
     * make the contact &quot;dirty&quot; and the contact will show as
     * modified in the next GAL sync response. By default modifyTimeStamp is
     * always included in ignored attributes. Then if the only change in GAL
     * contact is modifyTimeStamp, the contact will not be shown as modified
     * in the next GAL sync response from the client, thus minimizing the
     * need to download the GAL contact again when none of the meaningful
     * attributes have changed.
     *
     * @since ZCS 6.0.10
     */
    @ZAttr(id=1145)
    public static final String A_zimbraGalSyncIgnoredAttributes = "zimbraGalSyncIgnoredAttributes";

    /**
     * LDAP search base for internal GAL sync (special values:
     * &quot;ROOT&quot; for top, &quot;DOMAIN&quot; for domain only,
     * &quot;SUBDOMAINS&quot; for domain and subdomains) If not set fallback
     * to zimbraGalInternalSearchBase
     *
     * @since ZCS 5.0.2
     */
    @ZAttr(id=598)
    public static final String A_zimbraGalSyncInternalSearchBase = "zimbraGalSyncInternalSearchBase";

    /**
     * external LDAP GAL authentication mechanism for GAL sync none:
     * anonymous binding simple: zimbraGalLdapBindDn and
     * zimbraGalLdapBindPassword has to be set kerberos5:
     * zimbraGalLdapKerberos5Principal and zimbraGalLdapKerberos5Keytab has
     * to be set if not set fallback to zimbraGalLdapAuthMech
     *
     * @since ZCS 5.0.2
     */
    @ZAttr(id=592)
    public static final String A_zimbraGalSyncLdapAuthMech = "zimbraGalSyncLdapAuthMech";

    /**
     * LDAP bind dn for external GAL sync queries, if not set fallback to
     * zimbraGalLdapBindDn
     *
     * @since ZCS 5.0.2
     */
    @ZAttr(id=593)
    public static final String A_zimbraGalSyncLdapBindDn = "zimbraGalSyncLdapBindDn";

    /**
     * LDAP bind password for external GAL sync queries, if not set fallback
     * to zimbraGalLdapBindPassword
     *
     * @since ZCS 5.0.2
     */
    @ZAttr(id=594)
    public static final String A_zimbraGalSyncLdapBindPassword = "zimbraGalSyncLdapBindPassword";

    /**
     * LDAP search filter for external GAL sync queries, if not set fallback
     * to zimbraGalLdapFilter
     *
     * @since ZCS 5.0.2
     */
    @ZAttr(id=591)
    public static final String A_zimbraGalSyncLdapFilter = "zimbraGalSyncLdapFilter";

    /**
     * kerberos5 keytab file path for external GAL sync queries, if not set
     * fallback to zimbraGalLdapKerberos5Keytab
     *
     * @since ZCS 5.0.2
     */
    @ZAttr(id=596)
    public static final String A_zimbraGalSyncLdapKerberos5Keytab = "zimbraGalSyncLdapKerberos5Keytab";

    /**
     * kerberos5 principal for external GAL sync queries, if not set fallback
     * to zimbraGalLdapKerberos5Principal
     *
     * @since ZCS 5.0.2
     */
    @ZAttr(id=595)
    public static final String A_zimbraGalSyncLdapKerberos5Principal = "zimbraGalSyncLdapKerberos5Principal";

    /**
     * LDAP page size for paged search control while accessing LDAP server
     * for GAL sync. This applies to both Zimbra and external LDAP servers. A
     * value of 0 means paging is not enabled. If not set fallback to
     * zimbraGalLdapPageSize
     *
     * @since ZCS 5.0.2
     */
    @ZAttr(id=597)
    public static final String A_zimbraGalSyncLdapPageSize = "zimbraGalSyncLdapPageSize";

    /**
     * LDAP search base for external GAL sync queries, if not set fallback to
     * zimbraGalLdapSearchBase
     *
     * @since ZCS 5.0.2
     */
    @ZAttr(id=590)
    public static final String A_zimbraGalSyncLdapSearchBase = "zimbraGalSyncLdapSearchBase";

    /**
     * whether to use startTLS for external GAL sync, if not set fallback to
     * zimbraGalLdapStartTlsEnabled
     *
     * @since ZCS 5.0.6
     */
    @ZAttr(id=656)
    public static final String A_zimbraGalSyncLdapStartTlsEnabled = "zimbraGalSyncLdapStartTlsEnabled";

    /**
     * LDAP URL for external GAL sync, if not set fallback to
     * zimbraGalLdapURL
     *
     * @since ZCS 5.0.2
     */
    @ZAttr(id=589)
    public static final String A_zimbraGalSyncLdapURL = "zimbraGalSyncLdapURL";

    /**
     * Maximum number of concurrent GAL sync requests allowed on the system /
     * domain.
     *
     * @since ZCS 7.0.0
     */
    @ZAttr(id=1154)
    public static final String A_zimbraGalSyncMaxConcurrentClients = "zimbraGalSyncMaxConcurrentClients";

    /**
     * LDAP generalized time format for external GAL sync
     *
     * @since ZCS 6.0.0_BETA2
     */
    @ZAttr(id=1019)
    public static final String A_zimbraGalSyncTimestampFormat = "zimbraGalSyncTimestampFormat";

    /**
     * whether to tokenize key and AND or OR the tokenized queries for GAL
     * auto complete, if not set, key is not tokenized
     *
     * @since ZCS 5.0.2
     */
    @ZAttr(id=599)
    public static final String A_zimbraGalTokenizeAutoCompleteKey = "zimbraGalTokenizeAutoCompleteKey";

    /**
     * whether to tokenize key and AND or OR the tokenized queries for GAL
     * search, if not set, key is not tokenized
     *
     * @since ZCS 5.0.2
     */
    @ZAttr(id=600)
    public static final String A_zimbraGalTokenizeSearchKey = "zimbraGalTokenizeSearchKey";

    /**
     * type of this GAl data source. zimbra - zimbra internal GAL. ldap -
     * external LDAP GAL.
     *
     * @since ZCS 6.0.0_BETA1
     */
    @ZAttr(id=850)
    public static final String A_zimbraGalType = "zimbraGalType";

    /**
     * Object classes added on the global config entry. Unlike other
     * zimbra***ExtraObjectClass attributes, object classes specified in this
     * attributes will not be automatically added to the global config entry.
     * Extra object class on the global config entry must be added using
     * &quot;zmprov mcf +objectClass {object class}&quot;, then recorded in
     * this attributes.
     *
     * @since ZCS 7.1.3
     */
    @ZAttr(id=1254)
    public static final String A_zimbraGlobalConfigExtraObjectClass = "zimbraGlobalConfigExtraObjectClass";

    /**
     * zimbraId of the main dynamic group for the dynamic group unit
     */
    @ZAttr(id=325)
    public static final String A_zimbraGroupId = "zimbraGroupId";

    /**
     * help URL for admin
     *
     * @since ZCS 5.0.7
     */
    @ZAttr(id=674)
    public static final String A_zimbraHelpAdminURL = "zimbraHelpAdminURL";

    /**
     * help URL for advanced client
     *
     * @since ZCS 5.0.7
     */
    @ZAttr(id=676)
    public static final String A_zimbraHelpAdvancedURL = "zimbraHelpAdvancedURL";

    /**
     * help URL for delegated admin
     *
     * @since ZCS 5.0.7
     */
    @ZAttr(id=675)
    public static final String A_zimbraHelpDelegatedURL = "zimbraHelpDelegatedURL";

    /**
     * help URL for standard client
     *
     * @since ZCS 5.0.7
     */
    @ZAttr(id=677)
    public static final String A_zimbraHelpStandardURL = "zimbraHelpStandardURL";

    /**
     * hide entry in Global Address List
     */
    @ZAttr(id=353)
    public static final String A_zimbraHideInGal = "zimbraHideInGal";

    /**
     * Deprecated since: 6.0.0_BETA2. deprecated in favor for
     * zimbraHsmPolicy. Orig desc: Minimum age of mail items whose filesystem
     * data will be moved to secondary storage.. Must be in valid duration
     * format: {digits}{time-unit}. digits: 0-9, time-unit: [hmsd]|ms. h -
     * hours, m - minutes, s - seconds, d - days, ms - milliseconds. If time
     * unit is not specified, the default is s(seconds).
     */
    @ZAttr(id=8)
    public static final String A_zimbraHsmAge = "zimbraHsmAge";

    /**
     * Maximum number of items to move during a single HSM operation. If the
     * limit is exceeded, the HSM operation is repeated until all qualifying
     * items are moved.
     *
     * @since ZCS 7.2.1
     */
    @ZAttr(id=1316)
    public static final String A_zimbraHsmBatchSize = "zimbraHsmBatchSize";

    /**
     * Keep only the tip revision in the main volume, and move all the old
     * revisions to the secondary volume. For document type mail items only,
     * works independently of zimbraHsmPolicy.
     *
     * @since ZCS 8.0.0
     */
    @ZAttr(id=1393)
    public static final String A_zimbraHsmMovePreviousRevisions = "zimbraHsmMovePreviousRevisions";

    /**
     * The policy that determines which mail items get moved to secondary
     * storage during HSM. Each value specifies a comma-separated list of
     * item types and the search query used to select items to move. See the
     * spec for &lt;SearchRequest&gt; for the complete list of item types and
     * query.txt for the search query spec.
     *
     * @since ZCS 6.0.0_BETA2
     */
    @ZAttr(id=1024)
    public static final String A_zimbraHsmPolicy = "zimbraHsmPolicy";

    /**
     * Whether to enable http debug handler on a server
     *
     * @since ZCS 6.0.0_GA
     */
    @ZAttr(id=1043)
    public static final String A_zimbraHttpDebugHandlerEnabled = "zimbraHttpDebugHandlerEnabled";

    /**
     * number of http handler threads
     */
    @ZAttr(id=518)
    public static final String A_zimbraHttpNumThreads = "zimbraHttpNumThreads";

    /**
     * the http proxy URL to connect to when making outgoing connections
     * (Zimlet proxy, RSS/ATOM feeds, etc)
     */
    @ZAttr(id=388)
    public static final String A_zimbraHttpProxyURL = "zimbraHttpProxyURL";

    /**
     * Deprecated since: 5.0. not applicable for jetty. Orig desc: number of
     * https handler threads
     */
    @ZAttr(id=519)
    public static final String A_zimbraHttpSSLNumThreads = "zimbraHttpSSLNumThreads";

    /**
     * Zimbra Systems Unique ID
     */
    @ZAttr(id=1)
    public static final String A_zimbraId = "zimbraId";

    /**
     * maximum number of identities allowed on an account
     */
    @ZAttr(id=414)
    public static final String A_zimbraIdentityMaxNumEntries = "zimbraIdentityMaxNumEntries";

    /**
     * name to use in greeting and sign-off; if empty, uses hostname
     */
    @ZAttr(id=178)
    public static final String A_zimbraImapAdvertisedName = "zimbraImapAdvertisedName";

    /**
     * interface address on which IMAP server should listen; if empty, binds
     * to all interfaces
     */
    @ZAttr(id=179)
    public static final String A_zimbraImapBindAddress = "zimbraImapBindAddress";

    /**
     * Whether to bind to port on startup irrespective of whether the server
     * is enabled. Useful when port to bind is privileged and must be bound
     * early.
     */
    @ZAttr(id=268)
    public static final String A_zimbraImapBindOnStartup = "zimbraImapBindOnStartup";

    /**
     * port number on which IMAP server should listen
     */
    @ZAttr(id=180)
    public static final String A_zimbraImapBindPort = "zimbraImapBindPort";

    /**
     * whether or not to allow cleartext logins over a non SSL/TLS connection
     */
    @ZAttr(id=185)
    public static final String A_zimbraImapCleartextLoginEnabled = "zimbraImapCleartextLoginEnabled";

    /**
     * disabled IMAP capabilities. Capabilities are listed on the CAPABILITY
     * line, also known in RFCs as extensions
     */
    @ZAttr(id=443)
    public static final String A_zimbraImapDisabledCapability = "zimbraImapDisabledCapability";

    /**
     * whether IMAP is enabled for an account
     */
    @ZAttr(id=174)
    public static final String A_zimbraImapEnabled = "zimbraImapEnabled";

    /**
     * Whether to expose version on IMAP banner
     *
     * @since ZCS 5.0.9
     */
    @ZAttr(id=693)
    public static final String A_zimbraImapExposeVersionOnBanner = "zimbraImapExposeVersionOnBanner";

    /**
     * Maximum number of concurrent IMAP connections allowed. New connections
     * exceeding this limit are rejected.
     *
     * @since ZCS 8.0.0
     */
    @ZAttr(id=1156)
    public static final String A_zimbraImapMaxConnections = "zimbraImapMaxConnections";

    /**
     * maximum size of IMAP request in bytes excluding literal data
     *
     * @since ZCS 6.0.7
     */
    @ZAttr(id=1085)
    public static final String A_zimbraImapMaxRequestSize = "zimbraImapMaxRequestSize";

    /**
     * number of handler threads
     */
    @ZAttr(id=181)
    public static final String A_zimbraImapNumThreads = "zimbraImapNumThreads";

    /**
     * port number on which IMAP proxy server should listen
     */
    @ZAttr(id=348)
    public static final String A_zimbraImapProxyBindPort = "zimbraImapProxyBindPort";

    /**
     * whether IMAP SASL GSSAPI is enabled for a given server
     *
     * @since ZCS 5.0.0
     */
    @ZAttr(id=555)
    public static final String A_zimbraImapSaslGssapiEnabled = "zimbraImapSaslGssapiEnabled";

    /**
     * whether IMAP is enabled for a server
     */
    @ZAttr(id=176)
    public static final String A_zimbraImapServerEnabled = "zimbraImapServerEnabled";

    /**
     * number of seconds to wait before forcing IMAP server shutdown
     *
     * @since ZCS 6.0.7
     */
    @ZAttr(id=1080)
    public static final String A_zimbraImapShutdownGraceSeconds = "zimbraImapShutdownGraceSeconds";

    /**
     * interface address on which IMAP server should listen; if empty, binds
     * to all interfaces
     */
    @ZAttr(id=182)
    public static final String A_zimbraImapSSLBindAddress = "zimbraImapSSLBindAddress";

    /**
     * Whether to bind to port on startup irrespective of whether the server
     * is enabled. Useful when port to bind is privileged and must be bound
     * early.
     */
    @ZAttr(id=269)
    public static final String A_zimbraImapSSLBindOnStartup = "zimbraImapSSLBindOnStartup";

    /**
     * port number on which IMAP SSL server should listen on
     */
    @ZAttr(id=183)
    public static final String A_zimbraImapSSLBindPort = "zimbraImapSSLBindPort";

    /**
     * disabled IMAP SSL capabilities. Capabilities are listed on the
     * CAPABILITY line, also known in RFCs as extensions
     */
    @ZAttr(id=444)
    public static final String A_zimbraImapSSLDisabledCapability = "zimbraImapSSLDisabledCapability";

    /**
     * port number on which IMAPS proxy server should listen
     */
    @ZAttr(id=349)
    public static final String A_zimbraImapSSLProxyBindPort = "zimbraImapSSLProxyBindPort";

    /**
     * whether IMAP SSL server is enabled for a given server
     */
    @ZAttr(id=184)
    public static final String A_zimbraImapSSLServerEnabled = "zimbraImapSSLServerEnabled";

    /**
     * available IM interop gateways
     *
     * @since ZCS 5.0.0
     */
    @ZAttr(id=571)
    public static final String A_zimbraIMAvailableInteropGateways = "zimbraIMAvailableInteropGateways";

    /**
     * interface address on which IM server should listen; if empty, binds to
     * all interfaces
     *
     * @since ZCS 5.0.0
     */
    @ZAttr(id=567)
    public static final String A_zimbraIMBindAddress = "zimbraIMBindAddress";

    /**
     * Deprecated since: 6.0.0_GA. deprecated per bug 40069. Orig desc: IM
     * service
     *
     * @since ZCS 6.0.0_BETA1
     */
    @ZAttr(id=762)
    public static final String A_zimbraIMService = "zimbraIMService";

    /**
     * Deprecated since: 5.0. Installed skin list is a per server property,
     * the list is now generated by directory scan of skin files. Orig desc:
     * Skins installed and available on all servers (this is global config
     * only)
     */
    @ZAttr(id=368)
    public static final String A_zimbraInstalledSkin = "zimbraInstalledSkin";

    /**
     * The address to which legal intercept messages will be sent.
     *
     * @since ZCS 5.0.3
     */
    @ZAttr(id=614)
    public static final String A_zimbraInterceptAddress = "zimbraInterceptAddress";

    /**
     * Template used to construct the body of a legal intercept message.
     *
     * @since ZCS 5.0.3
     */
    @ZAttr(id=618)
    public static final String A_zimbraInterceptBody = "zimbraInterceptBody";

    /**
     * Template used to construct the sender of a legal intercept message.
     *
     * @since ZCS 5.0.3
     */
    @ZAttr(id=616)
    public static final String A_zimbraInterceptFrom = "zimbraInterceptFrom";

    /**
     * Specifies whether legal intercept messages should contain the entire
     * original message or just the headers.
     *
     * @since ZCS 5.0.3
     */
    @ZAttr(id=615)
    public static final String A_zimbraInterceptSendHeadersOnly = "zimbraInterceptSendHeadersOnly";

    /**
     * Template used to construct the subject of a legal intercept message.
     *
     * @since ZCS 5.0.3
     */
    @ZAttr(id=617)
    public static final String A_zimbraInterceptSubject = "zimbraInterceptSubject";

    /**
     * additional domains considered as internal w.r.t. recipient
     *
     * @since ZCS 8.0.0
     */
    @ZAttr(id=1319)
    public static final String A_zimbraInternalSendersDomain = "zimbraInternalSendersDomain";

    /**
     * whether sharing with accounts and groups of all other domains hosted
     * on this deployment be considered internal sharing
     *
     * @since ZCS 8.0.0
     */
    @ZAttr(id=1386)
    public static final String A_zimbraInternalSharingCrossDomainEnabled = "zimbraInternalSharingCrossDomainEnabled";

    /**
     * Domains hosted on this deployment, accounts and groups of which are
     * considered internal during sharing. Applicable when
     * zimbraInternalSharingCrossDomainEnabled is set to FALSE.
     *
     * @since ZCS 8.0.0
     */
    @ZAttr(id=1387)
    public static final String A_zimbraInternalSharingDomain = "zimbraInternalSharingDomain";

    /**
     * supported IP mode
     *
     * @since ZCS 7.1.0
     */
    @ZAttr(id=1171)
    public static final String A_zimbraIPMode = "zimbraIPMode";

    /**
     * if the dynamic group can be a legitimate grantee for folder grantees;
     * and a legitimate grantee or target for delegated admin grants
     *
     * @since ZCS 8.0.0
     */
    @ZAttr(id=1242)
    public static final String A_zimbraIsACLGroup = "zimbraIsACLGroup";

    /**
     * set to true for admin accounts
     */
    @ZAttr(id=31)
    public static final String A_zimbraIsAdminAccount = "zimbraIsAdminAccount";

    /**
     * set to true for admin groups
     *
     * @since ZCS 6.0.0_BETA1
     */
    @ZAttr(id=802)
    public static final String A_zimbraIsAdminGroup = "zimbraIsAdminGroup";

    /**
     * set to true for customer care accounts
     *
     * @since ZCS 5.0.2
     */
    @ZAttr(id=601)
    public static final String A_zimbraIsCustomerCareAccount = "zimbraIsCustomerCareAccount";

    /**
     * set to true for delegated admin accounts
     *
     * @since ZCS 6.0.0_BETA1
     */
    @ZAttr(id=852)
    public static final String A_zimbraIsDelegatedAdminAccount = "zimbraIsDelegatedAdminAccount";

    /**
     * set to true for domain admin accounts
     */
    @ZAttr(id=298)
    public static final String A_zimbraIsDomainAdminAccount = "zimbraIsDomainAdminAccount";

    /**
     * whether it is an external user account
     *
     * @since ZCS 8.0.0
     */
    @ZAttr(id=1243)
    public static final String A_zimbraIsExternalVirtualAccount = "zimbraIsExternalVirtualAccount";

    /**
     * true if this server is the monitor host
     */
    @ZAttr(id=132)
    public static final String A_zimbraIsMonitorHost = "zimbraIsMonitorHost";

    /**
     * Indicates the account is an account used by the system such as spam
     * accounts or Notebook accounts. System accounts cannot be deleted in
     * admin console.
     *
     * @since ZCS 8.0.0
     */
    @ZAttr(id=1214)
    public static final String A_zimbraIsSystemAccount = "zimbraIsSystemAccount";

    /**
     * Indicates the account is a resource used by the system. System
     * resource accounts are not counted against license quota.
     */
    @ZAttr(id=376)
    public static final String A_zimbraIsSystemResource = "zimbraIsSystemResource";

    /**
     * Whether to index junk messages
     *
     * @since ZCS 5.0.0
     */
    @ZAttr(id=579)
    public static final String A_zimbraJunkMessagesIndexingEnabled = "zimbraJunkMessagesIndexingEnabled";

    /**
     * rough estimate of when the user last logged in. see
     * zimbraLastLogonTimestampFrequency
     */
    @ZAttr(id=113)
    public static final String A_zimbraLastLogonTimestamp = "zimbraLastLogonTimestamp";

    /**
     * how often the zimbraLastLogonTimestamp is updated. if set to 0,
     * updating zimbraLastLogonTimestamp is completely disabled . Must be in
     * valid duration format: {digits}{time-unit}. digits: 0-9, time-unit:
     * [hmsd]|ms. h - hours, m - minutes, s - seconds, d - days, ms -
     * milliseconds. If time unit is not specified, the default is
     * s(seconds).
     */
    @ZAttr(id=114)
    public static final String A_zimbraLastLogonTimestampFrequency = "zimbraLastLogonTimestampFrequency";

    /**
     * Maximum duration beyond which the mailbox must be scheduled for purge
     * irrespective of whether it is loaded into memory or not.. Must be in
     * valid duration format: {digits}{time-unit}. digits: 0-9, time-unit:
     * [hmsd]|ms. h - hours, m - minutes, s - seconds, d - days, ms -
     * milliseconds. If time unit is not specified, the default is
     * s(seconds).
     *
     * @since ZCS 8.0.0
     */
    @ZAttr(id=1382)
    public static final String A_zimbraLastPurgeMaxDuration = "zimbraLastPurgeMaxDuration";

    /**
     * whether ldap based galsync disabled or not
     *
     * @since ZCS 7.2.2
     */
    @ZAttr(id=1420)
    public static final String A_zimbraLdapGalSyncDisabled = "zimbraLdapGalSyncDisabled";

    /**
     * name to use in greeting and sign-off; if empty, uses hostname
     */
    @ZAttr(id=23)
    public static final String A_zimbraLmtpAdvertisedName = "zimbraLmtpAdvertisedName";

    /**
     * interface address on which LMTP server should listen; if empty, binds
     * to all interfaces
     */
    @ZAttr(id=25)
    public static final String A_zimbraLmtpBindAddress = "zimbraLmtpBindAddress";

    /**
     * Whether to bind to port on startup irrespective of whether the server
     * is enabled. Useful when port to bind is privileged and must be bound
     * early.
     */
    @ZAttr(id=270)
    public static final String A_zimbraLmtpBindOnStartup = "zimbraLmtpBindOnStartup";

    /**
     * port number on which LMTP server should listen
     */
    @ZAttr(id=24)
    public static final String A_zimbraLmtpBindPort = "zimbraLmtpBindPort";

    /**
     * Whether to expose version on LMTP banner
     *
     * @since ZCS 5.0.9
     */
    @ZAttr(id=691)
    public static final String A_zimbraLmtpExposeVersionOnBanner = "zimbraLmtpExposeVersionOnBanner";

    /**
     * number of handler threads, should match MTA concurrency setting for
     * this server
     */
    @ZAttr(id=26)
    public static final String A_zimbraLmtpNumThreads = "zimbraLmtpNumThreads";

    /**
     * If true, a permanent failure (552) is returned when the user is over
     * quota. If false, a temporary failure (452) is returned.
     *
     * @since ZCS 5.0.6
     */
    @ZAttr(id=657)
    public static final String A_zimbraLmtpPermanentFailureWhenOverQuota = "zimbraLmtpPermanentFailureWhenOverQuota";

    /**
     * whether LMTP server is enabled for a given server
     *
     * @since ZCS 5.0.4
     */
    @ZAttr(id=630)
    public static final String A_zimbraLmtpServerEnabled = "zimbraLmtpServerEnabled";

    /**
     * number of seconds to wait before forcing LMTP server shutdown
     *
     * @since ZCS 6.0.7
     */
    @ZAttr(id=1082)
    public static final String A_zimbraLmtpShutdownGraceSeconds = "zimbraLmtpShutdownGraceSeconds";

    /**
     * locale of entry, e.g. en_US
     */
    @ZAttr(id=345)
    public static final String A_zimbraLocale = "zimbraLocale";

    /**
     * destination for syslog messages
     */
    @ZAttr(id=250)
    public static final String A_zimbraLogHostname = "zimbraLogHostname";

    /**
     * lifetime of raw log rows in consolidated logger tables. Must be in
     * valid duration format: {digits}{time-unit}. digits: 0-9, time-unit:
     * [hmsd]|ms. h - hours, m - minutes, s - seconds, d - days, ms -
     * milliseconds. If time unit is not specified, the default is
     * s(seconds).
     */
    @ZAttr(id=263)
    public static final String A_zimbraLogRawLifetime = "zimbraLogRawLifetime";

    /**
     * lifetime of summarized log rows in consolidated logger tables. Must be
     * in valid duration format: {digits}{time-unit}. digits: 0-9, time-unit:
     * [hmsd]|ms. h - hours, m - minutes, s - seconds, d - days, ms -
     * milliseconds. If time unit is not specified, the default is
     * s(seconds).
     */
    @ZAttr(id=264)
    public static final String A_zimbraLogSummaryLifetime = "zimbraLogSummaryLifetime";

    /**
     * whether mailbox server should log to syslog
     */
    @ZAttr(id=520)
    public static final String A_zimbraLogToSyslog = "zimbraLogToSyslog";

    /**
     * RFC822 email address of this recipient for accepting mail
     */
    @ZAttr(id=3)
    public static final String A_zimbraMailAddress = "zimbraMailAddress";

    /**
     * optional regex used by web client to validate email address
     *
     * @since ZCS 7.1.2
     */
    @ZAttr(id=1241)
    public static final String A_zimbraMailAddressValidationRegex = "zimbraMailAddressValidationRegex";

    /**
     * RFC822 email address of this recipient for accepting mail
     */
    @ZAttr(id=20)
    public static final String A_zimbraMailAlias = "zimbraMailAlias";

    /**
     * If TRUE, a mailbox that exceeds its quota is still allowed to receive
     * mail, but is not allowed to send.
     *
     * @since ZCS 7.0.0
     */
    @ZAttr(id=1099)
    public static final String A_zimbraMailAllowReceiveButNotSendWhenOverQuota = "zimbraMailAllowReceiveButNotSendWhenOverQuota";

    /**
     * interface address on which HTTP server should listen; if empty, binds
     * to all interfaces
     *
     * @since ZCS 8.0.0
     */
    @ZAttr(id=1365)
    public static final String A_zimbraMailBindAddress = "zimbraMailBindAddress";

    /**
     * Maximum number of entries for per user black list. This restricts the
     * number of values that can be set on the amavisBlacklistSender
     * attribute of an account. If set to 0, the per user white list feature
     * is disabled.
     *
     * @since ZCS 6.0.0_BETA1
     */
    @ZAttr(id=799)
    public static final String A_zimbraMailBlacklistMaxNumEntries = "zimbraMailBlacklistMaxNumEntries";

    /**
     * serverId:mboxId of mailbox before being moved
     */
    @ZAttr(id=346)
    public static final String A_zimbraMailboxLocationBeforeMove = "zimbraMailboxLocationBeforeMove";

    /**
     * if true, exclude blobs (HSM or not) from mailbox move
     *
     * @since ZCS 6.0.0_BETA2
     */
    @ZAttr(id=1007)
    public static final String A_zimbraMailboxMoveSkipBlobs = "zimbraMailboxMoveSkipBlobs";

    /**
     * if true, exclude blobs on secondary (HSM) volumes from mailbox move
     *
     * @since ZCS 6.0.0_BETA2
     */
    @ZAttr(id=1008)
    public static final String A_zimbraMailboxMoveSkipHsmBlobs = "zimbraMailboxMoveSkipHsmBlobs";

    /**
     * if true, exclude search index from mailbox move
     *
     * @since ZCS 6.0.0_BETA2
     */
    @ZAttr(id=1006)
    public static final String A_zimbraMailboxMoveSkipSearchIndex = "zimbraMailboxMoveSkipSearchIndex";

    /**
     * temp directory for mailbox move
     *
     * @since ZCS 7.0.1
     */
    @ZAttr(id=1175)
    public static final String A_zimbraMailboxMoveTempDir = "zimbraMailboxMoveTempDir";

    /**
     * RFC822 email address for senders outbound messages
     */
    @ZAttr(id=213)
    public static final String A_zimbraMailCanonicalAddress = "zimbraMailCanonicalAddress";

    /**
     * Address to catch all messages to specified domain
     */
    @ZAttr(id=214)
    public static final String A_zimbraMailCatchAllAddress = "zimbraMailCatchAllAddress";

    /**
     * Catch all address to rewrite to
     */
    @ZAttr(id=216)
    public static final String A_zimbraMailCatchAllCanonicalAddress = "zimbraMailCatchAllCanonicalAddress";

    /**
     * Address to deliver catch all messages to
     */
    @ZAttr(id=215)
    public static final String A_zimbraMailCatchAllForwardingAddress = "zimbraMailCatchAllForwardingAddress";

    /**
     * Whether to allow password sent to non-secured port when zimbraMailMode
     * is mixed. If it set to TRUE the server will allow login with clear
     * text AuthRequests and change password with clear text
     * ChangePasswordRequest. If it set to FALSE the server will return an
     * error if an attempt is made to ChangePasswordRequest or AuthRequest.
     *
     * @since ZCS 6.0.0_BETA1
     */
    @ZAttr(id=791)
    public static final String A_zimbraMailClearTextPasswordEnabled = "zimbraMailClearTextPasswordEnabled";

    /**
     * Maximum size in bytes for the &lt;content &gt; element in SOAP. Mail
     * content larger than this limit will be truncated.
     *
     * @since ZCS 6.0.0_BETA1
     */
    @ZAttr(id=807)
    public static final String A_zimbraMailContentMaxSize = "zimbraMailContentMaxSize";

    /**
     * RFC822 email address of this recipient for local delivery
     */
    @ZAttr(id=13)
    public static final String A_zimbraMailDeliveryAddress = "zimbraMailDeliveryAddress";

    /**
     * Incoming messages larger than this number of bytes are streamed to
     * disk during LMTP delivery, instead of being read into memory. This
     * limits memory consumption at the expense of higher disk utilization.
     *
     * @since ZCS 5.0.0
     */
    @ZAttr(id=565)
    public static final String A_zimbraMailDiskStreamingThreshold = "zimbraMailDiskStreamingThreshold";

    /**
     * Maximum mailbox quota for the domain in bytes. The effective quota for
     * a mailbox would be the minimum of this and zimbraMailQuota.
     *
     * @since ZCS 8.0.0
     */
    @ZAttr(id=1326)
    public static final String A_zimbraMailDomainQuota = "zimbraMailDomainQuota";

    /**
     * Retention period of messages in the dumpster. 0 means that all
     * messages will be retained. . Must be in valid duration format:
     * {digits}{time-unit}. digits: 0-9, time-unit: [hmsd]|ms. h - hours, m -
     * minutes, s - seconds, d - days, ms - milliseconds. If time unit is not
     * specified, the default is s(seconds).
     *
     * @since ZCS 7.0.0
     */
    @ZAttr(id=1133)
    public static final String A_zimbraMailDumpsterLifetime = "zimbraMailDumpsterLifetime";

    /**
     * Maximum number of messages to delete during a single transaction when
     * emptying a large folder.
     *
     * @since ZCS 6.0.8
     */
    @ZAttr(id=1097)
    public static final String A_zimbraMailEmptyFolderBatchSize = "zimbraMailEmptyFolderBatchSize";

    /**
     * Deprecated since: 8.0.0. Empty folder operation now always deletes
     * items in batches, hence a threshold is no longer applicable.. Orig
     * desc: Folders that contain more than this many messages will be
     * emptied in batches of size zimbraMailEmptyFolderBatchSize.
     *
     * @since ZCS 6.0.13
     */
    @ZAttr(id=1208)
    public static final String A_zimbraMailEmptyFolderBatchThreshold = "zimbraMailEmptyFolderBatchThreshold";

    /**
     * Number of bytes to buffer in memory per file descriptor in the cache.
     * Larger values result in fewer disk reads, but increase memory
     * consumption.
     *
     * @since ZCS 6.0.0_RC1
     */
    @ZAttr(id=1035)
    public static final String A_zimbraMailFileDescriptorBufferSize = "zimbraMailFileDescriptorBufferSize";

    /**
     * Maximum number of file descriptors that are opened for accessing
     * message content.
     *
     * @since ZCS 6.0.0_RC1
     */
    @ZAttr(id=1034)
    public static final String A_zimbraMailFileDescriptorCacheSize = "zimbraMailFileDescriptorCacheSize";

    /**
     * RFC822 forwarding address for an account
     */
    @ZAttr(id=12)
    public static final String A_zimbraMailForwardingAddress = "zimbraMailForwardingAddress";

    /**
     * max number of chars in zimbraPrefMailForwardingAddress
     *
     * @since ZCS 6.0.0_RC1
     */
    @ZAttr(id=1039)
    public static final String A_zimbraMailForwardingAddressMaxLength = "zimbraMailForwardingAddressMaxLength";

    /**
     * max number of email addresses in zimbraPrefMailForwardingAddress
     *
     * @since ZCS 6.0.0_RC1
     */
    @ZAttr(id=1040)
    public static final String A_zimbraMailForwardingAddressMaxNumAddrs = "zimbraMailForwardingAddressMaxNumAddrs";

    /**
     * max size in KB of text emails that will automatically highlight
     * objects
     *
     * @since ZCS 7.1.2
     */
    @ZAttr(id=1213)
    public static final String A_zimbraMailHighlightObjectsMaxSize = "zimbraMailHighlightObjectsMaxSize";

    /**
     * the server hosting the account&#039;s mailbox
     */
    @ZAttr(id=4)
    public static final String A_zimbraMailHost = "zimbraMailHost";

    /**
     * servers that an account can be initially provisioned on
     */
    @ZAttr(id=125)
    public static final String A_zimbraMailHostPool = "zimbraMailHostPool";

    /**
     * idle timeout. Must be in valid duration format: {digits}{time-unit}.
     * digits: 0-9, time-unit: [hmsd]|ms. h - hours, m - minutes, s -
     * seconds, d - days, ms - milliseconds. If time unit is not specified,
     * the default is s(seconds).
     */
    @ZAttr(id=147)
    public static final String A_zimbraMailIdleSessionTimeout = "zimbraMailIdleSessionTimeout";

    /**
     * When set to true, robots.txt on mailboxd will be set up to keep web
     * crawlers out
     *
     * @since ZCS 7.0.1
     */
    @ZAttr(id=1161)
    public static final String A_zimbraMailKeepOutWebCrawlers = "zimbraMailKeepOutWebCrawlers";

    /**
     * Deprecated since: 5.0.7. deprecated per bug 28842. Orig desc: The id
     * of the last purged mailbox.
     *
     * @since ZCS 5.0.0
     */
    @ZAttr(id=543)
    public static final String A_zimbraMailLastPurgedMailboxId = "zimbraMailLastPurgedMailboxId";

    /**
     * Specifies whether the http server should bound to localhost or not.
     * This is an immutable property and is generated based on zimbraMailMode
     * and zimbraMailBindAddress.
     *
     * @since ZCS 8.0.0
     */
    @ZAttr(id=1380)
    public static final String A_zimbraMailLocalBind = "zimbraMailLocalBind";

    /**
     * lifetime of a mail message regardless of location. Must be in valid
     * duration format: {digits}{time-unit}. digits: 0-9, time-unit:
     * [hmsd]|ms. h - hours, m - minutes, s - seconds, d - days, ms -
     * milliseconds. If time unit is not specified, the default is
     * s(seconds).
     */
    @ZAttr(id=106)
    public static final String A_zimbraMailMessageLifetime = "zimbraMailMessageLifetime";

    /**
     * minimum allowed value for zimbraPrefMailPollingInterval. Must be in
     * valid duration format: {digits}{time-unit}. digits: 0-9, time-unit:
     * [hmsd]|ms. h - hours, m - minutes, s - seconds, d - days, ms -
     * milliseconds. If time unit is not specified, the default is
     * s(seconds).
     */
    @ZAttr(id=110)
    public static final String A_zimbraMailMinPollingInterval = "zimbraMailMinPollingInterval";

    /**
     * whether to run HTTP or HTTPS or both/mixed mode or redirect mode. See
     * also related attributes zimbraMailPort and zimbraMailSSLPort
     */
    @ZAttr(id=308)
    public static final String A_zimbraMailMode = "zimbraMailMode";

    /**
     * sieve script generated from user outgoing filter rules
     *
     * @since ZCS 7.0.0
     */
    @ZAttr(id=1130)
    public static final String A_zimbraMailOutgoingSieveScript = "zimbraMailOutgoingSieveScript";

    /**
     * HTTP port for end-user UI
     */
    @ZAttr(id=154)
    public static final String A_zimbraMailPort = "zimbraMailPort";

    /**
     * The max number of unsuccessful attempts to connect to the current
     * server (as an upstream). If this number is reached, proxy will refuse
     * to connect to the current server, wait for
     * zimbraMailProxyReconnectTimeout and then try to reconnect. Default
     * value is 1. Setting this to 0 means turning this check off.
     *
     * @since ZCS 8.0.0
     */
    @ZAttr(id=1358)
    public static final String A_zimbraMailProxyMaxFails = "zimbraMailProxyMaxFails";

    /**
     * HTTP proxy port
     *
     * @since ZCS 5.0.3
     */
    @ZAttr(id=626)
    public static final String A_zimbraMailProxyPort = "zimbraMailProxyPort";

    /**
     * the time in sec that proxy will reconnect the current server (as an
     * upstream) after connection errors happened before
     *
     * @since ZCS 8.0.0
     */
    @ZAttr(id=1268)
    public static final String A_zimbraMailProxyReconnectTimeout = "zimbraMailProxyReconnectTimeout";

    /**
     * Maximum number of messages to delete from a folder during a single
     * purge operation. If the limit is exceeded, the mailbox is purged again
     * at the end of the purge cycle until all qualifying messages are
     * purged.
     *
     * @since ZCS 6.0.8
     */
    @ZAttr(id=1096)
    public static final String A_zimbraMailPurgeBatchSize = "zimbraMailPurgeBatchSize";

    /**
     * Sleep time between subsequent mailbox purges. 0 means that mailbox
     * purging is disabled. . Must be in valid duration format:
     * {digits}{time-unit}. digits: 0-9, time-unit: [hmsd]|ms. h - hours, m -
     * minutes, s - seconds, d - days, ms - milliseconds. If time unit is not
     * specified, the default is s(seconds).
     *
     * @since ZCS 5.0.0
     */
    @ZAttr(id=542)
    public static final String A_zimbraMailPurgeSleepInterval = "zimbraMailPurgeSleepInterval";

    /**
     * System purge policy, encoded as metadata. Users can apply these policy
     * elements to their folders and tags. If the system policy changes, user
     * settings are automatically updated with the change.
     *
     * @since ZCS 8.0.0
     */
    @ZAttr(id=1239)
    public static final String A_zimbraMailPurgeSystemPolicy = "zimbraMailPurgeSystemPolicy";

    /**
     * If TRUE, a message is purged from Spam based on the date that it was
     * moved to the Spam folder. If FALSE, a message is purged from Spam
     * based on the date that it was added to the mailbox.
     *
     * @since ZCS 7.0.0
     */
    @ZAttr(id=1117)
    public static final String A_zimbraMailPurgeUseChangeDateForSpam = "zimbraMailPurgeUseChangeDateForSpam";

    /**
     * If TRUE, a message is purged from trash based on the date that it was
     * moved to the Trash folder. If FALSE, a message is purged from Trash
     * based on the date that it was added to the mailbox.
     *
     * @since ZCS 5.0.17
     */
    @ZAttr(id=748)
    public static final String A_zimbraMailPurgeUseChangeDateForTrash = "zimbraMailPurgeUseChangeDateForTrash";

    /**
     * mail quota in bytes
     */
    @ZAttr(id=16)
    public static final String A_zimbraMailQuota = "zimbraMailQuota";

    /**
     * If TRUE, the envelope sender of a message redirected by mail filters
     * will be set to the users address. If FALSE, the envelope sender will
     * be set to the From address of the redirected message.
     *
     * @since ZCS 6.0.0_BETA1
     */
    @ZAttr(id=764)
    public static final String A_zimbraMailRedirectSetEnvelopeSender = "zimbraMailRedirectSetEnvelopeSender";

    /**
     * whether to send back a refer tag in an auth response to force a client
     * redirect. always - always send refer wronghost - send refer if only if
     * the account being authenticated does not live on this mail host
     * reverse-proxied - reverse proxy is in place and should never send
     * refer
     *
     * @since ZCS 5.0.3
     */
    @ZAttr(id=613)
    public static final String A_zimbraMailReferMode = "zimbraMailReferMode";

    /**
     * sieve script generated from user filter rules
     */
    @ZAttr(id=32)
    public static final String A_zimbraMailSieveScript = "zimbraMailSieveScript";

    /**
     * maximum length of mail signature, 0 means unlimited. If not set,
     * default is 1024
     */
    @ZAttr(id=454)
    public static final String A_zimbraMailSignatureMaxLength = "zimbraMailSignatureMaxLength";

    /**
     * Retention period of messages in the Junk folder. 0 means that all
     * messages will be retained. This admin-modifiable attribute works in
     * conjunction with zimbraPrefJunkLifetime, which is user-modifiable. The
     * shorter duration is used. . Must be in valid duration format:
     * {digits}{time-unit}. digits: 0-9, time-unit: [hmsd]|ms. h - hours, m -
     * minutes, s - seconds, d - days, ms - milliseconds. If time unit is not
     * specified, the default is s(seconds).
     */
    @ZAttr(id=105)
    public static final String A_zimbraMailSpamLifetime = "zimbraMailSpamLifetime";

    /**
     * interface address on which HTTPS server should listen; if empty, binds
     * to all interfaces
     *
     * @since ZCS 8.0.0
     */
    @ZAttr(id=1366)
    public static final String A_zimbraMailSSLBindAddress = "zimbraMailSSLBindAddress";

    /**
     * interface address on which HTTPS server accepting client certificates
     * should listen; if empty, binds to all interfaces
     *
     * @since ZCS 8.0.0
     */
    @ZAttr(id=1367)
    public static final String A_zimbraMailSSLClientCertBindAddress = "zimbraMailSSLClientCertBindAddress";

    /**
     * enable authentication via X.509 Client Certificate. Disabled: client
     * authentication is disabled. NeedClientAuth: client authentication is
     * required during SSL handshake on the SSL mutual authentication
     * port(see zimbraMailSSLClientCertPort). The SSL handshake will fail if
     * the client does not present a certificate to authenticate.
     * WantClientAuth: client authentication is requested during SSL
     * handshake on the SSL mutual authentication port(see
     * zimbraMailSSLClientCertPort). The SSL handshake will still proceed if
     * the client does not present a certificate to authenticate. In the case
     * when client does not send a certificate, user will be redirected to
     * the usual entry page of the requested webapp, where username/password
     * is prompted.
     *
     * @since ZCS 7.1.0
     */
    @ZAttr(id=1190)
    public static final String A_zimbraMailSSLClientCertMode = "zimbraMailSSLClientCertMode";

    /**
     * enable OCSP support for two way authentication.
     *
     * @since ZCS 7.2.0
     */
    @ZAttr(id=1395)
    public static final String A_zimbraMailSSLClientCertOCSPEnabled = "zimbraMailSSLClientCertOCSPEnabled";

    /**
     * SSL port requesting client certificate for end-user UI
     *
     * @since ZCS 7.1.0
     */
    @ZAttr(id=1199)
    public static final String A_zimbraMailSSLClientCertPort = "zimbraMailSSLClientCertPort";

    /**
     * Map from a certificate field to a Zimbra account key that can uniquely
     * identify a Zimbra account for client certificate authentication. Value
     * is a comma-separated list of mapping rules, each mapping maps a
     * certificate field to a Zimbra account key. Each is attempted in
     * sequence until a unique account can be resolved. e.g. a value can be:
     * SUBJECTALTNAME_OTHERNAME_UPN=zimbraForeignPrincipal,(uid=%{SUBJECT_CN})
     * value: comma-separated mapping-rule mapping-rule:
     * {cert-field-to-zimbra-key-map} | {LDAP-filter}
     * cert-field-to-zimbra-key-map: {certificate-field}={Zimbra-account-key}
     * certificate-field: SUBJECT_{an RDN attr, e.g. CN}: a RND in DN of
     * Subject SUBJECT_DN: entire DN of Subject SUBJECTALTNAME_OTHERNAME_UPN:
     * UPN(aka Principal Name) in otherName in subjectAltName extension
     * SUBJECTALTNAME_RFC822NAME: rfc822Name in subjectAltName extension
     * Zimbra-account-key: name: primary name or any of the aliases of an
     * account zimbraId: zimbraId of an account zimbraForeignPrincipal:
     * zimbraForeignPrincipal of an account. The matching value on the
     * zimbraForeignPrincipal must be prefixed with &quot;cert
     * {supported-certificate-filed}:&quot; e.g. cert
     * SUBJECTALTNAME_OTHERNAME_UPN:123456@mydomain LDAP-filter: An LDAP
     * filter template with placeholders to be substituted by certificate
     * field values. (objectClass=zimbraAccount) is internally ANDed with the
     * supplied filter. e.g.
     * (|(uid=%{SUBJECT_CN})(mail=%{SUBJECTALTNAME_RFC822NAME})) Note: it is
     * recommended not to use LDAP-filter rule, as it will trigger an LDAP
     * search for each cert auth request. LDAP-filter is disabled by default.
     * To enable it globally, set
     * zimbraMailSSLClientCertPrincipalMapLdapFilterEnabled on global config
     * to TRUE. If LDAP-filter is not enabled, all client certificate
     * authentication will fail on domains configured with LDAP-filter.
     *
     * @since ZCS 7.1.2
     */
    @ZAttr(id=1215)
    public static final String A_zimbraMailSSLClientCertPrincipalMap = "zimbraMailSSLClientCertPrincipalMap";

    /**
     * whether to enable LDAP-filter in zimbraMailSSLClientCertPrincipalMap
     *
     * @since ZCS 7.1.2
     */
    @ZAttr(id=1216)
    public static final String A_zimbraMailSSLClientCertPrincipalMapLdapFilterEnabled = "zimbraMailSSLClientCertPrincipalMapLdapFilterEnabled";

    /**
     * SSL port for end-user UI
     */
    @ZAttr(id=166)
    public static final String A_zimbraMailSSLPort = "zimbraMailSSLPort";

    /**
     * SSL client certificate port for HTTP proxy
     *
     * @since ZCS 7.1.1
     */
    @ZAttr(id=1212)
    public static final String A_zimbraMailSSLProxyClientCertPort = "zimbraMailSSLProxyClientCertPort";

    /**
     * SSL port HTTP proxy
     *
     * @since ZCS 5.0.3
     */
    @ZAttr(id=627)
    public static final String A_zimbraMailSSLProxyPort = "zimbraMailSSLProxyPort";

    /**
     * mail delivery status (enabled/disabled)
     */
    @ZAttr(id=15)
    public static final String A_zimbraMailStatus = "zimbraMailStatus";

    /**
     * The algorithm to use when aggregating new messages into conversations.
     * Possible values are: - &quot;none&quot;: no conversation threading is
     * performed. - &quot;subject&quot;: the message will be threaded based
     * solely on its normalized subject. - &quot;strict&quot;: only the
     * threading message headers (References, In-Reply-To, Message-ID, and
     * Resent-Message-ID) are used to correlate messages. No checking of
     * normalized subjects is performed. - &quot;references&quot;: the same
     * logic as &quot;strict&quot; with the constraints slightly altered so
     * that the non-standard Thread-Index header is considered when threading
     * messages and that a reply message lacking References and In-Reply-To
     * headers will fall back to using subject-based threading. -
     * &quot;subjrefs&quot;: the same logic as &quot;references&quot; with
     * the further caveat that changes in the normalized subject will break a
     * thread in two.
     *
     * @since ZCS 8.0.0
     */
    @ZAttr(id=1160)
    public static final String A_zimbraMailThreadingAlgorithm = "zimbraMailThreadingAlgorithm";

    /**
     * where to deliver parameter for use in postfix transport_maps
     */
    @ZAttr(id=247)
    public static final String A_zimbraMailTransport = "zimbraMailTransport";

    /**
     * Retention period of messages in the Trash folder. 0 means that all
     * messages will be retained. This admin-modifiable attribute works in
     * conjunction with zimbraPrefTrashLifetime, which is user-modifiable.
     * The shorter duration is used. . Must be in valid duration format:
     * {digits}{time-unit}. digits: 0-9, time-unit: [hmsd]|ms. h - hours, m -
     * minutes, s - seconds, d - days, ms - milliseconds. If time unit is not
     * specified, the default is s(seconds).
     */
    @ZAttr(id=104)
    public static final String A_zimbraMailTrashLifetime = "zimbraMailTrashLifetime";

    /**
     * In our web app, AJAX and standard html client, we have support for
     * adding the HTTP client IP address as X-Originating-IP in an outbound
     * message. We also use the HTTP client IP address in our logging. In the
     * case of standard client making connections to the SOAP layer, the JSP
     * layer tells the SOAP layer in a http header what the remote HTTP
     * client address is. In the case where nginx or some other proxy layer
     * is fronting our webapps, the proxy tells the SOAP/JSP layers in a http
     * header what the real HTTP client s address is. Our SOAP/JSP layers
     * will trust the client/proxy only if the IP address of the client/proxy
     * is one of the IPs listed in this attribute.
     *
     * @since ZCS 5.0.17
     */
    @ZAttr(id=1025)
    public static final String A_zimbraMailTrustedIP = "zimbraMailTrustedIP";

    /**
     * Maximum number of entries for zimbraPrefMailTrustedSenderList.
     *
     * @since ZCS 7.0.0
     */
    @ZAttr(id=1139)
    public static final String A_zimbraMailTrustedSenderListMaxNumEntries = "zimbraMailTrustedSenderListMaxNumEntries";

    /**
     * Deprecated since: 6.0.7. Deprecated per bug 43497. The number of
     * uncompressed files on disk will never exceed
     * zimbraMailFileDescriptorCacheSize.. Orig desc: max number of bytes
     * stored in the uncompressed blob cache on disk
     *
     * @since ZCS 6.0.0_BETA1
     */
    @ZAttr(id=825)
    public static final String A_zimbraMailUncompressedCacheMaxBytes = "zimbraMailUncompressedCacheMaxBytes";

    /**
     * Deprecated since: 6.0.7. Deprecated per bug 43497. The number of
     * uncompressed files on disk will never exceed
     * zimbraMailFileDescriptorCacheSize.. Orig desc: max number of files in
     * the uncompressed blob cache on disk
     *
     * @since ZCS 6.0.0_BETA1
     */
    @ZAttr(id=824)
    public static final String A_zimbraMailUncompressedCacheMaxFiles = "zimbraMailUncompressedCacheMaxFiles";

    /**
     * URL prefix for where the zimbra app resides on this server
     */
    @ZAttr(id=340)
    public static final String A_zimbraMailURL = "zimbraMailURL";

    /**
     * Used to control whether Java NIO direct buffers are used. Value is
     * propagated to Jetty configuration. In the future, other NIO pieces
     * (IMAP/POP/LMTP) will also honor this.
     *
     * @since ZCS 5.0.22
     */
    @ZAttr(id=1002)
    public static final String A_zimbraMailUseDirectBuffers = "zimbraMailUseDirectBuffers";

    /**
     * Maximum number of entries for per user white list. This restricts the
     * number of values that can be set on the amavisWhitelistSender
     * attribute of an account. If set to 0, the per user white list feature
     * is disabled.
     *
     * @since ZCS 6.0.0_BETA1
     */
    @ZAttr(id=798)
    public static final String A_zimbraMailWhitelistMaxNumEntries = "zimbraMailWhitelistMaxNumEntries";

    /**
     * max number of contacts per page, Web client (not server) verifies that
     * zimbraPrefContactsPerPage should not exceed this attribute.
     *
     * @since ZCS 6.0.0_BETA2
     */
    @ZAttr(id=1012)
    public static final String A_zimbraMaxContactsPerPage = "zimbraMaxContactsPerPage";

    /**
     * max number of messages/conversations per page, Web client (not server)
     * verifies that zimbraPrefMailItemsPerPage should not exceed this
     * attribute.
     *
     * @since ZCS 6.0.0_BETA2
     */
    @ZAttr(id=1011)
    public static final String A_zimbraMaxMailItemsPerPage = "zimbraMaxMailItemsPerPage";

    /**
     * max number of voice items per page, Web client (not server) verifies
     * that zimbraPrefVoiceItemsPerPage should not exceed this attribute.
     *
     * @since ZCS 6.0.0_BETA2
     */
    @ZAttr(id=1013)
    public static final String A_zimbraMaxVoiceItemsPerPage = "zimbraMaxVoiceItemsPerPage";

    /**
     * dynamic group membership
     */
    @ZAttr(id=11)
    public static final String A_zimbraMemberOf = "zimbraMemberOf";

    /**
     * interface address on which memcached server should listen
     *
     * @since ZCS 5.0.0
     */
    @ZAttr(id=581)
    public static final String A_zimbraMemcachedBindAddress = "zimbraMemcachedBindAddress";

    /**
     * port number on which memcached server should listen
     *
     * @since ZCS 5.0.0
     */
    @ZAttr(id=580)
    public static final String A_zimbraMemcachedBindPort = "zimbraMemcachedBindPort";

    /**
     * if true, use binary protocol of memcached; if false, use ascii
     * protocol
     *
     * @since ZCS 5.0.17
     */
    @ZAttr(id=1015)
    public static final String A_zimbraMemcachedClientBinaryProtocolEnabled = "zimbraMemcachedClientBinaryProtocolEnabled";

    /**
     * default expiration time in seconds for memcached values; default is 1
     * day
     *
     * @since ZCS 5.0.17
     */
    @ZAttr(id=1017)
    public static final String A_zimbraMemcachedClientExpirySeconds = "zimbraMemcachedClientExpirySeconds";

    /**
     * memcached hash algorithm
     *
     * @since ZCS 5.0.17
     */
    @ZAttr(id=1016)
    public static final String A_zimbraMemcachedClientHashAlgorithm = "zimbraMemcachedClientHashAlgorithm";

    /**
     * list of host:port for memcached servers; set to empty value to disable
     * the use of memcached
     *
     * @since ZCS 5.0.17
     */
    @ZAttr(id=1014)
    public static final String A_zimbraMemcachedClientServerList = "zimbraMemcachedClientServerList";

    /**
     * default timeout in milliseconds for async memcached operations
     *
     * @since ZCS 5.0.17
     */
    @ZAttr(id=1018)
    public static final String A_zimbraMemcachedClientTimeoutMillis = "zimbraMemcachedClientTimeoutMillis";

    /**
     * Maximum number of JavaMail MimeMessage objects in the message cache.
     */
    @ZAttr(id=297)
    public static final String A_zimbraMessageCacheSize = "zimbraMessageCacheSize";

    /**
     * whether message channel service is enabled on this server
     *
     * @since ZCS 8.0.0
     */
    @ZAttr(id=1417)
    public static final String A_zimbraMessageChannelEnabled = "zimbraMessageChannelEnabled";

    /**
     * port number on which message channel should listen
     *
     * @since ZCS 8.0.0
     */
    @ZAttr(id=1415)
    public static final String A_zimbraMessageChannelPort = "zimbraMessageChannelPort";

    /**
     * Number of Message-Id header values to keep in the LMTP dedupe cache.
     * Subsequent attempts to deliver a message with a matching Message-Id to
     * the same mailbox will be ignored. A value of 0 disables deduping.
     */
    @ZAttr(id=334)
    public static final String A_zimbraMessageIdDedupeCacheSize = "zimbraMessageIdDedupeCacheSize";

    /**
     * Timeout for a Message-Id entry in the LMTP dedupe cache. A value of 0
     * indicates no timeout. zimbraMessageIdDedupeCacheSize limit is ignored
     * when this is set to a non-zero value. . Must be in valid duration
     * format: {digits}{time-unit}. digits: 0-9, time-unit: [hmsd]|ms. h -
     * hours, m - minutes, s - seconds, d - days, ms - milliseconds. If time
     * unit is not specified, the default is s(seconds).
     *
     * @since ZCS 7.1.4
     */
    @ZAttr(id=1340)
    public static final String A_zimbraMessageIdDedupeCacheTimeout = "zimbraMessageIdDedupeCacheTimeout";

    /**
     * interface address on which milter server should listen; if not
     * specified, binds to 127.0.0.1
     *
     * @since ZCS 7.0.0
     */
    @ZAttr(id=1115)
    public static final String A_zimbraMilterBindAddress = "zimbraMilterBindAddress";

    /**
     * port number on which milter server should listen
     *
     * @since ZCS 7.0.0
     */
    @ZAttr(id=1114)
    public static final String A_zimbraMilterBindPort = "zimbraMilterBindPort";

    /**
     * Maximum number of concurrent MILTER connections allowed. New
     * connections exceeding this limit are rejected.
     *
     * @since ZCS 8.0.0
     */
    @ZAttr(id=1157)
    public static final String A_zimbraMilterMaxConnections = "zimbraMilterMaxConnections";

    /**
     * number of milter handler threads
     *
     * @since ZCS 7.0.0
     */
    @ZAttr(id=1144)
    public static final String A_zimbraMilterNumThreads = "zimbraMilterNumThreads";

    /**
     * whether milter server is enabled for a given server
     *
     * @since ZCS 7.0.0
     */
    @ZAttr(id=1116)
    public static final String A_zimbraMilterServerEnabled = "zimbraMilterServerEnabled";

    /**
     * the file extension (without the .)
     */
    @ZAttr(id=160)
    public static final String A_zimbraMimeFileExtension = "zimbraMimeFileExtension";

    /**
     * the handler class for the mime type
     */
    @ZAttr(id=159)
    public static final String A_zimbraMimeHandlerClass = "zimbraMimeHandlerClass";

    /**
     * the name of the zimbra extension where the handler class for the mime
     * type lives
     */
    @ZAttr(id=293)
    public static final String A_zimbraMimeHandlerExtension = "zimbraMimeHandlerExtension";

    /**
     * whether or not indexing is enabled for this type
     */
    @ZAttr(id=158)
    public static final String A_zimbraMimeIndexingEnabled = "zimbraMimeIndexingEnabled";

    /**
     * The priority that this MIME type will be chosen, in the case that more
     * than one MIME type object matches a given type or filename extension.
     */
    @ZAttr(id=503)
    public static final String A_zimbraMimePriority = "zimbraMimePriority";

    /**
     * the MIME type (type/substype) or a regular expression
     */
    @ZAttr(id=157)
    public static final String A_zimbraMimeType = "zimbraMimeType";

    /**
<<<<<<< HEAD
=======
     * whether mobile sync should zip the skipped item and attach it to the
     * notification mail
     *
     * @since ZCS 9.0.0
     */
    @ZAttr(id=1423)
    public static final String A_zimbraMobileAttachSkippedItemEnabled = "zimbraMobileAttachSkippedItemEnabled";

    /**
     * admin email address used for receiving notifications
     *
     * @since ZCS 9.0.0
     */
    @ZAttr(id=1422)
    public static final String A_zimbraMobileNotificationAdminAddress = "zimbraMobileNotificationAdminAddress";

    /**
     * whether mobile sync notification enabled or not
     *
     * @since ZCS 9.0.0
     */
    @ZAttr(id=1421)
    public static final String A_zimbraMobileNotificationEnabled = "zimbraMobileNotificationEnabled";

    /**
>>>>>>> 2419b078
     * whether the Bluetooth capabilities are allowed on the device. The
     * available options are Disable, HandsfreeOnly, and Allow. 0 - DISABLE 1
     * - HANDSFREE 2 - ALLOW ignored if
     * zimbraFeatureMobilePolicyEnabled=FALSE or
     * zimbraMobilePolicyAllowBluetooth value is set to -1
     *
     * @since ZCS 8.0.0
     */
    @ZAttr(id=1285)
    public static final String A_zimbraMobilePolicyAllowBluetooth = "zimbraMobilePolicyAllowBluetooth";

    /**
     * whether Microsoft Pocket Internet Explorer is allowed on the mobile
     * phone. This parameter doesn&#039;t affect third-party browsers.
     * ignored if zimbraFeatureMobilePolicyEnabled=FALSE or
     * zimbraMobilePolicyAllowBrowser value is set to -1
     *
     * @since ZCS 8.0.0
     */
    @ZAttr(id=1300)
    public static final String A_zimbraMobilePolicyAllowBrowser = "zimbraMobilePolicyAllowBrowser";

    /**
     * whether to allow camera on device; ignored if
     * zimbraFeatureMobilePolicyEnabled=FALSE or
     * zimbraMobilePolicyAllowCamera value is set to -1
     *
     * @since ZCS 8.0.0
     */
    @ZAttr(id=1278)
    public static final String A_zimbraMobilePolicyAllowCamera = "zimbraMobilePolicyAllowCamera";

    /**
     * whether the device user can configure a personal e-mail account on the
     * mobile phone. This parameter doesn&#039;t control access to e-mails
     * using third-party mobile phone e-mail programs. ignored if
     * zimbraFeatureMobilePolicyEnabled=FALSE or
     * zimbraMobilePolicyAllowConsumerEmail value is set to -1
     *
     * @since ZCS 8.0.0
     */
    @ZAttr(id=1301)
    public static final String A_zimbraMobilePolicyAllowConsumerEmail = "zimbraMobilePolicyAllowConsumerEmail";

    /**
     * whether the device can synchronize with a desktop computer through a
     * cable; ignored if zimbraFeatureMobilePolicyEnabled=FALSE or
     * zimbraMobilePolicyAllowDesktopSync value is set to -1
     *
     * @since ZCS 8.0.0
     */
    @ZAttr(id=1288)
    public static final String A_zimbraMobilePolicyAllowDesktopSync = "zimbraMobilePolicyAllowDesktopSync";

    /**
     * whether HTML e-mail is enabled on the device. If set to 0, all e-mail
     * will be converted to plain text before synchronization occurs. ignored
     * if zimbraFeatureMobilePolicyEnabled=FALSE or
     * zimbraMobilePolicyAllowHTMLEmail value is set to -1
     *
     * @since ZCS 8.0.0
     */
    @ZAttr(id=1290)
    public static final String A_zimbraMobilePolicyAllowHTMLEmail = "zimbraMobilePolicyAllowHTMLEmail";

    /**
     * whether the mobile device can be used as a modem to connect a computer
     * to the Internet; ignored if zimbraFeatureMobilePolicyEnabled=FALSE or
     * zimbraMobilePolicyAllowInternetSharing value is set to -1
     *
     * @since ZCS 8.0.0
     */
    @ZAttr(id=1303)
    public static final String A_zimbraMobilePolicyAllowInternetSharing = "zimbraMobilePolicyAllowInternetSharing";

    /**
     * whether infrared connections are allowed to the device; ignored if
     * zimbraFeatureMobilePolicyEnabled=FALSE or zimbraMobilePolicyAllowIrDA
     * value is set to -1
     *
     * @since ZCS 8.0.0
     */
    @ZAttr(id=1286)
    public static final String A_zimbraMobilePolicyAllowIrDA = "zimbraMobilePolicyAllowIrDA";

    /**
     * whether to allow non-provisionable devices; ignored if
     * zimbraFeatureMobilePolicyEnabled=FALSE
     *
     * @since ZCS 6.0.0_BETA1
     */
    @ZAttr(id=834)
    public static final String A_zimbraMobilePolicyAllowNonProvisionableDevices = "zimbraMobilePolicyAllowNonProvisionableDevices";

    /**
     * whether to allow partial policy enforcement on device; ignored if
     * zimbraFeatureMobilePolicyEnabled=FALSE
     *
     * @since ZCS 6.0.0_BETA1
     */
    @ZAttr(id=835)
    public static final String A_zimbraMobilePolicyAllowPartialProvisioning = "zimbraMobilePolicyAllowPartialProvisioning";

    /**
     * whether the user can configure a POP3 or IMAP4 e-mail account on the
     * device. This parameter doesn&#039;t control access by third-party
     * e-mail programs. ignored if zimbraFeatureMobilePolicyEnabled=FALSE or
     * zimbraMobilePolicyAllowPOPIMAPEmail value is set to -1
     *
     * @since ZCS 8.0.0
     */
    @ZAttr(id=1284)
    public static final String A_zimbraMobilePolicyAllowPOPIMAPEmail = "zimbraMobilePolicyAllowPOPIMAPEmail";

    /**
     * whether the mobile device can initiate a remote desktop connection;
     * ignored if zimbraFeatureMobilePolicyEnabled=FALSE or
     * zimbraMobilePolicyAllowRemoteDesktop value is set to -1
     *
     * @since ZCS 8.0.0
     */
    @ZAttr(id=1302)
    public static final String A_zimbraMobilePolicyAllowRemoteDesktop = "zimbraMobilePolicyAllowRemoteDesktop";

    /**
     * whether to allow simple password; ignored if
     * zimbraFeatureMobilePolicyEnabled=FALSE or
     * zimbraMobilePolicyDevicePasswordEnabled=FALSE
     *
     * @since ZCS 6.0.0_BETA1
     */
    @ZAttr(id=839)
    public static final String A_zimbraMobilePolicyAllowSimpleDevicePassword = "zimbraMobilePolicyAllowSimpleDevicePassword";

    /**
     * whether the messaging application on the device can negotiate the
     * encryption algorithm if a recipient&#039;s certificate doesn&#039;t
     * support the specified encryption algorithm; 0 - BlockNegotiation 1 -
     * OnlyStrongAlgorithmNegotiation 2 - AllowAnyAlgorithmNegotiation
     * ignored if zimbraFeatureMobilePolicyEnabled=FALSE or
     * zimbraMobilePolicyAllowSMIMEEncryptionAlgorithmNegotiation value is
     * set to -1
     *
     * @since ZCS 8.0.0
     */
    @ZAttr(id=1298)
    public static final String A_zimbraMobilePolicyAllowSMIMEEncryptionAlgorithmNegotiation = "zimbraMobilePolicyAllowSMIMEEncryptionAlgorithmNegotiation";

    /**
     * whether S/MIME software certificates are allowed; ignored if
     * zimbraFeatureMobilePolicyEnabled=FALSE or
     * zimbraMobilePolicyAllowSMIMESoftCerts value is set to -1
     *
     * @since ZCS 8.0.0
     */
    @ZAttr(id=1299)
    public static final String A_zimbraMobilePolicyAllowSMIMESoftCerts = "zimbraMobilePolicyAllowSMIMESoftCerts";

    /**
     * whether to allow removable storage on device; ignored if
     * zimbraFeatureMobilePolicyEnabled=FALSE or
     * zimbraMobilePolicyAllowStorageCard value is set to -1
     *
     * @since ZCS 8.0.0
     */
    @ZAttr(id=1277)
    public static final String A_zimbraMobilePolicyAllowStorageCard = "zimbraMobilePolicyAllowStorageCard";

    /**
     * whether text messaging is allowed from the device; ignored if
     * zimbraFeatureMobilePolicyEnabled=FALSE or
     * zimbraMobilePolicyAllowTextMessaging value is set to -1
     *
     * @since ZCS 8.0.0
     */
    @ZAttr(id=1283)
    public static final String A_zimbraMobilePolicyAllowTextMessaging = "zimbraMobilePolicyAllowTextMessaging";

    /**
     * whether unsigned applications are allowed on device; ignored if
     * zimbraFeatureMobilePolicyEnabled=FALSE or
     * zimbraMobilePolicyAllowUnsignedApplications value is set to -1
     *
     * @since ZCS 8.0.0
     */
    @ZAttr(id=1280)
    public static final String A_zimbraMobilePolicyAllowUnsignedApplications = "zimbraMobilePolicyAllowUnsignedApplications";

    /**
     * whether unsigned installation packages are allowed on device; ignored
     * if zimbraFeatureMobilePolicyEnabled=FALSE or
     * zimbraMobilePolicyAllowUnsignedInstallationPackages value is set to -1
     *
     * @since ZCS 8.0.0
     */
    @ZAttr(id=1281)
    public static final String A_zimbraMobilePolicyAllowUnsignedInstallationPackages = "zimbraMobilePolicyAllowUnsignedInstallationPackages";

    /**
     * whether wireless Internet access is allowed on the device; ignored if
     * zimbraFeatureMobilePolicyEnabled=FALSE or zimbraMobilePolicyAllowWiFi
     * value is set to -1
     *
     * @since ZCS 8.0.0
     */
    @ZAttr(id=1282)
    public static final String A_zimbraMobilePolicyAllowWiFi = "zimbraMobilePolicyAllowWiFi";

    /**
     * whether to require alpha-numeric password as device pin; ignored if
     * zimbraFeatureMobilePolicyEnabled=FALSE or
     * zimbraMobilePolicyDevicePasswordEnabled=FALSE
     *
     * @since ZCS 6.0.0_BETA1
     */
    @ZAttr(id=840)
    public static final String A_zimbraMobilePolicyAlphanumericDevicePasswordRequired = "zimbraMobilePolicyAlphanumericDevicePasswordRequired";

    /**
     * approved application for the mobile device the value contains a SHA1
     * hash (typically 40 characters long) for the application file (.exe,
     * .dll etc) ignored if zimbraFeatureMobilePolicyEnabled=FALSE
     *
     * @since ZCS 8.0.0
     */
    @ZAttr(id=1305)
    public static final String A_zimbraMobilePolicyApprovedApplication = "zimbraMobilePolicyApprovedApplication";

    /**
     * This is the internal attr for
     * &quot;zimbraMobilePolicyApprovedApplication&quot; which can only store
     * app hash (to keep consistent with ActiveSync specification. This
     * attr&#039;s format is &quot;app_name&quot;:&quot;app_hash&quot;, and
     * is used for showing both the app name and hash in admin console UI
     *
     * @since ZCS 8.0.0
     */
    @ZAttr(id=1411)
    public static final String A_zimbraMobilePolicyApprovedApplicationList = "zimbraMobilePolicyApprovedApplicationList";

    /**
     * require data encryption on device; ignored if
     * zimbraFeatureMobilePolicyEnabled=FALSE
     *
     * @since ZCS 6.0.0_BETA1
     */
    @ZAttr(id=847)
    public static final String A_zimbraMobilePolicyDeviceEncryptionEnabled = "zimbraMobilePolicyDeviceEncryptionEnabled";

    /**
     * whether to force pin on device; ignored if
     * zimbraFeatureMobilePolicyEnabled=FALSE
     *
     * @since ZCS 6.0.0_BETA1
     */
    @ZAttr(id=837)
    public static final String A_zimbraMobilePolicyDevicePasswordEnabled = "zimbraMobilePolicyDevicePasswordEnabled";

    /**
     * number of days before device pin must expire; ignored if
     * zimbraFeatureMobilePolicyEnabled=FALSE or
     * zimbraMobilePolicyDevicePasswordEnabled=FALSE
     *
     * @since ZCS 6.0.0_BETA1
     */
    @ZAttr(id=842)
    public static final String A_zimbraMobilePolicyDevicePasswordExpiration = "zimbraMobilePolicyDevicePasswordExpiration";

    /**
     * number of previously used password stored in history; ignored if
     * zimbraFeatureMobilePolicyEnabled=FALSE or
     * zimbraMobilePolicyDevicePasswordEnabled=FALSE or
     * zimbraMobilePolicyDevicePasswordExpiration=0
     *
     * @since ZCS 6.0.0_BETA1
     */
    @ZAttr(id=843)
    public static final String A_zimbraMobilePolicyDevicePasswordHistory = "zimbraMobilePolicyDevicePasswordHistory";

    /**
     * the maximum range of calendar days that can be synchronized to the
     * device; 0 - PAST ALL 4 - Two Weeks 5 - One Month 6 - Three Months 7 -
     * Six Months ignored if zimbraFeatureMobilePolicyEnabled=FALSE or
     * zimbraMobilePolicyMaxCalendarAgeFilter value is set to -1, 1, 2 or, 3
     *
     * @since ZCS 8.0.0
     */
    @ZAttr(id=1289)
    public static final String A_zimbraMobilePolicyMaxCalendarAgeFilter = "zimbraMobilePolicyMaxCalendarAgeFilter";

    /**
     * number of consecutive incorrect pin input before device is wiped;
     * ignored if zimbraFeatureMobilePolicyEnabled=FALSE or
     * zimbraMobilePolicyDevicePasswordEnabled=FALSE
     *
     * @since ZCS 6.0.0_BETA1
     */
    @ZAttr(id=845)
    public static final String A_zimbraMobilePolicyMaxDevicePasswordFailedAttempts = "zimbraMobilePolicyMaxDevicePasswordFailedAttempts";

    /**
     * the maximum number of days of e-mail items to synchronize to the
     * device; 0 - PAST ALL 1 - One Day 2 - Three Days 3 - One Week 4 - Two
     * Weeks 5 - One Month ignored if zimbraFeatureMobilePolicyEnabled=FALSE
     * or zimbraMobilePolicyMaxEmailAgeFilter value is set to -1
     *
     * @since ZCS 8.0.0
     */
    @ZAttr(id=1291)
    public static final String A_zimbraMobilePolicyMaxEmailAgeFilter = "zimbraMobilePolicyMaxEmailAgeFilter";

    /**
     * the maximum size at which e-mail messages are truncated when
     * synchronized to the device; The value is specified in kilobytes (KB).
     * ignored if zimbraFeatureMobilePolicyEnabled=FALSE
     *
     * @since ZCS 8.0.0
     */
    @ZAttr(id=1292)
    public static final String A_zimbraMobilePolicyMaxEmailBodyTruncationSize = "zimbraMobilePolicyMaxEmailBodyTruncationSize";

    /**
     * the maximum size at which HTML-formatted e-mail messages are
     * synchronized to the devices. The value is specified in KB. ignored if
     * zimbraFeatureMobilePolicyEnabled=FALSE
     *
     * @since ZCS 8.0.0
     */
    @ZAttr(id=1293)
    public static final String A_zimbraMobilePolicyMaxEmailHTMLBodyTruncationSize = "zimbraMobilePolicyMaxEmailHTMLBodyTruncationSize";

    /**
     * max idle time in minutes before device is locked; ignored if
     * zimbraFeatureMobilePolicyEnabled=FALSE or
     * zimbraMobilePolicyDevicePasswordEnabled=FALSE
     *
     * @since ZCS 6.0.0_BETA1
     */
    @ZAttr(id=844)
    public static final String A_zimbraMobilePolicyMaxInactivityTimeDeviceLock = "zimbraMobilePolicyMaxInactivityTimeDeviceLock";

    /**
     * least number of complex characters must be included in device pin;
     * ignored if zimbraFeatureMobilePolicyEnabled=FALSE or
     * zimbraMobilePolicyDevicePasswordEnabled=FALSE
     *
     * @since ZCS 6.0.0_BETA1
     */
    @ZAttr(id=841)
    public static final String A_zimbraMobilePolicyMinDevicePasswordComplexCharacters = "zimbraMobilePolicyMinDevicePasswordComplexCharacters";

    /**
     * min length for device pin; ignored if
     * zimbraFeatureMobilePolicyEnabled=FALSE or
     * zimbraMobilePolicyDevicePasswordEnabled=FALSE
     *
     * @since ZCS 6.0.0_BETA1
     */
    @ZAttr(id=838)
    public static final String A_zimbraMobilePolicyMinDevicePasswordLength = "zimbraMobilePolicyMinDevicePasswordLength";

    /**
     * support device pin recovery; ignored if
     * zimbraFeatureMobilePolicyEnabled=FALSE or
     * zimbraMobilePolicyDevicePasswordEnabled=FALSE
     *
     * @since ZCS 6.0.0_BETA1
     */
    @ZAttr(id=846)
    public static final String A_zimbraMobilePolicyPasswordRecoveryEnabled = "zimbraMobilePolicyPasswordRecoveryEnabled";

    /**
     * time interval in minutes before forcing device to refresh policy;
     * ignored if zimbraFeatureMobilePolicyEnabled=FALSE
     *
     * @since ZCS 6.0.0_BETA1
     */
    @ZAttr(id=836)
    public static final String A_zimbraMobilePolicyRefreshInterval = "zimbraMobilePolicyRefreshInterval";

    /**
     * whether encryption on device is required; ignored if
     * zimbraFeatureMobilePolicyEnabled=FALSE or
     * zimbraMobilePolicyRequireDeviceEncryption value is set to -1
     *
     * @since ZCS 8.0.0
     */
    @ZAttr(id=1279)
    public static final String A_zimbraMobilePolicyRequireDeviceEncryption = "zimbraMobilePolicyRequireDeviceEncryption";

    /**
     * whether you must encrypt S/MIME messages; ignored if
     * zimbraFeatureMobilePolicyEnabled=FALSE or
     * zimbraMobilePolicyRequireEncryptedSMIMEMessages value is set to -1
     *
     * @since ZCS 8.0.0
     */
    @ZAttr(id=1295)
    public static final String A_zimbraMobilePolicyRequireEncryptedSMIMEMessages = "zimbraMobilePolicyRequireEncryptedSMIMEMessages";

    /**
     * what required algorithm must be used when encrypting a message;
     * ignored if zimbraFeatureMobilePolicyEnabled=FALSE or
     * zimbraMobilePolicyRequireEncryptionSMIMEAlgorithm value is set to -1
     *
     * @since ZCS 8.0.0
     */
    @ZAttr(id=1297)
    public static final String A_zimbraMobilePolicyRequireEncryptionSMIMEAlgorithm = "zimbraMobilePolicyRequireEncryptionSMIMEAlgorithm";

    /**
     * whether the mobile device must synchronize manually while roaming;
     * ignored if zimbraFeatureMobilePolicyEnabled=FALSE or
     * zimbraMobilePolicyRequireManualSyncWhenRoaming value is set to -1
     *
     * @since ZCS 8.0.0
     */
    @ZAttr(id=1287)
    public static final String A_zimbraMobilePolicyRequireManualSyncWhenRoaming = "zimbraMobilePolicyRequireManualSyncWhenRoaming";

    /**
     * what required algorithm must be used when signing a message; ignored
     * if zimbraFeatureMobilePolicyEnabled=FALSE or
     * zimbraMobilePolicyRequireSignedSMIMEAlgorithm value is set to -1
     *
     * @since ZCS 8.0.0
     */
    @ZAttr(id=1296)
    public static final String A_zimbraMobilePolicyRequireSignedSMIMEAlgorithm = "zimbraMobilePolicyRequireSignedSMIMEAlgorithm";

    /**
     * whether the device must send signed S/MIME messages; ignored if
     * zimbraFeatureMobilePolicyEnabled=FALSE or
     * zimbraMobilePolicyRequireSignedSMIMEMessages value is set to -1
     *
     * @since ZCS 8.0.0
     */
    @ZAttr(id=1294)
    public static final String A_zimbraMobilePolicyRequireSignedSMIMEMessages = "zimbraMobilePolicyRequireSignedSMIMEMessages";

    /**
     * when set to TRUE, suppresses DeviceEncryptionEnabled to be sent down
     * to the device; Some devices choke when DeviceEncryptionEnabled policy
     * is downloaded irrespective of their value set to 0 or, 1 ignored if
     * zimbraFeatureMobilePolicyEnabled=FALSE
     *
     * @since ZCS 8.0.0
     */
    @ZAttr(id=1306)
    public static final String A_zimbraMobilePolicySuppressDeviceEncryption = "zimbraMobilePolicySuppressDeviceEncryption";

    /**
     * application that can&#039;t be run in device ROM; ignored if
     * zimbraFeatureMobilePolicyEnabled=FALSE
     *
     * @since ZCS 8.0.0
     */
    @ZAttr(id=1304)
    public static final String A_zimbraMobilePolicyUnapprovedInROMApplication = "zimbraMobilePolicyUnapprovedInROMApplication";

    /**
     * indicates whether the application can forward original email as RFC
     * 822 .eml attachment. Note: this setting is applicable only to the
     * devices using activesync smart forward for forwarding email messages.
     *
     * @since ZCS 8.0.0
     */
    @ZAttr(id=1205)
    public static final String A_zimbraMobileSmartForwardRFC822Enabled = "zimbraMobileSmartForwardRFC822Enabled";

    /**
     * mta anti spam lock method.
     *
     * @since ZCS 5.0.3
     */
    @ZAttr(id=612)
    public static final String A_zimbraMtaAntiSpamLockMethod = "zimbraMtaAntiSpamLockMethod";

    /**
     * Deprecated since: 6.0.0_BETA1. deprecated in favor of
     * zimbraMtaTlsSecurityLevel and zimbraMtaSaslAuthEnable. Orig desc:
     * Value for postconf smtpd_tls_security_level
     */
    @ZAttr(id=194)
    public static final String A_zimbraMtaAuthEnabled = "zimbraMtaAuthEnabled";

    /**
     * Host running SOAP service for use by MTA auth. Setting this sets
     * zimbraMtaAuthURL via attr callback mechanism.
     */
    @ZAttr(id=309)
    public static final String A_zimbraMtaAuthHost = "zimbraMtaAuthHost";

    /**
     * whether this server is a mta auth target
     */
    @ZAttr(id=505)
    public static final String A_zimbraMtaAuthTarget = "zimbraMtaAuthTarget";

    /**
     * URL at which this MTA (via zimbra saslauthd) should authenticate. Set
     * by setting zimbraMtaAuthHost.
     */
    @ZAttr(id=310)
    public static final String A_zimbraMtaAuthURL = "zimbraMtaAuthURL";

    /**
     * Attachment file extensions that are blocked
     */
    @ZAttr(id=195)
    public static final String A_zimbraMtaBlockedExtension = "zimbraMtaBlockedExtension";

    /**
     * Whether to email admin on detection of attachment with blocked
     * extension
     *
     * @since ZCS 6.0.0_RC1
     */
    @ZAttr(id=1031)
    public static final String A_zimbraMtaBlockedExtensionWarnAdmin = "zimbraMtaBlockedExtensionWarnAdmin";

    /**
     * Whether to email recipient on detection of attachment with blocked
     * extension
     *
     * @since ZCS 6.0.0_RC1
     */
    @ZAttr(id=1032)
    public static final String A_zimbraMtaBlockedExtensionWarnRecipient = "zimbraMtaBlockedExtensionWarnRecipient";

    /**
     * Commonly blocked attachment file extensions
     */
    @ZAttr(id=196)
    public static final String A_zimbraMtaCommonBlockedExtension = "zimbraMtaCommonBlockedExtension";

    /**
     * Value for postconf disable_dns_lookups (note enable v. disable)
     */
    @ZAttr(id=197)
    public static final String A_zimbraMtaDnsLookupsEnabled = "zimbraMtaDnsLookupsEnabled";

    /**
     * Maximum total size of a mail message. Enforced in mailbox server and
     * also used as value for postconf message_size_limit
     */
    @ZAttr(id=198)
    public static final String A_zimbraMtaMaxMessageSize = "zimbraMtaMaxMessageSize";

    /**
     * value of postfix mydestination
     */
    @ZAttr(id=524)
    public static final String A_zimbraMtaMyDestination = "zimbraMtaMyDestination";

    /**
     * value of postfix myhostname
     */
    @ZAttr(id=509)
    public static final String A_zimbraMtaMyHostname = "zimbraMtaMyHostname";

    /**
     * value of postfix mynetworks
     */
    @ZAttr(id=311)
    public static final String A_zimbraMtaMyNetworks = "zimbraMtaMyNetworks";

    /**
     * value of postfix myorigin
     */
    @ZAttr(id=510)
    public static final String A_zimbraMtaMyOrigin = "zimbraMtaMyOrigin";

    /**
     * value for postfix non_smtpd_milters
     *
     * @since ZCS 5.0.7
     */
    @ZAttr(id=673)
    public static final String A_zimbraMtaNonSmtpdMilters = "zimbraMtaNonSmtpdMilters";

    /**
     * Value for postconf recipient_delimiter. Also used by ZCS LMTP server
     * to check if it should accept messages to addresses with extensions.
     */
    @ZAttr(id=306)
    public static final String A_zimbraMtaRecipientDelimiter = "zimbraMtaRecipientDelimiter";

    /**
     * Value for postconf relayhost. Note: there can be only one value on
     * this attribute, see bug 50697.
     */
    @ZAttr(id=199)
    public static final String A_zimbraMtaRelayHost = "zimbraMtaRelayHost";

    /**
     * restrictions to reject some suspect SMTP clients
     */
    @ZAttr(id=226)
    public static final String A_zimbraMtaRestriction = "zimbraMtaRestriction";

    /**
     * Value for postconf smtpd_sasl_auth_enable
     *
     * @since ZCS 6.0.0_BETA1
     */
    @ZAttr(id=796)
    public static final String A_zimbraMtaSaslAuthEnable = "zimbraMtaSaslAuthEnable";

    /**
     * value for postfix smtpd_milters
     *
     * @since ZCS 5.0.7
     */
    @ZAttr(id=672)
    public static final String A_zimbraMtaSmtpdMilters = "zimbraMtaSmtpdMilters";

    /**
     * Value for postconf smtpd_tls_auth_only
     */
    @ZAttr(id=200)
    public static final String A_zimbraMtaTlsAuthOnly = "zimbraMtaTlsAuthOnly";

    /**
     * Value for postconf smtpd_tls_security_level
     *
     * @since ZCS 6.0.0_BETA1
     */
    @ZAttr(id=795)
    public static final String A_zimbraMtaTlsSecurityLevel = "zimbraMtaTlsSecurityLevel";

    /**
     * certificate to be used for validating the SAML assertions received
     * from myonelogin (tricipher)
     *
     * @since ZCS 7.0.1
     */
    @ZAttr(id=1169)
    public static final String A_zimbraMyoneloginSamlSigningCert = "zimbraMyoneloginSamlSigningCert";

    /**
     * A signed activation key that authorizes this installation.
     */
    @ZAttr(id=375)
    public static final String A_zimbraNetworkActivation = "zimbraNetworkActivation";

    /**
     * Contents of a signed Zimbra license key - an XML string.
     */
    @ZAttr(id=374)
    public static final String A_zimbraNetworkLicense = "zimbraNetworkLicense";

    /**
     * template used to construct the body of an email notification message
     */
    @ZAttr(id=152)
    public static final String A_zimbraNewMailNotificationBody = "zimbraNewMailNotificationBody";

    /**
     * template used to construct the sender of an email notification message
     */
    @ZAttr(id=150)
    public static final String A_zimbraNewMailNotificationFrom = "zimbraNewMailNotificationFrom";

    /**
     * template used to construct the subject of an email notification
     * message
     */
    @ZAttr(id=151)
    public static final String A_zimbraNewMailNotificationSubject = "zimbraNewMailNotificationSubject";

    /**
     * Deprecated since: 7.0.0. See bug 39647. Orig desc: Account for storing
     * templates and providing space for public wiki
     */
    @ZAttr(id=363)
    public static final String A_zimbraNotebookAccount = "zimbraNotebookAccount";

    /**
     * Deprecated since: 6.0.0_BETA1. deprecated. Orig desc: The size of Wiki
     * / Notebook folder cache on the server.
     */
    @ZAttr(id=370)
    public static final String A_zimbraNotebookFolderCacheSize = "zimbraNotebookFolderCacheSize";

    /**
     * Deprecated since: 6.0.0_BETA1. deprecated. Orig desc: The maximum
     * number of cached templates in each Wiki / Notebook folder cache.
     */
    @ZAttr(id=371)
    public static final String A_zimbraNotebookMaxCachedTemplatesPerFolder = "zimbraNotebookMaxCachedTemplatesPerFolder";

    /**
     * maximum number of revisions to keep for wiki pages and documents. 0
     * means unlimited.
     */
    @ZAttr(id=482)
    public static final String A_zimbraNotebookMaxRevisions = "zimbraNotebookMaxRevisions";

    /**
     * The size of composed Wiki / Notebook page cache on the server.
     */
    @ZAttr(id=369)
    public static final String A_zimbraNotebookPageCacheSize = "zimbraNotebookPageCacheSize";

    /**
     * whether to strip off potentially harming HTML tags in Wiki and HTML
     * Documents.
     *
     * @since ZCS 5.0.6
     */
    @ZAttr(id=646)
    public static final String A_zimbraNotebookSanitizeHtml = "zimbraNotebookSanitizeHtml";

    /**
     * administrative notes
     */
    @ZAttr(id=9)
    public static final String A_zimbraNotes = "zimbraNotes";

    /**
     * Deprecated since: 4.0. was experimental and never part of any shipping
     * feature. Orig desc: Network interface on which notification server
     * should listen; if empty, binds to all interfaces.
     */
    @ZAttr(id=317)
    public static final String A_zimbraNotifyBindAddress = "zimbraNotifyBindAddress";

    /**
     * Deprecated since: 4.0. was experimental and never part of any shipping
     * feature. Orig desc: Port number on which notification server should
     * listen.
     */
    @ZAttr(id=318)
    public static final String A_zimbraNotifyBindPort = "zimbraNotifyBindPort";

    /**
     * Deprecated since: 4.0. was experimental and never part of any shipping
     * feature. Orig desc: Whether notification server should be enabled.
     */
    @ZAttr(id=316)
    public static final String A_zimbraNotifyServerEnabled = "zimbraNotifyServerEnabled";

    /**
     * Deprecated since: 4.0. was experimental and never part of any shipping
     * feature. Orig desc: Network interface on which SSL notification server
     * should listen; if empty, binds to all interfaces
     */
    @ZAttr(id=320)
    public static final String A_zimbraNotifySSLBindAddress = "zimbraNotifySSLBindAddress";

    /**
     * Deprecated since: 4.0. was experimental and never part of any shipping
     * feature. Orig desc: Port number on which notification server should
     * listen.
     */
    @ZAttr(id=321)
    public static final String A_zimbraNotifySSLBindPort = "zimbraNotifySSLBindPort";

    /**
     * Deprecated since: 4.0. was experimental and never part of any shipping
     * feature. Orig desc: Whether SSL notification server should be enabled.
     */
    @ZAttr(id=319)
    public static final String A_zimbraNotifySSLServerEnabled = "zimbraNotifySSLServerEnabled";

    /**
     * OAuth consumer ids and secrets. It is in the format of
     * {consumer-id]:{secrets}
     *
     * @since ZCS 7.0.0
     */
    @ZAttr(id=1131)
    public static final String A_zimbraOAuthConsumerCredentials = "zimbraOAuthConsumerCredentials";

    /**
     * the handler class for the object type
     */
    @ZAttr(id=164)
    public static final String A_zimbraObjectHandlerClass = "zimbraObjectHandlerClass";

    /**
     * config for this type
     */
    @ZAttr(id=165)
    public static final String A_zimbraObjectHandlerConfig = "zimbraObjectHandlerConfig";

    /**
     * whether or not indexing is enabled for this type
     */
    @ZAttr(id=162)
    public static final String A_zimbraObjectIndexingEnabled = "zimbraObjectIndexingEnabled";

    /**
     * whether or not store is matched for this type
     */
    @ZAttr(id=163)
    public static final String A_zimbraObjectStoreMatched = "zimbraObjectStoreMatched";

    /**
     * the object type
     */
    @ZAttr(id=161)
    public static final String A_zimbraObjectType = "zimbraObjectType";

    /**
     * allowed OpenID Provider Endpoint URLs for authentication
     *
     * @since ZCS 7.1.0
     */
    @ZAttr(id=1191)
    public static final String A_zimbraOpenidConsumerAllowedOPEndpointURL = "zimbraOpenidConsumerAllowedOPEndpointURL";

    /**
     * whether stateless mode (not establishing an association with the
     * OpenID Provider) in OpenID Consumer is enabled
     *
     * @since ZCS 7.1.0
     */
    @ZAttr(id=1189)
    public static final String A_zimbraOpenidConsumerStatelessModeEnabled = "zimbraOpenidConsumerStatelessModeEnabled";

    /**
     * regex of allowed characters in password
     *
     * @since ZCS 7.1.0
     */
    @ZAttr(id=1163)
    public static final String A_zimbraPasswordAllowedChars = "zimbraPasswordAllowedChars";

    /**
     * regex of allowed punctuation characters in password
     *
     * @since ZCS 7.1.3
     */
    @ZAttr(id=1256)
    public static final String A_zimbraPasswordAllowedPunctuationChars = "zimbraPasswordAllowedPunctuationChars";

    /**
     * registered change password listener name
     *
     * @since ZCS 5.0.1
     */
    @ZAttr(id=586)
    public static final String A_zimbraPasswordChangeListener = "zimbraPasswordChangeListener";

    /**
     * whether or not to enforce password history. Number of unique passwords
     * a user must have before being allowed to re-use an old one. A value of
     * 0 means no password history.
     */
    @ZAttr(id=37)
    public static final String A_zimbraPasswordEnforceHistory = "zimbraPasswordEnforceHistory";

    /**
     * historical password values
     */
    @ZAttr(id=38)
    public static final String A_zimbraPasswordHistory = "zimbraPasswordHistory";

    /**
     * user is unable to change password
     */
    @ZAttr(id=45)
    public static final String A_zimbraPasswordLocked = "zimbraPasswordLocked";

    /**
     * how long an account is locked out. Use 0 to lockout an account until
     * admin resets it. Must be in valid duration format:
     * {digits}{time-unit}. digits: 0-9, time-unit: [hmsd]|ms. h - hours, m -
     * minutes, s - seconds, d - days, ms - milliseconds. If time unit is not
     * specified, the default is s(seconds).
     */
    @ZAttr(id=379)
    public static final String A_zimbraPasswordLockoutDuration = "zimbraPasswordLockoutDuration";

    /**
     * whether or not account lockout is enabled.
     */
    @ZAttr(id=378)
    public static final String A_zimbraPasswordLockoutEnabled = "zimbraPasswordLockoutEnabled";

    /**
     * the duration after which old consecutive failed login attempts are
     * purged from the list, even though no successful authentication has
     * occurred. Must be in valid duration format: {digits}{time-unit}.
     * digits: 0-9, time-unit: [hmsd]|ms. h - hours, m - minutes, s -
     * seconds, d - days, ms - milliseconds. If time unit is not specified,
     * the default is s(seconds).
     */
    @ZAttr(id=381)
    public static final String A_zimbraPasswordLockoutFailureLifetime = "zimbraPasswordLockoutFailureLifetime";

    /**
     * this attribute contains the timestamps of each of the consecutive
     * authentication failures made on an account
     */
    @ZAttr(id=383)
    public static final String A_zimbraPasswordLockoutFailureTime = "zimbraPasswordLockoutFailureTime";

    /**
     * the time at which an account was locked
     */
    @ZAttr(id=382)
    public static final String A_zimbraPasswordLockoutLockedTime = "zimbraPasswordLockoutLockedTime";

    /**
     * number of consecutive failed login attempts until an account is locked
     * out
     */
    @ZAttr(id=380)
    public static final String A_zimbraPasswordLockoutMaxFailures = "zimbraPasswordLockoutMaxFailures";

    /**
     * maximum days between password changes
     */
    @ZAttr(id=36)
    public static final String A_zimbraPasswordMaxAge = "zimbraPasswordMaxAge";

    /**
     * max length of a password
     */
    @ZAttr(id=34)
    public static final String A_zimbraPasswordMaxLength = "zimbraPasswordMaxLength";

    /**
     * minimum days between password changes
     */
    @ZAttr(id=35)
    public static final String A_zimbraPasswordMinAge = "zimbraPasswordMinAge";

    /**
     * minimum number of alphabet characters required in a password
     *
     * @since ZCS 7.1.0
     */
    @ZAttr(id=1162)
    public static final String A_zimbraPasswordMinAlphaChars = "zimbraPasswordMinAlphaChars";

    /**
     * minimum number of numeric or ascii punctuation characters required in
     * a password
     *
     * @since ZCS 7.1.3
     */
    @ZAttr(id=1255)
    public static final String A_zimbraPasswordMinDigitsOrPuncs = "zimbraPasswordMinDigitsOrPuncs";

    /**
     * minimum length of a password
     */
    @ZAttr(id=33)
    public static final String A_zimbraPasswordMinLength = "zimbraPasswordMinLength";

    /**
     * minimum number of lower case characters required in a password
     */
    @ZAttr(id=390)
    public static final String A_zimbraPasswordMinLowerCaseChars = "zimbraPasswordMinLowerCaseChars";

    /**
     * minimum number of numeric characters required in a password
     */
    @ZAttr(id=392)
    public static final String A_zimbraPasswordMinNumericChars = "zimbraPasswordMinNumericChars";

    /**
     * minimum number of ascii punctuation characters required in a password
     */
    @ZAttr(id=391)
    public static final String A_zimbraPasswordMinPunctuationChars = "zimbraPasswordMinPunctuationChars";

    /**
     * minimum number of upper case characters required in a password
     */
    @ZAttr(id=389)
    public static final String A_zimbraPasswordMinUpperCaseChars = "zimbraPasswordMinUpperCaseChars";

    /**
     * time password was last changed
     */
    @ZAttr(id=39)
    public static final String A_zimbraPasswordModifiedTime = "zimbraPasswordModifiedTime";

    /**
     * must change password on auth
     */
    @ZAttr(id=41)
    public static final String A_zimbraPasswordMustChange = "zimbraPasswordMustChange";

    /**
     * phonetic company name
     *
     * @since ZCS 7.0.0
     */
    @ZAttr(id=1149)
    public static final String A_zimbraPhoneticCompany = "zimbraPhoneticCompany";

    /**
     * phonetic first name
     *
     * @since ZCS 7.0.0
     */
    @ZAttr(id=1147)
    public static final String A_zimbraPhoneticFirstName = "zimbraPhoneticFirstName";

    /**
     * phonetic last name
     *
     * @since ZCS 7.0.0
     */
    @ZAttr(id=1148)
    public static final String A_zimbraPhoneticLastName = "zimbraPhoneticLastName";

    /**
     * name to use in greeting and sign-off; if empty, uses hostname
     */
    @ZAttr(id=93)
    public static final String A_zimbraPop3AdvertisedName = "zimbraPop3AdvertisedName";

    /**
     * interface address on which POP3 server should listen; if empty, binds
     * to all interfaces
     */
    @ZAttr(id=95)
    public static final String A_zimbraPop3BindAddress = "zimbraPop3BindAddress";

    /**
     * Whether to bind to port on startup irrespective of whether the server
     * is enabled. Useful when port to bind is privileged and must be bound
     * early.
     */
    @ZAttr(id=271)
    public static final String A_zimbraPop3BindOnStartup = "zimbraPop3BindOnStartup";

    /**
     * port number on which POP3 server should listen
     */
    @ZAttr(id=94)
    public static final String A_zimbraPop3BindPort = "zimbraPop3BindPort";

    /**
     * whether or not to allow cleartext logins over a non SSL/TLS connection
     */
    @ZAttr(id=189)
    public static final String A_zimbraPop3CleartextLoginEnabled = "zimbraPop3CleartextLoginEnabled";

    /**
     * whether POP3 is enabled for an account
     */
    @ZAttr(id=175)
    public static final String A_zimbraPop3Enabled = "zimbraPop3Enabled";

    /**
     * Whether to expose version on POP3 banner
     *
     * @since ZCS 5.0.9
     */
    @ZAttr(id=692)
    public static final String A_zimbraPop3ExposeVersionOnBanner = "zimbraPop3ExposeVersionOnBanner";

    /**
     * Maximum number of concurrent POP3 connections allowed. New connections
     * exceeding this limit are rejected.
     *
     * @since ZCS 8.0.0
     */
    @ZAttr(id=1155)
    public static final String A_zimbraPop3MaxConnections = "zimbraPop3MaxConnections";

    /**
     * number of handler threads
     */
    @ZAttr(id=96)
    public static final String A_zimbraPop3NumThreads = "zimbraPop3NumThreads";

    /**
     * port number on which POP3 proxy server should listen
     */
    @ZAttr(id=350)
    public static final String A_zimbraPop3ProxyBindPort = "zimbraPop3ProxyBindPort";

    /**
     * whether POP3 SASL GSSAPI is enabled for a given server
     *
     * @since ZCS 5.0.0
     */
    @ZAttr(id=554)
    public static final String A_zimbraPop3SaslGssapiEnabled = "zimbraPop3SaslGssapiEnabled";

    /**
     * whether POP3 is enabled for a server
     */
    @ZAttr(id=177)
    public static final String A_zimbraPop3ServerEnabled = "zimbraPop3ServerEnabled";

    /**
     * number of seconds to wait before forcing POP3 server shutdown
     *
     * @since ZCS 6.0.7
     */
    @ZAttr(id=1081)
    public static final String A_zimbraPop3ShutdownGraceSeconds = "zimbraPop3ShutdownGraceSeconds";

    /**
     * interface address on which POP3 server should listen; if empty, binds
     * to all interfaces
     */
    @ZAttr(id=186)
    public static final String A_zimbraPop3SSLBindAddress = "zimbraPop3SSLBindAddress";

    /**
     * Whether to bind to port on startup irrespective of whether the server
     * is enabled. Useful when port to bind is privileged and must be bound
     * early.
     */
    @ZAttr(id=272)
    public static final String A_zimbraPop3SSLBindOnStartup = "zimbraPop3SSLBindOnStartup";

    /**
     * port number on which POP3 server should listen
     */
    @ZAttr(id=187)
    public static final String A_zimbraPop3SSLBindPort = "zimbraPop3SSLBindPort";

    /**
     * port number on which POP3S proxy server should listen
     */
    @ZAttr(id=351)
    public static final String A_zimbraPop3SSLProxyBindPort = "zimbraPop3SSLProxyBindPort";

    /**
     * whether POP3 SSL server is enabled for a server
     */
    @ZAttr(id=188)
    public static final String A_zimbraPop3SSLServerEnabled = "zimbraPop3SSLServerEnabled";

    /**
     * portal name
     */
    @ZAttr(id=448)
    public static final String A_zimbraPortalName = "zimbraPortalName";

    /**
     * preauth secret key
     */
    @ZAttr(id=307)
    public static final String A_zimbraPreAuthKey = "zimbraPreAuthKey";

    /**
     * whether or not account tree is expanded
     *
     * @since ZCS 6.0.2
     */
    @ZAttr(id=1048)
    public static final String A_zimbraPrefAccountTreeOpen = "zimbraPrefAccountTreeOpen";

    /**
     * whether to display a warning when users try to navigate away from the
     * admin console
     *
     * @since ZCS 6.0.0_RC1
     */
    @ZAttr(id=1036)
    public static final String A_zimbraPrefAdminConsoleWarnOnExit = "zimbraPrefAdminConsoleWarnOnExit";

    /**
     * After login, whether the advanced client should enforce minimum
     * display resolution
     *
     * @since ZCS 5.0.7
     */
    @ZAttr(id=678)
    public static final String A_zimbraPrefAdvancedClientEnforceMinDisplay = "zimbraPrefAdvancedClientEnforceMinDisplay";

    /**
     * Addresses of the account that can be used by allowed delegated senders
     * as From and Sender address.
     *
     * @since ZCS 8.0.0
     */
    @ZAttr(id=1333)
    public static final String A_zimbraPrefAllowAddressForDelegatedSender = "zimbraPrefAllowAddressForDelegatedSender";

    /**
     * Use the iCal style delegation model for shared calendars for CalDAV
     * interface when set to TRUE.
     *
     * @since ZCS 5.0.17
     */
    @ZAttr(id=1028)
    public static final String A_zimbraPrefAppleIcalDelegationEnabled = "zimbraPrefAppleIcalDelegationEnabled";

    /**
     * whether or not new address in outgoing email are auto added to address
     * book
     */
    @ZAttr(id=131)
    public static final String A_zimbraPrefAutoAddAddressEnabled = "zimbraPrefAutoAddAddressEnabled";

    /**
     * whether actionable address objects result from autocomplete is enabled
     *
     * @since ZCS 7.0.0
     */
    @ZAttr(id=1146)
    public static final String A_zimbraPrefAutocompleteAddressBubblesEnabled = "zimbraPrefAutocompleteAddressBubblesEnabled";

    /**
     * whether to end auto-complete on comma
     *
     * @since ZCS 6.0.7
     */
    @ZAttr(id=1091)
    public static final String A_zimbraPrefAutoCompleteQuickCompletionOnComma = "zimbraPrefAutoCompleteQuickCompletionOnComma";

    /**
     * time to wait before auto saving a draft. Must be in valid duration
     * format: {digits}{time-unit}. digits: 0-9, time-unit: [hmsd]|ms. h -
     * hours, m - minutes, s - seconds, d - days, ms - milliseconds. If time
     * unit is not specified, the default is s(seconds).
     *
     * @since ZCS 5.0.0
     */
    @ZAttr(id=561)
    public static final String A_zimbraPrefAutoSaveDraftInterval = "zimbraPrefAutoSaveDraftInterval";

    /**
     * address that we will bcc when using sending mail with this identity
     * (deprecatedSince 5.0 in identity)
     */
    @ZAttr(id=411)
    public static final String A_zimbraPrefBccAddress = "zimbraPrefBccAddress";

    /**
     * where the reading pane is displayed for briefcase
     *
     * @since ZCS 7.0.0
     */
    @ZAttr(id=1152)
    public static final String A_zimbraPrefBriefcaseReadingPaneLocation = "zimbraPrefBriefcaseReadingPaneLocation";

    /**
     * calendar manual accept reply signature for account/identity/dataSource
     *
     * @since ZCS 8.0.0
     */
    @ZAttr(id=1202)
    public static final String A_zimbraPrefCalendarAcceptSignatureId = "zimbraPrefCalendarAcceptSignatureId";

    /**
     * whether to allow a cancel email sent to organizer of appointment
     *
     * @since ZCS 5.0.9
     */
    @ZAttr(id=702)
    public static final String A_zimbraPrefCalendarAllowCancelEmailToSelf = "zimbraPrefCalendarAllowCancelEmailToSelf";

    /**
     * whether calendar invite part in a forwarded email is auto-added to
     * calendar
     *
     * @since ZCS 6.0.0_BETA1
     */
    @ZAttr(id=686)
    public static final String A_zimbraPrefCalendarAllowForwardedInvite = "zimbraPrefCalendarAllowForwardedInvite";

    /**
     * whether calendar invite part with PUBLISH method is auto-added to
     * calendar
     *
     * @since ZCS 6.0.0_BETA1
     */
    @ZAttr(id=688)
    public static final String A_zimbraPrefCalendarAllowPublishMethodInvite = "zimbraPrefCalendarAllowPublishMethodInvite";

    /**
     * always show the mini calendar
     */
    @ZAttr(id=276)
    public static final String A_zimbraPrefCalendarAlwaysShowMiniCal = "zimbraPrefCalendarAlwaysShowMiniCal";

    /**
     * Whether to allow attendees to make local edits to appointments. The
     * change is only on the attendees copy of the message and changes from
     * the organizer will overwrite the local changes.
     *
     * @since ZCS 6.0.7
     */
    @ZAttr(id=1089)
    public static final String A_zimbraPrefCalendarApptAllowAtendeeEdit = "zimbraPrefCalendarApptAllowAtendeeEdit";

    /**
     * number of minutes (0 = never) before appt to show reminder dialog
     */
    @ZAttr(id=341)
    public static final String A_zimbraPrefCalendarApptReminderWarningTime = "zimbraPrefCalendarApptReminderWarningTime";

    /**
     * default visibility of the appointment when starting a new appointment
     * in the UI
     *
     * @since ZCS 6.0.0_BETA1
     */
    @ZAttr(id=832)
    public static final String A_zimbraPrefCalendarApptVisibility = "zimbraPrefCalendarApptVisibility";

    /**
     * calendar auto accept reply signature for account/identity/dataSource
     *
     * @since ZCS 8.0.0
     */
    @ZAttr(id=1192)
    public static final String A_zimbraPrefCalendarAutoAcceptSignatureId = "zimbraPrefCalendarAutoAcceptSignatureId";

    /**
     * automatically add appointments when invited
     *
     * @since ZCS 6.0.0_BETA1
     */
    @ZAttr(id=848)
    public static final String A_zimbraPrefCalendarAutoAddInvites = "zimbraPrefCalendarAutoAddInvites";

    /**
     * calendar auto decline reply signature id for
     * account/identity/dataSource
     *
     * @since ZCS 8.0.0
     */
    @ZAttr(id=1193)
    public static final String A_zimbraPrefCalendarAutoDeclineSignatureId = "zimbraPrefCalendarAutoDeclineSignatureId";

    /**
     * calendar auto deny reply signature id for account/identity/dataSource
     *
     * @since ZCS 8.0.0
     */
    @ZAttr(id=1194)
    public static final String A_zimbraPrefCalendarAutoDenySignatureId = "zimbraPrefCalendarAutoDenySignatureId";

    /**
     * hour of day that the day view should end at, non-inclusive (16=4pm, 24
     * = midnight, etc)
     */
    @ZAttr(id=440)
    public static final String A_zimbraPrefCalendarDayHourEnd = "zimbraPrefCalendarDayHourEnd";

    /**
     * hour of day that the day view should start at (1=1 AM, 8=8 AM, etc)
     */
    @ZAttr(id=439)
    public static final String A_zimbraPrefCalendarDayHourStart = "zimbraPrefCalendarDayHourStart";

    /**
     * calendar manual decline reply signature id for
     * account/identity/dataSource
     *
     * @since ZCS 8.0.0
     */
    @ZAttr(id=1204)
    public static final String A_zimbraPrefCalendarDeclineSignatureId = "zimbraPrefCalendarDeclineSignatureId";

    /**
     * default appointment duration. Must be in valid duration format:
     * {digits}{time-unit}. digits: 0-9, time-unit: [hmsd]|ms. h - hours, m -
     * minutes, s - seconds, d - days, ms - milliseconds. If time unit is not
     * specified, the default is s(seconds).
     *
     * @since ZCS 8.0.0
     */
    @ZAttr(id=1187)
    public static final String A_zimbraPrefCalendarDefaultApptDuration = "zimbraPrefCalendarDefaultApptDuration";

    /**
     * first day of week to show in calendar (0=sunday, 6=saturday)
     */
    @ZAttr(id=261)
    public static final String A_zimbraPrefCalendarFirstDayOfWeek = "zimbraPrefCalendarFirstDayOfWeek";

    /**
     * Forward a copy of calendar invites received to these users.
     *
     * @since ZCS 6.0.0_BETA1
     */
    @ZAttr(id=851)
    public static final String A_zimbraPrefCalendarForwardInvitesTo = "zimbraPrefCalendarForwardInvitesTo";

    /**
     * comma-sep list of calendars that are initially checked
     */
    @ZAttr(id=275)
    public static final String A_zimbraPrefCalendarInitialCheckedCalendars = "zimbraPrefCalendarInitialCheckedCalendars";

    /**
     * initial calendar view to use
     */
    @ZAttr(id=240)
    public static final String A_zimbraPrefCalendarInitialView = "zimbraPrefCalendarInitialView";

    /**
     * If set to true, user is notified by email of changes made to her
     * calendar by others via delegated calendar access.
     */
    @ZAttr(id=273)
    public static final String A_zimbraPrefCalendarNotifyDelegatedChanges = "zimbraPrefCalendarNotifyDelegatedChanges";

    /**
     * device information entered by the user for receiving reminders for
     * appointments and tasks
     *
     * @since ZCS 8.0.0
     */
    @ZAttr(id=1307)
    public static final String A_zimbraPrefCalendarReminderDeviceInfo = "zimbraPrefCalendarReminderDeviceInfo";

    /**
     * Deprecated since: 6.0.0_BETA1. was added for Yahoo calendar, no longer
     * used. Orig desc: When to send the first reminder for an event.
     *
     * @since ZCS 5.0.0
     */
    @ZAttr(id=573)
    public static final String A_zimbraPrefCalendarReminderDuration1 = "zimbraPrefCalendarReminderDuration1";

    /**
     * Deprecated since: 6.0.0_BETA1. was added for Yahoo calendar, no longer
     * used. Orig desc: When to send the second reminder for an event.
     *
     * @since ZCS 5.0.0
     */
    @ZAttr(id=574)
    public static final String A_zimbraPrefCalendarReminderDuration2 = "zimbraPrefCalendarReminderDuration2";

    /**
     * RFC822 email address for receiving reminders for appointments and
     * tasks
     *
     * @since ZCS 7.0.0
     */
    @ZAttr(id=575)
    public static final String A_zimbraPrefCalendarReminderEmail = "zimbraPrefCalendarReminderEmail";

    /**
     * Flash title when on appointment reminder notification
     *
     * @since ZCS 5.0.7
     */
    @ZAttr(id=682)
    public static final String A_zimbraPrefCalendarReminderFlashTitle = "zimbraPrefCalendarReminderFlashTitle";

    /**
     * Deprecated since: 6.0.0_BETA1. was added for Yahoo calendar, no longer
     * used. Orig desc: The mobile device (phone) the reminder goes to.
     *
     * @since ZCS 5.0.0
     */
    @ZAttr(id=577)
    public static final String A_zimbraPrefCalendarReminderMobile = "zimbraPrefCalendarReminderMobile";

    /**
     * Deprecated since: 6.0.0_BETA1. was added for Yahoo calendar, no longer
     * used. Orig desc: whether or not email reminders for appointments and
     * tasks are enabled
     *
     * @since ZCS 5.0.0
     */
    @ZAttr(id=576)
    public static final String A_zimbraPrefCalendarReminderSendEmail = "zimbraPrefCalendarReminderSendEmail";

    /**
     * whether audible alert is enabled when appointment notification is
     * played
     *
     * @since ZCS 5.0.7
     */
    @ZAttr(id=667)
    public static final String A_zimbraPrefCalendarReminderSoundsEnabled = "zimbraPrefCalendarReminderSoundsEnabled";

    /**
     * Deprecated since: 6.0.0_BETA1. was added for Yahoo calendar, no longer
     * used. Orig desc: Send a reminder via YIM
     *
     * @since ZCS 5.0.0
     */
    @ZAttr(id=578)
    public static final String A_zimbraPrefCalendarReminderYMessenger = "zimbraPrefCalendarReminderYMessenger";

    /**
     * if an invite is received from an organizer who does not have
     * permission to invite this user to a meeting, send an auto-decline
     * reply
     *
     * @since ZCS 6.0.0_BETA1
     */
    @ZAttr(id=849)
    public static final String A_zimbraPrefCalendarSendInviteDeniedAutoReply = "zimbraPrefCalendarSendInviteDeniedAutoReply";

    /**
     * whether to show declined meetings in calendar
     *
     * @since ZCS 8.0.0
     */
    @ZAttr(id=1196)
    public static final String A_zimbraPrefCalendarShowDeclinedMeetings = "zimbraPrefCalendarShowDeclinedMeetings";

    /**
     * whether to pop-up reminder for past due appointments in the UI
     *
     * @since ZCS 6.0.0_BETA2
     */
    @ZAttr(id=1022)
    public static final String A_zimbraPrefCalendarShowPastDueReminders = "zimbraPrefCalendarShowPastDueReminders";

    /**
     * calendar manual tentative accept reply signature id for
     * account/identity/dataSource
     *
     * @since ZCS 8.0.0
     */
    @ZAttr(id=1203)
    public static final String A_zimbraPrefCalendarTentativeSignatureId = "zimbraPrefCalendarTentativeSignatureId";

    /**
     * whether to enable toaster notification for new mail
     *
     * @since ZCS 6.0.0_BETA1
     */
    @ZAttr(id=813)
    public static final String A_zimbraPrefCalendarToasterEnabled = "zimbraPrefCalendarToasterEnabled";

    /**
     * whether or not use quick add dialog or go into full appt edit view
     */
    @ZAttr(id=274)
    public static final String A_zimbraPrefCalendarUseQuickAdd = "zimbraPrefCalendarUseQuickAdd";

    /**
     * time interval to display on calendar views. Must be in valid duration
     * format: {digits}{time-unit}. digits: 0-9, time-unit: [hmsd]|ms. h -
     * hours, m - minutes, s - seconds, d - days, ms - milliseconds. If time
     * unit is not specified, the default is s(seconds).
     *
     * @since ZCS 8.0.0
     */
    @ZAttr(id=1195)
    public static final String A_zimbraPrefCalendarViewTimeInterval = "zimbraPrefCalendarViewTimeInterval";

    /**
     * working hours for each day of the week
     *
     * @since ZCS 7.0.0
     */
    @ZAttr(id=1103)
    public static final String A_zimbraPrefCalendarWorkingHours = "zimbraPrefCalendarWorkingHours";

    /**
     * zimbraId of visible child accounts
     *
     * @since ZCS 5.0.0
     */
    @ZAttr(id=553)
    public static final String A_zimbraPrefChildVisibleAccount = "zimbraPrefChildVisibleAccount";

    /**
     * user preference of client type
     */
    @ZAttr(id=453)
    public static final String A_zimbraPrefClientType = "zimbraPrefClientType";

    /**
     * direction for composing messages in the web client UI
     *
     * @since ZCS 8.0.0
     */
    @ZAttr(id=1273)
    public static final String A_zimbraPrefComposeDirection = "zimbraPrefComposeDirection";

    /**
     * whether or not to compose in html or text.
     */
    @ZAttr(id=217)
    public static final String A_zimbraPrefComposeFormat = "zimbraPrefComposeFormat";

    /**
     * whether or not compose messages in a new windows by default
     */
    @ZAttr(id=209)
    public static final String A_zimbraPrefComposeInNewWindow = "zimbraPrefComposeInNewWindow";

    /**
     * Deprecated since: 8.0.0. Since 8.0.0, the contact group can contain
     * member references, but member references are not searchable.. Orig
     * desc: Disables autocomplete matching against the members email
     * address.
     *
     * @since ZCS 6.0.7
     */
    @ZAttr(id=1090)
    public static final String A_zimbraPrefContactsDisableAutocompleteOnContactGroupMembers = "zimbraPrefContactsDisableAutocompleteOnContactGroupMembers";

    /**
     * Deprecated since: 8.0.0. deprecated now that Zimbra supports keeping
     * member references in a contact group. Orig desc: Expand the contact
     * groups in Apple Address Book format to Zimbra format over CardDAV.
     *
     * @since ZCS 7.0.0
     */
    @ZAttr(id=1102)
    public static final String A_zimbraPrefContactsExpandAppleContactGroups = "zimbraPrefContactsExpandAppleContactGroups";

    /**
     * Deprecated since: 6.0.5. We do not support cards view any more. See
     * bug 47439. Orig desc: initial contact view to use
     */
    @ZAttr(id=167)
    public static final String A_zimbraPrefContactsInitialView = "zimbraPrefContactsInitialView";

    /**
     * number of contacts per page
     */
    @ZAttr(id=148)
    public static final String A_zimbraPrefContactsPerPage = "zimbraPrefContactsPerPage";

    /**
     * order of messages displayed within a conversation
     *
     * @since ZCS 6.0.0_BETA1
     */
    @ZAttr(id=818)
    public static final String A_zimbraPrefConversationOrder = "zimbraPrefConversationOrder";

    /**
     * where the message reading pane is displayed in conv view
     *
     * @since ZCS 6.0.0_BETA2
     */
    @ZAttr(id=1010)
    public static final String A_zimbraPrefConvReadingPaneLocation = "zimbraPrefConvReadingPaneLocation";

    /**
     * When displaying an invite in a conversation, show the day calendar
     * immediately.
     *
     * @since ZCS 8.0.0
     */
    @ZAttr(id=1394)
    public static final String A_zimbraPrefConvShowCalendar = "zimbraPrefConvShowCalendar";

    /**
     * dedupeNone|secondCopyIfOnToOrCC|moveSentMessageToInbox|dedupeAll
     */
    @ZAttr(id=144)
    public static final String A_zimbraPrefDedupeMessagesSentToSelf = "zimbraPrefDedupeMessagesSentToSelf";

    /**
     * default font size
     *
     * @since ZCS 6.0.8
     */
    @ZAttr(id=1095)
    public static final String A_zimbraPrefDefaultPrintFontSize = "zimbraPrefDefaultPrintFontSize";

    /**
     * default mail signature for account/identity/dataSource
     */
    @ZAttr(id=492)
    public static final String A_zimbraPrefDefaultSignatureId = "zimbraPrefDefaultSignatureId";

    /**
     * whether meeting invite emails are moved to Trash folder upon
     * accept/decline
     */
    @ZAttr(id=470)
    public static final String A_zimbraPrefDeleteInviteOnReply = "zimbraPrefDeleteInviteOnReply";

    /**
     * zimlets user does not want to see in the UI
     *
     * @since ZCS 6.0.5
     */
    @ZAttr(id=1076)
    public static final String A_zimbraPrefDisabledZimlets = "zimbraPrefDisabledZimlets";

    /**
     * whether to display external images in HTML mail
     */
    @ZAttr(id=511)
    public static final String A_zimbraPrefDisplayExternalImages = "zimbraPrefDisplayExternalImages";

    /**
     * Specifies the meaning of an external sender. &quot;ALL&quot; means
     * users whose domain doesn&#039;t match the recipient&#039;s or
     * zimbraInternalSendersDomain. &quot;ALLNOTINAB&quot; means
     * &quot;ALL&quot; minus users who are in the recipient&#039;s address
     * book.
     *
     * @since ZCS 8.0.0
     */
    @ZAttr(id=1320)
    public static final String A_zimbraPrefExternalSendersType = "zimbraPrefExternalSendersType";

    /**
     * indicates which application to use for file sharing
     *
     * @since ZCS 8.0.0
     */
    @ZAttr(id=1197)
    public static final String A_zimbraPrefFileSharingApplication = "zimbraPrefFileSharingApplication";

    /**
     * whether folder color is enabled
     *
     * @since ZCS 6.0.0_BETA1
     */
    @ZAttr(id=771)
    public static final String A_zimbraPrefFolderColorEnabled = "zimbraPrefFolderColorEnabled";

    /**
     * whether or not folder tree is expanded
     *
     * @since ZCS 5.0.5
     */
    @ZAttr(id=637)
    public static final String A_zimbraPrefFolderTreeOpen = "zimbraPrefFolderTreeOpen";

    /**
     * the font for the web client
     *
     * @since ZCS 8.0.0
     */
    @ZAttr(id=1246)
    public static final String A_zimbraPrefFont = "zimbraPrefFont";

    /**
     * what part of the original message to include during forwards
     * (deprecatedSince 5.0 in identity). The value includeBody has been
     * deprecated since 6.0.6, use includeBodyAndHeaders instead.
     */
    @ZAttr(id=134)
    public static final String A_zimbraPrefForwardIncludeOriginalText = "zimbraPrefForwardIncludeOriginalText";

    /**
     * what format we reply/forward messages in (deprecatedSince 5.0 in
     * identity)
     */
    @ZAttr(id=413)
    public static final String A_zimbraPrefForwardReplyFormat = "zimbraPrefForwardReplyFormat";

    /**
     * whether or not to use same format (text or html) of message we are
     * replying to
     */
    @ZAttr(id=218)
    public static final String A_zimbraPrefForwardReplyInOriginalFormat = "zimbraPrefForwardReplyInOriginalFormat";

    /**
     * prefix character to use during forward/reply (deprecatedSince 5.0 in
     * identity)
     */
    @ZAttr(id=130)
    public static final String A_zimbraPrefForwardReplyPrefixChar = "zimbraPrefForwardReplyPrefixChar";

    /**
     * forward/reply signature id for account/identity/dataSource
     *
     * @since ZCS 7.0.0
     */
    @ZAttr(id=1125)
    public static final String A_zimbraPrefForwardReplySignatureId = "zimbraPrefForwardReplySignatureId";

    /**
     * email address to put in from header. Deprecated on data source as of
     * bug 67068.
     */
    @ZAttr(id=403)
    public static final String A_zimbraPrefFromAddress = "zimbraPrefFromAddress";

    /**
     * Type of the email address from header. (sendAs or sendOnBehalfOf)
     *
     * @since ZCS 8.0.0
     */
    @ZAttr(id=1419)
    public static final String A_zimbraPrefFromAddressType = "zimbraPrefFromAddressType";

    /**
     * personal part of email address put in from header
     */
    @ZAttr(id=402)
    public static final String A_zimbraPrefFromDisplay = "zimbraPrefFromDisplay";

    /**
     * whether end-user wants auto-complete from GAL. Feature must also be
     * enabled.
     */
    @ZAttr(id=372)
    public static final String A_zimbraPrefGalAutoCompleteEnabled = "zimbraPrefGalAutoCompleteEnabled";

    /**
     * whether end-user wants search from GAL. Feature must also be enabled
     *
     * @since ZCS 5.0.5
     */
    @ZAttr(id=635)
    public static final String A_zimbraPrefGalSearchEnabled = "zimbraPrefGalSearchEnabled";

    /**
     * action to perform for the get mail button in UI
     *
     * @since ZCS 6.0.2
     */
    @ZAttr(id=1067)
    public static final String A_zimbraPrefGetMailAction = "zimbraPrefGetMailAction";

    /**
     * how to group mail by default
     */
    @ZAttr(id=54)
    public static final String A_zimbraPrefGroupMailBy = "zimbraPrefGroupMailBy";

    /**
     * default font color
     */
    @ZAttr(id=260)
    public static final String A_zimbraPrefHtmlEditorDefaultFontColor = "zimbraPrefHtmlEditorDefaultFontColor";

    /**
     * default font family
     */
    @ZAttr(id=258)
    public static final String A_zimbraPrefHtmlEditorDefaultFontFamily = "zimbraPrefHtmlEditorDefaultFontFamily";

    /**
     * default font size
     */
    @ZAttr(id=259)
    public static final String A_zimbraPrefHtmlEditorDefaultFontSize = "zimbraPrefHtmlEditorDefaultFontSize";

    /**
     * Unique ID for an identity
     */
    @ZAttr(id=433)
    public static final String A_zimbraPrefIdentityId = "zimbraPrefIdentityId";

    /**
     * name of the identity
     */
    @ZAttr(id=412)
    public static final String A_zimbraPrefIdentityName = "zimbraPrefIdentityName";

    /**
     * whether or not the IMAP server exports search folders
     */
    @ZAttr(id=241)
    public static final String A_zimbraPrefImapSearchFoldersEnabled = "zimbraPrefImapSearchFoldersEnabled";

    /**
     * whether to login to the IM client automatically
     */
    @ZAttr(id=488)
    public static final String A_zimbraPrefIMAutoLogin = "zimbraPrefIMAutoLogin";

    /**
     * IM buddy list sort order
     *
     * @since ZCS 5.0.10
     */
    @ZAttr(id=705)
    public static final String A_zimbraPrefIMBuddyListSort = "zimbraPrefIMBuddyListSort";

    /**
     * Custom IM status messages
     *
     * @since ZCS 5.0.6
     */
    @ZAttr(id=645)
    public static final String A_zimbraPrefIMCustomStatusMessage = "zimbraPrefIMCustomStatusMessage";

    /**
     * Flash IM icon on new messages
     */
    @ZAttr(id=462)
    public static final String A_zimbraPrefIMFlashIcon = "zimbraPrefIMFlashIcon";

    /**
     * Flash title bar when a new IM arrives
     *
     * @since ZCS 5.0.7
     */
    @ZAttr(id=679)
    public static final String A_zimbraPrefIMFlashTitle = "zimbraPrefIMFlashTitle";

    /**
     * whether to hide IM blocked buddies
     *
     * @since ZCS 5.0.10
     */
    @ZAttr(id=707)
    public static final String A_zimbraPrefIMHideBlockedBuddies = "zimbraPrefIMHideBlockedBuddies";

    /**
     * whether to hide IM offline buddies
     *
     * @since ZCS 5.0.10
     */
    @ZAttr(id=706)
    public static final String A_zimbraPrefIMHideOfflineBuddies = "zimbraPrefIMHideOfflineBuddies";

    /**
     * IM idle status
     *
     * @since ZCS 5.0.0
     */
    @ZAttr(id=560)
    public static final String A_zimbraPrefIMIdleStatus = "zimbraPrefIMIdleStatus";

    /**
     * IM session idle timeout in minutes
     *
     * @since ZCS 5.0.0
     */
    @ZAttr(id=559)
    public static final String A_zimbraPrefIMIdleTimeout = "zimbraPrefIMIdleTimeout";

    /**
     * Enable instant notifications
     */
    @ZAttr(id=517)
    public static final String A_zimbraPrefIMInstantNotify = "zimbraPrefIMInstantNotify";

    /**
     * whether to log IM chats to the Chats folder
     *
     * @since ZCS 5.0.0
     */
    @ZAttr(id=556)
    public static final String A_zimbraPrefIMLogChats = "zimbraPrefIMLogChats";

    /**
     * whether IM log chats is enabled
     *
     * @since ZCS 5.0.0
     */
    @ZAttr(id=552)
    public static final String A_zimbraPrefIMLogChatsEnabled = "zimbraPrefIMLogChatsEnabled";

    /**
     * Notify for presence modifications
     */
    @ZAttr(id=463)
    public static final String A_zimbraPrefIMNotifyPresence = "zimbraPrefIMNotifyPresence";

    /**
     * Notify for status change
     */
    @ZAttr(id=464)
    public static final String A_zimbraPrefIMNotifyStatus = "zimbraPrefIMNotifyStatus";

    /**
     * whether to report IM idle status
     *
     * @since ZCS 5.0.0
     */
    @ZAttr(id=558)
    public static final String A_zimbraPrefIMReportIdle = "zimbraPrefIMReportIdle";

    /**
     * whether sounds is enabled in IM
     *
     * @since ZCS 5.0.0
     */
    @ZAttr(id=570)
    public static final String A_zimbraPrefIMSoundsEnabled = "zimbraPrefIMSoundsEnabled";

    /**
     * whether to enable toaster notification for IM
     *
     * @since ZCS 6.0.0_BETA1
     */
    @ZAttr(id=814)
    public static final String A_zimbraPrefIMToasterEnabled = "zimbraPrefIMToasterEnabled";

    /**
     * last used yahoo id
     *
     * @since ZCS 6.0.0_BETA1
     */
    @ZAttr(id=757)
    public static final String A_zimbraPrefIMYahooId = "zimbraPrefIMYahooId";

    /**
     * Retention period of read messages in the Inbox folder. 0 means that
     * all messages will be retained. . Must be in valid duration format:
     * {digits}{time-unit}. digits: 0-9, time-unit: [hmsd]|ms. h - hours, m -
     * minutes, s - seconds, d - days, ms - milliseconds. If time unit is not
     * specified, the default is s(seconds).
     *
     * @since ZCS 5.0.0
     */
    @ZAttr(id=538)
    public static final String A_zimbraPrefInboxReadLifetime = "zimbraPrefInboxReadLifetime";

    /**
     * Retention period of unread messages in the Inbox folder. 0 means that
     * all messages will be retained. . Must be in valid duration format:
     * {digits}{time-unit}. digits: 0-9, time-unit: [hmsd]|ms. h - hours, m -
     * minutes, s - seconds, d - days, ms - milliseconds. If time unit is not
     * specified, the default is s(seconds).
     *
     * @since ZCS 5.0.0
     */
    @ZAttr(id=537)
    public static final String A_zimbraPrefInboxUnreadLifetime = "zimbraPrefInboxUnreadLifetime";

    /**
     * whether to include shared items in search
     *
     * @since ZCS 8.0.0
     */
    @ZAttr(id=1338)
    public static final String A_zimbraPrefIncludeSharedItemsInSearch = "zimbraPrefIncludeSharedItemsInSearch";

    /**
     * whether or not to include spam in search by default
     */
    @ZAttr(id=55)
    public static final String A_zimbraPrefIncludeSpamInSearch = "zimbraPrefIncludeSpamInSearch";

    /**
     * whether or not to include trash in search by default
     */
    @ZAttr(id=56)
    public static final String A_zimbraPrefIncludeTrashInSearch = "zimbraPrefIncludeTrashInSearch";

    /**
     * number of messages/conversations per virtual page
     *
     * @since ZCS 6.0.6
     */
    @ZAttr(id=1079)
    public static final String A_zimbraPrefItemsPerVirtualPage = "zimbraPrefItemsPerVirtualPage";

    /**
     * Retention period of messages in the Junk folder. 0 means that all
     * messages will be retained. This user-modifiable attribute works in
     * conjunction with zimbraMailSpamLifetime, which is admin-modifiable.
     * The shorter duration is used. . Must be in valid duration format:
     * {digits}{time-unit}. digits: 0-9, time-unit: [hmsd]|ms. h - hours, m -
     * minutes, s - seconds, d - days, ms - milliseconds. If time unit is not
     * specified, the default is s(seconds).
     *
     * @since ZCS 5.0.0
     */
    @ZAttr(id=540)
    public static final String A_zimbraPrefJunkLifetime = "zimbraPrefJunkLifetime";

    /**
     * optional account descriptive label
     *
     * @since ZCS 5.0.2
     */
    @ZAttr(id=603)
    public static final String A_zimbraPrefLabel = "zimbraPrefLabel";

    /**
     * list view columns in web client
     *
     * @since ZCS 5.0.9
     */
    @ZAttr(id=694)
    public static final String A_zimbraPrefListViewColumns = "zimbraPrefListViewColumns";

    /**
     * user locale preference, e.g. en_US Whenever the server looks for the
     * user locale, it will first look for zimbraPrefLocale, if it is not set
     * then it will fallback to the current mechanism of looking for
     * zimbraLocale in the various places for a user. zimbraLocale is the non
     * end-user attribute that specifies which locale an object defaults to,
     * it is not an end-user setting.
     */
    @ZAttr(id=442)
    public static final String A_zimbraPrefLocale = "zimbraPrefLocale";

    /**
     * Default Charset for mail composing and parsing text
     */
    @ZAttr(id=469)
    public static final String A_zimbraPrefMailDefaultCharset = "zimbraPrefMailDefaultCharset";

    /**
     * Flash icon when a new email arrives
     *
     * @since ZCS 5.0.7
     */
    @ZAttr(id=681)
    public static final String A_zimbraPrefMailFlashIcon = "zimbraPrefMailFlashIcon";

    /**
     * Flash title bar when a new email arrives
     *
     * @since ZCS 5.0.7
     */
    @ZAttr(id=680)
    public static final String A_zimbraPrefMailFlashTitle = "zimbraPrefMailFlashTitle";

    /**
     * a list of comma separated folder ids of all folders used to count for
     * showing a new message indicator icon for the account, useful in UIs
     * managing multiple accounts: desktop and family mailboxes.
     *
     * @since ZCS 6.0.5
     */
    @ZAttr(id=1072)
    public static final String A_zimbraPrefMailFoldersCheckedForNewMsgIndicator = "zimbraPrefMailFoldersCheckedForNewMsgIndicator";

    /**
     * RFC822 forwarding address for an account
     */
    @ZAttr(id=343)
    public static final String A_zimbraPrefMailForwardingAddress = "zimbraPrefMailForwardingAddress";

    /**
     * initial search done by dhtml client
     */
    @ZAttr(id=102)
    public static final String A_zimbraPrefMailInitialSearch = "zimbraPrefMailInitialSearch";

    /**
     * number of messages/conversations per page
     */
    @ZAttr(id=57)
    public static final String A_zimbraPrefMailItemsPerPage = "zimbraPrefMailItemsPerPage";

    /**
     * whether or not to deliver mail locally
     */
    @ZAttr(id=344)
    public static final String A_zimbraPrefMailLocalDeliveryDisabled = "zimbraPrefMailLocalDeliveryDisabled";

    /**
     * interval at which the web client polls the server for new messages.
     * Must be in valid duration format: {digits}{time-unit}. digits: 0-9,
     * time-unit: [hmsd]|ms. h - hours, m - minutes, s - seconds, d - days,
     * ms - milliseconds. If time unit is not specified, the default is
     * s(seconds).
     */
    @ZAttr(id=111)
    public static final String A_zimbraPrefMailPollingInterval = "zimbraPrefMailPollingInterval";

    /**
     * whether web UI should always request read receipts for outgoing
     * messages
     *
     * @since ZCS 8.0.0
     */
    @ZAttr(id=1217)
    public static final String A_zimbraPrefMailRequestReadReceipts = "zimbraPrefMailRequestReadReceipts";

    /**
     * After deleting a message in list, which message should be selected
     *
     * @since ZCS 6.0.0_GA
     */
    @ZAttr(id=1046)
    public static final String A_zimbraPrefMailSelectAfterDelete = "zimbraPrefMailSelectAfterDelete";

    /**
     * whether to send read receipt
     *
     * @since ZCS 6.0.0_BETA1
     */
    @ZAttr(id=822)
    public static final String A_zimbraPrefMailSendReadReceipts = "zimbraPrefMailSendReadReceipts";

    /**
     * mail text signature (deprecatedSince 5.0 in identity)
     */
    @ZAttr(id=17)
    public static final String A_zimbraPrefMailSignature = "zimbraPrefMailSignature";

    /**
     * contact id associated with the signature
     *
     * @since ZCS 7.0.0
     */
    @ZAttr(id=1129)
    public static final String A_zimbraPrefMailSignatureContactId = "zimbraPrefMailSignatureContactId";

    /**
     * mail signature enabled (deprecatedSince 5.0 in identity)
     */
    @ZAttr(id=18)
    public static final String A_zimbraPrefMailSignatureEnabled = "zimbraPrefMailSignatureEnabled";

    /**
     * mail html signature
     */
    @ZAttr(id=516)
    public static final String A_zimbraPrefMailSignatureHTML = "zimbraPrefMailSignatureHTML";

    /**
     * mail signature style outlook|internet (deprecatedSince 5.0 in
     * identity)
     */
    @ZAttr(id=156)
    public static final String A_zimbraPrefMailSignatureStyle = "zimbraPrefMailSignatureStyle";

    /**
     * Deprecated since: 7.1.1. deprecated in favor of userCertificate and
     * userSMIMECertificate. Orig desc: user&#039;s S/MIME public keys
     * (certificates)
     *
     * @since ZCS 7.1.0
     */
    @ZAttr(id=1172)
    public static final String A_zimbraPrefMailSMIMECertificate = "zimbraPrefMailSMIMECertificate";

    /**
     * whether audible alert is enabled when a new email arrives
     *
     * @since ZCS 5.0.7
     */
    @ZAttr(id=666)
    public static final String A_zimbraPrefMailSoundsEnabled = "zimbraPrefMailSoundsEnabled";

    /**
     * whether to enable toaster notification for new mail
     *
     * @since ZCS 6.0.0_BETA1
     */
    @ZAttr(id=812)
    public static final String A_zimbraPrefMailToasterEnabled = "zimbraPrefMailToasterEnabled";

    /**
     * Trusted sender email addresses or domains. External images in emails
     * sent by trusted senders are automatically loaded in the message view.
     *
     * @since ZCS 7.0.0
     */
    @ZAttr(id=1138)
    public static final String A_zimbraPrefMailTrustedSenderList = "zimbraPrefMailTrustedSenderList";

    /**
     * whether mandatory spell check is enabled
     *
     * @since ZCS 6.0.0_BETA1
     */
    @ZAttr(id=749)
    public static final String A_zimbraPrefMandatorySpellCheckEnabled = "zimbraPrefMandatorySpellCheckEnabled";

    /**
     * whether and mark a message as read -1: Do not mark read 0: Mark read
     * 1..n: Mark read after this many seconds
     *
     * @since ZCS 5.0.6
     */
    @ZAttr(id=650)
    public static final String A_zimbraPrefMarkMsgRead = "zimbraPrefMarkMsgRead";

    /**
     * Account-level switch that enables message deduping. See
     * zimbraMessageIdDedupeCacheSize for more details.
     *
     * @since ZCS 8.0.0
     */
    @ZAttr(id=1198)
    public static final String A_zimbraPrefMessageIdDedupingEnabled = "zimbraPrefMessageIdDedupingEnabled";

    /**
     * whether client prefers text/html or text/plain
     */
    @ZAttr(id=145)
    public static final String A_zimbraPrefMessageViewHtmlPreferred = "zimbraPrefMessageViewHtmlPreferred";

    /**
     * RFC822 email address for email notifications
     */
    @ZAttr(id=127)
    public static final String A_zimbraPrefNewMailNotificationAddress = "zimbraPrefNewMailNotificationAddress";

    /**
     * whether or not new mail notification is enabled
     */
    @ZAttr(id=126)
    public static final String A_zimbraPrefNewMailNotificationEnabled = "zimbraPrefNewMailNotificationEnabled";

    /**
     * whether or not the client opens a new msg/conv in a new window (via
     * dbl-click)
     */
    @ZAttr(id=500)
    public static final String A_zimbraPrefOpenMailInNewWindow = "zimbraPrefOpenMailInNewWindow";

    /**
     * server remembers addresses to which notifications have been sent for
     * this interval, and does not send duplicate notifications in this
     * interval. Must be in valid duration format: {digits}{time-unit}.
     * digits: 0-9, time-unit: [hmsd]|ms. h - hours, m - minutes, s -
     * seconds, d - days, ms - milliseconds. If time unit is not specified,
     * the default is s(seconds).
     */
    @ZAttr(id=386)
    public static final String A_zimbraPrefOutOfOfficeCacheDuration = "zimbraPrefOutOfOfficeCacheDuration";

    /**
     * per RFC 3834 no out of office notifications are sent if recipients
     * address is not directly specified in the To/CC headers - for this
     * check, we check to see if To/CC contained accounts address, aliases,
     * canonical address. But when external accounts are forwarded to Zimbra,
     * and you want notifications sent to messages that contain their
     * external address in To/Cc, add those address, then you can specify
     * those external addresses here.
     */
    @ZAttr(id=387)
    public static final String A_zimbraPrefOutOfOfficeDirectAddress = "zimbraPrefOutOfOfficeDirectAddress";

    /**
     * out of office message to external senders
     *
     * @since ZCS 8.0.0
     */
    @ZAttr(id=1317)
    public static final String A_zimbraPrefOutOfOfficeExternalReply = "zimbraPrefOutOfOfficeExternalReply";

    /**
     * If TRUE, send zimbraPrefOutOfOfficeExternalReply to external senders.
     * External senders are specified by zimbraInternalSendersDomain and
     * zimbraPrefExternalSendersType.
     *
     * @since ZCS 8.0.0
     */
    @ZAttr(id=1318)
    public static final String A_zimbraPrefOutOfOfficeExternalReplyEnabled = "zimbraPrefOutOfOfficeExternalReplyEnabled";

    /**
     * free/busy status while out of office
     *
     * @since ZCS 8.0.0
     */
    @ZAttr(id=1334)
    public static final String A_zimbraPrefOutOfOfficeFreeBusyStatus = "zimbraPrefOutOfOfficeFreeBusyStatus";

    /**
     * out of office notifications (if enabled) are sent only if current date
     * is after this date
     */
    @ZAttr(id=384)
    public static final String A_zimbraPrefOutOfOfficeFromDate = "zimbraPrefOutOfOfficeFromDate";

    /**
     * out of office message
     */
    @ZAttr(id=58)
    public static final String A_zimbraPrefOutOfOfficeReply = "zimbraPrefOutOfOfficeReply";

    /**
     * whether or not out of office reply is enabled
     */
    @ZAttr(id=59)
    public static final String A_zimbraPrefOutOfOfficeReplyEnabled = "zimbraPrefOutOfOfficeReplyEnabled";

    /**
     * when user has OOO message enabled, when they login into web client,
     * whether to alert the user that the OOO message is turned on and
     * provide the ability to turn it off
     *
     * @since ZCS 8.0.0
     */
    @ZAttr(id=1245)
    public static final String A_zimbraPrefOutOfOfficeStatusAlertOnLogin = "zimbraPrefOutOfOfficeStatusAlertOnLogin";

    /**
     * out of office notifications (if enabled) are sent only if current date
     * is before this date
     */
    @ZAttr(id=385)
    public static final String A_zimbraPrefOutOfOfficeUntilDate = "zimbraPrefOutOfOfficeUntilDate";

    /**
     * When messages are accessed via POP3: - keep: Leave DELE&#039;ed
     * messages in Inbox. - read: Mark RETR&#039;ed messages as read, and
     * leave DELE&#039;ed messages in Inbox. - trash: Move DELE&#039;ed
     * messages to Trash, and mark them as read. - delete: Hard-delete
     * DELE&#039;ed messages. This is the straightforward POP3
     * implementation.
     *
     * @since ZCS 8.0.0
     */
    @ZAttr(id=1165)
    public static final String A_zimbraPrefPop3DeleteOption = "zimbraPrefPop3DeleteOption";

    /**
     * download pop3 messages since
     *
     * @since ZCS 5.0.6
     */
    @ZAttr(id=653)
    public static final String A_zimbraPrefPop3DownloadSince = "zimbraPrefPop3DownloadSince";

    /**
     * whether or not to include spam messages in POP3 access
     *
     * @since ZCS 8.0.0
     */
    @ZAttr(id=1166)
    public static final String A_zimbraPrefPop3IncludeSpam = "zimbraPrefPop3IncludeSpam";

    /**
     * quick command encoded by the client
     *
     * @since ZCS 8.0.0
     */
    @ZAttr(id=1211)
    public static final String A_zimbraPrefQuickCommand = "zimbraPrefQuickCommand";

    /**
     * Deprecated since: 6.0.0_BETA2. deprecated in favor of
     * zimbraPrefReadingPaneLocation and zimbraPrefConvReadingPaneLocation.
     * Orig desc: whether reading pane is shown by default
     */
    @ZAttr(id=394)
    public static final String A_zimbraPrefReadingPaneEnabled = "zimbraPrefReadingPaneEnabled";

    /**
     * where the message reading pane is displayed in list views
     *
     * @since ZCS 6.0.0_BETA1
     */
    @ZAttr(id=804)
    public static final String A_zimbraPrefReadingPaneLocation = "zimbraPrefReadingPaneLocation";

    /**
     * Deprecated since: 6.0.8. Deprecated per bug 46988. This feature was
     * never fully implemented.. Orig desc: address to put in reply-to header
     * of read receipt messages, if it is not set, then the compose
     * identities primary email address is used.
     *
     * @since ZCS 6.0.0_BETA1
     */
    @ZAttr(id=823)
    public static final String A_zimbraPrefReadReceiptsToAddress = "zimbraPrefReadReceiptsToAddress";

    /**
     * what part of the original message to include during replies
     * (deprecatedSince 5.0 in identity). The value includeBody has been
     * deprecated since 6.0.6, use includeBodyAndHeaders instead.
     */
    @ZAttr(id=133)
    public static final String A_zimbraPrefReplyIncludeOriginalText = "zimbraPrefReplyIncludeOriginalText";

    /**
     * address to put in reply-to header
     */
    @ZAttr(id=60)
    public static final String A_zimbraPrefReplyToAddress = "zimbraPrefReplyToAddress";

    /**
     * personal part of email address put in reply-to header
     */
    @ZAttr(id=404)
    public static final String A_zimbraPrefReplyToDisplay = "zimbraPrefReplyToDisplay";

    /**
     * TRUE if we should set a reply-to header
     */
    @ZAttr(id=405)
    public static final String A_zimbraPrefReplyToEnabled = "zimbraPrefReplyToEnabled";

    /**
     * whether or not to save outgoing mail (deprecatedSince 5.0 in identity)
     */
    @ZAttr(id=22)
    public static final String A_zimbraPrefSaveToSent = "zimbraPrefSaveToSent";

    /**
     * whether or not search tree is expanded
     *
     * @since ZCS 5.0.5
     */
    @ZAttr(id=634)
    public static final String A_zimbraPrefSearchTreeOpen = "zimbraPrefSearchTreeOpen";

    /**
     * Retention period of messages in the Sent folder. 0 means that all
     * messages will be retained. . Must be in valid duration format:
     * {digits}{time-unit}. digits: 0-9, time-unit: [hmsd]|ms. h - hours, m -
     * minutes, s - seconds, d - days, ms - milliseconds. If time unit is not
     * specified, the default is s(seconds).
     *
     * @since ZCS 5.0.0
     */
    @ZAttr(id=539)
    public static final String A_zimbraPrefSentLifetime = "zimbraPrefSentLifetime";

    /**
     * name of folder to save sent mail in (deprecatedSince 5.0 in identity)
     */
    @ZAttr(id=103)
    public static final String A_zimbraPrefSentMailFolder = "zimbraPrefSentMailFolder";

    /**
     * whether end-user wants auto-complete from shared address books.
     *
     * @since ZCS 6.0.0_BETA1
     */
    @ZAttr(id=759)
    public static final String A_zimbraPrefSharedAddrBookAutoCompleteEnabled = "zimbraPrefSharedAddrBookAutoCompleteEnabled";

    /**
     * keyboard shortcuts
     */
    @ZAttr(id=396)
    public static final String A_zimbraPrefShortcuts = "zimbraPrefShortcuts";

    /**
     * show just the display name of email addresses in the message header
     * area and compose pane
     *
     * @since ZCS 7.0.1
     */
    @ZAttr(id=1173)
    public static final String A_zimbraPrefShortEmailAddress = "zimbraPrefShortEmailAddress";

    /**
     * show calendar week in calendar views
     *
     * @since ZCS 6.0.0_GA
     */
    @ZAttr(id=1045)
    public static final String A_zimbraPrefShowCalendarWeek = "zimbraPrefShowCalendarWeek";

    /**
     * whether or not to show direction buttons in compose toolbar
     *
     * @since ZCS 8.0.0
     */
    @ZAttr(id=1274)
    public static final String A_zimbraPrefShowComposeDirection = "zimbraPrefShowComposeDirection";

    /**
     * show fragments in conversation and message lists
     */
    @ZAttr(id=192)
    public static final String A_zimbraPrefShowFragments = "zimbraPrefShowFragments";

    /**
     * whether to show search box or not
     */
    @ZAttr(id=222)
    public static final String A_zimbraPrefShowSearchString = "zimbraPrefShowSearchString";

    /**
     * show selection checkbox for selecting email, contact, voicemail items
     * in a list view for batch operations
     */
    @ZAttr(id=471)
    public static final String A_zimbraPrefShowSelectionCheckbox = "zimbraPrefShowSelectionCheckbox";

    /**
     * Skin to use for this account
     */
    @ZAttr(id=355)
    public static final String A_zimbraPrefSkin = "zimbraPrefSkin";

    /**
     * sort order for list view in the WEB UI
     *
     * @since ZCS 7.1.0
     */
    @ZAttr(id=1188)
    public static final String A_zimbraPrefSortOrder = "zimbraPrefSortOrder";

    /**
     * The name of the dictionary used for spell checking. If not set, the
     * locale is used.
     *
     * @since ZCS 6.0.0_GA
     */
    @ZAttr(id=1041)
    public static final String A_zimbraPrefSpellDictionary = "zimbraPrefSpellDictionary";

    /**
     * If TRUE, the spell checker ignores words that contain only upper-case
     * letters.
     *
     * @since ZCS 8.0.0
     */
    @ZAttr(id=1207)
    public static final String A_zimbraPrefSpellIgnoreAllCaps = "zimbraPrefSpellIgnoreAllCaps";

    /**
     * List of words to ignore when checking spelling. The word list of an
     * account includes the words specified for its cos and domain.
     *
     * @since ZCS 6.0.5
     */
    @ZAttr(id=1073)
    public static final String A_zimbraPrefSpellIgnoreWord = "zimbraPrefSpellIgnoreWord";

    /**
     * whether standard client should operate in accessibility Mode
     *
     * @since ZCS 6.0.0_BETA1
     */
    @ZAttr(id=689)
    public static final String A_zimbraPrefStandardClientAccessibilityMode = "zimbraPrefStandardClientAccessibilityMode";

    /**
     * whether or not tag tree is expanded
     *
     * @since ZCS 5.0.5
     */
    @ZAttr(id=633)
    public static final String A_zimbraPrefTagTreeOpen = "zimbraPrefTagTreeOpen";

    /**
     * preferred task filtering option in UI
     *
     * @since ZCS 8.0.0
     */
    @ZAttr(id=1323)
    public static final String A_zimbraPrefTasksFilterBy = "zimbraPrefTasksFilterBy";

    /**
     * where the reading pane is displayed for tasks
     *
     * @since ZCS 7.0.0
     */
    @ZAttr(id=1151)
    public static final String A_zimbraPrefTasksReadingPaneLocation = "zimbraPrefTasksReadingPaneLocation";

    /**
     * time zone of user or COS
     */
    @ZAttr(id=235)
    public static final String A_zimbraPrefTimeZoneId = "zimbraPrefTimeZoneId";

    /**
     * Retention period of messages in the Trash folder. 0 means that all
     * messages will be retained. This user-modifiable attribute works in
     * conjunction with zimbraMailTrashLifetime, which is admin-modifiable.
     * The shorter duration is used. . Must be in valid duration format:
     * {digits}{time-unit}. digits: 0-9, time-unit: [hmsd]|ms. h - hours, m -
     * minutes, s - seconds, d - days, ms - milliseconds. If time unit is not
     * specified, the default is s(seconds).
     *
     * @since ZCS 5.0.0
     */
    @ZAttr(id=541)
    public static final String A_zimbraPrefTrashLifetime = "zimbraPrefTrashLifetime";

    /**
     * Deprecated since: 5.0. no longer used in account or identity. Orig
     * desc: TRUE if we this identity should get settings from the default
     * identity
     */
    @ZAttr(id=410)
    public static final String A_zimbraPrefUseDefaultIdentitySettings = "zimbraPrefUseDefaultIdentitySettings";

    /**
     * whether or not keyboard shortcuts are enabled
     */
    @ZAttr(id=61)
    public static final String A_zimbraPrefUseKeyboardShortcuts = "zimbraPrefUseKeyboardShortcuts";

    /**
     * When composing and sending mail, whether to use RFC 2231 MIME
     * parameter value encoding. If set to FALSE, then RFC 2047 style
     * encoding is used.
     */
    @ZAttr(id=395)
    public static final String A_zimbraPrefUseRfc2231 = "zimbraPrefUseRfc2231";

    /**
     * whether list of well known time zones is displayed in calendar UI
     */
    @ZAttr(id=236)
    public static final String A_zimbraPrefUseTimeZoneListInCalendar = "zimbraPrefUseTimeZoneListInCalendar";

    /**
     * number of voice messages/call logs per page
     *
     * @since ZCS 5.0.0
     */
    @ZAttr(id=526)
    public static final String A_zimbraPrefVoiceItemsPerPage = "zimbraPrefVoiceItemsPerPage";

    /**
     * whether to display a warning when users try to navigate away from ZCS
     */
    @ZAttr(id=456)
    public static final String A_zimbraPrefWarnOnExit = "zimbraPrefWarnOnExit";

    /**
     * if replying/forwarding a message in this folder, use this identity
     * (deprecatedSince 5.0 in account)
     */
    @ZAttr(id=409)
    public static final String A_zimbraPrefWhenInFolderIds = "zimbraPrefWhenInFolderIds";

    /**
     * TRUE if we should look at zimbraPrefWhenInFolderIds (deprecatedSince
     * 5.0 in account)
     */
    @ZAttr(id=408)
    public static final String A_zimbraPrefWhenInFoldersEnabled = "zimbraPrefWhenInFoldersEnabled";

    /**
     * addresses that we will look at to see if we should use an identity
     * (deprecatedSince 5.0 in account)
     */
    @ZAttr(id=407)
    public static final String A_zimbraPrefWhenSentToAddresses = "zimbraPrefWhenSentToAddresses";

    /**
     * TRUE if we should look at zimbraPrefWhenSentToAddresses
     * (deprecatedSince 5.0 in account)
     */
    @ZAttr(id=406)
    public static final String A_zimbraPrefWhenSentToEnabled = "zimbraPrefWhenSentToEnabled";

    /**
     * zimlets user wants to see in the UI
     *
     * @since ZCS 6.0.0_BETA1
     */
    @ZAttr(id=765)
    public static final String A_zimbraPrefZimlets = "zimbraPrefZimlets";

    /**
     * whether or not zimlet tree is expanded
     *
     * @since ZCS 5.0.5
     */
    @ZAttr(id=638)
    public static final String A_zimbraPrefZimletTreeOpen = "zimbraPrefZimletTreeOpen";

    /**
     * whether this instance of Zimbra is running ZCS or some other
     * derivative product
     *
     * @since ZCS 8.0.0
     */
    @ZAttr(id=1392)
    public static final String A_zimbraProduct = "zimbraProduct";

    /**
     * Allowed domains for Proxy servlet
     */
    @ZAttr(id=294)
    public static final String A_zimbraProxyAllowedDomains = "zimbraProxyAllowedDomains";

    /**
     * Deprecated since: 7.2.1. Deprecated per bug 74769. Orig desc: Content
     * types that can be cached by proxy servlet
     */
    @ZAttr(id=303)
    public static final String A_zimbraProxyCacheableContentTypes = "zimbraProxyCacheableContentTypes";

    /**
     * Name to be used in public API such as REST or SOAP proxy.
     */
    @ZAttr(id=377)
    public static final String A_zimbraPublicServiceHostname = "zimbraPublicServiceHostname";

    /**
     * Port to be used in public API such as REST or SOAP proxy.
     *
     * @since ZCS 5.0.9
     */
    @ZAttr(id=699)
    public static final String A_zimbraPublicServicePort = "zimbraPublicServicePort";

    /**
     * Protocol to be used in public API such as REST or SOAP proxy.
     *
     * @since ZCS 5.0.9
     */
    @ZAttr(id=698)
    public static final String A_zimbraPublicServiceProtocol = "zimbraPublicServiceProtocol";

    /**
     * Maximum allowed lifetime of public shares. A value of 0 indicates that
     * there&#039;s no limit on a public share&#039;s lifetime. . Must be in
     * valid duration format: {digits}{time-unit}. digits: 0-9, time-unit:
     * [hmsd]|ms. h - hours, m - minutes, s - seconds, d - days, ms -
     * milliseconds. If time unit is not specified, the default is
     * s(seconds).
     *
     * @since ZCS 8.0.0
     */
    @ZAttr(id=1355)
    public static final String A_zimbraPublicShareLifetime = "zimbraPublicShareLifetime";

    /**
     * switch for turning public sharing on/off
     *
     * @since ZCS 8.0.0
     */
    @ZAttr(id=1351)
    public static final String A_zimbraPublicSharingEnabled = "zimbraPublicSharingEnabled";

    /**
     * Last time a quota warning was sent.
     */
    @ZAttr(id=484)
    public static final String A_zimbraQuotaLastWarnTime = "zimbraQuotaLastWarnTime";

    /**
     * Minimum duration of time between quota warnings.. Must be in valid
     * duration format: {digits}{time-unit}. digits: 0-9, time-unit:
     * [hmsd]|ms. h - hours, m - minutes, s - seconds, d - days, ms -
     * milliseconds. If time unit is not specified, the default is
     * s(seconds).
     */
    @ZAttr(id=485)
    public static final String A_zimbraQuotaWarnInterval = "zimbraQuotaWarnInterval";

    /**
     * Quota warning message template.
     */
    @ZAttr(id=486)
    public static final String A_zimbraQuotaWarnMessage = "zimbraQuotaWarnMessage";

    /**
     * Threshold for quota warning messages.
     */
    @ZAttr(id=483)
    public static final String A_zimbraQuotaWarnPercent = "zimbraQuotaWarnPercent";

    /**
     * redolog rollover destination
     */
    @ZAttr(id=76)
    public static final String A_zimbraRedoLogArchiveDir = "zimbraRedoLogArchiveDir";

    /**
     * how many seconds worth of committed redo ops to re-execute during
     * crash recovery; related to mysql parameter
     * innodb_flush_log_at_trx_commit=0
     *
     * @since ZCS 6.0.0_BETA2
     */
    @ZAttr(id=1009)
    public static final String A_zimbraRedoLogCrashRecoveryLookbackSec = "zimbraRedoLogCrashRecoveryLookbackSec";

    /**
     * whether logs are delete on rollover or archived
     */
    @ZAttr(id=251)
    public static final String A_zimbraRedoLogDeleteOnRollover = "zimbraRedoLogDeleteOnRollover";

    /**
     * whether redo logging is enabled
     */
    @ZAttr(id=74)
    public static final String A_zimbraRedoLogEnabled = "zimbraRedoLogEnabled";

    /**
     * how frequently writes to redo log get fsynced to disk
     */
    @ZAttr(id=79)
    public static final String A_zimbraRedoLogFsyncIntervalMS = "zimbraRedoLogFsyncIntervalMS";

    /**
     * name and location of the redolog file
     */
    @ZAttr(id=75)
    public static final String A_zimbraRedoLogLogPath = "zimbraRedoLogLogPath";

    /**
     * provider class name for redo logging
     */
    @ZAttr(id=225)
    public static final String A_zimbraRedoLogProvider = "zimbraRedoLogProvider";

    /**
     * redo.log file becomes eligible for rollover over when it goes over
     * this size
     */
    @ZAttr(id=78)
    public static final String A_zimbraRedoLogRolloverFileSizeKB = "zimbraRedoLogRolloverFileSizeKB";

    /**
     * redo.log file rolls over when it goes over this size, even if it does
     * not meet the minimum file age requirement
     *
     * @since ZCS 5.0.17
     */
    @ZAttr(id=1021)
    public static final String A_zimbraRedoLogRolloverHardMaxFileSizeKB = "zimbraRedoLogRolloverHardMaxFileSizeKB";

    /**
     * minimum age in minutes for redo.log file before it becomes eligible
     * for rollover based on size
     *
     * @since ZCS 5.0.17
     */
    @ZAttr(id=1020)
    public static final String A_zimbraRedoLogRolloverMinFileAge = "zimbraRedoLogRolloverMinFileAge";

    /**
     * Path to remote management command to execute on this server
     */
    @ZAttr(id=336)
    public static final String A_zimbraRemoteManagementCommand = "zimbraRemoteManagementCommand";

    /**
     * Port on which remote management sshd listening on this server.
     */
    @ZAttr(id=339)
    public static final String A_zimbraRemoteManagementPort = "zimbraRemoteManagementPort";

    /**
     * Private key this server should use to access another server
     */
    @ZAttr(id=338)
    public static final String A_zimbraRemoteManagementPrivateKeyPath = "zimbraRemoteManagementPrivateKeyPath";

    /**
     * Login name of user allowed to execute remote management command
     */
    @ZAttr(id=337)
    public static final String A_zimbraRemoteManagementUser = "zimbraRemoteManagementUser";

    /**
     * Custom response headers. For example, can be used to add a P3P header
     * for user agents to understand the sites privacy policy. Note: the
     * value MUST be the entire header line (e.g. X-Foo: Bar).
     *
     * @since ZCS 6.0.5
     */
    @ZAttr(id=1074)
    public static final String A_zimbraResponseHeader = "zimbraResponseHeader";

    /**
     * indicate whether to turn on admin console proxy
     *
     * @since ZCS 8.0.0
     */
    @ZAttr(id=1321)
    public static final String A_zimbraReverseProxyAdminEnabled = "zimbraReverseProxyAdminEnabled";

    /**
     * Allowed reverse proxy IP addresses. Lookup servlet will only generate
     * authtokens if request was made from one of these IP addresses
     *
     * @since ZCS 5.0.9
     */
    @ZAttr(id=697)
    public static final String A_zimbraReverseProxyAdminIPAddress = "zimbraReverseProxyAdminIPAddress";

    /**
     * the attribute that identifies the zimbra admin bind port
     *
     * @since ZCS 5.0.9
     */
    @ZAttr(id=700)
    public static final String A_zimbraReverseProxyAdminPortAttribute = "zimbraReverseProxyAdminPortAttribute";

    /**
     * wait duration before nginx sending back the NO response for failed
     * imap/pop3 reverse proxy lookups. Must be in valid duration format:
     * {digits}{time-unit}. digits: 0-9, time-unit: [hmsd]|ms. h - hours, m -
     * minutes, s - seconds, d - days, ms - milliseconds. If time unit is not
     * specified, the default is s(seconds).
     *
     * @since ZCS 5.0.0
     */
    @ZAttr(id=569)
    public static final String A_zimbraReverseProxyAuthWaitInterval = "zimbraReverseProxyAuthWaitInterval";

    /**
     * The servers to be included in the proxy lookup hanlders list. Proxy
     * will only use the servers specified here to do the lookup. Leaving
     * empty means using all the servers whose zimbraReverseProxyLookupTarget
     * is TRUE.
     *
     * @since ZCS 8.0.0
     */
    @ZAttr(id=1379)
    public static final String A_zimbraReverseProxyAvailableLookupTargets = "zimbraReverseProxyAvailableLookupTargets";

    /**
     * time interval that an entry cached by NGINX will remain in the cache.
     * Must be in valid duration format: {digits}{time-unit}. digits: 0-9,
     * time-unit: [hmsd]|ms. h - hours, m - minutes, s - seconds, d - days,
     * ms - milliseconds. If time unit is not specified, the default is
     * s(seconds).
     *
     * @since ZCS 5.0.10
     */
    @ZAttr(id=732)
    public static final String A_zimbraReverseProxyCacheEntryTTL = "zimbraReverseProxyCacheEntryTTL";

    /**
     * time interval that NGINX proxy will wait for a cache result, before
     * considering the result as a cache miss. Must be in valid duration
     * format: {digits}{time-unit}. digits: 0-9, time-unit: [hmsd]|ms. h -
     * hours, m - minutes, s - seconds, d - days, ms - milliseconds. If time
     * unit is not specified, the default is s(seconds).
     *
     * @since ZCS 5.0.10
     */
    @ZAttr(id=731)
    public static final String A_zimbraReverseProxyCacheFetchTimeout = "zimbraReverseProxyCacheFetchTimeout";

    /**
     * time interval that NGINX proxy will wait before attempting to
     * re-establish a connection to a memcache server that disconnected. Must
     * be in valid duration format: {digits}{time-unit}. digits: 0-9,
     * time-unit: [hmsd]|ms. h - hours, m - minutes, s - seconds, d - days,
     * ms - milliseconds. If time unit is not specified, the default is
     * s(seconds).
     *
     * @since ZCS 5.0.10
     */
    @ZAttr(id=730)
    public static final String A_zimbraReverseProxyCacheReconnectInterval = "zimbraReverseProxyCacheReconnectInterval";

    /**
     * CA certificate for authenticating client certificates in nginx proxy
     * (https only)
     *
     * @since ZCS 7.1.1
     */
    @ZAttr(id=1201)
    public static final String A_zimbraReverseProxyClientCertCA = "zimbraReverseProxyClientCertCA";

    /**
     * enable authentication via X.509 Client Certificate in nginx proxy
     * (https only)
     *
     * @since ZCS 7.1.1
     */
    @ZAttr(id=1200)
    public static final String A_zimbraReverseProxyClientCertMode = "zimbraReverseProxyClientCertMode";

    /**
     * Time interval after which NGINX mail proxy will disconnect while
     * establishing an upstream IMAP/POP connection. Must be in valid
     * duration format: {digits}{time-unit}. digits: 0-9, time-unit:
     * [hmsd]|ms. h - hours, m - minutes, s - seconds, d - days, ms -
     * milliseconds. If time unit is not specified, the default is
     * s(seconds).
     *
     * @since ZCS 6.0.0_BETA1
     */
    @ZAttr(id=797)
    public static final String A_zimbraReverseProxyConnectTimeout = "zimbraReverseProxyConnectTimeout";

    /**
     * The default realm that will be used by NGINX mail proxy, when the
     * realm is not specified in GSSAPI Authentication
     *
     * @since ZCS 5.0.9
     */
    @ZAttr(id=703)
    public static final String A_zimbraReverseProxyDefaultRealm = "zimbraReverseProxyDefaultRealm";

    /**
     * Control whether force the server side do the DNS lookup and send the
     * result IP back to proxy. If set false, the raw address configured
     * (e.g. zimbraMailHost) is directly sent to proxy.
     *
     * @since ZCS 8.0.0
     */
    @ZAttr(id=1384)
    public static final String A_zimbraReverseProxyDnsLookupInServerEnabled = "zimbraReverseProxyDnsLookupInServerEnabled";

    /**
     * LDAP attribute that contains domain name for the domain
     *
     * @since ZCS 5.0.0
     */
    @ZAttr(id=547)
    public static final String A_zimbraReverseProxyDomainNameAttribute = "zimbraReverseProxyDomainNameAttribute";

    /**
     * LDAP query to find a domain
     *
     * @since ZCS 5.0.0
     */
    @ZAttr(id=545)
    public static final String A_zimbraReverseProxyDomainNameQuery = "zimbraReverseProxyDomainNameQuery";

    /**
     * search base for zimbraReverseProxyDomainNameQuery
     *
     * @since ZCS 5.0.0
     */
    @ZAttr(id=546)
    public static final String A_zimbraReverseProxyDomainNameSearchBase = "zimbraReverseProxyDomainNameSearchBase";

    /**
     * the URL of customized proxy error handler. If set, when errors happen
     * in proxy, proxy will redirect to this URL with two paras - err: error
     * code; up: the addr of upstream server connecting to which the error
     * happens
     *
     * @since ZCS 8.0.0
     */
    @ZAttr(id=1332)
    public static final String A_zimbraReverseProxyErrorHandlerURL = "zimbraReverseProxyErrorHandlerURL";

    /**
     * Control whether to generate per virtual hostname nginx configuration.
     * This would be helpful when multiple virtual host names are defined,
     * but they are actually share the same configuration (like ssl cert,
     * client CA, ...). This attr has to be set as &quot;TRUE&quot; to enable
     * the features like cert per domain.
     *
     * @since ZCS 7.2.0
     */
    @ZAttr(id=1374)
    public static final String A_zimbraReverseProxyGenConfigPerVirtualHostname = "zimbraReverseProxyGenConfigPerVirtualHostname";

    /**
     * Whether to enable HTTP proxy
     *
     * @since ZCS 5.0.3
     */
    @ZAttr(id=628)
    public static final String A_zimbraReverseProxyHttpEnabled = "zimbraReverseProxyHttpEnabled";

    /**
     * attribute that contains http bind port
     *
     * @since ZCS 5.0.5
     */
    @ZAttr(id=632)
    public static final String A_zimbraReverseProxyHttpPortAttribute = "zimbraReverseProxyHttpPortAttribute";

    /**
     * attribute that contains http ssl bind port
     *
     * @since ZCS 8.0.0
     */
    @ZAttr(id=1359)
    public static final String A_zimbraReverseProxyHttpSSLPortAttribute = "zimbraReverseProxyHttpSSLPortAttribute";

    /**
     * NGINX reverse proxy imap capabilities
     *
     * @since ZCS 5.0.10
     */
    @ZAttr(id=719)
    public static final String A_zimbraReverseProxyImapEnabledCapability = "zimbraReverseProxyImapEnabledCapability";

    /**
     * Whether to expose version on Proxy IMAP banner
     *
     * @since ZCS 5.0.10
     */
    @ZAttr(id=713)
    public static final String A_zimbraReverseProxyImapExposeVersionOnBanner = "zimbraReverseProxyImapExposeVersionOnBanner";

    /**
     * attribute that contains imap bind port
     */
    @ZAttr(id=479)
    public static final String A_zimbraReverseProxyImapPortAttribute = "zimbraReverseProxyImapPortAttribute";

    /**
     * whether IMAP SASL GSSAPI is enabled for reverse proxy
     *
     * @since ZCS 5.0.5
     */
    @ZAttr(id=643)
    public static final String A_zimbraReverseProxyImapSaslGssapiEnabled = "zimbraReverseProxyImapSaslGssapiEnabled";

    /**
     * whether IMAP SASL PLAIN is enabled for reverse proxy
     *
     * @since ZCS 5.0.10
     */
    @ZAttr(id=728)
    public static final String A_zimbraReverseProxyImapSaslPlainEnabled = "zimbraReverseProxyImapSaslPlainEnabled";

    /**
     * attribute that contains imap bind port for SSL
     */
    @ZAttr(id=480)
    public static final String A_zimbraReverseProxyImapSSLPortAttribute = "zimbraReverseProxyImapSSLPortAttribute";

    /**
     * on - on the plain POP/IMAP port, starttls is allowed off - no starttls
     * is offered on plain port only - you have to use starttls before clear
     * text login
     *
     * @since ZCS 5.0.5
     */
    @ZAttr(id=641)
    public static final String A_zimbraReverseProxyImapStartTlsMode = "zimbraReverseProxyImapStartTlsMode";

    /**
     * Deprecated since: 8.0.0. deprecated in favor of local config
     * &quot;imap_max_idle_time&quot;, &quot;pop3_max_idle_time&quot;,
     * &quot;imap_authenticated_max_idle_time&quot; in bug 59685. Orig desc:
     * Time interval after which NGINX mail proxy will disconnect an inactive
     * IMAP/POP connection. Must be in valid duration format:
     * {digits}{time-unit}. digits: 0-9, time-unit: [hmsd]|ms. h - hours, m -
     * minutes, s - seconds, d - days, ms - milliseconds. If time unit is not
     * specified, the default is s(seconds).
     *
     * @since ZCS 5.0.10
     */
    @ZAttr(id=735)
    public static final String A_zimbraReverseProxyInactivityTimeout = "zimbraReverseProxyInactivityTimeout";

    /**
     * Sets the upper limit on logins from a remote IP via POP or IMAP to
     * this proxy server after which login is rejected with an appropriate
     * protocol specific bye response. This counter is cumulative for all
     * users that appear to the proxy to be logging in from the same IP
     * address. If multiple users appear to the proxy to be logging in from
     * the same IP address (usual with NATing), then each of the different
     * users login will contribute to increasing the hit counter for that IP
     * address, and when the counter eventually exceeds the limit, then the
     * connections from that IP address will be throttled. Therefore, all
     * users from the same IP will contribute to (and be affected by) this
     * counter. Logins using all protocols (POP3/POP3S/IMAP/IMAPS) will
     * affect this counter (the counter is aggregate for all protocols, *not*
     * separate). If this value is set to 0, then no limiting will take place
     * for any IP.
     *
     * @since ZCS 5.0.3
     */
    @ZAttr(id=622)
    public static final String A_zimbraReverseProxyIPLoginLimit = "zimbraReverseProxyIPLoginLimit";

    /**
     * Sets the time-to-live for the hit counter for IP based login
     * throttling. If time is set to 3600 and limit is set to 1000, then it
     * means that NGINX should not allow more than 1000 users to log in via
     * the proxy from the same IP, within the time interval of an hour. The
     * semantics for such a configuration would then be: allow maximum 1000
     * users per hour from any given IP address.
     *
     * @since ZCS 5.0.3
     */
    @ZAttr(id=623)
    public static final String A_zimbraReverseProxyIPLoginLimitTime = "zimbraReverseProxyIPLoginLimitTime";

    /**
     * The error message with which a connection attempt from an IP address
     * will be throttled, if the connection count exceeds the configured
     * limit
     *
     * @since ZCS 5.0.10
     */
    @ZAttr(id=727)
    public static final String A_zimbraReverseProxyIpThrottleMsg = "zimbraReverseProxyIpThrottleMsg";

    /**
     * Log level for NGINX Proxy error log
     *
     * @since ZCS 5.0.10
     */
    @ZAttr(id=723)
    public static final String A_zimbraReverseProxyLogLevel = "zimbraReverseProxyLogLevel";

    /**
     * whether this server is a reverse proxy lookup target
     */
    @ZAttr(id=504)
    public static final String A_zimbraReverseProxyLookupTarget = "zimbraReverseProxyLookupTarget";

    /**
     * Whether to enable IMAP/POP proxy
     *
     * @since ZCS 5.0.3
     */
    @ZAttr(id=629)
    public static final String A_zimbraReverseProxyMailEnabled = "zimbraReverseProxyMailEnabled";

    /**
     * LDAP attribute that contains mailhost for the user
     */
    @ZAttr(id=474)
    public static final String A_zimbraReverseProxyMailHostAttribute = "zimbraReverseProxyMailHostAttribute";

    /**
     * LDAP query to find a user
     */
    @ZAttr(id=472)
    public static final String A_zimbraReverseProxyMailHostQuery = "zimbraReverseProxyMailHostQuery";

    /**
     * search base for zimbraReverseProxyMailHostQuery
     */
    @ZAttr(id=473)
    public static final String A_zimbraReverseProxyMailHostSearchBase = "zimbraReverseProxyMailHostSearchBase";

    /**
     * whether to run proxy in HTTP, HTTPS, both, mixed, or redirect mode.
     * See also related attributes zimbraMailProxyPort and
     * zimbraMailSSLProxyPort
     *
     * @since ZCS 5.0.7
     */
    @ZAttr(id=685)
    public static final String A_zimbraReverseProxyMailMode = "zimbraReverseProxyMailMode";

    /**
     * whether NGINX mail proxy will pass upstream server errors back to the
     * downstream email clients
     *
     * @since ZCS 5.0.10
     */
    @ZAttr(id=736)
    public static final String A_zimbraReverseProxyPassErrors = "zimbraReverseProxyPassErrors";

    /**
     * NGINX reverse proxy pop3 capabilities
     *
     * @since ZCS 5.0.10
     */
    @ZAttr(id=721)
    public static final String A_zimbraReverseProxyPop3EnabledCapability = "zimbraReverseProxyPop3EnabledCapability";

    /**
     * Whether to expose version on Proxy POP3 banner
     *
     * @since ZCS 5.0.10
     */
    @ZAttr(id=712)
    public static final String A_zimbraReverseProxyPop3ExposeVersionOnBanner = "zimbraReverseProxyPop3ExposeVersionOnBanner";

    /**
     * attribute that contains pop3 bind port
     */
    @ZAttr(id=477)
    public static final String A_zimbraReverseProxyPop3PortAttribute = "zimbraReverseProxyPop3PortAttribute";

    /**
     * whether POP3 SASL GSSAPI is enabled for reverse proxy
     *
     * @since ZCS 5.0.5
     */
    @ZAttr(id=644)
    public static final String A_zimbraReverseProxyPop3SaslGssapiEnabled = "zimbraReverseProxyPop3SaslGssapiEnabled";

    /**
     * whether POP3 SASL PLAIN is enabled for reverse proxy
     *
     * @since ZCS 5.0.10
     */
    @ZAttr(id=729)
    public static final String A_zimbraReverseProxyPop3SaslPlainEnabled = "zimbraReverseProxyPop3SaslPlainEnabled";

    /**
     * attribute that contains pop3 bind port for SSL
     */
    @ZAttr(id=478)
    public static final String A_zimbraReverseProxyPop3SSLPortAttribute = "zimbraReverseProxyPop3SSLPortAttribute";

    /**
     * on - on the plain POP/IMAP port, starttls is allowed off - no starttls
     * is offered on plain port only - you have to use starttls before clear
     * text login
     *
     * @since ZCS 5.0.5
     */
    @ZAttr(id=642)
    public static final String A_zimbraReverseProxyPop3StartTlsMode = "zimbraReverseProxyPop3StartTlsMode";

    /**
     * LDAP query to find server object
     */
    @ZAttr(id=475)
    public static final String A_zimbraReverseProxyPortQuery = "zimbraReverseProxyPortQuery";

    /**
     * search base for zimbraReverseProxyPortQuery
     */
    @ZAttr(id=476)
    public static final String A_zimbraReverseProxyPortSearchBase = "zimbraReverseProxyPortSearchBase";

    /**
     * Time interval after which NGINX will fail over to the next route
     * lookup handler, if a handler does not respond to the route lookup
     * request within this time. Must be in valid duration format:
     * {digits}{time-unit}. digits: 0-9, time-unit: [hmsd]|ms. h - hours, m -
     * minutes, s - seconds, d - days, ms - milliseconds. If time unit is not
     * specified, the default is s(seconds).
     *
     * @since ZCS 5.0.10
     */
    @ZAttr(id=745)
    public static final String A_zimbraReverseProxyRouteLookupTimeout = "zimbraReverseProxyRouteLookupTimeout";

    /**
     * Time interval (ms) given to mail route lookup handler to cache a
     * failed response to route a previous lookup request (after this time
     * elapses, Proxy retries this host). Must be in valid duration format:
     * {digits}{time-unit}. digits: 0-9, time-unit: [hmsd]|ms. h - hours, m -
     * minutes, s - seconds, d - days, ms - milliseconds. If time unit is not
     * specified, the default is s(seconds).
     *
     * @since ZCS 5.0.12
     */
    @ZAttr(id=778)
    public static final String A_zimbraReverseProxyRouteLookupTimeoutCache = "zimbraReverseProxyRouteLookupTimeoutCache";

    /**
     * whether nginx should send ID command for imap
     *
     * @since ZCS 5.0.1
     */
    @ZAttr(id=588)
    public static final String A_zimbraReverseProxySendImapId = "zimbraReverseProxySendImapId";

    /**
     * whether nginx should send XOIP command for pop3
     *
     * @since ZCS 5.0.1
     */
    @ZAttr(id=587)
    public static final String A_zimbraReverseProxySendPop3Xoip = "zimbraReverseProxySendPop3Xoip";

    /**
     * permitted ciphers for reverse proxy. Ciphers are in the formats
     * supported by OpenSSL e.g.
     * ALL:!ADH:!EXPORT56:RC4+RSA:+HIGH:+MEDIUM:+LOW:+SSLv2:+EXP; if not set,
     * default ciphers permitted by nginx will apply
     *
     * @since ZCS 5.0.5
     */
    @ZAttr(id=640)
    public static final String A_zimbraReverseProxySSLCiphers = "zimbraReverseProxySSLCiphers";

    /**
     * If set as TRUE, proxy will use SSL to connect to the upstream mail
     * servers for web and mail proxy. Note admin console proxy always use
     * https no matter how this attr is set.
     *
     * @since ZCS 8.0.0
     */
    @ZAttr(id=1360)
    public static final String A_zimbraReverseProxySSLToUpstreamEnabled = "zimbraReverseProxySSLToUpstreamEnabled";

    /**
     * The read timeout for long polling support by proxy, e.g. ActiveSync
     * for mobile devices. . Must be in valid duration format:
     * {digits}{time-unit}. digits: 0-9, time-unit: [hmsd]|ms. h - hours, m -
     * minutes, s - seconds, d - days, ms - milliseconds. If time unit is not
     * specified, the default is s(seconds).
     *
     * @since ZCS 7.1.4
     */
    @ZAttr(id=1337)
    public static final String A_zimbraReverseProxyUpstreamPollingTimeout = "zimbraReverseProxyUpstreamPollingTimeout";

    /**
     * The read timeout for the response of upstream server, which determines
     * how long nginx will wait to get the response to a request. . Must be
     * in valid duration format: {digits}{time-unit}. digits: 0-9, time-unit:
     * [hmsd]|ms. h - hours, m - minutes, s - seconds, d - days, ms -
     * milliseconds. If time unit is not specified, the default is
     * s(seconds).
     *
     * @since ZCS 7.1.4
     */
    @ZAttr(id=1335)
    public static final String A_zimbraReverseProxyUpstreamReadTimeout = "zimbraReverseProxyUpstreamReadTimeout";

    /**
     * The send timeout of transfering a request to the upstream server. If
     * after this time the upstream server doesn&#039;t take new data, proxy
     * will close the connection. . Must be in valid duration format:
     * {digits}{time-unit}. digits: 0-9, time-unit: [hmsd]|ms. h - hours, m -
     * minutes, s - seconds, d - days, ms - milliseconds. If time unit is not
     * specified, the default is s(seconds).
     *
     * @since ZCS 7.1.4
     */
    @ZAttr(id=1336)
    public static final String A_zimbraReverseProxyUpstreamSendTimeout = "zimbraReverseProxyUpstreamSendTimeout";

    /**
     * The servers to be included in the &quot;upstream&quot; block in the
     * nginx web proxy config file. The servers configured here will only
     * affect the proxy of pre-login requests. Leaving empty means using all
     * the servers whose zimbraReverseProxyLookupTarget is TRUE.
     *
     * @since ZCS 8.0.0
     */
    @ZAttr(id=1378)
    public static final String A_zimbraReverseProxyUpstreamServers = "zimbraReverseProxyUpstreamServers";

    /**
     * There is a deployment scenario for migrations where all of the
     * customers users are pointed at the zimbra POP IMAP reverse proxy. We
     * then want their connections proxied back to the legacy system for
     * not-yet-non-migrated users. If this attribute is TRUE, reverse proxy
     * lookup servlet should check to see if zimbraExternal* is set on the
     * domain. If so it is used. If not, lookup proceeds as usual.
     *
     * @since ZCS 5.0.12
     */
    @ZAttr(id=779)
    public static final String A_zimbraReverseProxyUseExternalRoute = "zimbraReverseProxyUseExternalRoute";

    /**
     * Use external route configured on domain if account cannot be found.
     * Also see zimbraReverseProxyUseExternalRoute.
     *
     * @since ZCS 7.0.0
     */
    @ZAttr(id=1132)
    public static final String A_zimbraReverseProxyUseExternalRouteIfAccountNotExist = "zimbraReverseProxyUseExternalRouteIfAccountNotExist";

    /**
     * Limit how many times a user can login via the proxy. Setting limit to
     * 100 and time to 3600 means: allow maximum 100 logins per hour for any
     * user. As with the ip counterparts, the user hit counter and timeout
     * are cumulative for all protocols. Also, for a given users login, both
     * counters are checked in succession, with the IP counter being checked
     * first. A login may be rejected (throttled) because the IP is
     * over-usage, or because the login name itself is over-usage. A value of
     * 0 indicates that no throttling will take place for any user.
     *
     * @since ZCS 5.0.3
     */
    @ZAttr(id=624)
    public static final String A_zimbraReverseProxyUserLoginLimit = "zimbraReverseProxyUserLoginLimit";

    /**
     * Sets the time-to-live for the hit counter for per user login
     * throttling.
     *
     * @since ZCS 5.0.3
     */
    @ZAttr(id=625)
    public static final String A_zimbraReverseProxyUserLoginLimitTime = "zimbraReverseProxyUserLoginLimitTime";

    /**
     * LDAP attribute that contains user name for the principal
     *
     * @since ZCS 5.0.0
     */
    @ZAttr(id=572)
    public static final String A_zimbraReverseProxyUserNameAttribute = "zimbraReverseProxyUserNameAttribute";

    /**
     * The error message with which a login attempt by a user will be
     * throttled, if the attempt count exceeds the configured limit
     *
     * @since ZCS 5.0.10
     */
    @ZAttr(id=726)
    public static final String A_zimbraReverseProxyUserThrottleMsg = "zimbraReverseProxyUserThrottleMsg";

    /**
     * Maximum number of connections that an NGINX Proxy worker process is
     * allowed to handle
     *
     * @since ZCS 5.0.10
     */
    @ZAttr(id=725)
    public static final String A_zimbraReverseProxyWorkerConnections = "zimbraReverseProxyWorkerConnections";

    /**
     * Number of worker processes of NGINX Proxy
     *
     * @since ZCS 5.0.10
     */
    @ZAttr(id=724)
    public static final String A_zimbraReverseProxyWorkerProcesses = "zimbraReverseProxyWorkerProcesses";

    /**
     * whether TLS is required for IMAP/POP GSSAPI auth
     *
     * @since ZCS 5.0.20
     */
    @ZAttr(id=1068)
    public static final String A_zimbraSaslGssapiRequiresTls = "zimbraSaslGssapiRequiresTls";

    /**
     * Maximum number of scheduled tasks that can run simultaneously.
     */
    @ZAttr(id=522)
    public static final String A_zimbraScheduledTaskNumThreads = "zimbraScheduledTaskNumThreads";

    /**
     * Object classes to add when creating a zimbra server object.
     *
     * @since ZCS 6.0.0_BETA1
     */
    @ZAttr(id=756)
    public static final String A_zimbraServerExtraObjectClass = "zimbraServerExtraObjectClass";

    /**
     * ZimbraID of the server that this component is running on
     *
     * @since ZCS 6.0.0_BETA1
     */
    @ZAttr(id=742)
    public static final String A_zimbraServerId = "zimbraServerId";

    /**
     * Deprecated since: 5.0. deprecated in favor of the serverInherited
     * flag. Orig desc: zimbraServer attrs that get inherited from global
     * config
     */
    @ZAttr(id=62)
    public static final String A_zimbraServerInheritedAttr = "zimbraServerInheritedAttr";

    /**
     * services that are enabled on this server
     */
    @ZAttr(id=220)
    public static final String A_zimbraServiceEnabled = "zimbraServiceEnabled";

    /**
     * public hostname of the host
     */
    @ZAttr(id=65)
    public static final String A_zimbraServiceHostname = "zimbraServiceHostname";

    /**
     * services that are installed on this server
     */
    @ZAttr(id=221)
    public static final String A_zimbraServiceInstalled = "zimbraServiceInstalled";

    /**
     * All items an account has shared
     *
     * @since ZCS 8.0.0
     */
    @ZAttr(id=1219)
    public static final String A_zimbraSharedItem = "zimbraSharedItem";

    /**
     * Deprecated since: 8.0.0. Manual publishing of shares by admin is no
     * longer required since now automated publishing of sharing info updates
     * to LDAP is supported. Orig desc: items an account or group has shared
     */
    @ZAttr(id=357)
    public static final String A_zimbraShareInfo = "zimbraShareInfo";

    /**
     * Maximum allowed lifetime of shares to internal users or groups. A
     * value of 0 indicates that there&#039;s no limit on an internal
     * share&#039;s lifetime. . Must be in valid duration format:
     * {digits}{time-unit}. digits: 0-9, time-unit: [hmsd]|ms. h - hours, m -
     * minutes, s - seconds, d - days, ms - milliseconds. If time unit is not
     * specified, the default is s(seconds).
     *
     * @since ZCS 8.0.0
     */
    @ZAttr(id=1348)
    public static final String A_zimbraShareLifetime = "zimbraShareLifetime";

    /**
     * Account name for authenticating to share notification MTA.
     *
     * @since ZCS 8.0.0
     */
    @ZAttr(id=1343)
    public static final String A_zimbraShareNotificationMtaAuthAccount = "zimbraShareNotificationMtaAuthAccount";

    /**
     * Password for authenticating to share notification MTA.
     *
     * @since ZCS 8.0.0
     */
    @ZAttr(id=1344)
    public static final String A_zimbraShareNotificationMtaAuthPassword = "zimbraShareNotificationMtaAuthPassword";

    /**
     * Whether to use credential to authenticate to share notification MTA.
     *
     * @since ZCS 8.0.0
     */
    @ZAttr(id=1346)
    public static final String A_zimbraShareNotificationMtaAuthRequired = "zimbraShareNotificationMtaAuthRequired";

    /**
     * Connection mode when connecting to share notification MTA.
     *
     * @since ZCS 8.0.0
     */
    @ZAttr(id=1345)
    public static final String A_zimbraShareNotificationMtaConnectionType = "zimbraShareNotificationMtaConnectionType";

    /**
     * Whether share notification MTA is enabled.
     *
     * @since ZCS 8.0.0
     */
    @ZAttr(id=1361)
    public static final String A_zimbraShareNotificationMtaEnabled = "zimbraShareNotificationMtaEnabled";

    /**
     * SMTP hostname for share notification MTA used for sending email
     * notifications.
     *
     * @since ZCS 8.0.0
     */
    @ZAttr(id=1341)
    public static final String A_zimbraShareNotificationMtaHostname = "zimbraShareNotificationMtaHostname";

    /**
     * SMTP port for share notification MTA used for sending email
     * notifications.
     *
     * @since ZCS 8.0.0
     */
    @ZAttr(id=1342)
    public static final String A_zimbraShareNotificationMtaPort = "zimbraShareNotificationMtaPort";

    /**
     * account ID of the owner of the shared folder
     *
     * @since ZCS 8.0.0
     */
    @ZAttr(id=1375)
    public static final String A_zimbraShareOwnerAccountId = "zimbraShareOwnerAccountId";

    /**
     * Interval between successive executions of the task that publishes
     * shared item updates to LDAP. Must be in valid duration format:
     * {digits}{time-unit}. digits: 0-9, time-unit: [hmsd]|ms. h - hours, m -
     * minutes, s - seconds, d - days, ms - milliseconds. If time unit is not
     * specified, the default is s(seconds).
     *
     * @since ZCS 8.0.0
     */
    @ZAttr(id=1220)
    public static final String A_zimbraSharingUpdatePublishInterval = "zimbraSharingUpdatePublishInterval";

    /**
     * Unique ID for an signature
     */
    @ZAttr(id=490)
    public static final String A_zimbraSignatureId = "zimbraSignatureId";

    /**
     * maximum number of signatures allowed on an account
     */
    @ZAttr(id=493)
    public static final String A_zimbraSignatureMaxNumEntries = "zimbraSignatureMaxNumEntries";

    /**
     * minimum number of signatures allowed on an account, this is only used
     * in the client
     */
    @ZAttr(id=523)
    public static final String A_zimbraSignatureMinNumEntries = "zimbraSignatureMinNumEntries";

    /**
     * name of the signature
     */
    @ZAttr(id=491)
    public static final String A_zimbraSignatureName = "zimbraSignatureName";

    /**
     * background color for chameleon skin for the domain
     *
     * @since ZCS 5.0.6
     */
    @ZAttr(id=648)
    public static final String A_zimbraSkinBackgroundColor = "zimbraSkinBackgroundColor";

    /**
     * favicon for chameleon skin for the domain
     *
     * @since ZCS 6.0.0_BETA1
     */
    @ZAttr(id=800)
    public static final String A_zimbraSkinFavicon = "zimbraSkinFavicon";

    /**
     * foreground color for chameleon skin for the domain
     *
     * @since ZCS 5.0.6
     */
    @ZAttr(id=647)
    public static final String A_zimbraSkinForegroundColor = "zimbraSkinForegroundColor";

    /**
     * logo app banner for chameleon skin for the domain
     *
     * @since ZCS 5.0.7
     */
    @ZAttr(id=671)
    public static final String A_zimbraSkinLogoAppBanner = "zimbraSkinLogoAppBanner";

    /**
     * logo login banner for chameleon skin for the domain
     *
     * @since ZCS 5.0.7
     */
    @ZAttr(id=670)
    public static final String A_zimbraSkinLogoLoginBanner = "zimbraSkinLogoLoginBanner";

    /**
     * Logo URL for chameleon skin for the domain
     *
     * @since ZCS 5.0.6
     */
    @ZAttr(id=649)
    public static final String A_zimbraSkinLogoURL = "zimbraSkinLogoURL";

    /**
     * secondary color for chameleon skin for the domain
     *
     * @since ZCS 5.0.7
     */
    @ZAttr(id=668)
    public static final String A_zimbraSkinSecondaryColor = "zimbraSkinSecondaryColor";

    /**
     * selection color for chameleon skin for the domain
     *
     * @since ZCS 5.0.7
     */
    @ZAttr(id=669)
    public static final String A_zimbraSkinSelectionColor = "zimbraSkinSelectionColor";

    /**
     * LDAP attribute(s) for public key lookup for S/MIME via external LDAP.
     * Multiple attributes can be separated by comma. All SMIME attributes
     * are in the format of {config-name}:{value}. A &#039;SMIME config&#039;
     * is a set of SMIME attribute values with the same {config-name}.
     * Multiple SMIME configs can be configured on a domain or on
     * globalconfig. Note: SMIME attributes on domains do not inherited
     * values from globalconfig, they are not domain-inherited attributes.
     * During SMIME public key lookup, if there are any SMIME config on the
     * domain of the account, they are used. SMIME configs on globalconfig
     * will be used only when there is no SMIME config on the domain. SMIME
     * attributes cannot be modified directly with zmprov md/mcf commands.
     * Use zmprov gcsc/gdsc/mcsc/mdsc/rcsc/rdsc command instead.
     *
     * @since ZCS 7.1.0
     */
    @ZAttr(id=1182)
    public static final String A_zimbraSMIMELdapAttribute = "zimbraSMIMELdapAttribute";

    /**
     * LDAP bind DN for public key lookup for S/MIME via external LDAP. Can
     * be empty for anonymous bind. All SMIME attributes are in the format of
     * {config-name}:{value}. A &#039;SMIME config&#039; is a set of SMIME
     * attribute values with the same {config-name}. Multiple SMIME configs
     * can be configured on a domain or on globalconfig. Note: SMIME
     * attributes on domains do not inherited values from globalconfig, they
     * are not domain-inherited attributes. During SMIME public key lookup,
     * if there are any SMIME config on the domain of the account, they are
     * used. SMIME configs on globalconfig will be used only when there is no
     * SMIME config on the domain. SMIME attributes cannot be modified
     * directly with zmprov md/mcf commands. Use zmprov
     * gcsc/gdsc/mcsc/mdsc/rcsc/rdsc command instead.
     *
     * @since ZCS 7.1.0
     */
    @ZAttr(id=1178)
    public static final String A_zimbraSMIMELdapBindDn = "zimbraSMIMELdapBindDn";

    /**
     * LDAP bind password for public key lookup for S/MIME via external LDAP.
     * Can be empty for anonymous bind. All SMIME attributes are in the
     * format of {config-name}:{value}. A &#039;SMIME config&#039; is a set
     * of SMIME attribute values with the same {config-name}. Multiple SMIME
     * configs can be configured on a domain or on globalconfig. Note: SMIME
     * attributes on domains do not inherited values from globalconfig, they
     * are not domain-inherited attributes. During SMIME public key lookup,
     * if there are any SMIME config on the domain of the account, they are
     * used. SMIME configs on globalconfig will be used only when there is no
     * SMIME config on the domain. SMIME attributes cannot be modified
     * directly with zmprov md/mcf commands. Use zmprov
     * gcsc/gdsc/mcsc/mdsc/rcsc/rdsc command instead.
     *
     * @since ZCS 7.1.0
     */
    @ZAttr(id=1179)
    public static final String A_zimbraSMIMELdapBindPassword = "zimbraSMIMELdapBindPassword";

    /**
     * Whether or not to discover search base DNs if
     * zimbraSMIMELdapSearchBase is not set. Allowed values are TRUE or
     * FALSE. If zimbraSMIMELdapSearchBase is set for a config, this
     * attribute is ignored for the config. If not set, default for the
     * config is FALSE. In that case, if zimbraSMIMELdapSearchBase is not
     * set, the search will default to the rootDSE. If multiple DNs are
     * discovered, the ldap search will use them one by one until a hit is
     * returned. All SMIME attributes are in the format of
     * {config-name}:{value}. A &#039;SMIME config&#039; is a set of SMIME
     * attribute values with the same {config-name}. Multiple SMIME configs
     * can be configured on a domain or on globalconfig. Note: SMIME
     * attributes on domains do not inherited values from globalconfig, they
     * are not domain-inherited attributes. During SMIME public key lookup,
     * if there are any SMIME config on the domain of the account, they are
     * used. SMIME configs on globalconfig will be used only when there is no
     * SMIME config on the domain. SMIME attributes cannot be modified
     * directly with zmprov md/mcf commands. Use zmprov
     * gcsc/gdsc/mcsc/mdsc/rcsc/rdsc command instead.
     *
     * @since ZCS 7.1.1
     */
    @ZAttr(id=1209)
    public static final String A_zimbraSMIMELdapDiscoverSearchBaseEnabled = "zimbraSMIMELdapDiscoverSearchBaseEnabled";

    /**
     * LDAP search filter for public key lookup for S/MIME via external LDAP.
     * Can contain the following conversion variables for expansion: %n -
     * search key with @ (or without, if no @ was specified) %u - with @
     * removed e.g. (mail=%n) All SMIME attributes are in the format of
     * {config-name}:{value}. A &#039;SMIME config&#039; is a set of SMIME
     * attribute values with the same {config-name}. Multiple SMIME configs
     * can be configured on a domain or on globalconfig. Note: SMIME
     * attributes on domains do not inherited values from globalconfig, they
     * are not domain-inherited attributes. During SMIME public key lookup,
     * if there are any SMIME config on the domain of the account, they are
     * used. SMIME configs on globalconfig will be used only when there is no
     * SMIME config on the domain. SMIME attributes cannot be modified
     * directly with zmprov md/mcf commands. Use zmprov
     * gcsc/gdsc/mcsc/mdsc/rcsc/rdsc command instead.
     *
     * @since ZCS 7.1.0
     */
    @ZAttr(id=1181)
    public static final String A_zimbraSMIMELdapFilter = "zimbraSMIMELdapFilter";

    /**
     * LDAP search base for public key lookup for S/MIME via external LDAP.
     * All SMIME attributes are in the format of {config-name}:{value}. A
     * &#039;SMIME config&#039; is a set of SMIME attribute values with the
     * same {config-name}. Multiple SMIME configs can be configured on a
     * domain or on globalconfig. Note: SMIME attributes on domains do not
     * inherited values from globalconfig, they are not domain-inherited
     * attributes. During SMIME public key lookup, if there are any SMIME
     * config on the domain of the account, they are used. SMIME configs on
     * globalconfig will be used only when there is no SMIME config on the
     * domain. SMIME attributes cannot be modified directly with zmprov
     * md/mcf commands. Use zmprov gcsc/gdsc/mcsc/mdsc/rcsc/rdsc command
     * instead.
     *
     * @since ZCS 7.1.0
     */
    @ZAttr(id=1180)
    public static final String A_zimbraSMIMELdapSearchBase = "zimbraSMIMELdapSearchBase";

    /**
     * Whether to use startTLS for public key lookup for S/MIME via external
     * LDAP. All SMIME attributes are in the format of {config-name}:{value}.
     * A &#039;SMIME config&#039; is a set of SMIME attribute values with the
     * same {config-name}. Multiple SMIME configs can be configured on a
     * domain or on globalconfig. Note: SMIME attributes on domains do not
     * inherited values from globalconfig, they are not domain-inherited
     * attributes. During SMIME public key lookup, if there are any SMIME
     * config on the domain of the account, they are used. SMIME configs on
     * globalconfig will be used only when there is no SMIME config on the
     * domain. SMIME attributes cannot be modified directly with zmprov
     * md/mcf commands. Use zmprov gcsc/gdsc/mcsc/mdsc/rcsc/rdsc command
     * instead.
     *
     * @since ZCS 7.1.0
     */
    @ZAttr(id=1177)
    public static final String A_zimbraSMIMELdapStartTlsEnabled = "zimbraSMIMELdapStartTlsEnabled";

    /**
     * LDAP URL(s) for public key lookup for S/MIME via external LDAP.
     * Multiple URLs for error fallback purpose can be separated by space.
     * All SMIME attributes are in the format of {config-name}:{value}. A
     * &#039;SMIME config&#039; is a set of SMIME attribute values with the
     * same {config-name}. Multiple SMIME configs can be configured on a
     * domain or on globalconfig. Note: SMIME attributes on domains do not
     * inherited values from globalconfig, they are not domain-inherited
     * attributes. During SMIME public key lookup, if there are any SMIME
     * config on the domain of the account, they are used. SMIME configs on
     * globalconfig will be used only when there is no SMIME config on the
     * domain. SMIME attributes cannot be modified directly with zmprov
     * md/mcf commands. Use zmprov gcsc/gdsc/mcsc/mdsc/rcsc/rdsc command
     * instead.
     *
     * @since ZCS 7.1.0
     */
    @ZAttr(id=1176)
    public static final String A_zimbraSMIMELdapURL = "zimbraSMIMELdapURL";

    /**
     * Whether to enable smtp debug trace
     *
     * @since ZCS 6.0.0_BETA1
     */
    @ZAttr(id=793)
    public static final String A_zimbraSmtpEnableTrace = "zimbraSmtpEnableTrace";

    /**
     * the SMTP server to connect to when sending mail
     */
    @ZAttr(id=97)
    public static final String A_zimbraSmtpHostname = "zimbraSmtpHostname";

    /**
     * the SMTP server port to connect to when sending mail
     */
    @ZAttr(id=98)
    public static final String A_zimbraSmtpPort = "zimbraSmtpPort";

    /**
     * If TRUE, the address for MAIL FROM in the SMTP session will always be
     * set to the email address of the account. If FALSE, the address will be
     * the value of the Sender or From header in the outgoing message, in
     * that order.
     *
     * @since ZCS 6.0.5
     */
    @ZAttr(id=1077)
    public static final String A_zimbraSmtpRestrictEnvelopeFrom = "zimbraSmtpRestrictEnvelopeFrom";

    /**
     * If true, an X-Authenticated-User header will be added to messages sent
     * via SendMsgRequest.
     *
     * @since ZCS 5.0.10
     */
    @ZAttr(id=747)
    public static final String A_zimbraSmtpSendAddAuthenticatedUser = "zimbraSmtpSendAddAuthenticatedUser";

    /**
     * Whether X-Mailer will be added to messages sent by Zimbra
     *
     * @since ZCS 5.0.5
     */
    @ZAttr(id=636)
    public static final String A_zimbraSmtpSendAddMailer = "zimbraSmtpSendAddMailer";

    /**
     * Whether X-Originating-IP will be added to messages sent via
     * SendMsgRequest.
     */
    @ZAttr(id=435)
    public static final String A_zimbraSmtpSendAddOriginatingIP = "zimbraSmtpSendAddOriginatingIP";

    /**
     * Value of the mail.smtp.sendpartial property
     */
    @ZAttr(id=249)
    public static final String A_zimbraSmtpSendPartial = "zimbraSmtpSendPartial";

    /**
     * timeout value in seconds
     */
    @ZAttr(id=99)
    public static final String A_zimbraSmtpTimeout = "zimbraSmtpTimeout";

    /**
     * If TRUE, enables support for GetVersionInfo for account SOAP requests.
     * If FALSE, GetVersionInfoRequest returns a SOAP fault.
     *
     * @since ZCS 5.0.10
     */
    @ZAttr(id=708)
    public static final String A_zimbraSoapExposeVersion = "zimbraSoapExposeVersion";

    /**
     * Maximum size in bytes for incoming SOAP requests. 0 means no limit.
     *
     * @since ZCS 5.0.0
     */
    @ZAttr(id=557)
    public static final String A_zimbraSoapRequestMaxSize = "zimbraSoapRequestMaxSize";

    /**
     * URL for Socialcast integration
     *
     * @since ZCS 8.0.0
     */
    @ZAttr(id=1389)
    public static final String A_zimbraSocialcastURL = "zimbraSocialcastURL";

    /**
     * If TRUE, spam messages will be affected by user mail filters instead
     * of being automatically filed into the Junk folder.
     *
     * @since ZCS 5.0.2
     */
    @ZAttr(id=604)
    public static final String A_zimbraSpamApplyUserFilters = "zimbraSpamApplyUserFilters";

    /**
     * Deprecated since: 4.5. Deprecated in favor of zimbraServiceEnabled.
     * Orig desc: Whether to enable spam checking
     */
    @ZAttr(id=201)
    public static final String A_zimbraSpamCheckEnabled = "zimbraSpamCheckEnabled";

    /**
     * mail header name for flagging spam
     */
    @ZAttr(id=210)
    public static final String A_zimbraSpamHeader = "zimbraSpamHeader";

    /**
     * regular expression for matching the spam header
     */
    @ZAttr(id=211)
    public static final String A_zimbraSpamHeaderValue = "zimbraSpamHeaderValue";

    /**
     * When user classifies a message as not spam forward message via SMTP to
     * this account
     */
    @ZAttr(id=245)
    public static final String A_zimbraSpamIsNotSpamAccount = "zimbraSpamIsNotSpamAccount";

    /**
     * When user classifies a message as spam forward message via SMTP to
     * this account
     */
    @ZAttr(id=244)
    public static final String A_zimbraSpamIsSpamAccount = "zimbraSpamIsSpamAccount";

    /**
     * Spaminess percentage beyond which a message is dropped
     */
    @ZAttr(id=202)
    public static final String A_zimbraSpamKillPercent = "zimbraSpamKillPercent";

    /**
     * value for envelope from (MAIL FROM) in spam report
     *
     * @since ZCS 6.0.2
     */
    @ZAttr(id=1049)
    public static final String A_zimbraSpamReportEnvelopeFrom = "zimbraSpamReportEnvelopeFrom";

    /**
     * mail header name for sender in spam report
     */
    @ZAttr(id=465)
    public static final String A_zimbraSpamReportSenderHeader = "zimbraSpamReportSenderHeader";

    /**
     * spam report type value for ham
     */
    @ZAttr(id=468)
    public static final String A_zimbraSpamReportTypeHam = "zimbraSpamReportTypeHam";

    /**
     * mail header name for report type in spam report
     */
    @ZAttr(id=466)
    public static final String A_zimbraSpamReportTypeHeader = "zimbraSpamReportTypeHeader";

    /**
     * spam report type value for spam
     */
    @ZAttr(id=467)
    public static final String A_zimbraSpamReportTypeSpam = "zimbraSpamReportTypeSpam";

    /**
     * Subject prefix for spam messages
     */
    @ZAttr(id=203)
    public static final String A_zimbraSpamSubjectTag = "zimbraSpamSubjectTag";

    /**
     * Spaminess percentage beyond which a message is marked as spam
     */
    @ZAttr(id=204)
    public static final String A_zimbraSpamTagPercent = "zimbraSpamTagPercent";

    /**
     * Aliases of Trash folder. In case some IMAP clients use different
     * folder names other than Trash, the spam filter still special-cases
     * those folders as if they are Trash.
     *
     * @since ZCS 8.0.0
     */
    @ZAttr(id=1167)
    public static final String A_zimbraSpamTrashAlias = "zimbraSpamTrashAlias";

    /**
     * Mail header name for flagging a message as not spam. If set, this
     * takes precedence over zimbraSpamHeader.
     *
     * @since ZCS 7.1.3
     */
    @ZAttr(id=1257)
    public static final String A_zimbraSpamWhitelistHeader = "zimbraSpamWhitelistHeader";

    /**
     * regular expression for matching the value of zimbraSpamWhitelistHeader
     * for flagging a message as not spam
     *
     * @since ZCS 7.1.3
     */
    @ZAttr(id=1258)
    public static final String A_zimbraSpamWhitelistHeaderValue = "zimbraSpamWhitelistHeaderValue";

    /**
     * The list of available dictionaries that can be used for spell
     * checking.
     *
     * @since ZCS 6.0.0_GA
     */
    @ZAttr(id=1042)
    public static final String A_zimbraSpellAvailableDictionary = "zimbraSpellAvailableDictionary";

    /**
     * URL of the server running the spell checking service. Multi-valued
     * attribute that allows multiple spell check servers to be specified. If
     * the request to the first server fails, a request to the second server
     * is sent and so on.
     */
    @ZAttr(id=267)
    public static final String A_zimbraSpellCheckURL = "zimbraSpellCheckURL";

    /**
     * whether spnego SSO is enabled
     *
     * @since ZCS 7.0.0
     */
    @ZAttr(id=1118)
    public static final String A_zimbraSpnegoAuthEnabled = "zimbraSpnegoAuthEnabled";

    /**
     * spnego auth error URL
     *
     * @since ZCS 7.0.0
     */
    @ZAttr(id=1124)
    public static final String A_zimbraSpnegoAuthErrorURL = "zimbraSpnegoAuthErrorURL";

    /**
     * spnego auth principal
     *
     * @since ZCS 7.0.0
     */
    @ZAttr(id=1122)
    public static final String A_zimbraSpnegoAuthPrincipal = "zimbraSpnegoAuthPrincipal";

    /**
     * spnego auth realm
     *
     * @since ZCS 7.0.0
     */
    @ZAttr(id=1119)
    public static final String A_zimbraSpnegoAuthRealm = "zimbraSpnegoAuthRealm";

    /**
     * spnego auth target name
     *
     * @since ZCS 7.0.0
     */
    @ZAttr(id=1123)
    public static final String A_zimbraSpnegoAuthTargetName = "zimbraSpnegoAuthTargetName";

    /**
     * Public key of this server, used by other hosts to authorize this
     * server to login.
     */
    @ZAttr(id=262)
    public static final String A_zimbraSshPublicKey = "zimbraSshPublicKey";

    /**
     * CA Cert used to sign all self signed certs
     */
    @ZAttr(id=277)
    public static final String A_zimbraSslCaCert = "zimbraSslCaCert";

    /**
     * CA Key used to sign all self signed certs
     */
    @ZAttr(id=278)
    public static final String A_zimbraSslCaKey = "zimbraSslCaKey";

    /**
     * SSL certificate
     *
     * @since ZCS 5.0.0
     */
    @ZAttr(id=563)
    public static final String A_zimbraSSLCertificate = "zimbraSSLCertificate";

    /**
     * excluded cipher suites
     *
     * @since ZCS 5.0.5
     */
    @ZAttr(id=639)
    public static final String A_zimbraSSLExcludeCipherSuites = "zimbraSSLExcludeCipherSuites";

    /**
     * SSL private key
     *
     * @since ZCS 5.0.0
     */
    @ZAttr(id=564)
    public static final String A_zimbraSSLPrivateKey = "zimbraSSLPrivateKey";

    /**
     * description of the custom tab in the Preferences page in HTML client
     * in the format {tab-name},{associated-URL}
     *
     * @since ZCS 7.1.3
     */
    @ZAttr(id=1267)
    public static final String A_zimbraStandardClientCustomPrefTab = "zimbraStandardClientCustomPrefTab";

    /**
     * whether extra custom tabs in the Preferences page in HTML client are
     * enabled
     *
     * @since ZCS 7.1.3
     */
    @ZAttr(id=1266)
    public static final String A_zimbraStandardClientCustomPrefTabsEnabled = "zimbraStandardClientCustomPrefTabsEnabled";

    /**
     * Prefixes of thread names. Each value is a column in threads.csv that
     * tracks the number of threads whose name starts with the given prefix.
     *
     * @since ZCS 6.0.0_BETA1
     */
    @ZAttr(id=792)
    public static final String A_zimbraStatThreadNamePrefix = "zimbraStatThreadNamePrefix";

    /**
     * The maximum batch size for each ZimbraSync transaction. Default value
     * of 0 means to follow client requested size. If set to any positive
     * integer, the value will be the maximum number of items to sync even if
     * client requests more. This setting affects all sync categories
     * including email, contacts, calendar and tasks.
     */
    @ZAttr(id=437)
    public static final String A_zimbraSyncWindowSize = "zimbraSyncWindowSize";

    /**
     * Deprecated since: 4.5.7. We now maintain all tables unconditionally.
     * See bug 19145. Orig desc: table maintenance will be performed if the
     * number of rows grows by this factor
     */
    @ZAttr(id=171)
    public static final String A_zimbraTableMaintenanceGrowthFactor = "zimbraTableMaintenanceGrowthFactor";

    /**
     * Deprecated since: 4.5.7. We now maintain all tables unconditionally.
     * See bug 19145. Orig desc: maximum number of rows required for database
     * table maintenance
     */
    @ZAttr(id=169)
    public static final String A_zimbraTableMaintenanceMaxRows = "zimbraTableMaintenanceMaxRows";

    /**
     * Deprecated since: 4.5.7. We now maintain all tables unconditionally.
     * See bug 19145. Orig desc: minimum number of rows required for database
     * table maintenance
     */
    @ZAttr(id=168)
    public static final String A_zimbraTableMaintenanceMinRows = "zimbraTableMaintenanceMinRows";

    /**
     * Deprecated since: 4.5.7. We now maintain all tables unconditionally.
     * See bug 19145. Orig desc: table maintenance operation that will be
     * performed. Valid options: &quot;ANALYZE&quot;, &quot;OPTIMIZE&quot;
     */
    @ZAttr(id=170)
    public static final String A_zimbraTableMaintenanceOperation = "zimbraTableMaintenanceOperation";

    /**
     * The registered name of the Zimbra Analyzer Extension for this account
     * to use
     */
    @ZAttr(id=393)
    public static final String A_zimbraTextAnalyzer = "zimbraTextAnalyzer";

    /**
     * Hosts to ignore during IP based throttling. Typically should list
     * nginx hostname and any other mailbox servers which can proxy to this
     * server
     *
     * @since ZCS 8.0.0
     */
    @ZAttr(id=1383)
    public static final String A_zimbraThrottleSafeHosts = "zimbraThrottleSafeHosts";

    /**
     * Deprecated since: 5.0. Deprecated as of bug 12416. Orig desc: Start
     * date for daylight time
     */
    @ZAttr(id=232)
    public static final String A_zimbraTimeZoneDaylightDtStart = "zimbraTimeZoneDaylightDtStart";

    /**
     * Deprecated since: 5.0. Deprecated as of bug 12416. Orig desc: Offset
     * in daylight time
     */
    @ZAttr(id=233)
    public static final String A_zimbraTimeZoneDaylightOffset = "zimbraTimeZoneDaylightOffset";

    /**
     * Deprecated since: 5.0. Deprecated as of bug 12416. Orig desc:
     * iCalendar recurrence rule for onset of daylight time
     */
    @ZAttr(id=234)
    public static final String A_zimbraTimeZoneDaylightRRule = "zimbraTimeZoneDaylightRRule";

    /**
     * Deprecated since: 5.0. Deprecated as of bug 12416. Orig desc: Start
     * date for standard time
     */
    @ZAttr(id=229)
    public static final String A_zimbraTimeZoneStandardDtStart = "zimbraTimeZoneStandardDtStart";

    /**
     * Deprecated since: 5.0. Deprecated as of bug 12416. Orig desc: Offset
     * in standard time
     */
    @ZAttr(id=230)
    public static final String A_zimbraTimeZoneStandardOffset = "zimbraTimeZoneStandardOffset";

    /**
     * Deprecated since: 5.0. Deprecated as of bug 12416. Orig desc:
     * iCalendar recurrence rule for onset of standard time
     */
    @ZAttr(id=231)
    public static final String A_zimbraTimeZoneStandardRRule = "zimbraTimeZoneStandardRRule";

    /**
     * call control service URL for the UC service
     *
     * @since ZCS 8.0.0
     */
    @ZAttr(id=1405)
    public static final String A_zimbraUCCallControlURL = "zimbraUCCallControlURL";

    /**
     * password for the user&#039;s UC service
     *
     * @since ZCS 8.0.0
     */
    @ZAttr(id=1409)
    public static final String A_zimbraUCPassword = "zimbraUCPassword";

    /**
     * presence session id for Cisco presence service
     *
     * @since ZCS 8.0.0
     */
    @ZAttr(id=1407)
    public static final String A_zimbraUCPresenceSessionId = "zimbraUCPresenceSessionId";

    /**
     * presence service URL for the UC service
     *
     * @since ZCS 8.0.0
     */
    @ZAttr(id=1406)
    public static final String A_zimbraUCPresenceURL = "zimbraUCPresenceURL";

    /**
     * provider for the UC service
     *
     * @since ZCS 8.0.0
     */
    @ZAttr(id=1402)
    public static final String A_zimbraUCProvider = "zimbraUCProvider";

    /**
     * Designated UC provider of the system
     *
     * @since ZCS 8.0.0
     */
    @ZAttr(id=1410)
    public static final String A_zimbraUCProviderEnabled = "zimbraUCProviderEnabled";

    /**
     * UC service zimbraId
     *
     * @since ZCS 8.0.0
     */
    @ZAttr(id=1401)
    public static final String A_zimbraUCServiceId = "zimbraUCServiceId";

    /**
     * username for the user&#039;s UC service
     *
     * @since ZCS 8.0.0
     */
    @ZAttr(id=1408)
    public static final String A_zimbraUCUsername = "zimbraUCUsername";

    /**
     * user info service URL for the UC service
     *
     * @since ZCS 8.0.0
     */
    @ZAttr(id=1403)
    public static final String A_zimbraUCUserURL = "zimbraUCUserURL";

    /**
     * voicemail service URL for the UC service
     *
     * @since ZCS 8.0.0
     */
    @ZAttr(id=1404)
    public static final String A_zimbraUCVoicemailURL = "zimbraUCVoicemailURL";

    /**
     * whether end-user services on SOAP and LMTP interfaces are enabled
     */
    @ZAttr(id=146)
    public static final String A_zimbraUserServicesEnabled = "zimbraUserServicesEnabled";

    /**
     * account version information
     */
    @ZAttr(id=399)
    public static final String A_zimbraVersion = "zimbraVersion";

    /**
     * an email address to send mail to if Zimbra version check detects a new
     * version. Must be in valid duration format: {digits}{time-unit}.
     * digits: 0-9, time-unit: [hmsd]|ms. h - hours, m - minutes, s -
     * seconds, d - days, ms - milliseconds. If time unit is not specified,
     * the default is s(seconds).
     *
     * @since ZCS 6.0.2
     */
    @ZAttr(id=1059)
    public static final String A_zimbraVersionCheckInterval = "zimbraVersionCheckInterval";

    /**
     * time Zimbra version was last checked
     *
     * @since ZCS 6.0.2
     */
    @ZAttr(id=1056)
    public static final String A_zimbraVersionCheckLastAttempt = "zimbraVersionCheckLastAttempt";

    /**
     * last response of last Zimbra version check. This will be a short XML
     * that will contain information about available updates.
     *
     * @since ZCS 6.0.2
     */
    @ZAttr(id=1058)
    public static final String A_zimbraVersionCheckLastResponse = "zimbraVersionCheckLastResponse";

    /**
     * time Zimbra version was last checked successfully
     *
     * @since ZCS 6.0.2
     */
    @ZAttr(id=1057)
    public static final String A_zimbraVersionCheckLastSuccess = "zimbraVersionCheckLastSuccess";

    /**
     * template used to construct the body of an Zimbra version check
     * notification message
     *
     * @since ZCS 6.0.2
     */
    @ZAttr(id=1066)
    public static final String A_zimbraVersionCheckNotificationBody = "zimbraVersionCheckNotificationBody";

    /**
     * email address to send mail to for the Zimbra version check
     * notification message
     *
     * @since ZCS 6.0.2
     */
    @ZAttr(id=1063)
    public static final String A_zimbraVersionCheckNotificationEmail = "zimbraVersionCheckNotificationEmail";

    /**
     * from address for the Zimbra version check notification message
     *
     * @since ZCS 6.0.2
     */
    @ZAttr(id=1064)
    public static final String A_zimbraVersionCheckNotificationEmailFrom = "zimbraVersionCheckNotificationEmailFrom";

    /**
     * template used to construct the subject of an Zimbra version check
     * notification message
     *
     * @since ZCS 6.0.2
     */
    @ZAttr(id=1065)
    public static final String A_zimbraVersionCheckNotificationSubject = "zimbraVersionCheckNotificationSubject";

    /**
     * whether to send a notification message if Zimbra version check detects
     * a new version
     *
     * @since ZCS 6.0.2
     */
    @ZAttr(id=1062)
    public static final String A_zimbraVersionCheckSendNotifications = "zimbraVersionCheckSendNotifications";

    /**
     * zimbraId of the server that should perform the Zimbra version checks
     *
     * @since ZCS 6.0.2
     */
    @ZAttr(id=1060)
    public static final String A_zimbraVersionCheckServer = "zimbraVersionCheckServer";

    /**
     * URL of the Zimbra version check script
     *
     * @since ZCS 6.0.2
     */
    @ZAttr(id=1061)
    public static final String A_zimbraVersionCheckURL = "zimbraVersionCheckURL";

    /**
     * Whether virtual user set/changed his password after an external
     * virtual account for him is provisioned. This attribute is applicable
     * for accounts having zimbraIsExternalVirtualAccount set to TRUE.
     *
     * @since ZCS 8.0.0
     */
    @ZAttr(id=1414)
    public static final String A_zimbraVirtualAccountInitialPasswordSet = "zimbraVirtualAccountInitialPasswordSet";

    /**
     * An alias for this domain, used to determine default login domain based
     * on URL client is visiting
     */
    @ZAttr(id=352)
    public static final String A_zimbraVirtualHostname = "zimbraVirtualHostname";

    /**
     * An virtual IP address for this domain, used to determine domain based
     * on an IP address
     *
     * @since ZCS 5.0.0
     */
    @ZAttr(id=562)
    public static final String A_zimbraVirtualIPAddress = "zimbraVirtualIPAddress";

    /**
     * Whether to block archive files that are password protected or
     * encrypted
     */
    @ZAttr(id=205)
    public static final String A_zimbraVirusBlockEncryptedArchive = "zimbraVirusBlockEncryptedArchive";

    /**
     * Deprecated since: 4.5. Deprecated in favor of zimbraServiceEnabled.
     * Orig desc: Whether to enable virus checking
     */
    @ZAttr(id=206)
    public static final String A_zimbraVirusCheckEnabled = "zimbraVirusCheckEnabled";

    /**
     * how often the virus definitions are updated. Must be in valid duration
     * format: {digits}{time-unit}. digits: 0-9, time-unit: [hmsd]|ms. h -
     * hours, m - minutes, s - seconds, d - days, ms - milliseconds. If time
     * unit is not specified, the default is s(seconds).
     */
    @ZAttr(id=191)
    public static final String A_zimbraVirusDefinitionsUpdateFrequency = "zimbraVirusDefinitionsUpdateFrequency";

    /**
     * Whether to email admin on virus detection
     */
    @ZAttr(id=207)
    public static final String A_zimbraVirusWarnAdmin = "zimbraVirusWarnAdmin";

    /**
     * Whether to email recipient on virus detection
     */
    @ZAttr(id=208)
    public static final String A_zimbraVirusWarnRecipient = "zimbraVirusWarnRecipient";

    /**
     * link for admin users in web client
     *
     * @since ZCS 5.0.9
     */
    @ZAttr(id=701)
    public static final String A_zimbraWebClientAdminReference = "zimbraWebClientAdminReference";

    /**
     * login URL for web client to send the user to upon failed login, auth
     * expired, or no/invalid auth
     */
    @ZAttr(id=506)
    public static final String A_zimbraWebClientLoginURL = "zimbraWebClientLoginURL";

    /**
     * regex for allowed client IP addresses for honoring
     * zimbraWebClientLoginURL. If not set, all IP addresses are allowed. If
     * multiple values are set, an IP address is allowed as long as it
     * matches any one of the values.
     *
     * @since ZCS 7.1.5
     */
    @ZAttr(id=1352)
    public static final String A_zimbraWebClientLoginURLAllowedIP = "zimbraWebClientLoginURLAllowedIP";

    /**
     * regex to be matched for allowed user agents for honoring
     * zimbraWebClientLoginURL. If not set, all UAs are allowed. If multiple
     * values are set, an UA is allowed as long as it matches any one of the
     * values. e.g. &quot;.*Windows NT.*Firefox/3.*&quot; will match firefox
     * 3 or later browsers on Windows. &quot;.*MSIE.*Windows NT.*&quot; will
     * match IE browsers on Windows.
     *
     * @since ZCS 7.0.0
     */
    @ZAttr(id=1141)
    public static final String A_zimbraWebClientLoginURLAllowedUA = "zimbraWebClientLoginURLAllowedUA";

    /**
     * logout URL for web client to send the user to upon explicit logging
     * out
     */
    @ZAttr(id=507)
    public static final String A_zimbraWebClientLogoutURL = "zimbraWebClientLogoutURL";

    /**
     * regex for allowed client IP addresses for honoring
     * zimbraWebClientLogoutURL. If not set, all IP addresses are allowed. If
     * multiple values are set, an IP address is allowed as long as it
     * matches any one of the values.
     *
     * @since ZCS 7.1.5
     */
    @ZAttr(id=1353)
    public static final String A_zimbraWebClientLogoutURLAllowedIP = "zimbraWebClientLogoutURLAllowedIP";

    /**
     * regex to be matched for allowed user agents for honoring
     * zimbraWebClientLogoutURL. If not set, all UAs are allowed. If multiple
     * values are set, an UA is allowed as long as it matches any one of the
     * values. e.g. &quot;.*Windows NT.*Firefox/3.*&quot; will match firefox
     * 3 or later browsers on Windows. &quot;.*MSIE.*Windows NT.*&quot; will
     * match IE browsers on Windows.
     *
     * @since ZCS 7.0.0
     */
    @ZAttr(id=1142)
    public static final String A_zimbraWebClientLogoutURLAllowedUA = "zimbraWebClientLogoutURLAllowedUA";

    /**
     * max input buffer length for web client
     *
     * @since ZCS 8.0.0
     */
    @ZAttr(id=1339)
    public static final String A_zimbraWebClientMaxInputBufferLength = "zimbraWebClientMaxInputBufferLength";

    /**
     * whether or not to show link to offline version in the web UI top bar
     *
     * @since ZCS 6.0.0_GA
     */
    @ZAttr(id=1047)
    public static final String A_zimbraWebClientShowOfflineLink = "zimbraWebClientShowOfflineLink";

    /**
     * XMPP Category of the component
     *
     * @since ZCS 6.0.0_BETA1
     */
    @ZAttr(id=737)
    public static final String A_zimbraXMPPComponentCategory = "zimbraXMPPComponentCategory";

    /**
     * class name of the XMPP component
     *
     * @since ZCS 6.0.0_BETA1
     */
    @ZAttr(id=763)
    public static final String A_zimbraXMPPComponentClassName = "zimbraXMPPComponentClassName";

    /**
     * XMPP Type of the component
     *
     * @since ZCS 6.0.0_BETA1
     */
    @ZAttr(id=739)
    public static final String A_zimbraXMPPComponentFeatures = "zimbraXMPPComponentFeatures";

    /**
     * Name of the XMPP Component
     *
     * @since ZCS 6.0.0_BETA1
     */
    @ZAttr(id=740)
    public static final String A_zimbraXMPPComponentName = "zimbraXMPPComponentName";

    /**
     * XMPP Type of the component
     *
     * @since ZCS 6.0.0_BETA1
     */
    @ZAttr(id=738)
    public static final String A_zimbraXMPPComponentType = "zimbraXMPPComponentType";

    /**
     * Enable XMPP support for IM
     */
    @ZAttr(id=397)
    public static final String A_zimbraXMPPEnabled = "zimbraXMPPEnabled";

    /**
     * Shared Secret for XMPP Server Dialback Protocol
     *
     * @since ZCS 5.0.9
     */
    @ZAttr(id=695)
    public static final String A_zimbraXMPPServerDialbackKey = "zimbraXMPPServerDialbackKey";

    /**
     * Yahoo ID
     *
     * @since ZCS 5.0.6
     */
    @ZAttr(id=658)
    public static final String A_zimbraYahooId = "zimbraYahooId";

    /**
     * List of Zimlets available to this COS Values can be prefixed with ! or
     * + or - !: mandatory + (or no prefix): enabled by default -: disabled
     * by default
     */
    @ZAttr(id=291)
    public static final String A_zimbraZimletAvailableZimlets = "zimbraZimletAvailableZimlets";

    /**
     * The content object section in the Zimlet description
     */
    @ZAttr(id=288)
    public static final String A_zimbraZimletContentObject = "zimbraZimletContentObject";

    /**
     * whether zimlets that send sensitive data are disabled in
     * &quot;mixed&quot; zimbraMailMode
     *
     * @since ZCS 7.1.3
     */
    @ZAttr(id=1269)
    public static final String A_zimbraZimletDataSensitiveInMixedModeDisabled = "zimbraZimletDataSensitiveInMixedModeDisabled";

    /**
     * Zimlet description
     */
    @ZAttr(id=283)
    public static final String A_zimbraZimletDescription = "zimbraZimletDescription";

    /**
     * List of Zimlets available to this domain. Zimlets available to
     * accounts in the domain is the union of account/cos attribute
     * zimbraZimletAvailableZimlets and this attribute. See
     * zimbraZimletAvailableZimlets for value format.
     *
     * @since ZCS 5.0.10
     */
    @ZAttr(id=710)
    public static final String A_zimbraZimletDomainAvailableZimlets = "zimbraZimletDomainAvailableZimlets";

    /**
     * whether this Zimlet is enabled
     */
    @ZAttr(id=301)
    public static final String A_zimbraZimletEnabled = "zimbraZimletEnabled";

    /**
     * The handler class for server side Zimlet extension
     */
    @ZAttr(id=286)
    public static final String A_zimbraZimletHandlerClass = "zimbraZimletHandlerClass";

    /**
     * The global config for the Zimlet
     */
    @ZAttr(id=287)
    public static final String A_zimbraZimletHandlerConfig = "zimbraZimletHandlerConfig";

    /**
     * Whether server side keyword indexing enabled
     */
    @ZAttr(id=284)
    public static final String A_zimbraZimletIndexingEnabled = "zimbraZimletIndexingEnabled";

    /**
     * Whether this zimlet is an extension
     */
    @ZAttr(id=304)
    public static final String A_zimbraZimletIsExtension = "zimbraZimletIsExtension";

    /**
     * Server side object keyword used for indexing and search for this
     * Zimlet
     */
    @ZAttr(id=281)
    public static final String A_zimbraZimletKeyword = "zimbraZimletKeyword";

    /**
     * Whether to load zimlets synchronously in the web client. If set to
     * TRUE, users are not allowed to use the core app before zimlets are
     * loaded. If set to FALSE, zimlets are loaded in the background and
     * users are allowed to use the core app before all zimlets finish
     * loading.
     *
     * @since ZCS 7.2.0
     */
    @ZAttr(id=1391)
    public static final String A_zimbraZimletLoadSynchronously = "zimbraZimletLoadSynchronously";

    /**
     * The panel item section in the Zimlet description
     */
    @ZAttr(id=289)
    public static final String A_zimbraZimletPanelItem = "zimbraZimletPanelItem";

    /**
     * Object match priority
     */
    @ZAttr(id=302)
    public static final String A_zimbraZimletPriority = "zimbraZimletPriority";

    /**
     * URL of extra scripts used by the Zimlet
     */
    @ZAttr(id=290)
    public static final String A_zimbraZimletScript = "zimbraZimletScript";

    /**
     * Regex of content object
     */
    @ZAttr(id=292)
    public static final String A_zimbraZimletServerIndexRegex = "zimbraZimletServerIndexRegex";

    /**
     * Whether store is matched for this type
     */
    @ZAttr(id=285)
    public static final String A_zimbraZimletStoreMatched = "zimbraZimletStoreMatched";

    /**
     * Zimlet target apps
     *
     * @since ZCS 5.0.3
     */
    @ZAttr(id=606)
    public static final String A_zimbraZimletTarget = "zimbraZimletTarget";

    /**
     * User properties for Zimlets
     */
    @ZAttr(id=296)
    public static final String A_zimbraZimletUserProperties = "zimbraZimletUserProperties";

    /**
     * Version of the Zimlet
     */
    @ZAttr(id=282)
    public static final String A_zimbraZimletVersion = "zimbraZimletVersion";

    ///// END-AUTO-GEN-REPLACE
}
<|MERGE_RESOLUTION|>--- conflicted
+++ resolved
@@ -28,11 +28,7 @@
 
     ///// BEGIN-AUTO-GEN-REPLACE
 
-<<<<<<< HEAD
-    /* build: unknown unknown unknown unknown */
-=======
     /* build: 9.0.0_BETA1_1111 rgadipuuri 20121128-1557 */
->>>>>>> 2419b078
 
     public static enum AccountCalendarUserType {
         RESOURCE("RESOURCE"),
@@ -6767,34 +6763,6 @@
     public static final String A_zimbraMimeType = "zimbraMimeType";
 
     /**
-<<<<<<< HEAD
-=======
-     * whether mobile sync should zip the skipped item and attach it to the
-     * notification mail
-     *
-     * @since ZCS 9.0.0
-     */
-    @ZAttr(id=1423)
-    public static final String A_zimbraMobileAttachSkippedItemEnabled = "zimbraMobileAttachSkippedItemEnabled";
-
-    /**
-     * admin email address used for receiving notifications
-     *
-     * @since ZCS 9.0.0
-     */
-    @ZAttr(id=1422)
-    public static final String A_zimbraMobileNotificationAdminAddress = "zimbraMobileNotificationAdminAddress";
-
-    /**
-     * whether mobile sync notification enabled or not
-     *
-     * @since ZCS 9.0.0
-     */
-    @ZAttr(id=1421)
-    public static final String A_zimbraMobileNotificationEnabled = "zimbraMobileNotificationEnabled";
-
-    /**
->>>>>>> 2419b078
      * whether the Bluetooth capabilities are allowed on the device. The
      * available options are Disable, HandsfreeOnly, and Allow. 0 - DISABLE 1
      * - HANDSFREE 2 - ALLOW ignored if
