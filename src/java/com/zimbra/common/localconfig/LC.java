--- conflicted
+++ resolved
@@ -2,12 +2,12 @@
  * ***** BEGIN LICENSE BLOCK *****
  * Zimbra Collaboration Suite Server
  * Copyright (C) 2005, 2006, 2007, 2008, 2009, 2010, 2011 Zimbra, Inc.
- * 
+ *
  * The contents of this file are subject to the Zimbra Public License
  * Version 1.3 ("License"); you may not use this file except in
  * compliance with the License.  You may obtain a copy of the License at
  * http://www.zimbra.com/license.
- * 
+ *
  * Software distributed under the License is distributed on an "AS IS"
  * basis, WITHOUT WARRANTY OF ANY KIND, either express or implied.
  * ***** END LICENSE BLOCK *****
@@ -48,15 +48,15 @@
         return value;
     }
 
-	// Force reload of the config file
-	//
+    // Force reload of the config file
+    //
     public static String[] getAllKeys() {
         return LocalConfig.getInstance().allKeys();
     }
 
-	public static void readConfig() throws DocumentException, ConfigException {
-		LocalConfig.readConfig(null);
-	}
+    public static void readConfig() throws DocumentException, ConfigException {
+        LocalConfig.readConfig(null);
+    }
 
     static void init() {
         // This method is there to guarantee static initializer of this
@@ -120,7 +120,7 @@
     public static final KnownKey zimbra_index_completed_pool_size;
     public static final KnownKey zimbra_index_flush_pool_size;
     public static final KnownKey zimbra_index_reindex_pool_size;
-    
+
     public static final KnownKey zimbra_index_reader_lru_size;
     public static final KnownKey zimbra_index_reader_idle_flush_time;
     public static final KnownKey zimbra_index_reader_idle_sweep_frequency;
@@ -131,7 +131,7 @@
     public static final KnownKey zimbra_index_max_transaction_items;
     public static final KnownKey zimbra_index_lucene_autocommit;
     public static final KnownKey zimbra_index_use_reader_reopen;
-    
+
     public static final KnownKey zimbra_index_lucene_batch_use_doc_scheduler;
     public static final KnownKey zimbra_index_lucene_batch_min_merge;
     public static final KnownKey zimbra_index_lucene_batch_max_merge;
@@ -143,7 +143,7 @@
     public static final KnownKey zimbra_index_lucene_batch_autocommit;
     public static final KnownKey zimbra_index_lucene_max_terms_per_query;
     public static final KnownKey zimbra_index_wildcard_max_terms_expanded;
-    
+
     public static final KnownKey zimbra_index_lucene_nobatch_use_doc_scheduler;
     public static final KnownKey zimbra_index_lucene_nobatch_min_merge;
     public static final KnownKey zimbra_index_lucene_nobatch_max_merge;
@@ -153,7 +153,7 @@
     public static final KnownKey zimbra_index_lucene_nobatch_max_buffered_docs;
     public static final KnownKey zimbra_index_lucene_nobatch_ram_buffer_size_kb;
     public static final KnownKey zimbra_index_lucene_nobatch_autocommit;
-    
+
     public static final KnownKey zimbra_rights_delegated_admin_supported;
 
     public static final KnownKey zimbra_spam_report_queue_size;
@@ -176,9 +176,9 @@
     public static final KnownKey zimbra_converter_depth_max;
 
     public static final KnownKey zimbra_ssl_enabled;
-    
+
     public static final KnownKey stats_img_folder;
-    
+
     public static final KnownKey soap_fault_include_stack_trace;
     public static final KnownKey soap_response_buffer_size;
     public static final KnownKey soap_response_chunked_transfer_encoding_disabled;
@@ -250,12 +250,12 @@
     public static final KnownKey ldap_cache_xmppcomponent_maxage;
     public static final KnownKey ldap_cache_zimlet_maxsize;
     public static final KnownKey ldap_cache_zimlet_maxage;
-    
+
     public static final KnownKey ldap_cache_reverseproxylookup_domain_maxsize;
     public static final KnownKey ldap_cache_reverseproxylookup_domain_maxage;
     public static final KnownKey ldap_cache_reverseproxylookup_server_maxsize;
     public static final KnownKey ldap_cache_reverseproxylookup_server_maxage;
-    
+
     public static final KnownKey mysql_directory;
     public static final KnownKey mysql_data_directory;
     public static final KnownKey mysql_socket;
@@ -322,7 +322,7 @@
     public static final KnownKey sqlite_journal_mode;
     public static final KnownKey sqlite_page_size;
     public static final KnownKey sqlite_sync_mode;
-                                                                  
+
     public static final KnownKey mailboxd_directory;
     public static final KnownKey mailboxd_java_heap_memory_percent;
     public static final KnownKey mailboxd_java_heap_new_size_percent;
@@ -338,7 +338,7 @@
     public static final KnownKey mailboxd_output_filename;
     public static final KnownKey mailboxd_output_file;
     public static final KnownKey mailboxd_output_rotate_interval;
-    
+
     public static final KnownKey ssl_allow_untrusted_certs;
     public static final KnownKey ssl_allow_mismatched_certs;
     public static final KnownKey ssl_allow_accept_untrusted_certs;
@@ -375,10 +375,13 @@
 
     public static final KnownKey nio_lmtp_enabled =
         new KnownKey("nio_lmtp_enabled", "false");
-    
-    public static final KnownKey imap_max_request_size =
-        new KnownKey("imap_max_request_size").setDefault(10 * 1024);
-    
+
+    public static final KnownKey imap_max_request_size = new KnownKey("imap_max_request_size").setDefault(10 * 1024);
+    public static final KnownKey imap_max_idle_time = new KnownKey("imap_max_idle_time").setDefault(60);
+    public static final KnownKey imap_authenticated_max_idle_time =
+        new KnownKey("imap_authenticated_max_idle_time").setDefault(1800);
+    public static final KnownKey pop3_max_idle_time = new KnownKey("pop3_max_idle_time").setDefault(60);
+
     // NIO IMAP configuration settings. Move these to zimbra-attrs.xml once
     // they have been finalized.
 
@@ -400,7 +403,7 @@
     public static final KnownKey krb5_keytab;
     public static final KnownKey krb5_service_principal_from_interface_address;
     public static final KnownKey krb5_debug_enabled;
-        
+
     public static final KnownKey zimbra_mtareport_max_users;
     public static final KnownKey zimbra_mtareport_max_hosts;
 
@@ -440,7 +443,7 @@
     public static final KnownKey zmstat_interval;
     public static final KnownKey zmstat_disk_interval;
     public static final KnownKey zmstat_max_retention;
-    
+
     public static final KnownKey zimbra_noop_default_timeout;
     public static final KnownKey zimbra_noop_min_timeout;
     public static final KnownKey zimbra_noop_max_timeout;
@@ -453,45 +456,45 @@
     public static final KnownKey zimbra_admin_waitset_default_request_timeout;
     public static final KnownKey zimbra_admin_waitset_min_request_timeout;
     public static final KnownKey zimbra_admin_waitset_max_request_timeout;
-    
+
     public static final KnownKey zimbra_waitset_initial_sleep_time;
     public static final KnownKey zimbra_waitset_nodata_sleep_time;
-    
+
     public static final KnownKey zimbra_csv_mapping_file;
-    
+
     public static final KnownKey zimbra_auth_provider;
     public static final KnownKey zimbra_authtoken_cache_size;
     public static final KnownKey zimbra_authtoken_cookie_domain;
-    
+
     public static final KnownKey zimbra_zmjava_options;
     public static final KnownKey zimbra_zmjava_java_library_path;
     public static final KnownKey zimbra_zmjava_java_ext_dirs;
-    
+
     public static final KnownKey debug_xmpp_disable_client_tls;
-    
+
     public static final KnownKey im_dnsutil_dnsoverride;
-    
+
     public static final KnownKey javamail_pop3_debug;
     public static final KnownKey javamail_imap_debug;
     public static final KnownKey javamail_smtp_debug;
-    
+
     public static final KnownKey javamail_pop3_timeout;
     public static final KnownKey javamail_imap_timeout;
     public static final KnownKey javamail_smtp_timeout;
 
     public static final KnownKey javamail_pop3_test_timeout;
     public static final KnownKey javamail_imap_test_timeout;
-    
+
     public static final KnownKey javamail_pop3_enable_starttls;
     public static final KnownKey javamail_imap_enable_starttls;
     public static final KnownKey javamail_smtp_enable_starttls;
-    
+
     public static final KnownKey yauth_baseuri;
-    
+
     public static final KnownKey purge_initial_sleep_ms;
     public static final KnownKey conversation_max_age_ms;
     public static final KnownKey tombstone_max_age_ms;
-    
+
     public static final KnownKey httpclient_connmgr_max_host_connections;
     public static final KnownKey httpclient_connmgr_max_total_connections;
     public static final KnownKey httpclient_connmgr_keepalive_connections;
@@ -499,22 +502,22 @@
     public static final KnownKey httpclient_connmgr_connection_timeout;
     public static final KnownKey httpclient_connmgr_so_timeout;
     public static final KnownKey httpclient_client_connection_timeout;
-    
+
     // public static final KnownKey httpclient_connmgr_idle_reaper_initial_sleep_time;  don't use this for now
     public static final KnownKey httpclient_connmgr_idle_reaper_sleep_interval;
     public static final KnownKey httpclient_connmgr_idle_reaper_connection_timeout;
-    
+
     // http client read timeouts
     public static final KnownKey httpclient_soaphttptransport_retry_count;
     public static final KnownKey httpclient_soaphttptransport_so_timeout;
     public static final KnownKey cli_httpclient_soaphttptransport_so_timeout;
-    
+
     // convertd
     public static final KnownKey httpclient_convertd_so_timeout;
-    
+
     public static final KnownKey client_use_system_proxy;
     public static final KnownKey client_use_native_proxy_selector;
-    
+
     public static final KnownKey shared_mime_info_globs;
     public static final KnownKey shared_mime_info_magic;
 
@@ -531,13 +534,13 @@
     public static final KnownKey xmpp_server_read_timeout;
     public static final KnownKey xmpp_server_socket_remoteport;
     public static final KnownKey xmpp_server_compression_policy;
-    
-    public static final KnownKey xmpp_server_certificate_verify; 
-    public static final KnownKey xmpp_server_certificate_verify_chain; 
-    public static final KnownKey xmpp_server_certificate_verify_root; 
-    public static final KnownKey xmpp_server_certificate_verify_validity; 
+
+    public static final KnownKey xmpp_server_certificate_verify;
+    public static final KnownKey xmpp_server_certificate_verify_chain;
+    public static final KnownKey xmpp_server_certificate_verify_root;
+    public static final KnownKey xmpp_server_certificate_verify_validity;
     public static final KnownKey xmpp_server_certificate_accept_selfsigned;
-    
+
     public static final KnownKey xmpp_muc_enabled;
     public static final KnownKey xmpp_muc_service_name;
     public static final KnownKey xmpp_muc_discover_locked;
@@ -551,30 +554,30 @@
     public static final KnownKey xmpp_muc_log_batch_size;
     public static final KnownKey xmpp_muc_default_history_type;
     public static final KnownKey xmpp_muc_history_number;
-    
+
     public static final KnownKey xmpp_private_storage_enabled;
-    
+
     public static final KnownKey xmpp_client_compression_policy;
     public static final KnownKey xmpp_client_write_timeout;
     public static final KnownKey xmpp_session_conflict_limit;
     public static final KnownKey xmpp_client_idle_timeout;
     public static final KnownKey xmpp_cloudrouting_idle_timeout;
-    
-    
+
+
     public static final KnownKey xmpp_offline_type;
     public static final KnownKey xmpp_offline_quota;
-    
+
     public static final KnownKey xmpp_dns_override;
 
     // zmailbox
     public static final KnownKey zmailbox_message_cachesize;
-    
+
     public static final KnownKey freebusy_queue_directory;
     public static final KnownKey contact_ranking_enabled;
-    
+
     public static final KnownKey jdbc_results_streaming_enabled;
     public static final KnownKey smtp_host_retry_millis;
-    
+
     public static final KnownKey freebusy_exchange_cn1;
     public static final KnownKey freebusy_exchange_cn2;
     public static final KnownKey freebusy_exchange_cn3;
@@ -582,31 +585,31 @@
     public static final KnownKey freebusy_disable_nodata_status;
 
     public static final KnownKey data_source_scheduling_enabled;
-    
+
     public static final KnownKey notes_enabled;
 
     public static final KnownKey zimbra_lmtp_validate_messages;
     public static final KnownKey zimbra_lmtp_max_line_length;
-    
+
     public static final KnownKey data_source_eas_sync_email;
     public static final KnownKey data_source_eas_sync_contacts;
     public static final KnownKey data_source_eas_sync_calendar;
     public static final KnownKey data_source_eas_sync_tasks;
     public static final KnownKey data_source_eas_window_size;
     public static final KnownKey data_source_eas_mime_truncation;
-    
+
     public static final KnownKey zimbra_slow_logging_enabled;
     public static final KnownKey zimbra_slow_logging_threshold;
 
     public static final KnownKey socks_enabled = new KnownKey(
         "socks_enabled", "false", "enable optional support for SOCKS client");
-    
+
     public static final KnownKey socket_connect_timeout = new KnownKey(
         "socket_connect_timeout", "30000", "default socket connect timeout in milliseconds");
-    
+
     public static final KnownKey socket_so_timeout = new KnownKey(
         "socket_so_timeout", "30000", "default socket SO timeout in milliseconds");
-    
+
     public static final KnownKey networkaddress_cache_ttl;
 
     public static final KnownKey zdesktop_local_account_id = new KnownKey(
@@ -620,10 +623,10 @@
     // *_disable_tiemout settings are here for bug 56458
     // This is a workaround for an issue in Jetty 6.1.22.zc6m when we upgrade
     // we should re-evaluate/remove these settings and the code that uses them
-    public static final KnownKey zimbra_archive_formatter_disable_timeout = new KnownKey("zimbra_archive_formatter_disable_timeout", Boolean.TRUE.toString()); 
+    public static final KnownKey zimbra_archive_formatter_disable_timeout = new KnownKey("zimbra_archive_formatter_disable_timeout", Boolean.TRUE.toString());
     public static final KnownKey zimbra_gal_sync_disable_timeout = new KnownKey("zimbra_gal_sync_disable_timeout", Boolean.TRUE.toString());
-    
-    
+
+
 
     static {
         @SuppressWarnings("unused")
@@ -642,7 +645,7 @@
 
         zimbra_java_path = new KnownKey("zimbra_java_path");
         zimbra_java_path.setDefault("java");
-        
+
         zimbra_java_home = new KnownKey("zimbra_java_home");
         if (System.getProperty("os.name").equalsIgnoreCase("Mac OS X")) {
             zimbra_java_home.setDefault("/System/Library/Frameworks/JavaVM.framework/Versions/CurrentJDK/Home");
@@ -694,7 +697,6 @@
         zimbra_user = new KnownKey("zimbra_user");
         zimbra_user.setDefault("zimbra");
 
-<<<<<<< HEAD
         zimbra_uid = new KnownKey("zimbra_uid");
         zimbra_uid.setDefault("-1");
 
@@ -708,7 +710,7 @@
 
         zimbra_attrs_directory = new KnownKey("zimbra_attrs_directory");
         zimbra_attrs_directory.setDefault("${zimbra_home}" + FS + "conf" + FS + "attrs");
-        
+
         zimbra_rights_directory = new KnownKey("zimbra_rights_directory");
         zimbra_rights_directory.setDefault("${zimbra_home}" + FS + "conf" + FS + "rights");
 
@@ -717,35 +719,6 @@
 
         localized_client_msgs_directory = new KnownKey("localized_client_msgs_directory");
         localized_client_msgs_directory.setDefault("${mailboxd_directory}" + FS + "webapps" + FS + "zimbra" + FS + "WEB-INF" + FS + "classes" + FS + "messages");
-=======
-    @Supported
-    public static final KnownKey zimbra_index_max_uncommitted_operations = KnownKey.newKey(200);
-
-    @Supported
-    public static final KnownKey zimbra_index_lru_size = KnownKey.newKey(100);
-
-    @Supported
-    public static final KnownKey zimbra_index_idle_flush_time = KnownKey.newKey(600);
-
-    @Supported
-    public static final KnownKey zimbra_index_sweep_frequency = KnownKey.newKey(30);
-
-    public static final KnownKey zimbra_index_completed_pool_size = KnownKey.newKey(5);
-    public static final KnownKey zimbra_index_flush_pool_size = KnownKey.newKey(10);
-    public static final KnownKey zimbra_index_reindex_pool_size = KnownKey.newKey(10);
-
-    @Supported
-    public static final KnownKey zimbra_index_reader_lru_size = KnownKey.newKey(20);
-
-    @Supported
-    public static final KnownKey zimbra_index_reader_idle_flush_time = KnownKey.newKey(300);
-
-    @Supported
-    public static final KnownKey zimbra_index_reader_idle_sweep_frequency = KnownKey.newKey(30);
-
-    @Supported
-    public static final KnownKey zimbra_index_deferred_items_delay = KnownKey.newKey(10);
->>>>>>> e1cbe42c
 
         skins_directory = new KnownKey("skins_directory");
         skins_directory.setDefault("${mailboxd_directory}" + FS + "webapps" + FS + "zimbra" + FS + "skins");
@@ -756,7 +729,6 @@
         zimbra_store_sweeper_max_age = new KnownKey("zimbra_store_sweeper_max_age");
         zimbra_store_sweeper_max_age.setDefault("480");  // 480 mins = 8 hours
 
-<<<<<<< HEAD
         zimbra_store_copy_buffer_size_kb = new KnownKey("zimbra_store_copy_buffer_size_kb");
         zimbra_store_copy_buffer_size_kb.setDefault("16");  // 16KB
 
@@ -777,37 +749,9 @@
 
         zimbra_mailbox_change_checkpoint_frequency = new KnownKey("zimbra_mailbox_change_checkpoint_frequency", "100");
 
-        zimbra_index_factory_classname = new KnownKey("zimbra_index_factory_classname", "", "if set, use the specified classname for the IndexFactory");        
+        zimbra_index_factory_classname = new KnownKey("zimbra_index_factory_classname", "", "if set, use the specified classname for the IndexFactory");
         zimbra_index_max_uncommitted_operations = new KnownKey("zimbra_index_max_uncommitted_operations");
         zimbra_index_max_uncommitted_operations.setDefault("200");
-=======
-    @Supported
-    public static final KnownKey zimbra_index_use_reader_reopen = KnownKey.newKey(false);
-
-    @Supported
-    public static final KnownKey zimbra_index_lucene_batch_use_doc_scheduler = KnownKey.newKey(true);
-
-    @Supported
-    public static final KnownKey zimbra_index_lucene_batch_min_merge = KnownKey.newKey(1000);
-
-    @Supported
-    public static final KnownKey zimbra_index_lucene_batch_max_merge = KnownKey.newKey(Integer.MAX_VALUE);
-
-    @Supported
-    public static final KnownKey zimbra_index_lucene_batch_merge_factor = KnownKey.newKey(10);
-
-    @Supported
-    public static final KnownKey zimbra_index_lucene_batch_use_compound_file = KnownKey.newKey(true);
-
-    @Supported
-    public static final KnownKey zimbra_index_lucene_batch_use_serial_merge_scheduler = KnownKey.newKey(true);
-
-    @Supported
-    public static final KnownKey zimbra_index_lucene_batch_max_buffered_docs = KnownKey.newKey(200);
-
-    @Supported
-    public static final KnownKey zimbra_index_lucene_batch_ram_buffer_size_kb = KnownKey.newKey(10240);
->>>>>>> e1cbe42c
 
         zimbra_index_lru_size = new KnownKey("zimbra_index_lru_size");
         zimbra_index_lru_size.setDefault("100");
@@ -820,36 +764,8 @@
         zimbra_index_flush_pool_size = new KnownKey("zimbra_index_flush_pool_size", "10");
         zimbra_index_reindex_pool_size = new KnownKey("zimbra_index_reindex_pool_size", "10");
 
-<<<<<<< HEAD
         zimbra_index_reader_lru_size  = new KnownKey("zimbra_index_reader_lru_size");
         zimbra_index_reader_lru_size.setDefault("20");
-=======
-    @Supported
-    public static final KnownKey zimbra_index_lucene_nobatch_use_doc_scheduler = KnownKey.newKey(true);
-
-    @Supported
-    public static final KnownKey zimbra_index_lucene_nobatch_min_merge = KnownKey.newKey(10);
-
-    @Supported
-    public static final KnownKey zimbra_index_lucene_nobatch_max_merge = KnownKey.newKey(Integer.MAX_VALUE);
-
-    @Supported
-    public static final KnownKey zimbra_index_lucene_nobatch_merge_factor = KnownKey.newKey(3);
-
-    @Supported
-    public static final KnownKey zimbra_index_lucene_nobatch_use_compound_file = KnownKey.newKey(true);
-
-    @Supported
-    public static final KnownKey zimbra_index_lucene_nobatch_use_serial_merge_scheduler = KnownKey.newKey(true);
-
-    @Supported
-    public static final KnownKey zimbra_index_lucene_nobatch_max_buffered_docs = KnownKey.newKey(200);
-
-    @Supported
-    public static final KnownKey zimbra_index_lucene_nobatch_ram_buffer_size_kb = KnownKey.newKey(10240);
-
-    public static final KnownKey zimbra_rights_delegated_admin_supported = KnownKey.newKey(true);
->>>>>>> e1cbe42c
 
         zimbra_index_reader_idle_flush_time = new KnownKey("zimbra_index_reader_idle_flush_time");
         zimbra_index_reader_idle_flush_time.setDefault("300");
@@ -859,14 +775,14 @@
 
         zimbra_index_deferred_items_delay = new KnownKey("zimbra_index_deferred_items_delay", "10");
         zimbra_index_deferred_items_failure_delay = new KnownKey("zimbra_index_deferred_items_failure_delay", "300");
-        
+
         zimbra_index_max_transaction_bytes = new KnownKey("zimbra_index_max_transaction_bytes", "5000000");
         zimbra_index_max_transaction_items = new KnownKey("zimbra_index_max_transaction_items", "100");
-        
+
         zimbra_index_lucene_autocommit = new KnownKey("zimbra_index_lucene_autocommit", "false");
 
         zimbra_index_use_reader_reopen = new KnownKey("zimbra_index_use_reader_reopen", "false");
-        
+
         zimbra_index_lucene_batch_use_doc_scheduler = new KnownKey("zimbra_index_lucene_batch_use_doc_scheduler", "true");
         zimbra_index_lucene_batch_min_merge = new KnownKey("zimbra_index_lucene_batch_min_merge", "1000");
         zimbra_index_lucene_batch_max_merge = new KnownKey("zimbra_index_lucene_batch_max_merge", Integer.toString(Integer.MAX_VALUE));
@@ -878,7 +794,7 @@
         zimbra_index_lucene_batch_autocommit = new KnownKey("zimbra_index_lucene_batch_autocommit", "false");
         zimbra_index_lucene_max_terms_per_query = new KnownKey("zimbra_index_lucene_max_terms_per_query", "50000");
         zimbra_index_wildcard_max_terms_expanded = new KnownKey("zimbra_index_wildcard_max_terms_expanded", "20000");
-            
+
         zimbra_index_lucene_nobatch_use_doc_scheduler = new KnownKey("zimbra_index_lucene_nobatch_use_doc_scheduler", "true");
         zimbra_index_lucene_nobatch_min_merge = new KnownKey("zimbra_index_lucene_nobatch_min_merge", "10");
         zimbra_index_lucene_nobatch_max_merge = new KnownKey("zimbra_index_lucene_nobatch_max_merge", Integer.toString(Integer.MAX_VALUE));
@@ -888,7 +804,7 @@
         zimbra_index_lucene_nobatch_max_buffered_docs = new KnownKey("zimbra_index_lucene_nobatch_max_buffered_docs", "200");
         zimbra_index_lucene_nobatch_ram_buffer_size_kb = new KnownKey("zimbra_index_lucene_nobatch_ram_buffer_size_kb", "10240");
         zimbra_index_lucene_nobatch_autocommit = new KnownKey("zimbra_index_lucene_nobatch_autocommit", "false");
-        
+
         zimbra_rights_delegated_admin_supported = new KnownKey("zimbra_rights_delegated_admin_supported", "true");
 
         zimbra_spam_report_queue_size = new KnownKey("zimbra_spam_report_queue_size");
@@ -921,40 +837,35 @@
 
         zimbra_converter_depth_max = new KnownKey("zimbra_converter_depth_max");
         zimbra_converter_depth_max.setDefault("100");
-        
+
         zimbra_ssl_enabled = new KnownKey("zimbra_ssl_enabled", "true");
         stats_img_folder = new KnownKey("stats_img_folder");
         stats_img_folder.setDefault("${zimbra_home}" + FS + "logger" + FS + "db" + FS + "work");
 
         soap_fault_include_stack_trace = new KnownKey("soap_fault_include_stack_trace", "true");
-        
+
         soap_response_buffer_size = new KnownKey("soap_response_buffer_size");
         soap_response_buffer_size.setDefault("");
-        soap_response_buffer_size.setDoc("the size of the content buffer for sending SOAP http responses." + 
+        soap_response_buffer_size.setDoc("the size of the content buffer for sending SOAP http responses." +
                                          "if not set, use jetty default.");
-        
+
         soap_response_chunked_transfer_encoding_disabled = new KnownKey("soap_response_chunked_transfer_encoding_disabled");
         soap_response_chunked_transfer_encoding_disabled.setDefault("false");
-        
+
         zimbra_servlet_output_stream_buffer_size = new KnownKey("zimbra_servlet_output_stream_buffer_size");
         zimbra_servlet_output_stream_buffer_size.setDefault("5120");
-        
+
         ldap_host = new KnownKey("ldap_host");
         ldap_host.setDefault("");
 
         ldap_common_loglevel = new KnownKey("ldap_common_loglevel");
         ldap_common_loglevel.setDefault("49152");
 
-<<<<<<< HEAD
         ldap_common_require_tls = new KnownKey("ldap_common_require_tls");
         ldap_common_require_tls.setDefault("0");
 
         ldap_common_threads = new KnownKey("ldap_common_threads");
         ldap_common_threads.setDefault("8");
-=======
-    @Supported
-    public static final KnownKey ldap_host = KnownKey.newKey("");
->>>>>>> e1cbe42c
 
         ldap_common_toolthreads = new KnownKey("ldap_common_toolthreads");
         ldap_common_toolthreads.setDefault("1");
@@ -1059,253 +970,13 @@
         ldap_postfix_password = new KnownKey("ldap_postfix_password");
         ldap_postfix_password.setDefault("zmpostfix");
 
-<<<<<<< HEAD
         ldap_amavis_password = new KnownKey("ldap_amavis_password");
         ldap_amavis_password.setDefault("zmamavis");
-        
+
         ldap_nginx_password = new KnownKey("ldap_nginx_password");
         ldap_nginx_password.setDefault("zmnginx");
-=======
-    // This combination will consume 128M (128K per target) of memory if the cache is full
-    public static final KnownKey acl_cache_target_maxsize = KnownKey.newKey(1024);
-    public static final KnownKey acl_cache_target_maxage = KnownKey.newKey(15);
-    public static final KnownKey acl_cache_credential_maxsize = KnownKey.newKey(512);
-    public static final KnownKey acl_cache_enabled = KnownKey.newKey(true);
-
-    @Supported
-    public static final KnownKey gal_group_cache_maxsize_per_domain = KnownKey.newKey(0);
-
-    @Supported
-    public static final KnownKey gal_group_cache_maxsize_domains = KnownKey.newKey(10);
-
-    @Supported
-    public static final KnownKey gal_group_cache_maxage = KnownKey.newKey(10080);  // 7 days
-
-    public static final KnownKey calendar_resource_ldap_search_maxsize = KnownKey.newKey(1000);
-
-    // This value is stored here for use by zmmycnf program. Changing this
-    // setting does not immediately reflect in MySQL server. You will have to,
-    // with abundant precaution, re-generate my.cnf and restart MySQL server for
-    // the change to take effect.
-    @Supported
-    public static final KnownKey mysql_directory = KnownKey.newKey("${zimbra_home}/mysql");
-
-    @Supported
-    public static final KnownKey mysql_data_directory = KnownKey.newKey("${zimbra_db_directory}/data");
-
-    @Supported
-    public static final KnownKey mysql_socket = KnownKey.newKey("${zimbra_db_directory}/mysql.sock");
-
-    @Supported
-    public static final KnownKey mysql_pidfile = KnownKey.newKey("${zimbra_db_directory}/mysql.pid");
-
-    @Supported
-    public static final KnownKey mysql_mycnf = KnownKey.newKey("${zimbra_home}/conf/my.cnf");
-
-    @Supported
-    public static final KnownKey mysql_errlogfile = KnownKey.newKey("${zimbra_home}/log/mysql_error.log");
-
-    @Supported
-    public static final KnownKey mysql_bind_address = KnownKey.newKey("localhost");
-
-    @Supported
-    public static final KnownKey mysql_port = KnownKey.newKey(7306);
-
-    @Supported
-    public static final KnownKey mysql_root_password = KnownKey.newKey("zimbra").protect();
-
-    @Supported
-    public static final KnownKey mysql_memory_percent = KnownKey.newKey(30);
-    public static final KnownKey mysql_innodb_log_buffer_size = KnownKey.newKey(null);
-    public static final KnownKey mysql_innodb_log_file_size = KnownKey.newKey(null);
-    public static final KnownKey mysql_sort_buffer_size = KnownKey.newKey(null);
-    public static final KnownKey mysql_read_buffer_size = KnownKey.newKey(null);
-    public static final KnownKey mysql_table_cache = KnownKey.newKey(null);
-
-
-    @Supported
-    public static final KnownKey derby_properties = KnownKey.newKey("${zimbra_home}/conf/derby.properties");
-
-    public final static KnownKey logger_data_directory = KnownKey.newKey("${zimbra_home}/logger/db/data");
-    public final static KnownKey logger_zmrrdfetch_port = KnownKey.newKey(10663);
-
-    @Supported
-    public static final KnownKey logger_mysql_directory = KnownKey.newKey("${zimbra_home}/logger/mysql");
-
-    @Supported
-    public static final KnownKey logger_mysql_data_directory = KnownKey.newKey("${zimbra_home}/logger/db/data");
-
-    @Supported
-    public static final KnownKey logger_mysql_socket = KnownKey.newKey("${zimbra_home}/logger/db/mysql.sock");
-
-    @Supported
-    public static final KnownKey logger_mysql_pidfile = KnownKey.newKey("${zimbra_home}/logger/db/mysql.pid");
-
-    @Supported
-    public static final KnownKey logger_mysql_mycnf = KnownKey.newKey("${zimbra_home}/conf/my.logger.cnf");
-    public static final KnownKey logger_mysql_errlogfile = KnownKey.newKey("${zimbra_home}/log/logger_mysql_error.log");
-    public static final KnownKey logger_mysql_bind_address = KnownKey.newKey("localhost");
-    public static final KnownKey logger_mysql_port = KnownKey.newKey(7307);
-    public static final KnownKey zimbra_logger_mysql_password = KnownKey.newKey("zimbra").protect();
-
-
-    public static final KnownKey postfix_alias_maps = KnownKey.newKey("hash:/etc/aliases");
-    public static final KnownKey postfix_always_add_missing_headers = KnownKey.newKey("yes");
-    public static final KnownKey postfix_broken_sasl_auth_clients = KnownKey.newKey("yes");
-    public static final KnownKey postfix_bounce_notice_recipient = KnownKey.newKey("postmaster");
-    public static final KnownKey postfix_bounce_queue_lifetime = KnownKey.newKey("5d");
-    public static final KnownKey postfix_command_directory = KnownKey.newKey("${zimbra_home}/postfix/sbin");
-    public static final KnownKey postfix_daemon_directory = KnownKey.newKey("${zimbra_home}/postfix/libexec");
-    public static final KnownKey postfix_enable_smtpd_policyd = KnownKey.newKey("no");
-    public static final KnownKey postfix_delay_warning_time = KnownKey.newKey("0h");
-    public static final KnownKey postfix_header_checks = KnownKey.newKey("pcre:${zimbra_home}/conf/postfix_header_checks");
-    public static final KnownKey postfix_in_flow_delay = KnownKey.newKey("1s");
-    public static final KnownKey postfix_lmtp_connection_cache_destinations = KnownKey.newKey("");
-    public static final KnownKey postfix_lmtp_connection_cache_time_limit = KnownKey.newKey("4s");
-    public static final KnownKey postfix_lmtp_host_lookup = KnownKey.newKey("dns");
-    public static final KnownKey postfix_mailq_path = KnownKey.newKey("${zimbra_home}/postfix/sbin/mailq");
-    public static final KnownKey postfix_manpage_directory = KnownKey.newKey("${zimbra_home}/postfix/man");
-    public static final KnownKey postfix_maximal_backoff_time = KnownKey.newKey("4000s");
-    public static final KnownKey postfix_minimal_backoff_time = KnownKey.newKey("300s");
-    public static final KnownKey postfix_newaliases_path = KnownKey.newKey("${zimbra_home}/postfix/sbin/newaliases");
-    public static final KnownKey postfix_notify_classes = KnownKey.newKey("resource,software");
-    public static final KnownKey postfix_policy_time_limit = KnownKey.newKey(3600);
-    public static final KnownKey postfix_queue_directory = KnownKey.newKey("${zimbra_home}/data/postfix/spool");
-    public static final KnownKey postfix_smtpd_sasl_authenticated_header = KnownKey.newKey("no");
-    public static final KnownKey postfix_smtpd_sender_restrictions = KnownKey.newKey("");
-    public static final KnownKey postfix_sender_canonical_maps = KnownKey.newKey("proxy:ldap:${zimbra_home}/conf/ldap-scm.cf");
-    public static final KnownKey postfix_sendmail_path = KnownKey.newKey("${zimbra_home}/postfix/sbin/sendmail");
-    public static final KnownKey postfix_smtpd_client_restrictions = KnownKey.newKey("reject_unauth_pipelining");
-    public static final KnownKey postfix_smtpd_data_restrictions = KnownKey.newKey("reject_unauth_pipelining");
-    public static final KnownKey postfix_smtpd_helo_required = KnownKey.newKey("yes");
-    public static final KnownKey postfix_smtpd_tls_cert_file = KnownKey.newKey("${zimbra_home}/conf/smtpd.crt");
-    public static final KnownKey postfix_smtpd_tls_key_file = KnownKey.newKey("${zimbra_home}/conf/smtpd.key");
-    public static final KnownKey postfix_smtpd_tls_loglevel = KnownKey.newKey(1);
-    public static final KnownKey postfix_queue_run_delay = KnownKey.newKey("300s");
-    public static final KnownKey postfix_transport_maps = KnownKey.newKey("proxy:ldap:${zimbra_home}/conf/ldap-transport.cf");
-    public static final KnownKey postfix_propagate_unmatched_extensions = KnownKey.newKey("canonical");
-    public static final KnownKey postfix_virtual_alias_domains = KnownKey.newKey("proxy:ldap:${zimbra_home}/conf/ldap-vad.cf");
-    public static final KnownKey postfix_virtual_alias_maps = KnownKey.newKey("proxy:ldap:${zimbra_home}/conf/ldap-vam.cf");
-    public static final KnownKey postfix_virtual_mailbox_domains = KnownKey.newKey("proxy:ldap:${zimbra_home}/conf/ldap-vmd.cf");
-    public static final KnownKey postfix_virtual_mailbox_maps = KnownKey.newKey("proxy:ldap:${zimbra_home}/conf/ldap-vmm.cf");
-    public static final KnownKey postfix_virtual_transport = KnownKey.newKey("error");
-
-    public static final KnownKey cbpolicyd_pid_file = KnownKey.newKey("${zimbra_log_directory}/cbpolicyd.pid");
-    public static final KnownKey cbpolicyd_log_file = KnownKey.newKey("${zimbra_log_directory}/cbpolicyd.log");
-    public static final KnownKey cbpolicyd_db_file = KnownKey.newKey("${zimbra_home}/data/cbpolicyd/db/cbpolicyd.sqlitedb");
-    public static final KnownKey cbpolicyd_log_level = KnownKey.newKey(3);
-    public static final KnownKey cbpolicyd_log_mail = KnownKey.newKey("main");
-    public static final KnownKey cbpolicyd_log_detail = KnownKey.newKey("modules");
-    public static final KnownKey cbpolicyd_bind_host = KnownKey.newKey("127.0.0.1");
-    public static final KnownKey cbpolicyd_bind_port = KnownKey.newKey(10031);
-    public static final KnownKey cbpolicyd_timeout = KnownKey.newKey(120);
-    public static final KnownKey cbpolicyd_bypass_timeout = KnownKey.newKey(30);
-    public static final KnownKey cbpolicyd_bypass_mode = KnownKey.newKey("tempfail");
-    public static final KnownKey cbpolicyd_module_accesscontrol = KnownKey.newKey(0);
-    public static final KnownKey cbpolicyd_module_greylisting = KnownKey.newKey(0);
-    public static final KnownKey cbpolicyd_module_checkhelo = KnownKey.newKey(0);
-    public static final KnownKey cbpolicyd_module_checkspf = KnownKey.newKey(0);
-    public static final KnownKey cbpolicyd_module_quotas = KnownKey.newKey(1);
-
-    public static final KnownKey sqlite_shared_cache_enabled = KnownKey.newKey(false);
-    public static final KnownKey sqlite_cache_size = KnownKey.newKey(500);
-    public static final KnownKey sqlite_journal_mode = KnownKey.newKey("PERSIST");
-    public static final KnownKey sqlite_page_size = KnownKey.newKey(4096);
-    public static final KnownKey sqlite_sync_mode = KnownKey.newKey("NORMAL");
-
-    @Supported
-    public static final KnownKey mailboxd_directory = KnownKey.newKey("${zimbra_home}/mailboxd");
-
-    @Supported
-    public static final KnownKey mailboxd_java_heap_size = KnownKey.newKey(null);
-
-    @Supported
-    public static final KnownKey mailboxd_java_heap_new_size_percent = KnownKey.newKey(25);
-
-    @Supported
-    public static final KnownKey mailboxd_thread_stack_size = KnownKey.newKey("256k");
-
-    @Supported
-    public static final KnownKey mailboxd_java_options = KnownKey.newKey("-server" +
-            " -Djava.awt.headless=true" +
-            " -Dsun.net.inetaddr.ttl=${networkaddress_cache_ttl}" +
-            " -XX:+UseConcMarkSweepGC" +
-            " -XX:PermSize=128m" +
-            " -XX:MaxPermSize=128m" +
-            " -XX:SoftRefLRUPolicyMSPerMB=1" +
-            " -verbose:gc" +
-            " -XX:+PrintGCDetails" +
-            " -XX:+PrintGCTimeStamps" +
-            " -XX:+PrintGCApplicationStoppedTime" +
-            " -XX:-OmitStackTraceInFastThrow");
-    @Supported
-    public static final KnownKey mailboxd_pidfile = KnownKey.newKey("${zimbra_log_directory}/mailboxd.pid");
-
-    @Supported
-    public static final KnownKey mailboxd_keystore = KnownKey.newKey("${mailboxd_directory}/etc/keystore");
-
-    @Supported
-    public static final KnownKey mailboxd_keystore_password = KnownKey.newKey("zimbra");
-
-    public static final KnownKey mailboxd_keystore_base = KnownKey.newKey("${zimbra_home}/conf/keystore.base");
-    public static final KnownKey mailboxd_keystore_base_password = KnownKey.newKey("zimbra");
-
-    @Supported
-    public static final KnownKey mailboxd_truststore = KnownKey.newKey("${zimbra_java_home}/lib/security/cacerts");
-
-    @Supported
-    public static final KnownKey mailboxd_truststore_password = KnownKey.newKey("changeit");
-
-    public static final KnownKey mailboxd_output_filename = KnownKey.newKey("zmmailboxd.out");
-
-    @Supported
-    public static final KnownKey mailboxd_output_file = KnownKey.newKey("${zimbra_log_directory}/${mailboxd_output_filename}");
-
-    @Supported
-    public static final KnownKey mailboxd_output_rotate_interval = KnownKey.newKey(86400);
-
-    @Supported
-    public static final KnownKey ssl_allow_untrusted_certs = KnownKey.newKey(false);
-
-    public static final KnownKey ssl_allow_mismatched_certs = KnownKey.newKey(true);
-
-    public static final KnownKey ssl_allow_accept_untrusted_certs = KnownKey.newKey(true);
-
-    @Supported
-    public static final KnownKey zimlet_directory = KnownKey.newKey("${zimbra_home}/zimlets-deployed");
-
-    @Supported
-    public static final KnownKey wiki_enabled = KnownKey.newKey(false);
-
-    @Supported
-    public static final KnownKey wiki_user = KnownKey.newKey("wiki");
-
-    @Supported
-    public static final KnownKey calendar_outlook_compatible_allday_events = KnownKey.newKey(false);
-
-    @Supported
-    public static final KnownKey calendar_entourage_compatible_timezones = KnownKey.newKey(true);
-    public static final KnownKey calendar_apple_ical_compatible_canceled_instances = KnownKey.newKey(true);
-
-    @Supported
-    public static final KnownKey calendar_ics_import_full_parse_max_size = KnownKey.newKey(131072); // 128KB
-    public static final KnownKey calendar_ics_export_buffer_size = KnownKey.newKey(131072); // 128KB
-    public static final KnownKey calendar_max_desc_in_metadata = KnownKey.newKey(4096); // 4KB
-    public static final KnownKey calendar_allow_invite_without_method = KnownKey.newKey(false);
-    public static final KnownKey calendar_freebusy_max_days = KnownKey.newKey(366);
-    public static final KnownKey calendar_search_max_days  = KnownKey.newKey(400);
-
-    @Supported
-    public static final KnownKey calendar_cache_enabled = KnownKey.newKey(true);
-
-    @Supported
-    public static final KnownKey calendar_cache_directory = KnownKey.newKey("${zimbra_tmp_directory}/calcache");
-
-    @Supported
-    public static final KnownKey calendar_cache_lru_size = KnownKey.newKey(1000);
->>>>>>> e1cbe42c
-
-        ldap_starttls_supported = new KnownKey("ldap_starttls_supported"); 
+
+        ldap_starttls_supported = new KnownKey("ldap_starttls_supported");
         ldap_starttls_supported.setDefault("0");
 
         ldap_cache_account_maxsize = new KnownKey("ldap_cache_account_maxsize", "20000");
@@ -1314,7 +985,6 @@
 
         ldap_cache_cos_maxsize = new KnownKey("ldap_cache_cos_maxsize", "100");
 
-<<<<<<< HEAD
         ldap_cache_cos_maxage = new KnownKey("ldap_cache_cos_maxage", "15");
 
         ldap_cache_domain_maxsize = new KnownKey("ldap_cache_domain_maxsize", "100");
@@ -1324,87 +994,39 @@
         ldap_cache_external_domain_maxsize = new KnownKey("ldap_cache_external_domain_maxsize", "2000");
 
         ldap_cache_external_domain_maxage = new KnownKey("ldap_cache_external_domain_maxage", "15");
-        
+
         ldap_cache_group_maxsize = new KnownKey("ldap_cache_group_maxsize", "2000");
-=======
-    @Supported
-    public static final KnownKey nio_imap_enabled = KnownKey.newKey(false);
-    @Supported
-    public static final KnownKey nio_pop3_enabled = KnownKey.newKey(false);
-
-    public static final KnownKey imap_max_request_size = KnownKey.newKey(10 * 1024);
-    public static final KnownKey imap_max_idle_time = KnownKey.newKey(60);
-    public static final KnownKey imap_authenticated_max_idle_time = KnownKey.newKey(1800);
-    public static final KnownKey pop3_max_idle_time = KnownKey.newKey(60);
-
-    // NIO IMAP configuration settings. Move these to zimbra-attrs.xml once
-    // they have been finalized.
-    public static final KnownKey nio_imap_min_threads = KnownKey.newKey(20);
-    public static final KnownKey nio_imap_max_sessions = KnownKey.newKey(200);
-    public static final KnownKey nio_imap_max_scheduled_write_bytes = KnownKey.newKey(1024 * 1024);
-    public static final KnownKey nio_imap_write_timeout = KnownKey.newKey(60);
-    public static final KnownKey nio_imap_write_chunk_size = KnownKey.newKey(8 * 1024);
-    public static final KnownKey nio_imap_thread_keep_alive_time = KnownKey.newKey(60);
-    public static final KnownKey data_source_imap_reuse_connections = KnownKey.newKey(false);
-
-    public static final KnownKey milter_bind_port = KnownKey.newKey(0);
-    public static final KnownKey milter_bind_address = KnownKey.newKey(null);
-    public static final KnownKey milter_max_idle_seconds = KnownKey.newKey(120);
-    public static final KnownKey milter_max_sessions = KnownKey.newKey(20000);
-    public static final KnownKey milter_in_process_mode = KnownKey.newKey(false);
-    public static final KnownKey milter_min_threads = KnownKey.newKey(20);
-    public static final KnownKey milter_max_scheduled_write_bytes = KnownKey.newKey(1024 * 1024);
-    public static final KnownKey milter_write_timeout = KnownKey.newKey(10);
-    public static final KnownKey milter_write_chunk_size = KnownKey.newKey(1024);
-    public static final KnownKey milter_thread_keep_alive_time = KnownKey.newKey(60);
->>>>>>> e1cbe42c
 
         ldap_cache_group_maxage = new KnownKey("ldap_cache_group_maxage", "15");
-        
+
         ldap_cache_mime_maxage = new KnownKey("ldap_cache_mime_maxage", "15");
 
         ldap_cache_right_maxsize = new KnownKey("ldap_cache_right_maxsize", "100");
 
         ldap_cache_right_maxage = new KnownKey("ldap_cache_right_maxage", "15");
-        
+
         ldap_cache_server_maxsize = new KnownKey("ldap_cache_server_maxsize", "100");
 
         ldap_cache_server_maxage = new KnownKey("ldap_cache_server_maxage", "15");
 
         ldap_cache_timezone_maxsize = new KnownKey("ldap_cache_timezone_maxsize", "100");
-        
+
         ldap_cache_xmppcomponent_maxsize = new KnownKey("ldap_cache_xmppcomponent_maxsize", "100");
-        
+
         ldap_cache_xmppcomponent_maxage = new KnownKey("ldap_cache_xmppcomponent_maxage", "15");
 
         ldap_cache_zimlet_maxsize = new KnownKey("ldap_cache_zimlet_maxsize", "100");
 
         ldap_cache_zimlet_maxage = new KnownKey("ldap_cache_zimlet_maxage", "15");
-        
+
         ldap_cache_reverseproxylookup_domain_maxsize = new KnownKey("ldap_cache_reverseproxylookup_domain_maxsize", "100");
 
-<<<<<<< HEAD
         ldap_cache_reverseproxylookup_domain_maxage = new KnownKey("ldap_cache_reverseproxylookup_domain_maxage", "15");
-        
+
         ldap_cache_reverseproxylookup_server_maxsize = new KnownKey("ldap_cache_reverseproxylookup_server_maxsize", "100");
-=======
-    public static final KnownKey zimbra_class_provisioning = KnownKey.newKey("com.zimbra.cs.account.ldap.LdapProvisioning");
-    public static final KnownKey zimbra_class_accessmanager = KnownKey.newKey("com.zimbra.cs.account.accesscontrol.ACLAccessManager");
-    public static final KnownKey zimbra_class_mboxmanager = KnownKey.newKey("com.zimbra.cs.mailbox.MailboxManager");
-    public static final KnownKey zimbra_class_database = KnownKey.newKey("com.zimbra.cs.db.MySQL");
-    public static final KnownKey zimbra_class_store = KnownKey.newKey("com.zimbra.cs.store.file.FileBlobStore");
-    public static final KnownKey zimbra_class_application = KnownKey.newKey("com.zimbra.cs.util.ZimbraApplication");
-    public static final KnownKey zimbra_class_rulerewriterfactory = KnownKey.newKey("com.zimbra.cs.filter.RuleRewriterFactory");
-    public static final KnownKey zimbra_class_datasourcemanager = KnownKey.newKey("com.zimbra.cs.datasource.DataSourceManager");
-    public static final KnownKey zimbra_class_attrmanager = KnownKey.newKey("com.zimbra.cs.account.AttributeManager");
-    public static final KnownKey zimbra_class_soapsessionfactory = KnownKey.newKey("com.zimbra.soap.SoapSessionFactory");
-    public static final KnownKey zimbra_class_dbconnfactory = KnownKey.newKey("com.zimbra.cs.db.ZimbraConnectionFactory");
-    public static final KnownKey zimbra_class_customproxyselector = KnownKey.newKey(""); //intentionally has no value; set one if u want to use a custom proxy selector
-    public static final KnownKey zimbra_class_galgroupinfoprovider = KnownKey.newKey("com.zimbra.cs.gal.GalGroupInfoProvider");
->>>>>>> e1cbe42c
 
         ldap_cache_reverseproxylookup_server_maxage = new KnownKey("ldap_cache_reverseproxylookup_server_maxage", "15");
-        
+
         mysql_directory = new KnownKey("mysql_directory");
         mysql_directory.setDefault("${zimbra_home}" + FS + "mysql");
 
@@ -1512,7 +1134,7 @@
 
         postfix_sender_canonical_maps  = new KnownKey("postfix_sender_canonical_maps");
         postfix_sender_canonical_maps.setDefault("proxy:ldap:${zimbra_home}" + FS + "conf" + FS + "ldap-scm.cf");
-    
+
         postfix_sendmail_path  = new KnownKey("postfix_sendmail_path");
         postfix_sendmail_path.setDefault("${zimbra_home}" + FS + "postfix" + FS + "sbin" + FS + "sendmail");
 
@@ -1581,7 +1203,7 @@
         sqlite_journal_mode = new KnownKey("sqlite_journal_mode", "PERSIST");
         sqlite_page_size = new KnownKey("sqlite_page_size", "4096");
         sqlite_sync_mode = new KnownKey("sqlite_sync_mode", "NORMAL");
-        
+
         mailboxd_directory = new KnownKey("mailboxd_directory");
         mailboxd_directory.setDefault("${zimbra_home}" + FS + "mailboxd");
 
@@ -1593,7 +1215,7 @@
 
         mailboxd_java_heap_new_size_percent = new KnownKey("mailboxd_java_heap_new_size_percent");
         mailboxd_java_heap_new_size_percent.setDefault("25");
-        
+
         mailboxd_java_options = new KnownKey("mailboxd_java_options");
         mailboxd_java_options.setDefault("-server -Djava.awt.headless=true -Dsun.net.inetaddr.ttl=${networkaddress_cache_ttl} -XX:+UseConcMarkSweepGC -XX:NewRatio=2 -XX:PermSize=128m -XX:MaxPermSize=128m -XX:SoftRefLRUPolicyMSPerMB=1 -verbose:gc -XX:+PrintGCDetails -XX:+PrintGCTimeStamps -XX:+PrintGCApplicationStoppedTime");
 
@@ -1608,10 +1230,10 @@
 
         mailboxd_keystore_base = new KnownKey("mailboxd_keystore_base");
         mailboxd_keystore_base.setDefault("${zimbra_home}" + FS + "conf" + FS + "keystore.base");
-        
+
         mailboxd_keystore_base_password = new KnownKey("mailboxd_keystore_base_password");
         mailboxd_keystore_base_password.setDefault("zimbra");
-        
+
         mailboxd_truststore = new KnownKey("mailboxd_truststore");
         mailboxd_truststore.setDefault("${zimbra_java_home}" + FS + "lib" + FS + "security" + FS + "cacerts");
 
@@ -1634,11 +1256,11 @@
         ssl_allow_mismatched_certs = new KnownKey("ssl_allow_mismatched_certs")
             .setDoc("allow mismatched certificates (disable hostname verification")
             .setDefault("true");
-        
+
         ssl_allow_accept_untrusted_certs = new KnownKey("ssl_allow_accept_untrusted_certs")
             .setDoc("allow user to accept untrusted certificates")
             .setDefault("true");
-        
+
         zimlet_directory = new KnownKey("zimlet_directory");
         zimlet_directory.setDefault("${zimbra_home}" + FS + "zimlets-deployed");
 
@@ -1666,13 +1288,8 @@
         calendar_max_desc_in_metadata = new KnownKey("calendar_max_desc_in_metadata");
         calendar_max_desc_in_metadata.setDefault("4096");  // 4KB
 
-<<<<<<< HEAD
         calendar_allow_invite_without_method = new KnownKey("calendar_allow_invite_without_method");
         calendar_allow_invite_without_method.setDefault("false");
-=======
-    public static final KnownKey zimbra_activesync_contact_image_size = KnownKey.newKey(2*1024*1024);
-    public static final KnownKey zimbra_mobile_smart_forward_rfc822_enabled = KnownKey.newKey(false);
->>>>>>> e1cbe42c
 
         calendar_freebusy_max_days = new KnownKey("calendar_freebusy_max_days");
         calendar_freebusy_max_days.setDefault("366");
@@ -1703,113 +1320,12 @@
 
         krb5_keytab = new KnownKey("krb5_keytab");
         krb5_keytab.setDefault("${zimbra_home}" + FS + "conf" + FS + "krb5.keytab");
-        
+
         krb5_service_principal_from_interface_address = new KnownKey("krb5_service_principal_from_interface_address");
         krb5_service_principal_from_interface_address.setDefault("false");
 
-<<<<<<< HEAD
         krb5_debug_enabled = new KnownKey("krb5_debug_enabled");
         krb5_debug_enabled.setDefault("false");
-=======
-    // LDAP Custom DIT base DN for LDAP app admin entries
-    public static final KnownKey ldap_dit_base_dn_appadmin      = KnownKey.newKey("");
-    // LDAP Custom DIT base DN for config branch
-    public static final KnownKey ldap_dit_base_dn_config        = KnownKey.newKey("");
-    //LDAP Custom DIT base DN for cos entries
-    public static final KnownKey ldap_dit_base_dn_cos           = KnownKey.newKey("");
-    //LDAP Custom DIT base DN for domain entries
-    public static final KnownKey ldap_dit_base_dn_domain        = KnownKey.newKey("");
-    // LDAP Custom DIT base DN for mail(accounts, aliases, DLs, resources) entries
-    public static final KnownKey ldap_dit_base_dn_mail          = KnownKey.newKey("");
-    // LDAP Custom DIT base DN for mime entries"
-    public static final KnownKey ldap_dit_base_dn_mime          = KnownKey.newKey("");
-    // LDAP Custom DIT base DN for server entries
-    public static final KnownKey ldap_dit_base_dn_server        = KnownKey.newKey("");
-    // LDAP Custom DIT base DN for xmpp component entries
-    public static final KnownKey ldap_dit_base_dn_xmppcomponent = KnownKey.newKey("");
-    // LDAP Custom DIT base DN for zimlet entries
-    public static final KnownKey ldap_dit_base_dn_zimlet        = KnownKey.newKey("");
-    // LDAP Custom DIT RDN attr for cos entries
-    public static final KnownKey ldap_dit_naming_rdn_attr_cos          = KnownKey.newKey("");
-    // LDAP Custom DIT RDN attr for globalconfig entry
-    public static final KnownKey ldap_dit_naming_rdn_attr_globalconfig = KnownKey.newKey("");
-    // LDAP Custom DIT RDN attr for globalgrant entry
-    public static final KnownKey ldap_dit_naming_rdn_attr_globalgrant  = KnownKey.newKey("");
-    // LDAP Custom DIT RDN attr for mime entries
-    public static final KnownKey ldap_dit_naming_rdn_attr_mime         = KnownKey.newKey("");
-    // LDAP Custom DIT RDN attr for server entries
-    public static final KnownKey ldap_dit_naming_rdn_attr_server       = KnownKey.newKey("");
-    public static final KnownKey ldap_dit_naming_rdn_attr_user         =KnownKey.newKey("");
-    // LDAP Custom DIT RDN attr for xmpp component entries
-    public static final KnownKey ldap_dit_naming_rdn_attr_xmppcomponent= KnownKey.newKey("");
-    // LDAP Custom DIT RDN attr for zimlet entries
-    public static final KnownKey ldap_dit_naming_rdn_attr_zimlet       = KnownKey.newKey("");
-    // LDAP Custom DIT base DN for LDAP admin entries
-    public static final KnownKey ldap_dit_base_dn_admin         = KnownKey.newKey("");
-
-    @Supported
-    public static final KnownKey zmprov_tmp_directory = KnownKey.newKey("${zimbra_tmp_directory}/zmprov");
-
-    public static final KnownKey command_line_editing_enabled = KnownKey.newKey(true);
-    public static final KnownKey thread_pool_warn_percent = KnownKey.newKey(100);
-
-    public static final KnownKey robots_txt = KnownKey.newKey("${zimbra_home}/conf/robots.txt");
-
-    // Remove this in 8.0.
-    public static final KnownKey filter_null_env_sender_for_dsn_redirect = KnownKey.newKey(true);
-
-    //appliance
-    public static final KnownKey zimbra_vami_user = KnownKey.newKey("vmware");
-    public static final KnownKey zimbra_vami_password = KnownKey.newKey("vmware").protect();
-
-    static {
-        // Automatically set the key name with the variable name.
-        for (Field field : LC.class.getFields()) {
-            if (field.getType() == KnownKey.class) {
-                assert(Modifier.isPublic(field.getModifiers()));
-                assert(Modifier.isStatic(field.getModifiers()));
-                assert(Modifier.isFinal(field.getModifiers()));
-                try {
-                    KnownKey key = (KnownKey) field.get(null);
-                    // Automatically set the key name with the variable name.
-                    key.setKey(field.getName());
-
-                    // process annotations
-                    if(field.isAnnotationPresent(Supported.class)) {
-                        key.setSupported(true);
-                    }
-                    if(field.isAnnotationPresent(Reloadable.class)) {
-                        key.setReloadable(true);
-                    }
-
-                } catch (Throwable never) {
-                    assert false : never;
-                }
-            }
-        }
-    }
-
-    /**
-     * Used to apply the reloadable flag to a KnownKey in LC
-     * @author jpowers
-     *
-     */
-    @Target({ElementType.FIELD})
-    @Retention(RetentionPolicy.RUNTIME)
-    @interface Reloadable {
-    }
-
-    /**
-     * This annotation represents a supported local config setting. To make a new
-     * setting show up in the zmlocalconfig -i command, use this annotation
-     *
-     * @author jpowers
-     *
-     */
-    @Target({ElementType.FIELD})
-    @Retention(RetentionPolicy.RUNTIME)
-    public @interface Supported {
->>>>>>> e1cbe42c
 
         zimbra_mtareport_max_users = new KnownKey("zimbra_mtareport_max_users");
         zimbra_mtareport_max_users.setDefault("50");
@@ -1817,17 +1333,17 @@
         zimbra_mtareport_max_hosts = new KnownKey("zimbra_mtareport_max_hosts");
         zimbra_mtareport_max_hosts.setDefault("50");
 
-		zmmtaconfig_enable_config_restarts = new KnownKey("zmmtaconfig_enable_config_restarts");
-		zmmtaconfig_enable_config_restarts.setDefault("TRUE");
-
-		zmmtaconfig_interval = new KnownKey("zmmtaconfig_interval");
-		zmmtaconfig_interval.setDefault("60");
-
-		zmmtaconfig_log_level = new KnownKey("zmmtaconfig_log_level");
-		zmmtaconfig_log_level.setDefault("3");
-
-		zmmtaconfig_listen_port = new KnownKey("zmmtaconfig_listen_port");
-		zmmtaconfig_listen_port.setDefault("7171");
+        zmmtaconfig_enable_config_restarts = new KnownKey("zmmtaconfig_enable_config_restarts");
+        zmmtaconfig_enable_config_restarts.setDefault("TRUE");
+
+        zmmtaconfig_interval = new KnownKey("zmmtaconfig_interval");
+        zmmtaconfig_interval.setDefault("60");
+
+        zmmtaconfig_log_level = new KnownKey("zmmtaconfig_log_level");
+        zmmtaconfig_log_level.setDefault("3");
+
+        zmmtaconfig_listen_port = new KnownKey("zmmtaconfig_listen_port");
+        zmmtaconfig_listen_port.setDefault("7171");
 
         zimbra_auth_always_send_refer = new KnownKey("zimbra_auth_always_send_refer");
         zimbra_auth_always_send_refer.setDefault("false");
@@ -1845,7 +1361,7 @@
 
         zimbra_relative_volume_path = new KnownKey("zimbra_relative_volume_path");
         zimbra_relative_volume_path.setDefault("false");
-        
+
         zimbra_mailbox_groups = new KnownKey("zimbra_mailbox_groups");
         zimbra_mailbox_groups.setDefault("100");
 
@@ -1870,7 +1386,7 @@
 
         timezone_file = new KnownKey("timezone_file");
         timezone_file.setDefault("${zimbra_home}" + FS + "conf" + FS + "timezones.ics");
-        
+
         search_disable_database_hints = new KnownKey("search_disable_database_hints");
         search_disable_database_hints.setDefault("false");
 
@@ -1882,7 +1398,7 @@
 
         zmstat_interval = new KnownKey("zmstat_interval");
         zmstat_interval.setDefault("30");
-        
+
         zmstat_disk_interval = new KnownKey("zmstat_disk_interval");
         zmstat_disk_interval.setDefault("600");
 
@@ -1892,16 +1408,16 @@
         zimbra_noop_default_timeout = new KnownKey("zimbra_noop_default_timeout", "300");
         zimbra_noop_min_timeout = new KnownKey("zimbra_noop_min_timeout", "30");
         zimbra_noop_max_timeout = new KnownKey("zimbra_noop_max_timeout", "1200");
-        
+
         zimbra_waitset_default_request_timeout = new KnownKey("zimbra_waitset_default_request_timeout", "300");
         zimbra_waitset_min_request_timeout = new KnownKey("zimbra_waitset_min_request_timeout", "30");
         zimbra_waitset_max_request_timeout = new KnownKey("zimbra_waitset_max_request_timeout", "1200");
         zimbra_waitset_max_per_account = new KnownKey("zimbra_waitset_max_per_account", "5");
-        
+
         zimbra_admin_waitset_default_request_timeout = new KnownKey("zimbra_admin_waitset_default_request_timeout", "300");
         zimbra_admin_waitset_min_request_timeout = new KnownKey("zimbra_admin_waitset_min_request_timeout", "0");
         zimbra_admin_waitset_max_request_timeout = new KnownKey("zimbra_admin_waitset_max_request_timeout", "3600");
-        
+
         zimbra_waitset_initial_sleep_time  = new KnownKey("zimbra_waitset_initial_sleep_time", "1000");
         zimbra_waitset_nodata_sleep_time = new KnownKey("zimbra_waitset_nodata_sleep_time", "3000");
 
@@ -1913,15 +1429,15 @@
         zimbra_authtoken_cache_size = new KnownKey("zimbra_authtoken_cache_size", "5000");
         zimbra_authtoken_cookie_domain = new KnownKey("zimbra_authtoken_cookie_domain");
         zimbra_authtoken_cookie_domain.setDefault("");
-        
+
         zimbra_zmjava_options = new KnownKey("zimbra_zmjava_options", "-Xmx256m");
         zimbra_zmjava_java_library_path = new KnownKey("zimbra_zmjava_java_library_path", "");
         zimbra_zmjava_java_ext_dirs = new KnownKey("zimbra_zmjava_java_ext_dirs", "");
-        
+
         debug_xmpp_disable_client_tls = new KnownKey("debug_xmpp_disable_client_tls", "0");
-        
+
         im_dnsutil_dnsoverride = new KnownKey("im_dnsutil_dnsoverride", "");
-        
+
         javamail_pop3_debug = new KnownKey("javamail_pop3_debug");
         javamail_pop3_debug.setDefault("false");
 
@@ -1936,7 +1452,7 @@
 
         javamail_pop3_test_timeout = new KnownKey("javamail_pop3_test_timeout", "20");
         javamail_imap_test_timeout = new KnownKey("javamail_imap_test_timeout", "20");
-        
+
         javamail_smtp_timeout = new KnownKey("javamail_smtp_timeout");
         javamail_smtp_timeout.setDefault("60");
 
@@ -1948,147 +1464,147 @@
 
         javamail_smtp_enable_starttls = new KnownKey("javamail_smtp_enable_starttls");
         javamail_smtp_enable_starttls.setDefault("true");
-        
-	    yauth_baseuri = new KnownKey("yauth_baseuri");
-	    yauth_baseuri.setDefault("https://login.yahoo.com/WSLogin/V1");
-	    yauth_baseuri.setDoc("base uri for yauth");
-        
+
+        yauth_baseuri = new KnownKey("yauth_baseuri");
+        yauth_baseuri.setDefault("https://login.yahoo.com/WSLogin/V1");
+        yauth_baseuri.setDoc("base uri for yauth");
+
         purge_initial_sleep_ms = new KnownKey(
             "purge_initial_sleep_ms", Long.toString(30 * Constants.MILLIS_PER_MINUTE),
             "Amount of time (in milliseconds) that the purge thread sleeps on startup before doing work.");
-        
+
         conversation_max_age_ms = new KnownKey("conversation_max_age_ms", Long.toString(31 * Constants.MILLIS_PER_DAY));
         tombstone_max_age_ms = new KnownKey("tombstone_max_age_ms", Long.toString(3 * Constants.MILLIS_PER_MONTH));
-        
+
         httpclient_connmgr_max_host_connections = new KnownKey(
-                "httpclient_connmgr_max_host_connections", 
+                "httpclient_connmgr_max_host_connections",
                 "100",
-                "httpclient connection manager: " + 
+                "httpclient connection manager: " +
                 "Defines the maximum number of connections allowed per host configuration");
-        
+
         httpclient_connmgr_max_total_connections = new KnownKey(
-                "httpclient_connmgr_max_total_connections", 
+                "httpclient_connmgr_max_total_connections",
                 "300",
                 "httpclient connection manager: " +
                 "Defines the maximum number of connections allowed overall");
 
         httpclient_connmgr_keepalive_connections = new KnownKey(
-                "httpclient_connmgr_keepalive_connections", 
+                "httpclient_connmgr_keepalive_connections",
                 "true",
                 "httpclient connection manager: " +
                 "Defines whether HTTP keep-alive connections should be used");
 
         httpclient_connmgr_tcp_nodelay = new KnownKey(
-                "httpclient_connmgr_tcp_nodelay", 
+                "httpclient_connmgr_tcp_nodelay",
                 "false",
                 "httpclient connection manager: " +
                 "Defines whether to disable Nagle algorithm on HTTP socket");
 
         httpclient_connmgr_connection_timeout = new KnownKey(
-                "httpclient_connmgr_connection_timeout", 
+                "httpclient_connmgr_connection_timeout",
                 Long.toString(25 * Constants.MILLIS_PER_SECOND),
                 "httpclient connection manager: " +
                 "Determines the timeout until a connection is established. A value of zero means the timeout is not used");
-        
+
         httpclient_connmgr_so_timeout = new KnownKey(
-                "httpclient_connmgr_so_timeout", 
+                "httpclient_connmgr_so_timeout",
                 Long.toString(60 * Constants.MILLIS_PER_SECOND),
                 "httpclient connection manager: " +
                 "A timeout value of zero is interpreted as an infinite timeout. This value is used when no socket timeout is set in the HTTP method parameters");
 
         httpclient_client_connection_timeout = new KnownKey(
-                "httpclient_client_connection_timeout", 
+                "httpclient_client_connection_timeout",
                 Long.toString(30 * Constants.MILLIS_PER_SECOND),
                 "httpclient client: " +
                 "Sets the timeout in milliseconds used when retrieving an HTTP connection from the HTTP connection manager. ");
-        
+
         httpclient_connmgr_idle_reaper_sleep_interval = new KnownKey(
-                "httpclient_connmgr_idle_reaper_sleep_interval", 
+                "httpclient_connmgr_idle_reaper_sleep_interval",
                 Long.toString(5 * Constants.MILLIS_PER_MINUTE),
                 "httpclient connection manager idle reaper: " +
                 "Amount of time (in milliseconds) that the http client connection manager idle connection reaper thread sleeps between doing work. " +
                 "0 means that reaper thread is disabled");
-        
+
         httpclient_connmgr_idle_reaper_connection_timeout = new KnownKey(
-                "httpclient_connmgr_idle_reaper_connection_timeout", 
+                "httpclient_connmgr_idle_reaper_connection_timeout",
                 Long.toString(5 * Constants.MILLIS_PER_MINUTE),
                 "httpclient connection manager idle reaper: " +
                 "the timeout value to use when testing for idle connections.");
 
-        
+
         httpclient_soaphttptransport_retry_count = new KnownKey(
-                "httpclient_soaphttptransport_retry_count", 
+                "httpclient_soaphttptransport_retry_count",
                 "2",
                 "Defines the number retries after a temporary failure for SOAP clients using the SoapHttpTransport class");
-        
+
         httpclient_soaphttptransport_so_timeout = new KnownKey(
-                "httpclient_soaphttptransport_so_timeout", 
+                "httpclient_soaphttptransport_so_timeout",
                 Long.toString(300 * Constants.MILLIS_PER_SECOND),
                 "socket timeout in milliseconds for SOAP clients using the SoapHttpTransport class");
-        
+
         // Bug: 47051
         // Known key for the CLI utilities SOAP HTTP transport timeout.
         // The default value is set to 0 i.e. no timeout.
         cli_httpclient_soaphttptransport_so_timeout = new KnownKey(
-            "cli_httpclient_soaphttptransport_so_timeout", 
+            "cli_httpclient_soaphttptransport_so_timeout",
             "0",
             "socket timeout in milliseconds for cli utilities SOAP clients using the SoapHttpTransport class");
-        
+
         httpclient_convertd_so_timeout = new KnownKey(
-                "httpclient_convertd_so_timeout", 
+                "httpclient_convertd_so_timeout",
                 Long.toString(-1),
-                "socket timeout in milliseconds for convertd client." + 
-                "if 0 - means no timeout." + 
+                "socket timeout in milliseconds for convertd client." +
+                "if 0 - means no timeout." +
                 "if -1 or not set - means use the default read timeout of the connection manager.");
-        
+
         client_use_system_proxy = new KnownKey("client_use_system_proxy", "false",
                 "whether to use system proxies");
-        
+
         client_use_native_proxy_selector = new KnownKey("client_use_native_proxy_selector", "false",
                 "whether to use native code for reading system proxy data");
-        
+
         shared_mime_info_globs = new KnownKey("shared_mime_info_globs",
             "${zimbra_home}" + FS + "conf" + FS + "globs2",
             "freedesktop.org shared-mime-info glob file");
         shared_mime_info_magic = new KnownKey("shared_mime_info_magic",
             "${zimbra_home}" + FS + "conf" + FS + "magic",
             "freedesktop.org shared-mime-info magic file");
-        
-        xmpp_server_tls_enabled = new KnownKey("xmpp_server_tls_enabled","true", "Allow TLS for S2S connections"); 
+
+        xmpp_server_tls_enabled = new KnownKey("xmpp_server_tls_enabled","true", "Allow TLS for S2S connections");
         xmpp_server_dialback_enabled = new KnownKey("xmpp_server_dialback_enabled", "true", "Allow S2S Server Dialback Protocol");
         xmpp_server_session_allowmultiple = new KnownKey("xmpp_server_session_allowmultiple","true", "Allow multiple simultaneous S2S connections from a given host");
-        xmpp_server_session_idle = new KnownKey("xmpp_server_session_idle",Integer.toString(20*60*1000), "Timeout for idle S2S connections"); 
-        xmpp_server_session_idle_check_time = new KnownKey("xmpp_server_session_idle_check_time",Integer.toString(5*60*1000), "How frequently we check for idle server connections"); 
-        xmpp_server_processing_core_threads = new KnownKey("xmpp_server_processing_core_threads","2", "Core S2S processing threads"); 
-        xmpp_server_processing_max_threads = new KnownKey("xmpp_server_processing_max_threads", "50", "Max S2S processing threads"); 
-        xmpp_server_processing_queue = new KnownKey("xmpp_server_processing_queue","50", "Length of S2S processing queue"); 
-        xmpp_server_outgoing_max_threads = new KnownKey("xmpp_server_outgoing_max_threads", "20", "Max threads in pool for outgoing S2S"); 
-        xmpp_server_outgoing_queue = new KnownKey("xmpp_server_outgoing_queue", "50", "Queue length for outgoing S2S queue"); 
-        xmpp_server_read_timeout = new KnownKey("xmpp_server_read_timeout", Integer.toString(3*60*1000), "Read timeout for S2S (how long will we wait for the remote server to answer?)"); 
-        xmpp_server_socket_remoteport = new KnownKey("xmpp_server_socket_remoteport","5269", "Remote port to connect to for outgoing S2S"); 
-        xmpp_server_compression_policy = new KnownKey("xmpp_server_compression_policy", "disabled", "S2S compression optional|disabled"); 
-
-        xmpp_server_certificate_verify = new KnownKey("xmpp_server_certificate_verify", "false", 
+        xmpp_server_session_idle = new KnownKey("xmpp_server_session_idle",Integer.toString(20*60*1000), "Timeout for idle S2S connections");
+        xmpp_server_session_idle_check_time = new KnownKey("xmpp_server_session_idle_check_time",Integer.toString(5*60*1000), "How frequently we check for idle server connections");
+        xmpp_server_processing_core_threads = new KnownKey("xmpp_server_processing_core_threads","2", "Core S2S processing threads");
+        xmpp_server_processing_max_threads = new KnownKey("xmpp_server_processing_max_threads", "50", "Max S2S processing threads");
+        xmpp_server_processing_queue = new KnownKey("xmpp_server_processing_queue","50", "Length of S2S processing queue");
+        xmpp_server_outgoing_max_threads = new KnownKey("xmpp_server_outgoing_max_threads", "20", "Max threads in pool for outgoing S2S");
+        xmpp_server_outgoing_queue = new KnownKey("xmpp_server_outgoing_queue", "50", "Queue length for outgoing S2S queue");
+        xmpp_server_read_timeout = new KnownKey("xmpp_server_read_timeout", Integer.toString(3*60*1000), "Read timeout for S2S (how long will we wait for the remote server to answer?)");
+        xmpp_server_socket_remoteport = new KnownKey("xmpp_server_socket_remoteport","5269", "Remote port to connect to for outgoing S2S");
+        xmpp_server_compression_policy = new KnownKey("xmpp_server_compression_policy", "disabled", "S2S compression optional|disabled");
+
+        xmpp_server_certificate_verify = new KnownKey("xmpp_server_certificate_verify", "false",
         "XMPP server-to-server: master enable/disable SSL certificate checking (currently BROKEN, do not enable)");
-        
+
         xmpp_server_certificate_verify_chain = new KnownKey("xmpp_server_certificate_verify_chain", "true",
         "XMPP server-to-server: enable SSL certificate checking for entire chain of certificates (only if certificate_verify is true)");
-        
+
         xmpp_server_certificate_verify_root = new KnownKey("xmpp_server_certificate_verify_root", "true",
-        "XMPP server-to-server: enable SSL certificate checking for root certificate (only if certificate_verify is true)");                                                    
-                                                           
+        "XMPP server-to-server: enable SSL certificate checking for root certificate (only if certificate_verify is true)");
+
         xmpp_server_certificate_verify_validity = new KnownKey("xmpp_server_certificate_verify_validity", "true",
-        "XMPP server-to-server: check to see if every certificate is valid at the current time (only if certificate_verify is true");                                                      
-                                                               
+        "XMPP server-to-server: check to see if every certificate is valid at the current time (only if certificate_verify is true");
+
         xmpp_server_certificate_accept_selfsigned = new KnownKey("xmpp_server_certificate_accept_selfsigned", "true",
         "XMPP server-to-server: accept self-signed certificates from remote servers");
 
         xmpp_muc_enabled = new KnownKey("xmpp_muc_enabled", "true", "Enable the XMPP Multi-User-Chat service?");
         xmpp_muc_service_name = new KnownKey("xmpp_muc_service_name", "conference", "XMPP name for the Multi-User-Chat service");
-        xmpp_muc_discover_locked = new KnownKey("xmpp_muc_discover_locked", "true", "Should MUC Disco requests return locked rooms?"); 
+        xmpp_muc_discover_locked = new KnownKey("xmpp_muc_discover_locked", "true", "Should MUC Disco requests return locked rooms?");
         xmpp_muc_restrict_room_creation = new KnownKey("xmpp_muc_restrict_room_creation", "Should MUC room creation be restricted to only those JIDs listed in xmpp_muc_room_create_jid_list?");
-        xmpp_muc_room_create_jid_list = new KnownKey("xmpp_muc_room_create_jid_list", "", "Comma-Separated List of JIDs that are allowed to create MUC rooms");  
-        xmpp_muc_unload_empty_hours = new KnownKey("xmpp_muc_unload_empty_hours", "5", "Number of hours MUC will remain empty before it is unloaded by the system.  Persistent MUCs are not deleted, just unloaded"); 
+        xmpp_muc_room_create_jid_list = new KnownKey("xmpp_muc_room_create_jid_list", "", "Comma-Separated List of JIDs that are allowed to create MUC rooms");
+        xmpp_muc_unload_empty_hours = new KnownKey("xmpp_muc_unload_empty_hours", "5", "Number of hours MUC will remain empty before it is unloaded by the system.  Persistent MUCs are not deleted, just unloaded");
         xmpp_muc_sysadmin_jid_list = new KnownKey("xmpp_muc_sysadmin_jid_list", "", " Temporary: List of JIDs that have sysadmin access for IM Multi-User-Chat"); // FIXME tim will remove this soon
         xmpp_muc_idle_user_sweep_ms = new KnownKey("xmpp_muc_idle_user_sweep_ms", Long.toString(5 * Constants.MILLIS_PER_MINUTE), "XMPP Multi-User-Chat: How frequently to sweep MUC for idle users");
         xmpp_muc_idle_user_timeout_ms = new KnownKey("xmpp_muc_idle_user_timeout_ms", "0", "XMPP Multi-User-Chat: The number of milliseconds a user must be idle before he/she gets kicked from all the rooms.");
@@ -2098,27 +1614,27 @@
         xmpp_muc_history_number = new KnownKey("xmpp_muc_history_number", "25", "XMPP Multi-User-Chat: Default number of chat messages to save (if history type is number)");
 
         xmpp_private_storage_enabled = new KnownKey("xmpp_private_storage_enabled", "true", "XMPP: Support private storage (XEP-0049)");
-        
+
         xmpp_client_compression_policy = new KnownKey("xmpp_client_compression_policy", "optional", "XMPP C2S compression optional|disabled");
         xmpp_client_write_timeout = new KnownKey("xmpp_client_write_timeout", Long.toString(60 * Constants.MILLIS_PER_SECOND), "Timeout for client socket blocked on a write");
         xmpp_session_conflict_limit = new KnownKey("xmpp_session_conflict_limit", "0", "Conflict Limit for XMPP C2S sessions");
         xmpp_client_idle_timeout = new KnownKey("xmpp_client_idle_timeout", Integer.toString(10 * 60 * 1000), "XMPP Client idle timeout");
         xmpp_cloudrouting_idle_timeout = new KnownKey("xmpp_cloudrouting_idle_timeout", Long.toString(5 * Constants.MILLIS_PER_MINUTE), "CloudRouting socket idle timeout");
-        
+
         xmpp_offline_type = new KnownKey("xmpp_offline_type", "store_and_drop", "What to do with messages received by offline users: drop|bounce|store|store_and_bounce|store_and_drop");
         xmpp_offline_quota = new KnownKey("xmpp_offline_quota", Integer.toString(100 * 1024), "Maximum number of bytes of offline messages stored (if type is store_and_bounce or store_and_drop)");
-        
-        xmpp_dns_override = new KnownKey("xmpp_dns_override", "", "Override DNS for XMPP server, comma-separated list of entries of the form \"{domain:hostname:port}\"");         
-        
+
+        xmpp_dns_override = new KnownKey("xmpp_dns_override", "", "Override DNS for XMPP server, comma-separated list of entries of the form \"{domain:hostname:port}\"");
+
         zmailbox_message_cachesize = new KnownKey("zmailbox_message_cachesize", "1", "max number of messages cached in zmailbox");
-              
+
         freebusy_queue_directory = new KnownKey("freebusy_queue_directory");
         freebusy_queue_directory.setDefault("${zimbra_home}" + FS + "fbqueue" + FS);
         contact_ranking_enabled = new KnownKey("contact_ranking_enabled", "true", "Enable contact ranking table");
-        
+
         jdbc_results_streaming_enabled = new KnownKey("jdbc_results_streaming_enabled", "true");
         smtp_host_retry_millis = new KnownKey("smtp_host_retry_millis", "60000");
-        
+
         freebusy_exchange_cn1 = new KnownKey("freebusy_exchange_cn1");
         freebusy_exchange_cn2 = new KnownKey("freebusy_exchange_cn2");
         freebusy_exchange_cn3 = new KnownKey("freebusy_exchange_cn3");
@@ -2127,22 +1643,22 @@
 
         zimbra_lmtp_validate_messages = new KnownKey("zimbra_lmtp_validate_messages", "true");
         zimbra_lmtp_max_line_length = new KnownKey("zimbra_lmtp_max_line_length", "10240");
-        
+
         data_source_scheduling_enabled = new KnownKey("data_source_scheduling_enabled", "true");
-        
+
         notes_enabled = new KnownKey("notes_enabled", "false");
-        
+
         data_source_eas_sync_email = new KnownKey("data_source_eas_sync_email", "true");
         data_source_eas_sync_contacts = new KnownKey("data_source_eas_sync_contacts", "true");
         data_source_eas_sync_calendar = new KnownKey("data_source_eas_sync_calendar", "true");
         data_source_eas_sync_tasks = new KnownKey("data_source_eas_sync_tasks", "true");
         data_source_eas_window_size = new KnownKey("data_source_eas_window_size", "50");
         data_source_eas_mime_truncation = new KnownKey("data_source_eas_mime_truncation", "4");
-        
+
         zimbra_slow_logging_enabled = new KnownKey("zimbra_slow_logging_enabled", "false");
         zimbra_slow_logging_threshold = new KnownKey("zimbra_slow_logging_threshold", "5000");
-        
-        
+
+
         networkaddress_cache_ttl = new KnownKey("networkaddress_cache_ttl");
         networkaddress_cache_ttl.setDefault("60");
         networkaddress_cache_ttl.setDoc("Value for the java.security.Security networkaddress.cache.ttl property, " +
