--- conflicted
+++ resolved
@@ -1121,24 +1121,7 @@
     public static final KnownKey zimbra_vami_password = KnownKey.newKey("vmware").protect();
     public static final KnownKey zimbra_vami_installmode = KnownKey.newKey("single");
 
-<<<<<<< HEAD
-=======
-    public static final KnownKey max_image_size_to_resize = KnownKey.newKey(10 * 1024 * 1024);
-
-    //octopus
-    public static final KnownKey documents_disable_instant_parsing = KnownKey.newKey(false);
-    public static final KnownKey default_profile_image = KnownKey.newKey("${zimbra_home}/jetty/webapps/zimbra/img/no-photo.png");
-    public static final KnownKey rest_pdf_converter_url = KnownKey.newKey("http://localhost:7070/zoo/convertpdf");
-    public static final KnownKey pdf2swf_path = KnownKey.newKey("/sw/bin/pdf2swf");
-
-    public static final KnownKey octopus_incoming_patch_max_age = KnownKey.newKey(120); // 120 mins = 2 hours
-    public static final KnownKey octopus_stored_patch_max_age = KnownKey.newKey(360); // 360 mins = 6 hours
-
-    // used for resumable document uploads (full files)
-    public static final KnownKey document_incoming_max_age = KnownKey.newKey(360); // 120 mins = 2 hours
-
-    @Supported
->>>>>>> bf48d0e4
+    @Supported
     public static final KnownKey http_store_local_cache_max_bytes = KnownKey.newKey(1024 * 1024 * 1024); // 1GB
 
     @Supported
