/*
 * ***** BEGIN LICENSE BLOCK *****
 * Zimbra Collaboration Suite Server
 * Copyright (C) 2005, 2006, 2007, 2008, 2009, 2010, 2011, 2012, 2013 VMware, Inc.
 * 
 * The contents of this file are subject to the Zimbra Public License
 * Version 1.3 ("License"); you may not use this file except in
 * compliance with the License.  You may obtain a copy of the License at
 * http://www.zimbra.com/license.
 * 
 * Software distributed under the License is distributed on an "AS IS"
 * basis, WITHOUT WARRANTY OF ANY KIND, either express or implied.
 * ***** END LICENSE BLOCK *****
 */

package com.zimbra.common.localconfig;

import java.lang.annotation.ElementType;
import java.lang.annotation.Retention;
import java.lang.annotation.RetentionPolicy;
import java.lang.annotation.Target;
import java.lang.reflect.Field;
import java.lang.reflect.Modifier;

import org.dom4j.DocumentException;

import com.google.common.base.Strings;
import com.zimbra.common.util.Constants;

/**
 * Provides convenient means to get at local configuration - stuff that we do
 * not want in LDAP.
 * <p>
 * NOTE: When adding a new KnownKey, you do not need to call setDoc. The
 * documentation string will come from the ZsMsg properties file, using the same
 * key as the KnownKey. You can still use setDoc but it is NOT recommended
 * because it will not be able to be translated.
 */
public final class LC {

    public static String get(String key) {
        try {
            return Strings.nullToEmpty(LocalConfig.getInstance().get(key));
        } catch (ConfigException never) {
            assert false : never;
            return "";
        }
    }

    public static String[] getAllKeys() {
        return LocalConfig.getInstance().allKeys();
    }

    /**
     * Reloads the local config file.
     *
     * @throws DocumentException if the config file was syntactically invalid
     * @throws ConfigException if the config file was semantically invalid
     */
    public static void reload() throws DocumentException, ConfigException {
        LocalConfig.load(null);
    }

    static void init() {
        // This method is there to guarantee static initializer of this
        // class is run.
    }


    public static final KnownKey zimbra_minimize_resources = KnownKey.newKey(false);

    @Supported
    public static final KnownKey zimbra_home = KnownKey.newKey("/opt/zimbra").protect();
    public static final KnownKey zimbra_java_path = KnownKey.newKey("java");
    @Supported
    public static final KnownKey zimbra_java_home = KnownKey.newKey( System.getProperty("os.name").equalsIgnoreCase("Mac OS X") ?
            "/System/Library/Frameworks/JavaVM.framework/Versions/CurrentJDK/Home" : "${zimbra_home}/${zimbra_java_path}");

    @Supported
    public static final KnownKey zimbra_log_directory = KnownKey.newKey("${zimbra_home}/log");

    @Supported
    public static final KnownKey zimbra_index_directory = KnownKey.newKey("${zimbra_home}/index");

    @Supported
    public static final KnownKey zimbra_store_directory = KnownKey.newKey("${zimbra_home}/store");

    @Supported
    public static final KnownKey zimbra_db_directory = KnownKey.newKey("${zimbra_home}/db");

    @Supported
    public static final KnownKey zimbra_tmp_directory = KnownKey.newKey("${zimbra_home}/data/tmp");

    @Supported
    public static final KnownKey zimbra_extension_directory = KnownKey.newKey("${zimbra_home}/lib/ext");

    @Supported
    public static final KnownKey zimbra_extension_common_directory = KnownKey.newKey("${zimbra_home}/lib/ext-common");

    @Supported
    public static final KnownKey zimbra_mysql_user = KnownKey.newKey("zimbra");

    @Supported
    public static final KnownKey zimbra_mysql_password = KnownKey.newKey("zimbra").protect();

    @Supported
    public static final KnownKey zimbra_ldap_userdn = KnownKey.newKey("uid=zimbra,cn=admins,cn=zimbra");

    @Supported
    public static final KnownKey zimbra_ldap_user = KnownKey.newKey("zimbra");

    @Supported
    public static final KnownKey zimbra_ldap_password = KnownKey.newKey("zimbra").protect();

    @Supported
    public static final KnownKey zimbra_server_hostname = KnownKey.newKey("localhost");

    @Supported
    public static final KnownKey zimbra_attrs_directory = KnownKey.newKey("${zimbra_home}/conf/attrs");
    public static final KnownKey zimbra_rights_directory = KnownKey.newKey("${zimbra_home}/conf/rights");

    @Supported
    public static final KnownKey zimbra_user = KnownKey.newKey("zimbra");

    @Supported
    public static final KnownKey zimbra_uid = KnownKey.newKey(-1);

    @Supported
    public static final KnownKey zimbra_gid = KnownKey.newKey(-1);

    @Supported
    public static final KnownKey zimbra_log4j_properties = KnownKey.newKey("${zimbra_home}/conf/log4j.properties");
    public static final KnownKey zimbra_log4j_properties_watch = KnownKey.newKey(60000);

    @Supported
    public static final KnownKey zimbra_auth_always_send_refer = KnownKey.newKey(false);

    @Supported
    public static final KnownKey zimbra_admin_service_port = KnownKey.newKey(7071);

    @Supported
    public static final KnownKey zimbra_admin_service_scheme = KnownKey.newKey("https://");

    @Supported
    public static final KnownKey zimbra_zmprov_default_to_ldap = KnownKey.newKey(false);

    @Supported
    public static final KnownKey zimbra_zmprov_default_soap_server = KnownKey.newKey("localhost");
    public static final KnownKey zimbra_require_interprocess_security = KnownKey.newKey(1);
    public static final KnownKey zimbra_relative_volume_path = KnownKey.newKey(false);

    @Supported
    public static final KnownKey localized_msgs_directory = KnownKey.newKey("${zimbra_home}/conf/msgs");

    @Supported
    public static final KnownKey localized_client_msgs_directory =
        KnownKey.newKey("${mailboxd_directory}/webapps/zimbra/WEB-INF/classes/messages");

    @Supported
    public static final KnownKey skins_directory = KnownKey.newKey("${mailboxd_directory}/webapps/zimbra/skins");
    public static final KnownKey zimbra_disk_cache_servlet_flush = KnownKey.newKey(true);
    public static final KnownKey zimbra_disk_cache_servlet_size = KnownKey.newKey(1000);

    @Supported
    public static final KnownKey zimbra_store_sweeper_max_age = KnownKey.newKey(480); // 480 mins = 8 hours

    @Supported
    public static final KnownKey zimbra_store_copy_buffer_size_kb = KnownKey.newKey(16); // KB
    public static final KnownKey zimbra_nio_file_copy_chunk_size_kb = KnownKey.newKey(512); // KB
    public static final KnownKey zimbra_blob_input_stream_buffer_size_kb = KnownKey.newKey(1); // KB

    @Supported
    public static final KnownKey zimbra_mailbox_manager_hardref_cache = KnownKey.newKey(2500);

    @Supported
    public static final KnownKey zimbra_mailbox_active_cache = KnownKey.newKey(500);

    @Supported
    public static final KnownKey zimbra_mailbox_inactive_cache = KnownKey.newKey(30);

    @Supported
    public static final KnownKey zimbra_mailbox_galsync_cache = KnownKey.newKey(10000);

    @Supported
    public static final KnownKey zimbra_mailbox_change_checkpoint_frequency = KnownKey.newKey(100);

    @Supported
    public static final KnownKey zimbra_index_max_uncommitted_operations = KnownKey.newKey(200);

    @Supported
    public static final KnownKey zimbra_index_lru_size = KnownKey.newKey(100);

    @Supported
    public static final KnownKey zimbra_index_lru_threshold_size = KnownKey.newKey(80);

    @Supported
    public static final KnownKey zimbra_index_idle_flush_time = KnownKey.newKey(600);

    @Supported
    public static final KnownKey zimbra_index_sweep_frequency = KnownKey.newKey(30);

    public static final KnownKey zimbra_index_completed_pool_size = KnownKey.newKey(5);
    public static final KnownKey zimbra_index_flush_pool_size = KnownKey.newKey(20);
    public static final KnownKey zimbra_index_flush_queue_size = KnownKey.newKey(100);
    public static final KnownKey zimbra_index_reindex_pool_size = KnownKey.newKey(10);

    @Supported
    public static final KnownKey zimbra_index_reader_lru_size = KnownKey.newKey(20);

    @Supported
    public static final KnownKey zimbra_index_reader_idle_flush_time = KnownKey.newKey(300);

    @Supported
    public static final KnownKey zimbra_index_reader_idle_sweep_frequency = KnownKey.newKey(30);

    @Supported
    public static final KnownKey zimbra_index_deferred_items_delay = KnownKey.newKey(10);

    @Supported
    public static final KnownKey zimbra_index_deferred_items_failure_delay = KnownKey.newKey(300);

    @Supported
    public static final KnownKey zimbra_index_max_transaction_bytes = KnownKey.newKey(5000000);

    @Supported
    public static final KnownKey zimbra_index_max_transaction_items = KnownKey.newKey(100);

    @Supported
    public static final KnownKey zimbra_index_use_reader_reopen = KnownKey.newKey(false);

    @Supported
    public static final KnownKey zimbra_index_lucene_batch_use_doc_scheduler = KnownKey.newKey(true);

    @Supported
    public static final KnownKey zimbra_index_lucene_batch_min_merge = KnownKey.newKey(1000);

    @Supported
    public static final KnownKey zimbra_index_lucene_batch_max_merge = KnownKey.newKey(Integer.MAX_VALUE);

    @Supported
    public static final KnownKey zimbra_index_lucene_batch_merge_factor = KnownKey.newKey(10);

    @Supported
    public static final KnownKey zimbra_index_lucene_batch_use_compound_file = KnownKey.newKey(true);

    @Supported
    public static final KnownKey zimbra_index_lucene_batch_use_serial_merge_scheduler = KnownKey.newKey(true);

    @Supported
    public static final KnownKey zimbra_index_lucene_batch_max_buffered_docs = KnownKey.newKey(200);

    @Supported
    public static final KnownKey zimbra_index_lucene_batch_ram_buffer_size_kb = KnownKey.newKey(10240);

    @Supported
    public static final KnownKey zimbra_index_lucene_term_index_divisor = KnownKey.newKey(1);

    @Supported
    public static final KnownKey zimbra_index_lucene_max_terms_per_query = KnownKey.newKey(50000);

    @Supported
    public static final KnownKey zimbra_index_wildcard_max_terms_expanded = KnownKey.newKey(20000);

    @Supported
    public static final KnownKey zimbra_index_lucene_nobatch_use_doc_scheduler = KnownKey.newKey(true);

    @Supported
    public static final KnownKey zimbra_index_lucene_nobatch_min_merge = KnownKey.newKey(10);

    @Supported
    public static final KnownKey zimbra_index_lucene_nobatch_max_merge = KnownKey.newKey(Integer.MAX_VALUE);

    @Supported
    public static final KnownKey zimbra_index_lucene_nobatch_merge_factor = KnownKey.newKey(3);

    @Supported
    public static final KnownKey zimbra_index_lucene_nobatch_use_compound_file = KnownKey.newKey(true);

    @Supported
    public static final KnownKey zimbra_index_lucene_nobatch_use_serial_merge_scheduler = KnownKey.newKey(true);

    @Supported
    public static final KnownKey zimbra_index_lucene_nobatch_max_buffered_docs = KnownKey.newKey(200);

    @Supported
    public static final KnownKey zimbra_index_lucene_nobatch_ram_buffer_size_kb = KnownKey.newKey(10240);

    public static final KnownKey zimbra_rights_delegated_admin_supported = KnownKey.newKey(true);

    @Supported
    public static final KnownKey zimbra_spam_report_queue_size = KnownKey.newKey(100);

    public static final KnownKey zimbra_web_generate_gzip = KnownKey.newKey(true);

    @Supported
    public static final KnownKey zimbra_im_chat_flush_time = KnownKey.newKey(300);

    @Supported
    public static final KnownKey zimbra_im_chat_close_time = KnownKey.newKey(3600);

    @Supported
    public static final KnownKey zimbra_http_originating_ip_header = KnownKey.newKey("X-Forwarded-For");

    @Supported
    public static final KnownKey zimbra_session_limit_imap = KnownKey.newKey(15);

    @Supported
    public static final KnownKey zimbra_session_limit_sync = KnownKey.newKey(5);

    @Supported
    public static final KnownKey zimbra_session_limit_soap = KnownKey.newKey(5);

    @Supported
    public static final KnownKey zimbra_session_timeout_soap = KnownKey.newKey(600);

    @Supported
    public static final KnownKey zimbra_session_max_pending_notifications = KnownKey.newKey(400);

    @Supported
    public static final KnownKey zimbra_converter_enabled_uuencode = KnownKey.newKey(true);

    @Supported
    public static final KnownKey zimbra_converter_enabled_tnef = KnownKey.newKey(true);

    @Supported
    public static final KnownKey zimbra_converter_depth_max = KnownKey.newKey(100);

    @Supported
    public static final KnownKey zimbra_ssl_enabled  = KnownKey.newKey(true);

    @Supported
    public static final KnownKey stats_img_folder = KnownKey.newKey("${zimbra_home}/logger/db/work");

    @Reloadable
    public static final KnownKey soap_fault_include_stack_trace = KnownKey.newKey(false);

    @Supported
    public static final KnownKey soap_response_buffer_size = KnownKey.newKey("");

    @Supported
    @Reloadable
    public static final KnownKey soap_response_chunked_transfer_encoding_enabled = KnownKey.newKey(true);
    public static final KnownKey zimbra_servlet_output_stream_buffer_size = KnownKey.newKey(5120);


    @Reloadable
    @Supported
    public static final KnownKey servlet_max_concurrent_requests_per_session = KnownKey.newKey(0);

    @Reloadable
    @Supported
    public static final KnownKey servlet_max_concurrent_http_requests_per_account = KnownKey.newKey(10);

    @Supported
    public static final KnownKey ldap_host = KnownKey.newKey("");

    @Supported
    public static final KnownKey ldap_port = KnownKey.newKey("");

    @Supported
    public static final KnownKey ldap_url = KnownKey.newKey("");

    @Supported
<<<<<<< HEAD
=======
    public static final KnownKey ldap_ldapi_socket_file = KnownKey.newKey("${zimbra_home}/data/ldap/state/run/ldapi");

    @Supported
>>>>>>> de532154
    public static final KnownKey ldap_master_url = KnownKey.newKey("");
    public static final KnownKey ldap_bind_url = KnownKey.newKey("");;

    @Supported
    public static final KnownKey ldap_is_master = KnownKey.newKey(false);

    @Supported
    public static final KnownKey ldap_root_password = KnownKey.newKey("zimbra").protect();

    @Supported
    public static final KnownKey ldap_connect_timeout = KnownKey.newKey(30000);

    @Supported
    public static final KnownKey ldap_read_timeout = KnownKey.newKey(0);

    @Supported
    public static final KnownKey ldap_deref_aliases = KnownKey.newKey("always");

    @Supported
    public static final KnownKey ldap_connect_pool_master = KnownKey.newKey(false);

    @Supported
    public static final KnownKey ldap_connect_pool_debug = KnownKey.newKey(false);

    @Supported
    public static final KnownKey ldap_connect_pool_initsize = KnownKey.newKey(1);

    @Supported
    public static final KnownKey ldap_connect_pool_maxsize = KnownKey.newKey(50);

    @Supported
    public static final KnownKey ldap_connect_pool_prefsize = KnownKey.newKey(0);

    @Supported
    public static final KnownKey ldap_connect_pool_timeout = KnownKey.newKey(120000);

    @Supported
    public static final KnownKey ldap_replication_password = KnownKey.newKey("zmreplica");

    @Supported
    public static final KnownKey ldap_postfix_password = KnownKey.newKey("zmpostfix");

    @Supported
    public static final KnownKey ldap_amavis_password = KnownKey.newKey("zmamavis");
    public static final KnownKey ldap_nginx_password = KnownKey.newKey("zmnginx");
    public static final KnownKey ldap_bes_searcher_password = KnownKey.newKey("zmbes-searcher");

    @Supported
    public static final KnownKey ldap_starttls_supported = KnownKey.newKey(0);

    @Supported
    public static final KnownKey ldap_starttls_required = KnownKey.newKey(true);

    @Supported
    public static final KnownKey zimbra_directory_max_search_result = KnownKey.newKey(5000);

    public static final KnownKey ldap_common_loglevel = KnownKey.newKey(49152);
    public static final KnownKey ldap_common_require_tls = KnownKey.newKey(0);
    public static final KnownKey ldap_common_threads = KnownKey.newKey(8);
    public static final KnownKey ldap_common_toolthreads = KnownKey.newKey(1);
    public static final KnownKey ldap_common_writetimeout = KnownKey.newKey(0);
    public static final KnownKey ldap_db_cachefree = KnownKey.newKey(1);
    public static final KnownKey ldap_db_cachesize = KnownKey.newKey(10000);
    public static final KnownKey ldap_db_checkpoint = KnownKey.newKey("64 5");
    public static final KnownKey ldap_db_dncachesize = KnownKey.newKey(0);
    public static final KnownKey ldap_db_idlcachesize = KnownKey.newKey(10000);
    public static final KnownKey ldap_db_shmkey = KnownKey.newKey(0);
    public static final KnownKey ldap_accesslog_cachefree = KnownKey.newKey(1);
    public static final KnownKey ldap_accesslog_cachesize = KnownKey.newKey(10000);
    public static final KnownKey ldap_accesslog_checkpoint = KnownKey.newKey("64 5");
    public static final KnownKey ldap_accesslog_dncachesize = KnownKey.newKey(0);
    public static final KnownKey ldap_accesslog_idlcachesize = KnownKey.newKey(10000);
    public static final KnownKey ldap_accesslog_shmkey = KnownKey.newKey(0);
    public static final KnownKey ldap_overlay_syncprov_checkpoint = KnownKey.newKey("20 10");
    public static final KnownKey ldap_overlay_syncprov_sessionlog = KnownKey.newKey(500);
    public static final KnownKey ldap_overlay_accesslog_logpurge = KnownKey.newKey("01+00:00  00+04:00");
<<<<<<< HEAD
=======
    public static final KnownKey ldap_monitor_mdb = KnownKey.newKey("true");
    public static final KnownKey ldap_monitor_alert_only = KnownKey.newKey("true");
    public static final KnownKey ldap_monitor_warning = KnownKey.newKey(80);
    public static final KnownKey ldap_monitor_critical = KnownKey.newKey(90);
    public static final KnownKey ldap_monitor_growth = KnownKey.newKey(25);

    public static final KnownKey postjournal_enabled = KnownKey.newKey("false");
    public static final KnownKey postjournal_helo_name = KnownKey.newKey("localhost");
    public static final KnownKey postjournal_reinject_host = KnownKey.newKey(null);
    public static final KnownKey postjournal_archive_host = KnownKey.newKey(null);
    public static final KnownKey postjournal_archive_rcpt_to = KnownKey.newKey("<>");
    public static final KnownKey postjournal_archive_bounce_to = KnownKey.newKey("<>");
    public static final KnownKey postjournal_strip_postfix_proxy = KnownKey.newKey(1);
    public static final KnownKey postjournal_per_user_journaling = KnownKey.newKey(1);
    public static final KnownKey postjournal_smtp_read_timeout = KnownKey.newKey(60);

>>>>>>> de532154
    public static final KnownKey empty_folder_batch_sleep_ms = KnownKey.newKey(1L);

    @Supported
    public static final KnownKey ldap_cache_account_maxsize = KnownKey.newKey(20000);

    @Supported
    public static final KnownKey ldap_cache_account_maxage = KnownKey.newKey(15);

    @Supported
    public static final KnownKey ldap_cache_cos_maxsize = KnownKey.newKey(100);

    @Supported
    public static final KnownKey ldap_cache_cos_maxage = KnownKey.newKey(15);

    @Supported
    public static final KnownKey ldap_cache_domain_maxsize = KnownKey.newKey(100);

    @Supported
    public static final KnownKey ldap_cache_domain_maxage = KnownKey.newKey(15);

    @Supported
    public static final KnownKey ldap_cache_mime_maxage = KnownKey.newKey(15);


    public static final KnownKey ldap_cache_external_domain_maxsize = KnownKey.newKey(2000);
    public static final KnownKey ldap_cache_external_domain_maxage = KnownKey.newKey(15);
    public static final KnownKey ldap_cache_group_maxsize = KnownKey.newKey(2000);
    public static final KnownKey ldap_cache_group_maxage = KnownKey.newKey(15);
    public static final KnownKey ldap_cache_right_maxsize = KnownKey.newKey(100);
    public static final KnownKey ldap_cache_right_maxage = KnownKey.newKey(15);
    public static final KnownKey ldap_cache_server_maxsize = KnownKey.newKey(100);
    public static final KnownKey ldap_cache_server_maxage = KnownKey.newKey(15);

    @Supported
    public static final KnownKey ldap_cache_timezone_maxsize = KnownKey.newKey(100);
    public static final KnownKey ldap_cache_xmppcomponent_maxsize = KnownKey.newKey(100);
    public static final KnownKey ldap_cache_xmppcomponent_maxage = KnownKey.newKey(15);

    @Supported
    public static final KnownKey ldap_cache_zimlet_maxsize = KnownKey.newKey(100);

    @Supported
    public static final KnownKey ldap_cache_zimlet_maxage = KnownKey.newKey(15);

    public static final KnownKey ldap_cache_reverseproxylookup_domain_maxsize = KnownKey.newKey(100);
    public static final KnownKey ldap_cache_reverseproxylookup_domain_maxage = KnownKey.newKey(15);
    public static final KnownKey ldap_cache_reverseproxylookup_server_maxsize = KnownKey.newKey(100);
    public static final KnownKey ldap_cache_reverseproxylookup_server_maxage = KnownKey.newKey(15);

    // This combination will consume 128M (128K per target) of memory if the cache is full
    public static final KnownKey acl_cache_target_maxsize = KnownKey.newKey(1024);
    public static final KnownKey acl_cache_target_maxage = KnownKey.newKey(15);
    public static final KnownKey acl_cache_credential_maxsize = KnownKey.newKey(512);
    public static final KnownKey acl_cache_enabled = KnownKey.newKey(true);

    @Supported
    public static final KnownKey gal_group_cache_maxsize_per_domain = KnownKey.newKey(0);

    @Supported
    public static final KnownKey gal_group_cache_maxsize_domains = KnownKey.newKey(10);

    @Supported
    public static final KnownKey gal_group_cache_maxage = KnownKey.newKey(10080);  // 7 days

    public static final KnownKey calendar_resource_ldap_search_maxsize = KnownKey.newKey(1000);

    // This value is stored here for use by zmmycnf program. Changing this
    // setting does not immediately reflect in MySQL server. You will have to,
    // with abundant precaution, re-generate my.cnf and restart MySQL server for
    // the change to take effect.
    @Supported
    public static final KnownKey mysql_directory = KnownKey.newKey("${zimbra_home}/mysql");

    @Supported
    public static final KnownKey mysql_data_directory = KnownKey.newKey("${zimbra_db_directory}/data");

    @Supported
    public static final KnownKey mysql_socket = KnownKey.newKey("${zimbra_db_directory}/mysql.sock");

    @Supported
    public static final KnownKey mysql_pidfile = KnownKey.newKey("${zimbra_db_directory}/mysql.pid");

    @Supported
    public static final KnownKey mysql_mycnf = KnownKey.newKey("${zimbra_home}/conf/my.cnf");

    @Supported
    public static final KnownKey mysql_errlogfile = KnownKey.newKey("${zimbra_home}/log/mysql_error.log");

    @Supported
    public static final KnownKey mysql_bind_address = KnownKey.newKey("localhost");

    @Supported
    public static final KnownKey mysql_port = KnownKey.newKey(7306);

    @Supported
    public static final KnownKey mysql_root_password = KnownKey.newKey("zimbra").protect();

    @Supported
    public static final KnownKey mysql_memory_percent = KnownKey.newKey(30);
    public static final KnownKey mysql_innodb_log_buffer_size = KnownKey.newKey(null);
    public static final KnownKey mysql_innodb_log_file_size = KnownKey.newKey(null);
    public static final KnownKey mysql_sort_buffer_size = KnownKey.newKey(null);
    public static final KnownKey mysql_read_buffer_size = KnownKey.newKey(null);


    @Supported
    public static final KnownKey derby_properties = KnownKey.newKey("${zimbra_home}/conf/derby.properties");

    public final static KnownKey logger_data_directory = KnownKey.newKey("${zimbra_home}/logger/db/data");
    public final static KnownKey logger_zmrrdfetch_port = KnownKey.newKey(10663);

    @Supported
    public static final KnownKey logger_mysql_directory = KnownKey.newKey("${zimbra_home}/logger/mysql");

    @Supported
    public static final KnownKey logger_mysql_data_directory = KnownKey.newKey("${zimbra_home}/logger/db/data");

    @Supported
    public static final KnownKey logger_mysql_socket = KnownKey.newKey("${zimbra_home}/logger/db/mysql.sock");

    @Supported
    public static final KnownKey logger_mysql_pidfile = KnownKey.newKey("${zimbra_home}/logger/db/mysql.pid");

    @Supported
    public static final KnownKey logger_mysql_mycnf = KnownKey.newKey("${zimbra_home}/conf/my.logger.cnf");
    public static final KnownKey logger_mysql_errlogfile = KnownKey.newKey("${zimbra_home}/log/logger_mysql_error.log");
    public static final KnownKey logger_mysql_bind_address = KnownKey.newKey("localhost");
    public static final KnownKey logger_mysql_port = KnownKey.newKey(7307);
    public static final KnownKey zimbra_logger_mysql_password = KnownKey.newKey("zimbra").protect();


    public static final KnownKey postfix_alias_maps = KnownKey.newKey("hash:/etc/aliases");
    public static final KnownKey postfix_always_add_missing_headers = KnownKey.newKey("yes");
    public static final KnownKey postfix_broken_sasl_auth_clients = KnownKey.newKey("yes");
    public static final KnownKey postfix_bounce_notice_recipient = KnownKey.newKey("postmaster");
    public static final KnownKey postfix_bounce_queue_lifetime = KnownKey.newKey("5d");
    public static final KnownKey postfix_command_directory = KnownKey.newKey("${zimbra_home}/postfix/sbin");
    public static final KnownKey postfix_daemon_directory = KnownKey.newKey("${zimbra_home}/postfix/libexec");
    public static final KnownKey postfix_enable_smtpd_policyd = KnownKey.newKey("no");
    public static final KnownKey postfix_delay_warning_time = KnownKey.newKey("0h");
    public static final KnownKey postfix_header_checks = KnownKey.newKey("pcre:${zimbra_home}/conf/postfix_header_checks");
    public static final KnownKey postfix_in_flow_delay = KnownKey.newKey("1s");
    public static final KnownKey postfix_lmtp_connection_cache_destinations = KnownKey.newKey("");
    public static final KnownKey postfix_lmtp_connection_cache_time_limit = KnownKey.newKey("4s");
    public static final KnownKey postfix_lmtp_host_lookup = KnownKey.newKey("dns");
    public static final KnownKey postfix_mailq_path = KnownKey.newKey("${zimbra_home}/postfix/sbin/mailq");
    public static final KnownKey postfix_manpage_directory = KnownKey.newKey("${zimbra_home}/postfix/man");
    public static final KnownKey postfix_maximal_backoff_time = KnownKey.newKey("4000s");
    public static final KnownKey postfix_minimal_backoff_time = KnownKey.newKey("300s");
    public static final KnownKey postfix_newaliases_path = KnownKey.newKey("${zimbra_home}/postfix/sbin/newaliases");
    public static final KnownKey postfix_notify_classes = KnownKey.newKey("resource,software");
    public static final KnownKey postfix_policy_time_limit = KnownKey.newKey(3600);
    public static final KnownKey postfix_queue_directory = KnownKey.newKey("${zimbra_home}/data/postfix/spool");
    public static final KnownKey postfix_smtpd_sasl_authenticated_header = KnownKey.newKey("no");
    public static final KnownKey postfix_smtpd_sender_restrictions = KnownKey.newKey("");
    public static final KnownKey postfix_sender_canonical_maps = KnownKey.newKey("proxy:ldap:${zimbra_home}/conf/ldap-scm.cf");
    public static final KnownKey postfix_sendmail_path = KnownKey.newKey("${zimbra_home}/postfix/sbin/sendmail");
<<<<<<< HEAD
=======

    public static final KnownKey postfix_smtp_cname_overrides_servername = KnownKey.newKey("no");
    public static final KnownKey postfix_smtp_helo_name = KnownKey.newKey("$myhostname");
    public static final KnownKey postfix_smtp_sasl_auth_enable = KnownKey.newKey("no");
    public static final KnownKey postfix_smtp_sasl_security_options = KnownKey.newKey("noplaintext,noanonymous");
    public static final KnownKey postfix_smtp_tls_security_level = KnownKey.newKey("may");
    public static final KnownKey postfix_smtp_sasl_mechanism_filter = KnownKey.newKey(null);
    public static final KnownKey postfix_smtp_sasl_password_maps = KnownKey.newKey(null);

    public static final KnownKey postfix_smtpd_banner = KnownKey.newKey("$myhostname ESMTP $mail_name");
    public static final KnownKey postfix_smtpd_proxy_timeout = KnownKey.newKey("100s");
    public static final KnownKey postfix_smtpd_reject_unlisted_recipient = KnownKey.newKey("no");
    public static final KnownKey postfix_smtpd_sasl_authenticated_header = KnownKey.newKey("no");
    public static final KnownKey postfix_smtpd_sasl_security_options = KnownKey.newKey("noanonymous");
    public static final KnownKey postfix_smtpd_sasl_tls_security_options = KnownKey.newKey("$smtpd_sasl_security_options");
>>>>>>> de532154
    public static final KnownKey postfix_smtpd_client_restrictions = KnownKey.newKey("reject_unauth_pipelining");
    public static final KnownKey postfix_smtpd_data_restrictions = KnownKey.newKey("reject_unauth_pipelining");
    public static final KnownKey postfix_smtpd_helo_required = KnownKey.newKey("yes");
    public static final KnownKey postfix_smtpd_tls_cert_file = KnownKey.newKey("${zimbra_home}/conf/smtpd.crt");
    public static final KnownKey postfix_smtpd_tls_key_file = KnownKey.newKey("${zimbra_home}/conf/smtpd.key");
    public static final KnownKey postfix_smtpd_tls_loglevel = KnownKey.newKey(1);
<<<<<<< HEAD
    public static final KnownKey postfix_queue_run_delay = KnownKey.newKey("300s");
=======
    public static final KnownKey postfix_smtpd_tls_security_level = KnownKey.newKey("may");
>>>>>>> de532154
    public static final KnownKey postfix_transport_maps = KnownKey.newKey("proxy:ldap:${zimbra_home}/conf/ldap-transport.cf");
    public static final KnownKey postfix_propagate_unmatched_extensions = KnownKey.newKey("canonical");
    public static final KnownKey postfix_virtual_alias_domains = KnownKey.newKey("proxy:ldap:${zimbra_home}/conf/ldap-vad.cf");
    public static final KnownKey postfix_virtual_alias_maps = KnownKey.newKey("proxy:ldap:${zimbra_home}/conf/ldap-vam.cf");
    public static final KnownKey postfix_virtual_mailbox_domains = KnownKey.newKey("proxy:ldap:${zimbra_home}/conf/ldap-vmd.cf");
    public static final KnownKey postfix_virtual_mailbox_maps = KnownKey.newKey("proxy:ldap:${zimbra_home}/conf/ldap-vmm.cf");
    public static final KnownKey postfix_virtual_transport = KnownKey.newKey("error");

<<<<<<< HEAD
=======
    public static final KnownKey amavis_originating_bypass_sa = KnownKey.newKey(false);
    public static final KnownKey amavis_enable_dkim_verification = KnownKey.newKey(true);

    public static final KnownKey sasl_smtpd_mech_list = KnownKey.newKey("PLAIN LOGIN");

>>>>>>> de532154
    public static final KnownKey cbpolicyd_pid_file = KnownKey.newKey("${zimbra_log_directory}/cbpolicyd.pid");
    public static final KnownKey cbpolicyd_log_file = KnownKey.newKey("${zimbra_log_directory}/cbpolicyd.log");
    public static final KnownKey cbpolicyd_db_file = KnownKey.newKey("${zimbra_home}/data/cbpolicyd/db/cbpolicyd.sqlitedb");
    public static final KnownKey cbpolicyd_log_level = KnownKey.newKey(3);
    public static final KnownKey cbpolicyd_log_mail = KnownKey.newKey("main");
    public static final KnownKey cbpolicyd_log_detail = KnownKey.newKey("modules");
    public static final KnownKey cbpolicyd_bind_host = KnownKey.newKey("127.0.0.1");
    public static final KnownKey cbpolicyd_bind_port = KnownKey.newKey(10031);
    public static final KnownKey cbpolicyd_timeout = KnownKey.newKey(120);
    public static final KnownKey cbpolicyd_bypass_timeout = KnownKey.newKey(30);
    public static final KnownKey cbpolicyd_bypass_mode = KnownKey.newKey("tempfail");
    public static final KnownKey cbpolicyd_module_accesscontrol = KnownKey.newKey(0);
    public static final KnownKey cbpolicyd_module_greylisting = KnownKey.newKey(0);
    public static final KnownKey cbpolicyd_module_checkhelo = KnownKey.newKey(0);
    public static final KnownKey cbpolicyd_module_checkspf = KnownKey.newKey(0);
    public static final KnownKey cbpolicyd_module_quotas = KnownKey.newKey(1);

    public static final KnownKey sqlite_shared_cache_enabled = KnownKey.newKey(false);
    public static final KnownKey sqlite_cache_size = KnownKey.newKey(500);
    public static final KnownKey sqlite_journal_mode = KnownKey.newKey("PERSIST");
    public static final KnownKey sqlite_page_size = KnownKey.newKey(4096);
    public static final KnownKey sqlite_sync_mode = KnownKey.newKey("NORMAL");

    @Supported
    public static final KnownKey mailboxd_directory = KnownKey.newKey("${zimbra_home}/mailboxd");

    @Supported
    public static final KnownKey mailboxd_java_heap_size = KnownKey.newKey(null);

    @Supported
    public static final KnownKey mailboxd_java_heap_new_size_percent = KnownKey.newKey(25);

    @Supported
    public static final KnownKey mailboxd_thread_stack_size = KnownKey.newKey("256k");

    @Supported
    public static final KnownKey mailboxd_java_options = KnownKey.newKey("-server" +
            " -Djava.awt.headless=true" +
            " -Dsun.net.inetaddr.ttl=${networkaddress_cache_ttl}" +
            " -XX:+UseConcMarkSweepGC" +
            " -XX:PermSize=128m" +
            " -XX:MaxPermSize=128m" +
            " -XX:SoftRefLRUPolicyMSPerMB=1" +
            " -verbose:gc" +
            " -XX:+PrintGCDetails" +
            " -XX:+PrintGCTimeStamps" +
            " -XX:+PrintGCApplicationStoppedTime" +
            " -XX:-OmitStackTraceInFastThrow");
    @Supported
    public static final KnownKey mailboxd_pidfile = KnownKey.newKey("${zimbra_log_directory}/mailboxd.pid");

    @Supported
    public static final KnownKey mailboxd_keystore = KnownKey.newKey("${mailboxd_directory}/etc/keystore");

    @Supported
    public static final KnownKey mailboxd_keystore_password = KnownKey.newKey("zimbra");

    public static final KnownKey mailboxd_keystore_base = KnownKey.newKey("${zimbra_home}/conf/keystore.base");
    public static final KnownKey mailboxd_keystore_base_password = KnownKey.newKey("zimbra");

    @Supported
    public static final KnownKey mailboxd_truststore = KnownKey.newKey("${zimbra_java_home}/lib/security/cacerts");

    @Supported
    public static final KnownKey mailboxd_truststore_password = KnownKey.newKey("changeit");

    public static final KnownKey mailboxd_output_filename = KnownKey.newKey("zmmailboxd.out");

    @Supported
    public static final KnownKey mailboxd_output_file = KnownKey.newKey("${zimbra_log_directory}/${mailboxd_output_filename}");

    @Supported
    public static final KnownKey mailboxd_output_rotate_interval = KnownKey.newKey(86400);

    @Supported
    public static final KnownKey ssl_allow_untrusted_certs = KnownKey.newKey(false);

    public static final KnownKey ssl_allow_mismatched_certs = KnownKey.newKey(true);

    public static final KnownKey ssl_allow_accept_untrusted_certs = KnownKey.newKey(true);

    @Supported
    public static final KnownKey zimlet_directory = KnownKey.newKey("${zimbra_home}/zimlets-deployed");

    @Supported
    public static final KnownKey wiki_enabled = KnownKey.newKey(false);

    @Supported
    public static final KnownKey wiki_user = KnownKey.newKey("wiki");

    @Supported
    public static final KnownKey calendar_outlook_compatible_allday_events = KnownKey.newKey(false);

    @Supported
    public static final KnownKey calendar_entourage_compatible_timezones = KnownKey.newKey(true);
    public static final KnownKey calendar_apple_ical_compatible_canceled_instances = KnownKey.newKey(true);

    @Supported
    public static final KnownKey calendar_ics_import_full_parse_max_size = KnownKey.newKey(131072); // 128KB
    public static final KnownKey calendar_ics_export_buffer_size = KnownKey.newKey(131072); // 128KB
    public static final KnownKey calendar_max_desc_in_metadata = KnownKey.newKey(4096); // 4KB
    public static final KnownKey calendar_allow_invite_without_method = KnownKey.newKey(false);
    public static final KnownKey calendar_freebusy_max_days = KnownKey.newKey(366);
    public static final KnownKey calendar_search_max_days  = KnownKey.newKey(400);

    @Supported
    public static final KnownKey calendar_cache_enabled = KnownKey.newKey(true);

    @Supported
    public static final KnownKey calendar_cache_directory = KnownKey.newKey("${zimbra_tmp_directory}/calcache");

    @Supported
    public static final KnownKey calendar_cache_lru_size = KnownKey.newKey(1000);

    @Supported
    public static final KnownKey calendar_cache_range_month_from = KnownKey.newKey(0);

    @Supported
    public static final KnownKey calendar_cache_range_months = KnownKey.newKey(3);
    public static final KnownKey calendar_cache_max_stale_items = KnownKey.newKey(10);
    public static final KnownKey calendar_exchange_form_auth_url = KnownKey.newKey("/exchweb/bin/auth/owaauth.dll");

    public static final KnownKey spnego_java_options =  KnownKey.newKey(
            "-Djava.security.krb5.conf=${mailboxd_directory}/etc/krb5.ini " +
            "-Djava.security.auth.login.config=${mailboxd_directory}/etc/spnego.conf " +
            "-Djavax.security.auth.useSubjectCredsOnly=false");

    public static final KnownKey text_attachments_base64 = KnownKey.newKey(true);

    public static final KnownKey imap_max_request_size = KnownKey.newKey(10 * 1024);
    @Supported
    public static final KnownKey imap_inactive_session_cache_size = KnownKey.newKey(10000);
    public static final KnownKey imap_use_ehcache = KnownKey.newKey(true);
    public static final KnownKey imap_max_idle_time = KnownKey.newKey(60);
    public static final KnownKey imap_authenticated_max_idle_time = KnownKey.newKey(1800);
    public static final KnownKey pop3_max_idle_time = KnownKey.newKey(60);
    public static final KnownKey imap_throttle_fetch = KnownKey.newKey(true);
    public static final KnownKey data_source_imap_reuse_connections = KnownKey.newKey(false);

    public static final KnownKey milter_bind_port = KnownKey.newKey(0);
    public static final KnownKey milter_bind_address = KnownKey.newKey(null);
    public static final KnownKey milter_max_idle_seconds = KnownKey.newKey(120);
    public static final KnownKey milter_max_sessions = KnownKey.newKey(20000);
    public static final KnownKey milter_in_process_mode = KnownKey.newKey(false);
    public static final KnownKey milter_min_threads = KnownKey.newKey(20);
    public static final KnownKey milter_max_scheduled_write_bytes = KnownKey.newKey(1024 * 1024);
    public static final KnownKey milter_write_timeout = KnownKey.newKey(10);
    public static final KnownKey milter_write_chunk_size = KnownKey.newKey(1024);
    public static final KnownKey milter_thread_keep_alive_time = KnownKey.newKey(60);

    @Supported
    public static final KnownKey krb5_keytab = KnownKey.newKey("${zimbra_home}/conf/krb5.keytab");
    public static final KnownKey krb5_service_principal_from_interface_address = KnownKey.newKey(false);

    @Supported
    public static final KnownKey krb5_debug_enabled = KnownKey.newKey(false);

    @Supported
    public static final KnownKey zimbra_mtareport_max_users = KnownKey.newKey(50);

    @Supported
    public static final KnownKey zimbra_mtareport_max_hosts = KnownKey.newKey(50);

    public static final KnownKey zmmtaconfig_enable_config_restarts = KnownKey.newKey("true");
    public static final KnownKey zmmtaconfig_interval = KnownKey.newKey(60);
    public static final KnownKey zmmtaconfig_log_level = KnownKey.newKey(3);
    public static final KnownKey zmmtaconfig_listen_port = KnownKey.newKey(7171);

    @Supported
    public static final KnownKey zimbra_mailbox_groups = KnownKey.newKey(100);


    public static final KnownKey zimbra_class_provisioning = KnownKey.newKey("com.zimbra.cs.account.ldap.LdapProvisioning");
    public static final KnownKey zimbra_class_accessmanager = KnownKey.newKey("com.zimbra.cs.account.accesscontrol.ACLAccessManager");
    public static final KnownKey zimbra_class_mboxmanager = KnownKey.newKey("com.zimbra.cs.mailbox.MailboxManager");
    public static final KnownKey zimbra_class_database = KnownKey.newKey("com.zimbra.cs.db.MySQL");
    public static final KnownKey zimbra_class_store = KnownKey.newKey("com.zimbra.cs.store.file.FileBlobStore");
    public static final KnownKey zimbra_class_index_store_factory = KnownKey.newKey("com.zimbra.cs.index.LuceneIndex$Factory");
    public static final KnownKey zimbra_class_application = KnownKey.newKey("com.zimbra.cs.util.ZimbraApplication");
    public static final KnownKey zimbra_class_rulerewriterfactory = KnownKey.newKey("com.zimbra.cs.filter.RuleRewriterFactory");
    public static final KnownKey zimbra_class_datasourcemanager = KnownKey.newKey("com.zimbra.cs.datasource.DataSourceManager");
    public static final KnownKey zimbra_class_attrmanager = KnownKey.newKey("com.zimbra.cs.account.AttributeManager");
    public static final KnownKey zimbra_class_soapsessionfactory = KnownKey.newKey("com.zimbra.soap.SoapSessionFactory");
    public static final KnownKey zimbra_class_dbconnfactory = KnownKey.newKey("com.zimbra.cs.db.ZimbraConnectionFactory");
    public static final KnownKey zimbra_class_customproxyselector = KnownKey.newKey(""); //intentionally has no value; set one if u want to use a custom proxy selector
    public static final KnownKey zimbra_class_galgroupinfoprovider = KnownKey.newKey("com.zimbra.cs.gal.GalGroupInfoProvider");

    // XXX REMOVE AND RELEASE NOTE
    public static final KnownKey data_source_trust_self_signed_certs = KnownKey.newKey(false);
    public static final KnownKey data_source_fetch_size = KnownKey.newKey(5);
    public static final KnownKey data_source_max_message_memory_size = KnownKey.newKey(2097152); // 2 MB
    public static final KnownKey data_source_new_sync_enabled = KnownKey.newKey(false);
    public static final KnownKey data_source_xsync_class = KnownKey.newKey("");
    public static final KnownKey data_source_xsync_factory_class = KnownKey.newKey("");
    public static final KnownKey data_source_config = KnownKey.newKey("${zimbra_home}/conf/datasource.xml");
    public static final KnownKey data_source_ioexception_handler_class = KnownKey.newKey("com.zimbra.cs.datasource.IOExceptionHandler");

    @Supported
    public static final KnownKey timezone_file = KnownKey.newKey("${zimbra_home}/conf/timezones.ics");

    public static final KnownKey search_disable_database_hints = KnownKey.newKey(false);
    public static final KnownKey search_dbfirst_term_percentage_cutoff = KnownKey.newKey(0.8F);

    public static final KnownKey zmstat_log_directory = KnownKey.newKey("${zimbra_home}/zmstat");
    public static final KnownKey zmstat_interval = KnownKey.newKey(30);
    public static final KnownKey zmstat_disk_interval = KnownKey.newKey(600);
    public static final KnownKey zmstat_max_retention = KnownKey.newKey(0);

    public static final KnownKey zmstat_df_excludes = KnownKey.newKey("");

    public static final KnownKey zimbra_noop_default_timeout = KnownKey.newKey(300);
    public static final KnownKey zimbra_noop_min_timeout = KnownKey.newKey(30);
    public static final KnownKey zimbra_noop_max_timeout = KnownKey.newKey(1200);
    public static final KnownKey zimbra_waitset_default_request_timeout = KnownKey.newKey(300);
    public static final KnownKey zimbra_waitset_min_request_timeout = KnownKey.newKey(30);
    public static final KnownKey zimbra_waitset_max_request_timeout = KnownKey.newKey(1200);
    public static final KnownKey zimbra_waitset_max_per_account = KnownKey.newKey(5);

    // *_disable_tiemout settings are here for bug 56458
    // This is a workaround for an issue in Jetty 6.1.22.zc6m when we upgrade
    // we should re-evaluate/remove these settings and the code that uses them
    public static final KnownKey zimbra_archive_formatter_disable_timeout = KnownKey.newKey(true);
    public static final KnownKey zimbra_csv_formatter_disable_timeout = KnownKey.newKey(true);
    public static final KnownKey zimbra_archive_formatter_search_chunk_size = KnownKey.newKey(4096);
    public static final KnownKey zimbra_gal_sync_disable_timeout = KnownKey.newKey(true);

    public static final KnownKey zimbra_admin_waitset_default_request_timeout = KnownKey.newKey(300);
    public static final KnownKey zimbra_admin_waitset_min_request_timeout = KnownKey.newKey(0);
    public static final KnownKey zimbra_admin_waitset_max_request_timeout = KnownKey.newKey(3600);

    public static final KnownKey zimbra_waitset_initial_sleep_time = KnownKey.newKey(1000);
    public static final KnownKey zimbra_waitset_nodata_sleep_time = KnownKey.newKey(3000);

    public static final KnownKey zimbra_csv_mapping_file = KnownKey.newKey("${zimbra_home}/conf/zimbra-contact-fields.xml");
    public static final KnownKey zimbra_auth_provider = KnownKey.newKey("zimbra");
    public static final KnownKey zimbra_authtoken_cache_size = KnownKey.newKey(5000);
    public static final KnownKey zimbra_authtoken_cookie_domain = KnownKey.newKey("");
    public static final KnownKey zimbra_zmjava_options = KnownKey.newKey("-Xmx256m");
    public static final KnownKey zimbra_zmjava_java_library_path = KnownKey.newKey("");
    public static final KnownKey zimbra_zmjava_java_ext_dirs = KnownKey.newKey("");
    public static final KnownKey debug_xmpp_disable_client_tls = KnownKey.newKey(0);
    public static final KnownKey im_dnsutil_dnsoverride = KnownKey.newKey("");

    /**
     * {@code true} to use Zimbra's SMTP client implementation
     * ({@code com.zimbra.cs.mailclient.smtp.SmtpTransport}),
     * otherwise use JavaMail's default implementation
     * ({@code com.sun.mail.smtp.SMTPTransport}).
     */
    public static final KnownKey javamail_zsmtp = KnownKey.newKey(true);
    /**
     * {@code true} to use Zimbra's MIME parser implementation
     * ({@code com.zimbra.common.mime.shim.JavaMailMimeMessage}),
     * otherwise use JavaMail's default implementation
     * ({@code javax.mail.internet.MimemMessage}).
     */
    public static final KnownKey javamail_zparser = KnownKey.newKey(true);
    public static final KnownKey javamail_pop3_debug = KnownKey.newKey(false);
    public static final KnownKey javamail_imap_debug = KnownKey.newKey(false);
    public static final KnownKey javamail_smtp_debug = KnownKey.newKey(false);
    public static final KnownKey javamail_pop3_timeout = KnownKey.newKey(60);
    public static final KnownKey javamail_imap_timeout = KnownKey.newKey(60);
    public static final KnownKey javamail_smtp_timeout = KnownKey.newKey(60);
    public static final KnownKey javamail_pop3_test_timeout = KnownKey.newKey(20);
    public static final KnownKey javamail_imap_test_timeout = KnownKey.newKey(20);
    public static final KnownKey javamail_pop3_enable_starttls = KnownKey.newKey(true);
    public static final KnownKey javamail_imap_enable_starttls = KnownKey.newKey(true);
    public static final KnownKey javamail_smtp_enable_starttls = KnownKey.newKey(true);

    public static final KnownKey mime_max_recursion = KnownKey.newKey(20);

    public static final KnownKey yauth_baseuri = KnownKey.newKey("https://login.yahoo.com/WSLogin/V1");

    public static final KnownKey purge_initial_sleep_ms = KnownKey.newKey(30 * Constants.MILLIS_PER_MINUTE);

    public static final KnownKey conversation_max_age_ms = KnownKey.newKey(31 * Constants.MILLIS_PER_DAY);
    public static final KnownKey tombstone_max_age_ms = KnownKey.newKey(3 * Constants.MILLIS_PER_MONTH);


    @Supported
    public static final KnownKey httpclient_internal_connmgr_max_host_connections = KnownKey.newKey(100);
    @Supported
    public static final KnownKey httpclient_external_connmgr_max_host_connections = KnownKey.newKey(100);

    @Supported
    public static final KnownKey httpclient_internal_connmgr_max_total_connections = KnownKey.newKey(300);
    @Supported
    public static final KnownKey httpclient_external_connmgr_max_total_connections = KnownKey.newKey(300);

    public static final KnownKey httpclient_internal_connmgr_keepalive_connections = KnownKey.newKey(true);
    public static final KnownKey httpclient_external_connmgr_keepalive_connections = KnownKey.newKey(true);

    public static final KnownKey httpclient_internal_connmgr_tcp_nodelay = KnownKey.newKey(false);
    public static final KnownKey httpclient_external_connmgr_tcp_nodelay = KnownKey.newKey(false);

    public static final KnownKey httpclient_internal_connmgr_connection_timeout = KnownKey.newKey(25 * Constants.MILLIS_PER_SECOND);
    public static final KnownKey httpclient_external_connmgr_connection_timeout = KnownKey.newKey(25 * Constants.MILLIS_PER_SECOND);

    public static final KnownKey httpclient_internal_connmgr_so_timeout = KnownKey.newKey(60 * Constants.MILLIS_PER_SECOND);
    public static final KnownKey httpclient_external_connmgr_so_timeout = KnownKey.newKey(60 * Constants.MILLIS_PER_SECOND);

    public static final KnownKey httpclient_internal_client_connection_timeout = KnownKey.newKey(30 * Constants.MILLIS_PER_SECOND);
    public static final KnownKey httpclient_external_client_connection_timeout = KnownKey.newKey(30 * Constants.MILLIS_PER_SECOND);

    public static final KnownKey httpclient_internal_connmgr_idle_reaper_sleep_interval = KnownKey.newKey(5 * Constants.MILLIS_PER_MINUTE);
    public static final KnownKey httpclient_external_connmgr_idle_reaper_sleep_interval = KnownKey.newKey(5 * Constants.MILLIS_PER_MINUTE);

    public static final KnownKey httpclient_internal_connmgr_idle_reaper_connection_timeout = KnownKey.newKey(5 * Constants.MILLIS_PER_MINUTE);
    public static final KnownKey httpclient_external_connmgr_idle_reaper_connection_timeout = KnownKey.newKey(5 * Constants.MILLIS_PER_MINUTE);

    public static final KnownKey httpclient_soaphttptransport_retry_count = KnownKey.newKey(2);

    public static final KnownKey httpclient_soaphttptransport_so_timeout = KnownKey.newKey(300 * Constants.MILLIS_PER_SECOND);


    /**
     * Bug: 47051 Known key for the CLI utilities SOAP HTTP transport timeout.
     * The default value is set to 0 i.e. no timeout.
     */
    public static final KnownKey cli_httpclient_soaphttptransport_so_timeout  = KnownKey.newKey(0);


    public static final KnownKey httpclient_convertd_so_timeout = KnownKey.newKey(-1);

    @Supported
    public static final KnownKey client_use_system_proxy = KnownKey.newKey(false);

    @Supported
    public static final KnownKey client_use_native_proxy_selector = KnownKey.newKey(false);

    public static final KnownKey shared_mime_info_globs = KnownKey.newKey("${zimbra_home}/conf/globs2");
    public static final KnownKey shared_mime_info_magic = KnownKey.newKey("${zimbra_home}/conf/magic");

    public static final KnownKey xmpp_server_tls_enabled = KnownKey.newKey(true);

    public static final KnownKey xmpp_server_dialback_enabled = KnownKey.newKey(true);

    public static final KnownKey xmpp_server_session_allowmultiple = KnownKey.newKey(true);

    public static final KnownKey xmpp_server_session_idle = KnownKey.newKey(20 * 60 * 1000);

    public static final KnownKey xmpp_server_session_idle_check_time = KnownKey.newKey(5 * 60 * 1000);

    public static final KnownKey xmpp_server_processing_core_threads = KnownKey.newKey(2);

    public static final KnownKey xmpp_server_processing_max_threads = KnownKey.newKey(50);

    public static final KnownKey xmpp_server_processing_queue = KnownKey.newKey(50);

    public static final KnownKey xmpp_server_outgoing_max_threads = KnownKey.newKey(20);

    public static final KnownKey xmpp_server_outgoing_queue = KnownKey.newKey(50);

    public static final KnownKey xmpp_server_read_timeout = KnownKey.newKey(3 * 60 * 1000);

    public static final KnownKey xmpp_server_socket_remoteport = KnownKey.newKey(5269);

    public static final KnownKey xmpp_server_compression_policy = KnownKey.newKey("disabled");

    public static final KnownKey xmpp_server_certificate_verify = KnownKey.newKey(false);

    public static final KnownKey xmpp_server_certificate_verify_chain = KnownKey.newKey(true);

    public static final KnownKey xmpp_server_certificate_verify_root = KnownKey.newKey(true);

    public static final KnownKey xmpp_server_certificate_verify_validity = KnownKey.newKey(true);

    public static final KnownKey xmpp_server_certificate_accept_selfsigned = KnownKey.newKey(true);

    public static final KnownKey xmpp_muc_enabled = KnownKey.newKey(true);

    public static final KnownKey xmpp_muc_service_name = KnownKey.newKey("conference");

    public static final KnownKey xmpp_muc_discover_locked = KnownKey.newKey(true);

    public static final KnownKey xmpp_muc_restrict_room_creation = KnownKey.newKey(false);

    public static final KnownKey xmpp_muc_room_create_jid_list = KnownKey.newKey("");

    public static final KnownKey xmpp_muc_unload_empty_hours = KnownKey.newKey(5);

    public static final KnownKey xmpp_muc_sysadmin_jid_list = KnownKey.newKey("");

    public static final KnownKey xmpp_muc_idle_user_sweep_ms = KnownKey.newKey(5 * Constants.MILLIS_PER_MINUTE);

    public static final KnownKey xmpp_muc_idle_user_timeout_ms = KnownKey.newKey(0);

    public static final KnownKey xmpp_muc_log_sweep_time_ms = KnownKey.newKey(5 * Constants.MILLIS_PER_MINUTE);

    public static final KnownKey xmpp_muc_log_batch_size = KnownKey.newKey(50);

    public static final KnownKey xmpp_muc_default_history_type = KnownKey.newKey("number");

    public static final KnownKey xmpp_muc_history_number = KnownKey.newKey(25);

    public static final KnownKey xmpp_private_storage_enabled = KnownKey.newKey(true);

    public static final KnownKey xmpp_client_compression_policy = KnownKey.newKey("optional");

    public static final KnownKey xmpp_client_write_timeout = KnownKey.newKey(60 * Constants.MILLIS_PER_SECOND);

    public static final KnownKey xmpp_session_conflict_limit = KnownKey.newKey(0);

    public static final KnownKey xmpp_client_idle_timeout = KnownKey.newKey(10 * 60 * 1000);

    public static final KnownKey xmpp_cloudrouting_idle_timeout = KnownKey.newKey(5 * Constants.MILLIS_PER_MINUTE);

    public static final KnownKey xmpp_offline_type = KnownKey.newKey("store_and_drop");

    public static final KnownKey xmpp_offline_quota = KnownKey.newKey(100 * 1024);

    public static final KnownKey xmpp_dns_override = KnownKey.newKey("");

    public static final KnownKey zmailbox_message_cachesize = KnownKey.newKey(1);

    @Supported
    public static final KnownKey contact_ranking_enabled = KnownKey.newKey(true);


    public static final KnownKey jdbc_results_streaming_enabled = KnownKey.newKey(true);

    public static final KnownKey freebusy_queue_directory = KnownKey.newKey("${zimbra_home}/fbqueue/");
    public static final KnownKey freebusy_exchange_cn1 = KnownKey.newKey(null);
    public static final KnownKey freebusy_exchange_cn2 = KnownKey.newKey(null);
    public static final KnownKey freebusy_exchange_cn3 = KnownKey.newKey(null);
    public static final KnownKey freebusy_disable_nodata_status = KnownKey.newKey(false);

    public static final KnownKey notes_enabled = KnownKey.newKey(false);

    public static final KnownKey zimbra_lmtp_validate_messages = KnownKey.newKey(true);
    public static final KnownKey zimbra_lmtp_max_line_length = KnownKey.newKey(10240);

    public static final KnownKey data_source_scheduling_enabled = KnownKey.newKey(true);
    public static final KnownKey data_source_eas_sync_email = KnownKey.newKey(true);
    public static final KnownKey data_source_eas_sync_contacts = KnownKey.newKey(true);
    public static final KnownKey data_source_eas_sync_calendar = KnownKey.newKey(true);
    public static final KnownKey data_source_eas_sync_tasks = KnownKey.newKey(true);
    public static final KnownKey data_source_eas_window_size = KnownKey.newKey(50);
    public static final KnownKey data_source_eas_mime_truncation = KnownKey.newKey(4);

    public static final KnownKey zimbra_activesync_contact_image_size = KnownKey.newKey(2*1024*1024);
    public static final KnownKey zimbra_mobile_smart_forward_rfc822_enabled = KnownKey.newKey(false);

    public static final KnownKey zimbra_slow_logging_enabled = KnownKey.newKey(false);
    public static final KnownKey zimbra_slow_logging_threshold = KnownKey.newKey(5000);

    public static final KnownKey smtp_host_retry_millis = KnownKey.newKey(60000);
    public static final KnownKey smtp_to_lmtp_enabled = KnownKey.newKey(false);
    public static final KnownKey smtp_to_lmtp_port = KnownKey.newKey(7024);

    @Supported
    public static final KnownKey socks_enabled = KnownKey.newKey(false);

    public static final KnownKey socket_connect_timeout = KnownKey.newKey(30000);

    @Supported
    public static final KnownKey socket_so_timeout = KnownKey.newKey(30000);

    public static final KnownKey networkaddress_cache_ttl = KnownKey.newKey(60);

    public static final KnownKey zdesktop_local_account_id = KnownKey.newKey(null);

    @Supported
    public static final KnownKey out_of_disk_error_unix = KnownKey.newKey("No space left on device");

    @Supported
    public static final KnownKey out_of_disk_error_windows = KnownKey.newKey("There is not enough space on the disk");

    public static final KnownKey antispam_mysql_directory = KnownKey.newKey("${zimbra_home}/mta/mysql");
    public static final KnownKey antispam_mysql_data_directory = KnownKey.newKey("${zimbra_home}/data/amavisd/mysql/data");
    public static final KnownKey antispam_mysql_errlogfile = KnownKey.newKey("${zimbra_home}/log/antispam-mysqld.log");
    public static final KnownKey antispam_mysql_mycnf = KnownKey.newKey("${zimbra_home}/conf/antispam-my.cnf");
    public static final KnownKey antispam_mysql_pidfile = KnownKey.newKey("${zimbra_home}/data/amavisd/mysql/mysql.pid");
    public static final KnownKey antispam_mysql_host = KnownKey.newKey("127.0.0.1");
    public static final KnownKey antispam_mysql_port = KnownKey.newKey(7308);
    public static final KnownKey antispam_mysql_socket = KnownKey.newKey("${zimbra_home}/data/amavisd/mysql/mysql.sock");
    public static final KnownKey antispam_mysql_user = KnownKey.newKey("zimbra");
    public static final KnownKey antispam_mysql_root_password = KnownKey.newKey("");
    public static final KnownKey antispam_mysql_password = KnownKey.newKey("");

    // LDAP Custom DIT base DN for LDAP app admin entries
    public static final KnownKey ldap_dit_base_dn_appadmin      = KnownKey.newKey("");
    // LDAP Custom DIT base DN for config branch
    public static final KnownKey ldap_dit_base_dn_config        = KnownKey.newKey("");
    //LDAP Custom DIT base DN for cos entries
    public static final KnownKey ldap_dit_base_dn_cos           = KnownKey.newKey("");
    //LDAP Custom DIT base DN for domain entries
    public static final KnownKey ldap_dit_base_dn_domain        = KnownKey.newKey("");
    // LDAP Custom DIT base DN for mail(accounts, aliases, DLs, resources) entries
    public static final KnownKey ldap_dit_base_dn_mail          = KnownKey.newKey("");
    // LDAP Custom DIT base DN for mime entries"
    public static final KnownKey ldap_dit_base_dn_mime          = KnownKey.newKey("");
    // LDAP Custom DIT base DN for server entries
    public static final KnownKey ldap_dit_base_dn_server        = KnownKey.newKey("");
    // LDAP Custom DIT base DN for xmpp component entries
    public static final KnownKey ldap_dit_base_dn_xmppcomponent = KnownKey.newKey("");
    // LDAP Custom DIT base DN for zimlet entries
    public static final KnownKey ldap_dit_base_dn_zimlet        = KnownKey.newKey("");
    // LDAP Custom DIT RDN attr for cos entries
    public static final KnownKey ldap_dit_naming_rdn_attr_cos          = KnownKey.newKey("");
    // LDAP Custom DIT RDN attr for globalconfig entry
    public static final KnownKey ldap_dit_naming_rdn_attr_globalconfig = KnownKey.newKey("");
    // LDAP Custom DIT RDN attr for globalgrant entry
    public static final KnownKey ldap_dit_naming_rdn_attr_globalgrant  = KnownKey.newKey("");
    // LDAP Custom DIT RDN attr for mime entries
    public static final KnownKey ldap_dit_naming_rdn_attr_mime         = KnownKey.newKey("");
    // LDAP Custom DIT RDN attr for server entries
    public static final KnownKey ldap_dit_naming_rdn_attr_server       = KnownKey.newKey("");
    public static final KnownKey ldap_dit_naming_rdn_attr_user         =KnownKey.newKey("");
    // LDAP Custom DIT RDN attr for xmpp component entries
    public static final KnownKey ldap_dit_naming_rdn_attr_xmppcomponent= KnownKey.newKey("");
    // LDAP Custom DIT RDN attr for zimlet entries
    public static final KnownKey ldap_dit_naming_rdn_attr_zimlet       = KnownKey.newKey("");
    // LDAP Custom DIT base DN for LDAP admin entries
    public static final KnownKey ldap_dit_base_dn_admin         = KnownKey.newKey("");

    @Supported
    public static final KnownKey zmprov_tmp_directory = KnownKey.newKey("${zimbra_tmp_directory}/zmprov");

    public static final KnownKey command_line_editing_enabled = KnownKey.newKey(true);
    public static final KnownKey thread_pool_warn_percent = KnownKey.newKey(100);

    public static final KnownKey robots_txt = KnownKey.newKey("${zimbra_home}/conf/robots.txt");

    // Remove this in 8.0.
    public static final KnownKey filter_null_env_sender_for_dsn_redirect = KnownKey.newKey(true);

    //appliance
    public static final KnownKey zimbra_vami_user = KnownKey.newKey("vmware");
    public static final KnownKey zimbra_vami_password = KnownKey.newKey("vmware").protect();
    public static final KnownKey zimbra_vami_installmode = KnownKey.newKey("single");

    @Supported
    public static final KnownKey http_store_local_cache_max_bytes = KnownKey.newKey(1024 * 1024 * 1024); // 1GB

    @Supported
    public static final KnownKey http_store_local_cache_max_files = KnownKey.newKey(10000);

    public static final KnownKey http_store_local_cache_min_lifetime = KnownKey.newKey(Constants.MILLIS_PER_MINUTE);

    public static final KnownKey check_dl_membership_enabled = KnownKey.newKey(true);

<<<<<<< HEAD
=======
    public static final KnownKey octopus_public_static_folder = KnownKey.newKey("${zimbra_home}/jetty/static");

    public static final KnownKey conversation_ignore_maillist_prefix = KnownKey.newKey(true);
    
    //Defanger
    public static final KnownKey defang_style_unwanted_func = 
        KnownKey.newKey("[\\S&&[^:]]+(?<!(rgb|and|not|media|,))\\s*\\(.*\\)");
    public static final KnownKey defang_valid_ext_url = 
        KnownKey.newKey("^(https?://[\\w-].*|mailto:.*|notes:.*|smb:.*|ftp:.*|gopher:.*|news:.*|tel:.*|callto:.*|webcal:.*|feed:.*:|file:.*|#.+)");
    public static final KnownKey defang_valid_int_img = KnownKey.newKey("^data:|^cid:");
    public static final KnownKey defang_valid_img_file = KnownKey.newKey("\\.(jpg|jpeg|png|gif)((\\?)?)");

    public static final KnownKey defang_valid_convertd_file = KnownKey.newKey("^index\\..*\\..*\\.(jpg|jpeg|png|gif)$");

>>>>>>> de532154
    static {
        // Automatically set the key name with the variable name.
        for (Field field : LC.class.getFields()) {
            if (field.getType() == KnownKey.class) {
                assert(Modifier.isPublic(field.getModifiers()));
                assert(Modifier.isStatic(field.getModifiers()));
                assert(Modifier.isFinal(field.getModifiers()));
                try {
                    KnownKey key = (KnownKey) field.get(null);
                    // Automatically set the key name with the variable name.
                    key.setKey(field.getName());

                    // process annotations
                    if(field.isAnnotationPresent(Supported.class)) {
                        key.setSupported(true);
                    }
                    if(field.isAnnotationPresent(Reloadable.class)) {
                        key.setReloadable(true);
                    }

                } catch (Throwable never) {
                    assert false : never;
                }
            }
        }
    }

    /**
     * Used to apply the reloadable flag to a KnownKey in LC
     * @author jpowers
     *
     */
    @Target({ElementType.FIELD})
    @Retention(RetentionPolicy.RUNTIME)
    @interface Reloadable {
    }

    /**
     * This annotation represents a supported local config setting. To make a new
     * setting show up in the zmlocalconfig -i command, use this annotation
     *
     * @author jpowers
     *
     */
    @Target({ElementType.FIELD})
    @Retention(RetentionPolicy.RUNTIME)
    public @interface Supported {

    }



}<|MERGE_RESOLUTION|>--- conflicted
+++ resolved
@@ -361,12 +361,6 @@
     public static final KnownKey ldap_url = KnownKey.newKey("");
 
     @Supported
-<<<<<<< HEAD
-=======
-    public static final KnownKey ldap_ldapi_socket_file = KnownKey.newKey("${zimbra_home}/data/ldap/state/run/ldapi");
-
-    @Supported
->>>>>>> de532154
     public static final KnownKey ldap_master_url = KnownKey.newKey("");
     public static final KnownKey ldap_bind_url = KnownKey.newKey("");;
 
@@ -443,25 +437,6 @@
     public static final KnownKey ldap_overlay_syncprov_checkpoint = KnownKey.newKey("20 10");
     public static final KnownKey ldap_overlay_syncprov_sessionlog = KnownKey.newKey(500);
     public static final KnownKey ldap_overlay_accesslog_logpurge = KnownKey.newKey("01+00:00  00+04:00");
-<<<<<<< HEAD
-=======
-    public static final KnownKey ldap_monitor_mdb = KnownKey.newKey("true");
-    public static final KnownKey ldap_monitor_alert_only = KnownKey.newKey("true");
-    public static final KnownKey ldap_monitor_warning = KnownKey.newKey(80);
-    public static final KnownKey ldap_monitor_critical = KnownKey.newKey(90);
-    public static final KnownKey ldap_monitor_growth = KnownKey.newKey(25);
-
-    public static final KnownKey postjournal_enabled = KnownKey.newKey("false");
-    public static final KnownKey postjournal_helo_name = KnownKey.newKey("localhost");
-    public static final KnownKey postjournal_reinject_host = KnownKey.newKey(null);
-    public static final KnownKey postjournal_archive_host = KnownKey.newKey(null);
-    public static final KnownKey postjournal_archive_rcpt_to = KnownKey.newKey("<>");
-    public static final KnownKey postjournal_archive_bounce_to = KnownKey.newKey("<>");
-    public static final KnownKey postjournal_strip_postfix_proxy = KnownKey.newKey(1);
-    public static final KnownKey postjournal_per_user_journaling = KnownKey.newKey(1);
-    public static final KnownKey postjournal_smtp_read_timeout = KnownKey.newKey(60);
-
->>>>>>> de532154
     public static final KnownKey empty_folder_batch_sleep_ms = KnownKey.newKey(1L);
 
     @Supported
@@ -565,6 +540,7 @@
     public static final KnownKey mysql_innodb_log_file_size = KnownKey.newKey(null);
     public static final KnownKey mysql_sort_buffer_size = KnownKey.newKey(null);
     public static final KnownKey mysql_read_buffer_size = KnownKey.newKey(null);
+    public static final KnownKey mysql_table_cache = KnownKey.newKey(null);
 
 
     @Supported
@@ -619,35 +595,13 @@
     public static final KnownKey postfix_smtpd_sender_restrictions = KnownKey.newKey("");
     public static final KnownKey postfix_sender_canonical_maps = KnownKey.newKey("proxy:ldap:${zimbra_home}/conf/ldap-scm.cf");
     public static final KnownKey postfix_sendmail_path = KnownKey.newKey("${zimbra_home}/postfix/sbin/sendmail");
-<<<<<<< HEAD
-=======
-
-    public static final KnownKey postfix_smtp_cname_overrides_servername = KnownKey.newKey("no");
-    public static final KnownKey postfix_smtp_helo_name = KnownKey.newKey("$myhostname");
-    public static final KnownKey postfix_smtp_sasl_auth_enable = KnownKey.newKey("no");
-    public static final KnownKey postfix_smtp_sasl_security_options = KnownKey.newKey("noplaintext,noanonymous");
-    public static final KnownKey postfix_smtp_tls_security_level = KnownKey.newKey("may");
-    public static final KnownKey postfix_smtp_sasl_mechanism_filter = KnownKey.newKey(null);
-    public static final KnownKey postfix_smtp_sasl_password_maps = KnownKey.newKey(null);
-
-    public static final KnownKey postfix_smtpd_banner = KnownKey.newKey("$myhostname ESMTP $mail_name");
-    public static final KnownKey postfix_smtpd_proxy_timeout = KnownKey.newKey("100s");
-    public static final KnownKey postfix_smtpd_reject_unlisted_recipient = KnownKey.newKey("no");
-    public static final KnownKey postfix_smtpd_sasl_authenticated_header = KnownKey.newKey("no");
-    public static final KnownKey postfix_smtpd_sasl_security_options = KnownKey.newKey("noanonymous");
-    public static final KnownKey postfix_smtpd_sasl_tls_security_options = KnownKey.newKey("$smtpd_sasl_security_options");
->>>>>>> de532154
     public static final KnownKey postfix_smtpd_client_restrictions = KnownKey.newKey("reject_unauth_pipelining");
     public static final KnownKey postfix_smtpd_data_restrictions = KnownKey.newKey("reject_unauth_pipelining");
     public static final KnownKey postfix_smtpd_helo_required = KnownKey.newKey("yes");
     public static final KnownKey postfix_smtpd_tls_cert_file = KnownKey.newKey("${zimbra_home}/conf/smtpd.crt");
     public static final KnownKey postfix_smtpd_tls_key_file = KnownKey.newKey("${zimbra_home}/conf/smtpd.key");
     public static final KnownKey postfix_smtpd_tls_loglevel = KnownKey.newKey(1);
-<<<<<<< HEAD
     public static final KnownKey postfix_queue_run_delay = KnownKey.newKey("300s");
-=======
-    public static final KnownKey postfix_smtpd_tls_security_level = KnownKey.newKey("may");
->>>>>>> de532154
     public static final KnownKey postfix_transport_maps = KnownKey.newKey("proxy:ldap:${zimbra_home}/conf/ldap-transport.cf");
     public static final KnownKey postfix_propagate_unmatched_extensions = KnownKey.newKey("canonical");
     public static final KnownKey postfix_virtual_alias_domains = KnownKey.newKey("proxy:ldap:${zimbra_home}/conf/ldap-vad.cf");
@@ -656,14 +610,6 @@
     public static final KnownKey postfix_virtual_mailbox_maps = KnownKey.newKey("proxy:ldap:${zimbra_home}/conf/ldap-vmm.cf");
     public static final KnownKey postfix_virtual_transport = KnownKey.newKey("error");
 
-<<<<<<< HEAD
-=======
-    public static final KnownKey amavis_originating_bypass_sa = KnownKey.newKey(false);
-    public static final KnownKey amavis_enable_dkim_verification = KnownKey.newKey(true);
-
-    public static final KnownKey sasl_smtpd_mech_list = KnownKey.newKey("PLAIN LOGIN");
-
->>>>>>> de532154
     public static final KnownKey cbpolicyd_pid_file = KnownKey.newKey("${zimbra_log_directory}/cbpolicyd.pid");
     public static final KnownKey cbpolicyd_log_file = KnownKey.newKey("${zimbra_log_directory}/cbpolicyd.log");
     public static final KnownKey cbpolicyd_db_file = KnownKey.newKey("${zimbra_home}/data/cbpolicyd/db/cbpolicyd.sqlitedb");
@@ -841,7 +787,6 @@
     public static final KnownKey zimbra_class_mboxmanager = KnownKey.newKey("com.zimbra.cs.mailbox.MailboxManager");
     public static final KnownKey zimbra_class_database = KnownKey.newKey("com.zimbra.cs.db.MySQL");
     public static final KnownKey zimbra_class_store = KnownKey.newKey("com.zimbra.cs.store.file.FileBlobStore");
-    public static final KnownKey zimbra_class_index_store_factory = KnownKey.newKey("com.zimbra.cs.index.LuceneIndex$Factory");
     public static final KnownKey zimbra_class_application = KnownKey.newKey("com.zimbra.cs.util.ZimbraApplication");
     public static final KnownKey zimbra_class_rulerewriterfactory = KnownKey.newKey("com.zimbra.cs.filter.RuleRewriterFactory");
     public static final KnownKey zimbra_class_datasourcemanager = KnownKey.newKey("com.zimbra.cs.datasource.DataSourceManager");
@@ -1206,23 +1151,17 @@
 
     public static final KnownKey check_dl_membership_enabled = KnownKey.newKey(true);
 
-<<<<<<< HEAD
-=======
-    public static final KnownKey octopus_public_static_folder = KnownKey.newKey("${zimbra_home}/jetty/static");
-
-    public static final KnownKey conversation_ignore_maillist_prefix = KnownKey.newKey(true);
-    
+        
     //Defanger
     public static final KnownKey defang_style_unwanted_func = 
         KnownKey.newKey("[\\S&&[^:]]+(?<!(rgb|and|not|media|,))\\s*\\(.*\\)");
     public static final KnownKey defang_valid_ext_url = 
         KnownKey.newKey("^(https?://[\\w-].*|mailto:.*|notes:.*|smb:.*|ftp:.*|gopher:.*|news:.*|tel:.*|callto:.*|webcal:.*|feed:.*:|file:.*|#.+)");
-    public static final KnownKey defang_valid_int_img = KnownKey.newKey("^data:|^cid:");
-    public static final KnownKey defang_valid_img_file = KnownKey.newKey("\\.(jpg|jpeg|png|gif)((\\?)?)");
-
-    public static final KnownKey defang_valid_convertd_file = KnownKey.newKey("^index\\..*\\..*\\.(jpg|jpeg|png|gif)$");
-
->>>>>>> de532154
+    public static final KnownKey defang_valid_int_img = KnownKey.newKey("^data:|^cid:|\\.(jpg|jpeg|png|gif)$");
+
+
+
+
     static {
         // Automatically set the key name with the variable name.
         for (Field field : LC.class.getFields()) {
