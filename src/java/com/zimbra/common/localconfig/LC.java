/*
 * ***** BEGIN LICENSE BLOCK *****
 * Zimbra Collaboration Suite Server
 * Copyright (C) 2005, 2006, 2007, 2008, 2009, 2010, 2011, 2012, 2013 VMware, Inc.
 *
 * The contents of this file are subject to the Zimbra Public License
 * Version 1.3 ("License"); you may not use this file except in
 * compliance with the License.  You may obtain a copy of the License at
 * http://www.zimbra.com/license.
 *
 * Software distributed under the License is distributed on an "AS IS"
 * basis, WITHOUT WARRANTY OF ANY KIND, either express or implied.
 * ***** END LICENSE BLOCK *****
 */

package com.zimbra.common.localconfig;

import java.lang.annotation.ElementType;
import java.lang.annotation.Retention;
import java.lang.annotation.RetentionPolicy;
import java.lang.annotation.Target;
import java.lang.reflect.Field;
import java.lang.reflect.Modifier;

import org.dom4j.DocumentException;

import com.google.common.base.Strings;
import com.zimbra.common.util.Constants;

/**
 * Provides convenient means to get at local configuration - stuff that we do
 * not want in LDAP.
 * <p>
 * NOTE: When adding a new KnownKey, you do not need to call setDoc. The
 * documentation string will come from the ZsMsg properties file, using the same
 * key as the KnownKey. You can still use setDoc but it is NOT recommended
 * because it will not be able to be translated.
 */
public final class LC {

    public static String get(String key) {
        try {
            return Strings.nullToEmpty(LocalConfig.getInstance().get(key));
        } catch (ConfigException never) {
            assert false : never;
            return "";
        }
    }

    public static String[] getAllKeys() {
        return LocalConfig.getInstance().allKeys();
    }

    /**
     * Reloads the local config file.
     *
     * @throws DocumentException if the config file was syntactically invalid
     * @throws ConfigException if the config file was semantically invalid
     */
    public static void reload() throws DocumentException, ConfigException {
        LocalConfig.load(null);
    }

    static void init() {
        // This method is there to guarantee static initializer of this
        // class is run.
    }


    public static final KnownKey zimbra_minimize_resources = KnownKey.newKey(false);

    @Supported
    public static final KnownKey zimbra_home = KnownKey.newKey("/opt/zimbra").protect();
    public static final KnownKey zimbra_java_path = KnownKey.newKey("java");
    @Supported
    public static final KnownKey zimbra_java_home = KnownKey.newKey( System.getProperty("os.name").equalsIgnoreCase("Mac OS X") ?
            "/System/Library/Frameworks/JavaVM.framework/Versions/CurrentJDK/Home" : "${zimbra_home}/${zimbra_java_path}");

    @Supported
    public static final KnownKey zimbra_log_directory = KnownKey.newKey("${zimbra_home}/log");

    @Supported
    public static final KnownKey zimbra_index_directory = KnownKey.newKey("${zimbra_home}/index");

    public static final KnownKey zimbra_index_disable_perf_counters = KnownKey.newKey(false);

    @Supported
    public static final KnownKey zimbra_store_directory = KnownKey.newKey("${zimbra_home}/store");

    @Supported
    public static final KnownKey zimbra_db_directory = KnownKey.newKey("${zimbra_home}/db");

    @Supported
    public static final KnownKey zimbra_tmp_directory = KnownKey.newKey("${zimbra_home}/data/tmp");

    @Supported
    public static final KnownKey zimbra_extension_directory = KnownKey.newKey("${zimbra_home}/lib/ext");

    @Supported
    public static final KnownKey zimbra_extension_common_directory = KnownKey.newKey("${zimbra_home}/lib/ext-common");

    @Supported
    public static final KnownKey zimbra_mysql_user = KnownKey.newKey("zimbra");

    @Supported
    public static final KnownKey zimbra_mysql_password = KnownKey.newKey("zimbra").protect();

    @Supported
    public static final KnownKey zimbra_ldap_userdn = KnownKey.newKey("uid=zimbra,cn=admins,cn=zimbra");

    @Supported
    public static final KnownKey zimbra_ldap_user = KnownKey.newKey("zimbra");

    @Supported
    public static final KnownKey zimbra_ldap_password = KnownKey.newKey("zimbra").protect();

    @Supported
    public static final KnownKey zimbra_server_hostname = KnownKey.newKey("localhost");

    @Supported
    public static final KnownKey zimbra_attrs_directory = KnownKey.newKey("${zimbra_home}/conf/attrs");
    public static final KnownKey zimbra_rights_directory = KnownKey.newKey("${zimbra_home}/conf/rights");

    @Supported
    public static final KnownKey zimbra_user = KnownKey.newKey("zimbra");

    @Supported
    public static final KnownKey zimbra_uid = KnownKey.newKey(-1);

    @Supported
    public static final KnownKey zimbra_gid = KnownKey.newKey(-1);

    @Supported
    public static final KnownKey zimbra_log4j_properties = KnownKey.newKey("${zimbra_home}/conf/log4j.properties");

    @Supported
    public static final KnownKey zimbra_auth_always_send_refer = KnownKey.newKey(false);

    @Supported
    public static final KnownKey zimbra_admin_service_port = KnownKey.newKey(7071);

    @Supported
    public static final KnownKey zimbra_mail_service_port = KnownKey.newKey(80);

    @Supported
    public static final KnownKey zimbra_admin_service_scheme = KnownKey.newKey("https://");

    @Supported
    public static final KnownKey zimbra_zmprov_default_to_ldap = KnownKey.newKey(false);

    @Supported
    public static final KnownKey zimbra_zmprov_default_soap_server = KnownKey.newKey("localhost");

    public static final KnownKey zmprov_safeguarded_attrs = KnownKey.newKey("zimbraServiceEnabled,zimbraServiceInstalled");

    public static final KnownKey zimbra_require_interprocess_security = KnownKey.newKey(1);
    public static final KnownKey zimbra_relative_volume_path = KnownKey.newKey(false);

    @Supported
    public static final KnownKey localized_msgs_directory = KnownKey.newKey("${zimbra_home}/conf/msgs");

    @Supported
    public static final KnownKey localized_client_msgs_directory =
        KnownKey.newKey("${mailboxd_directory}/webapps/zimbra/WEB-INF/classes/messages");

    @Supported
    public static final KnownKey skins_directory = KnownKey.newKey("${mailboxd_directory}/webapps/zimbra/skins");
    public static final KnownKey zimbra_disk_cache_servlet_flush = KnownKey.newKey(true);
    public static final KnownKey zimbra_disk_cache_servlet_size = KnownKey.newKey(1000);

    @Supported
    public static final KnownKey zimbra_store_sweeper_max_age = KnownKey.newKey(480); // 480 mins = 8 hours

    @Supported
    public static final KnownKey zimbra_store_copy_buffer_size_kb = KnownKey.newKey(16); // KB
    public static final KnownKey zimbra_nio_file_copy_chunk_size_kb = KnownKey.newKey(512); // KB
    public static final KnownKey zimbra_blob_input_stream_buffer_size_kb = KnownKey.newKey(1); // KB

    @Supported
    public static final KnownKey zimbra_mailbox_manager_hardref_cache = KnownKey.newKey(2500);

    @Supported
    public static final KnownKey zimbra_mailbox_active_cache = KnownKey.newKey(500);

    @Supported
    public static final KnownKey zimbra_mailbox_inactive_cache = KnownKey.newKey(30);

    @Supported
    public static final KnownKey zimbra_mailbox_galsync_cache = KnownKey.newKey(10000);

    @Supported
    public static final KnownKey zimbra_mailbox_change_checkpoint_frequency = KnownKey.newKey(100);

    @Reloadable
    public static final KnownKey zimbra_mailbox_lock_max_waiting_threads = KnownKey.newKey(15);

    @Reloadable
    public static final KnownKey zimbra_mailbox_lock_timeout = KnownKey.newKey(60); // seconds

    @Supported
    public static final KnownKey zimbra_index_threads = KnownKey.newKey(10);

    @Supported
    public static final KnownKey zimbra_reindex_threads = KnownKey.newKey(10);

    @Supported
    public static final KnownKey zimbra_index_max_readers = KnownKey.newKey(35);

    @Supported
    public static final KnownKey zimbra_index_max_writers = KnownKey.newKey(100);

    @Supported
    public static final KnownKey zimbra_index_reader_cache_size = KnownKey.newKey(20);

    @Supported
    public static final KnownKey zimbra_galsync_index_reader_cache_size = KnownKey.newKey(5);

    @Supported
    public static final KnownKey zimbra_index_reader_cache_ttl = KnownKey.newKey(300);

    @Supported
    public static final KnownKey zimbra_index_reader_cache_sweep_frequency = KnownKey.newKey(30);

    @Supported
    public static final KnownKey zimbra_index_deferred_items_failure_delay = KnownKey.newKey(300);

    @Supported
    public static final KnownKey zimbra_index_max_transaction_bytes = KnownKey.newKey(5000000);

    @Supported
    public static final KnownKey zimbra_index_max_transaction_items = KnownKey.newKey(100);

    public static final KnownKey zimbra_index_lucene_io_impl = KnownKey.newKey("nio");

    @Supported
    public static final KnownKey zimbra_index_lucene_merge_policy = KnownKey.newKey(true);

    @Supported
    public static final KnownKey zimbra_index_lucene_min_merge = KnownKey.newKey(1000);

    @Supported
    public static final KnownKey zimbra_index_lucene_max_merge = KnownKey.newKey(Integer.MAX_VALUE);

    @Supported
    public static final KnownKey zimbra_index_lucene_avg_doc_per_segment = KnownKey.newKey(10000);

    @Supported
    public static final KnownKey zimbra_index_lucene_merge_factor = KnownKey.newKey(10);

    @Supported
    public static final KnownKey zimbra_index_lucene_use_compound_file = KnownKey.newKey(true);

    @Supported
    public static final KnownKey zimbra_index_lucene_max_buffered_docs = KnownKey.newKey(200);

    @Supported
    public static final KnownKey zimbra_index_lucene_ram_buffer_size_kb = KnownKey.newKey(10240);

    @Supported
    public static final KnownKey zimbra_index_lucene_term_index_divisor = KnownKey.newKey(1);

    @Supported
    public static final KnownKey zimbra_index_lucene_max_terms_per_query = KnownKey.newKey(50000);

    @Supported
    public static final KnownKey zimbra_index_wildcard_max_terms_expanded = KnownKey.newKey(20000);

    public static final KnownKey zimbra_index_rfc822address_max_token_length = KnownKey.newKey(256);
    public static final KnownKey zimbra_index_rfc822address_max_token_count = KnownKey.newKey(512);

    public static final KnownKey zimbra_rights_delegated_admin_supported = KnownKey.newKey(true);

<<<<<<< HEAD
=======
    public static final KnownKey zimbra_reverseproxy_externalroute_include_original_authusername = KnownKey.newKey(false);

>>>>>>> 38529c18
    @Supported
    public static final KnownKey zimbra_spam_report_queue_size = KnownKey.newKey(100);

    public static final KnownKey zimbra_web_generate_gzip = KnownKey.newKey(true);

    @Supported
    public static final KnownKey zimbra_im_chat_flush_time = KnownKey.newKey(300);

    @Supported
    public static final KnownKey zimbra_im_chat_close_time = KnownKey.newKey(3600);

    @Supported
    public static final KnownKey zimbra_http_originating_ip_header = KnownKey.newKey("X-Forwarded-For");

    @Supported
    public static final KnownKey zimbra_session_limit_imap = KnownKey.newKey(15);

    @Supported
    public static final KnownKey zimbra_session_limit_sync = KnownKey.newKey(5);

    @Supported
    public static final KnownKey zimbra_session_limit_soap = KnownKey.newKey(5);

    @Supported
    public static final KnownKey zimbra_session_timeout_soap = KnownKey.newKey(600);

    @Supported
    public static final KnownKey zimbra_session_max_pending_notifications = KnownKey.newKey(400);

    @Supported
    public static final KnownKey zimbra_converter_enabled_uuencode = KnownKey.newKey(true);

    @Supported
    public static final KnownKey zimbra_converter_enabled_tnef = KnownKey.newKey(true);

    @Supported
    public static final KnownKey zimbra_converter_depth_max = KnownKey.newKey(100);

    @Supported
    public static final KnownKey zimbra_ssl_enabled  = KnownKey.newKey(true);

    @Supported
    public static final KnownKey stats_img_folder = KnownKey.newKey("${zimbra_home}/logger/db/work");

    @Reloadable
    public static final KnownKey soap_fault_include_stack_trace = KnownKey.newKey(false);

    @Supported
    public static final KnownKey soap_response_buffer_size = KnownKey.newKey("");

    @Supported
    @Reloadable
    public static final KnownKey soap_response_chunked_transfer_encoding_enabled = KnownKey.newKey(true);
    public static final KnownKey zimbra_servlet_output_stream_buffer_size = KnownKey.newKey(5120);

    public static final KnownKey rest_response_cache_control_value = KnownKey.newKey("no-store, no-cache");

    @Reloadable
    @Supported
    public static final KnownKey servlet_max_concurrent_requests_per_session = KnownKey.newKey(0);

    @Reloadable
    @Supported
    public static final KnownKey servlet_max_concurrent_http_requests_per_account = KnownKey.newKey(10);

    public static final KnownKey index_store = KnownKey.newKey("lucene");

    @Supported
    public static final KnownKey ldap_host = KnownKey.newKey("");

    @Supported
    public static final KnownKey ldap_port = KnownKey.newKey("");

    @Supported
    public static final KnownKey ldap_url = KnownKey.newKey("");

    @Supported
    public static final KnownKey ldap_ldapi_socket_file = KnownKey.newKey("${zimbra_home}/openldap/var/run/ldapi");

    @Supported
    public static final KnownKey ldap_master_url = KnownKey.newKey("");
    public static final KnownKey ldap_bind_url = KnownKey.newKey("");;

    @Supported
    public static final KnownKey ldap_is_master = KnownKey.newKey(false);

    @Supported
    public static final KnownKey ldap_root_password = KnownKey.newKey("zimbra").protect();

    @Supported
    public static final KnownKey ldap_connect_timeout = KnownKey.newKey(30000);

    @Supported
    public static final KnownKey ldap_read_timeout = KnownKey.newKey(0);

    @Supported
    public static final KnownKey ldap_deref_aliases = KnownKey.newKey("always");

    @Supported
    public static final KnownKey ldap_connect_pool_master = KnownKey.newKey(false);

    @Supported
    public static final KnownKey ldap_connect_pool_debug = KnownKey.newKey(false);

    @Supported
    public static final KnownKey ldap_connect_pool_initsize = KnownKey.newKey(1);

    @Supported
    public static final KnownKey ldap_connect_pool_maxsize = KnownKey.newKey(50);

    @Supported
    public static final KnownKey ldap_connect_pool_prefsize = KnownKey.newKey(0);

    @Supported
    public static final KnownKey ldap_connect_pool_timeout = KnownKey.newKey(120000);

    @Supported
    public static final KnownKey ldap_connect_pool_health_check_on_checkout_enabled = KnownKey.newKey(false);

    @Supported
    public static final KnownKey ldap_connect_pool_health_check_background_interval_millis = KnownKey.newKey(30000);

    @Supported
    public static final KnownKey ldap_connect_pool_health_check_max_response_time_millis = KnownKey.newKey(30000);

    @Supported
    public static final KnownKey ldap_replication_password = KnownKey.newKey("zmreplica");

    @Supported
    public static final KnownKey ldap_postfix_password = KnownKey.newKey("zmpostfix");

    @Supported
    public static final KnownKey ldap_amavis_password = KnownKey.newKey("zmamavis");
    public static final KnownKey ldap_nginx_password = KnownKey.newKey("zmnginx");
    public static final KnownKey ldap_bes_searcher_password = KnownKey.newKey("zmbes-searcher");

    @Supported
    public static final KnownKey ldap_starttls_supported = KnownKey.newKey(0);

    @Supported
    public static final KnownKey ldap_starttls_required = KnownKey.newKey(true);

    @Supported
    public static final KnownKey zimbra_directory_max_search_result = KnownKey.newKey(5000);

    public static final KnownKey ldap_common_loglevel = KnownKey.newKey(49152);
    public static final KnownKey ldap_common_require_tls = KnownKey.newKey(0);
    public static final KnownKey ldap_common_threads = KnownKey.newKey(8);
    public static final KnownKey ldap_common_toolthreads = KnownKey.newKey(2);
    public static final KnownKey ldap_common_writetimeout = KnownKey.newKey(0);
    public static final KnownKey ldap_db_maxsize = KnownKey.newKey(85899345920L);
    public static final KnownKey ldap_accesslog_maxsize = KnownKey.newKey(85899345920L);
    public static final KnownKey ldap_overlay_syncprov_checkpoint = KnownKey.newKey("20 10");
    public static final KnownKey ldap_overlay_accesslog_logpurge = KnownKey.newKey("01+00:00  00+04:00");
    public static final KnownKey ldap_monitor_mdb = KnownKey.newKey("true");
    public static final KnownKey ldap_monitor_alert_only = KnownKey.newKey("true");
    public static final KnownKey ldap_monitor_warning = KnownKey.newKey(80);
    public static final KnownKey ldap_monitor_critical = KnownKey.newKey(90);
    public static final KnownKey ldap_monitor_growth = KnownKey.newKey(25);

    public static final KnownKey empty_folder_batch_sleep_ms = KnownKey.newKey(1L);

    @Supported
    public static final KnownKey ldap_cache_account_maxsize = KnownKey.newKey(20000);

    @Supported
    public static final KnownKey ldap_cache_account_maxage = KnownKey.newKey(15);

    @Supported
    public static final KnownKey ldap_cache_cos_maxsize = KnownKey.newKey(100);

    @Supported
    public static final KnownKey ldap_cache_cos_maxage = KnownKey.newKey(15);

    @Supported
    public static final KnownKey ldap_cache_share_locator_maxsize = KnownKey.newKey(5000);

    @Supported
    public static final KnownKey ldap_cache_share_locator_maxage = KnownKey.newKey(15);

    @Supported
    public static final KnownKey ldap_cache_domain_maxsize = KnownKey.newKey(100);

    @Supported
    public static final KnownKey ldap_cache_domain_maxage = KnownKey.newKey(15);

    @Supported
    public static final KnownKey ldap_cache_mime_maxage = KnownKey.newKey(15);


    public static final KnownKey ldap_cache_external_domain_maxsize = KnownKey.newKey(2000);
    public static final KnownKey ldap_cache_external_domain_maxage = KnownKey.newKey(15);
    public static final KnownKey ldap_cache_group_maxsize = KnownKey.newKey(2000);
    public static final KnownKey ldap_cache_group_maxage = KnownKey.newKey(15);
    public static final KnownKey ldap_cache_right_maxsize = KnownKey.newKey(100);
    public static final KnownKey ldap_cache_right_maxage = KnownKey.newKey(15);
    public static final KnownKey ldap_cache_server_maxsize = KnownKey.newKey(100);
    public static final KnownKey ldap_cache_server_maxage = KnownKey.newKey(15);
    public static final KnownKey ldap_cache_ucservice_maxsize = KnownKey.newKey(100);
    public static final KnownKey ldap_cache_ucservice_maxage = KnownKey.newKey(15);

    @Supported
    public static final KnownKey ldap_cache_timezone_maxsize = KnownKey.newKey(100);
    public static final KnownKey ldap_cache_xmppcomponent_maxsize = KnownKey.newKey(100);
    public static final KnownKey ldap_cache_xmppcomponent_maxage = KnownKey.newKey(15);

    @Supported
    public static final KnownKey ldap_cache_zimlet_maxsize = KnownKey.newKey(100);

    @Supported
    public static final KnownKey ldap_cache_zimlet_maxage = KnownKey.newKey(15);

    public static final KnownKey ldap_cache_reverseproxylookup_domain_maxsize = KnownKey.newKey(100);
    public static final KnownKey ldap_cache_reverseproxylookup_domain_maxage = KnownKey.newKey(15);
    public static final KnownKey ldap_cache_reverseproxylookup_server_maxsize = KnownKey.newKey(100);
    public static final KnownKey ldap_cache_reverseproxylookup_server_maxage = KnownKey.newKey(15);

    // This combination will consume 128M (128K per target) of memory if the cache is full
    public static final KnownKey acl_cache_target_maxsize = KnownKey.newKey(1024);
    public static final KnownKey acl_cache_target_maxage = KnownKey.newKey(15);
    public static final KnownKey acl_cache_credential_maxsize = KnownKey.newKey(512);
    public static final KnownKey acl_cache_enabled = KnownKey.newKey(true);

    @Supported
    public static final KnownKey gal_group_cache_maxsize_per_domain = KnownKey.newKey(0);

    @Supported
    public static final KnownKey gal_group_cache_maxsize_domains = KnownKey.newKey(10);

    @Supported
    public static final KnownKey gal_group_cache_maxage = KnownKey.newKey(10080);  // 7 days

    public static final KnownKey calendar_resource_ldap_search_maxsize = KnownKey.newKey(1000);

    // This value is stored here for use by zmmycnf program. Changing this
    // setting does not immediately reflect in MySQL server. You will have to,
    // with abundant precaution, re-generate my.cnf and restart MySQL server for
    // the change to take effect.
    @Supported
    public static final KnownKey mysql_directory = KnownKey.newKey("${zimbra_home}/mysql");

    @Supported
    public static final KnownKey mysql_data_directory = KnownKey.newKey("${zimbra_db_directory}/data");

    @Supported
    public static final KnownKey mysql_socket = KnownKey.newKey("${zimbra_db_directory}/mysql.sock");

    @Supported
    public static final KnownKey mysql_pidfile = KnownKey.newKey("${zimbra_db_directory}/mysql.pid");

    @Supported
    public static final KnownKey mysql_mycnf = KnownKey.newKey("${zimbra_home}/conf/my.cnf");

    @Supported
    public static final KnownKey mysql_errlogfile = KnownKey.newKey("${zimbra_home}/log/mysql_error.log");

    @Supported
    public static final KnownKey mysql_bind_address = KnownKey.newKey(null);

    @Supported
    public static final KnownKey mysql_port = KnownKey.newKey(7306);

    @Supported
    public static final KnownKey mysql_root_password = KnownKey.newKey("zimbra").protect();

    @Supported
    public static final KnownKey mysql_memory_percent = KnownKey.newKey(30);
    public static final KnownKey mysql_innodb_log_buffer_size = KnownKey.newKey(null);
    public static final KnownKey mysql_innodb_log_file_size = KnownKey.newKey(null);
    public static final KnownKey mysql_sort_buffer_size = KnownKey.newKey(null);
    public static final KnownKey mysql_read_buffer_size = KnownKey.newKey(null);
    public static final KnownKey mysql_table_cache = KnownKey.newKey(null);

    @Supported
    public static final KnownKey mysql_backup_retention = KnownKey.newKey(0);

    @Supported
    public static final KnownKey derby_properties = KnownKey.newKey("${zimbra_home}/conf/derby.properties");

    public final static KnownKey logger_data_directory = KnownKey.newKey("${zimbra_home}/logger/db/data");
    public final static KnownKey logger_zmrrdfetch_port = KnownKey.newKey(10663);

    public static final KnownKey postfix_alias_maps = KnownKey.newKey("hash:/etc/aliases");
    public static final KnownKey postfix_always_add_missing_headers = KnownKey.newKey("yes");
    public static final KnownKey postfix_broken_sasl_auth_clients = KnownKey.newKey("yes");
    public static final KnownKey postfix_bounce_notice_recipient = KnownKey.newKey("postmaster");
    public static final KnownKey postfix_bounce_queue_lifetime = KnownKey.newKey("5d");
    public static final KnownKey postfix_command_directory = KnownKey.newKey("${zimbra_home}/postfix/sbin");
    public static final KnownKey postfix_daemon_directory = KnownKey.newKey("${zimbra_home}/postfix/libexec");
    public static final KnownKey postfix_enable_smtpd_policyd = KnownKey.newKey("no");
    public static final KnownKey postfix_delay_warning_time = KnownKey.newKey("0h");
    public static final KnownKey postfix_header_checks = KnownKey.newKey("pcre:${zimbra_home}/conf/postfix_header_checks");
    public static final KnownKey postfix_import_environment = KnownKey.newKey("");
    public static final KnownKey postfix_in_flow_delay = KnownKey.newKey("1s");
    public static final KnownKey postfix_lmtp_connection_cache_destinations = KnownKey.newKey("");
    public static final KnownKey postfix_lmtp_connection_cache_time_limit = KnownKey.newKey("4s");
    public static final KnownKey postfix_lmtp_host_lookup = KnownKey.newKey("dns");
    public static final KnownKey postfix_mailq_path = KnownKey.newKey("${zimbra_home}/postfix/sbin/mailq");
    public static final KnownKey postfix_manpage_directory = KnownKey.newKey("${zimbra_home}/postfix/man");
    public static final KnownKey postfix_maximal_backoff_time = KnownKey.newKey("4000s");
    public static final KnownKey postfix_minimal_backoff_time = KnownKey.newKey("300s");
    public static final KnownKey postfix_newaliases_path = KnownKey.newKey("${zimbra_home}/postfix/sbin/newaliases");
    public static final KnownKey postfix_notify_classes = KnownKey.newKey("resource,software");
    public static final KnownKey postfix_policy_time_limit = KnownKey.newKey(3600);
    public static final KnownKey postfix_propagate_unmatched_extensions = KnownKey.newKey("canonical");
    public static final KnownKey postfix_queue_directory = KnownKey.newKey("${zimbra_home}/data/postfix/spool");
    public static final KnownKey postfix_queue_run_delay = KnownKey.newKey("300s");
    public static final KnownKey postfix_sender_canonical_maps = KnownKey.newKey("proxy:ldap:${zimbra_home}/conf/ldap-scm.cf");
    public static final KnownKey postfix_sendmail_path = KnownKey.newKey("${zimbra_home}/postfix/sbin/sendmail");

    public static final KnownKey postfix_smtp_cname_overrides_servername = KnownKey.newKey("no");
    public static final KnownKey postfix_smtp_helo_name = KnownKey.newKey("$myhostname");
    public static final KnownKey postfix_smtp_sasl_auth_enable = KnownKey.newKey("no");
    public static final KnownKey postfix_smtp_sasl_security_options = KnownKey.newKey("noplaintext,noanonymous");
    public static final KnownKey postfix_smtp_tls_security_level = KnownKey.newKey(null);
    public static final KnownKey postfix_smtp_sasl_mechanism_filter = KnownKey.newKey(null);
    public static final KnownKey postfix_smtp_sasl_password_maps = KnownKey.newKey(null);

    public static final KnownKey postfix_smtpd_banner = KnownKey.newKey("$myhostname ESMTP $mail_name");
    public static final KnownKey postfix_smtpd_proxy_timeout = KnownKey.newKey("100s");
    public static final KnownKey postfix_smtpd_reject_unlisted_recipient = KnownKey.newKey("no");
    public static final KnownKey postfix_smtpd_sasl_authenticated_header = KnownKey.newKey("no");
    public static final KnownKey postfix_smtpd_sasl_security_options = KnownKey.newKey("noanonymous");
    public static final KnownKey postfix_smtpd_sasl_tls_security_options = KnownKey.newKey("$smtpd_sasl_security_options");
    public static final KnownKey postfix_smtpd_client_restrictions = KnownKey.newKey("reject_unauth_pipelining");
    public static final KnownKey postfix_smtpd_data_restrictions = KnownKey.newKey("reject_unauth_pipelining");
    public static final KnownKey postfix_smtpd_helo_required = KnownKey.newKey("yes");
    public static final KnownKey postfix_smtpd_tls_cert_file = KnownKey.newKey("${zimbra_home}/conf/smtpd.crt");
    public static final KnownKey postfix_smtpd_tls_key_file = KnownKey.newKey("${zimbra_home}/conf/smtpd.key");
    public static final KnownKey postfix_smtpd_tls_loglevel = KnownKey.newKey(1);
    public static final KnownKey postfix_transport_maps = KnownKey.newKey("proxy:ldap:${zimbra_home}/conf/ldap-transport.cf");
    public static final KnownKey postfix_virtual_alias_domains = KnownKey.newKey("proxy:ldap:${zimbra_home}/conf/ldap-vad.cf");
    public static final KnownKey postfix_virtual_alias_expansion_limit = KnownKey.newKey(10000);
    public static final KnownKey postfix_virtual_alias_maps = KnownKey.newKey("proxy:ldap:${zimbra_home}/conf/ldap-vam.cf");
    public static final KnownKey postfix_virtual_mailbox_domains = KnownKey.newKey("proxy:ldap:${zimbra_home}/conf/ldap-vmd.cf");
    public static final KnownKey postfix_virtual_mailbox_maps = KnownKey.newKey("proxy:ldap:${zimbra_home}/conf/ldap-vmm.cf");
    public static final KnownKey postfix_virtual_transport = KnownKey.newKey("error");

    public static final KnownKey amavis_originating_bypass_sa = KnownKey.newKey(false);

    public static final KnownKey sasl_smtpd_mech_list = KnownKey.newKey("PLAIN LOGIN");

    public static final KnownKey cbpolicyd_pid_file = KnownKey.newKey("${zimbra_log_directory}/cbpolicyd.pid");
    public static final KnownKey cbpolicyd_log_file = KnownKey.newKey("${zimbra_log_directory}/cbpolicyd.log");
    public static final KnownKey cbpolicyd_db_file = KnownKey.newKey("${zimbra_home}/data/cbpolicyd/db/cbpolicyd.sqlitedb");
    public static final KnownKey cbpolicyd_cache_file = KnownKey.newKey("${zimbra_home}/data/cache");
    public static final KnownKey cbpolicyd_log_level = KnownKey.newKey(3);
    public static final KnownKey cbpolicyd_log_mail = KnownKey.newKey("main");
    public static final KnownKey cbpolicyd_log_detail = KnownKey.newKey("modules");
    public static final KnownKey cbpolicyd_bind_port = KnownKey.newKey(10031);
    public static final KnownKey cbpolicyd_timeout_idle = KnownKey.newKey(1020);
    public static final KnownKey cbpolicyd_timeout_busy = KnownKey.newKey(120);
    public static final KnownKey cbpolicyd_bypass_timeout = KnownKey.newKey(30);
    public static final KnownKey cbpolicyd_bypass_mode = KnownKey.newKey("tempfail");
    public static final KnownKey cbpolicyd_module_accesscontrol = KnownKey.newKey(0);
    public static final KnownKey cbpolicyd_module_greylisting = KnownKey.newKey(0);
    public static final KnownKey cbpolicyd_module_greylisting_training = KnownKey.newKey(0);
    public static final KnownKey cbpolicyd_module_greylisting_defer_msg = KnownKey.newKey("Greylisting in effect, please come back later");
    public static final KnownKey cbpolicyd_module_greylisting_blacklist_msg = KnownKey.newKey("Greylisting in effect, sending server blacklisted");
    public static final KnownKey cbpolicyd_module_checkhelo = KnownKey.newKey(0);
    public static final KnownKey cbpolicyd_module_checkspf = KnownKey.newKey(0);
    public static final KnownKey cbpolicyd_module_quotas = KnownKey.newKey(1);
    public static final KnownKey cbpolicyd_module_amavis = KnownKey.newKey(0);
    public static final KnownKey cbpolicyd_module_accounting = KnownKey.newKey(0);

    public static final KnownKey sqlite_shared_cache_enabled = KnownKey.newKey(false);
    public static final KnownKey sqlite_cache_size = KnownKey.newKey(500);
    public static final KnownKey sqlite_journal_mode = KnownKey.newKey("PERSIST");
    public static final KnownKey sqlite_page_size = KnownKey.newKey(4096);
    public static final KnownKey sqlite_sync_mode = KnownKey.newKey("NORMAL");

    @Supported
    public static final KnownKey mailboxd_directory = KnownKey.newKey("${zimbra_home}/mailboxd");

    @Supported
    public static final KnownKey mailboxd_java_heap_size = KnownKey.newKey(null);

    @Supported
    public static final KnownKey mailboxd_java_heap_new_size_percent = KnownKey.newKey(25);

    @Supported
    public static final KnownKey mailboxd_thread_stack_size = KnownKey.newKey("256k");

    @Supported
    public static final KnownKey mailboxd_java_options = KnownKey.newKey("-server" +
            " -Djava.awt.headless=true" +
            " -Dsun.net.inetaddr.ttl=${networkaddress_cache_ttl}" +
            " -Dorg.apache.jasper.compiler.disablejsr199=true" +
            " -XX:+UseConcMarkSweepGC" +
            " -XX:PermSize=128m" +
            " -XX:MaxPermSize=350m" +
            " -XX:SoftRefLRUPolicyMSPerMB=1" +
            " -verbose:gc" +
            " -XX:+PrintGCDetails" +
            " -XX:+PrintGCTimeStamps" +
            " -XX:+PrintGCApplicationStoppedTime" +
            " -XX:-OmitStackTraceInFastThrow");
    @Supported
    public static final KnownKey mailboxd_pidfile = KnownKey.newKey("${zimbra_log_directory}/mailboxd.pid");

    @Supported
    public static final KnownKey mailboxd_keystore = KnownKey.newKey("${mailboxd_directory}/etc/keystore");

    @Supported
    public static final KnownKey mailboxd_keystore_password = KnownKey.newKey("zimbra");

    public static final KnownKey mailboxd_keystore_base = KnownKey.newKey("${zimbra_home}/conf/keystore.base");
    public static final KnownKey mailboxd_keystore_base_password = KnownKey.newKey("zimbra");

    @Supported
    public static final KnownKey mailboxd_truststore = KnownKey.newKey("${zimbra_java_home}/lib/security/cacerts");

    @Supported
    public static final KnownKey mailboxd_truststore_password = KnownKey.newKey("changeit");

    public static final KnownKey mailboxd_output_filename = KnownKey.newKey("zmmailboxd.out");

    @Supported
    public static final KnownKey mailboxd_output_file = KnownKey.newKey("${zimbra_log_directory}/${mailboxd_output_filename}");

    @Supported
    public static final KnownKey mailboxd_output_rotate_interval = KnownKey.newKey(86400);

    @Supported
    public static final KnownKey ssl_allow_untrusted_certs = KnownKey.newKey(false);

    public static final KnownKey ssl_allow_mismatched_certs = KnownKey.newKey(true);

    public static final KnownKey ssl_allow_accept_untrusted_certs = KnownKey.newKey(true);

    public static final KnownKey ssl_disable_dh_cipher_suite = KnownKey.newKey(true);

    @Supported
    public static final KnownKey zimlet_directory = KnownKey.newKey("${zimbra_home}/zimlets-deployed");

    @Supported
    public static final KnownKey calendar_outlook_compatible_allday_events = KnownKey.newKey(false);

    @Supported
    public static final KnownKey calendar_entourage_compatible_timezones = KnownKey.newKey(true);
    public static final KnownKey calendar_apple_ical_compatible_canceled_instances = KnownKey.newKey(true);

    @Supported
    public static final KnownKey calendar_ics_import_full_parse_max_size = KnownKey.newKey(131072); // 128KB
    public static final KnownKey calendar_ics_export_buffer_size = KnownKey.newKey(131072); // 128KB
    public static final KnownKey calendar_max_desc_in_metadata = KnownKey.newKey(4096); // 4KB
    public static final KnownKey calendar_allow_invite_without_method = KnownKey.newKey(false);
    public static final KnownKey calendar_freebusy_max_days = KnownKey.newKey(366);
    public static final KnownKey calendar_search_max_days  = KnownKey.newKey(400);

    @Supported
    public static final KnownKey calendar_cache_enabled = KnownKey.newKey(true);

    @Supported
    public static final KnownKey calendar_cache_directory = KnownKey.newKey("${zimbra_tmp_directory}/calcache");

    @Supported
    public static final KnownKey calendar_cache_lru_size = KnownKey.newKey(1000);

    @Supported
    public static final KnownKey calendar_cache_range_month_from = KnownKey.newKey(0);

    @Supported
    public static final KnownKey calendar_cache_range_months = KnownKey.newKey(3);
    public static final KnownKey calendar_cache_max_stale_items = KnownKey.newKey(10);
    public static final KnownKey calendar_exchange_form_auth_url = KnownKey.newKey("/exchweb/bin/auth/owaauth.dll");

    public static final KnownKey spnego_java_options =  KnownKey.newKey(
            "-Djava.security.krb5.conf=${mailboxd_directory}/etc/krb5.ini " +
            "-Djava.security.auth.login.config=${mailboxd_directory}/etc/spnego.conf " +
            "-Djavax.security.auth.useSubjectCredsOnly=false");

    public static final KnownKey text_attachments_base64 = KnownKey.newKey(true);

    public static final KnownKey nio_imap_enabled = KnownKey.newKey(true);
    public static final KnownKey nio_pop3_enabled = KnownKey.newKey(true);

    public static final KnownKey imap_max_request_size = KnownKey.newKey(10 * 1024);

    @Supported
    @Reloadable
    public static final KnownKey imap_max_consecutive_error = KnownKey.newKey(5);

    @Supported
    public static final KnownKey imap_inactive_session_cache_size = KnownKey.newKey(10000);
    public static final KnownKey imap_use_ehcache = KnownKey.newKey(true);
    public static final KnownKey imap_write_timeout = KnownKey.newKey(10);
    public static final KnownKey imap_write_chunk_size = KnownKey.newKey(8 * 1024);
    public static final KnownKey imap_thread_keep_alive_time = KnownKey.newKey(60);
    public static final KnownKey imap_max_idle_time = KnownKey.newKey(60);
    public static final KnownKey imap_authenticated_max_idle_time = KnownKey.newKey(1800);
    public static final KnownKey imap_throttle_ip_limit = KnownKey.newKey(250);
    public static final KnownKey imap_throttle_acct_limit = KnownKey.newKey(250);
    public static final KnownKey imap_throttle_command_limit = KnownKey.newKey(25);
    public static final KnownKey imap_throttle_fetch = KnownKey.newKey(true);
    public static final KnownKey data_source_imap_reuse_connections = KnownKey.newKey(false);

    public static final KnownKey pop3_write_timeout = KnownKey.newKey(10);
    public static final KnownKey pop3_thread_keep_alive_time = KnownKey.newKey(60);
    public static final KnownKey pop3_max_idle_time = KnownKey.newKey(60);
    public static final KnownKey pop3_throttle_ip_limit = KnownKey.newKey(200);
    public static final KnownKey pop3_throttle_acct_limit = KnownKey.newKey(200);
    public static final KnownKey pop3_max_consecutive_error = KnownKey.newKey(5);

    public static final KnownKey lmtp_throttle_ip_limit = KnownKey.newKey(0);

    public static final KnownKey milter_bind_port = KnownKey.newKey(0);
    public static final KnownKey milter_bind_address = KnownKey.newKey(null);
    public static final KnownKey milter_max_idle_time = KnownKey.newKey(120);
    public static final KnownKey milter_in_process_mode = KnownKey.newKey(false);
    public static final KnownKey milter_write_timeout = KnownKey.newKey(10);
    public static final KnownKey milter_write_chunk_size = KnownKey.newKey(1024);
    public static final KnownKey milter_thread_keep_alive_time = KnownKey.newKey(60);

    @Supported
    public static final KnownKey krb5_keytab = KnownKey.newKey("${zimbra_home}/conf/krb5.keytab");
    public static final KnownKey krb5_service_principal_from_interface_address = KnownKey.newKey(false);

    @Supported
    public static final KnownKey krb5_debug_enabled = KnownKey.newKey(false);

    @Supported
    public static final KnownKey zimbra_mtareport_max_users = KnownKey.newKey(50);

    @Supported
    public static final KnownKey zimbra_mtareport_max_hosts = KnownKey.newKey(50);

    public static final KnownKey zmconfigd_enable_config_restarts = KnownKey.newKey("true");
    public static final KnownKey zmconfigd_interval = KnownKey.newKey(60);
    public static final KnownKey zmconfigd_log_level = KnownKey.newKey(3);
    public static final KnownKey zmconfigd_listen_port = KnownKey.newKey(7171);

    @Supported
    public static final KnownKey zimbra_mailbox_groups = KnownKey.newKey(100);

    /*
    public static final KnownKey zimbra_class_ldap_client = KnownKey.newKey("com.zimbra.cs.ldap.jndi.JNDILdapClient");
    public static final KnownKey zimbra_class_provisioning = KnownKey.newKey("com.zimbra.cs.account.ldap.legacy.LegacyLdapProvisioning");
    */

    public static final KnownKey zimbra_class_ldap_client = KnownKey.newKey("com.zimbra.cs.ldap.unboundid.UBIDLdapClient");
    public static final KnownKey zimbra_class_provisioning = KnownKey.newKey("com.zimbra.cs.account.ldap.LdapProvisioning");


    public static final KnownKey zimbra_class_accessmanager = KnownKey.newKey("com.zimbra.cs.account.accesscontrol.ACLAccessManager");
    public static final KnownKey zimbra_class_mboxmanager = KnownKey.newKey("com.zimbra.cs.mailbox.MailboxManager");
    public static final KnownKey zimbra_class_database = KnownKey.newKey("com.zimbra.cs.db.MySQL");
    public static final KnownKey zimbra_class_store = KnownKey.newKey("com.zimbra.cs.store.file.FileBlobStore");
    public static final KnownKey zimbra_class_application = KnownKey.newKey("com.zimbra.cs.util.ZimbraApplication");
    public static final KnownKey zimbra_class_rulerewriterfactory = KnownKey.newKey("com.zimbra.cs.filter.RuleRewriterFactory");
    public static final KnownKey zimbra_class_datasourcemanager = KnownKey.newKey("com.zimbra.cs.datasource.DataSourceManager");
    public static final KnownKey zimbra_class_attrmanager = KnownKey.newKey("com.zimbra.cs.account.AttributeManager");
    public static final KnownKey zimbra_class_soapsessionfactory = KnownKey.newKey("com.zimbra.soap.SoapSessionFactory");
    public static final KnownKey zimbra_class_dbconnfactory = KnownKey.newKey("com.zimbra.cs.db.ZimbraConnectionFactory");
    public static final KnownKey zimbra_class_customproxyselector = KnownKey.newKey(""); //intentionally has no value; set one if u want to use a custom proxy selector
    public static final KnownKey zimbra_class_galgroupinfoprovider = KnownKey.newKey("com.zimbra.cs.gal.GalGroupInfoProvider");

    // XXX REMOVE AND RELEASE NOTE
    public static final KnownKey data_source_trust_self_signed_certs = KnownKey.newKey(false);
    public static final KnownKey data_source_fetch_size = KnownKey.newKey(5);
    public static final KnownKey data_source_max_message_memory_size = KnownKey.newKey(2097152); // 2 MB
    public static final KnownKey data_source_new_sync_enabled = KnownKey.newKey(false);
    public static final KnownKey data_source_xsync_class = KnownKey.newKey("");
    public static final KnownKey data_source_xsync_factory_class = KnownKey.newKey("");
    public static final KnownKey data_source_config = KnownKey.newKey("${zimbra_home}/conf/datasource.xml");
    public static final KnownKey data_source_ioexception_handler_class = KnownKey.newKey("com.zimbra.cs.datasource.IOExceptionHandler");

    @Supported
    public static final KnownKey timezone_file = KnownKey.newKey("${zimbra_home}/conf/timezones.ics");

    public static final KnownKey search_disable_database_hints = KnownKey.newKey(false);
    public static final KnownKey search_dbfirst_term_percentage_cutoff = KnownKey.newKey(0.8F);
    public static final KnownKey search_tagged_item_count_join_query_cutoff = KnownKey.newKey(1000); //beyond this limit server will not use join in the query while fetching unread items

    public static final KnownKey zmstat_log_directory = KnownKey.newKey("${zimbra_home}/zmstat");
    public static final KnownKey zmstat_interval = KnownKey.newKey(30);
    public static final KnownKey zmstat_disk_interval = KnownKey.newKey(600);
    public static final KnownKey zmstat_max_retention = KnownKey.newKey(0);

    public static final KnownKey zmstat_df_excludes = KnownKey.newKey("");

    public static final KnownKey zimbra_noop_default_timeout = KnownKey.newKey(300);
    public static final KnownKey zimbra_noop_min_timeout = KnownKey.newKey(30);
    public static final KnownKey zimbra_noop_max_timeout = KnownKey.newKey(1200);
    public static final KnownKey zimbra_waitset_default_request_timeout = KnownKey.newKey(300);
    public static final KnownKey zimbra_waitset_min_request_timeout = KnownKey.newKey(30);
    public static final KnownKey zimbra_waitset_max_request_timeout = KnownKey.newKey(1200);
    public static final KnownKey zimbra_waitset_max_per_account = KnownKey.newKey(5);
    public static final KnownKey zmdisklog_warn_threshold = KnownKey.newKey(85);
    public static final KnownKey zmdisklog_critical_threshold = KnownKey.newKey(95);

    // *_disable_tiemout settings are here for bug 56458
    // This is a workaround for an issue in Jetty 6.1.22.zc6m when we upgrade
    // we should re-evaluate/remove these settings and the code that uses them
    public static final KnownKey zimbra_archive_formatter_disable_timeout = KnownKey.newKey(true);
    public static final KnownKey zimbra_csv_formatter_disable_timeout = KnownKey.newKey(true);
    public static final KnownKey zimbra_archive_formatter_search_chunk_size = KnownKey.newKey(4096);
    public static final KnownKey zimbra_gal_sync_disable_timeout = KnownKey.newKey(true);

    public static final KnownKey zimbra_admin_waitset_default_request_timeout = KnownKey.newKey(300);
    public static final KnownKey zimbra_admin_waitset_min_request_timeout = KnownKey.newKey(0);
    public static final KnownKey zimbra_admin_waitset_max_request_timeout = KnownKey.newKey(3600);

    public static final KnownKey zimbra_waitset_initial_sleep_time = KnownKey.newKey(1000);
    public static final KnownKey zimbra_waitset_nodata_sleep_time = KnownKey.newKey(3000);

    public static final KnownKey zimbra_csv_mapping_file = KnownKey.newKey("${zimbra_home}/conf/zimbra-contact-fields.xml");

    public static final KnownKey zimbra_auth_provider = KnownKey.newKey("");
    public static final KnownKey zimbra_authtoken_cache_size = KnownKey.newKey(5000);
    public static final KnownKey zimbra_authtoken_cookie_domain = KnownKey.newKey("");
    public static final KnownKey zimbra_zmjava_options = KnownKey.newKey("-Xmx256m");
    public static final KnownKey zimbra_zmjava_java_library_path = KnownKey.newKey("");
    public static final KnownKey zimbra_zmjava_java_ext_dirs = KnownKey.newKey("");
    public static final KnownKey debug_xmpp_disable_client_tls = KnownKey.newKey(0);
    public static final KnownKey im_dnsutil_dnsoverride = KnownKey.newKey("");

    @Supported
    @Reloadable
    public static final KnownKey zimbra_enable_text_extraction = KnownKey.newKey(true);

    /**
     * {@code true} to use Zimbra's SMTP client implementation
     * ({@code com.zimbra.cs.mailclient.smtp.SmtpTransport}),
     * otherwise use JavaMail's default implementation
     * ({@code com.sun.mail.smtp.SMTPTransport}).
     */
    public static final KnownKey javamail_zsmtp = KnownKey.newKey(true);
    /**
     * {@code true} to use Zimbra's MIME parser implementation
     * ({@code com.zimbra.common.mime.shim.JavaMailMimeMessage}),
     * otherwise use JavaMail's default implementation
     * ({@code javax.mail.internet.MimemMessage}).
     */
    public static final KnownKey javamail_zparser = KnownKey.newKey(true);
    public static final KnownKey javamail_pop3_debug = KnownKey.newKey(false);
    public static final KnownKey javamail_imap_debug = KnownKey.newKey(false);
    public static final KnownKey javamail_smtp_debug = KnownKey.newKey(false);
    public static final KnownKey javamail_pop3_timeout = KnownKey.newKey(60);
    public static final KnownKey javamail_imap_timeout = KnownKey.newKey(60);
    public static final KnownKey javamail_smtp_timeout = KnownKey.newKey(60);
    public static final KnownKey javamail_pop3_test_timeout = KnownKey.newKey(20);
    public static final KnownKey javamail_imap_test_timeout = KnownKey.newKey(20);
    public static final KnownKey javamail_pop3_enable_starttls = KnownKey.newKey(true);
    public static final KnownKey javamail_imap_enable_starttls = KnownKey.newKey(true);
    public static final KnownKey javamail_smtp_enable_starttls = KnownKey.newKey(true);

    public static final KnownKey mime_max_recursion = KnownKey.newKey(20);
    public static final KnownKey mime_promote_empty_multipart = KnownKey.newKey(true);
    public static final KnownKey mime_handle_nonprintable_subject = KnownKey.newKey(true);
    public static final KnownKey mime_encode_missing_blob = KnownKey.newKey(true);
    public static final KnownKey mime_exclude_empty_content = KnownKey.newKey(true);

    public static final KnownKey yauth_baseuri = KnownKey.newKey("https://login.yahoo.com/WSLogin/V1");

    public static final KnownKey purge_initial_sleep_ms = KnownKey.newKey(30 * Constants.MILLIS_PER_MINUTE);

    public static final KnownKey conversation_max_age_ms = KnownKey.newKey(31 * Constants.MILLIS_PER_DAY);
    public static final KnownKey tombstone_max_age_ms = KnownKey.newKey(3 * Constants.MILLIS_PER_MONTH);

    public static final KnownKey autoprov_initial_sleep_ms = KnownKey.newKey(5 * Constants.MILLIS_PER_MINUTE);

    @Supported
    public static final KnownKey httpclient_internal_connmgr_max_host_connections = KnownKey.newKey(100);
    @Supported
    public static final KnownKey httpclient_external_connmgr_max_host_connections = KnownKey.newKey(100);

    @Supported
    public static final KnownKey httpclient_internal_connmgr_max_total_connections = KnownKey.newKey(300);
    @Supported
    public static final KnownKey httpclient_external_connmgr_max_total_connections = KnownKey.newKey(300);

    public static final KnownKey httpclient_internal_connmgr_stale_connection_check = KnownKey.newKey(true);
    public static final KnownKey httpclient_external_connmgr_stale_connection_check = KnownKey.newKey(true);

    public static final KnownKey httpclient_internal_connmgr_tcp_nodelay = KnownKey.newKey(false);
    public static final KnownKey httpclient_external_connmgr_tcp_nodelay = KnownKey.newKey(false);

    public static final KnownKey httpclient_internal_connmgr_connection_timeout = KnownKey.newKey(25 * Constants.MILLIS_PER_SECOND);
    public static final KnownKey httpclient_external_connmgr_connection_timeout = KnownKey.newKey(25 * Constants.MILLIS_PER_SECOND);

    public static final KnownKey httpclient_internal_connmgr_so_timeout = KnownKey.newKey(60 * Constants.MILLIS_PER_SECOND);
    public static final KnownKey httpclient_external_connmgr_so_timeout = KnownKey.newKey(45 * Constants.MILLIS_PER_SECOND);

    public static final KnownKey httpclient_internal_client_connection_timeout = KnownKey.newKey(30 * Constants.MILLIS_PER_SECOND);
    public static final KnownKey httpclient_external_client_connection_timeout = KnownKey.newKey(30 * Constants.MILLIS_PER_SECOND);

    public static final KnownKey httpclient_internal_connmgr_idle_reaper_sleep_interval = KnownKey.newKey(5 * Constants.MILLIS_PER_MINUTE);
    public static final KnownKey httpclient_external_connmgr_idle_reaper_sleep_interval = KnownKey.newKey(5 * Constants.MILLIS_PER_MINUTE);

    public static final KnownKey httpclient_internal_connmgr_idle_reaper_connection_timeout = KnownKey.newKey(5 * Constants.MILLIS_PER_MINUTE);
    public static final KnownKey httpclient_external_connmgr_idle_reaper_connection_timeout = KnownKey.newKey(5 * Constants.MILLIS_PER_MINUTE);

    public static final KnownKey httpclient_soaphttptransport_retry_count = KnownKey.newKey(2);
    public static final KnownKey httpclient_soaphttptransport_so_timeout = KnownKey.newKey(300 * Constants.MILLIS_PER_SECOND);
    public static final KnownKey httpclient_soaphttptransport_keepalive_connections = KnownKey.newKey(true);

    /**
     * Bug: 47051 Known key for the CLI utilities SOAP HTTP transport timeout.
     * The default value is set to 0 i.e. no timeout.
     */
    public static final KnownKey cli_httpclient_soaphttptransport_so_timeout  = KnownKey.newKey(0);


    public static final KnownKey httpclient_convertd_so_timeout = KnownKey.newKey(-1);
    public static final KnownKey httpclient_convertd_keepalive_connections = KnownKey.newKey(true);

    @Supported
    public static final KnownKey client_use_system_proxy = KnownKey.newKey(false);

    @Supported
    public static final KnownKey client_use_native_proxy_selector = KnownKey.newKey(false);

    public static final KnownKey shared_mime_info_globs = KnownKey.newKey("${zimbra_home}/conf/globs2");
    public static final KnownKey shared_mime_info_magic = KnownKey.newKey("${zimbra_home}/conf/magic");

    public static final KnownKey xmpp_server_tls_enabled = KnownKey.newKey(true);

    public static final KnownKey xmpp_server_dialback_enabled = KnownKey.newKey(true);

    public static final KnownKey xmpp_server_session_allowmultiple = KnownKey.newKey(true);

    public static final KnownKey xmpp_server_session_idle = KnownKey.newKey(20 * 60 * 1000);

    public static final KnownKey xmpp_server_session_idle_check_time = KnownKey.newKey(5 * 60 * 1000);

    public static final KnownKey xmpp_server_processing_core_threads = KnownKey.newKey(2);

    public static final KnownKey xmpp_server_processing_max_threads = KnownKey.newKey(50);

    public static final KnownKey xmpp_server_processing_queue = KnownKey.newKey(50);

    public static final KnownKey xmpp_server_outgoing_max_threads = KnownKey.newKey(20);

    public static final KnownKey xmpp_server_outgoing_queue = KnownKey.newKey(50);

    public static final KnownKey xmpp_server_read_timeout = KnownKey.newKey(3 * 60 * 1000);

    public static final KnownKey xmpp_server_socket_remoteport = KnownKey.newKey(5269);

    public static final KnownKey xmpp_server_compression_policy = KnownKey.newKey("disabled");

    public static final KnownKey xmpp_server_certificate_verify = KnownKey.newKey(false);

    public static final KnownKey xmpp_server_certificate_verify_chain = KnownKey.newKey(true);

    public static final KnownKey xmpp_server_certificate_verify_root = KnownKey.newKey(true);

    public static final KnownKey xmpp_server_certificate_verify_validity = KnownKey.newKey(true);

    public static final KnownKey xmpp_server_certificate_accept_selfsigned = KnownKey.newKey(true);

    public static final KnownKey xmpp_muc_enabled = KnownKey.newKey(true);

    public static final KnownKey xmpp_muc_service_name = KnownKey.newKey("conference");

    public static final KnownKey xmpp_muc_discover_locked = KnownKey.newKey(true);

    public static final KnownKey xmpp_muc_restrict_room_creation = KnownKey.newKey(false);

    public static final KnownKey xmpp_muc_room_create_jid_list = KnownKey.newKey("");

    public static final KnownKey xmpp_muc_unload_empty_hours = KnownKey.newKey(5);

    public static final KnownKey xmpp_muc_sysadmin_jid_list = KnownKey.newKey("");

    public static final KnownKey xmpp_muc_idle_user_sweep_ms = KnownKey.newKey(5 * Constants.MILLIS_PER_MINUTE);

    public static final KnownKey xmpp_muc_idle_user_timeout_ms = KnownKey.newKey(0);

    public static final KnownKey xmpp_muc_log_sweep_time_ms = KnownKey.newKey(5 * Constants.MILLIS_PER_MINUTE);

    public static final KnownKey xmpp_muc_log_batch_size = KnownKey.newKey(50);

    public static final KnownKey xmpp_muc_default_history_type = KnownKey.newKey("number");

    public static final KnownKey xmpp_muc_history_number = KnownKey.newKey(25);

    public static final KnownKey xmpp_private_storage_enabled = KnownKey.newKey(true);

    public static final KnownKey xmpp_client_compression_policy = KnownKey.newKey("optional");

    public static final KnownKey xmpp_client_write_timeout = KnownKey.newKey(60 * Constants.MILLIS_PER_SECOND);

    public static final KnownKey xmpp_session_conflict_limit = KnownKey.newKey(0);

    public static final KnownKey xmpp_client_idle_timeout = KnownKey.newKey(10 * 60 * 1000);

    public static final KnownKey xmpp_cloudrouting_idle_timeout = KnownKey.newKey(5 * Constants.MILLIS_PER_MINUTE);

    public static final KnownKey xmpp_offline_type = KnownKey.newKey("store_and_drop");

    public static final KnownKey xmpp_offline_quota = KnownKey.newKey(100 * 1024);

    public static final KnownKey xmpp_dns_override = KnownKey.newKey("");

    public static final KnownKey zmailbox_message_cachesize = KnownKey.newKey(1);

    @Supported
    public static final KnownKey contact_ranking_enabled = KnownKey.newKey(true);


    public static final KnownKey jdbc_results_streaming_enabled = KnownKey.newKey(true);

    public static final KnownKey freebusy_queue_directory = KnownKey.newKey("${zimbra_home}/fbqueue/");
    public static final KnownKey freebusy_exchange_cn1 = KnownKey.newKey(null);
    public static final KnownKey freebusy_exchange_cn2 = KnownKey.newKey(null);
    public static final KnownKey freebusy_exchange_cn3 = KnownKey.newKey(null);
    public static final KnownKey freebusy_disable_nodata_status = KnownKey.newKey(false);

    public static final KnownKey notes_enabled = KnownKey.newKey(false);

    public static final KnownKey zimbra_lmtp_validate_messages = KnownKey.newKey(true);
    public static final KnownKey zimbra_lmtp_max_line_length = KnownKey.newKey(10240);

    public static final KnownKey data_source_scheduling_enabled = KnownKey.newKey(true);
    public static final KnownKey data_source_eas_sync_email = KnownKey.newKey(true);
    public static final KnownKey data_source_eas_sync_contacts = KnownKey.newKey(true);
    public static final KnownKey data_source_eas_sync_calendar = KnownKey.newKey(true);
    public static final KnownKey data_source_eas_sync_tasks = KnownKey.newKey(true);
    public static final KnownKey data_source_eas_window_size = KnownKey.newKey(50);
    public static final KnownKey data_source_eas_mime_truncation = KnownKey.newKey(4);

    public static final KnownKey zimbra_activesync_versions = KnownKey.newKey("2.0,2.1,2.5,12.0,12.1");
    public static final KnownKey zimbra_activesync_contact_image_size = KnownKey.newKey(2*1024*1024);
    public static final KnownKey zimbra_activesync_autodiscover_url = KnownKey.newKey(null);
    public static final KnownKey zimbra_activesync_autodiscover_use_service_url = KnownKey.newKey(false);
    public static final KnownKey zimbra_activesync_metadata_cache_expiration = KnownKey.newKey(3600);
    public static final KnownKey zimbra_activesync_metadata_cache_max_size = KnownKey.newKey(5000);
    public static final KnownKey zimbra_activesync_heartbeat_interval_min = KnownKey.newKey(300); //300 Seconds = 5 mins
    //make sure it's less than nginx's zimbraReverseProxyUpstreamPollingTimeout, which is now 3600 seconds
    public static final KnownKey zimbra_activesync_heartbeat_interval_max = KnownKey.newKey(3540); //3540 Seconds = 59 mins
    public static final KnownKey zimbra_activesync_search_max_results = KnownKey.newKey(500);
    public static final KnownKey zimbra_activesync_general_cache_size = KnownKey.newKey(500); //active device number

    public static final KnownKey zimbra_slow_logging_enabled = KnownKey.newKey(false);
    public static final KnownKey zimbra_slow_logging_threshold = KnownKey.newKey(5000);

    public static final KnownKey smtp_host_retry_millis = KnownKey.newKey(60000);
    public static final KnownKey smtp_to_lmtp_enabled = KnownKey.newKey(false);
    public static final KnownKey smtp_to_lmtp_port = KnownKey.newKey(7024);

    @Supported
    public static final KnownKey socks_enabled = KnownKey.newKey(false);

    public static final KnownKey socket_connect_timeout = KnownKey.newKey(30000);

    @Supported
    public static final KnownKey socket_so_timeout = KnownKey.newKey(30000);

    public static final KnownKey networkaddress_cache_ttl = KnownKey.newKey(60);

    public static final KnownKey zdesktop_local_account_id = KnownKey.newKey(null);

    @Supported
    public static final KnownKey out_of_disk_error_unix = KnownKey.newKey("No space left on device");

    @Supported
    public static final KnownKey out_of_disk_error_windows = KnownKey.newKey("There is not enough space on the disk");

    @Supported
    public static final KnownKey antispam_mysql_enabled = KnownKey.newKey(false);
    public static final KnownKey antispam_mysql_directory = KnownKey.newKey("${zimbra_home}/mta/mysql");
    public static final KnownKey antispam_mysql_data_directory = KnownKey.newKey("${zimbra_home}/data/amavisd/mysql/data");
    public static final KnownKey antispam_mysql_errlogfile = KnownKey.newKey("${zimbra_home}/log/antispam-mysqld.log");
    public static final KnownKey antispam_mysql_mycnf = KnownKey.newKey("${zimbra_home}/conf/antispam-my.cnf");
    public static final KnownKey antispam_mysql_pidfile = KnownKey.newKey("${zimbra_home}/data/amavisd/mysql/mysql.pid");
    public static final KnownKey antispam_mysql_host = KnownKey.newKey(null);
    public static final KnownKey antispam_mysql_port = KnownKey.newKey(7308);
    public static final KnownKey antispam_mysql_socket = KnownKey.newKey("${zimbra_home}/data/amavisd/mysql/mysql.sock");
    public static final KnownKey antispam_mysql_user = KnownKey.newKey("zimbra");
    public static final KnownKey antispam_mysql_root_password = KnownKey.newKey("");
    public static final KnownKey antispam_mysql_password = KnownKey.newKey("");

    @Supported
    public static final KnownKey antispam_backup_retention = KnownKey.newKey(0);

    // LDAP Custom DIT base DN for LDAP app admin entries
    public static final KnownKey ldap_dit_base_dn_appadmin      = KnownKey.newKey("");
    // LDAP Custom DIT base DN for config branch
    public static final KnownKey ldap_dit_base_dn_config        = KnownKey.newKey("");
    //LDAP Custom DIT base DN for cos entries
    public static final KnownKey ldap_dit_base_dn_cos           = KnownKey.newKey("");
    //LDAP Custom DIT base DN for global dynamicgroup entries
    public static final KnownKey ldap_dit_base_dn_global_dynamicgroup = KnownKey.newKey("");
    //LDAP Custom DIT base DN for domain entries
    public static final KnownKey ldap_dit_base_dn_domain        = KnownKey.newKey("");
    // LDAP Custom DIT base DN for mail(accounts, aliases, DLs, resources) entries
    public static final KnownKey ldap_dit_base_dn_mail          = KnownKey.newKey("");
    // LDAP Custom DIT base DN for mime entries"
    public static final KnownKey ldap_dit_base_dn_mime          = KnownKey.newKey("");
    // LDAP Custom DIT base DN for server entries
    public static final KnownKey ldap_dit_base_dn_server        = KnownKey.newKey("");
    // LDAP Custom DIT base DN for uncservice entries
    public static final KnownKey ldap_dit_base_dn_ucservice     = KnownKey.newKey("");
    // LDAP Custom DIT base DN for share locator entries
    public static final KnownKey ldap_dit_base_dn_share_locator = KnownKey.newKey("");
    // LDAP Custom DIT base DN for xmpp component entries
    public static final KnownKey ldap_dit_base_dn_xmppcomponent = KnownKey.newKey("");
    // LDAP Custom DIT base DN for zimlet entries
    public static final KnownKey ldap_dit_base_dn_zimlet        = KnownKey.newKey("");
    // LDAP Custom DIT RDN attr for cos entries
    public static final KnownKey ldap_dit_naming_rdn_attr_cos          = KnownKey.newKey("");
    // LDAP Custom DIT RDN attr for dynamicgroup entries
    public static final KnownKey ldap_dit_naming_rdn_attr_dynamicgroup = KnownKey.newKey("");
    // LDAP Custom DIT RDN attr for globalconfig entry
    public static final KnownKey ldap_dit_naming_rdn_attr_globalconfig = KnownKey.newKey("");
    // LDAP Custom DIT RDN attr for globalgrant entry
    public static final KnownKey ldap_dit_naming_rdn_attr_globalgrant  = KnownKey.newKey("");
    // LDAP Custom DIT RDN attr for mime entries
    public static final KnownKey ldap_dit_naming_rdn_attr_mime         = KnownKey.newKey("");
    // LDAP Custom DIT RDN attr for server entries
    public static final KnownKey ldap_dit_naming_rdn_attr_server       = KnownKey.newKey("");
    // LDAP Custom DIT RDN attr for ucservice entries
    public static final KnownKey ldap_dit_naming_rdn_attr_ucservice    = KnownKey.newKey("");
    public static final KnownKey ldap_dit_naming_rdn_attr_user         = KnownKey.newKey("");
    public static final KnownKey ldap_dit_naming_rdn_attr_share_locator= KnownKey.newKey("");
    // LDAP Custom DIT RDN attr for xmpp component entries
    public static final KnownKey ldap_dit_naming_rdn_attr_xmppcomponent= KnownKey.newKey("");
    // LDAP Custom DIT RDN attr for zimlet entries
    public static final KnownKey ldap_dit_naming_rdn_attr_zimlet       = KnownKey.newKey("");
    // LDAP Custom DIT base DN for LDAP admin entries
    public static final KnownKey ldap_dit_base_dn_admin         = KnownKey.newKey("");

    @Supported
    public static final KnownKey zmprov_tmp_directory = KnownKey.newKey("${zimbra_tmp_directory}/zmprov");

    public static final KnownKey command_line_editing_enabled = KnownKey.newKey(true);
    public static final KnownKey thread_pool_warn_percent = KnownKey.newKey(100);

    public static final KnownKey robots_txt = KnownKey.newKey("${zimbra_home}/conf/robots.txt");

    @Supported
    public static final KnownKey compute_aggregate_quota_threads = KnownKey.newKey(10);

    // Remove this in 8.0.
    public static final KnownKey filter_null_env_sender_for_dsn_redirect = KnownKey.newKey(true);

    //appliance
    public static final KnownKey zimbra_vami_user = KnownKey.newKey("vmware");
    public static final KnownKey zimbra_vami_password = KnownKey.newKey("vmware").protect();
    public static final KnownKey zimbra_vami_installmode = KnownKey.newKey("single");

    public static final KnownKey max_image_size_to_resize = KnownKey.newKey(10 * 1024 * 1024);

    //octopus
    public static final KnownKey documents_disable_instant_parsing = KnownKey.newKey(false);
    public static final KnownKey rest_pdf_converter_url = KnownKey.newKey("http://localhost:7070/zoo/convertpdf");
    public static final KnownKey pdf2swf_path = KnownKey.newKey("/sw/bin/pdf2swf");

    public static final KnownKey octopus_incoming_patch_max_age = KnownKey.newKey(120); // 120 mins = 2 hours
    public static final KnownKey octopus_stored_patch_max_age = KnownKey.newKey(360); // 360 mins = 6 hours

    // used for resumable document uploads (full files)
    public static final KnownKey document_incoming_max_age = KnownKey.newKey(360); // 120 mins = 2 hours

    @Supported
    public static final KnownKey external_store_local_cache_max_bytes = KnownKey.newKey(1024 * 1024 * 1024); // 1GB

    @Supported
    public static final KnownKey external_store_local_cache_max_files = KnownKey.newKey(10000);

    @Supported
    public static final KnownKey external_store_local_cache_min_lifetime = KnownKey.newKey(Constants.MILLIS_PER_MINUTE);

    //Triton integration
    public static final KnownKey triton_store_url = KnownKey.newKey("");
    public static final KnownKey triton_hash_type = KnownKey.newKey("SHA0");
    public static final KnownKey triton_upload_buffer_size = KnownKey.newKey(25000);

    public static final KnownKey uncompressed_cache_min_lifetime = KnownKey.newKey(Constants.MILLIS_PER_MINUTE);

    public static final KnownKey check_dl_membership_enabled = KnownKey.newKey(true);

    public static final KnownKey octopus_public_static_folder = KnownKey.newKey("${zimbra_home}/jetty/static");

    public static final KnownKey conversation_ignore_maillist_prefix = KnownKey.newKey(true);

    static {
        // Automatically set the key name with the variable name.
        for (Field field : LC.class.getFields()) {
            if (field.getType() == KnownKey.class) {
                assert(Modifier.isPublic(field.getModifiers()));
                assert(Modifier.isStatic(field.getModifiers()));
                assert(Modifier.isFinal(field.getModifiers()));
                try {
                    KnownKey key = (KnownKey) field.get(null);
                    // Automatically set the key name with the variable name.
                    key.setKey(field.getName());

                    // process annotations
                    if(field.isAnnotationPresent(Supported.class)) {
                        key.setSupported(true);
                    }
                    if(field.isAnnotationPresent(Reloadable.class)) {
                        key.setReloadable(true);
                    }

                } catch (Throwable never) {
                    assert false : never;
                }
            }
        }
    }

    /**
     * Used to apply the reloadable flag to a KnownKey in LC
     * @author jpowers
     *
     */
    @Target({ElementType.FIELD})
    @Retention(RetentionPolicy.RUNTIME)
    public @interface Reloadable {
    }

    /**
     * This annotation represents a supported local config setting. To make a new
     * setting show up in the zmlocalconfig -i command, use this annotation
     *
     * @author jpowers
     *
     */
    @Target({ElementType.FIELD})
    @Retention(RetentionPolicy.RUNTIME)
    public @interface Supported {

    }



}<|MERGE_RESOLUTION|>--- conflicted
+++ resolved
@@ -270,11 +270,8 @@
 
     public static final KnownKey zimbra_rights_delegated_admin_supported = KnownKey.newKey(true);
 
-<<<<<<< HEAD
-=======
     public static final KnownKey zimbra_reverseproxy_externalroute_include_original_authusername = KnownKey.newKey(false);
 
->>>>>>> 38529c18
     @Supported
     public static final KnownKey zimbra_spam_report_queue_size = KnownKey.newKey(100);
 
