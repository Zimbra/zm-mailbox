/*
 * ***** BEGIN LICENSE BLOCK *****
 * Zimbra Collaboration Suite Server
 * Copyright (C) 2005, 2006, 2007, 2008, 2009, 2010, 2011 Zimbra, Inc.
 *
 * The contents of this file are subject to the Zimbra Public License
 * Version 1.3 ("License"); you may not use this file except in
 * compliance with the License.  You may obtain a copy of the License at
 * http://www.zimbra.com/license.
 *
 * Software distributed under the License is distributed on an "AS IS"
 * basis, WITHOUT WARRANTY OF ANY KIND, either express or implied.
 * ***** END LICENSE BLOCK *****
 */

package com.zimbra.common.localconfig;

import com.zimbra.common.util.Constants;
import org.dom4j.DocumentException;

import java.io.File;

/**
 * Provides convenient means to get at local configuration - stuff that
 * we do not want in LDAP.
 */
public class LC {

    public static String get(String key) {
        String value;
        try {
            value = LocalConfig.getInstance().get(key);
        } catch (ConfigException ce) {
            /*
             * We swallow the exception here because we know that
             * LocalConfig does a verify and the exception can never
             * occur here - we do not let that any sets on the
             * mLocalConfig field in this class - so no one can beat
             * the verification done in the constructor.
             */
            Logging.warn("LC.get(" + key + ") caused exception, returning empty string", ce);
            value = "";
        }
        if (value == null) {
//            Logging.warn("LC.get(" + key + ") was null, returning empty string");
            value = "";
        }
        return value;
    }

    // Force reload of the config file
    //
    public static String[] getAllKeys() {
        return LocalConfig.getInstance().allKeys();
    }

    public static void readConfig() throws DocumentException, ConfigException {
        LocalConfig.readConfig(null);
    }

    static void init() {
        // This method is there to guarantee static initializer of this
        // class is run.
    }

    public static final KnownKey zimbra_minimize_resources;

    public static final KnownKey zimbra_home;
    public static final KnownKey zimbra_java_path;
    public static final KnownKey zimbra_java_home;
    public static final KnownKey zimbra_log_directory;
    public static final KnownKey zimbra_index_directory;
    public static final KnownKey zimbra_store_directory;
    public static final KnownKey zimbra_db_directory;
    public static final KnownKey zimbra_tmp_directory;
    public static final KnownKey zimbra_extensions_directory;
    public static final KnownKey zimbra_extensions_common_directory;
    public static final KnownKey zimbra_mysql_user;
    public static final KnownKey zimbra_mysql_password;
    public static final KnownKey zimbra_ldap_userdn;
    public static final KnownKey zimbra_ldap_user;
    public static final KnownKey zimbra_ldap_password;
    public static final KnownKey zimbra_server_hostname;
    public static final KnownKey zimbra_attrs_directory;
    public static final KnownKey zimbra_rights_directory;
    public static final KnownKey zimbra_user;
    public static final KnownKey zimbra_uid;
    public static final KnownKey zimbra_gid;
    public static final KnownKey zimbra_log4j_properties;
    public static final KnownKey zimbra_log4j_properties_watch;
    public static final KnownKey zimbra_auth_always_send_refer;
    public static final KnownKey zimbra_admin_service_port;
    public static final KnownKey zimbra_admin_service_scheme;
    public static final KnownKey zimbra_zmprov_default_to_ldap;
    public static final KnownKey zimbra_zmprov_default_soap_server;
    public static final KnownKey zimbra_require_interprocess_security;
    public static final KnownKey zimbra_relative_volume_path;
    public static final KnownKey localized_msgs_directory;
    public static final KnownKey localized_client_msgs_directory;
    public static final KnownKey skins_directory;

    public static final KnownKey zimbra_disk_cache_servlet_flush;
    public static final KnownKey zimbra_disk_cache_servlet_size;

    public static final KnownKey zimbra_store_sweeper_max_age;
    public static final KnownKey zimbra_store_copy_buffer_size_kb;
    public static final KnownKey zimbra_nio_file_copy_chunk_size_kb;
    public static final KnownKey zimbra_blob_input_stream_buffer_size_kb;

    public static final KnownKey zimbra_mailbox_manager_hardref_cache;
    public static final KnownKey zimbra_mailbox_active_cache;
    public static final KnownKey zimbra_mailbox_inactive_cache;
    public static final KnownKey zimbra_mailbox_change_checkpoint_frequency;

    public static final KnownKey zimbra_index_factory_classname;
    public static final KnownKey zimbra_index_max_uncommitted_operations;
    public static final KnownKey zimbra_index_lru_size;
    public static final KnownKey zimbra_index_idle_flush_time;
    public static final KnownKey zimbra_index_sweep_frequency;
    public static final KnownKey zimbra_index_completed_pool_size;
    public static final KnownKey zimbra_index_flush_pool_size;
    public static final KnownKey zimbra_index_reindex_pool_size;

    public static final KnownKey zimbra_index_reader_lru_size;
    public static final KnownKey zimbra_index_reader_idle_flush_time;
    public static final KnownKey zimbra_index_reader_idle_sweep_frequency;
    public static final KnownKey zimbra_index_deferred_items_delay;
    public static final KnownKey zimbra_index_deferred_items_failure_delay;

    public static final KnownKey zimbra_index_max_transaction_bytes;
    public static final KnownKey zimbra_index_max_transaction_items;
    public static final KnownKey zimbra_index_lucene_autocommit;
    public static final KnownKey zimbra_index_use_reader_reopen;

    public static final KnownKey zimbra_index_lucene_batch_use_doc_scheduler;
    public static final KnownKey zimbra_index_lucene_batch_min_merge;
    public static final KnownKey zimbra_index_lucene_batch_max_merge;
    public static final KnownKey zimbra_index_lucene_batch_merge_factor;
    public static final KnownKey zimbra_index_lucene_batch_use_compound_file;
    public static final KnownKey zimbra_index_lucene_batch_use_serial_merge_scheduler;
    public static final KnownKey zimbra_index_lucene_batch_max_buffered_docs;
    public static final KnownKey zimbra_index_lucene_batch_ram_buffer_size_kb;
    public static final KnownKey zimbra_index_lucene_batch_autocommit;
    public static final KnownKey zimbra_index_lucene_max_terms_per_query;
    public static final KnownKey zimbra_index_wildcard_max_terms_expanded;

    public static final KnownKey zimbra_index_lucene_nobatch_use_doc_scheduler;
    public static final KnownKey zimbra_index_lucene_nobatch_min_merge;
    public static final KnownKey zimbra_index_lucene_nobatch_max_merge;
    public static final KnownKey zimbra_index_lucene_nobatch_merge_factor;
    public static final KnownKey zimbra_index_lucene_nobatch_use_compound_file;
    public static final KnownKey zimbra_index_lucene_nobatch_use_serial_merge_scheduler;
    public static final KnownKey zimbra_index_lucene_nobatch_max_buffered_docs;
    public static final KnownKey zimbra_index_lucene_nobatch_ram_buffer_size_kb;
    public static final KnownKey zimbra_index_lucene_nobatch_autocommit;

    public static final KnownKey zimbra_rights_delegated_admin_supported;

    public static final KnownKey zimbra_spam_report_queue_size;

    public static final KnownKey zimbra_throttle_op_concurrency;

    public static final KnownKey zimbra_web_generate_gzip;

    public static final KnownKey zimbra_im_chat_flush_time;
    public static final KnownKey zimbra_im_chat_close_time;

    public static final KnownKey zimbra_http_originating_ip_header;

    public static final KnownKey zimbra_session_limit_imap;
    public static final KnownKey zimbra_session_timeout_soap;
    public static final KnownKey zimbra_session_max_pending_notifications;

    public static final KnownKey zimbra_converter_enabled_uuencode;
    public static final KnownKey zimbra_converter_enabled_tnef;
    public static final KnownKey zimbra_converter_depth_max;

    public static final KnownKey zimbra_ssl_enabled;

    public static final KnownKey stats_img_folder;

    public static final KnownKey soap_fault_include_stack_trace;
    public static final KnownKey soap_response_buffer_size;
    public static final KnownKey soap_response_chunked_transfer_encoding_disabled;
    public static final KnownKey zimbra_servlet_output_stream_buffer_size;
    public static final KnownKey servlet_max_concurrent_requests_per_session =
        new KnownKey("servlet_max_concurrent_requests_per_session", "0",
                "max number of concurrent HTTP requests per HTTP session (0 means no limit)");

    public static final KnownKey ldap_host;
    public static final KnownKey ldap_port;
    public static final KnownKey ldap_url;
    public static final KnownKey ldap_master_url;
    public static final KnownKey ldap_bind_url;
    public static final KnownKey ldap_is_master;
    public static final KnownKey ldap_root_password;
    public static final KnownKey ldap_connect_timeout;
    public static final KnownKey ldap_read_timeout;
    public static final KnownKey ldap_deref_aliases;
    public static final KnownKey ldap_connect_pool_master;
    public static final KnownKey ldap_connect_pool_debug;
    public static final KnownKey ldap_connect_pool_initsize;
    public static final KnownKey ldap_connect_pool_maxsize;
    public static final KnownKey ldap_connect_pool_prefsize;
    public static final KnownKey ldap_connect_pool_timeout;
    public static final KnownKey ldap_replication_password;
    public static final KnownKey ldap_postfix_password;
    public static final KnownKey ldap_amavis_password;
    public static final KnownKey ldap_nginx_password;
    public static final KnownKey ldap_starttls_supported;
    public static final KnownKey ldap_common_loglevel;
    public static final KnownKey ldap_common_require_tls;
    public static final KnownKey ldap_common_threads;
    public static final KnownKey ldap_common_toolthreads;
    public static final KnownKey ldap_common_writetimeout;
    public static final KnownKey ldap_db_cachefree;
    public static final KnownKey ldap_db_cachesize;
    public static final KnownKey ldap_db_checkpoint;
    public static final KnownKey ldap_db_dncachesize;
    public static final KnownKey ldap_db_idlcachesize;
    public static final KnownKey ldap_db_shmkey;
    public static final KnownKey ldap_accesslog_cachefree;
    public static final KnownKey ldap_accesslog_cachesize;
    public static final KnownKey ldap_accesslog_checkpoint;
    public static final KnownKey ldap_accesslog_dncachesize;
    public static final KnownKey ldap_accesslog_idlcachesize;
    public static final KnownKey ldap_accesslog_shmkey;
    public static final KnownKey ldap_overlay_syncprov_checkpoint;
    public static final KnownKey ldap_overlay_syncprov_sessionlog;
    public static final KnownKey ldap_overlay_accesslog_logpurge;


    public static final KnownKey ldap_cache_account_maxsize;
    public static final KnownKey ldap_cache_account_maxage;
    public static final KnownKey ldap_cache_cos_maxsize;
    public static final KnownKey ldap_cache_cos_maxage;
    public static final KnownKey ldap_cache_domain_maxsize;
    public static final KnownKey ldap_cache_domain_maxage;
    public static final KnownKey ldap_cache_external_domain_maxsize;
    public static final KnownKey ldap_cache_external_domain_maxage;
    public static final KnownKey ldap_cache_group_maxsize;
    public static final KnownKey ldap_cache_group_maxage;
    public static final KnownKey ldap_cache_mime_maxage;
    public static final KnownKey ldap_cache_right_maxsize;
    public static final KnownKey ldap_cache_right_maxage;
    public static final KnownKey ldap_cache_server_maxsize;
    public static final KnownKey ldap_cache_server_maxage;
    public static final KnownKey ldap_cache_timezone_maxsize;
    public static final KnownKey ldap_cache_xmppcomponent_maxsize;
    public static final KnownKey ldap_cache_xmppcomponent_maxage;
    public static final KnownKey ldap_cache_zimlet_maxsize;
    public static final KnownKey ldap_cache_zimlet_maxage;

    public static final KnownKey ldap_cache_reverseproxylookup_domain_maxsize;
    public static final KnownKey ldap_cache_reverseproxylookup_domain_maxage;
    public static final KnownKey ldap_cache_reverseproxylookup_server_maxsize;
    public static final KnownKey ldap_cache_reverseproxylookup_server_maxage;

    public static final KnownKey mysql_directory;
    public static final KnownKey mysql_data_directory;
    public static final KnownKey mysql_socket;
    public static final KnownKey mysql_pidfile;
    public static final KnownKey mysql_mycnf;
    public static final KnownKey mysql_errlogfile;
    public static final KnownKey mysql_bind_address;
    public static final KnownKey mysql_port;
    public static final KnownKey mysql_root_password;

    public static final KnownKey derby_properties;

    public final static KnownKey logger_data_directory;
    public final static KnownKey logger_zmrrdfetch_port;
    public static final KnownKey logger_mysql_directory;
    public static final KnownKey logger_mysql_data_directory;
    public static final KnownKey logger_mysql_socket;
    public static final KnownKey logger_mysql_pidfile;
    public static final KnownKey logger_mysql_mycnf;
    public static final KnownKey logger_mysql_errlogfile;
    public static final KnownKey logger_mysql_bind_address;
    public static final KnownKey logger_mysql_port;
    public static final KnownKey zimbra_logger_mysql_password;

    public static final KnownKey postfix_alias_maps;
    public static final KnownKey postfix_always_add_missing_headers;
    public static final KnownKey postfix_broken_sasl_auth_clients;
    public static final KnownKey postfix_bounce_queue_lifetime;
    public static final KnownKey postfix_command_directory;
    public static final KnownKey postfix_daemon_directory;
    public static final KnownKey postfix_enable_smtpd_policyd;
    public static final KnownKey postfix_header_checks;
    public static final KnownKey postfix_in_flow_delay;
    public static final KnownKey postfix_lmtp_connection_cache_destinations;
    public static final KnownKey postfix_lmtp_connection_cache_time_limit;
    public static final KnownKey postfix_lmtp_host_lookup;
    public static final KnownKey postfix_mailq_path;
    public static final KnownKey postfix_manpage_directory;
    public static final KnownKey postfix_maximal_backoff_time;
    public static final KnownKey postfix_minimal_backoff_time;
    public static final KnownKey postfix_newaliases_path;
    public static final KnownKey postfix_policy_time_limit;
    public static final KnownKey postfix_queue_directory;
    public static final KnownKey postfix_smtpd_sasl_authenticated_header;
    public static final KnownKey postfix_sender_canonical_maps;
    public static final KnownKey postfix_sendmail_path;
    public static final KnownKey postfix_smtpd_client_restrictions;
    public static final KnownKey postfix_smtpd_data_restrictions;
    public static final KnownKey postfix_smtpd_helo_required;
    public static final KnownKey postfix_smtpd_tls_cert_file;
    public static final KnownKey postfix_smtpd_tls_key_file;
    public static final KnownKey postfix_smtpd_tls_loglevel;
    public static final KnownKey postfix_queue_run_delay;
    public static final KnownKey postfix_transport_maps;
    public static final KnownKey postfix_propagate_unmatched_extensions;
    public static final KnownKey postfix_virtual_alias_domains;
    public static final KnownKey postfix_virtual_alias_maps;
    public static final KnownKey postfix_virtual_mailbox_domains;
    public static final KnownKey postfix_virtual_mailbox_maps;
    public static final KnownKey postfix_virtual_transport;

    public static final KnownKey sqlite_shared_cache_enabled;
    public static final KnownKey sqlite_cache_size;
    public static final KnownKey sqlite_journal_mode;
    public static final KnownKey sqlite_page_size;
    public static final KnownKey sqlite_sync_mode;

    public static final KnownKey mailboxd_directory;
    public static final KnownKey mailboxd_java_heap_memory_percent;
    public static final KnownKey mailboxd_java_heap_new_size_percent;
    public static final KnownKey mailboxd_thread_stack_size;
    public static final KnownKey mailboxd_java_options;
    public static final KnownKey mailboxd_pidfile;
    public static final KnownKey mailboxd_keystore;
    public static final KnownKey mailboxd_keystore_password;
    public static final KnownKey mailboxd_keystore_base;
    public static final KnownKey mailboxd_keystore_base_password;
    public static final KnownKey mailboxd_truststore;
    public static final KnownKey mailboxd_truststore_password;
    public static final KnownKey mailboxd_output_filename;
    public static final KnownKey mailboxd_output_file;
    public static final KnownKey mailboxd_output_rotate_interval;

    public static final KnownKey ssl_allow_untrusted_certs;
    public static final KnownKey ssl_allow_mismatched_certs;
    public static final KnownKey ssl_allow_accept_untrusted_certs;

    public static final KnownKey zimlet_directory;
    public static final KnownKey wiki_enabled;
    public static final KnownKey wiki_user;

    public static final KnownKey calendar_outlook_compatible_allday_events;
    public static final KnownKey calendar_entourage_compatible_timezones;
    public static final KnownKey calendar_apple_ical_compatible_canceled_instances;
    public static final KnownKey calendar_ics_import_full_parse_max_size;
    public static final KnownKey calendar_ics_export_buffer_size;
    public static final KnownKey calendar_max_desc_in_metadata;
    public static final KnownKey calendar_allow_invite_without_method;
    public static final KnownKey calendar_freebusy_max_days;

    public static final KnownKey calendar_search_max_days;
    public static final KnownKey calendar_cache_enabled;
    public static final KnownKey calendar_cache_directory;
    public static final KnownKey calendar_cache_lru_size;
    public static final KnownKey calendar_cache_range_month_from;
    public static final KnownKey calendar_cache_range_months;
    public static final KnownKey calendar_cache_max_stale_items;
    public static final KnownKey calendar_exchange_form_auth_url;

    public static final KnownKey text_attachments_base64;

    public static final KnownKey nio_imap_enabled =
        new KnownKey("nio_imap_enabled", "false");

    public static final KnownKey nio_pop3_enabled =
        new KnownKey("nio_pop3_enabled", "false");

    public static final KnownKey nio_lmtp_enabled =
        new KnownKey("nio_lmtp_enabled", "false");

    public static final KnownKey imap_max_request_size = new KnownKey("imap_max_request_size").setDefault(10 * 1024);
    public static final KnownKey imap_max_idle_time = new KnownKey("imap_max_idle_time").setDefault(60);
    public static final KnownKey imap_authenticated_max_idle_time =
        new KnownKey("imap_authenticated_max_idle_time").setDefault(1800);
    public static final KnownKey pop3_max_idle_time = new KnownKey("pop3_max_idle_time").setDefault(60);

    // NIO IMAP configuration settings. Move these to zimbra-attrs.xml once
    // they have been finalized.

    public static final KnownKey nio_imap_min_threads =
        new KnownKey("nio_imap_min_threads").setDefault(20);
    public static final KnownKey nio_imap_max_sessions =
        new KnownKey("nio_imap_max_sessions").setDefault(200);
    public static final KnownKey nio_imap_max_scheduled_write_bytes =
        new KnownKey("nio_imap_max_scheduled_write_bytes").setDefault(1024*1024);
    public static final KnownKey nio_imap_write_timeout =
        new KnownKey("nio_imap_write_timeout").setDefault(60);
    public static final KnownKey nio_imap_write_chunk_size =
        new KnownKey("nio_imap_write_chunk_size").setDefault(8*1024);
    public static final KnownKey nio_imap_thread_keep_alive_time =
        new KnownKey("nio_imap_thread_keep_alive_time").setDefault(60);
    public static final KnownKey data_source_imap_reuse_connections =
        new KnownKey("data_source_imap_reuse_connections", "false");

    public static final KnownKey krb5_keytab;
    public static final KnownKey krb5_service_principal_from_interface_address;
    public static final KnownKey krb5_debug_enabled;

    public static final KnownKey zimbra_mtareport_max_users;
    public static final KnownKey zimbra_mtareport_max_hosts;

    public static final KnownKey zmmtaconfig_enable_config_restarts;
    public static final KnownKey zmmtaconfig_interval;
    public static final KnownKey zmmtaconfig_log_level;
    public static final KnownKey zmmtaconfig_listen_port;

    public static final KnownKey zimbra_mailbox_groups;

    public static final KnownKey zimbra_class_provisioning;
    public static final KnownKey zimbra_class_accessmanager;
    public static final KnownKey zimbra_class_mboxmanager;
    public static final KnownKey zimbra_class_database;
    public static final KnownKey zimbra_class_store;
    public static final KnownKey zimbra_class_application;
    public static final KnownKey zimbra_class_rulerewriterfactory;
    public static final KnownKey zimbra_class_datasourcemanager;
    public static final KnownKey zimbra_class_attrmanager;
    public static final KnownKey zimbra_class_soapsessionfactory;
    public static final KnownKey zimbra_class_dbconnfactory;

    // XXX REMOVE AND RELEASE NOTE
    public static final KnownKey data_source_trust_self_signed_certs;
    public static final KnownKey data_source_fetch_size;
    public static final KnownKey data_source_max_message_memory_size;
    public static final KnownKey data_source_new_sync_enabled;
    public static final KnownKey data_source_xsync_class;
    public static final KnownKey data_source_xsync_factory_class;

    public static final KnownKey timezone_file;

    public static final KnownKey search_disable_database_hints;
    public static final KnownKey search_dbfirst_term_percentage_cutoff;

    public static final KnownKey zmstat_log_directory;
    public static final KnownKey zmstat_interval;
    public static final KnownKey zmstat_disk_interval;
    public static final KnownKey zmstat_max_retention;

    public static final KnownKey zimbra_noop_default_timeout;
    public static final KnownKey zimbra_noop_min_timeout;
    public static final KnownKey zimbra_noop_max_timeout;

    public static final KnownKey zimbra_waitset_default_request_timeout;
    public static final KnownKey zimbra_waitset_min_request_timeout;
    public static final KnownKey zimbra_waitset_max_request_timeout;
    public static final KnownKey zimbra_waitset_max_per_account;

    public static final KnownKey zimbra_admin_waitset_default_request_timeout;
    public static final KnownKey zimbra_admin_waitset_min_request_timeout;
    public static final KnownKey zimbra_admin_waitset_max_request_timeout;

    public static final KnownKey zimbra_waitset_initial_sleep_time;
    public static final KnownKey zimbra_waitset_nodata_sleep_time;

    public static final KnownKey zimbra_csv_mapping_file;

    public static final KnownKey zimbra_auth_provider;
    public static final KnownKey zimbra_authtoken_cache_size;
    public static final KnownKey zimbra_authtoken_cookie_domain;

    public static final KnownKey zimbra_zmjava_options;
    public static final KnownKey zimbra_zmjava_java_library_path;
    public static final KnownKey zimbra_zmjava_java_ext_dirs;

    public static final KnownKey debug_xmpp_disable_client_tls;

    public static final KnownKey im_dnsutil_dnsoverride;

    public static final KnownKey javamail_pop3_debug;
    public static final KnownKey javamail_imap_debug;
    public static final KnownKey javamail_smtp_debug;

    public static final KnownKey javamail_pop3_timeout;
    public static final KnownKey javamail_imap_timeout;
    public static final KnownKey javamail_smtp_timeout;

    public static final KnownKey javamail_pop3_test_timeout;
    public static final KnownKey javamail_imap_test_timeout;

    public static final KnownKey javamail_pop3_enable_starttls;
    public static final KnownKey javamail_imap_enable_starttls;
    public static final KnownKey javamail_smtp_enable_starttls;

    public static final KnownKey yauth_baseuri;

    public static final KnownKey purge_initial_sleep_ms;
    public static final KnownKey conversation_max_age_ms;
    public static final KnownKey tombstone_max_age_ms;

    public static final KnownKey httpclient_connmgr_max_host_connections;
    public static final KnownKey httpclient_connmgr_max_total_connections;
    public static final KnownKey httpclient_connmgr_keepalive_connections;
    public static final KnownKey httpclient_connmgr_tcp_nodelay;
    public static final KnownKey httpclient_connmgr_connection_timeout;
    public static final KnownKey httpclient_connmgr_so_timeout;
    public static final KnownKey httpclient_client_connection_timeout;

    // public static final KnownKey httpclient_connmgr_idle_reaper_initial_sleep_time;  don't use this for now
    public static final KnownKey httpclient_connmgr_idle_reaper_sleep_interval;
    public static final KnownKey httpclient_connmgr_idle_reaper_connection_timeout;

    // http client read timeouts
    public static final KnownKey httpclient_soaphttptransport_retry_count;
    public static final KnownKey httpclient_soaphttptransport_so_timeout;
    public static final KnownKey cli_httpclient_soaphttptransport_so_timeout;

    // convertd
    public static final KnownKey httpclient_convertd_so_timeout;

    public static final KnownKey client_use_system_proxy;
    public static final KnownKey client_use_native_proxy_selector;

    public static final KnownKey shared_mime_info_globs;
    public static final KnownKey shared_mime_info_magic;

    public static final KnownKey xmpp_server_tls_enabled;
    public static final KnownKey xmpp_server_dialback_enabled;
    public static final KnownKey xmpp_server_session_allowmultiple;
    public static final KnownKey xmpp_server_session_idle;
    public static final KnownKey xmpp_server_session_idle_check_time;
    public static final KnownKey xmpp_server_processing_core_threads;
    public static final KnownKey xmpp_server_processing_max_threads;
    public static final KnownKey xmpp_server_processing_queue;
    public static final KnownKey xmpp_server_outgoing_max_threads;
    public static final KnownKey xmpp_server_outgoing_queue;
    public static final KnownKey xmpp_server_read_timeout;
    public static final KnownKey xmpp_server_socket_remoteport;
    public static final KnownKey xmpp_server_compression_policy;

    public static final KnownKey xmpp_server_certificate_verify;
    public static final KnownKey xmpp_server_certificate_verify_chain;
    public static final KnownKey xmpp_server_certificate_verify_root;
    public static final KnownKey xmpp_server_certificate_verify_validity;
    public static final KnownKey xmpp_server_certificate_accept_selfsigned;

    public static final KnownKey xmpp_muc_enabled;
    public static final KnownKey xmpp_muc_service_name;
    public static final KnownKey xmpp_muc_discover_locked;
    public static final KnownKey xmpp_muc_restrict_room_creation;
    public static final KnownKey xmpp_muc_room_create_jid_list;
    public static final KnownKey xmpp_muc_unload_empty_hours;
    public static final KnownKey xmpp_muc_sysadmin_jid_list;
    public static final KnownKey xmpp_muc_idle_user_sweep_ms;
    public static final KnownKey xmpp_muc_idle_user_timeout_ms;
    public static final KnownKey xmpp_muc_log_sweep_time_ms;
    public static final KnownKey xmpp_muc_log_batch_size;
    public static final KnownKey xmpp_muc_default_history_type;
    public static final KnownKey xmpp_muc_history_number;

    public static final KnownKey xmpp_private_storage_enabled;

    public static final KnownKey xmpp_client_compression_policy;
    public static final KnownKey xmpp_client_write_timeout;
    public static final KnownKey xmpp_session_conflict_limit;
    public static final KnownKey xmpp_client_idle_timeout;
    public static final KnownKey xmpp_cloudrouting_idle_timeout;


    public static final KnownKey xmpp_offline_type;
    public static final KnownKey xmpp_offline_quota;

    public static final KnownKey xmpp_dns_override;

    // zmailbox
    public static final KnownKey zmailbox_message_cachesize;

    public static final KnownKey freebusy_queue_directory;
    public static final KnownKey contact_ranking_enabled;

    public static final KnownKey jdbc_results_streaming_enabled;
    public static final KnownKey smtp_host_retry_millis;

    public static final KnownKey freebusy_exchange_cn1;
    public static final KnownKey freebusy_exchange_cn2;
    public static final KnownKey freebusy_exchange_cn3;

    public static final KnownKey freebusy_disable_nodata_status;

    public static final KnownKey data_source_scheduling_enabled;

    public static final KnownKey notes_enabled;

    public static final KnownKey zimbra_lmtp_validate_messages;
    public static final KnownKey zimbra_lmtp_max_line_length;

    public static final KnownKey data_source_eas_sync_email;
    public static final KnownKey data_source_eas_sync_contacts;
    public static final KnownKey data_source_eas_sync_calendar;
    public static final KnownKey data_source_eas_sync_tasks;
    public static final KnownKey data_source_eas_window_size;
    public static final KnownKey data_source_eas_mime_truncation;

    public static final KnownKey zimbra_slow_logging_enabled;
    public static final KnownKey zimbra_slow_logging_threshold;

    public static final KnownKey socks_enabled = new KnownKey(
        "socks_enabled", "false", "enable optional support for SOCKS client");

    public static final KnownKey socket_connect_timeout = new KnownKey(
        "socket_connect_timeout", "30000", "default socket connect timeout in milliseconds");

    public static final KnownKey socket_so_timeout = new KnownKey(
        "socket_so_timeout", "30000", "default socket SO timeout in milliseconds");

    public static final KnownKey networkaddress_cache_ttl;

    public static final KnownKey zdesktop_local_account_id = new KnownKey(
        "zdesktop_local_account_id", null, "ZDesktop special local account");

    public static final KnownKey filter_null_env_sender_for_dsn_redirect = new KnownKey(
        "filter_null_env_sender_for_dsn_redirect", "true",
        "If true, sets the envelope sender to null when redirecting a DSN with mail filters.  " +
        "Setting this key to false may result in mail loops.  See bug 56566.  " +
        "This key will be removed in 8.x.");
    // *_disable_tiemout settings are here for bug 56458
    // This is a workaround for an issue in Jetty 6.1.22.zc6m when we upgrade
    // we should re-evaluate/remove these settings and the code that uses them
    public static final KnownKey zimbra_archive_formatter_disable_timeout = new KnownKey("zimbra_archive_formatter_disable_timeout", Boolean.TRUE.toString());
    public static final KnownKey zimbra_gal_sync_disable_timeout = new KnownKey("zimbra_gal_sync_disable_timeout", Boolean.TRUE.toString());

    public static final KnownKey empty_folder_batch_sleep_ms = new KnownKey("empty_folder_batch_sleep_ms", "1");

    static {
        @SuppressWarnings("unused")
        final String ZM_MYCNF_CAVEAT = "This value is stored here for use by zmmycnf program.  " +
                "Changing this setting does not immediately reflect in MySQL server.  " +
                "You will have to, with abundant precaution, re-generate my.cnf and " +
                "restart MySQL server for the change to take effect.";
        final String FS = "/";  // Use Unix-style file separator even on Windows.

        // minimize server resources for small servers such as Zimbra Desktop
        zimbra_minimize_resources = new KnownKey("zimbra_minimize_resources", "false");

        zimbra_home = new KnownKey("zimbra_home");
        zimbra_home.setDefault(FS + "opt" + FS + "zimbra");
        zimbra_home.setForceToEdit(true);

        zimbra_java_path = new KnownKey("zimbra_java_path");
        zimbra_java_path.setDefault("java");

        zimbra_java_home = new KnownKey("zimbra_java_home");
        if (System.getProperty("os.name").equalsIgnoreCase("Mac OS X")) {
            zimbra_java_home.setDefault("/System/Library/Frameworks/JavaVM.framework/Versions/CurrentJDK/Home");
        } else {
            zimbra_java_home.setDefault("${zimbra_home}" + FS + "${zimbra_java_path}");
        }

        zimbra_log_directory = new KnownKey("zimbra_log_directory");
        zimbra_log_directory.setDefault("${zimbra_home}" + FS + "log");

        zimbra_index_directory = new KnownKey("zimbra_index_directory");
        zimbra_index_directory.setDefault("${zimbra_home}" + FS + "index");

        zimbra_store_directory = new KnownKey("zimbra_store_directory");
        zimbra_store_directory.setDefault("${zimbra_home}" + FS + "store");

        zimbra_db_directory = new KnownKey("zimbra_db_directory");
        zimbra_db_directory.setDefault("${zimbra_home}" + FS + "db");

        zimbra_tmp_directory = new KnownKey("zimbra_tmp_directory");
        zimbra_tmp_directory.setDefault("${zimbra_home}" + FS + "data" + FS + "tmp");

        zimbra_extensions_directory = new KnownKey("zimbra_extension_directory");
        zimbra_extensions_directory.setDefault("${zimbra_home}" + FS + "lib" + FS + "ext");

        zimbra_extensions_common_directory = new KnownKey("zimbra_extension_common_directory");
        zimbra_extensions_common_directory.setDefault("${zimbra_home}" + FS + "lib" + FS + "ext-common");

        zimbra_mysql_user = new KnownKey("zimbra_mysql_user");
        zimbra_mysql_user.setDefault("zimbra");

        zimbra_mysql_password = new KnownKey("zimbra_mysql_password");
        zimbra_mysql_password.setDefault("zimbra");
        zimbra_mysql_password.setForceToEdit(true);

        zimbra_ldap_userdn = new KnownKey("zimbra_ldap_userdn");
        zimbra_ldap_userdn.setDefault("uid=zimbra,cn=admins,cn=zimbra");

        zimbra_ldap_user = new KnownKey("zimbra_ldap_user");
        zimbra_ldap_user.setDefault("zimbra");

        zimbra_ldap_password = new KnownKey("zimbra_ldap_password");
        zimbra_ldap_password.setDefault("zimbra");
        zimbra_ldap_password.setForceToEdit(true);

        zimbra_server_hostname = new KnownKey("zimbra_server_hostname");
        zimbra_server_hostname.setDefault("localhost");

        zimbra_user = new KnownKey("zimbra_user");
        zimbra_user.setDefault("zimbra");

        zimbra_uid = new KnownKey("zimbra_uid");
        zimbra_uid.setDefault("-1");

        zimbra_gid = new KnownKey("zimbra_gid");
        zimbra_gid.setDefault("-1");

        zimbra_log4j_properties = new KnownKey("zimbra_log4j_properties");
        zimbra_log4j_properties.setDefault("${zimbra_home}" + FS + "conf" + FS + "log4j.properties");

        zimbra_log4j_properties_watch = new KnownKey("zimbra_log4j_properties_watch", "60000");

        zimbra_attrs_directory = new KnownKey("zimbra_attrs_directory");
        zimbra_attrs_directory.setDefault("${zimbra_home}" + FS + "conf" + FS + "attrs");

        zimbra_rights_directory = new KnownKey("zimbra_rights_directory");
        zimbra_rights_directory.setDefault("${zimbra_home}" + FS + "conf" + FS + "rights");

        localized_msgs_directory = new KnownKey("localized_msgs_directory");
        localized_msgs_directory.setDefault("${zimbra_home}" + FS + "conf" + FS + "msgs");

        localized_client_msgs_directory = new KnownKey("localized_client_msgs_directory");
        localized_client_msgs_directory.setDefault("${mailboxd_directory}" + FS + "webapps" + FS + "zimbra" + FS + "WEB-INF" + FS + "classes" + FS + "messages");

        skins_directory = new KnownKey("skins_directory");
        skins_directory.setDefault("${mailboxd_directory}" + FS + "webapps" + FS + "zimbra" + FS + "skins");

        zimbra_disk_cache_servlet_flush = new KnownKey("zimbra_disk_cache_servlet_flush", "true");
        zimbra_disk_cache_servlet_size = new KnownKey("zimbra_disk_cache_servlet_size", "1000");

        zimbra_store_sweeper_max_age = new KnownKey("zimbra_store_sweeper_max_age");
        zimbra_store_sweeper_max_age.setDefault("480");  // 480 mins = 8 hours

        zimbra_store_copy_buffer_size_kb = new KnownKey("zimbra_store_copy_buffer_size_kb");
        zimbra_store_copy_buffer_size_kb.setDefault("16");  // 16KB

        zimbra_nio_file_copy_chunk_size_kb = new KnownKey("zimbra_nio_file_copy_chunk_size_kb");
        zimbra_nio_file_copy_chunk_size_kb.setDefault("512");  // 512KB

        zimbra_blob_input_stream_buffer_size_kb = new KnownKey("zimbra_blob_input_stream_buffer_size_kb");
        zimbra_blob_input_stream_buffer_size_kb.setDefault("1");  // 1KB

        zimbra_mailbox_manager_hardref_cache = new KnownKey("zimbra_mailbox_manager_hardref_cache");
        zimbra_mailbox_manager_hardref_cache.setDefault("2500");

        zimbra_mailbox_active_cache = new KnownKey("zimbra_mailbox_active_cache");
        zimbra_mailbox_active_cache.setDefault("500");

        zimbra_mailbox_inactive_cache = new KnownKey("zimbra_mailbox_inactive_cache");
        zimbra_mailbox_inactive_cache.setDefault("30");

        zimbra_mailbox_change_checkpoint_frequency = new KnownKey("zimbra_mailbox_change_checkpoint_frequency", "100");

        zimbra_index_factory_classname = new KnownKey("zimbra_index_factory_classname", "", "if set, use the specified classname for the IndexFactory");
        zimbra_index_max_uncommitted_operations = new KnownKey("zimbra_index_max_uncommitted_operations");
        zimbra_index_max_uncommitted_operations.setDefault("200");

        zimbra_index_lru_size = new KnownKey("zimbra_index_lru_size");
        zimbra_index_lru_size.setDefault("100");

        zimbra_index_idle_flush_time = new KnownKey("zimbra_index_idle_flush_time");
        zimbra_index_idle_flush_time.setDefault("600");

        zimbra_index_sweep_frequency = new KnownKey("zimbra_index_sweep_frequency", "30");
        zimbra_index_completed_pool_size = new KnownKey("zimbra_index_completed_pool_size", "5");
        zimbra_index_flush_pool_size = new KnownKey("zimbra_index_flush_pool_size", "10");
        zimbra_index_reindex_pool_size = new KnownKey("zimbra_index_reindex_pool_size", "10");

        zimbra_index_reader_lru_size  = new KnownKey("zimbra_index_reader_lru_size");
        zimbra_index_reader_lru_size.setDefault("20");

        zimbra_index_reader_idle_flush_time = new KnownKey("zimbra_index_reader_idle_flush_time");
        zimbra_index_reader_idle_flush_time.setDefault("300");

        zimbra_index_reader_idle_sweep_frequency = new KnownKey("zimbra_index_reader_idle_sweep_frequency");
        zimbra_index_reader_idle_sweep_frequency.setDefault("30");

        zimbra_index_deferred_items_delay = new KnownKey("zimbra_index_deferred_items_delay", "10");
        zimbra_index_deferred_items_failure_delay = new KnownKey("zimbra_index_deferred_items_failure_delay", "300");

        zimbra_index_max_transaction_bytes = new KnownKey("zimbra_index_max_transaction_bytes", "5000000");
        zimbra_index_max_transaction_items = new KnownKey("zimbra_index_max_transaction_items", "100");

        zimbra_index_lucene_autocommit = new KnownKey("zimbra_index_lucene_autocommit", "false");

        zimbra_index_use_reader_reopen = new KnownKey("zimbra_index_use_reader_reopen", "false");

        zimbra_index_lucene_batch_use_doc_scheduler = new KnownKey("zimbra_index_lucene_batch_use_doc_scheduler", "true");
        zimbra_index_lucene_batch_min_merge = new KnownKey("zimbra_index_lucene_batch_min_merge", "1000");
        zimbra_index_lucene_batch_max_merge = new KnownKey("zimbra_index_lucene_batch_max_merge", Integer.toString(Integer.MAX_VALUE));
        zimbra_index_lucene_batch_merge_factor = new KnownKey("zimbra_index_lucene_batch_merge_factor", "10");
        zimbra_index_lucene_batch_use_compound_file = new KnownKey("zimbra_index_lucene_batch_use_compound_file", "true");
        zimbra_index_lucene_batch_use_serial_merge_scheduler = new KnownKey("zimbra_index_lucene_batch_use_serial_merge_scheduler", "true");
        zimbra_index_lucene_batch_max_buffered_docs = new KnownKey("zimbra_index_lucene_batch_max_buffered_docs", "200");
        zimbra_index_lucene_batch_ram_buffer_size_kb = new KnownKey("zimbra_index_lucene_batch_ram_buffer_size_kb", "10240");
        zimbra_index_lucene_batch_autocommit = new KnownKey("zimbra_index_lucene_batch_autocommit", "false");
        zimbra_index_lucene_max_terms_per_query = new KnownKey("zimbra_index_lucene_max_terms_per_query", "50000");
        zimbra_index_wildcard_max_terms_expanded = new KnownKey("zimbra_index_wildcard_max_terms_expanded", "20000");

        zimbra_index_lucene_nobatch_use_doc_scheduler = new KnownKey("zimbra_index_lucene_nobatch_use_doc_scheduler", "true");
        zimbra_index_lucene_nobatch_min_merge = new KnownKey("zimbra_index_lucene_nobatch_min_merge", "10");
        zimbra_index_lucene_nobatch_max_merge = new KnownKey("zimbra_index_lucene_nobatch_max_merge", Integer.toString(Integer.MAX_VALUE));
        zimbra_index_lucene_nobatch_merge_factor = new KnownKey("zimbra_index_lucene_nobatch_merge_factor", "3");
        zimbra_index_lucene_nobatch_use_compound_file = new KnownKey("zimbra_index_lucene_nobatch_use_compound_file", "true");
        zimbra_index_lucene_nobatch_use_serial_merge_scheduler = new KnownKey("zimbra_index_lucene_nobatch_use_serial_merge_scheduler", "true");
        zimbra_index_lucene_nobatch_max_buffered_docs = new KnownKey("zimbra_index_lucene_nobatch_max_buffered_docs", "200");
        zimbra_index_lucene_nobatch_ram_buffer_size_kb = new KnownKey("zimbra_index_lucene_nobatch_ram_buffer_size_kb", "10240");
        zimbra_index_lucene_nobatch_autocommit = new KnownKey("zimbra_index_lucene_nobatch_autocommit", "false");

        zimbra_rights_delegated_admin_supported = new KnownKey("zimbra_rights_delegated_admin_supported", "true");

        zimbra_spam_report_queue_size = new KnownKey("zimbra_spam_report_queue_size");
        zimbra_spam_report_queue_size.setDefault("100");

        zimbra_throttle_op_concurrency = new KnownKey("zimbra_throttle_op_concurrency");
        zimbra_throttle_op_concurrency.setDefault("1000,1000,1000,1000,1000");

        zimbra_web_generate_gzip = new KnownKey("zimbra_web_generate_gzip", "true");

        zimbra_im_chat_flush_time = new KnownKey("zimbra_im_chat_flush_time", "300");
        zimbra_im_chat_close_time = new KnownKey("zimbra_im_chat_close_time", "3600");

        zimbra_http_originating_ip_header = new KnownKey("zimbra_http_originating_ip_header", "X-Forwarded-For");

        zimbra_session_limit_imap = new KnownKey("zimbra_session_limit_imap");
        zimbra_session_limit_imap.setDefault("5");

        zimbra_session_timeout_soap = new KnownKey("zimbra_session_timeout_soap");
        zimbra_session_timeout_soap.setDefault("600");

        zimbra_session_max_pending_notifications = new KnownKey("zimbra_session_max_pending_notifications");
        zimbra_session_max_pending_notifications.setDefault("400");

        zimbra_converter_enabled_uuencode = new KnownKey("zimbra_converter_enabled_uuencode");
        zimbra_converter_enabled_uuencode.setDefault("true");

        zimbra_converter_enabled_tnef = new KnownKey("zimbra_converter_enabled_tnef");
        zimbra_converter_enabled_tnef.setDefault("true");

        zimbra_converter_depth_max = new KnownKey("zimbra_converter_depth_max");
        zimbra_converter_depth_max.setDefault("100");

        zimbra_ssl_enabled = new KnownKey("zimbra_ssl_enabled", "true");
        stats_img_folder = new KnownKey("stats_img_folder");
        stats_img_folder.setDefault("${zimbra_home}" + FS + "logger" + FS + "db" + FS + "work");

        soap_fault_include_stack_trace = new KnownKey("soap_fault_include_stack_trace", "true");

        soap_response_buffer_size = new KnownKey("soap_response_buffer_size");
        soap_response_buffer_size.setDefault("");
        soap_response_buffer_size.setDoc("the size of the content buffer for sending SOAP http responses." +
                                         "if not set, use jetty default.");

        soap_response_chunked_transfer_encoding_disabled = new KnownKey("soap_response_chunked_transfer_encoding_disabled");
        soap_response_chunked_transfer_encoding_disabled.setDefault("false");

        zimbra_servlet_output_stream_buffer_size = new KnownKey("zimbra_servlet_output_stream_buffer_size");
        zimbra_servlet_output_stream_buffer_size.setDefault("5120");

        ldap_host = new KnownKey("ldap_host");
        ldap_host.setDefault("");

        ldap_common_loglevel = new KnownKey("ldap_common_loglevel");
        ldap_common_loglevel.setDefault("49152");

        ldap_common_require_tls = new KnownKey("ldap_common_require_tls");
        ldap_common_require_tls.setDefault("0");

        ldap_common_threads = new KnownKey("ldap_common_threads");
        ldap_common_threads.setDefault("8");

        ldap_common_toolthreads = new KnownKey("ldap_common_toolthreads");
        ldap_common_toolthreads.setDefault("1");

        ldap_common_writetimeout = new KnownKey("ldap_common_writetimeout");
        ldap_common_writetimeout.setDefault("0");

        ldap_db_cachefree = new KnownKey("ldap_db_cachefree");
        ldap_db_cachefree.setDefault("1");

<<<<<<< HEAD
        ldap_db_cachesize = new KnownKey("ldap_db_cachesize");
        ldap_db_cachesize.setDefault("10000");
=======
    @Supported
    public static final KnownKey ldap_starttls_required = KnownKey.newKey(true);
    
    @Supported
    public static final KnownKey zimbra_directory_max_search_result = KnownKey.newKey(5000);
>>>>>>> 4f8a30b1

        ldap_db_idlcachesize = new KnownKey("ldap_db_idlcachesize");
        ldap_db_idlcachesize.setDefault("10000");

        ldap_db_dncachesize = new KnownKey("ldap_db_dncachesize");
        ldap_db_dncachesize.setDefault("0");

        ldap_db_shmkey = new KnownKey("ldap_db_shmkey");
        ldap_db_shmkey.setDefault("0");

        ldap_db_checkpoint = new KnownKey("ldap_db_checkpoint");
        ldap_db_checkpoint.setDefault("64 5");

        ldap_accesslog_cachefree = new KnownKey("ldap_accesslog_cachefree");
        ldap_accesslog_cachefree.setDefault("1");

        ldap_accesslog_cachesize = new KnownKey("ldap_accesslog_cachesize");
        ldap_accesslog_cachesize.setDefault("10000");

        ldap_accesslog_idlcachesize = new KnownKey("ldap_accesslog_idlcachesize");
        ldap_accesslog_idlcachesize.setDefault("10000");

        ldap_accesslog_shmkey = new KnownKey("ldap_accesslog_shmkey");
        ldap_accesslog_shmkey.setDefault("0");

        ldap_accesslog_dncachesize = new KnownKey("ldap_accesslog_dncachesize");
        ldap_accesslog_dncachesize.setDefault("0");

        ldap_accesslog_checkpoint = new KnownKey("ldap_accesslog_checkpoint");
        ldap_accesslog_checkpoint.setDefault("64 5");

        ldap_overlay_syncprov_checkpoint = new KnownKey("ldap_overlay_syncprov_checkpoint");
        ldap_overlay_syncprov_checkpoint.setDefault("20 10");

        ldap_overlay_syncprov_sessionlog = new KnownKey("ldap_overlay_syncprov_sessionlog");
        ldap_overlay_syncprov_sessionlog.setDefault("500");

        ldap_overlay_accesslog_logpurge = new KnownKey("ldap_overlay_accesslog_logpurge");
        ldap_overlay_accesslog_logpurge.setDefault("01+00:00  00+04:00");

        ldap_port = new KnownKey("ldap_port");
        ldap_port.setDefault("");

        ldap_url = new KnownKey("ldap_url");
        ldap_url.setDefault("");

        ldap_master_url = new KnownKey("ldap_master_url");
        ldap_master_url.setDefault("");

        ldap_bind_url = new KnownKey("ldap_bind_url");
        ldap_bind_url.setDefault("");

        ldap_is_master = new KnownKey("ldap_is_master");
        ldap_is_master.setDefault("false");

        ldap_root_password = new KnownKey("ldap_root_password");
        ldap_root_password.setDefault("zimbra");
        ldap_root_password.setForceToEdit(true);

        ldap_connect_timeout = new KnownKey("ldap_connect_timeout");
        ldap_connect_timeout.setDefault("30000");

        ldap_read_timeout = new KnownKey("ldap_read_timeout");
        ldap_read_timeout.setDefault("30000");

        ldap_deref_aliases = new KnownKey("ldap_deref_aliases");
        ldap_deref_aliases.setDefault("always");

        ldap_connect_pool_master = new KnownKey("ldap_connect_pool_master");
        ldap_connect_pool_master.setDefault("false");

        ldap_connect_pool_debug = new KnownKey("ldap_connect_pool_debug");
        ldap_connect_pool_debug.setDefault("false");

        ldap_connect_pool_initsize = new KnownKey("ldap_connect_pool_initsize");
        ldap_connect_pool_initsize.setDefault("1");

        ldap_connect_pool_maxsize = new KnownKey("ldap_connect_pool_maxsize");
        ldap_connect_pool_maxsize.setDefault("50");

        ldap_connect_pool_prefsize = new KnownKey("ldap_connect_pool_prefsize");
        ldap_connect_pool_prefsize.setDefault("0");

        ldap_connect_pool_timeout = new KnownKey("ldap_connect_pool_timeout");
        ldap_connect_pool_timeout.setDefault("120000");

<<<<<<< HEAD
        ldap_replication_password = new KnownKey("ldap_replication_password");
        ldap_replication_password.setDefault("zmreplica");
=======
    /*
    public static final KnownKey zimbra_class_ldap_client = KnownKey.newKey("com.zimbra.cs.ldap.jndi.JNDILdapClient");
    public static final KnownKey zimbra_class_provisioning = KnownKey.newKey("com.zimbra.cs.account.ldap.legacy.LegacyLdapProvisioning");
    */
    
    public static final KnownKey zimbra_class_ldap_client = KnownKey.newKey("com.zimbra.cs.ldap.unboundid.UBIDLdapClient");
    public static final KnownKey zimbra_class_provisioning = KnownKey.newKey("com.zimbra.cs.account.ldap.LdapProvisioning");
    
    
    public static final KnownKey zimbra_class_accessmanager = KnownKey.newKey("com.zimbra.cs.account.accesscontrol.ACLAccessManager");
    public static final KnownKey zimbra_class_mboxmanager = KnownKey.newKey("com.zimbra.cs.mailbox.MailboxManager");
    public static final KnownKey zimbra_class_database = KnownKey.newKey("com.zimbra.cs.db.MySQL");
    public static final KnownKey zimbra_class_store = KnownKey.newKey("com.zimbra.cs.store.file.FileBlobStore");
    public static final KnownKey zimbra_class_application = KnownKey.newKey("com.zimbra.cs.util.ZimbraApplication");
    public static final KnownKey zimbra_class_rulerewriterfactory = KnownKey.newKey("com.zimbra.cs.filter.RuleRewriterFactory");
    public static final KnownKey zimbra_class_datasourcemanager = KnownKey.newKey("com.zimbra.cs.datasource.DataSourceManager");
    public static final KnownKey zimbra_class_attrmanager = KnownKey.newKey("com.zimbra.cs.account.AttributeManager");
    public static final KnownKey zimbra_class_soapsessionfactory = KnownKey.newKey("com.zimbra.soap.SoapSessionFactory");
    public static final KnownKey zimbra_class_dbconnfactory = KnownKey.newKey("com.zimbra.cs.db.ZimbraConnectionFactory");
    public static final KnownKey zimbra_class_customproxyselector = KnownKey.newKey(""); //intentionally has no value; set one if u want to use a custom proxy selector
    public static final KnownKey zimbra_class_galgroupinfoprovider = KnownKey.newKey("com.zimbra.cs.gal.GalGroupInfoProvider");
>>>>>>> 4f8a30b1

        ldap_postfix_password = new KnownKey("ldap_postfix_password");
        ldap_postfix_password.setDefault("zmpostfix");

        ldap_amavis_password = new KnownKey("ldap_amavis_password");
        ldap_amavis_password.setDefault("zmamavis");

        ldap_nginx_password = new KnownKey("ldap_nginx_password");
        ldap_nginx_password.setDefault("zmnginx");

        ldap_starttls_supported = new KnownKey("ldap_starttls_supported");
        ldap_starttls_supported.setDefault("0");

        ldap_cache_account_maxsize = new KnownKey("ldap_cache_account_maxsize", "20000");

        ldap_cache_account_maxage = new KnownKey("ldap_cache_account_maxage", "15");

        ldap_cache_cos_maxsize = new KnownKey("ldap_cache_cos_maxsize", "100");

        ldap_cache_cos_maxage = new KnownKey("ldap_cache_cos_maxage", "15");

        ldap_cache_domain_maxsize = new KnownKey("ldap_cache_domain_maxsize", "100");

        ldap_cache_domain_maxage = new KnownKey("ldap_cache_domain_maxage", "15");

        ldap_cache_external_domain_maxsize = new KnownKey("ldap_cache_external_domain_maxsize", "2000");

        ldap_cache_external_domain_maxage = new KnownKey("ldap_cache_external_domain_maxage", "15");

        ldap_cache_group_maxsize = new KnownKey("ldap_cache_group_maxsize", "2000");

        ldap_cache_group_maxage = new KnownKey("ldap_cache_group_maxage", "15");

        ldap_cache_mime_maxage = new KnownKey("ldap_cache_mime_maxage", "15");

        ldap_cache_right_maxsize = new KnownKey("ldap_cache_right_maxsize", "100");

        ldap_cache_right_maxage = new KnownKey("ldap_cache_right_maxage", "15");

        ldap_cache_server_maxsize = new KnownKey("ldap_cache_server_maxsize", "100");

        ldap_cache_server_maxage = new KnownKey("ldap_cache_server_maxage", "15");

        ldap_cache_timezone_maxsize = new KnownKey("ldap_cache_timezone_maxsize", "100");

        ldap_cache_xmppcomponent_maxsize = new KnownKey("ldap_cache_xmppcomponent_maxsize", "100");

        ldap_cache_xmppcomponent_maxage = new KnownKey("ldap_cache_xmppcomponent_maxage", "15");

        ldap_cache_zimlet_maxsize = new KnownKey("ldap_cache_zimlet_maxsize", "100");

        ldap_cache_zimlet_maxage = new KnownKey("ldap_cache_zimlet_maxage", "15");

        ldap_cache_reverseproxylookup_domain_maxsize = new KnownKey("ldap_cache_reverseproxylookup_domain_maxsize", "100");

        ldap_cache_reverseproxylookup_domain_maxage = new KnownKey("ldap_cache_reverseproxylookup_domain_maxage", "15");

        ldap_cache_reverseproxylookup_server_maxsize = new KnownKey("ldap_cache_reverseproxylookup_server_maxsize", "100");

        ldap_cache_reverseproxylookup_server_maxage = new KnownKey("ldap_cache_reverseproxylookup_server_maxage", "15");

        mysql_directory = new KnownKey("mysql_directory");
        mysql_directory.setDefault("${zimbra_home}" + FS + "mysql");

        mysql_data_directory = new KnownKey("mysql_data_directory");
        mysql_data_directory.setDefault("${zimbra_db_directory}" + FS + "data");

        mysql_socket = new KnownKey("mysql_socket");
        mysql_socket.setDefault("${zimbra_db_directory}" + FS + "mysql.sock");

        mysql_pidfile = new KnownKey("mysql_pidfile");
        mysql_pidfile.setDefault("${zimbra_db_directory}" + FS + "mysql.pid");

        mysql_mycnf = new KnownKey("mysql_mycnf");
        mysql_mycnf.setDefault("${zimbra_home}" + FS + "conf" + FS + "my.cnf");

        mysql_errlogfile = new KnownKey("mysql_errlogfile");
        mysql_errlogfile.setDefault("${zimbra_home}" + FS + "log" + FS + "mysql_error.log");

        mysql_bind_address = new KnownKey("mysql_bind_address");
        mysql_bind_address.setDefault("localhost");

        mysql_port = new KnownKey("mysql_port");
        mysql_port.setDefault("7306");

        mysql_root_password = new KnownKey("mysql_root_password");
        mysql_root_password.setDefault("zimbra");
        mysql_root_password.setForceToEdit(true);

        derby_properties = new KnownKey("derby_properties");
        derby_properties.setDefault("${zimbra_home}" + File.separator + "conf" + File.separator + "derby.properties");

        zimbra_logger_mysql_password = new KnownKey("zimbra_logger_mysql_password");
        zimbra_logger_mysql_password.setDefault("zimbra");
        zimbra_logger_mysql_password.setForceToEdit(true);

        logger_data_directory = new KnownKey("logger_data_directory");
        logger_data_directory.setDefault("${zimbra_home}" + FS + "logger" + FS + "db" + FS + "data");
        logger_zmrrdfetch_port = new KnownKey("logger_zmrrdfetch_port", "10663");

        logger_mysql_directory = new KnownKey("logger_mysql_directory");
        logger_mysql_directory.setDefault("${zimbra_home}" + FS + "logger" + FS + "mysql");

        logger_mysql_data_directory = new KnownKey("logger_mysql_data_directory");
        logger_mysql_data_directory.setDefault("${zimbra_home}" + FS + "logger" + FS + "db" + FS + "data");

        logger_mysql_socket = new KnownKey("logger_mysql_socket");
        logger_mysql_socket.setDefault("${zimbra_home}" + FS + "logger" + FS + "db" + FS + "mysql.sock");

        logger_mysql_pidfile = new KnownKey("logger_mysql_pidfile");
        logger_mysql_pidfile.setDefault("${zimbra_home}" + FS + "logger" + FS + "db" + FS + "mysql.pid");

        logger_mysql_mycnf = new KnownKey("logger_mysql_mycnf");
        logger_mysql_mycnf.setDefault("${zimbra_home}" + FS + "conf" + FS + "my.logger.cnf");

        logger_mysql_errlogfile = new KnownKey("logger_mysql_errlogfile");
        logger_mysql_errlogfile.setDefault("${zimbra_home}" + FS + "log" + FS + "logger_mysql_error.log");

        logger_mysql_bind_address = new KnownKey("logger_mysql_bind_address");
        logger_mysql_bind_address.setDefault("localhost");

        logger_mysql_port = new KnownKey("logger_mysql_port");
        logger_mysql_port.setDefault("7307");

        postfix_alias_maps  = new KnownKey("postfix_alias_maps");
        postfix_alias_maps.setDefault("hash:" + FS + "etc" + FS + "aliases");

        postfix_always_add_missing_headers  = new KnownKey("postfix_always_add_missing_headers");
        postfix_always_add_missing_headers.setDefault("yes");

        postfix_broken_sasl_auth_clients  = new KnownKey("postfix_broken_sasl_auth_clients");
        postfix_broken_sasl_auth_clients.setDefault("yes");

        postfix_bounce_queue_lifetime  = new KnownKey("postfix_bounce_queue_lifetime");
        postfix_bounce_queue_lifetime.setDefault("5d");

        postfix_command_directory  = new KnownKey("postfix_command_directory");
        postfix_command_directory.setDefault("${zimbra_home}" + FS + "postfix" + FS + "sbin");

        postfix_daemon_directory  = new KnownKey("postfix_daemon_directory");
        postfix_daemon_directory.setDefault("${zimbra_home}" + FS + "postfix" + FS + "libexec");

        postfix_enable_smtpd_policyd = new KnownKey("postfix_enable_smtpd_policyd");
        postfix_enable_smtpd_policyd.setDefault("no");

        postfix_header_checks  = new KnownKey("postfix_header_checks");
        postfix_header_checks.setDefault("pcre:${zimbra_home}" + FS + "conf" + FS + "postfix_header_checks");

        postfix_mailq_path  = new KnownKey("postfix_mailq_path");
        postfix_mailq_path.setDefault("${zimbra_home}" + FS + "postfix" + FS + "sbin" + FS + "mailq");

        postfix_manpage_directory  = new KnownKey("postfix_manpage_directory");
        postfix_manpage_directory.setDefault("${zimbra_home}" + FS + "postfix" + FS + "man");

        postfix_newaliases_path  = new KnownKey("postfix_newaliases_path");
        postfix_newaliases_path.setDefault("${zimbra_home}" + FS + "postfix" + FS + "sbin" + FS + "newaliases");

        postfix_policy_time_limit = new KnownKey("postfix_policy_time_limit");
        postfix_policy_time_limit.setDefault("3600");

        postfix_queue_directory  = new KnownKey("postfix_queue_directory");
        postfix_queue_directory.setDefault("${zimbra_home}" + FS + "data" + FS + "postfix" + FS + "spool");

        postfix_smtpd_sasl_authenticated_header  = new KnownKey("postfix_smtpd_sasl_authenticated_header");
        postfix_smtpd_sasl_authenticated_header.setDefault("no");

        postfix_sender_canonical_maps  = new KnownKey("postfix_sender_canonical_maps");
        postfix_sender_canonical_maps.setDefault("proxy:ldap:${zimbra_home}" + FS + "conf" + FS + "ldap-scm.cf");

        postfix_sendmail_path  = new KnownKey("postfix_sendmail_path");
        postfix_sendmail_path.setDefault("${zimbra_home}" + FS + "postfix" + FS + "sbin" + FS + "sendmail");

        postfix_smtpd_client_restrictions  = new KnownKey("postfix_smtpd_client_restrictions");
        postfix_smtpd_client_restrictions.setDefault("reject_unauth_pipelining");

        postfix_smtpd_data_restrictions  = new KnownKey("postfix_smtpd_data_restrictions");
        postfix_smtpd_data_restrictions.setDefault("reject_unauth_pipelining");

        postfix_smtpd_helo_required  = new KnownKey("postfix_smtpd_helo_required");
        postfix_smtpd_helo_required.setDefault("yes");

        postfix_smtpd_tls_cert_file  = new KnownKey("postfix_smtpd_tls_cert_file");
        postfix_smtpd_tls_cert_file.setDefault("${zimbra_home}"+FS+"conf"+FS+"smtpd.crt");

        postfix_smtpd_tls_key_file  = new KnownKey("postfix_smtpd_tls_key_file");
        postfix_smtpd_tls_key_file.setDefault("${zimbra_home}"+FS+"conf"+FS+"smtpd.key");

        postfix_smtpd_tls_loglevel  = new KnownKey("postfix_smtpd_tls_loglevel");
        postfix_smtpd_tls_loglevel.setDefault("1");

        postfix_in_flow_delay  = new KnownKey("postfix_in_flow_delay");
        postfix_in_flow_delay.setDefault("1s");

        postfix_queue_run_delay  = new KnownKey("postfix_queue_run_delay");
        postfix_queue_run_delay.setDefault("300s");

        postfix_minimal_backoff_time  = new KnownKey("postfix_minimal_backoff_time");
        postfix_minimal_backoff_time.setDefault("300s");

        postfix_maximal_backoff_time  = new KnownKey("postfix_maximal_backoff_time");
        postfix_maximal_backoff_time.setDefault("4000s");

        postfix_lmtp_connection_cache_destinations  = new KnownKey("postfix_lmtp_connection_cache_destinations");
        postfix_lmtp_connection_cache_destinations.setDefault("");

        postfix_lmtp_connection_cache_time_limit  = new KnownKey("postfix_lmtp_connection_cache_time_limit");
        postfix_lmtp_connection_cache_time_limit.setDefault("4s");

        postfix_lmtp_host_lookup  = new KnownKey("postfix_lmtp_host_lookup");
        postfix_lmtp_host_lookup.setDefault("dns");

        postfix_transport_maps  = new KnownKey("postfix_transport_maps");
        postfix_transport_maps.setDefault("proxy:ldap:${zimbra_home}" + FS + "conf" + FS + "ldap-transport.cf");

        postfix_propagate_unmatched_extensions  = new KnownKey("postfix_propagate_unmatched_extensions");
        postfix_propagate_unmatched_extensions.setDefault("canonical");

        postfix_virtual_alias_domains  = new KnownKey("postfix_virtual_alias_domains");
        postfix_virtual_alias_domains.setDefault("proxy:ldap:${zimbra_home}" + FS + "conf" + FS + "ldap-vad.cf");

        postfix_virtual_alias_maps  = new KnownKey("postfix_virtual_alias_maps");
        postfix_virtual_alias_maps.setDefault("proxy:ldap:${zimbra_home}" + FS + "conf" + FS + "ldap-vam.cf");

        postfix_virtual_mailbox_domains  = new KnownKey("postfix_virtual_mailbox_domains");
        postfix_virtual_mailbox_domains.setDefault("proxy:ldap:${zimbra_home}" + FS + "conf" + FS + "ldap-vmd.cf");

        postfix_virtual_mailbox_maps  = new KnownKey("postfix_virtual_mailbox_maps");
        postfix_virtual_mailbox_maps.setDefault("proxy:ldap:${zimbra_home}" + FS + "conf" + FS + "ldap-vmm.cf");

        postfix_virtual_transport  = new KnownKey("postfix_virtual_transport");
        postfix_virtual_transport.setDefault("error");

        sqlite_shared_cache_enabled = new KnownKey("sqlite_shared_cache_enabled", "false");
        sqlite_cache_size = new KnownKey("sqlite_cache_size", "500");
        sqlite_journal_mode = new KnownKey("sqlite_journal_mode", "PERSIST");
        sqlite_page_size = new KnownKey("sqlite_page_size", "4096");
        sqlite_sync_mode = new KnownKey("sqlite_sync_mode", "NORMAL");

        mailboxd_directory = new KnownKey("mailboxd_directory");
        mailboxd_directory.setDefault("${zimbra_home}" + FS + "mailboxd");

        mailboxd_java_heap_memory_percent = new KnownKey("mailboxd_java_heap_memory_percent");
        mailboxd_java_heap_memory_percent.setDefault("30");

        mailboxd_thread_stack_size = new KnownKey("mailboxd_thread_stack_size");
        mailboxd_thread_stack_size.setDefault("256k");

        mailboxd_java_heap_new_size_percent = new KnownKey("mailboxd_java_heap_new_size_percent");
        mailboxd_java_heap_new_size_percent.setDefault("25");

        mailboxd_java_options = new KnownKey("mailboxd_java_options");
        mailboxd_java_options.setDefault("-server -Djava.awt.headless=true -Dsun.net.inetaddr.ttl=${networkaddress_cache_ttl} -XX:+UseConcMarkSweepGC -XX:NewRatio=2 -XX:PermSize=128m -XX:MaxPermSize=128m -XX:SoftRefLRUPolicyMSPerMB=1 -verbose:gc -XX:+PrintGCDetails -XX:+PrintGCTimeStamps -XX:+PrintGCApplicationStoppedTime");

        mailboxd_pidfile = new KnownKey("mailboxd_pidfile");
        mailboxd_pidfile.setDefault("${zimbra_log_directory}" + FS + "mailboxd.pid");

        mailboxd_keystore = new KnownKey("mailboxd_keystore");
        mailboxd_keystore.setDefault("${mailboxd_directory}" + FS + "etc" + FS + "keystore");

        mailboxd_keystore_password = new KnownKey("mailboxd_keystore_password");
        mailboxd_keystore_password.setDefault("zimbra");

        mailboxd_keystore_base = new KnownKey("mailboxd_keystore_base");
        mailboxd_keystore_base.setDefault("${zimbra_home}" + FS + "conf" + FS + "keystore.base");

        mailboxd_keystore_base_password = new KnownKey("mailboxd_keystore_base_password");
        mailboxd_keystore_base_password.setDefault("zimbra");

        mailboxd_truststore = new KnownKey("mailboxd_truststore");
        mailboxd_truststore.setDefault("${zimbra_java_home}" + FS + "lib" + FS + "security" + FS + "cacerts");

        mailboxd_truststore_password = new KnownKey("mailboxd_truststore_password");
        mailboxd_truststore_password.setDefault("changeit");

        mailboxd_output_filename = new KnownKey("mailboxd_output_filename");
        mailboxd_output_filename.setDefault("zmmailboxd.out");

        mailboxd_output_file = new KnownKey("mailboxd_output_file");
        mailboxd_output_file.setDefault("${zimbra_log_directory}" + FS + "${mailboxd_output_filename}");

        mailboxd_output_rotate_interval = new KnownKey("mailboxd_output_rotate_interval");
        mailboxd_output_rotate_interval.setDefault("86400");

        ssl_allow_untrusted_certs = new KnownKey("ssl_allow_untrusted_certs")
            .setDoc("allow untrusted certificates")
            .setDefault("false");

        ssl_allow_mismatched_certs = new KnownKey("ssl_allow_mismatched_certs")
            .setDoc("allow mismatched certificates (disable hostname verification")
            .setDefault("true");

        ssl_allow_accept_untrusted_certs = new KnownKey("ssl_allow_accept_untrusted_certs")
            .setDoc("allow user to accept untrusted certificates")
            .setDefault("true");

        zimlet_directory = new KnownKey("zimlet_directory");
        zimlet_directory.setDefault("${zimbra_home}" + FS + "zimlets-deployed");

        wiki_enabled = new KnownKey("wiki_enabled");
        wiki_enabled.setDefault("false");

        wiki_user = new KnownKey("wiki_user");
        wiki_user.setDefault("wiki");

        calendar_outlook_compatible_allday_events = new KnownKey("calendar_outlook_compatible_allday_events");
        calendar_outlook_compatible_allday_events.setDefault("false");

        calendar_entourage_compatible_timezones = new KnownKey("calendar_entourage_compatible_timezones");
        calendar_entourage_compatible_timezones.setDefault("true");

        calendar_apple_ical_compatible_canceled_instances = new KnownKey("calendar_apple_ical_compatible_canceled_instances");
        calendar_apple_ical_compatible_canceled_instances.setDefault("true");

        calendar_ics_import_full_parse_max_size = new KnownKey("calendar_ics_import_full_parse_max_size");
        calendar_ics_import_full_parse_max_size.setDefault("131072");  // 128KB

        calendar_ics_export_buffer_size = new KnownKey("calendar_ics_export_buffer_size");
        calendar_ics_export_buffer_size.setDefault("131072");  // 128KB

        calendar_max_desc_in_metadata = new KnownKey("calendar_max_desc_in_metadata");
        calendar_max_desc_in_metadata.setDefault("4096");  // 4KB

        calendar_allow_invite_without_method = new KnownKey("calendar_allow_invite_without_method");
        calendar_allow_invite_without_method.setDefault("false");

        calendar_freebusy_max_days = new KnownKey("calendar_freebusy_max_days");
        calendar_freebusy_max_days.setDefault("366");

        calendar_search_max_days = new KnownKey("calendar_search_max_days");
        calendar_search_max_days.setDefault("400");

        calendar_cache_enabled = new KnownKey("calendar_cache_enabled");
        calendar_cache_enabled.setDefault("true");

        calendar_cache_directory = new KnownKey("calendar_cache_directory");
        calendar_cache_directory.setDefault("${" + zimbra_tmp_directory.key() + "}" + FS + "calcache");

        calendar_cache_lru_size = new KnownKey("calendar_cache_lru_size");
        calendar_cache_lru_size.setDefault("1000");

        calendar_cache_range_month_from = new KnownKey("calendar_cache_range_month_from");
        calendar_cache_range_month_from.setDefault("0");

        calendar_cache_range_months = new KnownKey("calendar_cache_range_months");
        calendar_cache_range_months.setDefault("3");

        calendar_cache_max_stale_items = new KnownKey("calendar_cache_max_stale_items");
        calendar_cache_max_stale_items.setDefault("10");

        calendar_exchange_form_auth_url = new KnownKey("calendar_exchange_form_auth_url");
        calendar_exchange_form_auth_url.setDefault("/exchweb/bin/auth/owaauth.dll");

        krb5_keytab = new KnownKey("krb5_keytab");
        krb5_keytab.setDefault("${zimbra_home}" + FS + "conf" + FS + "krb5.keytab");

        krb5_service_principal_from_interface_address = new KnownKey("krb5_service_principal_from_interface_address");
        krb5_service_principal_from_interface_address.setDefault("false");

        krb5_debug_enabled = new KnownKey("krb5_debug_enabled");
        krb5_debug_enabled.setDefault("false");

        zimbra_mtareport_max_users = new KnownKey("zimbra_mtareport_max_users");
        zimbra_mtareport_max_users.setDefault("50");

        zimbra_mtareport_max_hosts = new KnownKey("zimbra_mtareport_max_hosts");
        zimbra_mtareport_max_hosts.setDefault("50");

        zmmtaconfig_enable_config_restarts = new KnownKey("zmmtaconfig_enable_config_restarts");
        zmmtaconfig_enable_config_restarts.setDefault("TRUE");

        zmmtaconfig_interval = new KnownKey("zmmtaconfig_interval");
        zmmtaconfig_interval.setDefault("60");

        zmmtaconfig_log_level = new KnownKey("zmmtaconfig_log_level");
        zmmtaconfig_log_level.setDefault("3");

        zmmtaconfig_listen_port = new KnownKey("zmmtaconfig_listen_port");
        zmmtaconfig_listen_port.setDefault("7171");

        zimbra_auth_always_send_refer = new KnownKey("zimbra_auth_always_send_refer");
        zimbra_auth_always_send_refer.setDefault("false");

        zimbra_admin_service_port = new KnownKey("zimbra_admin_service_port", "7071");

        zimbra_admin_service_scheme = new KnownKey("zimbra_admin_service_scheme", "https://");

        zimbra_zmprov_default_to_ldap = new KnownKey("zimbra_zmprov_default_to_ldap", "false");

        zimbra_zmprov_default_soap_server = new KnownKey("zimbra_zmprov_default_soap_server", "localhost");

        zimbra_require_interprocess_security = new KnownKey("zimbra_require_interprocess_security");
        zimbra_require_interprocess_security.setDefault("1");

        zimbra_relative_volume_path = new KnownKey("zimbra_relative_volume_path");
        zimbra_relative_volume_path.setDefault("false");

        zimbra_mailbox_groups = new KnownKey("zimbra_mailbox_groups");
        zimbra_mailbox_groups.setDefault("100");

        zimbra_class_provisioning = new KnownKey("zimbra_class_provisioning", "com.zimbra.cs.account.ldap.LdapProvisioning");
        zimbra_class_accessmanager = new KnownKey("zimbra_class_accessmanager", "com.zimbra.cs.account.accesscontrol.ACLAccessManager");
        zimbra_class_mboxmanager = new KnownKey("zimbra_class_mboxmanager", "com.zimbra.cs.mailbox.MailboxManager");
        zimbra_class_database = new KnownKey("zimbra_class_database", "com.zimbra.cs.db.MySQL");
        zimbra_class_store = new KnownKey("zimbra_class_store", "com.zimbra.cs.store.file.FileBlobStore");
        zimbra_class_application = new KnownKey("zimbra_class_application", "com.zimbra.cs.util.ZimbraApplication");
        zimbra_class_rulerewriterfactory = new KnownKey("zimbra_class_rulerewriterfactory", "com.zimbra.cs.filter.RuleRewriterFactory");
        zimbra_class_datasourcemanager = new KnownKey("zimbra_class_datasourcemanager", "com.zimbra.cs.datasource.DataSourceManager");
        zimbra_class_attrmanager = new KnownKey("zimbra_class_attrmanager", "com.zimbra.cs.account.AttributeManager");
        zimbra_class_soapsessionfactory = new KnownKey("zimbra_class_soapsessionfactory", "com.zimbra.soap.SoapSessionFactory");
        zimbra_class_dbconnfactory = new KnownKey("zimbra_class_dbconnfactory", "com.zimbra.cs.db.ZimbraConnectionFactory");

        data_source_trust_self_signed_certs = new KnownKey("data_source_trust_self_signed_certs", "false");
        data_source_fetch_size = new KnownKey("data_source_fetch_size", "5");
        data_source_max_message_memory_size = new KnownKey("data_source_max_message_memory_size", "2097152"); // 2 megabytes
        data_source_new_sync_enabled = new KnownKey("data_source_new_sync_enabled", "false");
        data_source_xsync_class = new KnownKey("data_source_xsync_class", "");
        data_source_xsync_factory_class = new KnownKey("data_source_xsync_factory_class", "");

        timezone_file = new KnownKey("timezone_file");
        timezone_file.setDefault("${zimbra_home}" + FS + "conf" + FS + "timezones.ics");

        search_disable_database_hints = new KnownKey("search_disable_database_hints");
        search_disable_database_hints.setDefault("false");

        search_dbfirst_term_percentage_cutoff = new KnownKey("search_dbfirst_term_percentage_cutoff");
        search_dbfirst_term_percentage_cutoff.setDefault("0.8");

        zmstat_log_directory = new KnownKey("zmstat_log_directory");
        zmstat_log_directory.setDefault("${zimbra_home}" + FS + "zmstat");

        zmstat_interval = new KnownKey("zmstat_interval");
        zmstat_interval.setDefault("30");

        zmstat_disk_interval = new KnownKey("zmstat_disk_interval");
        zmstat_disk_interval.setDefault("600");

        zmstat_max_retention = new KnownKey("zmstat_max_retention");
        zmstat_max_retention.setDefault("0");

        zimbra_noop_default_timeout = new KnownKey("zimbra_noop_default_timeout", "300");
        zimbra_noop_min_timeout = new KnownKey("zimbra_noop_min_timeout", "30");
        zimbra_noop_max_timeout = new KnownKey("zimbra_noop_max_timeout", "1200");

        zimbra_waitset_default_request_timeout = new KnownKey("zimbra_waitset_default_request_timeout", "300");
        zimbra_waitset_min_request_timeout = new KnownKey("zimbra_waitset_min_request_timeout", "30");
        zimbra_waitset_max_request_timeout = new KnownKey("zimbra_waitset_max_request_timeout", "1200");
        zimbra_waitset_max_per_account = new KnownKey("zimbra_waitset_max_per_account", "5");

        zimbra_admin_waitset_default_request_timeout = new KnownKey("zimbra_admin_waitset_default_request_timeout", "300");
        zimbra_admin_waitset_min_request_timeout = new KnownKey("zimbra_admin_waitset_min_request_timeout", "0");
        zimbra_admin_waitset_max_request_timeout = new KnownKey("zimbra_admin_waitset_max_request_timeout", "3600");

        zimbra_waitset_initial_sleep_time  = new KnownKey("zimbra_waitset_initial_sleep_time", "1000");
        zimbra_waitset_nodata_sleep_time = new KnownKey("zimbra_waitset_nodata_sleep_time", "3000");

        zimbra_csv_mapping_file = new KnownKey("zimbra_csv_mapping_file");
        zimbra_csv_mapping_file.setDefault("${zimbra_home}" + FS + "conf" + FS + "zimbra-contact-fields.xml");

        zimbra_auth_provider = new KnownKey("zimbra_auth_provider");
        zimbra_auth_provider.setDefault("zimbra");
        zimbra_authtoken_cache_size = new KnownKey("zimbra_authtoken_cache_size", "5000");
        zimbra_authtoken_cookie_domain = new KnownKey("zimbra_authtoken_cookie_domain");
        zimbra_authtoken_cookie_domain.setDefault("");

        zimbra_zmjava_options = new KnownKey("zimbra_zmjava_options", "-Xmx256m");
        zimbra_zmjava_java_library_path = new KnownKey("zimbra_zmjava_java_library_path", "");
        zimbra_zmjava_java_ext_dirs = new KnownKey("zimbra_zmjava_java_ext_dirs", "");

        debug_xmpp_disable_client_tls = new KnownKey("debug_xmpp_disable_client_tls", "0");

        im_dnsutil_dnsoverride = new KnownKey("im_dnsutil_dnsoverride", "");

        javamail_pop3_debug = new KnownKey("javamail_pop3_debug");
        javamail_pop3_debug.setDefault("false");

        javamail_imap_debug = new KnownKey("javamail_imap_debug");
        javamail_imap_debug.setDefault("false");

        javamail_smtp_debug = new KnownKey("javamail_smtp_debug");
        javamail_smtp_debug.setDefault("false");

        javamail_pop3_timeout = new KnownKey("javamail_pop3_timeout", "60");
        javamail_imap_timeout = new KnownKey("javamail_imap_timeout", "60");

        javamail_pop3_test_timeout = new KnownKey("javamail_pop3_test_timeout", "20");
        javamail_imap_test_timeout = new KnownKey("javamail_imap_test_timeout", "20");

        javamail_smtp_timeout = new KnownKey("javamail_smtp_timeout");
        javamail_smtp_timeout.setDefault("60");

        javamail_pop3_enable_starttls = new KnownKey("javamail_pop3_enable_starttls");
        javamail_pop3_enable_starttls.setDefault("true");

        javamail_imap_enable_starttls = new KnownKey("javamail_imap_enable_starttls");
        javamail_imap_enable_starttls.setDefault("true");

        javamail_smtp_enable_starttls = new KnownKey("javamail_smtp_enable_starttls");
        javamail_smtp_enable_starttls.setDefault("true");

        yauth_baseuri = new KnownKey("yauth_baseuri");
        yauth_baseuri.setDefault("https://login.yahoo.com/WSLogin/V1");
        yauth_baseuri.setDoc("base uri for yauth");

        purge_initial_sleep_ms = new KnownKey(
            "purge_initial_sleep_ms", Long.toString(30 * Constants.MILLIS_PER_MINUTE),
            "Amount of time (in milliseconds) that the purge thread sleeps on startup before doing work.");

        conversation_max_age_ms = new KnownKey("conversation_max_age_ms", Long.toString(31 * Constants.MILLIS_PER_DAY));
        tombstone_max_age_ms = new KnownKey("tombstone_max_age_ms", Long.toString(3 * Constants.MILLIS_PER_MONTH));

        httpclient_connmgr_max_host_connections = new KnownKey(
                "httpclient_connmgr_max_host_connections",
                "100",
                "httpclient connection manager: " +
                "Defines the maximum number of connections allowed per host configuration");

        httpclient_connmgr_max_total_connections = new KnownKey(
                "httpclient_connmgr_max_total_connections",
                "300",
                "httpclient connection manager: " +
                "Defines the maximum number of connections allowed overall");

        httpclient_connmgr_keepalive_connections = new KnownKey(
                "httpclient_connmgr_keepalive_connections",
                "true",
                "httpclient connection manager: " +
                "Defines whether HTTP keep-alive connections should be used");

        httpclient_connmgr_tcp_nodelay = new KnownKey(
                "httpclient_connmgr_tcp_nodelay",
                "false",
                "httpclient connection manager: " +
                "Defines whether to disable Nagle algorithm on HTTP socket");

        httpclient_connmgr_connection_timeout = new KnownKey(
                "httpclient_connmgr_connection_timeout",
                Long.toString(25 * Constants.MILLIS_PER_SECOND),
                "httpclient connection manager: " +
                "Determines the timeout until a connection is established. A value of zero means the timeout is not used");

        httpclient_connmgr_so_timeout = new KnownKey(
                "httpclient_connmgr_so_timeout",
                Long.toString(60 * Constants.MILLIS_PER_SECOND),
                "httpclient connection manager: " +
                "A timeout value of zero is interpreted as an infinite timeout. This value is used when no socket timeout is set in the HTTP method parameters");

        httpclient_client_connection_timeout = new KnownKey(
                "httpclient_client_connection_timeout",
                Long.toString(30 * Constants.MILLIS_PER_SECOND),
                "httpclient client: " +
                "Sets the timeout in milliseconds used when retrieving an HTTP connection from the HTTP connection manager. ");

        httpclient_connmgr_idle_reaper_sleep_interval = new KnownKey(
                "httpclient_connmgr_idle_reaper_sleep_interval",
                Long.toString(5 * Constants.MILLIS_PER_MINUTE),
                "httpclient connection manager idle reaper: " +
                "Amount of time (in milliseconds) that the http client connection manager idle connection reaper thread sleeps between doing work. " +
                "0 means that reaper thread is disabled");

        httpclient_connmgr_idle_reaper_connection_timeout = new KnownKey(
                "httpclient_connmgr_idle_reaper_connection_timeout",
                Long.toString(5 * Constants.MILLIS_PER_MINUTE),
                "httpclient connection manager idle reaper: " +
                "the timeout value to use when testing for idle connections.");


        httpclient_soaphttptransport_retry_count = new KnownKey(
                "httpclient_soaphttptransport_retry_count",
                "2",
                "Defines the number retries after a temporary failure for SOAP clients using the SoapHttpTransport class");

        httpclient_soaphttptransport_so_timeout = new KnownKey(
                "httpclient_soaphttptransport_so_timeout",
                Long.toString(300 * Constants.MILLIS_PER_SECOND),
                "socket timeout in milliseconds for SOAP clients using the SoapHttpTransport class");

        // Bug: 47051
        // Known key for the CLI utilities SOAP HTTP transport timeout.
        // The default value is set to 0 i.e. no timeout.
        cli_httpclient_soaphttptransport_so_timeout = new KnownKey(
            "cli_httpclient_soaphttptransport_so_timeout",
            "0",
            "socket timeout in milliseconds for cli utilities SOAP clients using the SoapHttpTransport class");

        httpclient_convertd_so_timeout = new KnownKey(
                "httpclient_convertd_so_timeout",
                Long.toString(-1),
                "socket timeout in milliseconds for convertd client." +
                "if 0 - means no timeout." +
                "if -1 or not set - means use the default read timeout of the connection manager.");

        client_use_system_proxy = new KnownKey("client_use_system_proxy", "false",
                "whether to use system proxies");

        client_use_native_proxy_selector = new KnownKey("client_use_native_proxy_selector", "false",
                "whether to use native code for reading system proxy data");

        shared_mime_info_globs = new KnownKey("shared_mime_info_globs",
            "${zimbra_home}" + FS + "conf" + FS + "globs2",
            "freedesktop.org shared-mime-info glob file");
        shared_mime_info_magic = new KnownKey("shared_mime_info_magic",
            "${zimbra_home}" + FS + "conf" + FS + "magic",
            "freedesktop.org shared-mime-info magic file");

        xmpp_server_tls_enabled = new KnownKey("xmpp_server_tls_enabled","true", "Allow TLS for S2S connections");
        xmpp_server_dialback_enabled = new KnownKey("xmpp_server_dialback_enabled", "true", "Allow S2S Server Dialback Protocol");
        xmpp_server_session_allowmultiple = new KnownKey("xmpp_server_session_allowmultiple","true", "Allow multiple simultaneous S2S connections from a given host");
        xmpp_server_session_idle = new KnownKey("xmpp_server_session_idle",Integer.toString(20*60*1000), "Timeout for idle S2S connections");
        xmpp_server_session_idle_check_time = new KnownKey("xmpp_server_session_idle_check_time",Integer.toString(5*60*1000), "How frequently we check for idle server connections");
        xmpp_server_processing_core_threads = new KnownKey("xmpp_server_processing_core_threads","2", "Core S2S processing threads");
        xmpp_server_processing_max_threads = new KnownKey("xmpp_server_processing_max_threads", "50", "Max S2S processing threads");
        xmpp_server_processing_queue = new KnownKey("xmpp_server_processing_queue","50", "Length of S2S processing queue");
        xmpp_server_outgoing_max_threads = new KnownKey("xmpp_server_outgoing_max_threads", "20", "Max threads in pool for outgoing S2S");
        xmpp_server_outgoing_queue = new KnownKey("xmpp_server_outgoing_queue", "50", "Queue length for outgoing S2S queue");
        xmpp_server_read_timeout = new KnownKey("xmpp_server_read_timeout", Integer.toString(3*60*1000), "Read timeout for S2S (how long will we wait for the remote server to answer?)");
        xmpp_server_socket_remoteport = new KnownKey("xmpp_server_socket_remoteport","5269", "Remote port to connect to for outgoing S2S");
        xmpp_server_compression_policy = new KnownKey("xmpp_server_compression_policy", "disabled", "S2S compression optional|disabled");

        xmpp_server_certificate_verify = new KnownKey("xmpp_server_certificate_verify", "false",
        "XMPP server-to-server: master enable/disable SSL certificate checking (currently BROKEN, do not enable)");

        xmpp_server_certificate_verify_chain = new KnownKey("xmpp_server_certificate_verify_chain", "true",
        "XMPP server-to-server: enable SSL certificate checking for entire chain of certificates (only if certificate_verify is true)");

        xmpp_server_certificate_verify_root = new KnownKey("xmpp_server_certificate_verify_root", "true",
        "XMPP server-to-server: enable SSL certificate checking for root certificate (only if certificate_verify is true)");

        xmpp_server_certificate_verify_validity = new KnownKey("xmpp_server_certificate_verify_validity", "true",
        "XMPP server-to-server: check to see if every certificate is valid at the current time (only if certificate_verify is true");

        xmpp_server_certificate_accept_selfsigned = new KnownKey("xmpp_server_certificate_accept_selfsigned", "true",
        "XMPP server-to-server: accept self-signed certificates from remote servers");

        xmpp_muc_enabled = new KnownKey("xmpp_muc_enabled", "true", "Enable the XMPP Multi-User-Chat service?");
        xmpp_muc_service_name = new KnownKey("xmpp_muc_service_name", "conference", "XMPP name for the Multi-User-Chat service");
        xmpp_muc_discover_locked = new KnownKey("xmpp_muc_discover_locked", "true", "Should MUC Disco requests return locked rooms?");
        xmpp_muc_restrict_room_creation = new KnownKey("xmpp_muc_restrict_room_creation", "Should MUC room creation be restricted to only those JIDs listed in xmpp_muc_room_create_jid_list?");
        xmpp_muc_room_create_jid_list = new KnownKey("xmpp_muc_room_create_jid_list", "", "Comma-Separated List of JIDs that are allowed to create MUC rooms");
        xmpp_muc_unload_empty_hours = new KnownKey("xmpp_muc_unload_empty_hours", "5", "Number of hours MUC will remain empty before it is unloaded by the system.  Persistent MUCs are not deleted, just unloaded");
        xmpp_muc_sysadmin_jid_list = new KnownKey("xmpp_muc_sysadmin_jid_list", "", " Temporary: List of JIDs that have sysadmin access for IM Multi-User-Chat"); // FIXME tim will remove this soon
        xmpp_muc_idle_user_sweep_ms = new KnownKey("xmpp_muc_idle_user_sweep_ms", Long.toString(5 * Constants.MILLIS_PER_MINUTE), "XMPP Multi-User-Chat: How frequently to sweep MUC for idle users");
        xmpp_muc_idle_user_timeout_ms = new KnownKey("xmpp_muc_idle_user_timeout_ms", "0", "XMPP Multi-User-Chat: The number of milliseconds a user must be idle before he/she gets kicked from all the rooms.");
        xmpp_muc_log_sweep_time_ms = new KnownKey("xmpp_muc_log_sweep_time_ms", Long.toString(5 * Constants.MILLIS_PER_MINUTE), "XMPP Multi-User Chat: How frequently to log messages from active rooms (if the room is configured to log)");
        xmpp_muc_log_batch_size = new KnownKey("xmpp_muc_log_batch_size", "50", "XMPP Multi-User-Chat: The number of messages to log on each run of the logging process.");
        xmpp_muc_default_history_type = new KnownKey("xmpp_muc_default_history_type", "number", "XMPP Multi-User-Chat: Default log setting for MUC rooms: none|all|number");
        xmpp_muc_history_number = new KnownKey("xmpp_muc_history_number", "25", "XMPP Multi-User-Chat: Default number of chat messages to save (if history type is number)");

        xmpp_private_storage_enabled = new KnownKey("xmpp_private_storage_enabled", "true", "XMPP: Support private storage (XEP-0049)");

        xmpp_client_compression_policy = new KnownKey("xmpp_client_compression_policy", "optional", "XMPP C2S compression optional|disabled");
        xmpp_client_write_timeout = new KnownKey("xmpp_client_write_timeout", Long.toString(60 * Constants.MILLIS_PER_SECOND), "Timeout for client socket blocked on a write");
        xmpp_session_conflict_limit = new KnownKey("xmpp_session_conflict_limit", "0", "Conflict Limit for XMPP C2S sessions");
        xmpp_client_idle_timeout = new KnownKey("xmpp_client_idle_timeout", Integer.toString(10 * 60 * 1000), "XMPP Client idle timeout");
        xmpp_cloudrouting_idle_timeout = new KnownKey("xmpp_cloudrouting_idle_timeout", Long.toString(5 * Constants.MILLIS_PER_MINUTE), "CloudRouting socket idle timeout");

        xmpp_offline_type = new KnownKey("xmpp_offline_type", "store_and_drop", "What to do with messages received by offline users: drop|bounce|store|store_and_bounce|store_and_drop");
        xmpp_offline_quota = new KnownKey("xmpp_offline_quota", Integer.toString(100 * 1024), "Maximum number of bytes of offline messages stored (if type is store_and_bounce or store_and_drop)");

        xmpp_dns_override = new KnownKey("xmpp_dns_override", "", "Override DNS for XMPP server, comma-separated list of entries of the form \"{domain:hostname:port}\"");

        zmailbox_message_cachesize = new KnownKey("zmailbox_message_cachesize", "1", "max number of messages cached in zmailbox");

        freebusy_queue_directory = new KnownKey("freebusy_queue_directory");
        freebusy_queue_directory.setDefault("${zimbra_home}" + FS + "fbqueue" + FS);
        contact_ranking_enabled = new KnownKey("contact_ranking_enabled", "true", "Enable contact ranking table");

        jdbc_results_streaming_enabled = new KnownKey("jdbc_results_streaming_enabled", "true");
        smtp_host_retry_millis = new KnownKey("smtp_host_retry_millis", "60000");

        freebusy_exchange_cn1 = new KnownKey("freebusy_exchange_cn1");
        freebusy_exchange_cn2 = new KnownKey("freebusy_exchange_cn2");
        freebusy_exchange_cn3 = new KnownKey("freebusy_exchange_cn3");

        freebusy_disable_nodata_status = new KnownKey("freebusy_disable_nodata_status", "false");

        zimbra_lmtp_validate_messages = new KnownKey("zimbra_lmtp_validate_messages", "true");
        zimbra_lmtp_max_line_length = new KnownKey("zimbra_lmtp_max_line_length", "10240");

        data_source_scheduling_enabled = new KnownKey("data_source_scheduling_enabled", "true");

        notes_enabled = new KnownKey("notes_enabled", "false");

        data_source_eas_sync_email = new KnownKey("data_source_eas_sync_email", "true");
        data_source_eas_sync_contacts = new KnownKey("data_source_eas_sync_contacts", "true");
        data_source_eas_sync_calendar = new KnownKey("data_source_eas_sync_calendar", "true");
        data_source_eas_sync_tasks = new KnownKey("data_source_eas_sync_tasks", "true");
        data_source_eas_window_size = new KnownKey("data_source_eas_window_size", "50");
        data_source_eas_mime_truncation = new KnownKey("data_source_eas_mime_truncation", "4");

        zimbra_slow_logging_enabled = new KnownKey("zimbra_slow_logging_enabled", "false");
        zimbra_slow_logging_threshold = new KnownKey("zimbra_slow_logging_threshold", "5000");


        networkaddress_cache_ttl = new KnownKey("networkaddress_cache_ttl");
        networkaddress_cache_ttl.setDefault("60");
        networkaddress_cache_ttl.setDoc("Value for the java.security.Security networkaddress.cache.ttl property, " +
                "set through -Dsun.net.inetaddr.ttl JVM system property. " +
                "Number of seconds to cache successful hostname-to-IP address lookup from the name service. ");

        text_attachments_base64 = new KnownKey("text_attachments_base64", "true");

        // NOTE: When adding a new KnownKey, you do not need to call
        //       setDoc. The documentation string will come from the
        //       ZsMsg properties file, using the same key as the
        //       KnownKey.
        //       You can still use setDoc but it is NOT recommended
        //       because it will not be able to be translated.
    }
}<|MERGE_RESOLUTION|>--- conflicted
+++ resolved
@@ -255,6 +255,8 @@
     public static final KnownKey ldap_cache_reverseproxylookup_domain_maxage;
     public static final KnownKey ldap_cache_reverseproxylookup_server_maxsize;
     public static final KnownKey ldap_cache_reverseproxylookup_server_maxage;
+    
+    public static final KnownKey zimbra_directory_max_search_result;
 
     public static final KnownKey mysql_directory;
     public static final KnownKey mysql_data_directory;
@@ -876,16 +878,8 @@
         ldap_db_cachefree = new KnownKey("ldap_db_cachefree");
         ldap_db_cachefree.setDefault("1");
 
-<<<<<<< HEAD
         ldap_db_cachesize = new KnownKey("ldap_db_cachesize");
         ldap_db_cachesize.setDefault("10000");
-=======
-    @Supported
-    public static final KnownKey ldap_starttls_required = KnownKey.newKey(true);
-    
-    @Supported
-    public static final KnownKey zimbra_directory_max_search_result = KnownKey.newKey(5000);
->>>>>>> 4f8a30b1
 
         ldap_db_idlcachesize = new KnownKey("ldap_db_idlcachesize");
         ldap_db_idlcachesize.setDefault("10000");
@@ -972,32 +966,8 @@
         ldap_connect_pool_timeout = new KnownKey("ldap_connect_pool_timeout");
         ldap_connect_pool_timeout.setDefault("120000");
 
-<<<<<<< HEAD
         ldap_replication_password = new KnownKey("ldap_replication_password");
         ldap_replication_password.setDefault("zmreplica");
-=======
-    /*
-    public static final KnownKey zimbra_class_ldap_client = KnownKey.newKey("com.zimbra.cs.ldap.jndi.JNDILdapClient");
-    public static final KnownKey zimbra_class_provisioning = KnownKey.newKey("com.zimbra.cs.account.ldap.legacy.LegacyLdapProvisioning");
-    */
-    
-    public static final KnownKey zimbra_class_ldap_client = KnownKey.newKey("com.zimbra.cs.ldap.unboundid.UBIDLdapClient");
-    public static final KnownKey zimbra_class_provisioning = KnownKey.newKey("com.zimbra.cs.account.ldap.LdapProvisioning");
-    
-    
-    public static final KnownKey zimbra_class_accessmanager = KnownKey.newKey("com.zimbra.cs.account.accesscontrol.ACLAccessManager");
-    public static final KnownKey zimbra_class_mboxmanager = KnownKey.newKey("com.zimbra.cs.mailbox.MailboxManager");
-    public static final KnownKey zimbra_class_database = KnownKey.newKey("com.zimbra.cs.db.MySQL");
-    public static final KnownKey zimbra_class_store = KnownKey.newKey("com.zimbra.cs.store.file.FileBlobStore");
-    public static final KnownKey zimbra_class_application = KnownKey.newKey("com.zimbra.cs.util.ZimbraApplication");
-    public static final KnownKey zimbra_class_rulerewriterfactory = KnownKey.newKey("com.zimbra.cs.filter.RuleRewriterFactory");
-    public static final KnownKey zimbra_class_datasourcemanager = KnownKey.newKey("com.zimbra.cs.datasource.DataSourceManager");
-    public static final KnownKey zimbra_class_attrmanager = KnownKey.newKey("com.zimbra.cs.account.AttributeManager");
-    public static final KnownKey zimbra_class_soapsessionfactory = KnownKey.newKey("com.zimbra.soap.SoapSessionFactory");
-    public static final KnownKey zimbra_class_dbconnfactory = KnownKey.newKey("com.zimbra.cs.db.ZimbraConnectionFactory");
-    public static final KnownKey zimbra_class_customproxyselector = KnownKey.newKey(""); //intentionally has no value; set one if u want to use a custom proxy selector
-    public static final KnownKey zimbra_class_galgroupinfoprovider = KnownKey.newKey("com.zimbra.cs.gal.GalGroupInfoProvider");
->>>>>>> 4f8a30b1
 
         ldap_postfix_password = new KnownKey("ldap_postfix_password");
         ldap_postfix_password.setDefault("zmpostfix");
@@ -1058,6 +1028,10 @@
         ldap_cache_reverseproxylookup_server_maxsize = new KnownKey("ldap_cache_reverseproxylookup_server_maxsize", "100");
 
         ldap_cache_reverseproxylookup_server_maxage = new KnownKey("ldap_cache_reverseproxylookup_server_maxage", "15");
+        
+        zimbra_directory_max_search_result = new KnownKey("zimbra_directory_max_search_result", "5000");
+        zimbra_directory_max_search_result.setDoc("Size limit for the underlying LDAP search for the SearchDirectoryRequest " +
+        		"SOAP request.  0 means unlimited.");
 
         mysql_directory = new KnownKey("mysql_directory");
         mysql_directory.setDefault("${zimbra_home}" + FS + "mysql");
