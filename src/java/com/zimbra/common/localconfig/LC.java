/*
 * ***** BEGIN LICENSE BLOCK *****
 * Zimbra Collaboration Suite Server
 * Copyright (C) 2005, 2006, 2007, 2008, 2009, 2010, 2011, 2012, 2013 VMware, Inc.
 * 
 * The contents of this file are subject to the Zimbra Public License
 * Version 1.3 ("License"); you may not use this file except in
 * compliance with the License.  You may obtain a copy of the License at
 * http://www.zimbra.com/license.
 * 
 * Software distributed under the License is distributed on an "AS IS"
 * basis, WITHOUT WARRANTY OF ANY KIND, either express or implied.
 * ***** END LICENSE BLOCK *****
 */

package com.zimbra.common.localconfig;

import java.lang.annotation.ElementType;
import java.lang.annotation.Retention;
import java.lang.annotation.RetentionPolicy;
import java.lang.annotation.Target;
import java.lang.reflect.Field;
import java.lang.reflect.Modifier;

import org.dom4j.DocumentException;

import com.google.common.base.Strings;
import com.zimbra.common.util.Constants;

/**
 * Provides convenient means to get at local configuration - stuff that we do
 * not want in LDAP.
 * <p>
 * NOTE: When adding a new KnownKey, you do not need to call setDoc. The
 * documentation string will come from the ZsMsg properties file, using the same
 * key as the KnownKey. You can still use setDoc but it is NOT recommended
 * because it will not be able to be translated.
 */
public final class LC {

    public static String get(String key) {
        try {
            return Strings.nullToEmpty(LocalConfig.getInstance().get(key));
        } catch (ConfigException never) {
            assert false : never;
            return "";
        }
    }

    public static String[] getAllKeys() {
        return LocalConfig.getInstance().allKeys();
    }

    /**
     * Reloads the local config file.
     *
     * @throws DocumentException if the config file was syntactically invalid
     * @throws ConfigException if the config file was semantically invalid
     */
    public static void reload() throws DocumentException, ConfigException {
        LocalConfig.load(null);
    }

    static void init() {
        // This method is there to guarantee static initializer of this
        // class is run.
    }


    public static final KnownKey zimbra_minimize_resources = KnownKey.newKey(false);

    @Supported
    public static final KnownKey zimbra_home = KnownKey.newKey("/opt/zimbra").protect();
    public static final KnownKey zimbra_java_path = KnownKey.newKey("java");
    @Supported
    public static final KnownKey zimbra_java_home = KnownKey.newKey( System.getProperty("os.name").equalsIgnoreCase("Mac OS X") ?
            "/System/Library/Frameworks/JavaVM.framework/Versions/CurrentJDK/Home" : "${zimbra_home}/${zimbra_java_path}");

    @Supported
    public static final KnownKey zimbra_log_directory = KnownKey.newKey("${zimbra_home}/log");

    @Supported
    public static final KnownKey zimbra_index_directory = KnownKey.newKey("${zimbra_home}/index");

    @Supported
    public static final KnownKey zimbra_store_directory = KnownKey.newKey("${zimbra_home}/store");

    @Supported
    public static final KnownKey zimbra_db_directory = KnownKey.newKey("${zimbra_home}/db");

    @Supported
    public static final KnownKey zimbra_tmp_directory = KnownKey.newKey("${zimbra_home}/data/tmp");

    @Supported
    public static final KnownKey zimbra_extension_directory = KnownKey.newKey("${zimbra_home}/lib/ext");

    @Supported
    public static final KnownKey zimbra_extension_common_directory = KnownKey.newKey("${zimbra_home}/lib/ext-common");

    @Supported
    public static final KnownKey zimbra_mysql_user = KnownKey.newKey("zimbra");

    @Supported
    public static final KnownKey zimbra_mysql_password = KnownKey.newKey("zimbra").protect();

    @Supported
    public static final KnownKey zimbra_ldap_userdn = KnownKey.newKey("uid=zimbra,cn=admins,cn=zimbra");

    @Supported
    public static final KnownKey zimbra_ldap_user = KnownKey.newKey("zimbra");

    @Supported
    public static final KnownKey zimbra_ldap_password = KnownKey.newKey("zimbra").protect();

    @Supported
    public static final KnownKey zimbra_server_hostname = KnownKey.newKey("localhost");

    @Supported
    public static final KnownKey zimbra_attrs_directory = KnownKey.newKey("${zimbra_home}/conf/attrs");
    public static final KnownKey zimbra_rights_directory = KnownKey.newKey("${zimbra_home}/conf/rights");

    @Supported
    public static final KnownKey zimbra_user = KnownKey.newKey("zimbra");

    @Supported
    public static final KnownKey zimbra_uid = KnownKey.newKey(-1);

    @Supported
    public static final KnownKey zimbra_gid = KnownKey.newKey(-1);

    @Supported
    public static final KnownKey zimbra_log4j_properties = KnownKey.newKey("${zimbra_home}/conf/log4j.properties");
    public static final KnownKey zimbra_log4j_properties_watch = KnownKey.newKey(60000);

    @Supported
    public static final KnownKey zimbra_auth_always_send_refer = KnownKey.newKey(false);

    @Supported
    public static final KnownKey zimbra_admin_service_port = KnownKey.newKey(7071);

    @Supported
    public static final KnownKey zimbra_admin_service_scheme = KnownKey.newKey("https://");

    @Supported
    public static final KnownKey zimbra_zmprov_default_to_ldap = KnownKey.newKey(false);

    @Supported
    public static final KnownKey zimbra_zmprov_default_soap_server = KnownKey.newKey("localhost");
    public static final KnownKey zimbra_require_interprocess_security = KnownKey.newKey(1);
    public static final KnownKey zimbra_relative_volume_path = KnownKey.newKey(false);

    @Supported
    public static final KnownKey localized_msgs_directory = KnownKey.newKey("${zimbra_home}/conf/msgs");

    @Supported
    public static final KnownKey localized_client_msgs_directory =
        KnownKey.newKey("${mailboxd_directory}/webapps/zimbra/WEB-INF/classes/messages");

    @Supported
    public static final KnownKey skins_directory = KnownKey.newKey("${mailboxd_directory}/webapps/zimbra/skins");
    public static final KnownKey zimbra_disk_cache_servlet_flush = KnownKey.newKey(true);
    public static final KnownKey zimbra_disk_cache_servlet_size = KnownKey.newKey(1000);

    @Supported
    public static final KnownKey zimbra_store_sweeper_max_age = KnownKey.newKey(480); // 480 mins = 8 hours

    @Supported
    public static final KnownKey zimbra_store_copy_buffer_size_kb = KnownKey.newKey(16); // KB
    public static final KnownKey zimbra_nio_file_copy_chunk_size_kb = KnownKey.newKey(512); // KB
    public static final KnownKey zimbra_blob_input_stream_buffer_size_kb = KnownKey.newKey(1); // KB

    @Supported
    public static final KnownKey zimbra_mailbox_manager_hardref_cache = KnownKey.newKey(2500);

    @Supported
    public static final KnownKey zimbra_mailbox_active_cache = KnownKey.newKey(500);

    @Supported
    public static final KnownKey zimbra_mailbox_inactive_cache = KnownKey.newKey(30);

    @Supported
    public static final KnownKey zimbra_mailbox_galsync_cache = KnownKey.newKey(10000);

    @Supported
    public static final KnownKey zimbra_mailbox_change_checkpoint_frequency = KnownKey.newKey(100);

    @Supported
    public static final KnownKey zimbra_index_max_uncommitted_operations = KnownKey.newKey(200);

    @Supported
    public static final KnownKey zimbra_index_lru_size = KnownKey.newKey(100);

    @Supported
    public static final KnownKey zimbra_index_lru_threshold_size = KnownKey.newKey(80);

    @Supported
    public static final KnownKey zimbra_index_idle_flush_time = KnownKey.newKey(600);

    @Supported
    public static final KnownKey zimbra_index_sweep_frequency = KnownKey.newKey(30);

    public static final KnownKey zimbra_index_completed_pool_size = KnownKey.newKey(5);
    public static final KnownKey zimbra_index_flush_pool_size = KnownKey.newKey(20);
    public static final KnownKey zimbra_index_flush_queue_size = KnownKey.newKey(100);
    public static final KnownKey zimbra_index_reindex_pool_size = KnownKey.newKey(10);

    @Supported
    public static final KnownKey zimbra_index_reader_lru_size = KnownKey.newKey(20);

    @Supported
    public static final KnownKey zimbra_index_reader_idle_flush_time = KnownKey.newKey(300);

    @Supported
    public static final KnownKey zimbra_index_reader_idle_sweep_frequency = KnownKey.newKey(30);

    @Supported
    public static final KnownKey zimbra_index_deferred_items_delay = KnownKey.newKey(10);

    @Supported
    public static final KnownKey zimbra_index_deferred_items_failure_delay = KnownKey.newKey(300);

    @Supported
    public static final KnownKey zimbra_index_max_transaction_bytes = KnownKey.newKey(5000000);

    @Supported
    public static final KnownKey zimbra_index_max_transaction_items = KnownKey.newKey(100);

    @Supported
    public static final KnownKey zimbra_index_use_reader_reopen = KnownKey.newKey(false);

    @Supported
    public static final KnownKey zimbra_index_lucene_batch_use_doc_scheduler = KnownKey.newKey(true);

    @Supported
    public static final KnownKey zimbra_index_lucene_batch_min_merge = KnownKey.newKey(1000);

    @Supported
    public static final KnownKey zimbra_index_lucene_batch_max_merge = KnownKey.newKey(Integer.MAX_VALUE);

    @Supported
    public static final KnownKey zimbra_index_lucene_batch_merge_factor = KnownKey.newKey(10);

    @Supported
    public static final KnownKey zimbra_index_lucene_batch_use_compound_file = KnownKey.newKey(true);

    @Supported
    public static final KnownKey zimbra_index_lucene_batch_use_serial_merge_scheduler = KnownKey.newKey(true);

    @Supported
    public static final KnownKey zimbra_index_lucene_batch_max_buffered_docs = KnownKey.newKey(200);

    @Supported
    public static final KnownKey zimbra_index_lucene_batch_ram_buffer_size_kb = KnownKey.newKey(10240);

    @Supported
    public static final KnownKey zimbra_index_lucene_term_index_divisor = KnownKey.newKey(1);

    @Supported
    public static final KnownKey zimbra_index_lucene_max_terms_per_query = KnownKey.newKey(50000);

    @Supported
    public static final KnownKey zimbra_index_wildcard_max_terms_expanded = KnownKey.newKey(20000);

    @Supported
    public static final KnownKey zimbra_index_lucene_nobatch_use_doc_scheduler = KnownKey.newKey(true);

    @Supported
    public static final KnownKey zimbra_index_lucene_nobatch_min_merge = KnownKey.newKey(10);

    @Supported
    public static final KnownKey zimbra_index_lucene_nobatch_max_merge = KnownKey.newKey(Integer.MAX_VALUE);

    @Supported
    public static final KnownKey zimbra_index_lucene_nobatch_merge_factor = KnownKey.newKey(3);

    @Supported
    public static final KnownKey zimbra_index_lucene_nobatch_use_compound_file = KnownKey.newKey(true);

    @Supported
    public static final KnownKey zimbra_index_lucene_nobatch_use_serial_merge_scheduler = KnownKey.newKey(true);

    @Supported
    public static final KnownKey zimbra_index_lucene_nobatch_max_buffered_docs = KnownKey.newKey(200);

    @Supported
    public static final KnownKey zimbra_index_lucene_nobatch_ram_buffer_size_kb = KnownKey.newKey(10240);

    public static final KnownKey zimbra_rights_delegated_admin_supported = KnownKey.newKey(true);

    @Supported
    public static final KnownKey zimbra_spam_report_queue_size = KnownKey.newKey(100);

    public static final KnownKey zimbra_web_generate_gzip = KnownKey.newKey(true);

    @Supported
    public static final KnownKey zimbra_im_chat_flush_time = KnownKey.newKey(300);

    @Supported
    public static final KnownKey zimbra_im_chat_close_time = KnownKey.newKey(3600);

    @Supported
    public static final KnownKey zimbra_http_originating_ip_header = KnownKey.newKey("X-Forwarded-For");

    @Supported
    public static final KnownKey zimbra_session_limit_imap = KnownKey.newKey(15);

    @Supported
    public static final KnownKey zimbra_session_limit_sync = KnownKey.newKey(5);

    @Supported
    public static final KnownKey zimbra_session_limit_soap = KnownKey.newKey(5);

    @Supported
    public static final KnownKey zimbra_session_timeout_soap = KnownKey.newKey(600);

    @Supported
    public static final KnownKey zimbra_session_max_pending_notifications = KnownKey.newKey(400);

    @Supported
    public static final KnownKey zimbra_converter_enabled_uuencode = KnownKey.newKey(true);

    @Supported
    public static final KnownKey zimbra_converter_enabled_tnef = KnownKey.newKey(true);

    @Supported
    public static final KnownKey zimbra_converter_depth_max = KnownKey.newKey(100);

    @Supported
    public static final KnownKey zimbra_ssl_enabled  = KnownKey.newKey(true);

    @Supported
    public static final KnownKey stats_img_folder = KnownKey.newKey("${zimbra_home}/logger/db/work");

    @Reloadable
    public static final KnownKey soap_fault_include_stack_trace = KnownKey.newKey(false);

    @Supported
    public static final KnownKey soap_response_buffer_size = KnownKey.newKey("");

    @Supported
    @Reloadable
    public static final KnownKey soap_response_chunked_transfer_encoding_enabled = KnownKey.newKey(true);
    public static final KnownKey zimbra_servlet_output_stream_buffer_size = KnownKey.newKey(5120);


    @Reloadable
    @Supported
    public static final KnownKey servlet_max_concurrent_requests_per_session = KnownKey.newKey(0);

    @Reloadable
    @Supported
    public static final KnownKey servlet_max_concurrent_http_requests_per_account = KnownKey.newKey(10);

    @Supported
    public static final KnownKey ldap_host = KnownKey.newKey("");

    @Supported
    public static final KnownKey ldap_port = KnownKey.newKey("");

    @Supported
    public static final KnownKey ldap_url = KnownKey.newKey("");

    @Supported
    public static final KnownKey ldap_master_url = KnownKey.newKey("");
    public static final KnownKey ldap_bind_url = KnownKey.newKey("");;

    @Supported
    public static final KnownKey ldap_is_master = KnownKey.newKey(false);

    @Supported
    public static final KnownKey ldap_root_password = KnownKey.newKey("zimbra").protect();

    @Supported
    public static final KnownKey ldap_connect_timeout = KnownKey.newKey(30000);

    @Supported
    public static final KnownKey ldap_read_timeout = KnownKey.newKey(0);

    @Supported
    public static final KnownKey ldap_deref_aliases = KnownKey.newKey("always");

    @Supported
    public static final KnownKey ldap_connect_pool_master = KnownKey.newKey(false);

    @Supported
    public static final KnownKey ldap_connect_pool_debug = KnownKey.newKey(false);

    @Supported
    public static final KnownKey ldap_connect_pool_initsize = KnownKey.newKey(1);

    @Supported
    public static final KnownKey ldap_connect_pool_maxsize = KnownKey.newKey(50);

    @Supported
    public static final KnownKey ldap_connect_pool_prefsize = KnownKey.newKey(0);

    @Supported
    public static final KnownKey ldap_connect_pool_timeout = KnownKey.newKey(120000);

    @Supported
    public static final KnownKey ldap_replication_password = KnownKey.newKey("zmreplica");

    @Supported
    public static final KnownKey ldap_postfix_password = KnownKey.newKey("zmpostfix");

    @Supported
    public static final KnownKey ldap_amavis_password = KnownKey.newKey("zmamavis");
    public static final KnownKey ldap_nginx_password = KnownKey.newKey("zmnginx");
    public static final KnownKey ldap_bes_searcher_password = KnownKey.newKey("zmbes-searcher");

    @Supported
    public static final KnownKey ldap_starttls_supported = KnownKey.newKey(0);

    @Supported
    public static final KnownKey ldap_starttls_required = KnownKey.newKey(true);

    @Supported
    public static final KnownKey zimbra_directory_max_search_result = KnownKey.newKey(5000);

    public static final KnownKey ldap_common_loglevel = KnownKey.newKey(49152);
    public static final KnownKey ldap_common_require_tls = KnownKey.newKey(0);
    public static final KnownKey ldap_common_threads = KnownKey.newKey(8);
    public static final KnownKey ldap_common_toolthreads = KnownKey.newKey(1);
    public static final KnownKey ldap_common_writetimeout = KnownKey.newKey(0);
    public static final KnownKey ldap_db_cachefree = KnownKey.newKey(1);
    public static final KnownKey ldap_db_cachesize = KnownKey.newKey(10000);
    public static final KnownKey ldap_db_checkpoint = KnownKey.newKey("64 5");
    public static final KnownKey ldap_db_dncachesize = KnownKey.newKey(0);
    public static final KnownKey ldap_db_idlcachesize = KnownKey.newKey(10000);
    public static final KnownKey ldap_db_shmkey = KnownKey.newKey(0);
    public static final KnownKey ldap_accesslog_cachefree = KnownKey.newKey(1);
    public static final KnownKey ldap_accesslog_cachesize = KnownKey.newKey(10000);
    public static final KnownKey ldap_accesslog_checkpoint = KnownKey.newKey("64 5");
    public static final KnownKey ldap_accesslog_dncachesize = KnownKey.newKey(0);
    public static final KnownKey ldap_accesslog_idlcachesize = KnownKey.newKey(10000);
    public static final KnownKey ldap_accesslog_shmkey = KnownKey.newKey(0);
    public static final KnownKey ldap_overlay_syncprov_checkpoint = KnownKey.newKey("20 10");
    public static final KnownKey ldap_overlay_syncprov_sessionlog = KnownKey.newKey(500);
    public static final KnownKey ldap_overlay_accesslog_logpurge = KnownKey.newKey("01+00:00  00+04:00");
    public static final KnownKey empty_folder_batch_sleep_ms = KnownKey.newKey(1L);

    @Supported
    public static final KnownKey ldap_cache_account_maxsize = KnownKey.newKey(20000);

    @Supported
    public static final KnownKey ldap_cache_account_maxage = KnownKey.newKey(15);

    @Supported
    public static final KnownKey ldap_cache_cos_maxsize = KnownKey.newKey(100);

    @Supported
    public static final KnownKey ldap_cache_cos_maxage = KnownKey.newKey(15);

    @Supported
    public static final KnownKey ldap_cache_domain_maxsize = KnownKey.newKey(100);

    @Supported
    public static final KnownKey ldap_cache_domain_maxage = KnownKey.newKey(15);

    @Supported
    public static final KnownKey ldap_cache_mime_maxage = KnownKey.newKey(15);


    public static final KnownKey ldap_cache_external_domain_maxsize = KnownKey.newKey(2000);
    public static final KnownKey ldap_cache_external_domain_maxage = KnownKey.newKey(15);
    public static final KnownKey ldap_cache_group_maxsize = KnownKey.newKey(2000);
    public static final KnownKey ldap_cache_group_maxage = KnownKey.newKey(15);
    public static final KnownKey ldap_cache_right_maxsize = KnownKey.newKey(100);
    public static final KnownKey ldap_cache_right_maxage = KnownKey.newKey(15);
    public static final KnownKey ldap_cache_server_maxsize = KnownKey.newKey(100);
    public static final KnownKey ldap_cache_server_maxage = KnownKey.newKey(15);

    @Supported
    public static final KnownKey ldap_cache_timezone_maxsize = KnownKey.newKey(100);
    public static final KnownKey ldap_cache_xmppcomponent_maxsize = KnownKey.newKey(100);
    public static final KnownKey ldap_cache_xmppcomponent_maxage = KnownKey.newKey(15);

    @Supported
    public static final KnownKey ldap_cache_zimlet_maxsize = KnownKey.newKey(100);

    @Supported
    public static final KnownKey ldap_cache_zimlet_maxage = KnownKey.newKey(15);

    public static final KnownKey ldap_cache_reverseproxylookup_domain_maxsize = KnownKey.newKey(100);
    public static final KnownKey ldap_cache_reverseproxylookup_domain_maxage = KnownKey.newKey(15);
    public static final KnownKey ldap_cache_reverseproxylookup_server_maxsize = KnownKey.newKey(100);
    public static final KnownKey ldap_cache_reverseproxylookup_server_maxage = KnownKey.newKey(15);

    // This combination will consume 128M (128K per target) of memory if the cache is full
    public static final KnownKey acl_cache_target_maxsize = KnownKey.newKey(1024);
    public static final KnownKey acl_cache_target_maxage = KnownKey.newKey(15);
    public static final KnownKey acl_cache_credential_maxsize = KnownKey.newKey(512);
    public static final KnownKey acl_cache_enabled = KnownKey.newKey(true);

    @Supported
    public static final KnownKey gal_group_cache_maxsize_per_domain = KnownKey.newKey(0);

    @Supported
    public static final KnownKey gal_group_cache_maxsize_domains = KnownKey.newKey(10);

    @Supported
    public static final KnownKey gal_group_cache_maxage = KnownKey.newKey(10080);  // 7 days

    public static final KnownKey calendar_resource_ldap_search_maxsize = KnownKey.newKey(1000);

    // This value is stored here for use by zmmycnf program. Changing this
    // setting does not immediately reflect in MySQL server. You will have to,
    // with abundant precaution, re-generate my.cnf and restart MySQL server for
    // the change to take effect.
    @Supported
    public static final KnownKey mysql_directory = KnownKey.newKey("${zimbra_home}/mysql");

    @Supported
    public static final KnownKey mysql_data_directory = KnownKey.newKey("${zimbra_db_directory}/data");

    @Supported
    public static final KnownKey mysql_socket = KnownKey.newKey("${zimbra_db_directory}/mysql.sock");

    @Supported
    public static final KnownKey mysql_pidfile = KnownKey.newKey("${zimbra_db_directory}/mysql.pid");

    @Supported
    public static final KnownKey mysql_mycnf = KnownKey.newKey("${zimbra_home}/conf/my.cnf");

    @Supported
    public static final KnownKey mysql_errlogfile = KnownKey.newKey("${zimbra_home}/log/mysql_error.log");

    @Supported
    public static final KnownKey mysql_bind_address = KnownKey.newKey("localhost");

    @Supported
    public static final KnownKey mysql_port = KnownKey.newKey(7306);

    @Supported
    public static final KnownKey mysql_root_password = KnownKey.newKey("zimbra").protect();

    @Supported
    public static final KnownKey mysql_memory_percent = KnownKey.newKey(30);
    public static final KnownKey mysql_innodb_log_buffer_size = KnownKey.newKey(null);
    public static final KnownKey mysql_innodb_log_file_size = KnownKey.newKey(null);
    public static final KnownKey mysql_sort_buffer_size = KnownKey.newKey(null);
    public static final KnownKey mysql_read_buffer_size = KnownKey.newKey(null);
    public static final KnownKey mysql_table_cache = KnownKey.newKey(null);


    @Supported
    public static final KnownKey derby_properties = KnownKey.newKey("${zimbra_home}/conf/derby.properties");

    public final static KnownKey logger_data_directory = KnownKey.newKey("${zimbra_home}/logger/db/data");
    public final static KnownKey logger_zmrrdfetch_port = KnownKey.newKey(10663);

    @Supported
    public static final KnownKey logger_mysql_directory = KnownKey.newKey("${zimbra_home}/logger/mysql");

    @Supported
    public static final KnownKey logger_mysql_data_directory = KnownKey.newKey("${zimbra_home}/logger/db/data");

    @Supported
    public static final KnownKey logger_mysql_socket = KnownKey.newKey("${zimbra_home}/logger/db/mysql.sock");

    @Supported
    public static final KnownKey logger_mysql_pidfile = KnownKey.newKey("${zimbra_home}/logger/db/mysql.pid");

    @Supported
    public static final KnownKey logger_mysql_mycnf = KnownKey.newKey("${zimbra_home}/conf/my.logger.cnf");
    public static final KnownKey logger_mysql_errlogfile = KnownKey.newKey("${zimbra_home}/log/logger_mysql_error.log");
    public static final KnownKey logger_mysql_bind_address = KnownKey.newKey("localhost");
    public static final KnownKey logger_mysql_port = KnownKey.newKey(7307);
    public static final KnownKey zimbra_logger_mysql_password = KnownKey.newKey("zimbra").protect();


    public static final KnownKey postfix_alias_maps = KnownKey.newKey("hash:/etc/aliases");
    public static final KnownKey postfix_always_add_missing_headers = KnownKey.newKey("yes");
    public static final KnownKey postfix_broken_sasl_auth_clients = KnownKey.newKey("yes");
    public static final KnownKey postfix_bounce_notice_recipient = KnownKey.newKey("postmaster");
    public static final KnownKey postfix_bounce_queue_lifetime = KnownKey.newKey("5d");
    public static final KnownKey postfix_command_directory = KnownKey.newKey("${zimbra_home}/postfix/sbin");
    public static final KnownKey postfix_daemon_directory = KnownKey.newKey("${zimbra_home}/postfix/libexec");
    public static final KnownKey postfix_enable_smtpd_policyd = KnownKey.newKey("no");
    public static final KnownKey postfix_delay_warning_time = KnownKey.newKey("0h");
    public static final KnownKey postfix_header_checks = KnownKey.newKey("pcre:${zimbra_home}/conf/postfix_header_checks");
    public static final KnownKey postfix_in_flow_delay = KnownKey.newKey("1s");
    public static final KnownKey postfix_lmtp_connection_cache_destinations = KnownKey.newKey("");
    public static final KnownKey postfix_lmtp_connection_cache_time_limit = KnownKey.newKey("4s");
    public static final KnownKey postfix_lmtp_host_lookup = KnownKey.newKey("dns");
    public static final KnownKey postfix_mailq_path = KnownKey.newKey("${zimbra_home}/postfix/sbin/mailq");
    public static final KnownKey postfix_manpage_directory = KnownKey.newKey("${zimbra_home}/postfix/man");
    public static final KnownKey postfix_maximal_backoff_time = KnownKey.newKey("4000s");
    public static final KnownKey postfix_minimal_backoff_time = KnownKey.newKey("300s");
    public static final KnownKey postfix_newaliases_path = KnownKey.newKey("${zimbra_home}/postfix/sbin/newaliases");
    public static final KnownKey postfix_notify_classes = KnownKey.newKey("resource,software");
    public static final KnownKey postfix_policy_time_limit = KnownKey.newKey(3600);
    public static final KnownKey postfix_queue_directory = KnownKey.newKey("${zimbra_home}/data/postfix/spool");
    public static final KnownKey postfix_smtpd_sasl_authenticated_header = KnownKey.newKey("no");
    public static final KnownKey postfix_smtpd_sender_restrictions = KnownKey.newKey("");
    public static final KnownKey postfix_sender_canonical_maps = KnownKey.newKey("proxy:ldap:${zimbra_home}/conf/ldap-scm.cf");
    public static final KnownKey postfix_sendmail_path = KnownKey.newKey("${zimbra_home}/postfix/sbin/sendmail");
    public static final KnownKey postfix_smtpd_client_restrictions = KnownKey.newKey("reject_unauth_pipelining");
    public static final KnownKey postfix_smtpd_data_restrictions = KnownKey.newKey("reject_unauth_pipelining");
    public static final KnownKey postfix_smtpd_helo_required = KnownKey.newKey("yes");
    public static final KnownKey postfix_smtpd_tls_cert_file = KnownKey.newKey("${zimbra_home}/conf/smtpd.crt");
    public static final KnownKey postfix_smtpd_tls_key_file = KnownKey.newKey("${zimbra_home}/conf/smtpd.key");
    public static final KnownKey postfix_smtpd_tls_loglevel = KnownKey.newKey(1);
    public static final KnownKey postfix_queue_run_delay = KnownKey.newKey("300s");
    public static final KnownKey postfix_transport_maps = KnownKey.newKey("proxy:ldap:${zimbra_home}/conf/ldap-transport.cf");
    public static final KnownKey postfix_propagate_unmatched_extensions = KnownKey.newKey("canonical");
    public static final KnownKey postfix_virtual_alias_domains = KnownKey.newKey("proxy:ldap:${zimbra_home}/conf/ldap-vad.cf");
    public static final KnownKey postfix_virtual_alias_maps = KnownKey.newKey("proxy:ldap:${zimbra_home}/conf/ldap-vam.cf");
    public static final KnownKey postfix_virtual_mailbox_domains = KnownKey.newKey("proxy:ldap:${zimbra_home}/conf/ldap-vmd.cf");
    public static final KnownKey postfix_virtual_mailbox_maps = KnownKey.newKey("proxy:ldap:${zimbra_home}/conf/ldap-vmm.cf");
    public static final KnownKey postfix_virtual_transport = KnownKey.newKey("error");

    public static final KnownKey cbpolicyd_pid_file = KnownKey.newKey("${zimbra_log_directory}/cbpolicyd.pid");
    public static final KnownKey cbpolicyd_log_file = KnownKey.newKey("${zimbra_log_directory}/cbpolicyd.log");
    public static final KnownKey cbpolicyd_db_file = KnownKey.newKey("${zimbra_home}/data/cbpolicyd/db/cbpolicyd.sqlitedb");
    public static final KnownKey cbpolicyd_log_level = KnownKey.newKey(3);
    public static final KnownKey cbpolicyd_log_mail = KnownKey.newKey("main");
    public static final KnownKey cbpolicyd_log_detail = KnownKey.newKey("modules");
    public static final KnownKey cbpolicyd_bind_host = KnownKey.newKey("127.0.0.1");
    public static final KnownKey cbpolicyd_bind_port = KnownKey.newKey(10031);
    public static final KnownKey cbpolicyd_timeout = KnownKey.newKey(120);
    public static final KnownKey cbpolicyd_bypass_timeout = KnownKey.newKey(30);
    public static final KnownKey cbpolicyd_bypass_mode = KnownKey.newKey("tempfail");
    public static final KnownKey cbpolicyd_module_accesscontrol = KnownKey.newKey(0);
    public static final KnownKey cbpolicyd_module_greylisting = KnownKey.newKey(0);
    public static final KnownKey cbpolicyd_module_checkhelo = KnownKey.newKey(0);
    public static final KnownKey cbpolicyd_module_checkspf = KnownKey.newKey(0);
    public static final KnownKey cbpolicyd_module_quotas = KnownKey.newKey(1);

    public static final KnownKey sqlite_shared_cache_enabled = KnownKey.newKey(false);
    public static final KnownKey sqlite_cache_size = KnownKey.newKey(500);
    public static final KnownKey sqlite_journal_mode = KnownKey.newKey("PERSIST");
    public static final KnownKey sqlite_page_size = KnownKey.newKey(4096);
    public static final KnownKey sqlite_sync_mode = KnownKey.newKey("NORMAL");

    @Supported
    public static final KnownKey mailboxd_directory = KnownKey.newKey("${zimbra_home}/mailboxd");

    @Supported
    public static final KnownKey mailboxd_java_heap_size = KnownKey.newKey(null);

    @Supported
    public static final KnownKey mailboxd_java_heap_new_size_percent = KnownKey.newKey(25);

    @Supported
    public static final KnownKey mailboxd_thread_stack_size = KnownKey.newKey("256k");

    @Supported
    public static final KnownKey mailboxd_java_options = KnownKey.newKey("-server" +
            " -Djava.awt.headless=true" +
            " -Dsun.net.inetaddr.ttl=${networkaddress_cache_ttl}" +
            " -XX:+UseConcMarkSweepGC" +
            " -XX:PermSize=128m" +
            " -XX:MaxPermSize=128m" +
            " -XX:SoftRefLRUPolicyMSPerMB=1" +
            " -verbose:gc" +
            " -XX:+PrintGCDetails" +
            " -XX:+PrintGCTimeStamps" +
            " -XX:+PrintGCApplicationStoppedTime" +
            " -XX:-OmitStackTraceInFastThrow");
    @Supported
    public static final KnownKey mailboxd_pidfile = KnownKey.newKey("${zimbra_log_directory}/mailboxd.pid");

    @Supported
    public static final KnownKey mailboxd_keystore = KnownKey.newKey("${mailboxd_directory}/etc/keystore");

    @Supported
    public static final KnownKey mailboxd_keystore_password = KnownKey.newKey("zimbra");

    public static final KnownKey mailboxd_keystore_base = KnownKey.newKey("${zimbra_home}/conf/keystore.base");
    public static final KnownKey mailboxd_keystore_base_password = KnownKey.newKey("zimbra");

    @Supported
    public static final KnownKey mailboxd_truststore = KnownKey.newKey("${zimbra_java_home}/lib/security/cacerts");

    @Supported
    public static final KnownKey mailboxd_truststore_password = KnownKey.newKey("changeit");

    public static final KnownKey mailboxd_output_filename = KnownKey.newKey("zmmailboxd.out");

    @Supported
    public static final KnownKey mailboxd_output_file = KnownKey.newKey("${zimbra_log_directory}/${mailboxd_output_filename}");

    @Supported
    public static final KnownKey mailboxd_output_rotate_interval = KnownKey.newKey(86400);

    @Supported
    public static final KnownKey ssl_allow_untrusted_certs = KnownKey.newKey(false);

    public static final KnownKey ssl_allow_mismatched_certs = KnownKey.newKey(true);

    public static final KnownKey ssl_allow_accept_untrusted_certs = KnownKey.newKey(true);

    @Supported
    public static final KnownKey zimlet_directory = KnownKey.newKey("${zimbra_home}/zimlets-deployed");

    @Supported
    public static final KnownKey wiki_enabled = KnownKey.newKey(false);

    @Supported
    public static final KnownKey wiki_user = KnownKey.newKey("wiki");

    @Supported
    public static final KnownKey calendar_outlook_compatible_allday_events = KnownKey.newKey(false);

    @Supported
    public static final KnownKey calendar_entourage_compatible_timezones = KnownKey.newKey(true);
    public static final KnownKey calendar_apple_ical_compatible_canceled_instances = KnownKey.newKey(true);

    @Supported
    public static final KnownKey calendar_ics_import_full_parse_max_size = KnownKey.newKey(131072); // 128KB
    public static final KnownKey calendar_ics_export_buffer_size = KnownKey.newKey(131072); // 128KB
    public static final KnownKey calendar_max_desc_in_metadata = KnownKey.newKey(4096); // 4KB
    public static final KnownKey calendar_allow_invite_without_method = KnownKey.newKey(false);
    public static final KnownKey calendar_freebusy_max_days = KnownKey.newKey(366);
    public static final KnownKey calendar_search_max_days  = KnownKey.newKey(400);

    @Supported
    public static final KnownKey calendar_cache_enabled = KnownKey.newKey(true);

    @Supported
    public static final KnownKey calendar_cache_directory = KnownKey.newKey("${zimbra_tmp_directory}/calcache");

    @Supported
    public static final KnownKey calendar_cache_lru_size = KnownKey.newKey(1000);

    @Supported
    public static final KnownKey calendar_cache_range_month_from = KnownKey.newKey(0);

    @Supported
    public static final KnownKey calendar_cache_range_months = KnownKey.newKey(3);
    public static final KnownKey calendar_cache_max_stale_items = KnownKey.newKey(10);
    public static final KnownKey calendar_exchange_form_auth_url = KnownKey.newKey("/exchweb/bin/auth/owaauth.dll");

    public static final KnownKey spnego_java_options =  KnownKey.newKey(
            "-Djava.security.krb5.conf=${mailboxd_directory}/etc/krb5.ini " +
            "-Djava.security.auth.login.config=${mailboxd_directory}/etc/spnego.conf " +
            "-Djavax.security.auth.useSubjectCredsOnly=false");

    public static final KnownKey text_attachments_base64 = KnownKey.newKey(true);

    public static final KnownKey imap_max_request_size = KnownKey.newKey(10 * 1024);
    @Supported
    public static final KnownKey imap_inactive_session_cache_size = KnownKey.newKey(10000);
    public static final KnownKey imap_use_ehcache = KnownKey.newKey(true);
    public static final KnownKey imap_max_idle_time = KnownKey.newKey(60);
    public static final KnownKey imap_authenticated_max_idle_time = KnownKey.newKey(1800);
    public static final KnownKey pop3_max_idle_time = KnownKey.newKey(60);
    public static final KnownKey imap_throttle_fetch = KnownKey.newKey(true);
    public static final KnownKey data_source_imap_reuse_connections = KnownKey.newKey(false);

    public static final KnownKey milter_bind_port = KnownKey.newKey(0);
    public static final KnownKey milter_bind_address = KnownKey.newKey(null);
    public static final KnownKey milter_max_idle_seconds = KnownKey.newKey(120);
    public static final KnownKey milter_max_sessions = KnownKey.newKey(20000);
    public static final KnownKey milter_in_process_mode = KnownKey.newKey(false);
    public static final KnownKey milter_min_threads = KnownKey.newKey(20);
    public static final KnownKey milter_max_scheduled_write_bytes = KnownKey.newKey(1024 * 1024);
    public static final KnownKey milter_write_timeout = KnownKey.newKey(10);
    public static final KnownKey milter_write_chunk_size = KnownKey.newKey(1024);
    public static final KnownKey milter_thread_keep_alive_time = KnownKey.newKey(60);

    @Supported
    public static final KnownKey krb5_keytab = KnownKey.newKey("${zimbra_home}/conf/krb5.keytab");
    public static final KnownKey krb5_service_principal_from_interface_address = KnownKey.newKey(false);

    @Supported
    public static final KnownKey krb5_debug_enabled = KnownKey.newKey(false);

    @Supported
    public static final KnownKey zimbra_mtareport_max_users = KnownKey.newKey(50);

    @Supported
    public static final KnownKey zimbra_mtareport_max_hosts = KnownKey.newKey(50);

    public static final KnownKey zmmtaconfig_enable_config_restarts = KnownKey.newKey("true");
    public static final KnownKey zmmtaconfig_interval = KnownKey.newKey(60);
    public static final KnownKey zmmtaconfig_log_level = KnownKey.newKey(3);
    public static final KnownKey zmmtaconfig_listen_port = KnownKey.newKey(7171);

    @Supported
    public static final KnownKey zimbra_mailbox_groups = KnownKey.newKey(100);


    public static final KnownKey zimbra_class_provisioning = KnownKey.newKey("com.zimbra.cs.account.ldap.LdapProvisioning");
    public static final KnownKey zimbra_class_accessmanager = KnownKey.newKey("com.zimbra.cs.account.accesscontrol.ACLAccessManager");
    public static final KnownKey zimbra_class_mboxmanager = KnownKey.newKey("com.zimbra.cs.mailbox.MailboxManager");
    public static final KnownKey zimbra_class_database = KnownKey.newKey("com.zimbra.cs.db.MySQL");
    public static final KnownKey zimbra_class_store = KnownKey.newKey("com.zimbra.cs.store.file.FileBlobStore");
    public static final KnownKey zimbra_class_application = KnownKey.newKey("com.zimbra.cs.util.ZimbraApplication");
    public static final KnownKey zimbra_class_rulerewriterfactory = KnownKey.newKey("com.zimbra.cs.filter.RuleRewriterFactory");
    public static final KnownKey zimbra_class_datasourcemanager = KnownKey.newKey("com.zimbra.cs.datasource.DataSourceManager");
    public static final KnownKey zimbra_class_attrmanager = KnownKey.newKey("com.zimbra.cs.account.AttributeManager");
    public static final KnownKey zimbra_class_soapsessionfactory = KnownKey.newKey("com.zimbra.soap.SoapSessionFactory");
    public static final KnownKey zimbra_class_dbconnfactory = KnownKey.newKey("com.zimbra.cs.db.ZimbraConnectionFactory");
    public static final KnownKey zimbra_class_customproxyselector = KnownKey.newKey(""); //intentionally has no value; set one if u want to use a custom proxy selector
    public static final KnownKey zimbra_class_galgroupinfoprovider = KnownKey.newKey("com.zimbra.cs.gal.GalGroupInfoProvider");

    // XXX REMOVE AND RELEASE NOTE
    public static final KnownKey data_source_trust_self_signed_certs = KnownKey.newKey(false);
    public static final KnownKey data_source_fetch_size = KnownKey.newKey(5);
    public static final KnownKey data_source_max_message_memory_size = KnownKey.newKey(2097152); // 2 MB
    public static final KnownKey data_source_new_sync_enabled = KnownKey.newKey(false);
    public static final KnownKey data_source_xsync_class = KnownKey.newKey("");
    public static final KnownKey data_source_xsync_factory_class = KnownKey.newKey("");
    public static final KnownKey data_source_config = KnownKey.newKey("${zimbra_home}/conf/datasource.xml");
    public static final KnownKey data_source_ioexception_handler_class = KnownKey.newKey("com.zimbra.cs.datasource.IOExceptionHandler");

    @Supported
    public static final KnownKey timezone_file = KnownKey.newKey("${zimbra_home}/conf/timezones.ics");

    public static final KnownKey search_disable_database_hints = KnownKey.newKey(false);
    public static final KnownKey search_dbfirst_term_percentage_cutoff = KnownKey.newKey(0.8F);

    public static final KnownKey zmstat_log_directory = KnownKey.newKey("${zimbra_home}/zmstat");
    public static final KnownKey zmstat_interval = KnownKey.newKey(30);
    public static final KnownKey zmstat_disk_interval = KnownKey.newKey(600);
    public static final KnownKey zmstat_max_retention = KnownKey.newKey(0);

    public static final KnownKey zmstat_df_excludes = KnownKey.newKey("");

    public static final KnownKey zimbra_noop_default_timeout = KnownKey.newKey(300);
    public static final KnownKey zimbra_noop_min_timeout = KnownKey.newKey(30);
    public static final KnownKey zimbra_noop_max_timeout = KnownKey.newKey(1200);
    public static final KnownKey zimbra_waitset_default_request_timeout = KnownKey.newKey(300);
    public static final KnownKey zimbra_waitset_min_request_timeout = KnownKey.newKey(30);
    public static final KnownKey zimbra_waitset_max_request_timeout = KnownKey.newKey(1200);
    public static final KnownKey zimbra_waitset_max_per_account = KnownKey.newKey(5);

    // *_disable_tiemout settings are here for bug 56458
    // This is a workaround for an issue in Jetty 6.1.22.zc6m when we upgrade
    // we should re-evaluate/remove these settings and the code that uses them
    public static final KnownKey zimbra_archive_formatter_disable_timeout = KnownKey.newKey(true);
    public static final KnownKey zimbra_csv_formatter_disable_timeout = KnownKey.newKey(true);
    public static final KnownKey zimbra_archive_formatter_search_chunk_size = KnownKey.newKey(4096);
    public static final KnownKey zimbra_gal_sync_disable_timeout = KnownKey.newKey(true);

    public static final KnownKey zimbra_admin_waitset_default_request_timeout = KnownKey.newKey(300);
    public static final KnownKey zimbra_admin_waitset_min_request_timeout = KnownKey.newKey(0);
    public static final KnownKey zimbra_admin_waitset_max_request_timeout = KnownKey.newKey(3600);

    public static final KnownKey zimbra_waitset_initial_sleep_time = KnownKey.newKey(1000);
    public static final KnownKey zimbra_waitset_nodata_sleep_time = KnownKey.newKey(3000);

    public static final KnownKey zimbra_csv_mapping_file = KnownKey.newKey("${zimbra_home}/conf/zimbra-contact-fields.xml");
    public static final KnownKey zimbra_auth_provider = KnownKey.newKey("zimbra");
    public static final KnownKey zimbra_authtoken_cache_size = KnownKey.newKey(5000);
    public static final KnownKey zimbra_authtoken_cookie_domain = KnownKey.newKey("");
    public static final KnownKey zimbra_zmjava_options = KnownKey.newKey("-Xmx256m");
    public static final KnownKey zimbra_zmjava_java_library_path = KnownKey.newKey("");
    public static final KnownKey zimbra_zmjava_java_ext_dirs = KnownKey.newKey("");
    public static final KnownKey debug_xmpp_disable_client_tls = KnownKey.newKey(0);
    public static final KnownKey im_dnsutil_dnsoverride = KnownKey.newKey("");

    /**
     * {@code true} to use Zimbra's SMTP client implementation
     * ({@code com.zimbra.cs.mailclient.smtp.SmtpTransport}),
     * otherwise use JavaMail's default implementation
     * ({@code com.sun.mail.smtp.SMTPTransport}).
     */
    public static final KnownKey javamail_zsmtp = KnownKey.newKey(true);
    /**
     * {@code true} to use Zimbra's MIME parser implementation
     * ({@code com.zimbra.common.mime.shim.JavaMailMimeMessage}),
     * otherwise use JavaMail's default implementation
     * ({@code javax.mail.internet.MimemMessage}).
     */
    public static final KnownKey javamail_zparser = KnownKey.newKey(true);
    public static final KnownKey javamail_pop3_debug = KnownKey.newKey(false);
    public static final KnownKey javamail_imap_debug = KnownKey.newKey(false);
    public static final KnownKey javamail_smtp_debug = KnownKey.newKey(false);
    public static final KnownKey javamail_pop3_timeout = KnownKey.newKey(60);
    public static final KnownKey javamail_imap_timeout = KnownKey.newKey(60);
    public static final KnownKey javamail_smtp_timeout = KnownKey.newKey(60);
    public static final KnownKey javamail_pop3_test_timeout = KnownKey.newKey(20);
    public static final KnownKey javamail_imap_test_timeout = KnownKey.newKey(20);
    public static final KnownKey javamail_pop3_enable_starttls = KnownKey.newKey(true);
    public static final KnownKey javamail_imap_enable_starttls = KnownKey.newKey(true);
    public static final KnownKey javamail_smtp_enable_starttls = KnownKey.newKey(true);

    public static final KnownKey mime_max_recursion = KnownKey.newKey(20);

    public static final KnownKey yauth_baseuri = KnownKey.newKey("https://login.yahoo.com/WSLogin/V1");

    public static final KnownKey purge_initial_sleep_ms = KnownKey.newKey(30 * Constants.MILLIS_PER_MINUTE);

    public static final KnownKey conversation_max_age_ms = KnownKey.newKey(31 * Constants.MILLIS_PER_DAY);
    public static final KnownKey tombstone_max_age_ms = KnownKey.newKey(3 * Constants.MILLIS_PER_MONTH);


    @Supported
    public static final KnownKey httpclient_internal_connmgr_max_host_connections = KnownKey.newKey(100);
    @Supported
    public static final KnownKey httpclient_external_connmgr_max_host_connections = KnownKey.newKey(100);

    @Supported
    public static final KnownKey httpclient_internal_connmgr_max_total_connections = KnownKey.newKey(300);
    @Supported
    public static final KnownKey httpclient_external_connmgr_max_total_connections = KnownKey.newKey(300);

    public static final KnownKey httpclient_internal_connmgr_keepalive_connections = KnownKey.newKey(true);
    public static final KnownKey httpclient_external_connmgr_keepalive_connections = KnownKey.newKey(true);

    public static final KnownKey httpclient_internal_connmgr_tcp_nodelay = KnownKey.newKey(false);
    public static final KnownKey httpclient_external_connmgr_tcp_nodelay = KnownKey.newKey(false);

    public static final KnownKey httpclient_internal_connmgr_connection_timeout = KnownKey.newKey(25 * Constants.MILLIS_PER_SECOND);
    public static final KnownKey httpclient_external_connmgr_connection_timeout = KnownKey.newKey(25 * Constants.MILLIS_PER_SECOND);

    public static final KnownKey httpclient_internal_connmgr_so_timeout = KnownKey.newKey(60 * Constants.MILLIS_PER_SECOND);
    public static final KnownKey httpclient_external_connmgr_so_timeout = KnownKey.newKey(60 * Constants.MILLIS_PER_SECOND);

    public static final KnownKey httpclient_internal_client_connection_timeout = KnownKey.newKey(30 * Constants.MILLIS_PER_SECOND);
    public static final KnownKey httpclient_external_client_connection_timeout = KnownKey.newKey(30 * Constants.MILLIS_PER_SECOND);

    public static final KnownKey httpclient_internal_connmgr_idle_reaper_sleep_interval = KnownKey.newKey(5 * Constants.MILLIS_PER_MINUTE);
    public static final KnownKey httpclient_external_connmgr_idle_reaper_sleep_interval = KnownKey.newKey(5 * Constants.MILLIS_PER_MINUTE);

    public static final KnownKey httpclient_internal_connmgr_idle_reaper_connection_timeout = KnownKey.newKey(5 * Constants.MILLIS_PER_MINUTE);
    public static final KnownKey httpclient_external_connmgr_idle_reaper_connection_timeout = KnownKey.newKey(5 * Constants.MILLIS_PER_MINUTE);

    public static final KnownKey httpclient_soaphttptransport_retry_count = KnownKey.newKey(2);

    public static final KnownKey httpclient_soaphttptransport_so_timeout = KnownKey.newKey(300 * Constants.MILLIS_PER_SECOND);


    /**
     * Bug: 47051 Known key for the CLI utilities SOAP HTTP transport timeout.
     * The default value is set to 0 i.e. no timeout.
     */
    public static final KnownKey cli_httpclient_soaphttptransport_so_timeout  = KnownKey.newKey(0);


    public static final KnownKey httpclient_convertd_so_timeout = KnownKey.newKey(-1);

    @Supported
    public static final KnownKey client_use_system_proxy = KnownKey.newKey(false);

    @Supported
    public static final KnownKey client_use_native_proxy_selector = KnownKey.newKey(false);

    public static final KnownKey shared_mime_info_globs = KnownKey.newKey("${zimbra_home}/conf/globs2");
    public static final KnownKey shared_mime_info_magic = KnownKey.newKey("${zimbra_home}/conf/magic");

    public static final KnownKey xmpp_server_tls_enabled = KnownKey.newKey(true);

    public static final KnownKey xmpp_server_dialback_enabled = KnownKey.newKey(true);

    public static final KnownKey xmpp_server_session_allowmultiple = KnownKey.newKey(true);

    public static final KnownKey xmpp_server_session_idle = KnownKey.newKey(20 * 60 * 1000);

    public static final KnownKey xmpp_server_session_idle_check_time = KnownKey.newKey(5 * 60 * 1000);

    public static final KnownKey xmpp_server_processing_core_threads = KnownKey.newKey(2);

    public static final KnownKey xmpp_server_processing_max_threads = KnownKey.newKey(50);

    public static final KnownKey xmpp_server_processing_queue = KnownKey.newKey(50);

    public static final KnownKey xmpp_server_outgoing_max_threads = KnownKey.newKey(20);

    public static final KnownKey xmpp_server_outgoing_queue = KnownKey.newKey(50);

    public static final KnownKey xmpp_server_read_timeout = KnownKey.newKey(3 * 60 * 1000);

    public static final KnownKey xmpp_server_socket_remoteport = KnownKey.newKey(5269);

    public static final KnownKey xmpp_server_compression_policy = KnownKey.newKey("disabled");

    public static final KnownKey xmpp_server_certificate_verify = KnownKey.newKey(false);

    public static final KnownKey xmpp_server_certificate_verify_chain = KnownKey.newKey(true);

    public static final KnownKey xmpp_server_certificate_verify_root = KnownKey.newKey(true);

    public static final KnownKey xmpp_server_certificate_verify_validity = KnownKey.newKey(true);

    public static final KnownKey xmpp_server_certificate_accept_selfsigned = KnownKey.newKey(true);

    public static final KnownKey xmpp_muc_enabled = KnownKey.newKey(true);

    public static final KnownKey xmpp_muc_service_name = KnownKey.newKey("conference");

    public static final KnownKey xmpp_muc_discover_locked = KnownKey.newKey(true);

    public static final KnownKey xmpp_muc_restrict_room_creation = KnownKey.newKey(false);

    public static final KnownKey xmpp_muc_room_create_jid_list = KnownKey.newKey("");

    public static final KnownKey xmpp_muc_unload_empty_hours = KnownKey.newKey(5);

    public static final KnownKey xmpp_muc_sysadmin_jid_list = KnownKey.newKey("");

    public static final KnownKey xmpp_muc_idle_user_sweep_ms = KnownKey.newKey(5 * Constants.MILLIS_PER_MINUTE);

    public static final KnownKey xmpp_muc_idle_user_timeout_ms = KnownKey.newKey(0);

    public static final KnownKey xmpp_muc_log_sweep_time_ms = KnownKey.newKey(5 * Constants.MILLIS_PER_MINUTE);

    public static final KnownKey xmpp_muc_log_batch_size = KnownKey.newKey(50);

    public static final KnownKey xmpp_muc_default_history_type = KnownKey.newKey("number");

    public static final KnownKey xmpp_muc_history_number = KnownKey.newKey(25);

    public static final KnownKey xmpp_private_storage_enabled = KnownKey.newKey(true);

    public static final KnownKey xmpp_client_compression_policy = KnownKey.newKey("optional");

    public static final KnownKey xmpp_client_write_timeout = KnownKey.newKey(60 * Constants.MILLIS_PER_SECOND);

    public static final KnownKey xmpp_session_conflict_limit = KnownKey.newKey(0);

    public static final KnownKey xmpp_client_idle_timeout = KnownKey.newKey(10 * 60 * 1000);

    public static final KnownKey xmpp_cloudrouting_idle_timeout = KnownKey.newKey(5 * Constants.MILLIS_PER_MINUTE);

    public static final KnownKey xmpp_offline_type = KnownKey.newKey("store_and_drop");

    public static final KnownKey xmpp_offline_quota = KnownKey.newKey(100 * 1024);

    public static final KnownKey xmpp_dns_override = KnownKey.newKey("");

    public static final KnownKey zmailbox_message_cachesize = KnownKey.newKey(1);

    @Supported
    public static final KnownKey contact_ranking_enabled = KnownKey.newKey(true);


    public static final KnownKey jdbc_results_streaming_enabled = KnownKey.newKey(true);

    public static final KnownKey freebusy_queue_directory = KnownKey.newKey("${zimbra_home}/fbqueue/");
    public static final KnownKey freebusy_exchange_cn1 = KnownKey.newKey(null);
    public static final KnownKey freebusy_exchange_cn2 = KnownKey.newKey(null);
    public static final KnownKey freebusy_exchange_cn3 = KnownKey.newKey(null);
    public static final KnownKey freebusy_disable_nodata_status = KnownKey.newKey(false);

    public static final KnownKey notes_enabled = KnownKey.newKey(false);

    public static final KnownKey zimbra_lmtp_validate_messages = KnownKey.newKey(true);
    public static final KnownKey zimbra_lmtp_max_line_length = KnownKey.newKey(10240);

    public static final KnownKey data_source_scheduling_enabled = KnownKey.newKey(true);
    public static final KnownKey data_source_eas_sync_email = KnownKey.newKey(true);
    public static final KnownKey data_source_eas_sync_contacts = KnownKey.newKey(true);
    public static final KnownKey data_source_eas_sync_calendar = KnownKey.newKey(true);
    public static final KnownKey data_source_eas_sync_tasks = KnownKey.newKey(true);
    public static final KnownKey data_source_eas_window_size = KnownKey.newKey(50);
    public static final KnownKey data_source_eas_mime_truncation = KnownKey.newKey(4);

    public static final KnownKey zimbra_activesync_contact_image_size = KnownKey.newKey(2*1024*1024);
    public static final KnownKey zimbra_mobile_smart_forward_rfc822_enabled = KnownKey.newKey(false);

    public static final KnownKey zimbra_slow_logging_enabled = KnownKey.newKey(false);
    public static final KnownKey zimbra_slow_logging_threshold = KnownKey.newKey(5000);

    public static final KnownKey smtp_host_retry_millis = KnownKey.newKey(60000);
    public static final KnownKey smtp_to_lmtp_enabled = KnownKey.newKey(false);
    public static final KnownKey smtp_to_lmtp_port = KnownKey.newKey(7024);

    @Supported
    public static final KnownKey socks_enabled = KnownKey.newKey(false);

    public static final KnownKey socket_connect_timeout = KnownKey.newKey(30000);

    @Supported
    public static final KnownKey socket_so_timeout = KnownKey.newKey(30000);

    public static final KnownKey networkaddress_cache_ttl = KnownKey.newKey(60);

    public static final KnownKey zdesktop_local_account_id = KnownKey.newKey(null);

    @Supported
    public static final KnownKey out_of_disk_error_unix = KnownKey.newKey("No space left on device");

    @Supported
    public static final KnownKey out_of_disk_error_windows = KnownKey.newKey("There is not enough space on the disk");

    public static final KnownKey antispam_mysql_directory = KnownKey.newKey("${zimbra_home}/mta/mysql");
    public static final KnownKey antispam_mysql_data_directory = KnownKey.newKey("${zimbra_home}/data/amavisd/mysql/data");
    public static final KnownKey antispam_mysql_errlogfile = KnownKey.newKey("${zimbra_home}/log/antispam-mysqld.log");
    public static final KnownKey antispam_mysql_mycnf = KnownKey.newKey("${zimbra_home}/conf/antispam-my.cnf");
    public static final KnownKey antispam_mysql_pidfile = KnownKey.newKey("${zimbra_home}/data/amavisd/mysql/mysql.pid");
    public static final KnownKey antispam_mysql_host = KnownKey.newKey("127.0.0.1");
    public static final KnownKey antispam_mysql_port = KnownKey.newKey(7308);
    public static final KnownKey antispam_mysql_socket = KnownKey.newKey("${zimbra_home}/data/amavisd/mysql/mysql.sock");
    public static final KnownKey antispam_mysql_user = KnownKey.newKey("zimbra");
    public static final KnownKey antispam_mysql_root_password = KnownKey.newKey("");
    public static final KnownKey antispam_mysql_password = KnownKey.newKey("");

    // LDAP Custom DIT base DN for LDAP app admin entries
    public static final KnownKey ldap_dit_base_dn_appadmin      = KnownKey.newKey("");
    // LDAP Custom DIT base DN for config branch
    public static final KnownKey ldap_dit_base_dn_config        = KnownKey.newKey("");
    //LDAP Custom DIT base DN for cos entries
    public static final KnownKey ldap_dit_base_dn_cos           = KnownKey.newKey("");
    //LDAP Custom DIT base DN for domain entries
    public static final KnownKey ldap_dit_base_dn_domain        = KnownKey.newKey("");
    // LDAP Custom DIT base DN for mail(accounts, aliases, DLs, resources) entries
    public static final KnownKey ldap_dit_base_dn_mail          = KnownKey.newKey("");
    // LDAP Custom DIT base DN for mime entries"
    public static final KnownKey ldap_dit_base_dn_mime          = KnownKey.newKey("");
    // LDAP Custom DIT base DN for server entries
    public static final KnownKey ldap_dit_base_dn_server        = KnownKey.newKey("");
    // LDAP Custom DIT base DN for xmpp component entries
    public static final KnownKey ldap_dit_base_dn_xmppcomponent = KnownKey.newKey("");
    // LDAP Custom DIT base DN for zimlet entries
    public static final KnownKey ldap_dit_base_dn_zimlet        = KnownKey.newKey("");
    // LDAP Custom DIT RDN attr for cos entries
    public static final KnownKey ldap_dit_naming_rdn_attr_cos          = KnownKey.newKey("");
    // LDAP Custom DIT RDN attr for globalconfig entry
    public static final KnownKey ldap_dit_naming_rdn_attr_globalconfig = KnownKey.newKey("");
    // LDAP Custom DIT RDN attr for globalgrant entry
    public static final KnownKey ldap_dit_naming_rdn_attr_globalgrant  = KnownKey.newKey("");
    // LDAP Custom DIT RDN attr for mime entries
    public static final KnownKey ldap_dit_naming_rdn_attr_mime         = KnownKey.newKey("");
    // LDAP Custom DIT RDN attr for server entries
    public static final KnownKey ldap_dit_naming_rdn_attr_server       = KnownKey.newKey("");
    public static final KnownKey ldap_dit_naming_rdn_attr_user         =KnownKey.newKey("");
    // LDAP Custom DIT RDN attr for xmpp component entries
    public static final KnownKey ldap_dit_naming_rdn_attr_xmppcomponent= KnownKey.newKey("");
    // LDAP Custom DIT RDN attr for zimlet entries
    public static final KnownKey ldap_dit_naming_rdn_attr_zimlet       = KnownKey.newKey("");
    // LDAP Custom DIT base DN for LDAP admin entries
    public static final KnownKey ldap_dit_base_dn_admin         = KnownKey.newKey("");

    @Supported
    public static final KnownKey zmprov_tmp_directory = KnownKey.newKey("${zimbra_tmp_directory}/zmprov");

    public static final KnownKey command_line_editing_enabled = KnownKey.newKey(true);
    public static final KnownKey thread_pool_warn_percent = KnownKey.newKey(100);

    public static final KnownKey robots_txt = KnownKey.newKey("${zimbra_home}/conf/robots.txt");

    // Remove this in 8.0.
    public static final KnownKey filter_null_env_sender_for_dsn_redirect = KnownKey.newKey(true);

    //appliance
    public static final KnownKey zimbra_vami_user = KnownKey.newKey("vmware");
    public static final KnownKey zimbra_vami_password = KnownKey.newKey("vmware").protect();
    public static final KnownKey zimbra_vami_installmode = KnownKey.newKey("single");

    @Supported
    public static final KnownKey http_store_local_cache_max_bytes = KnownKey.newKey(1024 * 1024 * 1024); // 1GB

    @Supported
    public static final KnownKey http_store_local_cache_max_files = KnownKey.newKey(10000);

    public static final KnownKey http_store_local_cache_min_lifetime = KnownKey.newKey(Constants.MILLIS_PER_MINUTE);

    public static final KnownKey check_dl_membership_enabled = KnownKey.newKey(true);

        
    //Defanger
    public static final KnownKey defang_style_unwanted_func = 
        KnownKey.newKey("[\\S&&[^:]]+(?<!(rgb|and|not|media|,))\\s*\\(.*\\)");
    public static final KnownKey defang_valid_ext_url = 
        KnownKey.newKey("^(https?://[\\w-].*|mailto:.*|notes:.*|smb:.*|ftp:.*|gopher:.*|news:.*|tel:.*|callto:.*|webcal:.*|feed:.*:|file:.*|#.+)");
    public static final KnownKey defang_valid_int_img = KnownKey.newKey("^data:|^cid:|\\.(jpg|jpeg|png|gif)$");


<<<<<<< HEAD
=======
    public static final KnownKey defang_valid_convertd_file = KnownKey.newKey("^index\\..*\\..*\\.(jpg|jpeg|png|gif)$");
    public static final KnownKey defang_comment = KnownKey.newKey("/\\*.*?\\*/");
    public static final KnownKey defang_av_js_entity = KnownKey.newKey("&\\{[^}]*\\}");
    public static final KnownKey defang_av_script_tag = KnownKey.newKey("</?script/?>");
    public static final KnownKey defang_av_javascript = KnownKey.newKey("javascript");
>>>>>>> b4799ccf


    static {
        // Automatically set the key name with the variable name.
        for (Field field : LC.class.getFields()) {
            if (field.getType() == KnownKey.class) {
                assert(Modifier.isPublic(field.getModifiers()));
                assert(Modifier.isStatic(field.getModifiers()));
                assert(Modifier.isFinal(field.getModifiers()));
                try {
                    KnownKey key = (KnownKey) field.get(null);
                    // Automatically set the key name with the variable name.
                    key.setKey(field.getName());

                    // process annotations
                    if(field.isAnnotationPresent(Supported.class)) {
                        key.setSupported(true);
                    }
                    if(field.isAnnotationPresent(Reloadable.class)) {
                        key.setReloadable(true);
                    }

                } catch (Throwable never) {
                    assert false : never;
                }
            }
        }
    }

    /**
     * Used to apply the reloadable flag to a KnownKey in LC
     * @author jpowers
     *
     */
    @Target({ElementType.FIELD})
    @Retention(RetentionPolicy.RUNTIME)
    @interface Reloadable {
    }

    /**
     * This annotation represents a supported local config setting. To make a new
     * setting show up in the zmlocalconfig -i command, use this annotation
     *
     * @author jpowers
     *
     */
    @Target({ElementType.FIELD})
    @Retention(RetentionPolicy.RUNTIME)
    public @interface Supported {

    }



}<|MERGE_RESOLUTION|>--- conflicted
+++ resolved
@@ -1160,14 +1160,10 @@
     public static final KnownKey defang_valid_int_img = KnownKey.newKey("^data:|^cid:|\\.(jpg|jpeg|png|gif)$");
 
 
-<<<<<<< HEAD
-=======
-    public static final KnownKey defang_valid_convertd_file = KnownKey.newKey("^index\\..*\\..*\\.(jpg|jpeg|png|gif)$");
     public static final KnownKey defang_comment = KnownKey.newKey("/\\*.*?\\*/");
     public static final KnownKey defang_av_js_entity = KnownKey.newKey("&\\{[^}]*\\}");
     public static final KnownKey defang_av_script_tag = KnownKey.newKey("</?script/?>");
     public static final KnownKey defang_av_javascript = KnownKey.newKey("javascript");
->>>>>>> b4799ccf
 
 
     static {
