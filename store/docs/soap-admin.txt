--- conflicted
+++ resolved
@@ -3215,7 +3215,21 @@
 started : contact backup started on this server
 error : error occurred while starting or stopping contact backup on this server
 stopped : stopped contact backup on this server.
-<<<<<<< HEAD
+
+----------------------------
+<CreateHABGroupRequest [habGroupName={habGroupName}] habOrgUnit={habOrgUnit}>
+</CreateHABGroupRequest>
+
+<CreateHABGroupResponse>
+  <dl name="{name}" id="{id}">
+    <a n="...">...</a>+
+  </dl>
+</CreateHABGroupResponse>
+
+Note: CreateHABGroupRequest extends CreateDistributionListRequest.
+
+Access: domain admin sufficient
+-------------------------------
 
 
 -----------------------
@@ -3236,20 +3250,4 @@
 
 For delete operation
 <HABOrgUnitResponse >
-</HABOrgUnitResponse>
-=======
-------------------------------
-<CreateHABGroupRequest [habGroupName={habGroupName}] habOrgUnit={habOrgUnit}>
-</CreateHABGroupRequest>
-
-<CreateHABGroupResponse>
-  <dl name="{name}" id="{id}">
-    <a n="...">...</a>+
-  </dl>
-</CreateHABGroupResponse>
-
-Note: CreateHABGroupRequest extends CreateDistributionListRequest.
-
-Access: domain admin sufficient
------------------------------
->>>>>>> 6e853b81
+</HABOrgUnitResponse>