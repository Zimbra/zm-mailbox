--- conflicted
+++ resolved
@@ -293,14 +293,14 @@
   </comment>
 </objectclass>
 
-<<<<<<< HEAD
 <objectclass id="33" name="zimbraHabGroup" type="AUXILIARY">
   <sup>top</sup>
   <desc>hold attributes for the group in hierarchical address book</desc>
   <comment>
     zimbraHABGroup represents a group in organization hierarchical address book.
-=======
->>>>>>> e8f53567
+  </comment>
+</objectclass>
+
 <objectclass id="34" name="zimbraAddressList" type="STRUCTURAL">
   <sup>top</sup>
   <desc>Address List</desc>
