/*
 * ***** BEGIN LICENSE BLOCK *****
 * Zimbra Collaboration Suite Server
 * Copyright (C) 2005, 2006, 2007, 2008, 2009, 2010, 2011, 2012, 2013, 2014, 2015, 2016 Synacor, Inc.
 *
 * This program is free software: you can redistribute it and/or modify it under
 * the terms of the GNU General Public License as published by the Free Software Foundation,
 * version 2 of the License.
 *
 * This program is distributed in the hope that it will be useful, but WITHOUT ANY WARRANTY;
 * without even the implied warranty of MERCHANTABILITY or FITNESS FOR A PARTICULAR PURPOSE.
 * See the GNU General Public License for more details.
 * You should have received a copy of the GNU General Public License along with this program.
 * If not, see <https://www.gnu.org/licenses/>.
 * ***** END LICENSE BLOCK *****
 */

/*
 * Created on 2005. 4. 5.
 */
package com.zimbra.cs.servlet;

import java.io.IOException;
import java.io.InputStream;
import java.util.ArrayList;
import java.util.Enumeration;
import java.util.HashMap;
import java.util.List;
import java.util.Map;

import javax.servlet.ServletException;
import javax.servlet.http.HttpServlet;
import javax.servlet.http.HttpServletRequest;
import javax.servlet.http.HttpServletResponse;

import org.apache.http.Header;
import org.apache.http.HttpException;
import org.apache.http.HttpResponse;
import org.apache.http.client.HttpClient;
import org.apache.http.client.methods.HttpGet;
import org.apache.http.client.methods.HttpPost;
import org.apache.http.client.methods.HttpRequestBase;
import org.apache.http.cookie.Cookie;
import org.apache.http.entity.InputStreamEntity;
import org.apache.http.impl.client.BasicCookieStore;
import org.apache.http.impl.client.HttpClientBuilder;
import org.apache.http.impl.cookie.BasicClientCookie;

import com.zimbra.common.account.Key;
import com.zimbra.common.account.Key.AccountBy;
import com.zimbra.common.auth.ZJWToken;
import com.zimbra.common.httpclient.HttpClientUtil;
import com.zimbra.common.service.ServiceException;
import com.zimbra.common.soap.Element;
import com.zimbra.common.soap.SoapProtocol;
import com.zimbra.common.util.ByteUtil;
import com.zimbra.common.util.Constants;
import com.zimbra.common.util.HttpUtil;
import com.zimbra.common.util.Log;
import com.zimbra.common.util.LogFactory;
import com.zimbra.common.util.RemoteIP;
import com.zimbra.common.util.ZimbraCookie;
import com.zimbra.common.util.ZimbraHttpConnectionManager;
import com.zimbra.common.util.ZimbraLog;
import com.zimbra.cs.account.Account;
import com.zimbra.cs.account.AuthToken;
import com.zimbra.cs.account.AuthTokenException;
import com.zimbra.cs.account.Domain;
import com.zimbra.cs.account.Provisioning;
import com.zimbra.cs.account.Server;
import com.zimbra.cs.httpclient.URLUtil;
import com.zimbra.cs.service.AuthProvider;
import com.zimbra.cs.service.util.JWTUtil;
import com.zimbra.cs.servlet.util.AuthUtil;
import com.zimbra.cs.util.Zimbra;
import com.zimbra.soap.SoapServlet;

/**
 * Superclass for all Zimbra servlets.  Supports port filtering and
 * provides some utility methods to subclasses.
 */
public class ZimbraServlet extends HttpServlet {
    private static final long serialVersionUID = 5025244890767551679L;

    private static Log mLog = LogFactory.getLog(ZimbraServlet.class);

    private static final String PARAM_ALLOWED_PORTS  = "allowed.ports";

    public static final String QP_ZAUTHTOKEN = "zauthtoken";
    public static final String QP_ZJWT = "zjwt";

    protected String getRealmHeader(String realm)  {
        if (realm == null)
            realm = "Zimbra";
        return "BASIC realm=\"" + realm + "\"";
    }

    protected String getRealmHeader(HttpServletRequest req, Domain domain)  {
        String realm = null;

        if (domain == null) {
            // get domain by virtual host
            String host = HttpUtil.getVirtualHost(req);
            if (host != null) {
                // to defend against DOS attack, use the negative domain cache
                try {
                    domain = Provisioning.getInstance().getDomain(Key.DomainBy.virtualHostname, host.toLowerCase(), true);
                } catch (ServiceException e) {
                    mLog.warn("caught exception while getting domain by virtual host: " + host, e);
                }
            }
        }

        if (domain != null)
            realm = domain.getBasicAuthRealm();

        return getRealmHeader(realm);
    }

    public static final String ZIMBRA_FAULT_CODE_HEADER = "X-Zimbra-Fault-Code";
    public static final String ZIMBRA_FAULT_MESSAGE_HEADER = "X-Zimbra-Fault-Message";

    private static final int MAX_PROXY_HOPCOUNT = 3;

    private static Map<String, ZimbraServlet> sServlets = new HashMap<String, ZimbraServlet>();

    private int[] mAllowedPorts;

    @Override public void init() throws ServletException {
        try {
            String portsCSV = getInitParameter(PARAM_ALLOWED_PORTS);
            if (portsCSV != null) {
                // Split on zero-or-more spaces followed by comma followed by
                // zero-or-more spaces.
                String[] vals = portsCSV.split("\\s*,\\s*");
                if (vals == null || vals.length == 0)
                    throw new ServletException("Must specify comma-separated list of port numbers for " +
                                               PARAM_ALLOWED_PORTS + " parameter");
                List<Integer> allowedPorts = new ArrayList<Integer>();
                int port;
                for (int i = 0; i < vals.length; i++) {
                    try {
                	port = Integer.parseInt(vals[i]);
                    } catch (NumberFormatException e) {
                        throw new ServletException("Invalid port number \"" + vals[i] + "\" in " +
                                                   PARAM_ALLOWED_PORTS + " parameter");
                    }
                    if (port < 0)
                	throw new ServletException("Invalid port number " + vals[i] + " in " +
                                                   PARAM_ALLOWED_PORTS + " parameter; port number must be greater than zero");
                    else if (port != 0)  // 0 is a legit value for those ports that are disabled
                	allowedPorts.add(port);
                }

                mAllowedPorts = new int[allowedPorts.size()];
                for (int i=0; i<allowedPorts.size(); i++)
                    mAllowedPorts[i] = allowedPorts.get(i);
            }

            // Store reference to this servlet for accessor
            synchronized (sServlets) {
                String name = getServletName();
                if (sServlets.containsKey(name)) {
                    Zimbra.halt("Attempted to instantiate a second instance of " + name);
                }
                sServlets.put(getServletName(), this);
                mLog.debug("Added " + getServletName() + " to the servlet list");
            }
        } catch (Throwable t) {
            Zimbra.halt("Unable to initialize servlet " + getServletName() + "; halting", t);
        }
    }

    public static ZimbraServlet getServlet(String name) {
        synchronized (sServlets) {
            return sServlets.get(name);
        }
    }

    protected boolean isRequestOnAllowedPort(HttpServletRequest request) {
        if (mAllowedPorts != null && mAllowedPorts.length > 0) {
            int incoming = request.getLocalPort();
            for (int i = 0; i < mAllowedPorts.length; i++) {
                if (mAllowedPorts[i] == incoming) {
                	return true;
                }
            }
            return false;
        }
        return true;
    }
    /**
     * Filter the request based on incoming port.  If the allowed.ports
     * parameter is specified for the servlet, the incoming port must
     * match one of the listed ports.
     */
    @Override
    protected void service(HttpServletRequest request, HttpServletResponse response)
    throws ServletException, IOException {
        boolean allowed = isRequestOnAllowedPort(request);
        if (!allowed) {
            SoapProtocol soapProto = SoapProtocol.Soap12;
            ServiceException e = ServiceException.FAILURE("Request not allowed on port " + request.getLocalPort(), null);
            ZimbraLog.soap.warn(null, e);
            Element fault = SoapProtocol.Soap12.soapFault(e);
            Element envelope = SoapProtocol.Soap12.soapEnvelope(fault);
            byte[] soapBytes = envelope.toUTF8();
            response.setContentType(soapProto.getContentType());
            response.setBufferSize(soapBytes.length + 2048);
            response.setContentLength(soapBytes.length);
            response.setStatus(HttpServletResponse.SC_INTERNAL_SERVER_ERROR);
            response.getOutputStream().write(soapBytes);
            return;
        }
        super.service(request, response);
    }

    public static AuthToken getAuthTokenFromCookie(HttpServletRequest req, HttpServletResponse resp)
    throws IOException {
        return getAuthTokenFromHttpReq(req, resp, false, false);
    }

    public static AuthToken getAuthTokenFromCookie(HttpServletRequest req, HttpServletResponse resp, boolean doNotSendHttpError)
    throws IOException {
        return getAuthTokenFromHttpReq(req, resp, false, doNotSendHttpError);
    }

    public static AuthToken getAdminAuthTokenFromCookie(HttpServletRequest req, HttpServletResponse resp)
    throws IOException {
        return getAuthTokenFromHttpReq(req, resp, true, false);
    }

    public static AuthToken getAdminAuthTokenFromCookie(HttpServletRequest req, HttpServletResponse resp, boolean doNotSendHttpError)
    throws IOException {
        return getAuthTokenFromHttpReq(req, resp, true, doNotSendHttpError);
    }

    public static AuthToken getAdminAuthTokenFromCookie(HttpServletRequest req) {
        return getAuthTokenFromHttpReq(req, true);
    }

    public static AuthToken getAuthTokenFromHttpReq(HttpServletRequest req,
                                                    HttpServletResponse resp,
                                                    boolean isAdminReq,
                                                    boolean doNotSendHttpError) throws IOException {
        AuthToken authToken = null;
        try {
            authToken = getAuthToken(req, isAdminReq);
            if (authToken == null) {
                if (!doNotSendHttpError)
                    resp.sendError(HttpServletResponse.SC_UNAUTHORIZED, "no authtoken cookie");
                return null;
            }

            if (authToken.isExpired() || !authToken.isRegistered()) {
                if (!doNotSendHttpError)
                    resp.sendError(HttpServletResponse.SC_UNAUTHORIZED, "authtoken expired");
                return null;
            }
            return authToken;
        } catch (AuthTokenException e) {
            if (!doNotSendHttpError)
                resp.sendError(HttpServletResponse.SC_UNAUTHORIZED, "unable to parse authtoken");
            return null;
        }
    }

    private static AuthToken getAuthToken(HttpServletRequest req, boolean isAdminReq) throws AuthTokenException {
        AuthToken authToken = AuthProvider.getAuthToken(req, isAdminReq);
        if (authToken == null) {
            Map <Object, Object> engineCtxt = new HashMap<Object, Object>();
            engineCtxt.put(SoapServlet.SERVLET_REQUEST, req);
            authToken = AuthProvider.getJWToken(null, engineCtxt);
        }
        return authToken;
    }

    public static AuthToken getAuthTokenFromHttpReq(HttpServletRequest req, boolean isAdminReq) {
        AuthToken authToken = null;
        try {
            authToken = getAuthToken(req, isAdminReq);
            if (authToken == null)
                return null;

            if (authToken.isExpired())
                return null;

            if (!authToken.isRegistered())
                return null;

            return authToken;
        } catch (AuthTokenException e) {
            return null;
        }
    }

    public static void proxyServletRequest(HttpServletRequest req, HttpServletResponse resp, String accountId)
    throws IOException, ServiceException, HttpException {
        Provisioning prov = Provisioning.getInstance();
        Account acct = prov.get(AccountBy.id, accountId);
        if (acct == null) {
            resp.sendError(HttpServletResponse.SC_BAD_REQUEST, "no such user");
            return;
        }
        proxyServletRequest(req, resp, prov.getServer(acct), null);
    }

    public static void proxyServletRequest(HttpServletRequest req, HttpServletResponse resp, Server server, AuthToken authToken)
    throws IOException, ServiceException, HttpException {
        String uri = req.getRequestURI();
        String qs = req.getQueryString();
        if (qs != null) {
            uri += '?' + qs;
        }
        proxyServletRequest(req, resp, server, uri, authToken);
    }

    public static void proxyServletRequest(HttpServletRequest req, HttpServletResponse resp, Server server, String uri, AuthToken authToken)
    throws IOException, ServiceException, HttpException {
        if (server == null) {
            resp.sendError(HttpServletResponse.SC_BAD_REQUEST, "cannot find remote server");
            return;
        }
        HttpRequestBase method;
        String url = getProxyUrl(req, server, uri);
        mLog.debug("Proxy URL = %s", url);
        if (req.getMethod().equalsIgnoreCase("GET")) {
            method = new HttpGet(url.toString());
        } else if (req.getMethod().equalsIgnoreCase("POST") || req.getMethod().equalsIgnoreCase("PUT")) {
            HttpPost post = new HttpPost(url.toString());
            post.setEntity(new InputStreamEntity(req.getInputStream()));
            method = post;
        } else {
            resp.sendError(HttpServletResponse.SC_INTERNAL_SERVER_ERROR, "cannot proxy method: " + req.getMethod());
            return;
        }
        BasicCookieStore state = new BasicCookieStore();
        String hostname = method.getURI().getHost();
        if (authToken != null) {
            authToken.encode(state, false, hostname);
            if (JWTUtil.isJWT(authToken)) {
                try {
                    method.setRequestHeader(Constants.AUTH_HEADER, Constants.BEARER + " " + authToken.getEncoded());
                } catch (AuthTokenException e) {
                    mLog.debug("auth header not set during request proxy");
                }
            }
        }
        try {
            proxyServletRequest(req, resp, method, state);
        } finally {
            method.releaseConnection();
        }
    }

    private static boolean hasZimbraAuthCookie(BasicCookieStore state) {
        List<Cookie> cookies = state.getCookies();
        if (cookies == null)
            return false;

        for (Cookie c: cookies) {
            if (c.getName().equals(ZimbraCookie.COOKIE_ZM_AUTH_TOKEN))
                return true;
        }
        return false;
    }

<<<<<<< HEAD
    private static boolean hasJWTSaltCookie(HttpState state) {
        Cookie[] cookies = state == null? null : state.getCookies();
        if (cookies == null) {
            return false;
        }

        for (Cookie c: cookies) {
            if (c.getName().equals(ZimbraCookie.COOKIE_ZM_JWT)) {
                return true;
            }
        }
        return false;
    }

=======
>>>>>>> f8ff2c65
    public static void proxyServletRequest(HttpServletRequest req, HttpServletResponse resp, HttpRequestBase method, BasicCookieStore state)
    throws IOException, ServiceException, HttpException {
        // create an HTTP client with the same cookies
        javax.servlet.http.Cookie cookies[] = req.getCookies();
        String hostname = method.getURI().getHost();
        boolean hasZMAuth = hasZimbraAuthCookie(state);
        boolean hasJwtSalt = hasJWTSaltCookie(state);
        if (cookies != null) {
            for (int i = 0; i < cookies.length; i++) {
                if ((cookies[i].getName().equals(ZimbraCookie.COOKIE_ZM_AUTH_TOKEN) && hasZMAuth) ||
                        (hasJwtSalt && cookies[i].getName().equals(ZimbraCookie.COOKIE_ZM_JWT))) {
                    continue;
<<<<<<< HEAD
                }
=======
                BasicClientCookie cookie = new BasicClientCookie(cookies[i].getName(), cookies[i].getValue());
                cookie.setDomain(hostname);
>>>>>>> f8ff2c65
                cookie.setPath("/");
                cookie.setSecure(false);
                state.addCookie(cookie);
            }
        }
        HttpClientBuilder clientBuilder = ZimbraHttpConnectionManager.getInternalHttpConnMgr().newHttpClient();
        if (state != null)
            clientBuilder.setDefaultCookieStore(state);

        int hopcount = 0;
        for (Enumeration<?> enm = req.getHeaderNames(); enm.hasMoreElements(); ) {
            String hname = (String) enm.nextElement(), hlc = hname.toLowerCase();
            if (hlc.equals("x-zimbra-hopcount"))
                try { hopcount = Math.max(Integer.parseInt(req.getHeader(hname)), 0); } catch (NumberFormatException e) { }
            else if (hlc.startsWith("x-") || hlc.startsWith("content-") || hlc.equals("authorization"))
                method.addHeader(hname, req.getHeader(hname));
        }
        if (hopcount >= MAX_PROXY_HOPCOUNT)
            throw ServiceException.TOO_MANY_HOPS(HttpUtil.getFullRequestURL(req));
        method.addHeader("X-Zimbra-Hopcount", Integer.toString(hopcount + 1));
        if (method.getFirstHeader("X-Zimbra-Orig-Url") == null)
            method.addHeader("X-Zimbra-Orig-Url", req.getRequestURL().toString());
        String ua = req.getHeader("User-Agent");
        if (ua != null)
            method.addHeader("User-Agent", ua);

        // dispatch the request and copy over the results
        int statusCode = -1;
        HttpClient client = clientBuilder.build();
        HttpResponse httpResp = null;
        for (int retryCount = 3; statusCode == -1 && retryCount > 0; retryCount--) {
            httpResp = HttpClientUtil.executeMethod(client, method);
            statusCode = httpResp.getStatusLine().getStatusCode();
        }
        if (statusCode == -1) {
            resp.sendError(HttpServletResponse.SC_SERVICE_UNAVAILABLE, "retry limit reached");
            return;
        } else if (statusCode >= 300) {
            resp.sendError(statusCode, httpResp.getStatusLine().getReasonPhrase());
            return;
        }

        Header[] headers = httpResp.getAllHeaders();
        for (int i = 0; i < headers.length; i++) {
            String hname = headers[i].getName(), hlc = hname.toLowerCase();
            if (hlc.startsWith("x-") || hlc.startsWith("content-") || hlc.startsWith("www-"))
                resp.addHeader(hname, headers[i].getValue());
        }
        InputStream responseStream = httpResp.getEntity().getContent();
        if (responseStream == null || resp.getOutputStream() == null)
            return;
        ByteUtil.copy(httpResp.getEntity().getContent(), false, resp.getOutputStream(), false);
    }

    protected boolean isAdminRequest(HttpServletRequest req) throws ServiceException {
        int adminPort = Provisioning.getInstance().getLocalServer().getIntAttr(Provisioning.A_zimbraAdminPort, -1);
        if (req.getLocalPort() == adminPort) {
            //can still be in offline server where port=adminPort
            int mailPort = Provisioning.getInstance().getLocalServer().getIntAttr(Provisioning.A_zimbraMailPort, -1);
            if (mailPort == adminPort) //we are in offline, so check cookie
                return getAdminAuthTokenFromCookie(req) != null;
            else
                return true;
        }
        return false;
    }

    public AuthToken cookieAuthRequest(HttpServletRequest req, HttpServletResponse resp)
    throws IOException, ServiceException {
        AuthToken at = isAdminRequest(req) ? getAdminAuthTokenFromCookie(req, resp, true) : getAuthTokenFromCookie(req, resp, true);
        return at;
    }

    /**
     * Note that if this method returns null, it isn't clear whether resp.sendError has been called or not.
     * For that reason, it has been deprecated.  Believe there is no Zimbra code which still calls it but
     * left in case customization code uses it.
     */
    @Deprecated
    public Account basicAuthRequest(HttpServletRequest req, HttpServletResponse resp, boolean sendChallenge)
    throws IOException, ServiceException {
        return AuthUtil.basicAuthRequest(req, resp, this, sendChallenge);
    }

    public static String getAccountPath(Account acct) {
        return "/" + acct.getName();
    }

    public static String getServiceUrl(Account acct, String path) throws ServiceException {
        Provisioning prov = Provisioning.getInstance();
        Server server = prov.getServer(acct);

        if (server == null) {
            throw ServiceException.FAILURE("unable to retrieve server for account" + acct.getName(), null);
        }

        return getServiceUrl(server, prov.getDomain(acct), path + getAccountPath(acct));
    }


    public static String getServiceUrl(Server server, Domain domain, String path) throws ServiceException {
        return URLUtil.getPublicURLForDomain(server, domain, path, true);
    }

    protected static String getProxyUrl(HttpServletRequest req, Server server, String path) throws ServiceException {
        int servicePort = (req == null) ? -1 : req.getLocalPort();
        Provisioning prov = Provisioning.getInstance();
        Server localServer = prov.getLocalServer();
        if (!prov.isOfflineProxyServer(server) && servicePort == localServer.getIntAttr(Provisioning.A_zimbraAdminPort, 0))
            return URLUtil.getAdminURL(server, path);
        else
            return URLUtil.getServiceURL(server, path, servicePort == localServer.getIntAttr(Provisioning.A_zimbraMailSSLPort, 0));
    }

    protected void returnError(HttpServletResponse resp, ServiceException e) {
        resp.setHeader(ZIMBRA_FAULT_CODE_HEADER, e.getCode());
        resp.setHeader(ZIMBRA_FAULT_MESSAGE_HEADER, e.getMessage());
        resp.setStatus(HttpServletResponse.SC_INTERNAL_SERVER_ERROR);
    }

    public static String getOrigIp(HttpServletRequest req) {
        RemoteIP remoteIp = new RemoteIP(req, getTrustedIPs());
        return remoteIp.getOrigIP();
    }

    public static String getClientIp(HttpServletRequest req) {
        RemoteIP remoteIp = new RemoteIP(req, getTrustedIPs());
        return remoteIp.getClientIP();
    }

    public static void addRemoteIpToLoggingContext(HttpServletRequest req) {
        RemoteIP remoteIp = new RemoteIP(req, getTrustedIPs());
        remoteIp.addToLoggingContext();
    }

    public static RemoteIP.TrustedIPs getTrustedIPs() {
        try {
            Server server = Provisioning.getInstance().getLocalServer();
            return new RemoteIP.TrustedIPs(server.getMultiAttr(Provisioning.A_zimbraMailTrustedIP));
        } catch (ServiceException e) {
            ZimbraLog.misc.warn("failed to get trusted IPs, only localhost will be trusted", e);
        }
        return new RemoteIP.TrustedIPs(null);
    }

    public static void addUAToLoggingContext(HttpServletRequest req) {
        ZimbraLog.addUserAgentToContext(req.getHeader("User-Agent"));
    }
}<|MERGE_RESOLUTION|>--- conflicted
+++ resolved
@@ -365,7 +365,6 @@
         return false;
     }
 
-<<<<<<< HEAD
     private static boolean hasJWTSaltCookie(HttpState state) {
         Cookie[] cookies = state == null? null : state.getCookies();
         if (cookies == null) {
@@ -380,8 +379,6 @@
         return false;
     }
 
-=======
->>>>>>> f8ff2c65
     public static void proxyServletRequest(HttpServletRequest req, HttpServletResponse resp, HttpRequestBase method, BasicCookieStore state)
     throws IOException, ServiceException, HttpException {
         // create an HTTP client with the same cookies
@@ -394,12 +391,8 @@
                 if ((cookies[i].getName().equals(ZimbraCookie.COOKIE_ZM_AUTH_TOKEN) && hasZMAuth) ||
                         (hasJwtSalt && cookies[i].getName().equals(ZimbraCookie.COOKIE_ZM_JWT))) {
                     continue;
-<<<<<<< HEAD
-                }
-=======
                 BasicClientCookie cookie = new BasicClientCookie(cookies[i].getName(), cookies[i].getValue());
                 cookie.setDomain(hostname);
->>>>>>> f8ff2c65
                 cookie.setPath("/");
                 cookie.setSecure(false);
                 state.addCookie(cookie);
