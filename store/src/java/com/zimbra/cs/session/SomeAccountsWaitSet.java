--- conflicted
+++ resolved
@@ -382,12 +382,6 @@
         }
         return false;
     }
-<<<<<<< HEAD
-
-    private long mCbSeqNo = 0; // seqno passed in by the current waiting callback
-    private long mCurrentSeqNo; // current sequence number
-=======
->>>>>>> 36f00a55
 
     public long getCurrentSeqNo() {
         return mCurrentSeqNo;
