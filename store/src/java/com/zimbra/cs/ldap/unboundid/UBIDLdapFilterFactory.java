--- conflicted
+++ resolved
@@ -739,19 +739,7 @@
                         Filter.createEqualityFilter(Provisioning.A_zimbraMailAlias, name),
                         FILTER_ALL_DISTRIBUTION_LISTS));
     }
-    
-<<<<<<< HEAD
-=======
-    @Override
-    public ZLdapFilter addressListById(String id) {
-        return new UBIDLdapFilter(
-                FilterId.ADDRESS_LIST_BY_ID,
-                Filter.createANDFilter(
-                        Filter.createEqualityFilter(Provisioning.A_zimbraId, id),
-                        FILTER_ALL_ADDRESS_LISTS));
-    }
-
->>>>>>> 20c89fee
+
     @Override
     public ZLdapFilter distributionListsByMemberAddrs(String[] memberAddrs) {
         List<Filter> filters = Lists.newArrayList();
