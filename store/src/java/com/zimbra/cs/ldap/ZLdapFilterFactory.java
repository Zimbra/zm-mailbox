/*
 * ***** BEGIN LICENSE BLOCK *****
 * Zimbra Collaboration Suite Server
 * Copyright (C) 2011, 2012, 2013, 2014, 2015, 2016 Synacor, Inc.
 *
 * This program is free software: you can redistribute it and/or modify it under
 * the terms of the GNU General Public License as published by the Free Software Foundation,
 * version 2 of the License.
 *
 * This program is distributed in the hope that it will be useful, but WITHOUT ANY WARRANTY;
 * without even the implied warranty of MERCHANTABILITY or FITNESS FOR A PARTICULAR PURPOSE.
 * See the GNU General Public License for more details.
 * You should have received a copy of the GNU General Public License along with this program.
 * If not, see <https://www.gnu.org/licenses/>.
 * ***** END LICENSE BLOCK *****
 */
package com.zimbra.cs.ldap;

import java.io.FileWriter;
import java.io.IOException;
import java.util.Collection;
import java.util.List;

import com.google.common.collect.Lists;
import com.unboundid.ldap.sdk.Filter;
import com.zimbra.common.util.CsvWriter;
import com.zimbra.cs.account.AttributeClass;
import com.zimbra.cs.account.Provisioning;
import com.zimbra.cs.ldap.unboundid.UBIDLdapFilterFactory;

/**
 * @author pshao
 */
public abstract class ZLdapFilterFactory extends ZLdapElement {

    private static ZLdapFilterFactory SINGLETON;

    static synchronized void setInstance(ZLdapFilterFactory factory) {
        assert(SINGLETON == null);
        SINGLETON = factory;
    }

    public static ZLdapFilterFactory getInstance() {
        assert(SINGLETON != null);
        return SINGLETON;
    }

    public static enum FilterId {
        ACCOUNT_BY_ID(SINGLETON.accountById("{ACCOUNT-ID}")),
        ACCOUNT_BY_FOREIGN_PRINCIPAL(SINGLETON.accountByForeignPrincipal("{FOREIGN-PRINCIPAL}")),
        ACCOUNT_BY_MEMBEROF(SINGLETON.accountByMemberOf("{DYNAMIC-GROUP-ID}")),
        ACCOUNT_BY_NAME(SINGLETON.accountByName("{ACCOUNT-NAME}")),
        ACCOUNTS_BY_GRANTS(SINGLETON.accountsByGrants(Lists.newArrayList("{GRANTEE-ID-1}", "{GRANTEE-ID-2}", "..."), true, true)),
        ACCOUNTS_HOMED_ON_SERVER(SINGLETON.accountsHomedOnServer("{SERVER-SERVICE-HOSTNAME}")),
        ACCOUNTS_HOMED_ON_SERVER_ACCOUNTS_ONLY(SINGLETON.accountsHomedOnServerAccountsOnly("{SERVER-SERVICE-HOSTNAME}")),
        ACCOUNTS_ON_SERVER_AND_COS_HAS_SUBORDINATES(SINGLETON.accountsOnServerAndCosHasSubordinates("{SERVER-SERVICE-HOSTNAME}", "{COS-ID}")),
        ACCOUNTS_ON_UCSERVICE(SINGLETON.accountsOnUCService("{UCSERVICE-ID}")),

        ADDRS_EXIST(SINGLETON.addrsExist(new String[]{"{ADDR-1}", "{ADDR-2}", "..."})),
        ADMIN_ACCOUNT_BY_RDN(SINGLETON.adminAccountByRDN("{NAMING-RDN-ATTR}", "{NAME}")),
        ALL_ACCOUNTS(SINGLETON.allAccounts()),
        ALL_ACCOUNTS_ONLY(SINGLETON.allAccountsOnly()),
        ALL_ACCOUNTS_ONLY_BY_COS(SINGLETON.allAccountsOnlyByCos("{COS-ID}")),
        ALL_ADMIN_ACCOUNTS(SINGLETON.allAdminAccounts()),
        ALL_ALIASES(SINGLETON.allAliases()),
        ALL_CALENDAR_RESOURCES(SINGLETON.allCalendarResources()),
        ALL_COSES(SINGLETON.allCoses()),
        ALL_DATA_SOURCES(SINGLETON.allDataSources()),
        ALL_DISTRIBUTION_LISTS(SINGLETON.allDistributionLists()),
        ALL_DOMAINS(SINGLETON.allDomains()),
        ALL_GROUPS(SINGLETON.allGroups()),
        ALL_IDENTITIES(SINGLETON.allIdentities()),
        ALL_MIME_ENTRIES(SINGLETON.allMimeEntries()),
        ALL_NON_SYSTEM_ACCOUNTS(SINGLETON.allNonSystemAccounts()),
        ALL_NON_SYSTEM_ARCHIVING_ACCOUNTS(SINGLETON.allNonSystemArchivingAccounts()),
        ALL_NON_SYSTEM_INTERNAL_ACCOUNTS(SINGLETON.allNonSystemInternalAccounts()),
        ALL_SERVERS(SINGLETON.allServers()),
        ALL_ALWAYSONCLUSTERS(SINGLETON.allAlwaysOnClusters()),
        ALL_UC_SERVICES(SINGLETON.allUCServices()),
        ALL_SIGNATURES(SINGLETON.allSignatures()),
        ALL_XMPP_COMPONENTS(SINGLETON.allXMPPComponents()),
        ALL_ZIMLETS(SINGLETON.allZimlets()),
        ANY_ENTRY(SINGLETON.anyEntry()),
        CALENDAR_RESOURCE_BY_FOREIGN_PRINCIPAL(SINGLETON.calendarResourceByForeignPrincipal("{FOREIGN-PRINCIPAL}")),
        CALENDAR_RESOURCE_BY_ID(SINGLETON.calendarResourceById("{CALENDAR-RESOURCE-ID}")),
        CALENDAR_RESOURCE_BY_NAME(SINGLETON.calendarResourceByName("{CALENDAR-RESOURCE-NAME}")),
        CALENDAR_RESOURCES_HOMED_ON_SERVER(SINGLETON.calendarResourcesHomedOnServer("{SERVER-SERVICE-HOSTNAME}")),

        CMB_SEARCH_ACCOUNTS_ONLY(SINGLETON.CMBSearchAccountsOnly()),
        CMB_SEARCH_ACCOUNTS_ONLY_WITH_ARCHIVE(SINGLETON.CMBSearchAccountsOnlyWithArchive()),
        CMB_SEARCH_NON_SYSTEM_RESOURCE_ACCOUNTS_ONLY(SINGLETON.CMBSearchNonSystemResourceAccountsOnly()),

        COS_BY_ID(SINGLETON.cosById("{COS-ID}")),
        COSES_BY_MAILHOST_POOL(SINGLETON.cosesByMailHostPool("{SERVER-ID}")),
        COSES_ON_UCSERVICE(SINGLETON.cosesOnUCService("{UCSERVICE-ID}")),

        CREATED_LATEROREQUAL(SINGLETON.createdLaterOrEqual("{GENERALIZED_TIME}")),
        DATA_SOURCE_BY_ID(SINGLETON.dataSourceById("{DATA-SOURCE-ID}")),
        DATA_SOURCE_BY_NAME(SINGLETON.dataSourceByName("{DATA-SOURCE-NAME}")),
        DISTRIBUTION_LIST_BY_ID(SINGLETON.distributionListById("{DISTRIBUTION-LIST-ID}")),
        DISTRIBUTION_LIST_BY_NAME(SINGLETON.distributionListByName("{DISTRIBUTION-LIST-NAME}")),
        DISTRIBUTION_LISTS_BY_MEMBER_ADDRS(SINGLETON.distributionListsByMemberAddrs(new String[]{"{ADDR-1}", "ADDR-2", "..."})),

        DN_SUBTREE_MATCH(SINGLETON.dnSubtreeMatch("dn1", "dn2")),

        DOMAIN_ALIASES(SINGLETON.domainAliases("{DOMAIN-ID}")),
        DOMAIN_BY_ID(SINGLETON.domainById("{DOMAIN-ID}")),
        DOMAINS_BY_IDS(SINGLETON.dynamicGroupByIds(new String[]{"{DOMAIN-ID-1}", "DOMAIN-ID-2", "..."})),
        DOMAIN_BY_NAME(SINGLETON.domainByName("{DOMAIN-NAME}")),
        DOMAIN_BY_KRB5_REALM(SINGLETON.domainByKrb5Realm("{DOMAIN-KRB5-REALM}")),
        DOMAIN_BY_VIRTUAL_HOSTNAME(SINGLETON.domainByVirtualHostame("{DOMAIN-VIRTUAL-HOSTNAME}")),
        DOMAIN_BY_FOREIGN_NAME(SINGLETON.domainByForeignName("{DOMAIN-FOREIGN-NAME}")),
        DOMAIN_LABEL(SINGLETON.domainLabel()),
        DOMAIN_LOCKED_FOR_AUTO_PROVISION(SINGLETON.domainLockedForEagerAutoProvision()),
        DOMAINS_ON_UCSERVICE(SINGLETON.domainsOnUCService("{UCSERVICE-ID}")),

        ALL_DYNAMIC_GROUPS(SINGLETON.allDynamicGroups()),
        DYNAMIC_GROUP_BY_ID(SINGLETON.dynamicGroupById("{DYNAMIC-GROUP-ID}")),
        DYNAMIC_GROUP_BY_IDS(SINGLETON.dynamicGroupByIds(new String[]{"{GROUP-ID-1}", "GROUP-ID-2", "..."})),
        DYNAMIC_GROUP_BY_NAME(SINGLETON.dynamicGroupByName("{DYNAMIC-GROUP-NAME}")),
        DYNAMIC_GROUP_DYNAMIC_UNIT_BY_MAIL_ADDR(SINGLETON.dynamicGroupDynamicUnitByMailAddr("{ADDR}")),
        DYNAMIC_GROUPS_STATIC_UNIT_BY_MEMBER_ADDR(SINGLETON.dynamicGroupsStaticUnitByMemberAddr("{ADDR}")),
        ADDRESS_LIST_BY_ID(SINGLETON.addressListById("{ADDRESS_LIST_ID}")),

        EXTERNAL_ACCOUNTS_HOMED_ON_SERVER(SINGLETON.externalAccountsHomedOnServer("{SERVER-SERVICE-HOSTNAME}")),
        GLOBAL_CONFIG(SINGLETON.globalConfig()),
        GROUP_BY_ID(SINGLETON.groupById("{GROUP-ID}")),
        GROUP_BY_NAME(SINGLETON.groupByName("{GROUP-NAME}")),
        HAS_SUBORDINATES(SINGLETON.hasSubordinates()),
        HOMED_ON_SERVER(SINGLETON.homedOnServer("{SERVER-SERVICE-HOSTNAME}")),
        IDENTITY_BY_NAME(SINGLETON.identityByName("{IDENTITY-NAME}")),
        MEMBER_OF(SINGLETON.memberOf("{DN-OF-GROUP}")),
        MIME_ENTRY_BY_MIME_TYPE(SINGLETON.mimeEntryByMimeType("{MIME-TYPE}")),

        SERVER_BY_ID(SINGLETON.serverById("{SERVER-ID}")),
        SERVER_BY_SERVICE(SINGLETON.serverByService("{SERVICE}")),
        SERVER_BY_ALWAYSONCLUSTER(SINGLETON.serverByAlwaysOnCluster("{ALWAYSONCLUSTER-ID}")),
        SERVERY_BY_SERVICE_AND_ALWAYSONCLUSTER(SINGLETON.serverByServiceAndAlwaysOnCluster("{SERVICE}", "{ALWAYSONCLUSTER-ID}")),
        ALWAYSONCLUSTER_BY_ID(SINGLETON.alwaysOnClusterById("{ALWAYSONCLUSTER-ID}")),
        UC_SERVICE_BY_ID(SINGLETON.ucServiceById("{SERVER-ID}")),
        SHARE_LOCATOR_BY_ID(SINGLETON.shareLocatorById("{SHARE-LOCATOR-ID}")),
        SIGNATURE_BY_ID(SINGLETON.signatureById("{SIGNATURE-ID}")),
        XMPP_COMPONENT_BY_ID(SINGLETON.xmppComponentById("{XMPP-COMPOMENT-ID}")),
        XMPP_COMPONENT_BY_ZIMBRA_XMPP_COMPONENT_ID(SINGLETON.imComponentById("{ZIMBRA-XMPP-COMPOMENT-ID}")),

        // filters only used in the Velodrome DIT
        VELODROME_ALL_ACCOUNTS_BY_DOMAIN(SINGLETON.velodromeAllAccountsByDomain("{DOMAIN-NAME}")),
        VELODROME_ALL_ACCOUNTS_ONLY_BY_DOMAIN(SINGLETON.velodromeAllAccountsOnlyByDomain("{DOMAIN-NAME}")),
        VELODROME_ALL_CALENDAR_RESOURCES_BY_DOMAIN(SINGLETON.velodromeAllCalendarResourcesByDomain("{DOMAIN-NAME}")),
        VELODROME_ALL_ACCOUNTS_BY_DOMAIN_AND_SERVER(SINGLETON.velodromeAllAccountsByDomainAndServer("{DOMAIN-NAME}", "{SERVER-SERVICE-HOSTNAME}")),
        VELODROME_ALL_ACCOUNTS_ONLY_BY_DOMAIN_AND_SERVER(SINGLETON.velodromeAllAccountsOnlyByDomainAndServer("{DOMAIN-NAME}", "{SERVER-SERVICE-HOSTNAME}")),
        VELODROME_ALL_CALENDAR_RESOURCES_BY_DOMAIN_AND_SERVER(SINGLETON.velodromeAllCalendarResourcesByDomainAndServer("{DOMAIN-NAME}", "{SERVER-SERVICE-HOSTNAME}")),
        VELODROME_ALL_DISTRIBUTION_LISTS_BY_DOMAIN(SINGLETON.velodromeAllDistributionListsByDomain("{DOMAIN-NAME}")),
        VELODROME_ALL_GROUPS_BY_DOMAIN(SINGLETON.velodromeAllGroupsByDomain("{DOMAIN-NAME}")),

        //address lists
        ALL_ADDRESS_LISTS(SINGLETON.allAddressLists()),
	ADDRESS_LIST_BY_ID(SINGLETON.addressListById("{ADDRESS-LIST-ID}")),

        //
        // =====================================
        // FilterId for fromFilterString() calls
        // =====================================
        //
        ACCOUNT_BY_SSL_CLENT_CERT_PRINCIPAL_MAP(SINGLETON.allAccounts() + " AND " +
                "filter in " + Provisioning.A_zimbraMailSSLClientCertPrincipalMap),
        ADMIN_SEARCH("Admin search"),
        AUTO_PROVISION_ADMIN_SEARCH("Admin entered filter"),
        AUTO_PROVISION_SEARCH("Filter in " + Provisioning.A_zimbraAutoProvLdapSearchFilter),
        AUTO_PROVISION_SEARCH_CREATED_LATERTHAN("Filter in " +
                Provisioning.A_zimbraAutoProvLdapSearchFilter + " AND " +
                SINGLETON.createdLaterOrEqual("{GENERALIZED_TIME}")),
        EXTERNAL_GROUP("Filter in " + Provisioning.A_zimbraExternalGroupLdapSearchFilter),
        GAL_SEARCH("GAL search"),
        LDAP_AUTHENTICATE("Filter in " + Provisioning.A_zimbraAuthLdapSearchFilter),
        NGINX_GET_DOMAIN_BY_SERVER_IP("Filter in "),
        NGINX_GET_PORT_BY_MAILHOST("Filter in "),
        NGINX_GET_MAILHOST("Filter in " + Provisioning.A_zimbraReverseProxyMailHostQuery),
        RENAME_DOMAIN("Search entries during RenameDomain"),
        SEARCH_ALIAS_TARGET("Search alias target entry"),
        SEARCH_GRANTEE("Search grantee for revoking orphan grants"),
        SMIME_LOOKUP("Filter in " + Provisioning.A_zimbraSMIMELdapFilter),

        UNITTEST("UNITTEST"),
        LDAP_UPGRADE("LDAP_UPGRADE"),
        ZMCONFIGD("ZMCONFIGD"),


        TODO("TODO");

        private final String template;

        private FilterId(ZLdapFilter template) {
            this(template.toFilterString());
        }

        private FilterId(String template) {
            this.template = template;
        }

        public String getStatString() {
            return LdapOp.SEARCH.name() + "_" + name(); // + ": " + template;
        }

        private String getTemplate() {
            return template;
        }
    }

    /**
     * Generate the filter explanation csv file.  Called from build.xml
     *
     * @param args
     * @throws IOException
     * @throws LdapException
     */
    public static void main(String[] args) throws IOException, LdapException {
        if (args.length != 1) {
            System.out.println("usage: zmjava " +
                    ZLdapFilterFactory.class.getCanonicalName() + " <output file name>");
            System.exit(1);
        }

        /*
         * This tool is called during during dev-dist target, LDAP server
         * is not up in production build.
         * LdapClient.getInstance() will cause attempt to make an LDAP connection,
         *
         * Just use UBID LdapClient directly.  TODO: separate LdapClient.getInstance()
         * into two parts: one doesn't require LDAP connection (for initializing
         * SearchScope and FilterFactory instances), one does(for initializing LdapContext
         * class).
         */
        // LdapClient.getInstance();
        UBIDLdapFilterFactory.initialize();
        ZLdapFilterFactory filterFactory = new UBIDLdapFilterFactory();
        ZLdapFilterFactory.setInstance(filterFactory);

        String fileName = args[0];
        CsvWriter writer = new CsvWriter(new FileWriter(fileName));

        writer.writeRow("filtername", "template");

        for (FilterId filterId : FilterId.values()) {
            writer.writeRow(filterId.getStatString(), filterId.getTemplate());
        }
        writer.close();
    }

    /**
     * Encodes the provided value into a form suitable for use as the assertion value
     * in the string representation of a search filter.
     *
     * @param value
     * @return
     */
    public abstract String encodeValue(String value);

    protected String encloseFilterIfNot(String filterString) {
        if (filterString.startsWith("(") && filterString.endsWith(")")) {
            return filterString;
        } else {
            return "(" + filterString + ")";
        }
    }

    /*
     * operational
     */
    public abstract ZLdapFilter hasSubordinates();
    public abstract ZLdapFilter createdLaterOrEqual(String generalizedTime);

    /*
     * general
     */
    public abstract ZLdapFilter anyEntry();
    public abstract ZLdapFilter fromFilterString(FilterId filterId, String filterString)
    throws LdapException;
    public abstract ZLdapFilter andWith(ZLdapFilter filter, ZLdapFilter otherFilter);
    public abstract ZLdapFilter negate(ZLdapFilter filter);

    public String presenceFilter(String attr) {
        return String.format("(%s%s%s)", attr, LdapConstants.FILTER_TYPE_EQUAL, LdapConstants.FILTER_VALUE_ANY);
    }

    public String equalityFilter(String attr, String value, boolean valueIsRaw) {
        return String.format("(%s%s%s)", attr, LdapConstants.FILTER_TYPE_EQUAL,
                valueIsRaw ? encodeValue(value) : value);
    }

    public String greaterOrEqualFilter(String attr, String value, boolean valueIsRaw) {
        return String.format("(%s%s%s)",
                attr, LdapConstants.FILTER_TYPE_GREATER_OR_EQUAL,
                valueIsRaw ? encodeValue(value) : value);
    }

    public String lessOrEqualFilter(String attr, String value, boolean valueIsRaw) {
        return String.format("(%s%s%s)",
                attr, LdapConstants.FILTER_TYPE_LESS_OR_EQUAL,
                valueIsRaw ? encodeValue(value) : value);
    }

    public String startsWithFilter(String attr, String value, boolean valueIsRaw) {
        return String.format("(%s%s%s%s)",
                attr, LdapConstants.FILTER_TYPE_EQUAL,
                valueIsRaw ? encodeValue(value) : value,
                LdapConstants.FILTER_VALUE_ANY);
    }

    public String endsWithFilter(String attr, String value, boolean valueIsRaw) {
        return String.format("(%s%s%s%s)",
                attr, LdapConstants.FILTER_TYPE_EQUAL,
                LdapConstants.FILTER_VALUE_ANY,
                valueIsRaw ? encodeValue(value) : value);
    }

    public String substringFilter(String attr, String value, boolean valueIsRaw) {
        return String.format("(%s%s%s%s%s)",
                attr, LdapConstants.FILTER_TYPE_EQUAL,
                LdapConstants.FILTER_VALUE_ANY,
                valueIsRaw ? encodeValue(value) : value,
                LdapConstants.FILTER_VALUE_ANY);
    }

    /*
     * Mail target (accounts and groups)
     */
    public abstract ZLdapFilter addrsExist(String[] addrs);

    /*
     * account
     */
    public abstract ZLdapFilter allAccounts();
    public abstract ZLdapFilter allAccountsOnly();
    public abstract ZLdapFilter allAccountsOnlyByCos(String cosId);
    public abstract ZLdapFilter allAdminAccounts();
    public abstract ZLdapFilter allNonSystemAccounts();
    public abstract ZLdapFilter allNonSystemArchivingAccounts();
    public abstract ZLdapFilter allNonSystemInternalAccounts();
    public abstract ZLdapFilter accountByForeignPrincipal(String foreignPrincipal);
    public abstract ZLdapFilter accountById(String id);
    public abstract ZLdapFilter accountByMemberOf(String dynGroupId);
    public abstract ZLdapFilter accountByName(String name);
    public abstract ZLdapFilter adminAccountByRDN(String namingRdnAttr, String name);

    public abstract ZLdapFilter accountsHomedOnServer(String serverServiceHostname);
    public abstract ZLdapFilter accountsHomedOnServerAccountsOnly(String serverServiceHostname); // no calendar resources
    public abstract ZLdapFilter homedOnServer(String serverServiceHostname);
    public abstract ZLdapFilter accountsOnServerAndCosHasSubordinates(
            String serverServiceHostname, String cosId);
    public abstract ZLdapFilter accountsOnUCService(String ucServiceId);
    public abstract ZLdapFilter externalAccountsHomedOnServer(String serverServiceHostname);
    public abstract ZLdapFilter accountsByGrants(List<String> granteeIds,
            boolean includePublicShares, boolean includeAllAuthedShares);
    public abstract ZLdapFilter CMBSearchAccountsOnly();
    public abstract ZLdapFilter CMBSearchAccountsOnlyWithArchive();
    public abstract ZLdapFilter CMBSearchNonSystemResourceAccountsOnly();

    /*
     * alias
     */
    public abstract ZLdapFilter allAliases();

    /*
     * calendar resource
     */
    public abstract ZLdapFilter allCalendarResources();
    public abstract ZLdapFilter calendarResourceByForeignPrincipal(String foreignPrincipal);
    public abstract ZLdapFilter calendarResourceById(String id);
    public abstract ZLdapFilter calendarResourceByName(String name);
    public abstract ZLdapFilter calendarResourcesHomedOnServer(String serverServiceHostname);

    /*
     * cos
     */
    public abstract ZLdapFilter allCoses();
    public abstract ZLdapFilter cosById(String id);
    public abstract ZLdapFilter cosesByMailHostPool(String serverId);
    public abstract ZLdapFilter cosesOnUCService(String ucServiceId);

    /*
     * data source
     */
    public abstract ZLdapFilter allDataSources();
    public abstract ZLdapFilter dataSourceById(String id);
    public abstract ZLdapFilter dataSourceByName(String name);

    /*
     * distribution list
     */
    public abstract ZLdapFilter allDistributionLists();
    public abstract ZLdapFilter distributionListById(String id);
    public abstract ZLdapFilter distributionListByName(String name);
    public abstract ZLdapFilter distributionListsByMemberAddrs(String[] memberAddrs);


    /*
     * dynamic group
     */
    public abstract ZLdapFilter allDynamicGroups();
    public abstract ZLdapFilter dynamicGroupById(String id);
    public abstract ZLdapFilter dynamicGroupByIds(String[] strings);
    public abstract ZLdapFilter dynamicGroupByName(String name);
    public abstract ZLdapFilter dynamicGroupDynamicUnitByMailAddr(String mailAddr);
    public abstract ZLdapFilter dynamicGroupsStaticUnitByMemberAddr(String memberAddr);

    /*
     * groups (distribution list or dynamic group)
     */
    public abstract ZLdapFilter allGroups();
    public abstract ZLdapFilter groupById(String id);
    public abstract ZLdapFilter groupByName(String name);
    
<<<<<<< HEAD
=======
    /*
     * address list
     */
    public abstract ZLdapFilter addressListById(String id);


>>>>>>> 20c89fee
    /*
     * domain
     */
    public abstract ZLdapFilter allDomains();
    public abstract ZLdapFilter domainAliases(String id);
    public abstract ZLdapFilter domainById(String id);
    public abstract ZLdapFilter domainsByIds(Collection<String> ids);
    public abstract ZLdapFilter domainByName(String name);
    public abstract ZLdapFilter domainByKrb5Realm(String krb5Realm);
    public abstract ZLdapFilter domainByVirtualHostame(String virtualHostname);
    public abstract ZLdapFilter domainByForeignName(String foreignName);
    public abstract ZLdapFilter domainLabel();
    public abstract ZLdapFilter domainLockedForEagerAutoProvision();
    public abstract ZLdapFilter domainsOnUCService(String ucServiceId);

    /*
     * global config
     */
    public abstract ZLdapFilter globalConfig();

    /*
     * identity
     */
    public abstract ZLdapFilter allIdentities();
    public abstract ZLdapFilter identityByName(String name);

    /*
     * mime enrty
     */
    public abstract ZLdapFilter allMimeEntries();
    public abstract ZLdapFilter mimeEntryByMimeType(String mimeType);

    /*
     * server
     */
    public abstract ZLdapFilter allServers();
    public abstract ZLdapFilter serverById(String id);
    public abstract ZLdapFilter serverByService(String service);
    public abstract ZLdapFilter serverByAlwaysOnCluster(String clusterId);
    public abstract ZLdapFilter serverByServiceAndAlwaysOnCluster(String service, String clusterId);

    /*
     * alwaysOnCluster
     */
    public abstract ZLdapFilter allAlwaysOnClusters();
    public abstract ZLdapFilter alwaysOnClusterById(String id);

    /*
     * UC service
     */
    public abstract ZLdapFilter allUCServices();
    public abstract ZLdapFilter ucServiceById(String id);

    /*
     * share locator
     */
    public abstract ZLdapFilter shareLocatorById(String id);

    /*
     * signature
     */
    public abstract ZLdapFilter allSignatures();
    public abstract ZLdapFilter signatureById(String id);

    /*
     * XMPPComponent
     */
    public abstract ZLdapFilter allXMPPComponents();
    public abstract ZLdapFilter imComponentById(String id);
    public abstract ZLdapFilter xmppComponentById(String id);

    /*
     * zimlet
     */
    public abstract ZLdapFilter allZimlets();


    /*
     * AD
     */
    public abstract ZLdapFilter memberOf(String dnOfGroup);

    /*
     * Velodrome
     */
    public abstract ZLdapFilter velodromeAllAccountsByDomain(String domainName);
    public abstract ZLdapFilter velodromeAllAccountsOnlyByDomain(String domainName);
    public abstract ZLdapFilter velodromeAllCalendarResourcesByDomain(String domainName);
    public abstract ZLdapFilter velodromeAllAccountsByDomainAndServer(
            String domainName, String serverServiceHostname);
    public abstract ZLdapFilter velodromeAllAccountsOnlyByDomainAndServer(
            String domainName, String serverServiceHostname);
    public abstract ZLdapFilter velodromeAllCalendarResourcesByDomainAndServer(
            String domainName, String serverServiceHostname);
    public abstract ZLdapFilter velodromeAllDistributionListsByDomain(String domainName);
    public abstract ZLdapFilter velodromeAllGroupsByDomain(String domainName);

    /*
     * Address Lists
     */
    public abstract ZLdapFilter allAddressLists();
    public abstract ZLdapFilter addressListById(String id);
    /*
     * util
     */
    public abstract ZLdapFilter dnSubtreeMatch(String... dns);
}<|MERGE_RESOLUTION|>--- conflicted
+++ resolved
@@ -155,7 +155,6 @@
 
         //address lists
         ALL_ADDRESS_LISTS(SINGLETON.allAddressLists()),
-	ADDRESS_LIST_BY_ID(SINGLETON.addressListById("{ADDRESS-LIST-ID}")),
 
         //
         // =====================================
@@ -411,15 +410,6 @@
     public abstract ZLdapFilter groupById(String id);
     public abstract ZLdapFilter groupByName(String name);
     
-<<<<<<< HEAD
-=======
-    /*
-     * address list
-     */
-    public abstract ZLdapFilter addressListById(String id);
-
-
->>>>>>> 20c89fee
     /*
      * domain
      */
