--- conflicted
+++ resolved
@@ -150,11 +150,9 @@
         VELODROME_ALL_DISTRIBUTION_LISTS_BY_DOMAIN(SINGLETON.velodromeAllDistributionListsByDomain("{DOMAIN-NAME}")),
         VELODROME_ALL_GROUPS_BY_DOMAIN(SINGLETON.velodromeAllGroupsByDomain("{DOMAIN-NAME}")),
 
-<<<<<<< HEAD
         HAB_ORG_UNIT_BY_NAME(SINGLETON.habOrgUnitByName("{ORG-UNIT-NAME}")),
-=======
->>>>>>> e8f53567
-        //address lists
+        
+	//address lists
         ALL_ADDRESS_LISTS(SINGLETON.allAddressLists()),
         ADDRESS_LIST_BY_ID(SINGLETON.addressListById("{ADDRESS-LIST-ID}")),
 
