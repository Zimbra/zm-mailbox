/*
 * ***** BEGIN LICENSE BLOCK *****
 * Zimbra Collaboration Suite Server
 * Copyright (C) 2005, 2006, 2007, 2009, 2010, 2011, 2013, 2014, 2016, 2022 Synacor, Inc.
 *
 * This program is free software: you can redistribute it and/or modify it under
 * the terms of the GNU General Public License as published by the Free Software Foundation,
 * version 2 of the License.
 *
 * This program is distributed in the hope that it will be useful, but WITHOUT ANY WARRANTY;
 * without even the implied warranty of MERCHANTABILITY or FITNESS FOR A PARTICULAR PURPOSE.
 * See the GNU General Public License for more details.
 * You should have received a copy of the GNU General Public License along with this program.
 * If not, see <https://www.gnu.org/licenses/>.
 * ***** END LICENSE BLOCK *****
 */

package com.zimbra.cs.service.admin;

<<<<<<< HEAD
=======
import java.util.List;
import java.util.Map;

import com.zimbra.common.util.StringUtil;
import org.json.JSONException;

>>>>>>> 311890cf
import com.zimbra.common.service.ServiceException;
import com.zimbra.common.soap.Element;
import com.zimbra.cs.account.Provisioning;
import com.zimbra.cs.account.accesscontrol.AdminRight;
import com.zimbra.cs.account.accesscontrol.Rights.Admin;
import com.zimbra.cs.service.util.VolumeConfigUtil;
import com.zimbra.cs.store.helper.StoreManagerResetHelper;
import com.zimbra.cs.volume.Volume;
import com.zimbra.cs.volume.VolumeManager;
import com.zimbra.soap.ZimbraSoapContext;
import com.zimbra.soap.admin.message.CreateVolumeRequest;
import com.zimbra.soap.admin.message.CreateVolumeResponse;
import com.zimbra.soap.admin.type.StoreManagerRuntimeSwitchResult;
import com.zimbra.soap.admin.type.VolumeInfo;

import java.util.List;
import java.util.Map;

public final class CreateVolume extends AdminDocumentHandler {

    @Override
    public Element handle(Element req, Map<String, Object> ctx) throws ServiceException {
        ZimbraSoapContext zsc = getZimbraSoapContext(ctx);
        return zsc.jaxbToElement(handle((CreateVolumeRequest) zsc.elementToJaxb(req), ctx));
    }

    private CreateVolumeResponse handle(CreateVolumeRequest request, Map<String, Object> ctx) throws ServiceException {
        ZimbraSoapContext zsc = getZimbraSoapContext(ctx);
        checkRight(zsc, ctx, Provisioning.getInstance().getLocalServer(), Admin.R_manageVolume);

        VolumeInfo volInfoRequest = request.getVolumeInfo();

        Volume.StoreType enumStoreType = (1 == volInfoRequest.getStoreType()) ? Volume.StoreType.INTERNAL : Volume.StoreType.EXTERNAL;

        VolumeConfigUtil.validateCreateVolumeRequest(request, volInfoRequest, enumStoreType);

        Volume volRequest = VolumeManager.getInstance().create(toVolume(volInfoRequest, enumStoreType));
        VolumeInfo volInfoResponse = volRequest.toJAXB();
        VolumeConfigUtil.postCreateVolumeActions(request, volRequest, volInfoRequest, volInfoResponse, enumStoreType);

        CreateVolumeResponse createVolumeResponse = new CreateVolumeResponse(volInfoResponse);
        // if its primary volume then
        if (volInfoRequest.isCurrent() && volInfoRequest.getType() == Volume.TYPE_MESSAGE) {
            StoreManagerRuntimeSwitchResult runtimeSwitchResult = StoreManagerResetHelper.setNewStoreManager(volInfoRequest.getStoreManagerClass());
            createVolumeResponse.setRuntimeSwitchResult(runtimeSwitchResult);
        }
        return createVolumeResponse;
    }

    private Volume toVolume(VolumeInfo vol, Volume.StoreType enumStoreType) throws ServiceException {
        return Volume.builder().setType(vol.getType()).setName(vol.getName()).setPath(vol.getRootPath(), enumStoreType.equals(Volume.StoreType.INTERNAL))
                .setCompressBlobs(vol.isCompressBlobs()).setCompressionThreshold(vol.getCompressionThreshold())
                .setStoreType(enumStoreType).build();
    }

    @Override
    public void docRights(List<AdminRight> relatedRights, List<String> notes) {
        relatedRights.add(Admin.R_manageVolume);
    }
}<|MERGE_RESOLUTION|>--- conflicted
+++ resolved
@@ -17,15 +17,6 @@
 
 package com.zimbra.cs.service.admin;
 
-<<<<<<< HEAD
-=======
-import java.util.List;
-import java.util.Map;
-
-import com.zimbra.common.util.StringUtil;
-import org.json.JSONException;
-
->>>>>>> 311890cf
 import com.zimbra.common.service.ServiceException;
 import com.zimbra.common.soap.Element;
 import com.zimbra.cs.account.Provisioning;
@@ -67,7 +58,7 @@
         VolumeConfigUtil.postCreateVolumeActions(request, volRequest, volInfoRequest, volInfoResponse, enumStoreType);
 
         CreateVolumeResponse createVolumeResponse = new CreateVolumeResponse(volInfoResponse);
-        // if its primary volume then
+        // if its primary volume then set respective store manager if it's different
         if (volInfoRequest.isCurrent() && volInfoRequest.getType() == Volume.TYPE_MESSAGE) {
             StoreManagerRuntimeSwitchResult runtimeSwitchResult = StoreManagerResetHelper.setNewStoreManager(volInfoRequest.getStoreManagerClass());
             createVolumeResponse.setRuntimeSwitchResult(runtimeSwitchResult);
