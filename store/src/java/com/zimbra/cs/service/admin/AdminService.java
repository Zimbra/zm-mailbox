/*
 * ***** BEGIN LICENSE BLOCK *****
 * Zimbra Collaboration Suite Server
 * Copyright (C) 2004, 2005, 2006, 2007, 2008, 2009, 2010, 2011, 2012, 2013, 2014, 2015, 2016 Synacor, Inc.
 *
 * This program is free software: you can redistribute it and/or modify it under
 * the terms of the GNU General Public License as published by the Free Software Foundation,
 * version 2 of the License.
 *
 * This program is distributed in the hope that it will be useful, but WITHOUT ANY WARRANTY;
 * without even the implied warranty of MERCHANTABILITY or FITNESS FOR A PARTICULAR PURPOSE.
 * See the GNU General Public License for more details.
 * You should have received a copy of the GNU General Public License along with this program.
 * If not, see <https://www.gnu.org/licenses/>.
 * ***** END LICENSE BLOCK *****
 */
package com.zimbra.cs.service.admin;

import java.util.HashMap;
import java.util.Map;

import com.zimbra.common.service.ServiceException;
import com.zimbra.common.soap.AdminConstants;
import com.zimbra.common.soap.Element;
import com.zimbra.common.util.StringUtil;
import com.zimbra.soap.DocumentDispatcher;
import com.zimbra.soap.DocumentService;

/**
 * @zm-service-description		The Admin Service includes commands for server, account
 * and mailbox administration.
 *
 * @since May 26, 2004
 */
public class AdminService implements DocumentService {

    @Override
    public void registerHandlers(DocumentDispatcher dispatcher) {
        dispatcher.registerHandler(AdminConstants.PING_REQUEST, new Ping());
        dispatcher.registerHandler(AdminConstants.CHECK_HEALTH_REQUEST, new CheckHealth());
        dispatcher.registerHandler(AdminConstants.GET_ALL_LOCALES_REQUEST, new GetAllLocales());

        dispatcher.registerHandler(AdminConstants.AUTH_REQUEST, new Auth());
        dispatcher.registerHandler(AdminConstants.CREATE_ACCOUNT_REQUEST, new CreateAccount());
        dispatcher.registerHandler(AdminConstants.CREATE_GAL_SYNC_ACCOUNT_REQUEST, new CreateGalSyncAccount());
        dispatcher.registerHandler(AdminConstants.ADD_GAL_SYNC_DATASOURCE_REQUEST, new AddGalSyncDataSource());
        dispatcher.registerHandler(AdminConstants.DELEGATE_AUTH_REQUEST, new DelegateAuth());
        dispatcher.registerHandler(AdminConstants.DELETE_GAL_SYNC_ACCOUNT_REQUEST, new DeleteGalSyncAccount());
        dispatcher.registerHandler(AdminConstants.GET_ACCOUNT_REQUEST, new GetAccount());
        dispatcher.registerHandler(AdminConstants.GET_ACCOUNT_INFO_REQUEST, new GetAccountInfo());
        dispatcher.registerHandler(AdminConstants.GET_ALL_ACCOUNTS_REQUEST, new GetAllAccounts());
        dispatcher.registerHandler(AdminConstants.GET_ALL_ADMIN_ACCOUNTS_REQUEST, new GetAllAdminAccounts());
        dispatcher.registerHandler(AdminConstants.MODIFY_ACCOUNT_REQUEST, new ModifyAccount());
        dispatcher.registerHandler(AdminConstants.DELETE_ACCOUNT_REQUEST, new DeleteAccount());
        dispatcher.registerHandler(AdminConstants.SET_PASSWORD_REQUEST, new SetPassword());
        dispatcher.registerHandler(AdminConstants.CHECK_PASSWORD_STRENGTH_REQUEST, new CheckPasswordStrength());
        dispatcher.registerHandler(AdminConstants.ADD_ACCOUNT_ALIAS_REQUEST, new AddAccountAlias());
        dispatcher.registerHandler(AdminConstants.REMOVE_ACCOUNT_ALIAS_REQUEST, new RemoveAccountAlias());
        dispatcher.registerHandler(AdminConstants.SEARCH_ACCOUNTS_REQUEST, new SearchAccounts());
        dispatcher.registerHandler(AdminConstants.RENAME_ACCOUNT_REQUEST, new RenameAccount());
        dispatcher.registerHandler(AdminConstants.CHANGE_PRIMARY_EMAIL_REQUEST, new ChangePrimaryEmail());

        dispatcher.registerHandler(AdminConstants.SEARCH_DIRECTORY_REQUEST, new SearchDirectory());
        dispatcher.registerHandler(AdminConstants.GET_ACCOUNT_MEMBERSHIP_REQUEST, new GetAccountMembership());

        dispatcher.registerHandler(AdminConstants.CREATE_DOMAIN_REQUEST, new CreateDomain());
        dispatcher.registerHandler(AdminConstants.GET_DOMAIN_REQUEST, new GetDomain());
        dispatcher.registerHandler(AdminConstants.GET_DOMAIN_INFO_REQUEST, new GetDomainInfo());
        dispatcher.registerHandler(AdminConstants.GET_ALL_DOMAINS_REQUEST, new GetAllDomains());
        dispatcher.registerHandler(AdminConstants.MODIFY_DOMAIN_REQUEST, new ModifyDomain());
        dispatcher.registerHandler(AdminConstants.DELETE_DOMAIN_REQUEST, new DeleteDomain());

        dispatcher.registerHandler(AdminConstants.CREATE_COS_REQUEST, new CreateCos());
        dispatcher.registerHandler(AdminConstants.COPY_COS_REQUEST, new CopyCos());
        dispatcher.registerHandler(AdminConstants.GET_COS_REQUEST, new GetCos());
        dispatcher.registerHandler(AdminConstants.GET_ALL_COS_REQUEST, new GetAllCos());
        dispatcher.registerHandler(AdminConstants.MODIFY_COS_REQUEST, new ModifyCos());
        dispatcher.registerHandler(AdminConstants.DELETE_COS_REQUEST, new DeleteCos());
        dispatcher.registerHandler(AdminConstants.RENAME_COS_REQUEST, new RenameCos());

        dispatcher.registerHandler(AdminConstants.CREATE_SERVER_REQUEST, new CreateServer());
        dispatcher.registerHandler(AdminConstants.GET_SERVER_REQUEST, new GetServer());
        dispatcher.registerHandler(AdminConstants.GET_ALL_SERVERS_REQUEST, new GetAllServers());
        dispatcher.registerHandler(AdminConstants.MODIFY_SERVER_REQUEST, new ModifyServer());
        dispatcher.registerHandler(AdminConstants.DELETE_SERVER_REQUEST, new DeleteServer());

        dispatcher.registerHandler(AdminConstants.CREATE_ALWAYSONCLUSTER_REQUEST, new CreateAlwaysOnCluster());
        dispatcher.registerHandler(AdminConstants.GET_ALWAYSONCLUSTER_REQUEST, new GetAlwaysOnCluster());
        dispatcher.registerHandler(AdminConstants.GET_ALL_ALWAYSONCLUSTERS_REQUEST, new GetAllAlwaysOnClusters());
        dispatcher.registerHandler(AdminConstants.MODIFY_ALWAYSONCLUSTER_REQUEST, new ModifyAlwaysOnCluster());
        dispatcher.registerHandler(AdminConstants.DELETE_ALWAYSONCLUSTER_REQUEST, new DeleteAlwaysOnCluster());

        dispatcher.registerHandler(AdminConstants.CREATE_UC_SERVICE_REQUEST, new CreateUCService());
        dispatcher.registerHandler(AdminConstants.GET_UC_SERVICE_REQUEST, new GetUCService());
        dispatcher.registerHandler(AdminConstants.GET_ALL_UC_SERVICES_REQUEST, new GetAllUCServices());
        dispatcher.registerHandler(AdminConstants.MODIFY_UC_SERVICE_REQUEST, new ModifyUCService());
        dispatcher.registerHandler(AdminConstants.DELETE_UC_SERVICE_REQUEST, new DeleteUCService());
        dispatcher.registerHandler(AdminConstants.RENAME_UC_SERVICE_REQUEST, new RenameUCService());

        dispatcher.registerHandler(AdminConstants.GET_CONFIG_REQUEST, new GetConfig());
        dispatcher.registerHandler(AdminConstants.GET_ALL_CONFIG_REQUEST, new GetAllConfig());
        dispatcher.registerHandler(AdminConstants.MODIFY_CONFIG_REQUEST, new ModifyConfig());

        dispatcher.registerHandler(AdminConstants.GET_SERVICE_STATUS_REQUEST, new GetServiceStatus());

        dispatcher.registerHandler(AdminConstants.PURGE_MESSAGES_REQUEST, new PurgeMessages());
        dispatcher.registerHandler(AdminConstants.DELETE_MAILBOX_REQUEST, new DeleteMailbox());
        dispatcher.registerHandler(AdminConstants.GET_MAILBOX_REQUEST, new GetMailbox());

        dispatcher.registerHandler(AdminConstants.RUN_UNIT_TESTS_REQUEST, new RunUnitTests());

        dispatcher.registerHandler(AdminConstants.CHECK_AUTH_CONFIG_REQUEST, new CheckAuthConfig());
        dispatcher.registerHandler(AdminConstants.CHECK_GAL_CONFIG_REQUEST, new CheckGalConfig());
        dispatcher.registerHandler(AdminConstants.CHECK_HOSTNAME_RESOLVE_REQUEST, new CheckHostnameResolve());
        dispatcher.registerHandler(AdminConstants.CHECK_EXCHANGE_AUTH_REQUEST, new CheckExchangeAuth());
        dispatcher.registerHandler(AdminConstants.CHECK_DOMAIN_MX_RECORD_REQUEST, new CheckDomainMXRecord ());

        dispatcher.registerHandler(AdminConstants.CREATE_VOLUME_REQUEST, new CreateVolume());
        dispatcher.registerHandler(AdminConstants.GET_VOLUME_REQUEST, new GetVolume());
        dispatcher.registerHandler(AdminConstants.GET_ALL_VOLUMES_REQUEST, new GetAllVolumes());
        dispatcher.registerHandler(AdminConstants.MODIFY_VOLUME_REQUEST, new ModifyVolume());
        dispatcher.registerHandler(AdminConstants.DELETE_VOLUME_REQUEST, new DeleteVolume());
        dispatcher.registerHandler(AdminConstants.GET_CURRENT_VOLUMES_REQUEST, new GetCurrentVolumes());
        dispatcher.registerHandler(AdminConstants.SET_CURRENT_VOLUME_REQUEST, new SetCurrentVolume());
        dispatcher.registerHandler(AdminConstants.CHECK_BLOB_CONSISTENCY_REQUEST, new CheckBlobConsistency());
        dispatcher.registerHandler(AdminConstants.EXPORT_AND_DELETE_ITEMS_REQUEST, new ExportAndDeleteItems());
        dispatcher.registerHandler(AdminConstants.DEDUPE_BLOBS_REQUEST, new DedupeBlobs());

        dispatcher.registerHandler(AdminConstants.CREATE_DISTRIBUTION_LIST_REQUEST, new CreateDistributionList());
        dispatcher.registerHandler(AdminConstants.GET_DISTRIBUTION_LIST_REQUEST, new GetDistributionList());
        dispatcher.registerHandler(AdminConstants.GET_ALL_DISTRIBUTION_LISTS_REQUEST, new GetAllDistributionLists());
        dispatcher.registerHandler(AdminConstants.ADD_DISTRIBUTION_LIST_MEMBER_REQUEST, new AddDistributionListMember());
        dispatcher.registerHandler(AdminConstants.REMOVE_DISTRIBUTION_LIST_MEMBER_REQUEST, new RemoveDistributionListMember());
        dispatcher.registerHandler(AdminConstants.MODIFY_DISTRIBUTION_LIST_REQUEST, new ModifyDistributionList());
        dispatcher.registerHandler(AdminConstants.DELETE_DISTRIBUTION_LIST_REQUEST, new DeleteDistributionList());
        dispatcher.registerHandler(AdminConstants.ADD_DISTRIBUTION_LIST_ALIAS_REQUEST, new AddDistributionListAlias());
        dispatcher.registerHandler(AdminConstants.REMOVE_DISTRIBUTION_LIST_ALIAS_REQUEST, new RemoveDistributionListAlias());
        dispatcher.registerHandler(AdminConstants.RENAME_DISTRIBUTION_LIST_REQUEST, new RenameDistributionList());
        dispatcher.registerHandler(AdminConstants.GET_DISTRIBUTION_LIST_MEMBERSHIP_REQUEST, new GetDistributionListMembership());

        dispatcher.registerHandler(AdminConstants.AUTO_PROV_ACCOUNT_REQUEST, new AutoProvAccount());
        dispatcher.registerHandler(AdminConstants.AUTO_PROV_TASK_CONTROL_REQUEST, new AutoProvTaskControl());
        dispatcher.registerHandler(AdminConstants.SEARCH_AUTO_PROV_DIRECTORY_REQUEST, new SearchAutoProvDirectory());

        dispatcher.registerHandler(AdminConstants.GET_VERSION_INFO_REQUEST, new GetVersionInfo());
        dispatcher.registerHandler(AdminConstants.GET_LICENSE_INFO_REQUEST, new GetLicenseInfo());
        dispatcher.registerHandler(AdminConstants.GET_ATTRIBUTE_INFO_REQUEST, new GetAttributeInfo());

        dispatcher.registerHandler(AdminConstants.REINDEX_REQUEST, new ReIndex());
        dispatcher.registerHandler(AdminConstants.COMPACT_INDEX_REQUEST, new CompactIndex());
        dispatcher.registerHandler(AdminConstants.GET_INDEX_STATS_REQUEST, new GetIndexStats());
        dispatcher.registerHandler(AdminConstants.VERIFY_INDEX_REQUEST, new VerifyIndex());
        dispatcher.registerHandler(AdminConstants.RECALCULATE_MAILBOX_COUNTS_REQUEST, new RecalculateMailboxCounts());

        // zimlet
        dispatcher.registerHandler(AdminConstants.GET_ZIMLET_REQUEST, new GetZimlet());
        dispatcher.registerHandler(AdminConstants.CREATE_ZIMLET_REQUEST, new CreateZimlet());
        dispatcher.registerHandler(AdminConstants.DELETE_ZIMLET_REQUEST, new DeleteZimlet());
        dispatcher.registerHandler(AdminConstants.GET_ADMIN_EXTENSION_ZIMLETS_REQUEST, new GetAdminExtensionZimlets());
        dispatcher.registerHandler(AdminConstants.GET_ZIMLET_STATUS_REQUEST, new GetZimletStatus());
        dispatcher.registerHandler(AdminConstants.GET_ALL_ZIMLETS_REQUEST, new GetAllZimlets());
        dispatcher.registerHandler(AdminConstants.DEPLOY_ZIMLET_REQUEST, new DeployZimlet());
        dispatcher.registerHandler(AdminConstants.UNDEPLOY_ZIMLET_REQUEST, new UndeployZimlet());
        dispatcher.registerHandler(AdminConstants.CONFIGURE_ZIMLET_REQUEST, new ConfigureZimlet());
        dispatcher.registerHandler(AdminConstants.MODIFY_ZIMLET_REQUEST, new ModifyZimlet());
        dispatcher.registerHandler(AdminConstants.DUMP_SESSIONS_REQUEST, new DumpSessions());
        dispatcher.registerHandler(AdminConstants.GET_SESSIONS_REQUEST, new GetSessions());

        // calendar resources
        dispatcher.registerHandler(AdminConstants.CREATE_CALENDAR_RESOURCE_REQUEST,   new CreateCalendarResource());
        dispatcher.registerHandler(AdminConstants.DELETE_CALENDAR_RESOURCE_REQUEST,   new DeleteCalendarResource());
        dispatcher.registerHandler(AdminConstants.MODIFY_CALENDAR_RESOURCE_REQUEST,   new ModifyCalendarResource());
        dispatcher.registerHandler(AdminConstants.RENAME_CALENDAR_RESOURCE_REQUEST,   new RenameCalendarResource());
        dispatcher.registerHandler(AdminConstants.GET_CALENDAR_RESOURCE_REQUEST,      new GetCalendarResource());
        dispatcher.registerHandler(AdminConstants.GET_ALL_CALENDAR_RESOURCES_REQUEST, new GetAllCalendarResources());
        dispatcher.registerHandler(AdminConstants.SEARCH_CALENDAR_RESOURCES_REQUEST,  new SearchCalendarResources());

        // QUOTA and mailbox data
        dispatcher.registerHandler(AdminConstants.GET_QUOTA_USAGE_REQUEST, new GetQuotaUsage());
        dispatcher.registerHandler(AdminConstants.COMPUTE_AGGR_QUOTA_USAGE_REQUEST, new ComputeAggregateQuotaUsage());
        dispatcher.registerHandler(AdminConstants.GET_AGGR_QUOTA_USAGE_ON_SERVER_REQUEST,
                new GetAggregateQuotaUsageOnServer());
        dispatcher.registerHandler(AdminConstants.GET_ALL_MAILBOXES_REQUEST, new GetAllMailboxes());
        dispatcher.registerHandler(AdminConstants.GET_MAILBOX_STATS_REQUEST, new GetMailboxStats());

        // Mail queue management
        dispatcher.registerHandler(AdminConstants.GET_MAIL_QUEUE_INFO_REQUEST, new GetMailQueueInfo());
        dispatcher.registerHandler(AdminConstants.GET_MAIL_QUEUE_REQUEST, new GetMailQueue());
        dispatcher.registerHandler(AdminConstants.MAIL_QUEUE_ACTION_REQUEST, new MailQueueAction());
        dispatcher.registerHandler(AdminConstants.MAIL_QUEUE_FLUSH_REQUEST, new MailQueueFlush());

        dispatcher.registerHandler(AdminConstants.AUTO_COMPLETE_GAL_REQUEST, new AutoCompleteGal());
        dispatcher.registerHandler(AdminConstants.SEARCH_GAL_REQUEST, new SearchGal());

        // data source
        dispatcher.registerHandler(AdminConstants.GET_DATA_SOURCES_REQUEST, new GetDataSources());
        dispatcher.registerHandler(AdminConstants.CREATE_DATA_SOURCE_REQUEST, new CreateDataSource());
        dispatcher.registerHandler(AdminConstants.MODIFY_DATA_SOURCE_REQUEST, new ModifyDataSource());
        dispatcher.registerHandler(AdminConstants.DELETE_DATA_SOURCE_REQUEST, new DeleteDataSource());

        // calendar time zone fixup
        dispatcher.registerHandler(AdminConstants.FIX_CALENDAR_TZ_REQUEST, new FixCalendarTZ());
        // calendar item end time fixup
        dispatcher.registerHandler(AdminConstants.FIX_CALENDAR_END_TIME_REQUEST, new FixCalendarEndTime());
        // calendar item priority fixup
        dispatcher.registerHandler(AdminConstants.FIX_CALENDAR_PRIORITY_REQUEST, new FixCalendarPriority());

        // admin saved searches
        dispatcher.registerHandler(AdminConstants.GET_ADMIN_SAVED_SEARCHES_REQUEST, new GetAdminSavedSearches());
        dispatcher.registerHandler(AdminConstants.MODIFY_ADMIN_SAVED_SEARCHES_REQUEST, new ModifyAdminSavedSearches());

        dispatcher.registerHandler(AdminConstants.ADD_ACCOUNT_LOGGER_REQUEST, new AddAccountLogger());
        dispatcher.registerHandler(AdminConstants.REMOVE_ACCOUNT_LOGGER_REQUEST, new RemoveAccountLogger());
        dispatcher.registerHandler(AdminConstants.GET_ACCOUNT_LOGGERS_REQUEST, new GetAccountLoggers());
        dispatcher.registerHandler(AdminConstants.GET_ALL_ACCOUNT_LOGGERS_REQUEST, new GetAllAccountLoggers());
        dispatcher.registerHandler(AdminConstants.RESET_ALL_LOGGERS_REQUEST, new ResetAllLoggers());

        dispatcher.registerHandler(AdminConstants.CHECK_DIRECTORY_REQUEST, new CheckDirectory());

        dispatcher.registerHandler(AdminConstants.FLUSH_CACHE_REQUEST, new FlushCache());

        dispatcher.registerHandler(AdminConstants.COUNT_ACCOUNT_REQUEST, new CountAccount());
        dispatcher.registerHandler(AdminConstants.COUNT_OBJECTS_REQUEST, new CountObjects());

        dispatcher.registerHandler(AdminConstants.GET_SHARE_INFO_REQUEST, new GetShareInfo());

        dispatcher.registerHandler(AdminConstants.GET_SERVER_NIFS_REQUEST, new GetServerNIFs());

        // f/b mgmt
        dispatcher.registerHandler(AdminConstants.GET_ALL_FREE_BUSY_PROVIDERS_REQUEST, new GetAllFreeBusyProviders());
        dispatcher.registerHandler(AdminConstants.GET_FREE_BUSY_QUEUE_INFO_REQUEST, new GetFreeBusyQueueInfo());
        dispatcher.registerHandler(AdminConstants.PUSH_FREE_BUSY_REQUEST, new PushFreeBusy());
        dispatcher.registerHandler(AdminConstants.PURGE_FREE_BUSY_QUEUE_REQUEST, new PurgeFreeBusyQueue());

        // calendar cache
        dispatcher.registerHandler(AdminConstants.PURGE_ACCOUNT_CALENDAR_CACHE_REQUEST, new PurgeAccountCalendarCache());

        // rights
        dispatcher.registerHandler(AdminConstants.GET_DELEGATED_ADMIN_CONSTRAINTS_REQUEST, new GetDelegatedAdminConstraints());
        dispatcher.registerHandler(AdminConstants.GET_RIGHTS_DOC_REQUEST, new GetRightsDoc());
        dispatcher.registerHandler(AdminConstants.GET_RIGHT_REQUEST, new GetRight());
        dispatcher.registerHandler(AdminConstants.GET_ADMIN_CONSOLE_UI_COMP_REQUEST, new GetAdminConsoleUIComp());
        dispatcher.registerHandler(AdminConstants.GET_ALL_EFFECTIVE_RIGHTS_REQUEST, new GetAllEffectiveRights());
        dispatcher.registerHandler(AdminConstants.GET_ALL_RIGHTS_REQUEST, new GetAllRights());
        dispatcher.registerHandler(AdminConstants.GET_EFFECTIVE_RIGHTS_REQUEST, new GetEffectiveRights());
        dispatcher.registerHandler(AdminConstants.GET_CREATE_OBJECT_ATTRS_REQUEST, new GetCreateObjectAttrs());
        dispatcher.registerHandler(AdminConstants.GET_GRANTS_REQUEST, new GetGrants());
        dispatcher.registerHandler(AdminConstants.CHECK_RIGHT_REQUEST, new CheckRight());
        dispatcher.registerHandler(AdminConstants.GRANT_RIGHT_REQUEST, new GrantRight());
        dispatcher.registerHandler(AdminConstants.MODIFY_DELEGATED_ADMIN_CONSTRAINTS_REQUEST, new ModifyDelegatedAdminConstraints());
        dispatcher.registerHandler(AdminConstants.REVOKE_RIGHT_REQUEST, new RevokeRight());

        // admin wait set
        dispatcher.registerHandler(AdminConstants.ADMIN_CREATE_WAIT_SET_REQUEST, new AdminCreateWaitSetRequest());
        dispatcher.registerHandler(AdminConstants.ADMIN_WAIT_SET_REQUEST, new AdminWaitSetRequest());
        dispatcher.registerHandler(AdminConstants.ADMIN_DESTROY_WAIT_SET_REQUEST, new AdminDestroyWaitSetRequest());
        dispatcher.registerHandler(AdminConstants.QUERY_WAIT_SET_REQUEST, new QueryWaitSet());

        // zimbraXMPPComponent object class
        dispatcher.registerHandler(AdminConstants.CREATE_XMPPCOMPONENT_REQUEST, new CreateXMPPComponent());
        dispatcher.registerHandler(AdminConstants.GET_XMPPCOMPONENT_REQUEST, new GetXMPPComponent());
        dispatcher.registerHandler(AdminConstants.GET_ALL_XMPPCOMPONENTS_REQUEST, new GetAllXMPPComponents());
        dispatcher.registerHandler(AdminConstants.DELETE_XMPPCOMPONENT_REQUEST, new DeleteXMPPComponent());

        dispatcher.registerHandler(AdminConstants.GET_SERVER_STATS_REQUEST, new GetServerStats());
        dispatcher.registerHandler(AdminConstants.GET_LOGGER_STATS_REQUEST, new GetLoggerStats());
        dispatcher.registerHandler(AdminConstants.SYNC_GAL_ACCOUNT_REQUEST, new SyncGalAccount());

        // memcached
        dispatcher.registerHandler(AdminConstants.RELOAD_MEMCACHED_CLIENT_CONFIG_REQUEST, new ReloadMemcachedClientConfig());
        dispatcher.registerHandler(AdminConstants.GET_MEMCACHED_CLIENT_CONFIG_REQUEST, new GetMemcachedClientConfig());

        // local config
        dispatcher.registerHandler(AdminConstants.RELOAD_LOCAL_CONFIG_REQUEST, new ReloadLocalConfig());

        // wiki migration
        dispatcher.registerHandler(AdminConstants.MIGRATE_ACCOUNT_REQUEST, new MigrateAccount());

        // noop
        dispatcher.registerHandler(AdminConstants.NO_OP_REQUEST, new NoOp());

        // cookie and authtoken maintenance
        dispatcher.registerHandler(AdminConstants.CLEAR_COOKIE_REQUEST, new ClearCookie());
        dispatcher.registerHandler(AdminConstants.LOCKOUT_MAILBOX_REQUEST, new LockoutMailbox());
        dispatcher.registerHandler(AdminConstants.REFRESH_REGISTERED_AUTHTOKENS_REQUEST, new RefreshRegisteredAuthTokens());

        // Retention policy
        dispatcher.registerHandler(AdminConstants.GET_SYSTEM_RETENTION_POLICY_REQUEST, new GetSystemRetentionPolicy());
        dispatcher.registerHandler(AdminConstants.CREATE_SYSTEM_RETENTION_POLICY_REQUEST, new CreateSystemRetentionPolicy());
        dispatcher.registerHandler(AdminConstants.MODIFY_SYSTEM_RETENTION_POLICY_REQUEST, new ModifySystemRetentionPolicy());
        dispatcher.registerHandler(AdminConstants.DELETE_SYSTEM_RETENTION_POLICY_REQUEST, new DeleteSystemRetentionPolicy());

        // store manager verifier
        dispatcher.registerHandler(AdminConstants.VERIFY_STORE_MANAGER_REQUEST, new VerifyStoreManager());

        // Skins
        dispatcher.registerHandler(AdminConstants.GET_ALL_SKINS_REQUEST, new GetAllSkins());

        dispatcher.registerHandler(AdminConstants.GET_ALL_ACTIVE_SERVERS_REQUEST, new GetAllActiveServers());
        dispatcher.registerHandler(AdminConstants.SET_SERVER_OFFLINE_REQUEST, new SetServerOffline());
        dispatcher.registerHandler(AdminConstants.SET_LOCAL_SERVER_ONLINE_REQUEST, new SetLocalServerOnline());

        // Filter rules
        dispatcher.registerHandler(AdminConstants.GET_FILTER_RULES_REQUEST, new GetFilterRules());
        dispatcher.registerHandler(AdminConstants.MODIFY_FILTER_RULES_REQUEST, new ModifyFilterRules());
        dispatcher.registerHandler(AdminConstants.GET_OUTGOING_FILTER_RULES_REQUEST, new GetOutgoingFilterRules());
        dispatcher.registerHandler(AdminConstants.MODIFY_OUTGOING_FILTER_RULES_REQUEST, new ModifyOutgoingFilterRules());

        // ContactBackup API
        dispatcher.registerHandler(AdminConstants.CONTACT_BACKUP_REQUEST, new ContactBackup());
<<<<<<< HEAD
=======

>>>>>>> e3da3012
    }

    /**
     * @param request
     * @return
     * @throws ServiceException
     */
    public static Map<String, Object> getAttrs(Element request) throws ServiceException {
        return getAttrs(request, false);
    }

    /**
     * Given:
     *     <request>
     *        <a n="name">VALUE</a>
     *        <a n="name2">VALUE</a>
     *        ...
     *      <request>
     *
     * Return a map of name,value pairs
     *
     * @param request
     * @return
     * @throws ServiceException
     */
    public static Map<String, Object> getAttrs(Element request, boolean ignoreEmptyValues)
    throws ServiceException {
        Map<String, Object> result = new HashMap<String, Object>();
        for (Element a : request.listElements(AdminConstants.E_A)) {
            String name = a.getAttribute(AdminConstants.A_N);
            String value = a.getText();
            if (!ignoreEmptyValues || (value != null && value.length() > 0))
                StringUtil.addToMultiMap(result, name, value);
        }
        return result;
    }
}<|MERGE_RESOLUTION|>--- conflicted
+++ resolved
@@ -308,10 +308,7 @@
 
         // ContactBackup API
         dispatcher.registerHandler(AdminConstants.CONTACT_BACKUP_REQUEST, new ContactBackup());
-<<<<<<< HEAD
-=======
-
->>>>>>> e3da3012
+
     }
 
     /**
