--- conflicted
+++ resolved
@@ -17,43 +17,21 @@
 
 package com.zimbra.cs.service.admin;
 
-import java.io.IOException;
-import java.util.List;
-import java.util.Map;
-
-import com.zimbra.common.localconfig.ConfigException;
-import com.zimbra.common.localconfig.KnownKey;
-import com.zimbra.common.localconfig.LC;
-import com.zimbra.common.localconfig.LocalConfig;
 import com.zimbra.common.service.ServiceException;
-import com.zimbra.common.util.StringUtil;
-import com.zimbra.common.util.ZimbraLog;
+import com.zimbra.common.soap.Element;
 import com.zimbra.cs.account.Provisioning;
 import com.zimbra.cs.account.accesscontrol.AdminRight;
 import com.zimbra.cs.account.accesscontrol.Rights.Admin;
-import com.zimbra.cs.store.StoreManager;
-import com.zimbra.cs.store.events.volume.PrimaryVolChangeEventPublisher;
-import com.zimbra.cs.store.events.volume.PrimaryVolChangedEvent;
-import com.zimbra.cs.store.helper.ClassHelper;
-<<<<<<< HEAD
 import com.zimbra.cs.store.helper.StoreManagerResetHelper;
-=======
->>>>>>> 311890cf
 import com.zimbra.cs.volume.Volume;
-import com.zimbra.cs.volume.Volume.StoreType;
 import com.zimbra.cs.volume.VolumeManager;
-import com.zimbra.common.soap.Element;
-import com.zimbra.soap.JaxbUtil;
 import com.zimbra.soap.ZimbraSoapContext;
 import com.zimbra.soap.admin.message.SetCurrentVolumeRequest;
 import com.zimbra.soap.admin.message.SetCurrentVolumeResponse;
-<<<<<<< HEAD
 import com.zimbra.soap.admin.type.StoreManagerRuntimeSwitchResult;
-=======
->>>>>>> 311890cf
-import org.dom4j.DocumentException;
 
-import static com.zimbra.common.localconfig.LC.zimbra_class_store;
+import java.util.List;
+import java.util.Map;
 
 public final class SetCurrentVolume extends AdminDocumentHandler {
 
@@ -72,7 +50,6 @@
         VolumeManager.getInstance().setCurrentVolume(req.getType(), volId);
         Volume volume = VolumeManager.getInstance().getVolume(volId);
 
-<<<<<<< HEAD
         SetCurrentVolumeResponse response = new SetCurrentVolumeResponse();
 
         // if its primary volume then
@@ -84,48 +61,6 @@
         return response;
     }
 
-=======
-        // if its primary volume then
-        if (Volume.TYPE_MESSAGE == volume.getType()) {
-            // set current store manager
-            setCurrentStoreManager(volume);
-        }
-        return new SetCurrentVolumeResponse();
-    }
-
-    private void setCurrentStoreManager(Volume volume) throws ServiceException {
-         String storeManagerClass = volume.getStoreManagerClass();
-        if (StringUtil.isNullOrEmpty(storeManagerClass)) {
-            ZimbraLog.store.error("store_manager is not set for volume[%s] in database", volume.getId());
-            return;
-        }
-        if (LC.zimbra_class_store.value().equals(storeManagerClass)) {
-            ZimbraLog.store.error("store_manager class is same as set zimbra_class_store", LC.zimbra_class_store.value());
-            return;
-        }
-        if (!ClassHelper.isClassExist(storeManagerClass)) {
-            throw ServiceException.OPERATION_DENIED(" store manager class " + storeManagerClass + " not found on classPath");
-        }
-        //
-        try {
-            // default store config
-            LocalConfig localConfig = new LocalConfig(null);
-            localConfig.set(zimbra_class_store.key(), storeManagerClass);
-            localConfig.save();
-            LC.reload();
-
-            // verify if its set correctly or not
-//            if (!LC.zimbra_class_store.value().equals(storeManagerClass)) {
-//                throw ServiceException.OPERATION_DENIED("not able to update store manager class " + storeManagerClass + " in cached zimbra_class_store attr");
-//            }
-            // reset current store Manager
-            StoreManager.resetStoreManager();
-
-        } catch (DocumentException | ConfigException | IOException e) {
-            throw ServiceException.FAILURE("Enable to update zimbra_class_store attribute", e);
-        }
-    }
->>>>>>> 311890cf
 
     @Override
     public void docRights(List<AdminRight> relatedRights, List<String> notes) {
