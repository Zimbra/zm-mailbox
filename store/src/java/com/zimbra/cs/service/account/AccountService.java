--- conflicted
+++ resolved
@@ -112,10 +112,6 @@
 
         // reset password
         dispatcher.registerHandler(AccountConstants.RESET_PASSWORD_REQUEST, new ResetPassword());
-<<<<<<< HEAD
-
-=======
->>>>>>> 2241f75d
     }
 
     /**
