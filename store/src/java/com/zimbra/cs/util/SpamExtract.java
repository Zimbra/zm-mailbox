/*
 * ***** BEGIN LICENSE BLOCK *****
 * Zimbra Collaboration Suite Server
 * Copyright (C) 2006, 2007, 2008, 2009, 2010, 2011, 2012, 2013, 2014, 2016 Synacor, Inc.
 *
 * This program is free software: you can redistribute it and/or modify it under
 * the terms of the GNU General Public License as published by the Free Software Foundation,
 * version 2 of the License.
 *
 * This program is distributed in the hope that it will be useful, but WITHOUT ANY WARRANTY;
 * without even the implied warranty of MERCHANTABILITY or FITNESS FOR A PARTICULAR PURPOSE.
 * See the GNU General Public License for more details.
 * You should have received a copy of the GNU General Public License along with this program.
 * If not, see <https://www.gnu.org/licenses/>.
 * ***** END LICENSE BLOCK *****
 */

package com.zimbra.cs.util;

import java.io.BufferedOutputStream;
import java.io.ByteArrayInputStream;
import java.io.File;
import java.io.FileOutputStream;
import java.io.IOException;
import java.io.InputStream;
import java.io.OutputStream;
import java.net.MalformedURLException;
import java.net.URL;
import java.util.ArrayList;
import java.util.Iterator;
import java.util.List;
import java.util.Properties;
import java.util.zip.GZIPInputStream;

import javax.mail.BodyPart;
import javax.mail.MessagingException;
import javax.mail.Part;
import javax.mail.Session;
import javax.mail.internet.MimeMessage;
import javax.mail.internet.MimeMultipart;

import org.apache.commons.cli.CommandLine;
import org.apache.commons.cli.CommandLineParser;
import org.apache.commons.cli.GnuParser;
import org.apache.commons.cli.HelpFormatter;
import org.apache.commons.cli.Options;
import org.apache.commons.cli.ParseException;
import org.apache.commons.lang.StringUtils;
import org.apache.http.HttpException;
import org.apache.http.HttpHost;
import org.apache.http.HttpResponse;
import org.apache.http.HttpStatus;
import org.apache.http.client.HttpClient;
import org.apache.http.client.methods.HttpGet;
import org.apache.http.config.SocketConfig;
import org.apache.http.impl.client.BasicCookieStore;
import org.apache.http.impl.client.DefaultRedirectStrategy;
import org.apache.http.impl.client.HttpClientBuilder;
import org.apache.http.impl.cookie.BasicClientCookie;

import com.google.common.base.Charsets;
import com.zimbra.common.account.Key.AccountBy;
import com.zimbra.common.httpclient.HttpClientUtil;
import com.zimbra.common.localconfig.LC;
import com.zimbra.common.service.ServiceException;
import com.zimbra.common.soap.AccountConstants;
import com.zimbra.common.soap.AdminConstants;
import com.zimbra.common.soap.Element;
import com.zimbra.common.soap.MailConstants;
import com.zimbra.common.soap.SoapFaultException;
import com.zimbra.common.soap.SoapHttpTransport;
import com.zimbra.common.util.BufferStream;
import com.zimbra.common.util.ByteUtil;
import com.zimbra.common.util.CliUtil;
import com.zimbra.common.util.Log;
import com.zimbra.common.util.LogFactory;
import com.zimbra.common.util.ZimbraCookie;
import com.zimbra.common.zmime.ZMimeMessage;
import com.zimbra.common.zmime.ZSharedFileInputStream;
import com.zimbra.cs.account.Account;
import com.zimbra.cs.account.Config;
import com.zimbra.cs.account.Provisioning;
import com.zimbra.cs.account.Server;
import com.zimbra.cs.mailbox.MailItem;
import com.zimbra.cs.mailbox.MailItem.UnderlyingData;
import com.zimbra.cs.service.formatter.ArchiveFormatter.ArchiveInputEntry;
import com.zimbra.cs.service.formatter.ArchiveFormatter.ArchiveInputStream;
import com.zimbra.cs.service.formatter.TarArchiveInputStream;
import com.zimbra.cs.service.mail.ItemAction;
import com.zimbra.cs.service.util.ItemData;

public class SpamExtract {

    private static Log LOG = LogFactory.getLog(SpamExtract.class);

    private static Options options = new Options();

    private static boolean verbose = false;

    private static int BATCH_SIZE = 25;

    private static int SLEEP_TIME = 100;

    static {
        options.addOption("s", "spam", false, "extract messages from configured spam mailbox");
        options.addOption("n", "notspam", false, "extract messages from configured notspam mailbox");
        options.addOption("m", "mailbox", true, "extract messages from specified mailbox");

        options.addOption("d", "delete", false, "delete extracted messages (default is to keep)");
        options.addOption("o", "outdir", true, "directory to store extracted messages");

        options.addOption("a", "admin", true, "admin user name for auth (default is zimbra_ldap_userdn)");
        options.addOption("p", "password", true, "admin password for auth (default is zimbra_ldap_password)");
        options.addOption("u", "url", true, "admin SOAP service url (default is target mailbox's server's admin service port)");

        options.addOption("q", "query", true, "search query whose results should be extracted (default is in:inbox)");
        options.addOption("r", "raw", false, "extract raw message (default: gets message/rfc822 attachments)");

        options.addOption("h", "help", false, "show this usage text");
        options.addOption("D", "debug", false, "enable debug level logging");
        options.addOption("v", "verbose", false, "be verbose while running");
    }

    private static void usage(String errmsg) {
        if (errmsg != null) {
            LOG.error(errmsg);
        }
        HelpFormatter formatter = new HelpFormatter();
        formatter.printHelp("zmspamextract [options] ",
            "where [options] are one of:", options,
            "SpamExtract retrieve messages that may have been marked as spam or not spam in the Zimbra Web Client.");
        System.exit((errmsg == null) ? 0 : 1);
    }

    private static CommandLine parseArgs(String args[]) {
        CommandLineParser parser = new GnuParser();
        CommandLine cl = null;
        try {
            cl = parser.parse(options, args);
        } catch (ParseException pe) {
            usage(pe.getMessage());
        }

        if (cl.hasOption("h")) {
            usage(null);
        }
        return cl;
    }

    public static void main(String[] args) throws ServiceException, HttpException, SoapFaultException, IOException {
        CommandLine cl = parseArgs(args);

        if (cl.hasOption('D')) {
            CliUtil.toolSetup("DEBUG");
        } else {
            CliUtil.toolSetup("INFO");
        }
        if (cl.hasOption('v')) {
            verbose = true;
        }

        boolean optDelete = cl.hasOption('d');

        if (!cl.hasOption('o')) {
            usage("must specify directory to extract messages to");
        }
        String optDirectory = cl.getOptionValue('o');
        File outputDirectory = new File(optDirectory);
        if (!outputDirectory.exists()) {
            LOG.info("Creating directory: " + optDirectory);
            outputDirectory.mkdirs();
            if (!outputDirectory.exists()) {
                LOG.error("could not create directory " + optDirectory);
                System.exit(2);
            }
        }

        String optAdminUser;
        if (cl.hasOption('a')) {
            optAdminUser = cl.getOptionValue('a');
        } else {
            optAdminUser = LC.zimbra_ldap_user.value();
        }

        String optAdminPassword;
        if (cl.hasOption('p')) {
            optAdminPassword = cl.getOptionValue('p');
        } else {
            optAdminPassword = LC.zimbra_ldap_password.value();
        }

        String optQuery = "in:inbox";
        if (cl.hasOption('q')) {
            optQuery = cl.getOptionValue('q');
        }

        Account account = getAccount(cl);
        if (account == null) {
            System.exit(1);
        }

        boolean optRaw = cl.hasOption('r');

        if (verbose) {
            LOG.info("Extracting from account " + account.getName());
        }

        Server server = Provisioning.getInstance().getServer(account);

        String optAdminURL;
        if (cl.hasOption('u')) {
            optAdminURL = cl.getOptionValue('u');
        } else {
            optAdminURL = getSoapURL(server, true);
        }
        String adminAuthToken = getAdminAuthToken(optAdminURL, optAdminUser, optAdminPassword);
        String authToken = getDelegateAuthToken(optAdminURL, account, adminAuthToken);
        BATCH_SIZE = Provisioning.getInstance().getLocalServer().getAntispamExtractionBatchSize();
        SLEEP_TIME = Provisioning.getInstance().getLocalServer().getAntispamExtractionBatchDelay();
        extract(authToken, account, server, optQuery, outputDirectory, optDelete, optRaw);
    }

    private static void extract(String authToken, Account account, Server server, String query, File outdir, boolean delete, boolean raw) throws ServiceException, HttpException, SoapFaultException, IOException {
        String soapURL = getSoapURL(server, false);

        URL restURL = getServerURL(server, false);
        HttpClientBuilder hc = HttpClientBuilder.create();   // CLI only, don't need conn mgr
        BasicCookieStore cookieStore = new BasicCookieStore();
        HttpGet gm = new HttpGet();
        hc.setRedirectStrategy(new DefaultRedirectStrategy());
        
        BasicClientCookie cookie = new BasicClientCookie(ZimbraCookie.COOKIE_ZM_AUTH_TOKEN, authToken);
        cookie.setDomain(restURL.getHost());
        cookie.setPath("/");
        cookie.setSecure(false);
        cookie.setExpiryDate(null);
        cookieStore.addCookie(cookie);
        hc.setDefaultCookieStore(cookieStore);

        HttpHost target = new HttpHost(restURL.getHost(), restURL.getPort(), null);
        
        SocketConfig config = SocketConfig.custom().setSoTimeout(60000).build();
        hc.setDefaultSocketConfig(config);


        if (verbose) {
            LOG.info("Mailbox requests to: " + restURL);
        }

        SoapHttpTransport transport = new SoapHttpTransport(soapURL);
        transport.setRetryCount(1);
        transport.setTimeout(0);
        transport.setAuthToken(authToken);

        int totalProcessed = 0;
        boolean haveMore = true;
        int offset = 0;
        while (haveMore) {
            Element searchReq = new Element.XMLElement(MailConstants.SEARCH_REQUEST);
            searchReq.addElement(MailConstants.A_QUERY).setText(query);
            searchReq.addAttribute(MailConstants.A_SEARCH_TYPES, MailItem.Type.MESSAGE.toString());
            searchReq.addAttribute(MailConstants.A_QUERY_OFFSET, offset);
            searchReq.addAttribute(MailConstants.A_LIMIT, BATCH_SIZE);

            try {
                if (LOG.isDebugEnabled()) {
                    LOG.debug(searchReq.prettyPrint());
                }
                Element searchResp = transport.invoke(searchReq, false, true, account.getId());
                if (LOG.isDebugEnabled()) {
                    LOG.debug(searchResp.prettyPrint());
                }

                StringBuilder deleteList = new StringBuilder();

                List<String> ids = new ArrayList<String>();
                for (Iterator<Element> iter = searchResp.elementIterator(MailConstants.E_MSG); iter.hasNext();) {
                    offset++;
                    Element e = iter.next();
                    String mid = e.getAttribute(MailConstants.A_ID);
                    if (mid == null) {
                        LOG.warn("null message id SOAP response");
                        continue;
                    }

                    LOG.debug("adding id %s", mid);
                    ids.add(mid);
                    if (ids.size() >= BATCH_SIZE || !iter.hasNext()) {
                        StringBuilder path = new StringBuilder("/service/user/" + account.getName() + "/?fmt=tgz&list=" + StringUtils.join(ids, ","));
                        LOG.debug("sending request for path %s", path.toString());
                        List<String> extractedIds = extractMessages(hc, gm, path.toString(), outdir, raw);
                        if (ids.size() > extractedIds.size()) {
                            ids.removeAll(extractedIds);
                            LOG.warn("failed to extract %s", ids);
                        }
                        for (String id : extractedIds) {
                            deleteList.append(id).append(',');
                        }

                        ids.clear();
                    }
                    totalProcessed++;
                }

                haveMore = false;
                String more = searchResp.getAttribute(MailConstants.A_QUERY_MORE);
                if (more != null && more.length() > 0) {
                    try {
                        int m = Integer.parseInt(more);
                        if (m > 0) {
                            haveMore = true;
                            try {
                                Thread.sleep(SLEEP_TIME);
                            } catch (InterruptedException e) {
                            }
                        }
                    } catch (NumberFormatException nfe) {
                        LOG.warn("more flag from server not a number: " + more, nfe);
                    }
                }

                if (delete && deleteList.length() > 0) {
                    deleteList.deleteCharAt(deleteList.length()-1); // -1 removes trailing comma
                    Element msgActionReq = new Element.XMLElement(MailConstants.MSG_ACTION_REQUEST);
                    Element action = msgActionReq.addElement(MailConstants.E_ACTION);
                    action.addAttribute(MailConstants.A_ID, deleteList.toString());
                    action.addAttribute(MailConstants.A_OPERATION, ItemAction.OP_HARD_DELETE);

                    if (LOG.isDebugEnabled()) {
                        LOG.debug(msgActionReq.prettyPrint());
                    }
                    Element msgActionResp = transport.invoke(msgActionReq, false, true, account.getId());
                    if (LOG.isDebugEnabled()) {
                        LOG.debug(msgActionResp.prettyPrint());
                    }
                    offset = 0; //put offset back to 0 so we always get top N messages even after delete
                }
            } finally {
                gm.releaseConnection();
            }

        }
        LOG.info("Total messages processed: " + totalProcessed);
    }

    private static Session mJMSession;

    private static String mOutputPrefix;

    static {
        Properties props = new Properties();
        props.setProperty("mail.mime.address.strict", "false");
        mJMSession = Session.getInstance(props);
        mOutputPrefix = Long.toHexString(System.currentTimeMillis());
    }

    private static int mExtractIndex;
    private static final int MAX_BUFFER_SIZE = 10 * 1024 * 1024;

    private static List<String> extractMessages(HttpClientBuilder hc, HttpGet gm, String path, File outdir, boolean raw) throws HttpException, IOException {
        List<String> extractedIds = new ArrayList<String>();
        HttpClient client = hc.build();
      
        if (LOG.isDebugEnabled()) {
            LOG.debug("Fetching " + path);
        }
        HttpResponse httpResp = HttpClientUtil.executeMethod(client, gm);
        if (httpResp.getStatusLine().getStatusCode() != HttpStatus.SC_OK) {
            throw new IOException("HTTP GET failed: " + gm.getRequestLine().getUri() + ": " + httpResp.getStatusLine().getStatusCode() + ": " + httpResp.getStatusLine().getReasonPhrase());
        }
        try (ArchiveInputStream tgzStream = new TarArchiveInputStream(
<<<<<<< HEAD
            new GZIPInputStream(gm.getResponseBodyAsStream()), Charsets.UTF_8.name())) {
=======
            new GZIPInputStream(httpResp.getEntity().getContent()), Charsets.UTF_8.name())) {

>>>>>>> e3da3012
            ArchiveInputEntry entry = null;
            while ((entry = tgzStream.getNextEntry()) != null) {
                LOG.debug("got entry name %s", entry.getName());
                if (entry.getName().endsWith(".meta")) {
                    ItemData itemData = new ItemData(readArchiveEntry(tgzStream, entry));
                    UnderlyingData ud = itemData.ud;
                    entry = tgzStream.getNextEntry(); // .meta always followed
                                                      // by .eml
                    if (raw) {
                        // Write the message as-is.
                        File file = new File(outdir, mOutputPrefix + "-" + mExtractIndex++);
                        OutputStream os = null;
                        try {
                            os = new BufferedOutputStream(new FileOutputStream(file));
                            byte[] data = readArchiveEntry(tgzStream, entry);
                            ByteUtil.copy(new ByteArrayInputStream(data), true, os, false);
                            if (verbose) {
                                LOG.info("Wrote: " + file);
                            }
                            extractedIds.add(ud.id + "");
                        } catch (java.io.IOException e) {
                            String fileName = outdir + "/" + mOutputPrefix + "-" + mExtractIndex;
                            LOG.error("Cannot write to " + fileName, e);
                        } finally {
                            if (os != null) {
                                os.close();
                            }
                        }
                    } else {
                        // Write the attached message to the output directory.
                        BufferStream buffer = new BufferStream(entry.getSize(), MAX_BUFFER_SIZE);
                        buffer.setSequenced(false);
                        MimeMessage mm = null;
                        InputStream fis = null;
                        try {
                            byte[] data = readArchiveEntry(tgzStream, entry);
                            ByteUtil.copy(new ByteArrayInputStream(data), true, buffer, false);
                            if (buffer.isSpooled()) {
                                fis = new ZSharedFileInputStream(buffer.getFile());
                                mm = new ZMimeMessage(mJMSession, fis);
                            } else {
                                mm = new ZMimeMessage(mJMSession, buffer.getInputStream());
                            }
                            writeAttachedMessages(mm, outdir, entry.getName());
                            extractedIds.add(ud.id + "");
                        } catch (MessagingException me) {
                            LOG.warn("exception occurred fetching message", me);
                        } finally {
                            ByteUtil.closeStream(fis);
                        }

                    }
                }
            }
        }
        return extractedIds;
    }

    private static byte[] readArchiveEntry(ArchiveInputStream ais, ArchiveInputEntry aie)
    throws IOException {
        if (aie == null) {
            return null;
        }

        int dsz = (int) aie.getSize();
        byte[] data;

        if (dsz == 0) {
            return null;
        } else if (dsz == -1) {
            data = ByteUtil.getContent(ais.getInputStream(), -1, false);
        } else {
            data = new byte[dsz];
            if (ais.read(data, 0, dsz) != dsz) {
                throw new IOException("archive read err");
            }
        }
        return data;
    }

    private static void writeAttachedMessages(MimeMessage mm, File outdir, String msgUri)
    throws IOException, MessagingException {
        // Not raw - ignore the spam report and extract messages that are in attachments...
        if (!(mm.getContent() instanceof MimeMultipart)) {
            LOG.warn("Spam/notspam messages must have attachments (skipping " + msgUri + ")");
            return;
        }

        MimeMultipart mmp = (MimeMultipart)mm.getContent();
        int nAttachments  = mmp.getCount();
        boolean foundAtleastOneAttachedMessage = false;
        for (int i = 0; i < nAttachments; i++) {
            BodyPart bp = mmp.getBodyPart(i);
            if (!bp.isMimeType("message/rfc822")) {
                // Let's ignore all parts that are not messages.
                continue;
            }
            foundAtleastOneAttachedMessage = true;
            Part msg = (Part) bp.getContent(); // the actual message
            File file = new File(outdir, mOutputPrefix + "-" + mExtractIndex++);
            OutputStream os = null;
            try {
                os = new BufferedOutputStream(new FileOutputStream(file));
                if (msg instanceof MimeMessage) {
                    //bug 74435 clone into newMsg so our parser has a chance to handle headers which choke javamail
                    ZMimeMessage newMsg = new ZMimeMessage((MimeMessage) msg);
                    newMsg.writeTo(os);
                } else {
                    msg.writeTo(os);
                }
            } finally {
                os.close();
            }
            if (verbose) LOG.info("Wrote: " + file);
        }

        if (!foundAtleastOneAttachedMessage) {
            String msgid = mm.getHeader("Message-ID", " ");
            LOG.warn("message uri=" + msgUri + " message-id=" + msgid + " had no attachments");
        }
    }

    public static URL getServerURL(Server server, boolean admin) throws ServiceException {
        String host = server.getAttr(Provisioning.A_zimbraServiceHostname);
        if (host == null) {
            throw ServiceException.FAILURE("invalid " + Provisioning.A_zimbraServiceHostname + " in server " + server.getName(), null);
        }

        String protocol = "http";
        String portAttr = Provisioning.A_zimbraMailPort;

        if (admin) {
            protocol = "https";
            portAttr = Provisioning.A_zimbraAdminPort;
        } else {
            String mode = server.getAttr(Provisioning.A_zimbraMailMode);
            if (mode == null) {
                throw ServiceException.FAILURE("null " + Provisioning.A_zimbraMailMode + " in server " + server.getName(), null);
            }
            if (mode.equalsIgnoreCase("https")) {
                protocol = "https";
                portAttr = Provisioning.A_zimbraMailSSLPort;
            }
            if (mode.equalsIgnoreCase("redirect")) {
                protocol = "https";
                portAttr = Provisioning.A_zimbraMailSSLPort;
            }
        }

        int port = server.getIntAttr(portAttr, -1);
        if (port < 1) {
            throw ServiceException.FAILURE("invalid " + portAttr + " in server " + server.getName(), null);
        }

        try {
            return new URL(protocol, host, port, "");
        } catch (MalformedURLException mue) {
            throw ServiceException.FAILURE("exception creating url (protocol=" + protocol + " host=" + host + " port=" + port + ")", mue);
        }
    }

    public static String getSoapURL(Server server, boolean admin) throws ServiceException {
        String url = getServerURL(server, admin).toString();
        String file = admin ? AdminConstants.ADMIN_SERVICE_URI : AccountConstants.USER_SERVICE_URI;
        return url + file;
    }

    public static String getAdminAuthToken(String adminURL, String adminUser, String adminPassword) throws ServiceException {
        SoapHttpTransport transport = new SoapHttpTransport(adminURL);
        transport.setRetryCount(1);
        transport.setTimeout(0);

        Element authReq = new Element.XMLElement(AdminConstants.AUTH_REQUEST);
        authReq.addAttribute(AdminConstants.E_NAME, adminUser, Element.Disposition.CONTENT);
        authReq.addAttribute(AdminConstants.E_PASSWORD, adminPassword, Element.Disposition.CONTENT);
        try {
            if (verbose) LOG.info("Auth request to: " + adminURL);
            if (LOG.isDebugEnabled()) LOG.debug(authReq.prettyPrint());
            Element authResp = transport.invokeWithoutSession(authReq);
            if (LOG.isDebugEnabled()) LOG.debug(authResp.prettyPrint());
            String authToken = authResp.getAttribute(AdminConstants.E_AUTH_TOKEN);
            return authToken;
        } catch (Exception e) {
            throw ServiceException.FAILURE("admin auth failed url=" + adminURL, e);
        }
    }

    public static String getDelegateAuthToken(String adminURL, Account account, String adminAuthToken) throws ServiceException {
        SoapHttpTransport transport = new SoapHttpTransport(adminURL);
        transport.setRetryCount(1);
        transport.setTimeout(0);
        transport.setAuthToken(adminAuthToken);

        Element daReq = new Element.XMLElement(AdminConstants.DELEGATE_AUTH_REQUEST);
        Element acctElem = daReq.addElement(AdminConstants.E_ACCOUNT);
        acctElem.addAttribute(AdminConstants.A_BY, AdminConstants.BY_ID);
        acctElem.setText(account.getId());
        try {
            if (verbose) LOG.info("Delegate auth request to: " + adminURL);
            if (LOG.isDebugEnabled()) LOG.debug(daReq.prettyPrint());
            Element daResp = transport.invokeWithoutSession(daReq);
            if (LOG.isDebugEnabled()) LOG.debug(daResp.prettyPrint());
            String authToken = daResp.getAttribute(AdminConstants.E_AUTH_TOKEN);
            return authToken;
        } catch (Exception e) {
            throw ServiceException.FAILURE("Delegate auth failed url=" + adminURL, e);
        }
    }

    private static Account getAccount(CommandLine cl) throws ServiceException {
        Provisioning prov = Provisioning.getInstance();
        Config conf;
        try {
            conf = prov.getConfig();
        } catch (ServiceException e) {
            throw ServiceException.FAILURE("Unable to connect to LDAP directory", e);
        }

        String name = null;

        if (cl.hasOption('s')) {
            if (cl.hasOption('n') || cl.hasOption('m')) {
                LOG.error("only one of s, n or m options can be specified");
                return null;
            }
            name = conf.getAttr(Provisioning.A_zimbraSpamIsSpamAccount);
            if (name == null || name.length() == 0) {
                LOG.error("no account configured for spam");
                return null;
            }
        } else if (cl.hasOption('n')) {
            if (cl.hasOption('m')) {
                LOG.error("only one of s, n, or m options can be specified");
                return null;
            }
            name = conf.getAttr(Provisioning.A_zimbraSpamIsNotSpamAccount);
            if (name == null || name.length() == 0) {
                LOG.error("no account configured for ham");
                return null;
            }
        } else if (cl.hasOption('m')) {
            name = cl.getOptionValue('m');
            if (name.length() == 0) {
                LOG.error("illegal argument to m option");
                return null;
            }
        } else {
            LOG.error("one of s, n or m options must be specified");
            return null;
        }

        Account account = prov.get(AccountBy.name, name);
        if (account == null) {
            LOG.error("can not find account " + name);
            return null;
        }

        return account;
    }
}<|MERGE_RESOLUTION|>--- conflicted
+++ resolved
@@ -369,12 +369,8 @@
             throw new IOException("HTTP GET failed: " + gm.getRequestLine().getUri() + ": " + httpResp.getStatusLine().getStatusCode() + ": " + httpResp.getStatusLine().getReasonPhrase());
         }
         try (ArchiveInputStream tgzStream = new TarArchiveInputStream(
-<<<<<<< HEAD
-            new GZIPInputStream(gm.getResponseBodyAsStream()), Charsets.UTF_8.name())) {
-=======
             new GZIPInputStream(httpResp.getEntity().getContent()), Charsets.UTF_8.name())) {
 
->>>>>>> e3da3012
             ArchiveInputEntry entry = null;
             while ((entry = tgzStream.getNextEntry()) != null) {
                 LOG.debug("got entry name %s", entry.getName());
