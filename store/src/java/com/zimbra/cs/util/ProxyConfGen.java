/*
 * ***** BEGIN LICENSE BLOCK *****
 * Zimbra Collaboration Suite Server
 * Copyright (C) 2008, 2009, 2010, 2011, 2012, 2013, 2014, 2015, 2016 Synacor, Inc.
 *
 * This program is free software: you can redistribute it and/or modify it under
 * the terms of the GNU General Public License as published by the Free Software Foundation,
 * version 2 of the License.
 *
 * This program is distributed in the hope that it will be useful, but WITHOUT ANY WARRANTY;
 * without even the implied warranty of MERCHANTABILITY or FITNESS FOR A PARTICULAR PURPOSE.
 * See the GNU General Public License for more details.
 * You should have received a copy of the GNU General Public License along with this program.
 * If not, see <https://www.gnu.org/licenses/>.
 * ***** END LICENSE BLOCK *****
 */
package com.zimbra.cs.util;

import java.io.BufferedReader;
import java.io.BufferedWriter;
import java.io.File;
import java.io.FileReader;
import java.io.FileWriter;
import java.io.IOException;
import java.io.PrintStream;
import java.net.Inet4Address;
import java.net.Inet6Address;
import java.net.InetAddress;
import java.net.UnknownHostException;
import java.util.ArrayList;
import java.util.Collections;
import java.util.Formatter;
import java.util.HashMap;
import java.util.HashSet;
import java.util.Iterator;
import java.util.List;
import java.util.Map;
import java.util.Set;
import java.util.SortedSet;
import java.util.TreeSet;
import java.util.regex.Matcher;
import java.util.regex.Pattern;

import org.apache.commons.cli.CommandLine;
import org.apache.commons.cli.CommandLineParser;
import org.apache.commons.cli.GnuParser;
import org.apache.commons.cli.HelpFormatter;
import org.apache.commons.cli.Option;
import org.apache.commons.cli.Options;
import org.apache.commons.cli.ParseException;

import com.zimbra.common.account.Key;
import com.zimbra.common.localconfig.LC;
import com.zimbra.common.service.ServiceException;
import com.zimbra.common.util.CliUtil;
import com.zimbra.common.util.DateUtil;
import com.zimbra.common.util.Log;
import com.zimbra.common.util.LogFactory;
import com.zimbra.common.util.StringUtil;
import com.zimbra.cs.account.Entry;
import com.zimbra.cs.account.NamedEntry;
import com.zimbra.cs.account.Provisioning;
import com.zimbra.cs.account.Server;
import com.zimbra.cs.account.ldap.LdapProv;
import com.zimbra.cs.extension.ExtensionDispatcherServlet;

enum ProxyConfOverride {
    NONE,
    CONFIG,
    SERVER,
    LOCALCONFIG,
    CUSTOM;
};

enum ProxyConfValueType {
    INTEGER,
    LONG,
    STRING,
    BOOLEAN,
    ENABLER,
    TIME,
    CUSTOM;
};

@SuppressWarnings("serial")
class ProxyConfException extends Exception {
    public ProxyConfException (String msg) {
        super(msg);
    }

    public ProxyConfException (String msg, Throwable cause) {
        super(msg,cause);
    }
}

class ProxyConfVar
{
    public String                   mKeyword;
    public String                   mAttribute;
    public ProxyConfValueType       mValueType;
    public Object                   mDefault;
    public Object                   mValue;
    public ProxyConfOverride        mOverride;
    public String                   mDescription;

    protected static Log              mLog = LogFactory.getLog (ProxyConfGen.class);
    protected static Provisioning     mProv = Provisioning.getInstance();
    public static Entry             configSource = null;
    public static Entry             serverSource = null;
    public static final String UNKNOWN_HEADER_NAME = "X-Zimbra-Unknown-Header";
    public static final Pattern RE_HEADER = Pattern.compile("^([^:]+):\\s+(.*)$");

    public ProxyConfVar(String keyword, String attribute, Object defaultValue,
            ProxyConfValueType valueType, ProxyConfOverride overrideType,
            String description) {
        mKeyword = keyword;
        mAttribute = attribute;
        mValueType = valueType;
        mDefault = defaultValue;
        mOverride = overrideType;
        mValue = mDefault;
        mDescription = description;
    }

    public String confValue () throws ProxyConfException
    {
        return format(mValue);
    }

    public Object rawValue ()
    {
        return mValue;
    }

    public void write (PrintStream ps) throws ProxyConfException
    {
        ps.println ("  NGINX Keyword:         " + mKeyword);
        ps.println ("  Description:           " + mDescription);
        ps.println ("  Value Type:            " + mValueType.toString());
        ps.println ("  Controlling Attribute: " + ((mAttribute == null) ? "(none)" : mAttribute));
        ps.println ("  Default Value:         " + ((mDefault == null) ? "(none)" : mDefault.toString()));
        ps.println ("  Current Value:         " + ((mValue == null) ? "(none)" : mValue.toString()));
        ps.println ("  Config Text:           " + ((mValue == null) ? "(none)" : format(mValue)));
        ps.println ("");
    }

    /* Update internal value depending upon config source and data type */
    public void update () throws ServiceException, ProxyConfException
    {
        if (mOverride == ProxyConfOverride.NONE) {
            return;
        }

        if (mValueType == ProxyConfValueType.INTEGER) {
            updateInteger();
        } else if (mValueType == ProxyConfValueType.LONG) {
            updateLong();
        } else if (mValueType == ProxyConfValueType.STRING) {
            updateString();
        } else if (mValueType == ProxyConfValueType.BOOLEAN) {
            updateBoolean();
        } else if (mValueType == ProxyConfValueType.ENABLER) {
            updateEnabler();
        } else if (mValueType == ProxyConfValueType.TIME) {
            updateTime();
        } else if (mValueType == ProxyConfValueType.CUSTOM) {

            /* should always use override to define the custom update method */
            throw new ProxyConfException(
                    "the custom update of ProxyConfVar with key " + mKeyword
                            + " has to be implementated by override");
        }
    }

    public String format (Object o) throws ProxyConfException
    {
        if (mValueType == ProxyConfValueType.INTEGER) {
            return formatInteger(o);
        } else if (mValueType == ProxyConfValueType.LONG) {
            return formatLong(o);
        } else if (mValueType == ProxyConfValueType.STRING) {
            return formatString(o);
        } else if (mValueType == ProxyConfValueType.BOOLEAN) {
            return formatBoolean(o);
        } else if (mValueType == ProxyConfValueType.ENABLER) {
            return formatEnabler(o);
        } else if (mValueType == ProxyConfValueType.TIME) {
            return formatTime(o);
        } else /* if (mValueType == ProxyConfValueType.CUSTOM) */ {
            throw new ProxyConfException(
                    "the custom format of ProxyConfVar with key " + mKeyword
                            + " has to be implementated by override");
        }
    }

    public void updateString() {
        if (mOverride == ProxyConfOverride.CONFIG) {
            mValue = configSource.getAttr(mAttribute, (String) mDefault);
        } else if (mOverride == ProxyConfOverride.LOCALCONFIG) {
            mValue = lcValue(mAttribute, (String) mDefault);
        } else if (mOverride == ProxyConfOverride.SERVER) {
            mValue = serverSource.getAttr(mAttribute, (String) mDefault);
        }
    }

    public String formatString(Object o) {
        Formatter f = new Formatter();
        f.format("%s", o);
        return f.toString();
    }

    public void updateBoolean() {
        if (mOverride == ProxyConfOverride.CONFIG) {
            mValue = configSource
                    .getBooleanAttr(mAttribute, (Boolean) mDefault);
        } else if (mOverride == ProxyConfOverride.LOCALCONFIG) {
            mValue = Boolean.valueOf(lcValue(mAttribute, mDefault.toString()));
        } else if (mOverride == ProxyConfOverride.SERVER) {
            mValue = serverSource
                    .getBooleanAttr(mAttribute, (Boolean) mDefault);
        }
    }

    public String formatBoolean(Object o) {
        if ((Boolean) o)
            return "on";
        return "off";
    }

    public void updateEnabler() {
        updateBoolean();
    }

    public String formatEnabler(Object o) {
        if ((Boolean) o)
            return "";
        return "#";
    }

    public void updateTime() {
        if (mOverride == ProxyConfOverride.CONFIG) {
            mValue = new Long(configSource.getTimeInterval(mAttribute,
                    (Long) mDefault));
        } else if (mOverride == ProxyConfOverride.LOCALCONFIG) {
            mValue = new Long(DateUtil.getTimeInterval(
                    lcValue(mAttribute, mDefault.toString()),
                    ((Long) mDefault).longValue()));
        } else if (mOverride == ProxyConfOverride.SERVER) {
            mValue = new Long(serverSource.getTimeInterval(mAttribute,
                    (Long) mDefault));
        }
    }

    public String formatTime(Object o) {
        Formatter f = new Formatter();
        f.format("%dms", (Long) o);
        return f.toString();
    }

    public void updateInteger() {
        if (mOverride == ProxyConfOverride.CONFIG) {
            mValue = new Integer(configSource.getIntAttr(mAttribute,
                    (Integer) mDefault));
        } else if (mOverride == ProxyConfOverride.LOCALCONFIG) {
            mValue = Integer.valueOf(lcValue(mAttribute, mDefault.toString()));
        } else if (mOverride == ProxyConfOverride.SERVER) {
            mValue = new Integer(serverSource.getIntAttr(mAttribute,
                    (Integer) mDefault));
        }
    }

    public String formatInteger(Object o) {
        Formatter f = new Formatter();
        f.format("%d", (Integer) o);
        return f.toString();
    }

    public void updateLong() {
        if (mOverride == ProxyConfOverride.CONFIG) {
            mValue = new Long(configSource.getLongAttr(mAttribute,
                    (Long) mDefault));
        } else if (mOverride == ProxyConfOverride.LOCALCONFIG) {
            mValue = Long.valueOf(lcValue(mAttribute, mDefault.toString()));
        } else if (mOverride == ProxyConfOverride.SERVER) {
            mValue = new Long(serverSource.getLongAttr(mAttribute,
                    (Long) mDefault));
        }
    }

    public String formatLong(Object o) {
        Formatter f = new Formatter();
        Long l = (Long) o;

        if (l % (1024 * 1024) == 0)
            f.format("%dm", l / (1024 * 1024));
        else if (l % 1024 == 0)
            f.format("%dk", l / 1024);
        else
            f.format("%d", l);
        return f.toString();
    }

    private String lcValue(String key, String def) {
        String val = LC.get(key);

        return val == null || val.length() == 0 ? def : val;
    }

    boolean isValidUpstream(Server server, String serverName) {
        boolean isTarget = server.getBooleanAttr(
                Provisioning.A_zimbraReverseProxyLookupTarget, false);
        if(!isTarget) {
            return false;
        }

        String mode = server.getAttr(Provisioning.A_zimbraMailMode, "");
        if (mode.equalsIgnoreCase(Provisioning.MailMode.http.toString())
                || mode.equalsIgnoreCase(Provisioning.MailMode.mixed
                        .toString())
                || mode.equalsIgnoreCase(Provisioning.MailMode.both
                        .toString())
                || mode.equalsIgnoreCase(Provisioning.MailMode.redirect
                        .toString())
                || mode.equalsIgnoreCase(Provisioning.MailMode.https
                        .toString())) {
            return true;
        } else {
            mLog.warn("Upstream: Ignoring server: " + serverName
                    + " ,because its mail mode is: " + (mode.equals("")?"EMPTY":mode));
            return false;
        }
    }

    String generateServerDirective(Server server, String serverName, String portName) {
        int serverPort = server.getIntAttr(portName, 0);
        return generateServerDirective(server, serverName, serverPort);
    }

    String generateServerDirective(Server server, String serverName, int serverPort) {
        int timeout = server.getIntAttr(
                Provisioning.A_zimbraMailProxyReconnectTimeout, 60);
        String version = server.getAttr(Provisioning.A_zimbraServerVersion, "");
        int maxFails = server.getIntAttr(Provisioning.A_zimbraMailProxyMaxFails, 1);
        if (maxFails != 1 && version != "") {
            return String.format("%s:%d fail_timeout=%ds max_fails=%d version=%s", serverName, serverPort,
                    timeout, maxFails, version);
        } else if (maxFails != 1) {
        	return String.format("%s:%d fail_timeout=%ds max_fails=%d", serverName, serverPort,
                    timeout, maxFails);
        } else if (version != "") {
        	return String.format("%s:%d fail_timeout=%ds version=%s", serverName, serverPort,
                    timeout, version);
        } else {
            return String.format("%s:%d fail_timeout=%ds", serverName, serverPort,
                    timeout);
        }
    }

    public static final class KeyValue {
        public final String key;
        public final String value;

        public KeyValue(String value) {
            this(ProxyConfVar.UNKNOWN_HEADER_NAME, value);
        }

        public KeyValue(String key, String value) {
            this.key = key;
            this.value = value;
        }
    }
}

abstract class WebEnablerVar extends ProxyConfVar {

    public WebEnablerVar(String keyword, Object defaultValue,
            String description) {
        super(keyword, null, defaultValue,
                ProxyConfValueType.ENABLER, ProxyConfOverride.CUSTOM, description);
    }

    static String getZimbraReverseProxyMailMode() {
        return serverSource.getAttr(Provisioning.A_zimbraReverseProxyMailMode, "both");
    }
}

class HttpEnablerVar extends WebEnablerVar {

    public HttpEnablerVar() {
        super("web.http.enabled", true,
                "Indicates whether HTTP Proxy will accept connections on HTTP " +
                "(true unless zimbraReverseProxyMailMode is 'https')");
    }

    @Override
    public void update() {
        String mailmode = getZimbraReverseProxyMailMode();
        if ("https".equalsIgnoreCase(mailmode)) {
             mValue = false;
        } else {
             mValue = true;
        }
    }
}

class HttpsEnablerVar extends WebEnablerVar {
    public HttpsEnablerVar() {
        super("web.https.enabled", true,
                "Indicates whether HTTP Proxy will accept connections on HTTPS " +
                "(true unless zimbraReverseProxyMailMode is 'http')");
    }
    @Override
    public void update() {
        String mailmode = getZimbraReverseProxyMailMode();
        if ("http".equalsIgnoreCase(mailmode)) {
            mValue = false;
        } else {
            mValue = true;
        }
    }
}

abstract class IPModeEnablerVar extends ProxyConfVar {
    public IPModeEnablerVar(String keyword,
            Object defaultValue,
             String description) {
        super(keyword, null, defaultValue, ProxyConfValueType.ENABLER,
                ProxyConfOverride.CUSTOM, description);
    }
    private static IPMode currentIPMode = IPMode.UNKNOWN;

    static enum IPMode {
        UNKNOWN,
        BOTH,
        IPV4_ONLY,
        IPV6_ONLY
    }

    static IPMode getZimbraIPMode()
    {
        if (currentIPMode == IPMode.UNKNOWN) {
            String res = ProxyConfVar.serverSource.getAttr(Provisioning.A_zimbraIPMode, "both");
            if (res.equalsIgnoreCase("both")) {
                currentIPMode = IPMode.BOTH;
            } else if (res.equalsIgnoreCase("ipv4")) {
                currentIPMode = IPMode.IPV4_ONLY;
            } else {
                currentIPMode = IPMode.IPV6_ONLY;
            }
        }

        return currentIPMode;
    }
}

class IPBothEnablerVar extends IPModeEnablerVar {

    public IPBothEnablerVar() {
        super("core.ipboth.enabled", true, "Both IPv4 and IPv6");
    }

    @Override
    public void update() {
        IPMode ipmode = getZimbraIPMode();
        mValue=(ipmode == IPMode.BOTH)?true:false;
    }
}

class IPv4OnlyEnablerVar extends IPModeEnablerVar {

    public IPv4OnlyEnablerVar() {
        super("core.ipv4only.enabled", false, "IPv4 Only");
    }

    @Override
    public void update() {
        IPMode ipmode = getZimbraIPMode();
        mValue=(ipmode == IPMode.IPV4_ONLY)?true:false;
    }
}

class IPv6OnlyEnablerVar extends IPModeEnablerVar {

    public IPv6OnlyEnablerVar() {
        super("core.ipv6only.enabled", false, "IPv6 Only");
    }

    @Override
    public void update() {
        IPMode ipmode = getZimbraIPMode();
        mValue=(ipmode == IPMode.IPV6_ONLY)?true:false;
    }
}

class ProxyFairShmVar extends ProxyConfVar {

    public ProxyFairShmVar() {
        super("upstream.fair.shm.size", Provisioning.A_zimbraReverseProxyUpstreamFairShmSize, "",
                ProxyConfValueType.CUSTOM, ProxyConfOverride.CONFIG,
                "Controls the 'upstream_fair_shm_size' configuration in the proxy configuration file: nginx.conf.web.template.");
    }

    @Override
    public void update() {
        String setting = serverSource.getAttr(Provisioning.A_zimbraReverseProxyUpstreamFairShmSize, "32");

        try {
            if (Integer.parseInt(setting) < 32)
            {
                setting = "32";
            }
        }
        catch (NumberFormatException e)
        {
            mLog.info("Value provided in 'zimbraReverseProxyUpstreamFairShmSize': " + setting + " is invalid. Falling back to default value of 32.");
            setting = "32";
        }

        mValue = setting;
    }

    @Override
    public String format(Object o) {
       return "upstream_fair_shm_size " + mValue + "k;";
    }
}

class Pop3GreetingVar extends ProxyConfVar {

    public Pop3GreetingVar() {
        super("mail.pop3.greeting", Provisioning.A_zimbraReverseProxyPop3ExposeVersionOnBanner, "",
                ProxyConfValueType.STRING, ProxyConfOverride.CONFIG,
                "Proxy IMAP banner message (contains build version if " +
                Provisioning.A_zimbraReverseProxyImapExposeVersionOnBanner + " is true)");
    }

    @Override
    public void update() {
        if (serverSource.getBooleanAttr(Provisioning.A_zimbraReverseProxyPop3ExposeVersionOnBanner, false)) {
            mValue = "+OK " + "Zimbra " + BuildInfo.VERSION + " POP3 ready";
        } else {
            mValue = "";
        }
    }
}

class ImapGreetingVar extends ProxyConfVar {

    public ImapGreetingVar() {
        super("mail.imap.greeting", Provisioning.A_zimbraReverseProxyImapExposeVersionOnBanner, "",
                ProxyConfValueType.STRING, ProxyConfOverride.CONFIG,
                "Proxy IMAP banner message (contains build version if " +
                Provisioning.A_zimbraReverseProxyImapExposeVersionOnBanner + " is true)");
    }

    @Override
    public void update() {
        if (serverSource.getBooleanAttr(Provisioning.A_zimbraReverseProxyImapExposeVersionOnBanner, false)) {
            mValue = "* OK " + "Zimbra " + BuildInfo.VERSION + " IMAP4 ready";
        } else {
            mValue = "";
        }
    }
}

class SaslHostFromIPVar extends ProxyConfVar {

    public SaslHostFromIPVar() {
        super("mail.sasl_host_from_ip", "krb5_service_principal_from_interface_address",
                false, ProxyConfValueType.BOOLEAN, ProxyConfOverride.LOCALCONFIG,
                "Whether to use incoming interface IP address to determine service " +
                "principal name (if true, IP address is reverse mapped to DNS name, " +
                "else host name of proxy is used)");
    }

    @Override
    public void update() {
        if (LC.krb5_service_principal_from_interface_address.booleanValue()) {
            mValue = true;
        }
        else {
            mValue = false;
        }
    }
}

class WebUpstreamClientServersVar extends ProxyConfVar {

    public WebUpstreamClientServersVar() {
        super("web.upstream.webclient.:servers", null, null, ProxyConfValueType.CUSTOM,
                ProxyConfOverride.CUSTOM,
                "List of upstream HTTP webclient servers used by Web Proxy");
    }

    @Override
    public void update() throws ServiceException, ProxyConfException {
        ArrayList<String> directives = new ArrayList<String>();
        String portName = configSource.getAttr(Provisioning.A_zimbraReverseProxyHttpPortAttribute, "");

        List<Server> webclientservers = mProv.getAllWebClientServers();
        for (Server server : webclientservers) {
            String serverName = server.getAttr(
                    Provisioning.A_zimbraServiceHostname, "");

            if (isValidUpstream(server, serverName)) {
                directives.add(generateServerDirective(server, serverName, portName));
                mLog.debug("Added server to HTTP webclient upstream: " + serverName);
            }
        }
        mValue = directives;
    }

    @Override
    public String format(Object o) {
        @SuppressWarnings("unchecked")
        ArrayList<String> servers = (ArrayList<String>) o;
        StringBuilder sb = new StringBuilder();
        for (int i = 0; i < servers.size(); i++) {
            String s = servers.get(i);
            if (i == 0) {
                sb.append(String.format("server    %s;\n", s));
            } else {
                sb.append(String.format("        server    %s;\n", s));
            }
        }
        return sb.toString();
    }
}

class ZMWebAvailableVar extends ProxyConfVar {

    public ZMWebAvailableVar() {
        super("web.available", null, false,
                ProxyConfValueType.ENABLER, ProxyConfOverride.CUSTOM,
                "Indicates whether there are available web client servers or not");
    }

    @Override
    public void update() throws ServiceException, ProxyConfException {
        WebUpstreamClientServersVar lhVar = new WebUpstreamClientServersVar();
        lhVar.update();
        @SuppressWarnings("unchecked")
        ArrayList<String> servers = (ArrayList<String>) lhVar.mValue;
        if (servers.isEmpty()) {
            mValue = false;
        }
        else {
            mValue = true;
        }
    }
}

class WebSSLUpstreamClientServersVar extends ProxyConfVar {

    public WebSSLUpstreamClientServersVar() {
        super("web.ssl.upstream.webclient.:servers", null, null, ProxyConfValueType.CUSTOM,
                ProxyConfOverride.CUSTOM,
                "List of upstream HTTPS webclient servers used by Web Proxy");
    }

    @Override
    public void update() throws ServiceException, ProxyConfException {
        ArrayList<String> directives = new ArrayList<String>();
        String portName = configSource.getAttr(Provisioning.A_zimbraReverseProxyHttpSSLPortAttribute, "");

        List<Server> webclientservers = mProv.getAllWebClientServers();
        for (Server server : webclientservers) {
            String serverName = server.getAttr(
                    Provisioning.A_zimbraServiceHostname, "");

            if (isValidUpstream(server, serverName)) {
                directives.add(generateServerDirective(server, serverName, portName));
                mLog.debug("Added server to HTTPS webclient upstream: " + serverName);
            }
        }
        mValue = directives;
    }

    @Override
    public String format(Object o) {
        @SuppressWarnings("unchecked")
        ArrayList<String> servers = (ArrayList<String>) o;
        StringBuilder sb = new StringBuilder();
        for (int i = 0; i < servers.size(); i++) {
            String s = servers.get(i);
            if (i == 0) {
                sb.append(String.format("server    %s;\n", s));
            } else {
                sb.append(String.format("        server    %s;\n", s));
            }
        }
        return sb.toString();
    }
}

class WebAdminUpstreamAdminClientServersVar extends ProxyConfVar {

    public WebAdminUpstreamAdminClientServersVar() {
        super("web.admin.upstream.:servers", null, null, ProxyConfValueType.CUSTOM,
                ProxyConfOverride.CUSTOM,
                "List of upstream HTTPS Admin client servers used by Web Proxy");
    }

    @Override
    public void update() throws ServiceException, ProxyConfException {
        ArrayList<String> directives = new ArrayList<String>();
        String portName = configSource.getAttr(Provisioning.A_zimbraReverseProxyAdminPortAttribute, "");

        List<Server> adminclientservers = mProv.getAllAdminClientServers();
        for (Server server : adminclientservers) {
            String serverName = server.getAttr(
                    Provisioning.A_zimbraServiceHostname, "");

            if (isValidUpstream(server, serverName)) {
                directives.add(generateServerDirective(server, serverName, portName));
                mLog.debug("Added server to HTTPS Admin client upstream: " + serverName);
            }
        }
        mValue = directives;
    }

    @Override
    public String format(Object o) {
        @SuppressWarnings("unchecked")
        ArrayList<String> servers = (ArrayList<String>) o;
        StringBuilder sb = new StringBuilder();
        for (int i = 0; i < servers.size(); i++) {
            String s = servers.get(i);
            if (i == 0) {
                sb.append(String.format("server    %s;\n", s));
            } else {
                sb.append(String.format("        server    %s;\n", s));
            }
        }
        return sb.toString();
    }
}

class MemcacheServersVar extends ProxyConfVar {

    public MemcacheServersVar() {
        super("memcache.:servers", null, null, ProxyConfValueType.CUSTOM,
                ProxyConfOverride.CUSTOM,
                "List of known memcache servers (i.e. servers having memcached service enabled)");
    }


    @Override
    public void update() throws ServiceException, ProxyConfException {
        ArrayList<String> servers = new ArrayList<String>();

        /* $(zmprov gamcs) */
        List<Server> mcs = mProv.getAllServers(Provisioning.SERVICE_MEMCACHED);
        for (Server mc : mcs) {
            String serverName = mc.getAttr(
                    Provisioning.A_zimbraServiceHostname, "");
            int serverPort = mc.getIntAttr(
                    Provisioning.A_zimbraMemcachedBindPort, 11211);
            try {
                InetAddress ip = ProxyConfUtil.getLookupTargetIPbyIPMode(serverName);

                Formatter f = new Formatter();
                if (ip instanceof Inet4Address) {
                    f.format("%s:%d", ip.getHostAddress(), serverPort);
                } else {
                    f.format("[%s]:%d", ip.getHostAddress(), serverPort);
                }

                servers.add(f.toString());
                f.close();
            }
            catch (ProxyConfException pce) {
                mLog.error("Error resolving memcached host name: '" + serverName + "'", pce);
            }
        }
        if (servers.isEmpty()) {
            throw new ProxyConfException ("No available memcached servers could be contacted");
        }
        mValue = servers;
    }

    @Override
    public String format(Object o) {
        @SuppressWarnings("unchecked")
        ArrayList<String> servers = (ArrayList<String>) o;
        StringBuilder conf = new StringBuilder();
        for (String s : servers) {
            conf.append("  servers   ");
            conf.append(s);
            conf.append(";\n");
        }
        return conf.toString();
    }
}

/**
 * The variable for nginx "upstream" servers block
 * @author jiankuan
 *
 */
abstract class ServersVar extends ProxyConfVar {
    /**
     * The port attribute name
     */
    private final String mPortAttrName;

    public ServersVar(String key, String portAttrName, String description) {
        super(key, null, null, ProxyConfValueType.CUSTOM, ProxyConfOverride.CUSTOM, description);
        this.mPortAttrName = portAttrName;
    }

    @Override
    public abstract void update() throws ServiceException;

    @Override
    public String format(Object o) {
        @SuppressWarnings("unchecked")
        ArrayList<String> servers = (ArrayList<String>) o;
        StringBuilder sb = new StringBuilder();
        for (int i = 0; i < servers.size(); i++) {
            String s = servers.get(i);
            if (i == 0) {
                sb.append(String.format("server    %s;\n", s));
            } else {
                sb.append(String.format("        server    %s;\n", s));
            }
        }
        return sb.toString();
    }
}

class ReverseProxyIPThrottleWhitelist extends ProxyConfVar {

	public ReverseProxyIPThrottleWhitelist() {
        super("mail.whitelistip.:servers", null, null, ProxyConfValueType.CUSTOM,
                ProxyConfOverride.CUSTOM,
			    "List of Client IP addresses immune to IP Throttling");
    }

    @Override
    public void update() throws ServiceException {
    	ArrayList<String> directives = new ArrayList<String>();
        String[] ips = serverSource.getMultiAttr(Provisioning.A_zimbraReverseProxyIPThrottleWhitelist);
		Boolean first = true;
    	for (String ip : ips) {
			directives.add(ip);
			mLog.debug("Added %s IP Throttle whitelist", ip);
    	}
    	mValue = directives;
    }

	@Override
    public String format(Object o) {
        @SuppressWarnings("unchecked")
        ArrayList<String> servers = (ArrayList<String>) o;
        StringBuilder sb = new StringBuilder();
        for (int i = 0; i < servers.size(); i++) {
            String s = servers.get(i);
            if (i == 0) {
                sb.append(String.format("mail_whitelist_ip    %s;\n", s));
            } else {
                sb.append(String.format("    mail_whitelist_ip    %s;\n", s));
            }
        }
        return sb.toString();
    }
}

class WebUpstreamServersVar extends ServersVar {

	public WebUpstreamServersVar() {
		super("web.upstream.:servers", Provisioning.A_zimbraReverseProxyHttpPortAttribute,
    			"List of upstream HTTP servers used by Web Proxy (i.e. servers " +
    			"for which zimbraReverseProxyLookupTarget is true, and whose " +
    			"mail mode is http|mixed|both)");
    }

    @Override
    public void update() throws ServiceException {
    	ArrayList<String> directives = new ArrayList<String>();
    	String portName = configSource.getAttr(Provisioning.A_zimbraReverseProxyHttpPortAttribute, "");

    	List<Server> mailclientservers = mProv.getAllMailClientServers();
    	for (Server server : mailclientservers) {
    		String serverName = server.getAttr(
    				Provisioning.A_zimbraServiceHostname, "");

    		if (isValidUpstream(server, serverName)) {
    			directives.add(generateServerDirective(server, serverName, portName));
    			mLog.debug("Added server to HTTP mailstore upstream: " + serverName);
    		}
    	}
    	mValue = directives;
    }
}

class WebUpstreamZxServersVar extends ServersVar {

    public WebUpstreamZxServersVar() {
        super("web.upstream.zx.:servers", null,
              "List of upstream HTTP servers towards zx port used by Web Proxy (i.e. servers " +
                "for which zimbraReverseProxyLookupTarget is true, and whose " +
                "mail mode is http|https|mixed|both)");
    }

    @Override
    public void update() throws ServiceException {
        ArrayList<String> directives = new ArrayList<String>();

        List<Server> mailclientservers = mProv.getAllMailClientServers();
        for (Server server : mailclientservers) {
            String serverName = server.getAttr(
              Provisioning.A_zimbraServiceHostname, "");

            if (isValidUpstream(server, serverName)) {
                directives.add(generateServerDirective(server, serverName, ProxyConfGen.ZIMBRA_UPSTREAM_ZX_PORT));
                mLog.debug("Added server to HTTP zx upstream: " + serverName);
            }
        }
        mValue = directives;
    }
}

class WebSslUpstreamZxServersVar extends ServersVar {

    public WebSslUpstreamZxServersVar() {
        super("web.ssl.upstream.zx.:servers", null,
              "List of upstream HTTPS servers towards zx ssl port used by Web Proxy (i.e. servers " +
                "for which zimbraReverseProxyLookupTarget is true, and whose " +
                "mail mode is http|https|mixed|both)");
    }

    @Override
    public void update() throws ServiceException {
        ArrayList<String> directives = new ArrayList<String>();

        List<Server> mailclientservers = mProv.getAllMailClientServers();
        for (Server server : mailclientservers) {
            String serverName = server.getAttr(
              Provisioning.A_zimbraServiceHostname, "");

            if (isValidUpstream(server, serverName)) {
                directives.add(generateServerDirective(server, serverName, ProxyConfGen.ZIMBRA_UPSTREAM_SSL_ZX_PORT));
                mLog.debug("Added server to HTTPS zx ssl upstream: " + serverName);
            }
        }
        mValue = directives;
    }
}

class WebSSLUpstreamServersVar extends ServersVar {

    public WebSSLUpstreamServersVar() {
    	super("web.ssl.upstream.:servers", Provisioning.A_zimbraReverseProxyHttpSSLPortAttribute,
    			"List of upstream HTTPS servers used by Web Proxy (i.e. servers " +
    			"for which zimbraReverseProxyLookupTarget is true, and whose " +
    			"mail mode is https|mixed|both)");
    }

    @Override
    public void update() throws ServiceException {
    	ArrayList<String> directives = new ArrayList<String>();
    	String portName = configSource.getAttr(Provisioning.A_zimbraReverseProxyHttpSSLPortAttribute, "");

    	List<Server> mailclientservers = mProv.getAllMailClientServers();
    	for (Server server : mailclientservers) {
    		String serverName = server.getAttr(
    				Provisioning.A_zimbraServiceHostname, "");

    		if (isValidUpstream(server, serverName)) {
    			directives.add(generateServerDirective(server, serverName, portName));
    			mLog.debug("Added server to HTTPS mailstore upstream: " + serverName);
    		}
    	}
    	mValue = directives;
    }
}

class WebAdminUpstreamServersVar extends ServersVar {
	public WebAdminUpstreamServersVar() {
		super("web.admin.upstream.:servers", Provisioning.A_zimbraReverseProxyAdminPortAttribute,
				"List of upstream admin console servers used by Web Proxy (i.e. servers " +
				"for which zimbraReverseProxyLookupTarget is true");
	}

	@Override
	public void update() throws ServiceException {
		ArrayList<String> directives = new ArrayList<String>();
		String portName = configSource.getAttr(Provisioning.A_zimbraReverseProxyAdminPortAttribute, "");

		List<Server> mailclientservers = mProv.getAllMailClientServers();
		for (Server server : mailclientservers) {
			String serverName = server.getAttr(
					Provisioning.A_zimbraServiceHostname, "");

			if (isValidUpstream(server, serverName)) {
				directives.add(generateServerDirective(server, serverName, portName));
				mLog.debug("Added server to HTTPS Admin mailstore upstream: " + serverName);
			}
		}
		mValue = directives;
	}
}

class WebEwsUpstreamServersVar extends ServersVar {

	public WebEwsUpstreamServersVar() {
		super("web.upstream.ewsserver.:servers", Provisioning.A_zimbraReverseProxyUpstreamEwsServers,
				"List of upstream EWS servers used by Web Proxy");
	}

    @Override
    public void update() throws ServiceException {
        ArrayList<String> directives = new ArrayList<String>();
        String portName = configSource.getAttr(Provisioning.A_zimbraReverseProxyHttpPortAttribute, "");
        String[] upstreams = serverSource.getMultiAttr(Provisioning.A_zimbraReverseProxyUpstreamEwsServers);

        if (upstreams.length > 0) {
            for (String serverName: upstreams) {
                Server server = mProv.getServerByName(serverName);
                if (isValidUpstream(server, serverName)) {
                    directives.add(generateServerDirective(server, serverName, portName));
                    mLog.debug("Added EWS server to HTTP upstream: " + serverName);
                }
            }
        }
        mValue = directives;
    }
}

class WebEwsSSLUpstreamServersVar extends ServersVar {

    public WebEwsSSLUpstreamServersVar() {
    	super("web.ssl.upstream.ewsserver.:servers",Provisioning.A_zimbraReverseProxyUpstreamEwsServers,
				"List of upstream EWS servers used by Web Proxy");
    }

    @Override
    public void update() throws ServiceException {
        ArrayList<String> directives = new ArrayList<String>();
        String portName = configSource.getAttr(Provisioning.A_zimbraReverseProxyHttpSSLPortAttribute, "");
        String[] upstreams = serverSource.getMultiAttr(Provisioning.A_zimbraReverseProxyUpstreamEwsServers);

        if (upstreams.length > 0) {
            for (String serverName: upstreams) {
                Server server = mProv.getServerByName(serverName);
                if (isValidUpstream(server, serverName)) {
                    directives.add(generateServerDirective(server, serverName, portName));
                    mLog.debug("Added EWS server to HTTPS upstream: " + serverName);
                }
            }
        }
        mValue = directives;
    }
}

class WebLoginUpstreamServersVar extends ServersVar {

	public WebLoginUpstreamServersVar() {
		super("web.upstream.loginserver.:servers", Provisioning.A_zimbraReverseProxyUpstreamLoginServers,
				"List of upstream Login servers used by Web Proxy");
	}

    @Override
    public void update() throws ServiceException {
        ArrayList<String> directives = new ArrayList<String>();
        String portName = configSource.getAttr(Provisioning.A_zimbraReverseProxyHttpPortAttribute, "");
        String[] upstreams = serverSource.getMultiAttr(Provisioning.A_zimbraReverseProxyUpstreamLoginServers);

        if (upstreams.length > 0) {
            for (String serverName: upstreams) {
                Server server = mProv.getServerByName(serverName);
                if (isValidUpstream(server, serverName)) {
                    directives.add(generateServerDirective(server, serverName, portName));
                    mLog.debug("Added Login server to HTTP upstream: " + serverName);
                }
            }
        }
        mValue = directives;
    }
}

class WebLoginSSLUpstreamServersVar extends ServersVar {

    public WebLoginSSLUpstreamServersVar() {
    	super("web.ssl.upstream.loginserver.:servers",Provisioning.A_zimbraReverseProxyUpstreamLoginServers,
				"List of upstream Login servers used by Web Proxy");
    }

    @Override
    public void update() throws ServiceException {
        ArrayList<String> directives = new ArrayList<String>();
        String portName = configSource.getAttr(Provisioning.A_zimbraReverseProxyHttpSSLPortAttribute, "");
        String[] upstreams = serverSource.getMultiAttr(Provisioning.A_zimbraReverseProxyUpstreamLoginServers);

        if (upstreams.length > 0) {
            for (String serverName: upstreams) {
                Server server = mProv.getServerByName(serverName);
                if (isValidUpstream(server, serverName)) {
                    directives.add(generateServerDirective(server, serverName, portName));
                    mLog.debug("Added Login server to HTTPS upstream: " + serverName);
                }
            }
        }
        mValue = directives;
    }
}

class AddHeadersVar extends ProxyConfVar {
    private final ArrayList<String> rhdr;
    private final String key;
    private KeyValue[] headers;
    private int i;

    public AddHeadersVar(String key, ArrayList<String> rhdr, String description) {
        super(key, null, null, ProxyConfValueType.CUSTOM, ProxyConfOverride.CUSTOM, description);
        this.rhdr = rhdr;
        this.key = key;
    }

    @Override
    public void update() throws ServiceException {
        ArrayList<KeyValue> directives = new ArrayList<KeyValue>();
        headers = new KeyValue[rhdr.size()];
        i = 0;

        for (String hdr: rhdr) {
            Matcher matcher = RE_HEADER.matcher(hdr);
            if (matcher.matches()) {
                headers[i] = new KeyValue(matcher.group(1), matcher.group(2));
            } else {
                headers[i] = new KeyValue(hdr);
            }
            directives.add(headers[i]);
            i++;
        }
        mValue = directives;
    }

    @Override
    public String format(Object o) {
        @SuppressWarnings("unchecked")
        ArrayList<KeyValue> rsphdr = (ArrayList<KeyValue>) o;
        StringBuilder sb = new StringBuilder();
        for (i = 0; i < rsphdr.size(); i++) {
            KeyValue header = rsphdr.get(i);
            mLog.debug("Adding directive add_header " + header.key + " " + header.value);
            if (i == 0) {
                sb.append(String.format("add_header %s %s;", header.key, header.value));
            } else {
                sb.append(String.format("\n    add_header %s %s;", header.key, header.value));
            }
        }
        return sb.toString();
    }
}

class ImapCapaVar extends ProxyConfVar {

    public ImapCapaVar() {
        super("mail.imapcapa", null, getDefaultImapCapabilities(),
                ProxyConfValueType.CUSTOM, ProxyConfOverride.CUSTOM,
                "IMAP Capability List");
    }

    static ArrayList<String> getDefaultImapCapabilities () {
        ArrayList<String> imapCapabilities = new ArrayList<String> ();
        imapCapabilities.add("IMAP4rev1");
        imapCapabilities.add("ID");
        imapCapabilities.add("LITERAL+");
        imapCapabilities.add("SASL-IR");
        imapCapabilities.add("IDLE");
        imapCapabilities.add("NAMESPACE");
        return imapCapabilities;
    }

    @Override
    public void update() {

        ArrayList<String> capabilities = new ArrayList<String>();
        String[] capabilityNames =
            serverSource.getMultiAttr(Provisioning.A_zimbraReverseProxyImapEnabledCapability);
        for (String c:capabilityNames)
        {
            capabilities.add(c);
        }
        if (capabilities.size() > 0) {
            mValue = capabilities;
        } else {
            mValue = mDefault;
        }
    }

    @Override
    public String format(Object o) {

        @SuppressWarnings("unchecked")
        ArrayList<String> capabilities = (ArrayList<String>) o;
        StringBuilder capa = new StringBuilder();
        for (String c : capabilities) {
            capa.append(" \"");
            capa.append(c);
            capa.append("\"");
        }
        return capa.toString();
    }
}

class Pop3CapaVar extends ProxyConfVar {

    public Pop3CapaVar() {
        super("mail.pop3capa", null, getDefaultPop3Capabilities(),
                ProxyConfValueType.CUSTOM, ProxyConfOverride.CUSTOM,
                "POP3 Capability List");
    }

    public static ArrayList<String> getDefaultPop3Capabilities() {
        ArrayList<String> pop3Capabilities = new ArrayList<String>();
        pop3Capabilities.add("TOP");
        pop3Capabilities.add("USER");
        pop3Capabilities.add("UIDL");
        pop3Capabilities.add("EXPIRE 31 USER");
        return pop3Capabilities;
    }

    @Override
    public void update() {

        ArrayList<String> capabilities = new ArrayList<String>();
        String[] capabilityNames = serverSource
                .getMultiAttr(Provisioning.A_zimbraReverseProxyPop3EnabledCapability);
        for (String c : capabilityNames) {
            capabilities.add(c);
        }
        if (capabilities.size() > 0) {
            mValue = capabilities;
        } else {
            mValue = mDefault;
        }
    }

    @Override
    public String format(Object o) {

        @SuppressWarnings("unchecked")
        ArrayList<String> capabilities = (ArrayList<String>) o;
        StringBuilder capa = new StringBuilder();
        for (String c : capabilities) {
            capa.append(" \"");
            capa.append(c);
            capa.append("\"");
        }
        return capa.toString();
    }
}

/**
 * ListenAddressesVar
 * This class is intended to produce strings that are embedded inside the 'nginx.conf.web.https.default' template
 * It is placed inside the strict server_name enforcing server block.
 */
class ListenAddressesVar extends ProxyConfVar {

    public ListenAddressesVar(Set<String> addresses) {
        super("listen.:addresses",
                null, // this is a fake attribute
                addresses,
                ProxyConfValueType.CUSTOM,
                ProxyConfOverride.CUSTOM,
                "List of ip addresses nginx needs to listen to catch all unknown server names");
    }

    @Override
    public String format(Object o) throws ProxyConfException {
       Set<String> addresses = (Set<String>)o;
        if (addresses.size() == 0) {
            return "${web.strict.servername}";
        }
        StringBuilder sb = new StringBuilder();
        for (String addr: addresses) {
            sb.append(String.format("${web.strict.servername}    listen                  %s:${web.https.port} default_server;\n", addr));
        }
        sb.setLength(sb.length() - 1); //trim the last newline
        return sb.toString();
    }
}

class ZMLookupHandlerVar extends ProxyConfVar{
    public ZMLookupHandlerVar() {
        super("zmlookup.:handlers",
              Provisioning.A_zimbraReverseProxyLookupTarget,
              new ArrayList<String>(),
              ProxyConfValueType.CUSTOM,
              ProxyConfOverride.CUSTOM,
              "List of nginx lookup handlers (i.e. servers for which" +
              " zimbraReverseProxyLookupTarget is true)");
    }

    @Override
    public void update() throws ServiceException, ProxyConfException {
        ArrayList<String> servers = new ArrayList<String>();
        int numFailedHandlers = 0;

        String[] handlerNames = serverSource.getMultiAttr(Provisioning.A_zimbraReverseProxyAvailableLookupTargets);
        if (handlerNames.length > 0) {
            for (String handlerName: handlerNames) {
                Server s = mProv.getServerByName(handlerName);
                if (s != null) {
                    String sn = s.getAttr(Provisioning.A_zimbraServiceHostname, "");
                    int port = s.getIntAttr(Provisioning.A_zimbraExtensionBindPort, 7072);
                    String proto = "http://";
                    int major = s.getIntAttr(Provisioning.A_zimbraServerVersionMajor, 0);
                    int minor = s.getIntAttr(Provisioning.A_zimbraServerVersionMinor, 0);
                    if ((major == 8 && minor >= 7) || (major > 8)) {
                        proto = "https://";
                    }
                    boolean isTarget = s.getBooleanAttr(Provisioning.A_zimbraReverseProxyLookupTarget, false);
                    if (isTarget) {
                        try {
                            InetAddress ip = ProxyConfUtil.getLookupTargetIPbyIPMode(sn);
                            Formatter f = new Formatter();
                            if (ip instanceof Inet4Address) {
                                f.format("%s%s:%d", proto, ip.getHostAddress(), port);
                            } else {
                                f.format("%s[%s]:%d", proto, ip.getHostAddress(), port);
                            }
                            servers.add(f.toString());
                            f.close();
                            mLog.debug("Route Lookup: Added server " + ip);
                        }
                        catch (ProxyConfException pce) {
                            numFailedHandlers++;
                            mLog.error("Error resolving service host name: '" + sn + "'", pce);
                        }
                    }
                }
                else {
                    mLog.warn("Invalid value found in 'zimbraReverseProxyAvailableLookupTargets': " +
                              handlerName +
                              "\nPlease correct and run zmproxyconfgen again");
                }
            }
        } else {
            List<Server> allServers = mProv.getAllServers();

            for (Server s : allServers)
            {
                String sn = s.getAttr(Provisioning.A_zimbraServiceHostname, "");
                int port = s.getIntAttr(Provisioning.A_zimbraExtensionBindPort, 7072);
                String proto = "http://";
                int major = s.getIntAttr(Provisioning.A_zimbraServerVersionMajor, 0);
                int minor = s.getIntAttr(Provisioning.A_zimbraServerVersionMinor, 0);
                if ((major == 8 && minor >= 7) || (major > 8)) {
                    proto = "https://";
                }
                boolean isTarget = s.getBooleanAttr(Provisioning.A_zimbraReverseProxyLookupTarget, false);
                if (isTarget) {
                    try {
                        InetAddress ip = ProxyConfUtil.getLookupTargetIPbyIPMode(sn);
                        Formatter f = new Formatter();
                        if (ip instanceof Inet4Address) {
                            f.format("%s%s:%d", proto, ip.getHostAddress(), port);
                        } else {
                            f.format("%s[%s]:%d", proto, ip.getHostAddress(), port);
                        }
                        servers.add(f.toString());
                        f.close();
                        mLog.debug("Route Lookup: Added server " + ip);
                    }
                    catch (ProxyConfException pce) {
                        numFailedHandlers++;
                        mLog.error("Error resolving service host name: '" + sn + "'", pce);
                    }
                }
            }
        }
        if (servers.isEmpty()) {
            if (numFailedHandlers > 0) {
                throw new ProxyConfException ("No available nginx lookup handlers could be contacted");
            }
            else {
                mLog.warn("No available nginx lookup handlers could be found");
            }
        }
        mValue = servers;
    }

    @Override
    public String format(Object o) throws ProxyConfException {
        String REVERSE_PROXY_PATH = ExtensionDispatcherServlet.EXTENSION_PATH + "/nginx-lookup";
        @SuppressWarnings("unchecked")
        ArrayList<String> servers = (ArrayList<String>) o;
        if (servers.size() == 0) {
            return "";
        }
        StringBuilder sb = new StringBuilder();
        for (String s: servers) {
            sb.append(s + REVERSE_PROXY_PATH);
            sb.append(' ');
        }
        sb.setLength(sb.length() - 1); //trim the last space
        return sb.toString();
    }
}

class ZMLookupAvailableVar extends ProxyConfVar {

    public ZMLookupAvailableVar() {
        super("lookup.available", null, false,
                ProxyConfValueType.ENABLER, ProxyConfOverride.CUSTOM,
                "Indicates whether there are available lookup handlers or not");
    }

    @Override
    public void update() throws ServiceException, ProxyConfException {
        ZMLookupHandlerVar lhVar = new ZMLookupHandlerVar();
        lhVar.update();
        @SuppressWarnings("unchecked")
        ArrayList<String> servers = (ArrayList<String>) lhVar.mValue;
        if (servers.isEmpty()) {
            mValue = false;
        }
        else {
            mValue = true;
        }
    }
}

class ZMSSOCertAuthDefaultEnablerVar extends ProxyConfVar {
    public ZMSSOCertAuthDefaultEnablerVar() {
        super("web.sso.certauth.default.enabled",
              null,
              null,
              ProxyConfValueType.ENABLER,
              ProxyConfOverride.CUSTOM,
              "whether to turn on certauth in global/server level");
    }

    @Override
    public void update() throws ServiceException {
        String certMode =
            serverSource.getAttr(Provisioning.A_zimbraReverseProxyClientCertMode, "off");
       if (certMode.equals("on") || certMode.equals("optional")) {
           mValue = true;
       } else {
           // ... we may add more condition if more sso auth method is introduced
           mValue = false;
       }
    }
}

class ClientCertAuthDefaultCAVar extends ProxyConfVar {
    public ClientCertAuthDefaultCAVar() {
        super("ssl.clientcertca.default",
              Provisioning.A_zimbraReverseProxyClientCertCA,
              ProxyConfGen.getDefaultClientCertCaPath(),
              ProxyConfValueType.STRING,
              ProxyConfOverride.CUSTOM,
              "CA certificate for authenticating client certificates in nginx proxy (https only)");
    }

    @Override
    public void update() throws ServiceException {

        mValue = mDefault; //must be the value of getDefaultClientCertCaPath
    }
}

class SSORedirectEnablerVar extends ProxyConfVar {
    public SSORedirectEnablerVar() {
        super("web.sso.redirect.enabled.default",
              Provisioning.A_zimbraWebClientLoginURL,
              false,
              ProxyConfValueType.ENABLER,
              ProxyConfOverride.CUSTOM,
              "whether to redirect from common http & https to https sso");
    }

    @Override
    public void update() throws ServiceException {
        String webClientLoginURL = serverSource.getAttr(mAttribute, true);
        if (webClientLoginURL == null ||
            ProxyConfUtil.isEmptyString(webClientLoginURL)) {
            mValue = false;
        } else {
            mValue = true;
        }
    }
}

class ZMSSOEnablerVar extends ProxyConfVar {
    public ZMSSOEnablerVar() {
        super("web.sso.enabled",
              Provisioning.A_zimbraReverseProxyClientCertMode,
              false,
              ProxyConfValueType.ENABLER,
              ProxyConfOverride.CUSTOM,
              "whether enable sso for domain level");
    }

    @Override
    public void update() throws ServiceException {
        if (ProxyConfGen.isDomainClientCertVerifyEnabled()) {
            mValue = true;
        } else {
            mValue = false;
        }
    }
}

class ZMSSODefaultEnablerVar extends ProxyConfVar {
    public ZMSSODefaultEnablerVar() {
        super("web.sso.enabled",
              Provisioning.A_zimbraReverseProxyClientCertMode,
              false,
              ProxyConfValueType.ENABLER,
              ProxyConfOverride.CUSTOM,
              "whether enable sso for global/server level");
    }

    @Override
    public void update() throws ServiceException {
        if (ProxyConfGen.isClientCertVerifyEnabled()) {
            mValue = true;
        } else {
            mValue = false;
        }
    }
}

class ErrorPagesVar extends ProxyConfVar {

    static final String[] ERRORS = {"502", "504"};

    public ErrorPagesVar() {
        super("web.:errorPages",
              Provisioning.A_zimbraReverseProxyErrorHandlerURL,
              "",
              ProxyConfValueType.STRING,
              ProxyConfOverride.SERVER,
              "the error page statements");
    }

    @Override
    public String format(Object o) throws ProxyConfException {

        String errURL = (String)o;
        StringBuilder sb = new StringBuilder();
        if(errURL.length() == 0) {
            for(String err: ErrorPagesVar.ERRORS) {
                sb.append("error_page " + err + " /zmerror_upstream_" + err + ".html;\n");
            }
        } else {
            for(String err: ErrorPagesVar.ERRORS) {
                sb.append("error_page " + err + " " + errURL + "?err=" + err + "&up=$upstream_addr;\n");
            }
        }
        return sb.toString();
    }
}

/**
 * Provide the timeout value which accepts an offset
 * @author jiankuan
 *
 */
class TimeoutVar extends ProxyConfVar {
    private final int offset;

    public TimeoutVar(String keyword, String attribute, Object defaultValue,
            ProxyConfOverride overrideType, int offset,
            String description) {
        super(keyword, attribute, defaultValue, ProxyConfValueType.INTEGER,
                overrideType, description);
        this.offset = offset;
    }

    @Override
    public void update() throws ServiceException, ProxyConfException {
        super.update();
        mValue = new Integer(((Integer)mValue).intValue() + offset);
    }
}

/**
 * a wrapper class that convert a ProxyConfVar which
 * contains the time in milliseconds to seconds. This
 * is useful when the default timeout unit used by
 * Provisioning API is "ms" but nginx uses "s".
 * @author jiankuan
 *
 */
class TimeInSecVarWrapper extends ProxyConfVar {
    protected ProxyConfVar mVar;

    public TimeInSecVarWrapper (ProxyConfVar var) {
        super(null, null, null, null, null, null);

        if (var.mValueType != ProxyConfValueType.TIME) {
            throw new RuntimeException("Only Proxy Conf Var with TIME" +
                    " type can be used in this wrapper");
        }

        mVar = var;
    }

    @Override
    public void update() throws ServiceException, ProxyConfException {
        mVar.update();
        mVar.mValue = ((Long)mVar.mValue).longValue() / 1000;
    }

    @Override
    public String format(Object o) throws ProxyConfException {
        return mVar.mValue.toString();
    }
}

/**
 * Provide the value of "proxy_pass" for web proxy.
 * @author jiankuan
 *
 */
class WebProxyUpstreamTargetVar extends ProxyConfVar {
    public WebProxyUpstreamTargetVar() {
        super("web.upstream.schema", Provisioning.A_zimbraReverseProxySSLToUpstreamEnabled, true, ProxyConfValueType.BOOLEAN,
                ProxyConfOverride.SERVER, "The target of proxy_pass for web proxy");
    }

    @Override
    public String format(Object o) throws ProxyConfException {
        Boolean value = (Boolean)o;
        if(value == false) {
            return "http://" + ProxyConfGen.ZIMBRA_UPSTREAM_NAME;
        } else {
            return "https://" + ProxyConfGen.ZIMBRA_SSL_UPSTREAM_NAME;
        }
    }
}

/**
 * Provide the value of "proxy_pass" for web proxy.
 * @author jiankuan
 *
 */
class WebProxyUpstreamClientTargetVar extends ProxyConfVar {
    public WebProxyUpstreamClientTargetVar() {
        super("web.upstream.schema", Provisioning.A_zimbraReverseProxySSLToUpstreamEnabled, true, ProxyConfValueType.BOOLEAN,
                ProxyConfOverride.SERVER, "The target of proxy_pass for web client proxy");
    }

    @Override
    public String format(Object o) throws ProxyConfException {
        Boolean value = (Boolean)o;
        if(value == false) {
            return "http://" + ProxyConfGen.ZIMBRA_UPSTREAM_WEBCLIENT_NAME;
        } else {
            return "https://" + ProxyConfGen.ZIMBRA_SSL_UPSTREAM_WEBCLIENT_NAME;
        }
    }
}

class WebProxyUpstreamLoginTargetVar extends ProxyConfVar {
    public WebProxyUpstreamLoginTargetVar() {
        super("web.upstream.schema", Provisioning.A_zimbraReverseProxySSLToUpstreamEnabled, true, ProxyConfValueType.BOOLEAN,
                ProxyConfOverride.SERVER, "The login target of proxy_pass for web proxy");
    }

    @Override
    public String format(Object o) throws ProxyConfException {
        Boolean value = (Boolean)o;
        if(value == false) {
            return "http://" + ProxyConfGen.ZIMBRA_UPSTREAM_LOGIN_NAME;
        } else {
            return "https://" + ProxyConfGen.ZIMBRA_SSL_UPSTREAM_LOGIN_NAME;
        }
    }
}

class WebProxyUpstreamEwsTargetVar extends ProxyConfVar {
    public WebProxyUpstreamEwsTargetVar() {
        super("web.upstream.schema", Provisioning.A_zimbraReverseProxySSLToUpstreamEnabled, true, ProxyConfValueType.BOOLEAN,
                ProxyConfOverride.SERVER, "The ews target of proxy_pass for web proxy");
    }

    @Override
    public String format(Object o) throws ProxyConfException {
        Boolean value = (Boolean)o;
        if(value == false) {
            return "http://" + ProxyConfGen.ZIMBRA_UPSTREAM_EWS_NAME;
        } else {
            return "https://" + ProxyConfGen.ZIMBRA_SSL_UPSTREAM_EWS_NAME;
        }
    }
}

class XmppBoshProxyUpstreamProtoVar extends ProxyConfVar {
    public XmppBoshProxyUpstreamProtoVar() {
        super("xmpp.upstream.schema", Provisioning.A_zimbraReverseProxyXmppBoshSSL, true, ProxyConfValueType.BOOLEAN,
                ProxyConfOverride.SERVER, "The XMPP target of proxy_pass for web proxy");
    }

    @Override
    public String format(Object o) throws ProxyConfException {
        if((Boolean)o == false) {
            return "http";
        } else {
            return "https";
        }
    }
}

class WebProxyUpstreamZxTargetVar extends ProxyConfVar {
    public WebProxyUpstreamZxTargetVar() {
        super("web.upstream.schema", Provisioning.A_zimbraReverseProxySSLToUpstreamEnabled, true, ProxyConfValueType.BOOLEAN,
              ProxyConfOverride.SERVER, "The target for zx paths");
    }

    @Override
    public String format(Object o) throws ProxyConfException {
        Boolean value = (Boolean)o;
        if(value == false) {
            return "http://" + ProxyConfGen.ZIMBRA_UPSTREAM_ZX_NAME;
        } else {
            return "https://" + ProxyConfGen.ZIMBRA_SSL_UPSTREAM_ZX_NAME;
        }
    }
}

class WebSSLSessionCacheSizeVar extends ProxyConfVar {

    public WebSSLSessionCacheSizeVar() {
        super("ssl.session.cachesize", Provisioning.A_zimbraReverseProxySSLSessionCacheSize, "10m",
                ProxyConfValueType.STRING, ProxyConfOverride.SERVER,
                "SSL session cache size for the proxy");
    }

    @Override
    public String format(Object o) {
        @SuppressWarnings("unchecked")
        String sslSessionCacheSize = (String)o;
        StringBuilder sslsessioncache = new StringBuilder();
        sslsessioncache.append("shared:SSL:");
        sslsessioncache.append(sslSessionCacheSize);

        return sslsessioncache.toString();
    }
}

/**
 *
 * @author zimbra
 *
 */
class EwsEnablerVar extends WebEnablerVar {

    public EwsEnablerVar() {
        super("web.ews.upstream.disable", "#",
                "Indicates whether EWS upstream servers blob in nginx.conf.web should be populated " +
                "(false unless zimbraReverseProxyUpstreamEwsServers is populated)");
    }


    @Override
    public String format(Object o)  {
    	String[] upstreams = serverSource.getMultiAttr(Provisioning.A_zimbraReverseProxyUpstreamEwsServers);
        if (upstreams.length  == 0) {
            return "#";
        } else {
            return "";
        }
    }
}

/**
 *
 * @author zimbra
 *
 */
class LoginEnablerVar extends WebEnablerVar {

    public LoginEnablerVar() {
        super("web.login.upstream.disable", "#",
                "Indicates whether upstream Login servers blob in nginx.conf.web should be populated " +
                "(false unless zimbraReverseProxyUpstreamLoginServers is populated)");
    }


    @Override
    public String format(Object o)  {
    	String[] upstreams = serverSource.getMultiAttr(Provisioning.A_zimbraReverseProxyUpstreamLoginServers);
        if (upstreams.length  == 0) {
            return "#";
        } else {
            return "";
        }
    }
}

class WebXmppBoshEnablerVar extends ProxyConfVar {

    public WebXmppBoshEnablerVar() {
        super("web.xmpp.bosh.upstream.disable",
              Provisioning.A_zimbraReverseProxyXmppBoshEnabled,
              false,
              ProxyConfValueType.ENABLER,
              ProxyConfOverride.CUSTOM,
              "whether to populate the location block for XMPP over BOSH requests to /http-bind path");
    }

    @Override
    public void update() throws ServiceException {
        String xmppEnabled = serverSource.getAttr(Provisioning.A_zimbraReverseProxyXmppBoshEnabled, true);
        String XmppBoshLocalBindURL = serverSource.getAttr(Provisioning.A_zimbraReverseProxyXmppBoshLocalHttpBindURL, true);
        String XmppBoshHostname = serverSource.getAttr(Provisioning.A_zimbraReverseProxyXmppBoshHostname, true);
        int XmppBoshPort = serverSource.getIntAttr(Provisioning.A_zimbraReverseProxyXmppBoshPort, 0);

        if (XmppBoshLocalBindURL == null || ProxyConfUtil.isEmptyString(XmppBoshLocalBindURL) ||
            XmppBoshHostname == null || ProxyConfUtil.isEmptyString(XmppBoshHostname) ||
            XmppBoshPort == 0) {
            mLog.debug("web.xmpp.bosh.upstream.disable is false because one of the required attrs is unset");
            mValue = false;
        } else {
            if (xmppEnabled.equals("TRUE")) {
                mValue = true;
            } else {
                mValue = false;
            }
        }
    }
}

/**
 * Simplified container object for a server
 * @author Davide Baldo
 */
class ServerAttrItem {
    public String zimbraId;
    public String hostname;
    public String[] services;

    public ServerAttrItem(String zimbraId, String hostname, String[] services) {
        this.zimbraId = zimbraId;
        this.hostname = hostname;
        this.services = services;
    }

    public boolean hasService(String service)
    {
        for( String current : services ) {
            if( service.equals(current) ) return true;
        }
        return false;
    }
}

/**
 * A simple class of Triple<VirtualHostName, VirtualIPAddress, DomainName>. Uses
 * this only for convenient and HashMap can't guarantee order
 * @author jiankuan
 */
class DomainAttrItem {
    public String domainName;
    public String virtualHostname;
    public String virtualIPAddress;
    public String sslCertificate;
    public String sslPrivateKey;
    public Boolean useDomainServerCert;
    public Boolean useDomainClientCert;
    public String clientCertMode;
    public String clientCertCa;
    public String[] rspHeaders;

    public DomainAttrItem(String dn, String vhn, String vip, String scrt, String spk,
            String ccm, String cca, String[] rhdr) {
        this.domainName = dn;
        this.virtualHostname = vhn;
        this.virtualIPAddress = vip;
        this.sslCertificate = scrt;
        this.sslPrivateKey = spk;
        this.clientCertMode = ccm;
        this.clientCertCa = cca;
        this.rspHeaders = rhdr;
    }
}

/** The visit of LdapProvisioning can't throw the exception out.
 *  Therefore uses this special item to indicate exception.
 * @author jiankuan
 *
 */
class DomainAttrExceptionItem extends DomainAttrItem {
    public DomainAttrExceptionItem(ProxyConfException e) {
        super(null, null, null, null, null, null, null, null);
        this.exception = e;
    }

    public ProxyConfException exception;
}

/**
 * Provide the value of "ssl_protocols" for web proxy.
 */
class WebSSLProtocolsVar extends ProxyConfVar {

    public WebSSLProtocolsVar() {
        super("web.ssl.protocols", null, getEnabledSSLProtocols(),
                ProxyConfValueType.CUSTOM, ProxyConfOverride.CUSTOM,
                "SSL Protocols enabled for the web proxy");
    }

    static ArrayList<String> getEnabledSSLProtocols () {
        ArrayList<String> sslProtocols = new ArrayList<String> ();
        sslProtocols.add("TLSv1");
        sslProtocols.add("TLSv1.1");
        sslProtocols.add("TLSv1.2");
        return sslProtocols;
    }

    @Override
    public void update() {

        ArrayList<String> sslProtocols = new ArrayList<String>();
        String[] sslProtocolsEnabled =
            serverSource.getMultiAttr(Provisioning.A_zimbraReverseProxySSLProtocols);
        for (String c:sslProtocolsEnabled)
        {
            sslProtocols.add(c);
        }
        if (sslProtocols.size() > 0) {
            mValue = sslProtocols;
        } else {
            mValue = mDefault;
        }
    }

    @Override
    public String format(Object o) {

        @SuppressWarnings("unchecked")
        ArrayList<String> sslProtocols = (ArrayList<String>) o;
        StringBuilder sslproto = new StringBuilder();
        for (String c : sslProtocols) {
            sslproto.append(" ");
            sslproto.append(c);
        }
        return sslproto.toString();
    }
}

/**
 * Provide the value of "ssl_protocols" for mail proxy.
 */
class MailSSLProtocolsVar extends ProxyConfVar {

    public MailSSLProtocolsVar() {
        super("web.ssl.protocols", null, getEnabledSSLProtocols(),
                ProxyConfValueType.CUSTOM, ProxyConfOverride.CUSTOM,
                "SSL Protocols enabled for the mail proxy");
    }

    static ArrayList<String> getEnabledSSLProtocols () {
        ArrayList<String> sslProtocols = new ArrayList<String> ();
        sslProtocols.add("TLSv1");
        sslProtocols.add("TLSv1.1");
        sslProtocols.add("TLSv1.2");
        return sslProtocols;
    }

    @Override
    public void update() {

        ArrayList<String> sslProtocols = new ArrayList<String>();
        String[] sslProtocolsEnabled =
            serverSource.getMultiAttr(Provisioning.A_zimbraReverseProxySSLProtocols);
        for (String c:sslProtocolsEnabled)
        {
            sslProtocols.add(c);
        }
        if (sslProtocols.size() > 0) {
            mValue = sslProtocols;
        } else {
            mValue = mDefault;
        }
    }

    @Override
    public String format(Object o) {

        @SuppressWarnings("unchecked")
        ArrayList<String> sslProtocols = (ArrayList<String>) o;
        StringBuilder sslproto = new StringBuilder();
        for (String c : sslProtocols) {
            sslproto.append(" ");
            sslproto.append(c);
        }
        return sslproto.toString();
    }
}

class WebSSLDhparamEnablerVar extends WebEnablerVar {

    private ProxyConfVar webSslDhParamFile;

    public WebSSLDhparamEnablerVar(ProxyConfVar webSslDhParamFile) {
        super("web.ssl.dhparam.enabled", false,
                "Indicates whether ssl_dhparam directive should be added or not");
	this.webSslDhParamFile = webSslDhParamFile;
    }

    @Override
    public void update() {
	String dhparam = (String)webSslDhParamFile.rawValue();
        if (dhparam == null || ProxyConfUtil.isEmptyString(dhparam) || !(new File(dhparam).exists())) {
            mValue = false;
        } else {
            mValue = true;
        }
    }
}

class WebStrictServerName extends WebEnablerVar {

    public WebStrictServerName() {
        super("web.strict.servername", "#",
                "Indicates whether the default server block is generated returning a default HTTP response to all unknown hostnames");
    }

    @Override
    public String format(Object o)  {
        if (isStrictEnforcementEnabled()) {
            return "";
        } else {
            return "#";
        }
    }

    public boolean isStrictEnforcementEnabled() {
        boolean enforcementEnabled = serverSource.getBooleanAttr(Provisioning.A_zimbraReverseProxyStrictServerNameEnabled, false);
        mLog.info(String.format("Strict server name enforcement enabled? %s", enforcementEnabled));
        return enforcementEnabled;
    }
}

public class ProxyConfGen
{
    private static final int DEFAULT_SERVERS_NAME_HASH_MAX_SIZE = 512;
    private static final int DEFAULT_SERVERS_NAME_HASH_BUCKET_SIZE = 64;
    private static Log mLog = LogFactory.getLog (ProxyConfGen.class);
    private static Options mOptions = new Options();
    private static boolean mDryRun = false;
    private static boolean mEnforceDNSResolution = false;
    private static String mWorkingDir = "/opt/zimbra";
    private static String mTemplateDir = mWorkingDir + "/conf/nginx/templates";
    private static String mConfDir = mWorkingDir + "/conf";
    private static String mResolverfile = mConfDir + "/nginx/resolvers.conf";
    private static String mIncDir = "nginx/includes";
    private static String mDomainSSLDir = mConfDir + File.separator + "domaincerts";
    private static String mSSLCrtExt = ".crt";
    private static String mSSLKeyExt = ".key";
    private static String mSSLClientCertCaExt = ".client.ca.crt";
    private static String mDefaultSSLCrt = mConfDir + File.separator + "nginx.crt";
    private static String mDefaultSSLKey = mConfDir + File.separator + "nginx.key";
    private static String mDefaultSSLClientCertCa = mConfDir + File.separator + "nginx.client.ca.crt";
    private static String mDefaultDhParamFile = mConfDir + File.separator + "dhparam.pem";
    private static String mConfIncludesDir = mConfDir + File.separator + mIncDir;
    private static String mConfPrefix = "nginx.conf";
    private static String mTemplatePrefix = mConfPrefix;
    private static String mTemplateSuffix = ".template";
    private static Provisioning mProv = null;
    private static String mHost = null;
    private static Server mServer = null;
    private static boolean mGenConfPerVhn = false;
    private static Map<String, ProxyConfVar> mConfVars = new HashMap<String, ProxyConfVar>();
    private static Map<String, String> mVars = new HashMap<String, String>();
    private static Map<String, ProxyConfVar> mDomainConfVars = new HashMap<String, ProxyConfVar>();
    static List<DomainAttrItem> mDomainReverseProxyAttrs;
    static List<ServerAttrItem> mServerAttrs;
    static Set<String> mListenAddresses = new HashSet<String>();

    static final String ZIMBRA_UPSTREAM_NAME = "zimbra";
    static final String ZIMBRA_UPSTREAM_WEBCLIENT_NAME = "zimbra_webclient";
    static final String ZIMBRA_SSL_UPSTREAM_NAME = "zimbra_ssl";
    static final String ZIMBRA_SSL_UPSTREAM_WEBCLIENT_NAME = "zimbra_ssl_webclient";
    static final String ZIMBRA_ADMIN_CONSOLE_UPSTREAM_NAME = "zimbra_admin";
    static final String ZIMBRA_ADMIN_CONSOLE_CLIENT_UPSTREAM_NAME = "zimbra_adminclient";
    static final String ZIMBRA_UPSTREAM_EWS_NAME = "zimbra_ews";
    static final String ZIMBRA_SSL_UPSTREAM_EWS_NAME = "zimbra_ews_ssl";
    static final String ZIMBRA_UPSTREAM_LOGIN_NAME = "zimbra_login";
    static final String ZIMBRA_SSL_UPSTREAM_LOGIN_NAME = "zimbra_login_ssl";
    static final String ZIMBRA_UPSTREAM_ZX_NAME = "zx";
    static final String ZIMBRA_SSL_UPSTREAM_ZX_NAME = "zx_ssl";
    static final int    ZIMBRA_UPSTREAM_ZX_PORT = 8742;
    static final int    ZIMBRA_UPSTREAM_SSL_ZX_PORT = 8743;

    /** the pattern for custom header cmd, such as "!{explode domain} */
    private static Pattern cmdPattern = Pattern.compile("(.*)\\!\\{([^\\}]+)\\}(.*)", Pattern.DOTALL);

    static
    {
        mOptions.addOption("h", "help", false, "show this usage text");
        mOptions.addOption("v", "verbose", false, "be verbose");

        mOptions.addOption("w", "workdir", true, "Proxy Working Directory (defaults to /opt/zimbra)");
        mOptions.addOption("t", "templatedir", true, "Proxy Template Directory (defaults to $workdir/conf/nginx/templates)");
        mOptions.addOption("n", "dry-run", false, "Do not write any configuration, just show which files would be written");
        mOptions.addOption("d", "defaults", false, "Print default variable map");
        mOptions.addOption("D", "definitions", false, "Print variable map Definitions after loading LDAP configuration (and processing overrides). -D requires -s upstream server. If \"-s upstream server\" is not specified, it just dumps the default varaible map");
        mOptions.addOption("p", "prefix", true, "Config File prefix (defaults to nginx.conf)");
        mOptions.addOption("P", "template-prefix", true, "Template File prefix (defaults to $prefix)");
        mOptions.addOption("i", "include-dir", true, "Directory Path (relative to $workdir/conf), where included configuration files will be written. Defaults to nginx/includes");
        mOptions.addOption("s", "server", true, "If provided, this should be the name of a valid server object. Configuration will be generated based on server attributes. Otherwise, if not provided, Configuration will be generated based on Global configuration values");
        mOptions.addOption("f", "force-dns-resolution", false, "Force configuration generation to stop if DNS resolution failure of any hostnames is detected. Defaults to 'false'");

        Option cOpt = new Option("c","config",true,"Override a config variable. Argument format must be name=value. For list of names, run with -d or -D");
        cOpt.setArgs(Option.UNLIMITED_VALUES);
        mOptions.addOption(cOpt);
    }

    private static void usage(String errmsg)
    {
        if (errmsg != null) {
            System.out.println(errmsg);
        }
        HelpFormatter formatter = new HelpFormatter();
        formatter.printHelp("ProxyConfGen [options] ",
            "where [options] are one of:", mOptions,
            "ProxyConfGen generates the NGINX Proxy configuration files");
    }

    private static CommandLine parseArgs(String args[])
    {
        CommandLineParser parser = new GnuParser();
        CommandLine cl = null;
        try {
            cl = parser.parse(mOptions, args, false);
        } catch (ParseException pe) {
            usage(pe.getMessage());
            return cl;
        }

        return cl;
    }

    /**
     * Retrieve all server and store only few attrs
     *
     * @return a list of <code>ServerAttrItem</code>
     * @throws ServiceException
     *              this method can work only when LDAP is available
     * @author Davide Baldo
     */

    private static List<ServerAttrItem> loadServerAttrs() throws ServiceException {
        if (!(mProv instanceof LdapProv))
            throw ServiceException.INVALID_REQUEST(
                    "The method can work only when LDAP is available", null);

        final List<ServerAttrItem> serverAttrItems = new ArrayList<ServerAttrItem>();
        for (Server server : mProv.getAllServers()) {
            String zimbraId = server
                    .getAttr(Provisioning.A_zimbraId);
            String serviceHostname = server
                    .getAttr(Provisioning.A_zimbraServiceHostname);
            String[] services = server
                    .getMultiAttr(Provisioning.A_zimbraServiceEnabled);

            serverAttrItems.add(new ServerAttrItem(zimbraId, serviceHostname, services));
        }

        return serverAttrItems;
    }

    /**
     * Retrieve all the necessary domain level reverse proxy attrs, like
     * virtualHostname, ssl certificate, ...
     *
     * @return a list of <code>DomainAttrItem</code>
     * @throws ServiceException
     *             this method can work only when LDAP is available
     * @author Jiankuan
     */
    private static List<DomainAttrItem> loadDomainReverseProxyAttrs()
            throws ServiceException {

        if (!mGenConfPerVhn) {
            return Collections.emptyList();
        }
        if (!(mProv instanceof LdapProv))
            throw ServiceException.INVALID_REQUEST(
                "The method can work only when LDAP is available", null);

        final Set<String> attrsNeeded = new HashSet<String>();
        attrsNeeded.add(Provisioning.A_zimbraVirtualHostname);
        attrsNeeded.add(Provisioning.A_zimbraVirtualIPAddress);
        attrsNeeded.add(Provisioning.A_zimbraSSLCertificate);
        attrsNeeded.add(Provisioning.A_zimbraSSLPrivateKey);
        attrsNeeded.add(Provisioning.A_zimbraReverseProxyClientCertMode);
        attrsNeeded.add(Provisioning.A_zimbraReverseProxyClientCertCA);
        attrsNeeded.add(Provisioning.A_zimbraWebClientLoginURL);
        attrsNeeded.add(Provisioning.A_zimbraReverseProxyResponseHeaders);

        final List<DomainAttrItem> result = new ArrayList<DomainAttrItem>();

        // visit domains
        NamedEntry.Visitor visitor = new NamedEntry.Visitor() {
            @Override
            public void visit(NamedEntry entry) throws ServiceException {
                String domainName = entry
                    .getAttr(Provisioning.A_zimbraDomainName);
                String[] virtualHostnames = entry
                    .getMultiAttr(Provisioning.A_zimbraVirtualHostname);
                String[] virtualIPAddresses = entry
                    .getMultiAttr(Provisioning.A_zimbraVirtualIPAddress);
                String certificate = entry
                    .getAttr(Provisioning.A_zimbraSSLCertificate);
                String privateKey = entry
                    .getAttr(Provisioning.A_zimbraSSLPrivateKey);
                String clientCertMode = entry
                    .getAttr(Provisioning.A_zimbraReverseProxyClientCertMode);
                String clientCertCA = entry
                    .getAttr(Provisioning.A_zimbraReverseProxyClientCertCA);
                String[] rspHeaders = entry
                    .getMultiAttr(Provisioning.A_zimbraReverseProxyResponseHeaders);

                // no need to check whether clientCertMode or clientCertCA == null,

                if (virtualHostnames.length == 0 || ( certificate == null &&
                                privateKey == null && clientCertMode == null && clientCertCA == null ) ) {

                    return; // ignore the items that don't have virtual host
                            // name, cert or key. Those domains will use the
                            // config
                }
                boolean lookupVIP = true; // lookup virutal IP from DNS or /etc/hosts
                if (virtualIPAddresses.length > 0) {
                    for (String ipAddress: virtualIPAddresses) {
                        mListenAddresses.add(ipAddress);
                    }

                    lookupVIP = false;
                }

                int i = 0;

                for( ; i < virtualHostnames.length; i++) {
                    //bug 66892, only lookup IP when zimbraVirtualIPAddress is unset
                    String vip = null;
                    if (lookupVIP) {
                        vip = null;
                    } else {
                        if (virtualIPAddresses.length == virtualHostnames.length) {
                            vip = virtualIPAddresses[i];
                        } else {
                            vip = virtualIPAddresses[0];
                        }
                    }

                    if (!ProxyConfUtil.isEmptyString(clientCertCA)){
                        createDomainSSLDirIfNotExists();
                    }
                    result.add(new DomainAttrItem(domainName,
                            virtualHostnames[i], vip, certificate, privateKey,
                            clientCertMode, clientCertCA, rspHeaders));
                }
            }
        };

        mProv.getAllDomains(visitor,
            attrsNeeded.toArray(new String[attrsNeeded.size()]));

        return result;
    }

    /**
     * Load all the client cert ca content
     * @return
     */
    private static String loadAllClientCertCA() {
        // to avoid redundancy CA if some domains share the same CA
        HashSet<String> caSet = new HashSet<String>();
        String globalCA = ProxyConfVar.serverSource.getAttr(Provisioning.A_zimbraReverseProxyClientCertCA, "");
        if (!ProxyConfUtil.isEmptyString(globalCA)) {
            caSet.add(globalCA);
        }

        for (DomainAttrItem item : mDomainReverseProxyAttrs) {
            if (!ProxyConfUtil.isEmptyString(item.clientCertCa)) {
                caSet.add(item.clientCertCa);
            }
        }

        StringBuilder sb = new StringBuilder();
        String separator = System.getProperty("line.separator");
        for (String ca: caSet) {
            sb.append(ca);
            sb.append(separator);
        }
        if (sb.length() > separator.length()) {
            sb.setLength(sb.length() - separator.length()); // trim the last separator
        }
        return sb.toString();
    }

    public static void createDomainSSLDirIfNotExists( ){
        File domainSSLDir = new File( mDomainSSLDir );
        if( !domainSSLDir.exists() ){
          domainSSLDir.mkdirs();
        }
    }

    /* Guess how to find a server object -- taken from ProvUtil::guessServerBy */
    public static Key.ServerBy guessServerBy(String value) {
        if (Provisioning.isUUID(value))
            return Key.ServerBy.id;
        return Key.ServerBy.name;
    }

    public static Server getServer (String key)
        throws ProxyConfException
    {
        Server s = null;

        try {
            s = mProv.get(guessServerBy(key),key);
            if (s == null) {
                throw new ProxyConfException ("Cannot find server: " + key);
            }
        } catch (ServiceException se) {
            throw new ProxyConfException ("Error getting server: " + se.getMessage());
        }

        return s;
    }

    private static String getCoreConf () {
        return mConfPrefix;
    }

    private static String getCoreConfTemplate () {
        return mTemplatePrefix + mTemplateSuffix;
    }

    private static String getConfFileName(String name) {
        return mConfPrefix + "." + name;
    }

    private static String getConfTemplateFileName(String name) {
        return mTemplatePrefix + "." + name + mTemplateSuffix;
    }

    private static String getWebHttpModeConf (String mode) {
        return mConfPrefix + ".web.http.mode-" + mode;
    }

    private static String getWebHttpModeConfTemplate (String mode) {
        return mTemplatePrefix + ".web.http.mode-" + mode + mTemplateSuffix;
    }

    private static String getWebHttpSModeConf (String mode) {
        return mConfPrefix + ".web.https.mode-" + mode;
    }

    public static String getWebHttpSModeConfTemplate (String mode) {
        return mTemplatePrefix + ".web.https.mode-" + mode + mTemplateSuffix;
    }

    public static String getClientCertCaPathByDomain(String domainName ){

        return mDomainSSLDir + File.separator + domainName + mSSLClientCertCaExt;
    }

    public static String getDefaultClientCertCaPath() {
        return mDefaultSSLClientCertCa;
    }

    public static void expandTemplate (File tFile, File wFile)
        throws ProxyConfException
    {
        BufferedReader r = null;
        BufferedWriter w = null;
        try {
            String tf = tFile.getAbsolutePath();
            String wf = wFile.getAbsolutePath();

            if (mDryRun) {
                mLog.info("Would expand template:" + tf + " to file:" + wf);
                return;
            }

            mLog.info("Expanding template:" + tf + " to file:" + wf);

            if (!tFile.exists()) {
                throw new ProxyConfException("Template file " + tf + " does not exist");
            }
            r = new BufferedReader(new FileReader(tf));
            w = new BufferedWriter(new FileWriter(wf));

            String line;

            //for the first line of template, check the custom header command
            r.mark(100); //assume the first line won't beyond 100
            line = r.readLine();

            //only for back compability
            if(line.equalsIgnoreCase("!{explode vhn_vip_ssl}")) {
                expandTemplateExplodeSSLConfigsForAllVhnsAndVIPs(r, w);
                return;
            }
            Matcher cmdMatcher = cmdPattern.matcher(line);
            if(cmdMatcher.matches()) {
                //the command is found
                String[] cmd_arg = cmdMatcher.group(2).split("[ \t]+", 2);
                //command selection can be extracted if more commands are introduced
                if(cmd_arg.length == 2 &&
                   cmd_arg[0].compareTo("explode") == 0) {

                    if( cmd_arg[1].startsWith("server(") && cmd_arg[1].endsWith(")")) {
                        String serviceName = cmd_arg[1].substring("server(".length(), cmd_arg[1].length() - 1);
                        if( serviceName.isEmpty() ) {
                            throw new ProxyConfException("Missing service parameter in custom header command: " + cmdMatcher.group(2));
                        }
<<<<<<< HEAD
                        expandTemplateByExplodeDomain(r, w, args);
                    } else {
                        if( cmd_arg[1].startsWith("server(") && cmd_arg[1].endsWith(")")) {
                            String serviceName = cmd_arg[1].substring("server(".length(), cmd_arg[1].length() - 1);
                            if( serviceName.isEmpty() ) {
                                throw new ProxyConfException("Missing service parameter in custom header command: " + cmdMatcher.group(2));
                            }
                            expandTemplateByExplodeServer(r, w, serviceName);
                        } else {
                            throw new ProxyConfException("Illegal custom header command: " + cmdMatcher.group(2));
                        }
=======
                        expandTemplateByExplodeServer(r, w, serviceName);
                    }
                    else
                    {
                      if(!mGenConfPerVhn) { // explode only when GenConfPerVhn is enabled
                        return;
                      }

                      if(cmd_arg[1].startsWith("domain(") &&cmd_arg[1].endsWith(")")) {
                          //extract the args in "domain(arg1, arg2, ...)
                          String arglist = cmd_arg[1].substring("domain(".length(), cmd_arg[1].length() - 1);
                          String[] args;
                          if(arglist.equals("")) {
                              args = new String[0];
                          } else {
                              args = arglist.split(",( |\t)*");
                          }
                          expandTemplateByExplodeDomain(r, w, args);
                      } else {
                          throw new ProxyConfException("Illegal custom header command: " + cmdMatcher.group(2));
                      }
>>>>>>> e3da3012
                    }
                } else {
                    throw new ProxyConfException("Illegal custom header command: " + cmdMatcher.group(2));
                }
            } else {
                r.reset(); //reset to read the first line
                expandTemplateSimple(r, w);
            }

        } catch (IOException ie) {
                throw new ProxyConfException("Cannot expand template file: "
                    + ie.getMessage());

        } catch (SecurityException se) {
            throw new ProxyConfException("Cannot expand template: "
                + se.getMessage());
        }finally {
            try {
                if (w != null)
                    w.close();
                if (r != null)
                    r.close();
            } catch (IOException e) {
                throw new ProxyConfException("Cannot expand template file: " +
                    e.getMessage());
            }
        }
    }

    /**
     * Enumerate all domains, if the required attrs are valid, generate the
     * "server" block according to the template.
     * @author Jiankuan
     * @throws ProxyConfException
     * @deprecated use expandTemplateByExplodeDomain instead
     */
    @Deprecated
    private static void expandTemplateExplodeSSLConfigsForAllVhnsAndVIPs(
        BufferedReader temp, BufferedWriter conf) throws IOException, ProxyConfException {
        int size = mDomainReverseProxyAttrs.size();
        List<String> cache = null;

        if (size > 0) {
            Iterator<DomainAttrItem> it = mDomainReverseProxyAttrs.iterator();
            DomainAttrItem item = it.next();
            fillVarsWithDomainAttrs(item);
            cache = expandTemplateAndCache(temp, conf);
            conf.newLine();

            while (it.hasNext()) {
                item = it.next();
                fillVarsWithDomainAttrs(item);
                expandTempateFromCache(cache, conf);
                conf.newLine();
            }
        }
    }

    /**
     * Enumerate all virtual host names and virtual ip addresses and
     * apply them into the var replacement.<br/>
     * explode domain command has this format:<br/>
     * <code>!{explode domain(arg1, arg2, ...)}</code><br/>
     * The args indicate the required attrs to generate a server block
     * , which now supports:
     * <ul>
     * <li>vhn: zimbraVirtualHostname must not be empty</li>
     * <li>sso: zimbraClientCertMode must not be empty or "off"</li>
     * </ul>
     * @author Jiankuan
     * @throws ProxyConfException
     */
    private static void expandTemplateByExplodeDomain(
        BufferedReader temp, BufferedWriter conf, String[] requiredAttrs) throws IOException, ProxyConfException {
        int size = mDomainReverseProxyAttrs.size();
        List<String> cache = null;

        if (size > 0) {
            Iterator<DomainAttrItem> it = mDomainReverseProxyAttrs.iterator();
            DomainAttrItem item;
            while(cache == null && it.hasNext()) {
                item = it.next();
                if (item instanceof DomainAttrExceptionItem) {
                    throw ((DomainAttrExceptionItem)item).exception;
                }

                if (!isRequiredAttrsValid(item, requiredAttrs)) {
                    continue;
                }
                fillVarsWithDomainAttrs(item);
                cache = expandTemplateAndCache(temp, conf);
                conf.newLine();
            }

            while (it.hasNext()) {
                item = it.next();
                if (item instanceof DomainAttrExceptionItem) {
                    throw ((DomainAttrExceptionItem)item).exception;
                }

                if (!isRequiredAttrsValid(item, requiredAttrs)) {
                    continue;
                }
                fillVarsWithDomainAttrs(item);
                expandTempateFromCache(cache, conf);
                conf.newLine();
            }
        }
    }

    /**
     * Iterate all server of type `serviceName` and populate server_id and server_hostname when exploding
     * with !{explode server(docs)}
     * initially created for zimbra-docs.
     *
     * @param temp Reader of the file which will be exploded per server
     * @param conf Target buffer where generated configuration will be written
     * @param serviceName Filter only servers which contains `serviceName`
     * @throws IOException
     * @author Davide Baldo
     */
    private static void expandTemplateByExplodeServer(
            BufferedReader temp, BufferedWriter conf, String serviceName ) throws IOException {

        List<ServerAttrItem> filteredServers = new ArrayList<>();
        for( ServerAttrItem serverAttrItem : mServerAttrs ) {
            if (serverAttrItem.hasService(serviceName)) {
                filteredServers.add(serverAttrItem);
            }
        }
        if( !filteredServers.isEmpty() ) {
            ArrayList<String> cache = new ArrayList<String>(50);
            String line;
            while ((line = temp.readLine()) != null) {
                if (!line.startsWith("#"))
                    cache.add(line); // cache only non-comment lines
            }

            for (ServerAttrItem server : filteredServers) {
                mVars.put("server_id", server.zimbraId);
                mVars.put("server_hostname", server.hostname);
                expandTempateFromCache(cache, conf);
                mVars.remove("server_id");
                mVars.remove("server_hostname");
            }
        }
    }

    private static boolean isRequiredAttrsValid(DomainAttrItem item, String[] requiredAttrs) {
        for(String attr: requiredAttrs) {
            if (attr.equals("vhn")) {
                //check virtual hostname
                if (item.virtualHostname == null || item.virtualHostname.equals("")) {
                    return false;
                }
            } else if (attr.equals("sso")) {
                if (item.clientCertMode == null ||
                    item.clientCertMode.equals("") ||
                    item.clientCertMode.equals("off")) {
                    return false;
                }
            } else {
                //... check other attrs
            }
        }
        return true;
    }

    private static void fillVarsWithDomainAttrs(DomainAttrItem item)
            throws UnknownHostException, ProxyConfException {

        String defaultVal = null;
        mVars.put("vhn", item.virtualHostname);
        int i = 0;

        //resolve the virtual host name
        InetAddress vip = null;
        try {
            if (item.virtualIPAddress == null) {
                vip = InetAddress.getByName(item.virtualHostname);
            } else {
                vip = InetAddress.getByName(item.virtualIPAddress);
            }
        } catch (UnknownHostException e) {
            if (mEnforceDNSResolution) {
                throw new ProxyConfException("virtual host name \"" + item.virtualHostname + "\" is not resolvable", e);
            } else {
                mLog.warn("virtual host name \"" + item.virtualHostname + "\" is not resolvable");
            }
        }

        if (IPModeEnablerVar.getZimbraIPMode() != IPModeEnablerVar.IPMode.BOTH) {
            if (IPModeEnablerVar.getZimbraIPMode() == IPModeEnablerVar.IPMode.IPV4_ONLY &&
                    vip instanceof Inet6Address) {
                String msg = vip.getHostAddress() +
                        " is an IPv6 address but zimbraIPMode is 'ipv4'";
                mLog.error(msg);
                throw new ProxyConfException(msg);
            }

            if (IPModeEnablerVar.getZimbraIPMode() == IPModeEnablerVar.IPMode.IPV6_ONLY &&
                    vip instanceof Inet4Address) {
                String msg = vip.getHostAddress() +
                        " is an IPv4 address but zimbraIPMode is 'ipv6'";
                mLog.error(msg);
                throw new ProxyConfException(msg);
            }
        }

        boolean sni = ProxyConfVar.serverSource.getBooleanAttr(Provisioning.A_zimbraReverseProxySNIEnabled, false);
        if (vip instanceof Inet6Address) {
            //ipv6 address has to be enclosed with [ ]
            if (sni || vip == null) {
                mVars.put("vip", "[::]:");
            } else {
                mVars.put("vip", "[" + vip.getHostAddress() + "]:");
            }
        } else {
            if (sni || vip == null) {
                mVars.put("vip", "");
            } else {
                mVars.put("vip", vip.getHostAddress() + ":");
            }
        }

        //Get the response headers list for this domain
        ArrayList<String> rhdr = new ArrayList<String>();
        for(i = 0; i < item.rspHeaders.length; i++) {
            rhdr.add(item.rspHeaders[i]);
        }
        mDomainConfVars.put("web.add.headers.vhost", new AddHeadersVar("web.add.headers.vhost", rhdr,
                "add_header directive for vhost web proxy"));

        mLog.debug("Updating Default Domain Variable Map");
        try {
            updateDefaultDomainVars();
        } catch (ProxyConfException pe) {
            handleException(pe);
        } catch (ServiceException se) {
            handleException(se);
        }

        if ( item.sslCertificate != null ){
            mVars.put("ssl.crt", mDomainSSLDir + File.separator +
            item.domainName + mSSLCrtExt);
        }
        else{
            defaultVal = mVars.get("ssl.crt.default");
            mVars.put("ssl.crt", defaultVal);
        }

        if ( item.sslPrivateKey != null ){
            mVars.put("ssl.key", mDomainSSLDir + File.separator +
                    item.domainName + mSSLKeyExt);
        }
        else{
            defaultVal = mVars.get("ssl.key.default");
            mVars.put("ssl.key", defaultVal);
        }

        if ( item.clientCertMode != null ){
            mVars.put("ssl.clientcertmode", item.clientCertMode );
            if ( item.clientCertMode.equals("on") || item.clientCertMode.equals("optional")) {
                mVars.put("web.sso.certauth.enabled", "");
            } else {
                mVars.put("web.sso.certauth.enabled", "#");
            }
        }
        else {
            defaultVal = mVars.get("ssl.clientcertmode.default");
            mVars.put("ssl.clientcertmode", defaultVal );
        }

        if ( item.clientCertCa != null ){
            String clientCertCaPath = getClientCertCaPathByDomain(item.domainName);
            mVars.put("ssl.clientcertca", clientCertCaPath);
            //DnVhnVIPItem.clientCertCa stores the CA cert's content, other than path
            //if it is not null or "", loadReverseProxyVhnAndVIP() will save its content .
            //into clientCertCaPath before coming here
        }
        else{
            defaultVal = mVars.get("ssl.clientcertca.default");
            mVars.put("ssl.clientcertca", defaultVal);
        }
    }

    /**
     * Read from template file and translate the contents to conf.
     * The template will be cached and returned
     */
    private static List<String> expandTemplateAndCache(BufferedReader temp,
        BufferedWriter conf) throws IOException {
        String line;
        ArrayList<String> cache = new ArrayList<String>(50);
        while ((line = temp.readLine()) != null) {
            if (!line.startsWith("#"))
                cache.add(line); // cache only non-comment lines
            line = StringUtil.fillTemplate(line, mVars);
            conf.write(line);
            conf.newLine();
        }
        return cache;
    }

    /**
     * Read from template file and translate the contents to conf
     */
    private static void expandTemplateSimple(BufferedReader temp,
        BufferedWriter conf) throws IOException {
        String line;
        while ((line = temp.readLine()) != null) {
            line = StringUtil.fillTemplate(line, mVars);
            conf.write(line);
            conf.newLine();
        }
    }

    /**
     * Read from cache that holding template file's content and translate to
     * conf
     */
    private static void expandTempateFromCache(List<String> cache,
        BufferedWriter conf) throws IOException {
        for (String line : cache) {
            line = StringUtil.fillTemplate(line, mVars);
            conf.write(line);
            conf.newLine();
        }
    }

    /* Print the default variable map */
    public static void displayDefaultVariables () throws ProxyConfException
    {
        for (ProxyConfVar var : mConfVars.values()) {
            if (var instanceof TimeInSecVarWrapper) {
                var = ((TimeInSecVarWrapper) var).mVar;
            }
            var.write(System.out);
        }
    }

    /* Print the variable map */
    public static void displayVariables () throws ProxyConfException
    {
        SortedSet <String> sk = new TreeSet <String> (mVars.keySet());

        for (String k : sk) {
            ProxyConfVar var = mConfVars.get(k);
            if (var instanceof TimeInSecVarWrapper)
                var = ((TimeInSecVarWrapper) var).mVar;
            var.write(System.out);
        }
    }

    public static void buildDefaultVars ()
    {
        mConfVars.put("core.workdir", new ProxyConfVar("core.workdir", null, mWorkingDir, ProxyConfValueType.STRING, ProxyConfOverride.NONE, "Working Directory for NGINX worker processes"));
        mConfVars.put("core.includes", new ProxyConfVar("core.includes", null, mConfIncludesDir, ProxyConfValueType.STRING, ProxyConfOverride.NONE, "Include directory (relative to ${core.workdir}/conf)"));
        mConfVars.put("core.cprefix", new ProxyConfVar("core.cprefix", null, mConfPrefix, ProxyConfValueType.STRING, ProxyConfOverride.NONE, "Common config file prefix"));
        mConfVars.put("core.tprefix", new ProxyConfVar("core.tprefix", null, mTemplatePrefix, ProxyConfValueType.STRING, ProxyConfOverride.NONE, "Common template file prefix"));
        mConfVars.put("core.ipv4only.enabled", new IPv4OnlyEnablerVar());
        mConfVars.put("core.ipv6only.enabled", new IPv6OnlyEnablerVar());
        mConfVars.put("core.ipboth.enabled", new IPBothEnablerVar());
        mConfVars.put("ssl.crt.default", new ProxyConfVar("ssl.crt.default", null, mDefaultSSLCrt, ProxyConfValueType.STRING, ProxyConfOverride.NONE, "default nginx certificate file path"));
        mConfVars.put("ssl.key.default", new ProxyConfVar("ssl.key.default", null, mDefaultSSLKey, ProxyConfValueType.STRING, ProxyConfOverride.NONE, "default nginx private key file path"));
        mConfVars.put("ssl.clientcertmode.default", new ProxyConfVar("ssl.clientcertmode.default", Provisioning.A_zimbraReverseProxyClientCertMode, "off", ProxyConfValueType.STRING, ProxyConfOverride.SERVER,"enable authentication via X.509 Client Certificate in nginx proxy (https only)"));
        mConfVars.put("ssl.clientcertca.default", new ClientCertAuthDefaultCAVar());
        mConfVars.put("ssl.clientcertdepth.default", new ProxyConfVar("ssl.clientcertdepth.default", "zimbraReverseProxyClientCertDepth", new Integer(10), ProxyConfValueType.INTEGER, ProxyConfOverride.NONE,"indicate how depth the verification will load the ca chain. This is useful when client crt is signed by multiple intermediate ca"));
        mConfVars.put("main.user", new ProxyConfVar("main.user", null, ZIMBRA_UPSTREAM_NAME, ProxyConfValueType.STRING, ProxyConfOverride.NONE, "The user as which the worker processes will run"));
        mConfVars.put("main.group", new ProxyConfVar("main.group", null, ZIMBRA_UPSTREAM_NAME, ProxyConfValueType.STRING, ProxyConfOverride.NONE, "The group as which the worker processes will run"));
        mConfVars.put("main.workers", new ProxyConfVar("main.workers", Provisioning.A_zimbraReverseProxyWorkerProcesses, new Integer(4), ProxyConfValueType.INTEGER, ProxyConfOverride.SERVER, "Number of worker processes"));
        mConfVars.put("main.pidfile", new ProxyConfVar("main.pidfile", null, mWorkingDir + "/log/nginx.pid", ProxyConfValueType.STRING, ProxyConfOverride.NONE, "PID file path (relative to ${core.workdir})"));
        mConfVars.put("main.logfile", new ProxyConfVar("main.logfile", null, mWorkingDir + "/log/nginx.log", ProxyConfValueType.STRING, ProxyConfOverride.NONE, "Log file path (relative to ${core.workdir})"));
        mConfVars.put("main.loglevel", new ProxyConfVar("main.loglevel", Provisioning.A_zimbraReverseProxyLogLevel, "info", ProxyConfValueType.STRING, ProxyConfOverride.SERVER, "Log level - can be debug|info|notice|warn|error|crit"));
        mConfVars.put("main.connections", new ProxyConfVar("main.connections", Provisioning.A_zimbraReverseProxyWorkerConnections, new Integer(10240), ProxyConfValueType.INTEGER, ProxyConfOverride.SERVER, "Maximum number of simultaneous connections per worker process"));
        mConfVars.put("main.krb5keytab", new ProxyConfVar("main.krb5keytab", "krb5_keytab", "/opt/zimbra/conf/krb5.keytab", ProxyConfValueType.STRING, ProxyConfOverride.LOCALCONFIG, "Path to kerberos keytab file used for GSSAPI authentication"));
        mConfVars.put("memcache.:servers", new MemcacheServersVar());
        mConfVars.put("memcache.timeout", new ProxyConfVar("memcache.timeout", Provisioning.A_zimbraReverseProxyCacheFetchTimeout, new Long(3000), ProxyConfValueType.TIME, ProxyConfOverride.CONFIG, "Time (ms) given to a cache-fetch operation to complete"));
        mConfVars.put("memcache.reconnect", new ProxyConfVar("memcache.reconnect", Provisioning.A_zimbraReverseProxyCacheReconnectInterval, new Long(60000), ProxyConfValueType.TIME, ProxyConfOverride.CONFIG, "Time (ms) after which NGINX will attempt to re-establish a broken connection to a memcache server"));
        mConfVars.put("memcache.ttl", new ProxyConfVar("memcache.ttl", Provisioning.A_zimbraReverseProxyCacheEntryTTL, new Long(3600000), ProxyConfValueType.TIME, ProxyConfOverride.CONFIG, "Time interval (ms) for which cached entries remain in memcache"));
        mConfVars.put("mail.ctimeout", new ProxyConfVar("mail.ctimeout", Provisioning.A_zimbraReverseProxyConnectTimeout, new Long(120000), ProxyConfValueType.TIME, ProxyConfOverride.SERVER, "Time interval (ms) after which a POP/IMAP proxy connection to a remote host will give up"));
        mConfVars.put("mail.pop3.timeout", new ProxyConfVar("mail.pop3.timeout", "pop3_max_idle_time", 60, ProxyConfValueType.INTEGER, ProxyConfOverride.LOCALCONFIG, "pop3 network timeout before authentication"));
        mConfVars.put("mail.pop3.proxytimeout", new ProxyConfVar("mail.pop3.proxytimeout", "pop3_max_idle_time", 60, ProxyConfValueType.INTEGER, ProxyConfOverride.LOCALCONFIG, "pop3 network timeout after authentication"));
        mConfVars.put("mail.imap.timeout", new ProxyConfVar("mail.imap.timeout", "imap_max_idle_time", 60, ProxyConfValueType.INTEGER, ProxyConfOverride.LOCALCONFIG, "imap network timeout before authentication"));
        mConfVars.put("mail.imap.proxytimeout", new TimeoutVar("mail.imap.proxytimeout", "imap_authenticated_max_idle_time", 1800, ProxyConfOverride.LOCALCONFIG, 300, "imap network timeout after authentication"));
        mConfVars.put("mail.passerrors", new ProxyConfVar("mail.passerrors", Provisioning.A_zimbraReverseProxyPassErrors, true, ProxyConfValueType.BOOLEAN, ProxyConfOverride.SERVER, "Indicates whether mail proxy will pass any protocol specific errors from the upstream server back to the downstream client"));
        mConfVars.put("mail.auth_http_timeout", new ProxyConfVar("mail.auth_http_timeout", Provisioning.A_zimbraReverseProxyRouteLookupTimeout, new Long(15000), ProxyConfValueType.TIME, ProxyConfOverride.SERVER,"Time interval (ms) given to mail route lookup handler to respond to route lookup request (after this time elapses, Proxy fails over to next handler, or fails the request if there are no more lookup handlers)"));
        mConfVars.put("mail.authwait", new ProxyConfVar("mail.authwait", Provisioning.A_zimbraReverseProxyAuthWaitInterval, new Long(10000), ProxyConfValueType.TIME, ProxyConfOverride.CONFIG, "Time delay (ms) after which an incorrect POP/IMAP login attempt will be rejected"));
        mConfVars.put("mail.pop3capa", new Pop3CapaVar());
        mConfVars.put("mail.imapcapa", new ImapCapaVar());
        mConfVars.put("mail.imapid", new ProxyConfVar("mail.imapid", null, "\"NAME\" \"Zimbra\" \"VERSION\" \"" + BuildInfo.VERSION + "\" \"RELEASE\" \"" + BuildInfo.RELEASE + "\"", ProxyConfValueType.STRING, ProxyConfOverride.CONFIG, "NGINX response to IMAP ID command"));
        mConfVars.put("mail.defaultrealm", new ProxyConfVar("mail.defaultrealm", Provisioning.A_zimbraReverseProxyDefaultRealm, "", ProxyConfValueType.STRING, ProxyConfOverride.SERVER, "Default SASL realm used in case Kerberos principal does not contain realm information"));
        mConfVars.put("mail.sasl_host_from_ip", new SaslHostFromIPVar());
        mConfVars.put("mail.saslapp", new ProxyConfVar("mail.saslapp", null, "nginx", ProxyConfValueType.STRING, ProxyConfOverride.CONFIG, "Application name used by NGINX to initialize SASL authentication"));
        mConfVars.put("mail.ipmax", new ProxyConfVar("mail.ipmax", Provisioning.A_zimbraReverseProxyIPLoginLimit, new Integer(0), ProxyConfValueType.INTEGER, ProxyConfOverride.CONFIG,"IP Login Limit (Throttle) - 0 means infinity"));
        mConfVars.put("mail.ipttl", new ProxyConfVar("mail.ipttl", Provisioning.A_zimbraReverseProxyIPLoginLimitTime, new Long(3600000), ProxyConfValueType.TIME, ProxyConfOverride.CONFIG,"Time interval (ms) after which IP Login Counter is reset"));
        mConfVars.put("mail.imapmax", new ProxyConfVar("mail.imapmax", Provisioning.A_zimbraReverseProxyIPLoginImapLimit, new Integer(0), ProxyConfValueType.INTEGER, ProxyConfOverride.CONFIG,"IMAP Login Limit (Throttle) - 0 means infinity"));
        mConfVars.put("mail.imapttl", new ProxyConfVar("mail.imapttl", Provisioning.A_zimbraReverseProxyIPLoginImapLimitTime, new Long(3600000), ProxyConfValueType.TIME, ProxyConfOverride.CONFIG,"Time interval (ms) after which IMAP Login Counter is reset"));
        mConfVars.put("mail.pop3max", new ProxyConfVar("mail.pop3max", Provisioning.A_zimbraReverseProxyIPLoginPop3Limit, new Integer(0), ProxyConfValueType.INTEGER, ProxyConfOverride.CONFIG,"POP3 Login Limit (Throttle) - 0 means infinity"));
        mConfVars.put("mail.pop3ttl", new ProxyConfVar("mail.pop3ttl", Provisioning.A_zimbraReverseProxyIPLoginPop3LimitTime, new Long(3600000), ProxyConfValueType.TIME, ProxyConfOverride.CONFIG,"Time interval (ms) after which POP3 Login Counter is reset"));
        mConfVars.put("mail.iprej", new ProxyConfVar("mail.iprej", Provisioning.A_zimbraReverseProxyIpThrottleMsg, "Login rejected from this IP", ProxyConfValueType.STRING, ProxyConfOverride.CONFIG,"Rejection message for IP throttle"));
        mConfVars.put("mail.usermax", new ProxyConfVar("mail.usermax", Provisioning.A_zimbraReverseProxyUserLoginLimit, new Integer(0), ProxyConfValueType.INTEGER, ProxyConfOverride.CONFIG,"User Login Limit (Throttle) - 0 means infinity"));
        mConfVars.put("mail.userttl", new ProxyConfVar("mail.userttl", Provisioning.A_zimbraReverseProxyUserLoginLimitTime, new Long(3600000), ProxyConfValueType.TIME, ProxyConfOverride.CONFIG,"Time interval (ms) after which User Login Counter is reset"));
        mConfVars.put("mail.userrej", new ProxyConfVar("mail.userrej", Provisioning.A_zimbraReverseProxyUserThrottleMsg, "Login rejected for this user", ProxyConfValueType.STRING, ProxyConfOverride.CONFIG,"Rejection message for User throttle"));
        mConfVars.put("mail.upstream.pop3xoip", new ProxyConfVar("mail.upstream.pop3xoip", Provisioning.A_zimbraReverseProxySendPop3Xoip, true, ProxyConfValueType.BOOLEAN, ProxyConfOverride.CONFIG,"Whether NGINX issues the POP3 XOIP command to the upstream server prior to logging in (audit purpose)"));
        mConfVars.put("mail.upstream.imapid", new ProxyConfVar("mail.upstream.imapid", Provisioning.A_zimbraReverseProxySendImapId, true, ProxyConfValueType.BOOLEAN, ProxyConfOverride.CONFIG,"Whether NGINX issues the IMAP ID command to the upstream server prior to logging in (audit purpose)"));
        mConfVars.put("mail.ssl.protocols", new MailSSLProtocolsVar());
        mConfVars.put("mail.ssl.preferserverciphers", new ProxyConfVar("mail.ssl.preferserverciphers", null, true, ProxyConfValueType.BOOLEAN, ProxyConfOverride.CONFIG,"Requires TLS protocol server ciphers be preferred over the client's ciphers"));
        mConfVars.put("mail.ssl.ciphers", new ProxyConfVar("mail.ssl.ciphers", Provisioning.A_zimbraReverseProxySSLCiphers, "ECDHE-RSA-AES128-GCM-SHA256:ECDHE-ECDSA-AES128-GCM-SHA256:ECDHE-RSA-AES256-GCM-SHA384:ECDHE-ECDSA-AES256-GCM-SHA384:DHE-RSA-AES128-GCM-SHA256:DHE-DSS-AES128-GCM-SHA256:kEDH+AESGCM:ECDHE-RSA-AES128-SHA256:ECDHE-ECDSA-AES128-SHA256:"
                + "ECDHE-RSA-AES128-SHA:ECDHE-ECDSA-AES128-SHA:ECDHE-RSA-AES256-SHA384:ECDHE-ECDSA-AES256-SHA384:ECDHE-RSA-AES256-SHA:ECDHE-ECDSA-AES256-SHA:DHE-RSA-AES128-SHA256:DHE-RSA-AES128-SHA:DHE-DSS-AES128-SHA256:DHE-RSA-AES256-SHA256:DHE-DSS-AES256-SHA:"
                + "DHE-RSA-AES256-SHA:AES128-GCM-SHA256:AES256-GCM-SHA384:AES128:AES256:HIGH:!aNULL:!eNULL:!EXPORT:!DES:!MD5:!PSK:!RC4", ProxyConfValueType.STRING, ProxyConfOverride.CONFIG,"Permitted ciphers for mail proxy"));
        mConfVars.put("mail.ssl.ecdh.curve", new ProxyConfVar("mail.ssl.ecdh.curve", Provisioning.A_zimbraReverseProxySSLECDHCurve, "prime256v1", ProxyConfValueType.STRING, ProxyConfOverride.CONFIG,"SSL ECDH cipher curve for mail proxy"));
        mConfVars.put("mail.imap.authplain.enabled", new ProxyConfVar("mail.imap.authplain.enabled", Provisioning.A_zimbraReverseProxyImapSaslPlainEnabled, true, ProxyConfValueType.ENABLER, ProxyConfOverride.SERVER,"Whether SASL PLAIN is enabled for IMAP"));
        mConfVars.put("mail.imap.authgssapi.enabled", new ProxyConfVar("mail.imap.authgssapi.enabled", Provisioning.A_zimbraReverseProxyImapSaslGssapiEnabled, false, ProxyConfValueType.ENABLER, ProxyConfOverride.SERVER,"Whether SASL GSSAPI is enabled for IMAP"));
        mConfVars.put("mail.pop3.authplain.enabled", new ProxyConfVar("mail.pop3.authplain.enabled", Provisioning.A_zimbraReverseProxyPop3SaslPlainEnabled, true, ProxyConfValueType.ENABLER, ProxyConfOverride.SERVER,"Whether SASL PLAIN is enabled for POP3"));
        mConfVars.put("mail.pop3.authgssapi.enabled", new ProxyConfVar("mail.pop3.authgssapi.enabled", Provisioning.A_zimbraReverseProxyPop3SaslGssapiEnabled, false, ProxyConfValueType.ENABLER, ProxyConfOverride.SERVER,"Whether SASL GSSAPI is enabled for POP3"));
        mConfVars.put("mail.imap.literalauth", new ProxyConfVar("mail.imap.literalauth", null, true, ProxyConfValueType.BOOLEAN, ProxyConfOverride.CONFIG,"Whether NGINX uses literal strings for user name/password when logging in to upstream IMAP server - if false, NGINX uses quoted strings"));
        mConfVars.put("mail.imap.port", new ProxyConfVar("mail.imap.port", Provisioning.A_zimbraImapProxyBindPort, new Integer(143), ProxyConfValueType.INTEGER, ProxyConfOverride.SERVER,"Mail Proxy IMAP Port"));
        mConfVars.put("mail.imap.tls", new ProxyConfVar("mail.imap.tls", Provisioning.A_zimbraReverseProxyImapStartTlsMode, "only", ProxyConfValueType.STRING, ProxyConfOverride.SERVER,"TLS support for IMAP - can be on|off|only - on indicates TLS support present, off indicates TLS support absent, only indicates TLS is enforced on unsecure channel"));
        mConfVars.put("mail.imaps.port", new ProxyConfVar("mail.imaps.port", Provisioning.A_zimbraImapSSLProxyBindPort, new Integer(993), ProxyConfValueType.INTEGER, ProxyConfOverride.SERVER,"Mail Proxy IMAPS Port"));
        mConfVars.put("mail.pop3.port", new ProxyConfVar("mail.pop3.port", Provisioning.A_zimbraPop3ProxyBindPort, new Integer(110), ProxyConfValueType.INTEGER, ProxyConfOverride.SERVER,"Mail Proxy POP3 Port"));
        mConfVars.put("mail.pop3.tls", new ProxyConfVar("mail.pop3.tls", Provisioning.A_zimbraReverseProxyPop3StartTlsMode, "only", ProxyConfValueType.STRING, ProxyConfOverride.SERVER,"TLS support for POP3 - can be on|off|only - on indicates TLS support present, off indicates TLS support absent, only indicates TLS is enforced on unsecure channel"));
        mConfVars.put("mail.pop3s.port", new ProxyConfVar("mail.pop3s.port", Provisioning.A_zimbraPop3SSLProxyBindPort, new Integer(995), ProxyConfValueType.INTEGER, ProxyConfOverride.SERVER,"Mail Proxy POP3S Port"));
        mConfVars.put("mail.imap.greeting", new ImapGreetingVar());
        mConfVars.put("mail.pop3.greeting", new Pop3GreetingVar());
        mConfVars.put("mail.enabled", new ProxyConfVar("mail.enabled", Provisioning.A_zimbraReverseProxyMailEnabled, true, ProxyConfValueType.ENABLER, ProxyConfOverride.SERVER,"Indicates whether Mail Proxy is enabled"));
        mConfVars.put("mail.imap.enabled", new ProxyConfVar("mail.imap.enabled", Provisioning.A_zimbraReverseProxyMailImapEnabled, true, ProxyConfValueType.ENABLER, ProxyConfOverride.SERVER,"Indicates whether Imap Mail Proxy is enabled"));
        mConfVars.put("mail.imaps.enabled", new ProxyConfVar("mail.imaps.enabled", Provisioning.A_zimbraReverseProxyMailImapsEnabled, true, ProxyConfValueType.ENABLER, ProxyConfOverride.SERVER,"Indicates whether Imaps Mail Proxy is enabled"));
        mConfVars.put("mail.pop3.enabled", new ProxyConfVar("mail.pop3.enabled", Provisioning.A_zimbraReverseProxyMailPop3Enabled, true, ProxyConfValueType.ENABLER, ProxyConfOverride.SERVER,"Indicates whether Pop Mail Proxy is enabled"));
        mConfVars.put("mail.pop3s.enabled", new ProxyConfVar("mail.pop3s.enabled", Provisioning.A_zimbraReverseProxyMailPop3sEnabled, true, ProxyConfValueType.ENABLER, ProxyConfOverride.SERVER,"Indicates whether Pops Mail Proxy is enabled"));
        mConfVars.put("mail.proxy.ssl", new ProxyConfVar("mail.proxy.ssl", Provisioning.A_zimbraReverseProxySSLToUpstreamEnabled, true, ProxyConfValueType.BOOLEAN, ProxyConfOverride.SERVER, "Indicates whether using SSL to connect to upstream mail server"));
        mConfVars.put("mail.whitelistip.:servers", new ReverseProxyIPThrottleWhitelist());
        mConfVars.put("mail.whitelist.ttl", new TimeInSecVarWrapper(new ProxyConfVar("mail.whitelist.ttl", Provisioning.A_zimbraReverseProxyIPThrottleWhitelistTime, new Long(300000), ProxyConfValueType.TIME, ProxyConfOverride.CONFIG,"Time-to-live, in seconds, of the list of servers for which IP throttling is disabled")));
        mConfVars.put("web.logfile", new ProxyConfVar("web.logfile", null, mWorkingDir + "/log/nginx.access.log", ProxyConfValueType.STRING, ProxyConfOverride.NONE, "Access log file path (relative to ${core.workdir})"));
        mConfVars.put("web.mailmode", new ProxyConfVar("web.mailmode", Provisioning.A_zimbraReverseProxyMailMode, "both", ProxyConfValueType.STRING, ProxyConfOverride.SERVER,"Reverse Proxy Mail Mode - can be http|https|both|redirect|mixed"));
        mConfVars.put("web.server_name.default", new ProxyConfVar("web.server_name.default", "zimbra_server_hostname", "localhost", ProxyConfValueType.STRING, ProxyConfOverride.LOCALCONFIG, "The server name for default server config"));
        mConfVars.put("web.upstream.name", new ProxyConfVar("web.upstream.name", null, ZIMBRA_UPSTREAM_NAME, ProxyConfValueType.STRING, ProxyConfOverride.CONFIG,"Symbolic name for HTTP upstream cluster"));
        mConfVars.put("web.upstream.webclient.name", new ProxyConfVar("web.upstream.webclient.name", null, ZIMBRA_UPSTREAM_WEBCLIENT_NAME, ProxyConfValueType.STRING, ProxyConfOverride.CONFIG,"Symbolic name for HTTP upstream webclient cluster"));
        mConfVars.put("web.ssl.upstream.name", new ProxyConfVar("web.ssl.upstream.name", null, ZIMBRA_SSL_UPSTREAM_NAME, ProxyConfValueType.STRING, ProxyConfOverride.CONFIG,"Symbolic name for HTTPS upstream cluster"));
        mConfVars.put("web.ssl.upstream.webclient.name", new ProxyConfVar("web.ssl.upstream.webclient.name", null, ZIMBRA_SSL_UPSTREAM_WEBCLIENT_NAME, ProxyConfValueType.STRING, ProxyConfOverride.CONFIG,"Symbolic name for HTTPS upstream webclient cluster"));
        mConfVars.put("web.upstream.:servers", new WebUpstreamServersVar());
        mConfVars.put("web.upstream.webclient.:servers", new WebUpstreamClientServersVar());
        mConfVars.put("web.server_names.max_size", new ProxyConfVar("web.server_names.max_size", "proxy_server_names_hash_max_size", DEFAULT_SERVERS_NAME_HASH_MAX_SIZE, ProxyConfValueType.INTEGER, ProxyConfOverride.LOCALCONFIG, "the server names hash max size, needed to be increased if too many virtual host names are added"));
        mConfVars.put("web.server_names.bucket_size", new ProxyConfVar("web.server_names.bucket_size", "proxy_server_names_hash_bucket_size", DEFAULT_SERVERS_NAME_HASH_BUCKET_SIZE, ProxyConfValueType.INTEGER, ProxyConfOverride.LOCALCONFIG, "the server names hash bucket size, needed to be increased if too many virtual host names are added"));
        mConfVars.put("web.ssl.upstream.:servers", new WebSSLUpstreamServersVar());
        mConfVars.put("web.ssl.upstream.webclient.:servers", new WebSSLUpstreamClientServersVar());
        mConfVars.put("web.uploadmax", new ProxyConfVar("web.uploadmax", Provisioning.A_zimbraFileUploadMaxSize, new Long(10485760), ProxyConfValueType.LONG, ProxyConfOverride.SERVER,"Maximum accepted client request body size (indicated by Content-Length) - if content length exceeds this limit, then request fails with HTTP 413"));
        mConfVars.put("web.:error_pages", new ErrorPagesVar());
        mConfVars.put("web.http.port", new ProxyConfVar("web.http.port", Provisioning.A_zimbraMailProxyPort, new Integer(0), ProxyConfValueType.INTEGER, ProxyConfOverride.SERVER,"Web Proxy HTTP Port"));
        mConfVars.put("web.http.maxbody", new ProxyConfVar("web.http.maxbody", Provisioning.A_zimbraFileUploadMaxSize, new Long(10485760), ProxyConfValueType.LONG, ProxyConfOverride.SERVER,"Maximum accepted client request body size (indicated by Content-Length) - if content length exceeds this limit, then request fails with HTTP 413"));
        mConfVars.put("web.https.port", new ProxyConfVar("web.https.port", Provisioning.A_zimbraMailSSLProxyPort, new Integer(0), ProxyConfValueType.INTEGER, ProxyConfOverride.SERVER,"Web Proxy HTTPS Port"));
        mConfVars.put("web.https.maxbody", new ProxyConfVar("web.https.maxbody", Provisioning.A_zimbraFileUploadMaxSize, new Long(10485760), ProxyConfValueType.LONG, ProxyConfOverride.SERVER,"Maximum accepted client request body size (indicated by Content-Length) - if content length exceeds this limit, then request fails with HTTP 413"));
        mConfVars.put("web.ssl.protocols", new WebSSLProtocolsVar());
        mConfVars.put("web.ssl.preferserverciphers", new ProxyConfVar("web.ssl.preferserverciphers", null, true, ProxyConfValueType.BOOLEAN, ProxyConfOverride.CONFIG,"Requires TLS protocol server ciphers be preferred over the client's ciphers"));
        mConfVars.put("web.ssl.ciphers", new ProxyConfVar("web.ssl.ciphers", Provisioning.A_zimbraReverseProxySSLCiphers, "ECDHE-RSA-AES128-GCM-SHA256:ECDHE-ECDSA-AES128-GCM-SHA256:ECDHE-RSA-AES256-GCM-SHA384:ECDHE-ECDSA-AES256-GCM-SHA384:DHE-RSA-AES128-GCM-SHA256:DHE-DSS-AES128-GCM-SHA256:kEDH+AESGCM:ECDHE-RSA-AES128-SHA256:ECDHE-ECDSA-AES128-SHA256:"
                + "ECDHE-RSA-AES128-SHA:ECDHE-ECDSA-AES128-SHA:ECDHE-RSA-AES256-SHA384:ECDHE-ECDSA-AES256-SHA384:ECDHE-RSA-AES256-SHA:ECDHE-ECDSA-AES256-SHA:DHE-RSA-AES128-SHA256:DHE-RSA-AES128-SHA:DHE-DSS-AES128-SHA256:DHE-RSA-AES256-SHA256:DHE-DSS-AES256-SHA:"
                + "DHE-RSA-AES256-SHA:AES128-GCM-SHA256:AES256-GCM-SHA384:AES128:AES256:HIGH:!aNULL:!eNULL:!EXPORT:!DES:!MD5:!PSK:!RC4", ProxyConfValueType.STRING, ProxyConfOverride.CONFIG,"Permitted ciphers for web proxy"));
        mConfVars.put("web.ssl.ecdh.curve", new ProxyConfVar("web.ssl.ecdh.curve", Provisioning.A_zimbraReverseProxySSLECDHCurve, "prime256v1", ProxyConfValueType.STRING, ProxyConfOverride.CONFIG,"SSL ECDH cipher curve for web proxy"));
        mConfVars.put("web.http.uport", new ProxyConfVar("web.http.uport", Provisioning.A_zimbraMailPort, new Integer(80), ProxyConfValueType.INTEGER, ProxyConfOverride.SERVER,"Web upstream server port"));
        mConfVars.put("web.upstream.connect.timeout", new ProxyConfVar("web.upstream.connect.timeout", Provisioning.A_zimbraReverseProxyUpstreamConnectTimeout, new Integer(25), ProxyConfValueType.INTEGER, ProxyConfOverride.SERVER, "upstream connect timeout"));
        mConfVars.put("web.upstream.read.timeout", new TimeInSecVarWrapper(new ProxyConfVar("web.upstream.read.timeout", Provisioning.A_zimbraReverseProxyUpstreamReadTimeout, new Long(60), ProxyConfValueType.TIME, ProxyConfOverride.SERVER, "upstream read timeout")));
        mConfVars.put("web.upstream.send.timeout", new TimeInSecVarWrapper(new ProxyConfVar("web.upstream.send.timeout", Provisioning.A_zimbraReverseProxyUpstreamSendTimeout, new Long(60), ProxyConfValueType.TIME, ProxyConfOverride.SERVER, "upstream send timeout")));
        mConfVars.put("web.upstream.polling.timeout", new TimeInSecVarWrapper(new ProxyConfVar("web.upstream.polling.timeout", Provisioning.A_zimbraReverseProxyUpstreamPollingTimeout, new Long(3600), ProxyConfValueType.TIME, ProxyConfOverride.SERVER, "the response timeout for Microsoft Active Sync polling")));
        mConfVars.put("web.enabled", new ProxyConfVar("web.enabled", Provisioning.A_zimbraReverseProxyHttpEnabled, false, ProxyConfValueType.ENABLER, ProxyConfOverride.SERVER, "Indicates whether HTTP proxying is enabled"));
        mConfVars.put("web.upstream.exactversioncheck", new ProxyConfVar("web.upstream.exactversioncheck", Provisioning.A_zimbraReverseProxyExactServerVersionCheck, "on", ProxyConfValueType.STRING, ProxyConfOverride.SERVER, "Indicates whether nginx will match exact server version against the version received in the client request"));
        mConfVars.put("web.http.enabled", new HttpEnablerVar());
        mConfVars.put("web.https.enabled", new HttpsEnablerVar());
        mConfVars.put("web.upstream.target", new WebProxyUpstreamTargetVar());
        mConfVars.put("web.upstream.webclient.target", new WebProxyUpstreamClientTargetVar());
        mConfVars.put("lookup.available", new ZMLookupAvailableVar());
        mConfVars.put("web.available", new ZMWebAvailableVar());
        mConfVars.put("zmlookup.:handlers", new ZMLookupHandlerVar());
        mConfVars.put("zmlookup.timeout", new ProxyConfVar("zmlookup.timeout", Provisioning.A_zimbraReverseProxyRouteLookupTimeout, new Long(15000), ProxyConfValueType.TIME, ProxyConfOverride.SERVER, "Time interval (ms) given to lookup handler to respond to route lookup request (after this time elapses, Proxy fails over to next handler, or fails the request if there are no more lookup handlers)"));
        mConfVars.put("zmlookup.retryinterval", new ProxyConfVar("zmlookup.retryinterval", Provisioning.A_zimbraReverseProxyRouteLookupTimeoutCache, new Long(60000), ProxyConfValueType.TIME, ProxyConfOverride.SERVER,"Time interval (ms) given to lookup handler to cache a failed response to route a previous lookup request (after this time elapses, Proxy retries this host)"));
        mConfVars.put("zmlookup.dpasswd", new ProxyConfVar("zmlookup.dpasswd", "ldap_nginx_password", "zmnginx", ProxyConfValueType.STRING, ProxyConfOverride.LOCALCONFIG, "Password for master credentials used by NGINX to log in to upstream for GSSAPI authentication"));
        mConfVars.put("zmlookup.caching", new ProxyConfVar("zmlookup.caching", Provisioning.A_zimbraReverseProxyZmlookupCachingEnabled, true, ProxyConfValueType.BOOLEAN, ProxyConfOverride.SERVER, "Whether to turn on nginx lookup caching"));
        mConfVars.put("zmprefix.url", new ProxyConfVar("zmprefix.url", Provisioning.A_zimbraMailURL, "/", ProxyConfValueType.STRING, ProxyConfOverride.CONFIG, "http URL prefix for where the zimbra app resides on upstream server"));
        mConfVars.put("web.sso.certauth.port", new ProxyConfVar("web.sso.certauth.port", Provisioning.A_zimbraMailSSLProxyClientCertPort, new Integer(0), ProxyConfValueType.INTEGER, ProxyConfOverride.SERVER,"reverse proxy client cert auth port"));
        mConfVars.put("web.sso.certauth.default.enabled", new ZMSSOCertAuthDefaultEnablerVar());
        mConfVars.put("web.sso.enabled", new ZMSSOEnablerVar());
        mConfVars.put("web.sso.default.enabled", new ZMSSODefaultEnablerVar());
        mConfVars.put("web.admin.default.enabled", new ProxyConfVar("web.admin.default.enabled", Provisioning.A_zimbraReverseProxyAdminEnabled, new Boolean(false), ProxyConfValueType.ENABLER, ProxyConfOverride.SERVER, "Inidicate whether admin console proxy is enabled"));
        mConfVars.put("web.admin.port", new ProxyConfVar("web.admin.port", Provisioning.A_zimbraAdminProxyPort, new Integer(9071), ProxyConfValueType.INTEGER, ProxyConfOverride.SERVER, "Admin console proxy port"));
        mConfVars.put("web.admin.uport", new ProxyConfVar("web.admin.uport", Provisioning.A_zimbraAdminPort, new Integer(7071), ProxyConfValueType.INTEGER, ProxyConfOverride.SERVER, "Admin console upstream port"));
        mConfVars.put("web.admin.upstream.name", new ProxyConfVar("web.admin.upstream.name", null, ZIMBRA_ADMIN_CONSOLE_UPSTREAM_NAME, ProxyConfValueType.STRING, ProxyConfOverride.CONFIG, "Symbolic name for admin console upstream cluster"));
        mConfVars.put("web.admin.upstream.adminclient.name", new ProxyConfVar("web.admin.upstream.adminclient.name", null, ZIMBRA_ADMIN_CONSOLE_CLIENT_UPSTREAM_NAME, ProxyConfValueType.STRING, ProxyConfOverride.CONFIG, "Symbolic name for admin client console upstream cluster"));
        mConfVars.put("web.admin.upstream.:servers", new WebAdminUpstreamServersVar());
        mConfVars.put("web.admin.upstream.adminclient.:servers", new WebAdminUpstreamAdminClientServersVar());
        mConfVars.put("web.upstream.noop.timeout", new TimeoutVar("web.upstream.noop.timeout", "zimbra_noop_max_timeout", 1200, ProxyConfOverride.LOCALCONFIG, 20, "the response timeout for NoOpRequest"));
        mConfVars.put("web.upstream.waitset.timeout", new TimeoutVar("web.upstream.waitset.timeout", "zimbra_waitset_max_request_timeout", 1200, ProxyConfOverride.LOCALCONFIG, 20, "the response timeout for WaitSetRequest"));
        mConfVars.put("main.accept_mutex", new ProxyConfVar("main.accept_mutex", Provisioning.A_zimbraReverseProxyAcceptMutex, "on", ProxyConfValueType.STRING, ProxyConfOverride.SERVER, "accept_mutex flag for NGINX - can be on|off - on indicates regular distribution, off gets better distribution of client connections between workers"));
        mConfVars.put("web.ews.upstream.disable", new EwsEnablerVar());
        mConfVars.put("web.upstream.ewsserver.:servers", new WebEwsUpstreamServersVar());
        mConfVars.put("web.ssl.upstream.ewsserver.:servers", new WebEwsSSLUpstreamServersVar());
        mConfVars.put("web.ews.upstream.name", new ProxyConfVar("web.ews.upstream.name", null, ZIMBRA_UPSTREAM_EWS_NAME, ProxyConfValueType.STRING, ProxyConfOverride.CONFIG, "Symbolic name for ews upstream server cluster"));
        mConfVars.put("web.ssl.ews.upstream.name", new ProxyConfVar("web.ssl.ews.upstream.name", null, ZIMBRA_SSL_UPSTREAM_EWS_NAME, ProxyConfValueType.STRING, ProxyConfOverride.CONFIG, "Symbolic name for https ews upstream server cluster"));
        mConfVars.put("web.login.upstream.disable", new LoginEnablerVar());
        mConfVars.put("web.upstream.loginserver.:servers", new WebLoginUpstreamServersVar());
        mConfVars.put("web.ssl.upstream.loginserver.:servers", new WebLoginSSLUpstreamServersVar());
        mConfVars.put("web.login.upstream.name", new ProxyConfVar("web.login.upstream.name", null, ZIMBRA_UPSTREAM_LOGIN_NAME, ProxyConfValueType.STRING, ProxyConfOverride.CONFIG, "Symbolic name for upstream login server cluster"));
        mConfVars.put("web.ssl.login.upstream.name", new ProxyConfVar("web.ssl.login.upstream.name", null, ZIMBRA_SSL_UPSTREAM_LOGIN_NAME, ProxyConfValueType.STRING, ProxyConfOverride.CONFIG, "Symbolic name for https upstream login server cluster"));
        mConfVars.put("web.login.upstream.url", new ProxyConfVar("web.login.upstream.url", Provisioning.A_zimbraMailURL, "/", ProxyConfValueType.STRING, ProxyConfOverride.SERVER, "Zimbra Login URL"));
        mConfVars.put("web.upstream.login.target", new WebProxyUpstreamLoginTargetVar());
        mConfVars.put("web.upstream.ews.target", new WebProxyUpstreamEwsTargetVar());
        mConfVars.put("ssl.session.timeout", new TimeInSecVarWrapper(new ProxyConfVar("ssl.session.timeout", Provisioning.A_zimbraReverseProxySSLSessionTimeout, new Long(600), ProxyConfValueType.TIME, ProxyConfOverride.SERVER, "SSL session timeout value for the proxy in secs")));
        mConfVars.put("ssl.session.cachesize", new WebSSLSessionCacheSizeVar());
        mConfVars.put("web.xmpp.upstream.proto", new XmppBoshProxyUpstreamProtoVar());
        mConfVars.put("web.xmpp.bosh.upstream.disable", new WebXmppBoshEnablerVar());
        mConfVars.put("web.xmpp.bosh.enabled", new ProxyConfVar("web.xmpp.bosh.enabled", Provisioning.A_zimbraReverseProxyXmppBoshEnabled, true, ProxyConfValueType.ENABLER, ProxyConfOverride.SERVER,"Indicates whether XMPP/Bosh Reverse Proxy is enabled"));
        mConfVars.put("web.xmpp.local.bind.url", new ProxyConfVar("web.xmpp.local.bind.url", Provisioning.A_zimbraReverseProxyXmppBoshLocalHttpBindURL, "/http-bind", ProxyConfValueType.STRING, ProxyConfOverride.SERVER, "Local HTTP-BIND URL prefix where ZWC sends XMPP over BOSH requests"));
        mConfVars.put("web.xmpp.remote.bind.url", new ProxyConfVar("web.xmpp.remote.bind.url", Provisioning.A_zimbraReverseProxyXmppBoshRemoteHttpBindURL, "", ProxyConfValueType.STRING, ProxyConfOverride.SERVER, "Remote HTTP-BIND URL prefix for an external XMPP server where XMPP over BOSH requests need to be proxied"));
        mConfVars.put("web.xmpp.bosh.hostname", new ProxyConfVar("web.xmpp.bosh.hostname", Provisioning.A_zimbraReverseProxyXmppBoshHostname, "", ProxyConfValueType.STRING, ProxyConfOverride.SERVER, "Hostname of the external XMPP server where XMPP over BOSH requests need to be proxied"));
        mConfVars.put("web.xmpp.bosh.port", new ProxyConfVar("web.xmpp.bosh.port", Provisioning.A_zimbraReverseProxyXmppBoshPort, new Integer(0), ProxyConfValueType.INTEGER, ProxyConfOverride.SERVER, "Port number of the external XMPP server where XMPP over BOSH requests need to be proxied"));
        mConfVars.put("web.xmpp.bosh.timeout", new TimeInSecVarWrapper(new ProxyConfVar("web.xmpp.bosh.timeout", Provisioning.A_zimbraReverseProxyXmppBoshTimeout, new Long(60), ProxyConfValueType.TIME, ProxyConfOverride.SERVER, "the response timeout for an external XMPP/BOSH server")));
        mConfVars.put("web.xmpp.bosh.use_ssl", new ProxyConfVar("web.xmpp.bosh.use_ssl", Provisioning.A_zimbraReverseProxyXmppBoshSSL, true, ProxyConfValueType.ENABLER, ProxyConfOverride.SERVER,"Indicates whether XMPP/Bosh uses SSL"));
	ProxyConfVar webSslDhParamFile = new ProxyConfVar("web.ssl.dhparam.file", null, mDefaultDhParamFile, ProxyConfValueType.STRING, ProxyConfOverride.NONE, "Filename with DH parameters for EDH ciphers to be used by the proxy");
        mConfVars.put("web.ssl.dhparam.enabled", new WebSSLDhparamEnablerVar(webSslDhParamFile));
        mConfVars.put("web.ssl.dhparam.file", webSslDhParamFile);
        mConfVars.put("upstream.fair.shm.size", new ProxyFairShmVar());
        mConfVars.put("web.strict.servername", new WebStrictServerName());
        mConfVars.put("web.upstream.zx", new WebProxyUpstreamZxTargetVar());
        mConfVars.put("web.upstream.zx.name", new ProxyConfVar("web.upstream.zx.name", null, ZIMBRA_UPSTREAM_ZX_NAME, ProxyConfValueType.STRING, ProxyConfOverride.CONFIG,"Symbolic name for HTTP zx upstream"));
        mConfVars.put("web.ssl.upstream.zx.name", new ProxyConfVar("web.ssl.upstream.zx.name", null, ZIMBRA_SSL_UPSTREAM_ZX_NAME, ProxyConfValueType.STRING, ProxyConfOverride.CONFIG,"Symbolic name for HTTPS zx upstream"));
        mConfVars.put("web.upstream.zx.:servers", new WebUpstreamZxServersVar());
        mConfVars.put("web.ssl.upstream.zx.:servers", new WebSslUpstreamZxServersVar());

        //Get the response headers list from globalconfig
        String[] rspHeaders = ProxyConfVar.configSource.getMultiAttr(Provisioning.A_zimbraReverseProxyResponseHeaders);
        ArrayList<String> rhdr = new ArrayList<String>();
        for(int i = 0; i < rspHeaders.length; i++) {
            rhdr.add(rspHeaders[i]);
        }
        mConfVars.put("web.add.headers.default", new AddHeadersVar("web.add.headers.default", rhdr,
                "add_header directive for default web proxy"));
    }

    /* update the default variable map from the active configuration */
    public static void updateDefaultVars ()
        throws ServiceException, ProxyConfException
    {
        Set<String> keys = mConfVars.keySet();
        for (String key: keys) {
            mConfVars.get(key).update();
            mVars.put(key,mConfVars.get(key).confValue());
        }
    }

    /* update the default domain variable map from the active configuration */
    public static void updateDefaultDomainVars ()
        throws ServiceException, ProxyConfException
    {
        Set<String> keys = mDomainConfVars.keySet();
        for (String key: keys) {
            mDomainConfVars.get(key).update();
            mVars.put(key,mDomainConfVars.get(key).confValue());
        }
    }

    public static void updateListenAddresses () throws ProxyConfException
    {
        mVars.put("listen.:addresses", new ListenAddressesVar(mListenAddresses).confValue());
    }

    public static void overrideDefaultVars (CommandLine cl)
    {
        String[] overrides = cl.getOptionValues('c');

        if (overrides != null) {
            for (String o : overrides) {
                mLog.debug("Processing config override " + o);
                int e = o.indexOf ("=");
                if (e <= 0) {
                    mLog.info("Ignoring config override " + o + " because it is not of the form name=value");
                } else {
                    String k = o.substring(0,e);
                    String v = o.substring(e+1);

                    if (mVars.containsKey(k)) {
                        mLog.info("Overriding config variable " + k + " with " + v);
                        mVars.put(k,v);
                    } else {
                        mLog.info("Ignoring non-existent config variable " + k);
                    }
                }
            }
        }
    }

    /* Indicate whether configuration is valid, taking into consideration "essential" configuration values */
    @SuppressWarnings("unchecked")
    public static boolean isWorkableConf ()
    {
        boolean webEnabled, mailEnabled, validConf = true;
        ArrayList<String> webUpstreamServers, webUpstreamClientServers, zmLookupHandlers;
        ArrayList<String> webSSLUpstreamServers, webSSLUpstreamClientServers;

        webEnabled = (Boolean)mConfVars.get("web.enabled").rawValue();
        mailEnabled = (Boolean)mConfVars.get("mail.enabled").rawValue();

        webUpstreamServers = (ArrayList<String>) mConfVars.get("web.upstream.:servers").rawValue();
        webUpstreamClientServers = (ArrayList<String>) mConfVars.get("web.upstream.webclient.:servers").rawValue();
        webSSLUpstreamServers = (ArrayList<String>) mConfVars.get("web.ssl.upstream.:servers").rawValue();
        webSSLUpstreamClientServers = (ArrayList<String>) mConfVars.get("web.ssl.upstream.webclient.:servers").rawValue();
        zmLookupHandlers = (ArrayList<String>) mConfVars.get("zmlookup.:handlers").rawValue();

        if (webEnabled && (webUpstreamServers.size() == 0 || webUpstreamClientServers.size() == 0)) {
            mLog.info("Web is enabled but there are no HTTP upstream webclient/mailclient servers");
            validConf = false;
        }

        if (webEnabled && (webSSLUpstreamServers.size() == 0 || webSSLUpstreamClientServers.size() == 0)) {
            mLog.info("Web is enabled but there are no HTTPS upstream webclient/mailclient servers");
            validConf = false;
        }

        if ((webEnabled || mailEnabled) && (zmLookupHandlers.size() == 0)) {
            mLog.info("Proxy is enabled but there are no lookup handlers");
            validConf = false;
        }

        return validConf;
    }

    public static int createConf(String[] args) throws ServiceException,
        ProxyConfException {
        int exitCode = 0;
        CommandLine cl = parseArgs(args);

        if (cl == null) {
            exitCode = 1;
            return(exitCode);
        }

        if (cl.hasOption('v')) { //BUG 51624, must initialize log4j first
            CliUtil.toolSetup("DEBUG");
        } else {
            CliUtil.toolSetup("INFO");
        }

        mProv = Provisioning.getInstance();
        ProxyConfVar.configSource = mProv.getConfig();
        ProxyConfVar.serverSource = mProv.getLocalServer();

        if (cl.hasOption('h')) {
            usage(null);
            exitCode = 0;
            return(exitCode);
        }

        if (cl.hasOption('n')) {
            mDryRun = true;
        }

        if (cl.hasOption('w')) {
            mWorkingDir = cl.getOptionValue('w');
            mConfDir = mWorkingDir + "/conf";
            mTemplateDir = mWorkingDir + "/conf/nginx/templates";
            mConfIncludesDir = mConfDir + "/" + mIncDir;
        }

        if (cl.hasOption('i')) {
            mIncDir = cl.getOptionValue('i');
            mConfIncludesDir = mConfDir + "/" + mIncDir;
        }

        if (cl.hasOption('t')) {
            mTemplateDir = cl.getOptionValue('t');
        }

        mLog.debug("Working Directory: " + mWorkingDir);
        mLog.debug("Template Directory: " + mTemplateDir);
        mLog.debug("Config Includes Directory: " + mConfIncludesDir);

        if (cl.hasOption('p')) {
            mConfPrefix = cl.getOptionValue('p');
            mTemplatePrefix = mConfPrefix;
        }

        if (cl.hasOption('P')) {
            mTemplatePrefix = cl.getOptionValue('P');
        }

        mLog.debug("Config File Prefix: " + mConfPrefix);
        mLog.debug("Template File Prefix: " + mTemplatePrefix);

        /* set up the default variable map */
        mLog.debug("Building Default Variable Map");
        buildDefaultVars();

        if (cl.hasOption('d')) {
            displayDefaultVariables();
            exitCode = 0;
            return(exitCode);
        }

        /* If a server object has been provided, then use that */
        if (cl.hasOption('s')) {
            mHost = cl.getOptionValue('s');
            mLog.info("Loading server object: " + mHost);
            try {
                mServer = getServer (mHost);
                ProxyConfVar.serverSource = mServer;
            } catch (ProxyConfException pe) {
                mLog.error("Cannot load server object. Make sure the server specified with -s exists");
                exitCode = 1;
                return(exitCode);
            }
        }

        if (cl.hasOption('f')) {
            mEnforceDNSResolution = true;
        } else {
            mEnforceDNSResolution = false;
        }

        mGenConfPerVhn = ProxyConfVar.serverSource.getBooleanAttr(Provisioning.A_zimbraReverseProxyGenConfigPerVirtualHostname, false);

        try {
        /* upgrade the variable map from the config in force */
            mLog.debug("Loading Attrs in Domain Level");
            mDomainReverseProxyAttrs = loadDomainReverseProxyAttrs();
            mServerAttrs = loadServerAttrs();
            updateListenAddresses();

            mLog.debug("Updating Default Variable Map");
            updateDefaultVars();

            mLog.debug("Processing Config Overrides");
            overrideDefaultVars(cl);

            String clientCA = loadAllClientCertCA();
            writeClientCAtoFile(clientCA);
        } catch (ProxyConfException pe) {
            handleException(pe);
            exitCode = 1;
        } catch (ServiceException se) {
            handleException(se);
            exitCode = 1;
        }

        if (exitCode > 0) {
            mLog.info("Proxy configuration files generation is interrupted by errors");
            return exitCode;
        }
        if (cl.hasOption('D')) {
            displayVariables();
            exitCode = 0;
            return(exitCode);
        }

        if (cl.getArgs().length > 0) {
            usage(null);
            exitCode = 0;
            return(exitCode);
        }

        if (!isWorkableConf()) {
            mLog.warn("Configuration is not valid because no route lookup handlers exist, or because no HTTP/HTTPS upstream servers were found");
            mLog.warn("Please ensure that the output of 'zmprov garpu/garpb' returns at least one entry");
        }

        exitCode = 0;

        try {
            File confDir = new File(mConfDir,"");
            String confPath = confDir.getAbsolutePath();
            if (!confDir.canRead()) {
                throw new ProxyConfException ("Cannot read configuration directory " + confPath);
            }
            if (!confDir.canWrite()) {
                throw new ProxyConfException ("Cannot write to configuration directory " + confPath);
            }
            if (!confDir.exists()) {
                throw new ProxyConfException ("Configuration directory " + confDir.getAbsolutePath() + " does not exist");
            }

            expandTemplate(new File(mTemplateDir, getCoreConfTemplate()), new File(mConfDir,getCoreConf())); /* Only core nginx conf goes to mConfDir, rest to mConfIncludesDir */
            expandTemplate(new File(mTemplateDir, getConfTemplateFileName("main")), new File(mConfIncludesDir, getConfFileName("main")));
            expandTemplate(new File(mTemplateDir, getConfTemplateFileName("memcache")), new File(mConfIncludesDir, getConfFileName("memcache")));
            expandTemplate(new File(mTemplateDir, getConfTemplateFileName("zmlookup")), new File(mConfIncludesDir, getConfFileName("zmlookup")));
            expandTemplate(new File(mTemplateDir, getConfTemplateFileName("mail")), new File(mConfIncludesDir, getConfFileName("mail")));
            expandTemplate(new File(mTemplateDir, getConfTemplateFileName("mail.imap")), new File(mConfIncludesDir, getConfFileName("mail.imap")));
            expandTemplate(new File(mTemplateDir, getConfTemplateFileName("mail.imap.default")), new File(mConfIncludesDir, getConfFileName("mail.imap.default")));
            expandTemplate(new File(mTemplateDir, getConfTemplateFileName("mail.imaps")), new File(mConfIncludesDir, getConfFileName("mail.imaps")));
            expandTemplate(new File(mTemplateDir, getConfTemplateFileName("mail.imaps.default")), new File(mConfIncludesDir, getConfFileName("mail.imaps.default")));
            expandTemplate(new File(mTemplateDir, getConfTemplateFileName("mail.pop3")), new File(mConfIncludesDir, getConfFileName("mail.pop3")));
            expandTemplate(new File(mTemplateDir, getConfTemplateFileName("mail.pop3.default")), new File(mConfIncludesDir, getConfFileName("mail.pop3.default")));
            expandTemplate(new File(mTemplateDir, getConfTemplateFileName("mail.pop3s")), new File(mConfIncludesDir, getConfFileName("mail.pop3s")));
            expandTemplate(new File(mTemplateDir, getConfTemplateFileName("mail.pop3s.default")), new File(mConfIncludesDir, getConfFileName("mail.pop3s.default")));
            expandTemplate(new File(mTemplateDir, getConfTemplateFileName("web")), new File(mConfIncludesDir,getConfFileName("web")));
            expandTemplate(new File(mTemplateDir, getConfTemplateFileName("web.http")), new File(mConfIncludesDir, getConfFileName("web.http")));
            expandTemplate(new File(mTemplateDir, getConfTemplateFileName("web.http.default")), new File(mConfIncludesDir, getConfFileName("web.http.default")));
            expandTemplate(new File(mTemplateDir, getConfTemplateFileName("web.https")), new File(mConfIncludesDir, getConfFileName("web.https")));
            expandTemplate(new File(mTemplateDir, getConfTemplateFileName("web.https.default")), new File(mConfIncludesDir, getConfFileName("web.https.default")));
            expandTemplate(new File(mTemplateDir, getConfTemplateFileName("web.sso")), new File(mConfIncludesDir, getConfFileName("web.sso")));
            expandTemplate(new File(mTemplateDir, getConfTemplateFileName("web.sso.default")), new File(mConfIncludesDir, getConfFileName("web.sso.default")));
            expandTemplate(new File(mTemplateDir, getConfTemplateFileName("web.admin")), new File(mConfIncludesDir, getConfFileName("web.admin")));
            expandTemplate(new File(mTemplateDir, getConfTemplateFileName("web.admin.default")), new File(mConfIncludesDir, getConfFileName("web.admin.default")));
            expandTemplate(new File(mTemplateDir, getWebHttpModeConfTemplate("http")), new File(mConfIncludesDir, getWebHttpModeConf("http")));
            expandTemplate(new File(mTemplateDir, getWebHttpModeConfTemplate("https")), new File(mConfIncludesDir, getWebHttpModeConf("https")));
            expandTemplate(new File(mTemplateDir, getWebHttpModeConfTemplate("both")), new File(mConfIncludesDir, getWebHttpModeConf("both")));
            expandTemplate(new File(mTemplateDir, getWebHttpModeConfTemplate("redirect")), new File(mConfIncludesDir, getWebHttpModeConf("redirect")));
            expandTemplate(new File(mTemplateDir, getWebHttpModeConfTemplate("mixed")), new File(mConfIncludesDir, getWebHttpModeConf("mixed")));
            expandTemplate(new File(mTemplateDir, getWebHttpSModeConfTemplate("http")), new File(mConfIncludesDir, getWebHttpSModeConf("http")));
            expandTemplate(new File(mTemplateDir, getWebHttpSModeConfTemplate("https")), new File(mConfIncludesDir, getWebHttpSModeConf("https")));
            expandTemplate(new File(mTemplateDir, getWebHttpSModeConfTemplate("both")), new File(mConfIncludesDir, getWebHttpSModeConf("both")));
            expandTemplate(new File(mTemplateDir, getWebHttpSModeConfTemplate("redirect")), new File(mConfIncludesDir, getWebHttpSModeConf("redirect")));
            expandTemplate(new File(mTemplateDir, getWebHttpSModeConfTemplate("mixed")), new File(mConfIncludesDir, getWebHttpSModeConf("mixed")));
            expandTemplate(new File(mTemplateDir, getConfTemplateFileName("docs.common")), new File(mConfIncludesDir, getConfFileName("docs.common")));
            expandTemplate(new File(mTemplateDir, getConfTemplateFileName("docs.upstream")), new File(mConfIncludesDir, getConfFileName("docs.upstream")));
        } catch (ProxyConfException pe) {
            handleException(pe);
            exitCode = 1;
        } catch (SecurityException se) {
            handleException(se);
            exitCode = 1;
        }
        if (!mDryRun) {
            if (exitCode == 0) {
                mLog.info("Proxy configuration files are generated successfully");
                appendConfGenResultToConf("__SUCCESS__");
            } else {
                mLog.info("Proxy configuration files generation is interrupted by errors");
            }
        }
        return (exitCode);
    }

    private static void handleException(Exception e) {
         mLog.error("Error while expanding templates: " + e.getMessage());
         appendConfGenResultToConf("__CONF_GEN_ERROR__:" + e.getMessage());
    }

    /**
     * bug 66072#c3, always append the conf generation result
     * to <zimbr home>/conf/nginx.conf. In this way, zmnginxctl
     * restart can detect the problem.
     * @param text
     */
    private static void appendConfGenResultToConf(String text) {
        File conf = new File(mConfDir, getCoreConf());
        if (!conf.exists()) {
            return;
        }

        FileWriter writer;
        try {
            writer = new FileWriter(conf, true);
            writer.write("\n#" + text + "\n");
            writer.close();
        } catch (IOException e) {
            //do nothing
        }
    }

    private static void writeClientCAtoFile(String clientCA)
            throws ServiceException {
        int exitCode;
        ProxyConfVar clientCAEnabledVar = null;

        if (ProxyConfUtil.isEmptyString(clientCA)) {
            clientCAEnabledVar = new ProxyConfVar(
                    "ssl.clientcertca.enabled", null, false,
                    ProxyConfValueType.ENABLER,
                    ProxyConfOverride.CUSTOM, "is there valid client ca cert");

            if(isClientCertVerifyEnabled() || isDomainClientCertVerifyEnabled()) {
                mLog.error("Client certificate verification is enabled but no client cert ca is provided");
                exitCode = 1;
                System.exit(exitCode);
            }

        } else {
            clientCAEnabledVar = new ProxyConfVar(
                    "ssl.clientcertca.enabled", null, true,
                    ProxyConfValueType.ENABLER,
                    ProxyConfOverride.CUSTOM, "is there valid client ca cert");
             mLog.debug("Write Client CA file");
             ProxyConfUtil.writeContentToFile(clientCA, getDefaultClientCertCaPath());
        }
        mConfVars.put("ssl.clientcertca.enabled", clientCAEnabledVar);
        try {
            mVars.put("ssl.clientcertca.enabled", clientCAEnabledVar.confValue());
        } catch (ProxyConfException e) {
            mLog.error("ProxyConfException during format ssl.clientcertca.enabled", e);
            System.exit(1);
        }
    }

    /**
     * check whether client cert verify is enabled in server level
     * @return
     */
    static boolean isClientCertVerifyEnabled() {
        String globalMode = ProxyConfVar.serverSource.getAttr(
                Provisioning.A_zimbraReverseProxyClientCertMode, "off");

        if (globalMode.equals("on") ||
            globalMode.equals("optional")) {
            return true;
        }

        return false;
    }

    /**
     * check whether client cert verify is enabled in domain level
     * @return
     */
    static boolean isDomainClientCertVerifyEnabled() {
        for (DomainAttrItem item: mDomainReverseProxyAttrs) {
            if (item.clientCertMode != null &&
                (item.clientCertMode.equals("on") ||
                 item.clientCertMode.equals("optional"))) {
                return true;
            }
        }

        return false;
    }

    public static void main(String[] args) throws ServiceException, ProxyConfException {
        int exitCode = createConf(args);
        System.exit(exitCode);
    }
}


class ProxyConfUtil{

    public static void writeContentToFile( String content, String filePath )
        throws ServiceException {

        try{
            BufferedWriter bw = new BufferedWriter(new FileWriter(filePath));

            bw.write(content);
            bw.flush();
            bw.close();

        }catch( IOException e ){
            throw ServiceException.FAILURE("Cannot write the content (" + content + ") to " + filePath, e);
        }
    }

    public static boolean isEmptyString( String target ){
        return (target == null) || (target.trim().equalsIgnoreCase(""));
    }

    public static InetAddress getLookupTargetIPbyIPMode(String hostname) throws ProxyConfException {

        InetAddress[] ips;
        try {
            ips = InetAddress.getAllByName(hostname);
        } catch (UnknownHostException e) {
            throw new ProxyConfException("the lookup target " + hostname
                    + " can't be resolved");
        }
        IPModeEnablerVar.IPMode mode = IPModeEnablerVar.getZimbraIPMode();

        if (mode == IPModeEnablerVar.IPMode.IPV4_ONLY) {
            for (InetAddress ip : ips) {
                if (ip instanceof Inet4Address) {
                    return ip;
                }
            }
            throw new ProxyConfException(
                    "Can't find valid lookup target IPv4 address when zimbra IP mode is IPv4 only");
        } else if (mode == IPModeEnablerVar.IPMode.IPV6_ONLY) {
            for (InetAddress ip : ips) {
                if (ip instanceof Inet6Address) {
                    return ip;
                }
            }
            throw new ProxyConfException(
                    "Can't find valid lookup target IPv6 address when zimbra IP mode is IPv6 only");
        } else {
            for (InetAddress ip : ips) {
                if (ip instanceof Inet4Address) {
                    return ip;
                }
            }
            return ips[0]; // try to return an IPv4, but if there is none,
                           // simply return the first IPv6
        }
    }
}<|MERGE_RESOLUTION|>--- conflicted
+++ resolved
@@ -2420,19 +2420,6 @@
                         if( serviceName.isEmpty() ) {
                             throw new ProxyConfException("Missing service parameter in custom header command: " + cmdMatcher.group(2));
                         }
-<<<<<<< HEAD
-                        expandTemplateByExplodeDomain(r, w, args);
-                    } else {
-                        if( cmd_arg[1].startsWith("server(") && cmd_arg[1].endsWith(")")) {
-                            String serviceName = cmd_arg[1].substring("server(".length(), cmd_arg[1].length() - 1);
-                            if( serviceName.isEmpty() ) {
-                                throw new ProxyConfException("Missing service parameter in custom header command: " + cmdMatcher.group(2));
-                            }
-                            expandTemplateByExplodeServer(r, w, serviceName);
-                        } else {
-                            throw new ProxyConfException("Illegal custom header command: " + cmdMatcher.group(2));
-                        }
-=======
                         expandTemplateByExplodeServer(r, w, serviceName);
                     }
                     else
@@ -2454,7 +2441,6 @@
                       } else {
                           throw new ProxyConfException("Illegal custom header command: " + cmdMatcher.group(2));
                       }
->>>>>>> e3da3012
                     }
                 } else {
                     throw new ProxyConfException("Illegal custom header command: " + cmdMatcher.group(2));
