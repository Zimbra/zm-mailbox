--- conflicted
+++ resolved
@@ -502,43 +502,7 @@
         } 
         return true;
     }
-    
-<<<<<<< HEAD
-=======
-    public List<String> getAddressListMembersFromGal(Account galAcct) {
-        List<String> l = new ArrayList<String> ();
-        try {
-            Mailbox mbox = MailboxManager.getInstance().getMailboxByAccount(galAcct);
-            SearchParams searchParams = mParams.getSearchParams();
-            try (ZimbraQueryResults zqr = mbox.index.search(SoapProtocol.Soap12,
-                new OperationContext(mbox), searchParams)) {
-                int size = zqr.getResultInfo().size();
-                ResultsPager pager = ResultsPager.create(zqr, searchParams);
-                int num = 0;
-                while (pager.hasNext()) {
-                    ZimbraHit hit = pager.getNextHit();
-                    if (hit instanceof ContactHit) {
-                        ContactHit chit = (ContactHit)hit;
-                        l.add(chit.getContact().getEmailAddresses().get(0));
-                       
-                    }
-                    num++;
-                    if (num == mParams.getLimit())
-                        break;
-                }
-//                callback.setSortBy(zqr.getSortBy().toString());
-//                callback.setQueryOffset(searchParams.getOffset());
-//                callback.setHasMoreResult(pager.hasNext());
-            }
-        } catch (Exception e) {
-            ZimbraLog.gal.warn("search on GalSync account failed for %s", galAcct.getId(), e);
-
-        } 
-        return l;
-    }
-
-    
->>>>>>> 20c89fee
+
     private void doLocalGalAccountSync(Account galAcct) throws ServiceException {
         Mailbox mbox = MailboxManager.getInstance().getMailboxByAccount(galAcct);
         OperationContext octxt = new OperationContext(mbox);
