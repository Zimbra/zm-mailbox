--- conflicted
+++ resolved
@@ -856,16 +856,12 @@
             "{domain} {ouName} {newName}", Category.MISC , 3, 3),
         DELETE_HAB_OU("deleteHABOrgUnit", "dhou",
             "{domain} {ouName}", Category.MISC , 2, 2),
-<<<<<<< HEAD
         CREATE_HAB_GROUP("createHabGroup", "chabg",
-            "{groupName} {ouName} {name@domain} {TRUE|FALSE} [attr1 value1 [attr2 value2...]]", Category.MISC , 3, Integer.MAX_VALUE);
-
-=======
+            "{groupName} {ouName} {name@domain} {TRUE|FALSE} [attr1 value1 [attr2 value2...]]", Category.MISC , 3, Integer.MAX_VALUE),
         GET_HAB("getHab", "ghab",
             "{name@domain|id} {habRootGrpId} ", Category.ACCOUNT , 2, 2),
         MODIFY_HAB_GROUP("modify HAB group", "mhab",
             "{habRootGrpId} {habParentGrpId} {targetHabParentGrpId} ", Category.MISC , 3, 3);
->>>>>>> 714c76c7
         private String mName;
         private String mAlias;
         private String mHelp;
@@ -1613,7 +1609,6 @@
         case DELETE_HAB_OU:
             doDeleteHabOrgUnit(args);
             break;
-<<<<<<< HEAD
         case CREATE_HAB_GROUP:
             if (!(prov instanceof SoapProvisioning)) {
                 throwSoapOnly();
@@ -1627,13 +1622,11 @@
                 isDynamic = args[4];
             }
             ((SoapProvisioning) prov).createHabGroup(args[1],args[2],args[3], isDynamic, getMapAndCheck(args, 5, false));
-=======
         case GET_HAB:
             doGetHab(args);
             break;
         case MODIFY_HAB_GROUP:
             modifyHabGroup(args);
->>>>>>> 714c76c7
             break;
         default:
             return false;
