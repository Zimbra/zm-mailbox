--- conflicted
+++ resolved
@@ -241,10 +241,6 @@
         server.setSmtpStartTlsModeAsString("only");
         server.setSmtpStartTlsTrustedHosts("*");
         domain.setSmtpStartTlsModeAsString("only");
-<<<<<<< HEAD
-
-=======
->>>>>>> 0bab3f5d
         smtpSession = JMSession.getSmtpSession(account);
         Assert.assertEquals("zimbraSmtpStartTlsMode=only/only: mail.smtp.starttls.enable", "true", smtpSession.getProperty("mail.smtp.starttls.enable"));
         Assert.assertEquals("zimbraSmtpStartTlsMode=only/only: mail.smtp.starttls.required", "true", smtpSession.getProperty("mail.smtp.starttls.required"));
