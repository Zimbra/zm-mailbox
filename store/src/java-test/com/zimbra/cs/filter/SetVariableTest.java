/*
 * ***** BEGIN LICENSE BLOCK *****
 * Zimbra Collaboration Suite Server
 * Copyright (C) 2014, 2016, 2017 Synacor, Inc.
 *
 * This program is free software: you can redistribute it and/or modify it under
 * the terms of the GNU General Public License as published by the Free Software Foundation,
 * version 2 of the License.
 *
 * This program is distributed in the hope that it will be useful, but WITHOUT ANY WARRANTY;
 * without even the implied warranty of MERCHANTABILITY or FITNESS FOR A PARTICULAR PURPOSE.
 * See the GNU General Public License for more details.
 * You should have received a copy of the GNU General Public License along with this program.
 * If not, see <https://www.gnu.org/licenses/>.
 * ***** END LICENSE BLOCK *****
 */
package com.zimbra.cs.filter;

import static org.junit.Assert.assertEquals;
import static org.junit.Assert.assertTrue;
import static org.junit.Assert.fail;

import java.util.Enumeration;
import java.util.HashMap;
import java.util.List;
import java.util.Map;
import java.util.TreeMap;

import javax.mail.Header;

import org.apache.jsieve.exception.SyntaxException;
import org.junit.Assert;
import org.junit.Before;
import org.junit.BeforeClass;
import org.junit.Ignore;
import org.junit.Test;

import com.google.common.collect.Maps;
import com.zimbra.common.util.ArrayUtil;
import com.zimbra.cs.account.Account;
import com.zimbra.cs.account.MockProvisioning;
import com.zimbra.cs.account.Provisioning;
import com.zimbra.cs.account.Server;
import com.zimbra.cs.filter.jsieve.SetVariable;
import com.zimbra.cs.lmtpserver.LmtpAddress;
import com.zimbra.cs.lmtpserver.LmtpEnvelope;
import com.zimbra.cs.mailbox.DeliveryContext;
import com.zimbra.cs.mailbox.Folder;
import com.zimbra.cs.mailbox.MailItem;
import com.zimbra.cs.mailbox.MailServiceException;
import com.zimbra.cs.mailbox.Mailbox;
import com.zimbra.cs.mailbox.MailboxManager;
import com.zimbra.cs.mailbox.MailboxTestUtil;
import com.zimbra.cs.mailbox.Message;
import com.zimbra.cs.mailbox.OperationContext;
import com.zimbra.cs.mime.ParsedMessage;
import com.zimbra.cs.service.util.ItemId;

public class SetVariableTest {
    private String filterScript = "";

    @BeforeClass
    public static void init() throws Exception {
        MailboxTestUtil.initServer();
        Provisioning prov = Provisioning.getInstance();
        Account acct = prov.createAccount("test1@zimbra.com", "secret", new HashMap<String, Object>());
        Server server = Provisioning.getInstance().getServer(acct);
    }

    @Before
    public void setUp() throws Exception {
        MailboxTestUtil.clearData();
    }

    @Test
    public void testSetVar() {
        try {
            Account account = Provisioning.getInstance().getAccount(MockProvisioning.DEFAULT_ACCOUNT_ID);

            RuleManager.clearCachedRules(account);
            Mailbox mbox = MailboxManager.getInstance().getMailboxByAccount(account);

            filterScript = "require [\"variables\"];\n"
                         + "set \"var\" \"hello\"\n;"
                         + "if header :matches \"Subject\" \"*\" {\n"
                         + "  tag \"${var}\";\n"
                         + "}\n";
            account.setMailSieveScript(filterScript);
            String raw = "From: sender@zimbra.com\n"
                       + "To: test1@zimbra.com\n"
                       + "Subject: Test\n"
                       + "\n"
                       + "Hello World.";
            List<ItemId> ids = RuleManager.applyRulesToIncomingMessage(new OperationContext(mbox), mbox,
                    new ParsedMessage(raw.getBytes(), false), 0, account.getName(), new DeliveryContext(),
                    Mailbox.ID_FOLDER_INBOX, true);
            Assert.assertEquals(1, ids.size());
            Message msg = mbox.getMessageById(null, ids.get(0).getId());
            Assert.assertEquals("hello", ArrayUtil.getFirstElement(msg.getTags()));

        } catch (Exception e) {
            e.printStackTrace();
            fail("No exception should be thrown");
        }
    }

    @Test
    public void testSetVarAndUseInHeader() {
        try {
            Account account = Provisioning.getInstance().getAccount(MockProvisioning.DEFAULT_ACCOUNT_ID);
            RuleManager.clearCachedRules(account);
            Mailbox mbox = MailboxManager.getInstance().getMailboxByAccount(account);
            filterScript = "require [\"variables\"];\n"
                         + "set \"var\" \"hello\";\n"
                         + "if header :contains \"Subject\" \"${var}\" {\n"
                         + "  tag \"blue\";\n"
                         + "}\n";
            account.setMailSieveScript(filterScript);
            String raw = "From: sender@zimbra.com\n"
                       + "To: test1@zimbra.com\n"
                       + "Subject: hello version 1.0 is out\n"
                       + "\n"
                       + "Hello World.";
            List<ItemId> ids = RuleManager.applyRulesToIncomingMessage(new OperationContext(mbox), mbox,
                    new ParsedMessage(raw.getBytes(), false), 0, account.getName(), new DeliveryContext(),
                    Mailbox.ID_FOLDER_INBOX, true);
            Assert.assertEquals(1, ids.size());
            Message msg = mbox.getMessageById(null, ids.get(0).getId());
            Assert.assertEquals("blue", ArrayUtil.getFirstElement(msg.getTags()));

        } catch (Exception e) {
            fail("No exception should be thrown");
        }
    }

    @Test
    public void testSetVarAndUseInAction() {
        try {
            Account account = Provisioning.getInstance().getAccount(MockProvisioning.DEFAULT_ACCOUNT_ID);
            RuleManager.clearCachedRules(account);
            Mailbox mbox = MailboxManager.getInstance().getMailboxByAccount(account);
            filterScript = "require [\"variables\"];\n"
                         + "if header :matches \"Subject\" \"*\"{\n"
                         + "  set \"var\" \"hello\";\n"
                         + "  tag \"${var}\";\n"
                         + "}\n";
            account.setMailSieveScript(filterScript);
            String raw = "From: sender@zimbra.com\n"
                       + "To: test1@zimbra.com\n"
                       + "Subject: hello version 1.0 is out\n"
                       + "\n"
                       + "Hello World.";
            List<ItemId> ids = RuleManager.applyRulesToIncomingMessage(new OperationContext(mbox), mbox,
                    new ParsedMessage(raw.getBytes(), false), 0, account.getName(), new DeliveryContext(),
                    Mailbox.ID_FOLDER_INBOX, true);
            Assert.assertEquals(1, ids.size());
            Message msg = mbox.getMessageById(null, ids.get(0).getId());
            Assert.assertEquals("hello", ArrayUtil.getFirstElement(msg.getTags()));

        } catch (Exception e) {
            fail("No exception should be thrown");
        }
    }

    @Test
    public void testReplacement() {
        Map<String, String> variables = new TreeMap<String, String>();
        Map<String, String> testCases = new TreeMap<String, String>();
        // RFC 5229 Section 3. Examples
        variables.put("company", "ACME");
        variables.put("foo", "bar");

        testCases.put("${full}", "");
        testCases.put("${company}", "ACME");
        testCases.put("${BAD${Company}", "${BADACME");
        testCases.put("${President, ${Company} Inc.}", "${President, ACME Inc.}");
        testCases.put("${company", "${company");
        testCases.put("${${company}}", "${ACME}");
        testCases.put("${${${company}}}", "${${ACME}}");
        testCases.put("${company}.${company}.${company}", "ACME.ACME.ACME");
        testCases.put("&%${}!", "&%${}!");
        testCases.put("${doh!}", "${doh!}");
        testCases.put("${fo\\o}",   "bar");   /* ${foo}   */
        testCases.put("${fo\\\\o}", "${fo\\\\o}"); /* First it is converted to ${fo\o}, which is an illegal identifier ==> left verbatim. */
        /* For the following two cases, the backslash ouside the variable name
         * should be handled at the separate place */
        /* testCases.put("\\${foo}",   "bar");   /* ${foo}   */
        /* testCases.put("\\\\${foo}", "\\bar"); /* \\${foo} */
        testCases.put("${foo\\}", "bar");

        // More examples from RFC 5229 Section 3. and RFC 5228 Section 8.1.
        // variable-ref        =  "${" [namespace] variable-name "}"
        // namespace           =  identifier "." *sub-namespace
        // sub-namespace       =  variable-name "."
        // variable-name       =  num-variable / identifier
        // num-variable        =  1*DIGIT
        // identifier          = (ALPHA / "_") *(ALPHA / DIGIT / "_")
        variables.put("a_b", "\u304a\u3057\u3089\u305b");
        variables.put("c_d", "C");
        variables.put("_1", "One");
        variables.put("_23", "twenty three");
        variables.put("uppercase", "upper case");

        testCases.put("${a_b}", "\u304a\u3057\u3089\u305b");
        testCases.put("${c_d}", "C");
        testCases.put("${1}", "${1}");       // Invalid variable name
        testCases.put("${23}", "${23}");     // Not defined
        testCases.put("${123}", "${123}");   // Invalid variable name
        testCases.put("${a_b} ${COMpANY} ${c_d}hao!", "\u304a\u3057\u3089\u305b ACME Chao!");
        testCases.put("${a_b} ${def} ${c_d}hao!", "\u304a\u3057\u3089\u305b  Chao!"); // 1st valid variable, 2nd undefined, 3rd valid variable
        testCases.put("${upperCase}", "upper case");
        testCases.put("${UPPERCASE}", "upper case");
        testCases.put("${uppercase}", "upper case");

        for (Map.Entry<String, String> entry : testCases.entrySet()) {
            String result = FilterUtil.leastGreedyReplace(variables, entry.getKey());
            Assert.assertEquals(entry.getValue(), result);
        }
    }


    @Test
    public void testSetVarWithModifiersValid() {
        try {
            Account account = Provisioning.getInstance().getAccount(MockProvisioning.DEFAULT_ACCOUNT_ID);
            RuleManager.clearCachedRules(account);
            Mailbox mbox = MailboxManager.getInstance().getMailboxByAccount(account);
            filterScript = "require [\"variables\"];\n"
                         + "set \"var\" \"hello\";\n"
                         + "if header :matches \"Subject\" \"*\" {\n"
                         + "  tag \"${var}\";\n"
                         + "}\n";
            account.setMailSieveScript(filterScript);
            String raw = "From: sender@zimbra.com\n"
                       + "To: test1@zimbra.com\n"
                       + "Subject: Test\n"
                       + "\n"
                       + "Hello World.";
            List<ItemId> ids = RuleManager.applyRulesToIncomingMessage(new OperationContext(mbox), mbox,
                    new ParsedMessage(raw.getBytes(), false), 0, account.getName(), new DeliveryContext(),
                    Mailbox.ID_FOLDER_INBOX, true);
            Message msg = mbox.getMessageById(null, ids.get(0).getId());
            Assert.assertEquals("hello", ArrayUtil.getFirstElement(msg.getTags()));

            RuleManager.clearCachedRules(account);
            filterScript = "require [\"variables\"];\n"
                         + "set :length \"var\" \"hello\";\n"
                         + "if header :matches \"Subject\" \"*\" {\n"
                         + "  tag \"${var}\";\n"
                         + "}\n";
            account.setMailSieveScript(filterScript);
            ids = RuleManager.applyRulesToIncomingMessage(new OperationContext(mbox), mbox,
                    new ParsedMessage(raw.getBytes(), false), 0, account.getName(), new DeliveryContext(),
                    Mailbox.ID_FOLDER_INBOX, true);
            msg = mbox.getMessageById(null, ids.get(0).getId());
            Assert.assertEquals("5", ArrayUtil.getFirstElement(msg.getTags()));

            RuleManager.clearCachedRules(account);
            filterScript = "require [\"variables\"];\n"
                         + "set :lower \"var\" \"heLLo\";\n"
                         + "if header :matches \"Subject\" \"*\" {\n"
                         + "  tag \"${var}\";\n"
                         + "}\n";
            account.setMailSieveScript(filterScript);
            ids = RuleManager.applyRulesToIncomingMessage(new OperationContext(mbox), mbox,
                    new ParsedMessage(raw.getBytes(), false), 0, account.getName(), new DeliveryContext(),
                    Mailbox.ID_FOLDER_INBOX, true);
            msg = mbox.getMessageById(null, ids.get(0).getId());
            Assert.assertEquals("hello", ArrayUtil.getFirstElement(msg.getTags()));

            RuleManager.clearCachedRules(account);
            filterScript = "require [\"variables\"];\n"
                         + "set :upper \"var\" \"test\";\n"
                         + "if header :matches \"Subject\" \"*\" {\n"
                         + "  tag \"${var}\";\n"
                         + "}\n";
            account.setMailSieveScript(filterScript);
            ids = RuleManager.applyRulesToIncomingMessage(new OperationContext(mbox), mbox,
                    new ParsedMessage(raw.getBytes(), false), 0, account.getName(), new DeliveryContext(),
                    Mailbox.ID_FOLDER_INBOX, true);
            msg = mbox.getMessageById(null, ids.get(0).getId());
            Assert.assertEquals("TEST", ArrayUtil.getFirstElement(msg.getTags()));

            RuleManager.clearCachedRules(account);
            filterScript = "require [\"variables\"];\n"
                         + "set :lowerfirst \"var\" \"WORLD\";\n"
                         + "if header :matches \"Subject\" \"*\" {\n"
                         + "  tag \"${var}\";\n"
                         + "}\n";
            account.setMailSieveScript(filterScript);
            ids = RuleManager.applyRulesToIncomingMessage(new OperationContext(mbox), mbox,
                    new ParsedMessage(raw.getBytes(), false), 0, account.getName(), new DeliveryContext(),
                    Mailbox.ID_FOLDER_INBOX, true);
            msg = mbox.getMessageById(null, ids.get(0).getId());
            Assert.assertEquals("wORLD", ArrayUtil.getFirstElement(msg.getTags()));

            RuleManager.clearCachedRules(account);
            filterScript = "require [\"variables\"];\n"
                         + "set :UPPERFIRST \"var\" \"example\";\n"
                         + "if header :matches \"Subject\" \"*\" {\n"
                         + "  tag \"${var}\";\n"
                         + "}\n";
            account.setMailSieveScript(filterScript);
            ids = RuleManager.applyRulesToIncomingMessage(new OperationContext(mbox), mbox,
                    new ParsedMessage(raw.getBytes(), false), 0, account.getName(), new DeliveryContext(),
                    Mailbox.ID_FOLDER_INBOX, true);
            msg = mbox.getMessageById(null, ids.get(0).getId());
            Assert.assertEquals("Example", ArrayUtil.getFirstElement(msg.getTags()));

            RuleManager.clearCachedRules(account);
            filterScript = "require [\"variables\"];\n"
                         + "set :encodeurl :lower \"body_param\" \"Safe body&evil=evilbody\";\n"
                         + "if header :matches \"Subject\" \"*\" {\n"
                         + "  tag \"${body_param}\";\n"
                         + "}\n";
            account.setMailSieveScript(filterScript);
            ids = RuleManager.applyRulesToIncomingMessage(new OperationContext(mbox), mbox,
                    new ParsedMessage(raw.getBytes(), false), 0, account.getName(), new DeliveryContext(),
                    Mailbox.ID_FOLDER_INBOX, true);
            msg = mbox.getMessageById(null, ids.get(0).getId());
            Assert.assertEquals("safe+body%26evil%3Devilbody", ArrayUtil.getFirstElement(msg.getTags()));

        } catch (Exception e) {
            fail("No exception should be thrown");
        }
    }

    @Test
    public void testSetVarWithModifiersInValid() {
        try {
            Account account = Provisioning.getInstance().getAccount(MockProvisioning.DEFAULT_ACCOUNT_ID);
            RuleManager.clearCachedRules(account);
            Mailbox mbox = MailboxManager.getInstance().getMailboxByAccount(account);

            String raw = "From: sender@zimbra.com\n"
                       + "To: test1@zimbra.com\n"
                       + "Subject: Test\n"
                       + "\n"
                       + "Hello World.";
            try {
                filterScript = "require [\"variables\"];\n"
                             + "set \"hello\";\n";
                account.setMailSieveScript(filterScript);
                RuleManager.applyRulesToIncomingMessage(new OperationContext(mbox), mbox,
                        new ParsedMessage(raw.getBytes(), false), 0, account.getName(), new DeliveryContext(),
                        Mailbox.ID_FOLDER_INBOX, true);
            } catch (Exception e) {
                if (e instanceof SyntaxException) {
                    SyntaxException se = (SyntaxException) e;

                    assertTrue(se.getMessage().indexOf("Atleast 2 argument are needed. Found Arguments: [[hello]]") > -1);
                }
            }

            try {
                filterScript = "require [\"variables\"];\n"
                             + "set :lownner \"var\" \"hello\";\n";
                account.setMailSieveScript(filterScript);
                RuleManager.applyRulesToIncomingMessage(new OperationContext(mbox), mbox,
                        new ParsedMessage(raw.getBytes(), false), 0, account.getName(), new DeliveryContext(),
                        Mailbox.ID_FOLDER_INBOX, true);
            } catch (Exception e) {
                if (e instanceof SyntaxException) {
                    SyntaxException se = (SyntaxException) e;
                    assertTrue(se.getMessage().indexOf("Invalid variable modifier:") > -1);
                }
            }

            try {
                filterScript = "require [\"variables\"];\n"
                             + "set :lower \"var\";\n";
                account.setMailSieveScript(filterScript);
                RuleManager.applyRulesToIncomingMessage(new OperationContext(mbox), mbox,
                        new ParsedMessage(raw.getBytes(), false), 0, account.getName(), new DeliveryContext(),
                        Mailbox.ID_FOLDER_INBOX, true);
            } catch (Exception e) {
                if (e instanceof SyntaxException) {
                    SyntaxException se = (SyntaxException) e;
                    assertTrue(se.getMessage().indexOf("Invalid variable modifier:") > -1);
                }
            }
        } catch (Exception e) {
            e.printStackTrace();
            fail("No exception should be thrown");
        }
    }

    @Test
    public void testApplyModifiers() {
        String [] modifiers = new String [SetVariable.OPERATIONS_IDX];
        modifiers[SetVariable.getIndex(SetVariable.ALL_LOWER_CASE)] =  SetVariable.ALL_LOWER_CASE;
        modifiers[SetVariable.getIndex(SetVariable.UPPERCASE_FIRST)] = SetVariable.UPPERCASE_FIRST;
        String value = SetVariable.applyModifiers("juMBlEd lETteRS", modifiers);
        Assert.assertEquals("Jumbled letters", value);

        modifiers = new String [SetVariable.OPERATIONS_IDX];
        modifiers[SetVariable.getIndex(SetVariable.STRING_LENGTH)] =  SetVariable.STRING_LENGTH;
        value = SetVariable.applyModifiers("juMBlEd lETteRS", modifiers);
        Assert.assertEquals("15", value);

        modifiers = new String [SetVariable.OPERATIONS_IDX];
        modifiers[SetVariable.getIndex(SetVariable.QUOTE_WILDCARD)] =  SetVariable.QUOTE_WILDCARD;
        modifiers[SetVariable.getIndex(SetVariable.ALL_UPPER_CASE)] =  SetVariable.ALL_UPPER_CASE;
        modifiers[SetVariable.getIndex(SetVariable.LOWERCASE_FIRST)] = SetVariable.LOWERCASE_FIRST;
        value = SetVariable.applyModifiers("j?uMBlEd*lETte\\RS", modifiers);

        Assert.assertEquals("j\\?UMBLED\\*LETTE\\\\RS", value);
    }

    //    set "a" "juMBlEd lETteRS";             => "juMBlEd lETteRS"
    //    set :length "b" "${a}";                => "15"
    //    set :lower "b" "${a}";                 => "jumbled letters"
    //    set :upperfirst "b" "${a}";            => "JuMBlEd lETteRS"
    //    set :upperfirst :lower "b" "${a}";
    @Test
    public void testModifier() {
        try {
            Account account = Provisioning.getInstance().getAccount(MockProvisioning.DEFAULT_ACCOUNT_ID);
            RuleManager.clearCachedRules(account);
            Mailbox mbox = MailboxManager.getInstance().getMailboxByAccount(account);
            filterScript = "require [\"variables\"];\n"
                         + "set \"a\" \"juMBlEd lETteRS\" ;\n"
                         + "set :length \"b\" \"${a}\";\n"
                         + "set :lower \"b\" \"${a}\";\n"
                         + "set :upperfirst \"c\" \"${b}\";"
                         + "set :upperfirst :lower \"d\" \"${c}\"; "
                         + "if header :matches \"Subject\" \"*\" {\n"
                         + "  tag \"${d}\";\n"
                         + "}\n";
            account.setMailSieveScript(filterScript);
            String raw = "From: sender@zimbra.com\n"
                       + "To: test1@zimbra.com\n"
                       + "Subject: Test\n"
                       + "\n"
                       + "Hello World.";
            List<ItemId> ids = RuleManager.applyRulesToIncomingMessage(new OperationContext(mbox), mbox,
                    new ParsedMessage(raw.getBytes(), false), 0, account.getName(), new DeliveryContext(),
                    Mailbox.ID_FOLDER_INBOX, true);
            Message msg = mbox.getMessageById(null, ids.get(0).getId());
            Assert.assertEquals("Jumbled letters", ArrayUtil.getFirstElement(msg.getTags()));
        } catch (Exception e) {
            fail("No exception should be thrown");
        }
    }
    
    //    set :upperfirst lowerfirst "b" "${a}";            => "JuMBlEd lETteRS"
    @Test
    public void testModifierSamePrecendenceInSingleSet() {
        try {
            Account account = Provisioning.getInstance().getAccount(MockProvisioning.DEFAULT_ACCOUNT_ID);
            RuleManager.clearCachedRules(account);
            Mailbox mbox = MailboxManager.getInstance().getMailboxByAccount(account);
            filterScript = "require [\"variables\"];\n"
                         + "set \"a\" \"juMBlEd lETteRS\" ;\n"
                         + "set :upperfirst :lowerfirst \"c\" \"${b}\";"
                         + "if header :matches \"Subject\" \"*\" {\n"
                         + "  tag \"${d}\";\n"
                         + "}\n";
            account.setMailSieveScript(filterScript);
            String raw = "From: sender@zimbra.com\n"
                       + "To: test1@zimbra.com\n"
                       + "Subject: Test\n"
                       + "\n"
                       + "Hello World.";
            List<ItemId> ids = RuleManager.applyRulesToIncomingMessage(new OperationContext(mbox), mbox,
                    new ParsedMessage(raw.getBytes(), false), 0, account.getName(), new DeliveryContext(),
                    Mailbox.ID_FOLDER_INBOX, true);
            Message msg = mbox.getMessageById(null, ids.get(0).getId());
            Assert.assertTrue(ArrayUtil.getFirstElement(msg.getTags()) == null);
        } catch (Exception e) {
            fail("No exception should be thrown");
        }
    }
    
    
    //    set :upperfirst lowerfirst "b" "${a}";            => "JuMBlEd lETteRS"
    @Test
    public void testModifierSamePrecendenceInSingleSet2() {
        try {
            Account account = Provisioning.getInstance().getAccount(MockProvisioning.DEFAULT_ACCOUNT_ID);
            RuleManager.clearCachedRules(account);
            Mailbox mbox = MailboxManager.getInstance().getMailboxByAccount(account);
            filterScript = "require [\"variables\"];\n"
                         + "set \"a\" \"juMBlEd lETteRS\" ;\n"
                         + "set :upperfirst :lower :lowerfirst :lower \"c\" \"${b}\";"
                         + "if header :matches \"Subject\" \"*\" {\n"
                         + "  tag \"${d}\";\n"
                         + "}\n";
            account.setMailSieveScript(filterScript);
            String raw = "From: sender@zimbra.com\n"
                       + "To: test1@zimbra.com\n"
                       + "Subject: Test\n"
                       + "\n"
                       + "Hello World.";
            List<ItemId> ids = RuleManager.applyRulesToIncomingMessage(new OperationContext(mbox), mbox,
                    new ParsedMessage(raw.getBytes(), false), 0, account.getName(), new DeliveryContext(),
                    Mailbox.ID_FOLDER_INBOX, true);
            Message msg = mbox.getMessageById(null, ids.get(0).getId());
            Assert.assertTrue(ArrayUtil.getFirstElement(msg.getTags()) == null);
        } catch (Exception e) {
            fail("No exception should be thrown");
        }
    }
    
//  set :upperfirst lowerfirst "b" "${a}";            => "JuMBlEd lETteRS"
  @Test
  public void testModifierDiffPrecendenceInSingleSet() {
      try {
          Account account = Provisioning.getInstance().getAccount(MockProvisioning.DEFAULT_ACCOUNT_ID);
          RuleManager.clearCachedRules(account);
          Mailbox mbox = MailboxManager.getInstance().getMailboxByAccount(account);
          filterScript = "require [\"variables\"];\n"
                       + "set \"a\" \"juMBlEd lETteRS\" ;\n"
                       + "set :upperfirst :lower \"d\" \"${a}\"; "
                       + "if header :matches \"Subject\" \"*\" {\n"
                       + "  tag \"${d}\";\n"
                       + "}\n";
          account.setMailSieveScript(filterScript);
          String raw = "From: sender@zimbra.com\n"
                     + "To: test1@zimbra.com\n"
                     + "Subject: Test\n"
                     + "\n"
                     + "Hello World.";
          List<ItemId> ids = RuleManager.applyRulesToIncomingMessage(new OperationContext(mbox), mbox,
                  new ParsedMessage(raw.getBytes(), false), 0, account.getName(), new DeliveryContext(),
                  Mailbox.ID_FOLDER_INBOX, true);
          Message msg = mbox.getMessageById(null, ids.get(0).getId());
          Assert.assertEquals("Jumbled letters", ArrayUtil.getFirstElement(msg.getTags()));
      } catch (Exception e) {
          fail("No exception should be thrown");
      }
  }

    @Test
    public void testVariablesCombo() {
        try {
            Account account = Provisioning.getInstance().getAccount(MockProvisioning.DEFAULT_ACCOUNT_ID);
            RuleManager.clearCachedRules(account);
            Mailbox mbox = MailboxManager.getInstance().getMailboxByAccount(account);
            // set "company" "ACME";
            // set "a.b" "おしらせ"; (or any non-ascii characters [\u304a\u3057\u3089\u305b])
            // set "c_d" "C";
            // set "1" "One"; ==> Should be ignored or error [Note 1]
            // set "23" "twenty three"; ==> Should be ignored or error [Note 1]
            // set "combination" "Hello ${company}!!";
            filterScript = "require [\"variables\"];\n"
                         + "set \"company\" \"\u304a\u3057\u3089\u305b\" ;\n"
                         + "set  \"c_d\" \"C\";\n"
                         + "set  \"combination\" \"Hello ${company}!!\"; "
                         + "if header :matches \"Subject\" \"*\" {\n"
                         + "  tag \"${combination}\";\n"
                         + "}\n";
            account.setMailSieveScript(filterScript);
            String raw = "From: sender@zimbra.com\n"
                       + "To: test1@zimbra.com\n"
                       + "Subject: Test\n"
                       + "\n"
                       + "Hello World.";
            List<ItemId> ids = RuleManager.applyRulesToIncomingMessage(new OperationContext(mbox), mbox,
                    new ParsedMessage(raw.getBytes(), false), 0, account.getName(), new DeliveryContext(),
                    Mailbox.ID_FOLDER_INBOX, true);
            Message msg = mbox.getMessageById(null, ids.get(0).getId());
            Assert.assertEquals("Hello \u304a\u3057\u3089\u305b!!", ArrayUtil.getFirstElement(msg.getTags()));
        } catch (Exception e) {
            fail("No exception should be thrown");
        }
    }

    @Test
    public void testStringInterpretation() {
        try {
            Account account = Provisioning.getInstance().getAccount(MockProvisioning.DEFAULT_ACCOUNT_ID);
            RuleManager.clearCachedRules(account);
            Mailbox mbox = MailboxManager.getInstance().getMailboxByAccount(account);
            filterScript = "require [\"variables\"];\n"
                         + "set \"a\" \"juMBlEd lETteRS\";\n"
                         + "if header :matches \"Subject\" \"*\" {\n"
                         + "  tag \"${d}\";\n"
                         + "}\n";
            account.setMailSieveScript(filterScript);
            String raw = "From: sender@zimbra.com\n"
                       + "To: test1@zimbra.com\n"
                       + "Subject: Test\n"
                       + "\n"
                       + "Hello World.";
            try {
                List<ItemId> ids = RuleManager.applyRulesToIncomingMessage(new OperationContext(mbox), mbox,
                        new ParsedMessage(raw.getBytes(), false), 0, account.getName(), new DeliveryContext(),
                        Mailbox.ID_FOLDER_INBOX, true);

                Message msg = mbox.getMessageById(null, ids.get(0).getId());
            } catch (MailServiceException e) {
                String t = e.getArgumentValue("name");
                assertTrue(e.getCode().equals("mail.INVALID_NAME"));
                assertEquals("", t);
            }

            RuleManager.clearCachedRules(account);
            filterScript = "require [\"variables\"];\n"
                         + "set \"a\" \"juMBlEd lETteRS\";\n"
                         + "if header :matches \"Subject\" \"*\" {\n"
                         + "  tag \"${}\";\n"
                         + "}";
            account.setMailSieveScript(filterScript);
            try {
                List<ItemId> ids = RuleManager.applyRulesToIncomingMessage(new OperationContext(mbox), mbox,
                        new ParsedMessage(raw.getBytes(), false), 0, account.getName(), new DeliveryContext(),
                        Mailbox.ID_FOLDER_INBOX, true);
            } catch (MailServiceException e) {
                String t = e.getArgumentValue("name");
                assertTrue(e.getCode().equals("mail.INVALID_NAME"));
                assertEquals("${}", t);
            }
            RuleManager.clearCachedRules(account);
            filterScript = "require [\"variables\"];\n"
                         + "set \"ave\" \"juMBlEd lETteRS\";\n"
                         + "if header :matches \"Subject\" \"*\" {\n"
                         + "  tag \"${ave!}\";\n"
                         + "}\n";
            account.setMailSieveScript(filterScript);
            try {
                List<ItemId> ids = RuleManager.applyRulesToIncomingMessage(new OperationContext(mbox), mbox,
                        new ParsedMessage(raw.getBytes(), false), 0, account.getName(), new DeliveryContext(),
                        Mailbox.ID_FOLDER_INBOX, true);
            } catch (MailServiceException e) {
                String t = e.getArgumentValue("name");
                assertTrue(e.getCode().equals("mail.INVALID_NAME"));
                assertEquals("${ave!}", t);
            }
        } catch (Exception e) {   
            fail("No exception should be thrown");
        }
    }

    @Test
    public void testStringTest() {
        try {
            Account account = Provisioning.getInstance().getAccount(MockProvisioning.DEFAULT_ACCOUNT_ID);   
            Mailbox mbox = MailboxManager.getInstance().getMailboxByAccount(account);

            String raw = "From: sender@zimbra.com\n"
                       + "To: test1@zimbra.com\n"
                       + "Subject: Test\n"
                       + "\n"
                       + "Hello World.";
            RuleManager.clearCachedRules(account);
            filterScript = "require [\"variables\"];\n"
                         + "set :lower :upperfirst \"name\" \"Joe\";\n"
                         + "if string :is :comparator \"i;ascii-numeric\" \"${name}\" [ \"Joe\", \"Hello\", \"User\" ]{\n"
                         + "  tag \"sales-1\";\n"
                         + "}"
                         + "if string :comparator \"i;ascii-numeric\" :is \"${name}\" [ \"Joe\", \"Hello\", \"User\" ]{\n"
                         + "  tag \"sales-2\";\n"
                         + "}"
                         + "if string :is  \"${name}\" [ \"Joe\", \"Hello\", \"User\" ]{\n"
                         + "  tag \"sales-3\";\n"
                         + "}";
            account.setMailSieveScript(filterScript);
            List<ItemId> ids = RuleManager.applyRulesToIncomingMessage(new OperationContext(mbox), mbox,
                    new ParsedMessage(raw.getBytes(), false), 0, account.getName(), new DeliveryContext(),
                    Mailbox.ID_FOLDER_INBOX, true);
            Assert.assertEquals(1, ids.size());
            Message msg = mbox.getMessageById(null, ids.get(0).getId());

            String[] tags = msg.getTags();
            Assert.assertEquals(3, tags.length);
            Assert.assertEquals("sales-1", tags[0]);
            Assert.assertEquals("sales-2", tags[1]);
            Assert.assertEquals("sales-3", tags[2]);
        } catch (Exception e) {   
            fail("No exception should be thrown");
        }
    }

    @Test
    public void testSetMatchVarAndUseInHeader() {
        try {
            Account account = Provisioning.getInstance().getAccount(MockProvisioning.DEFAULT_ACCOUNT_ID);
            RuleManager.clearCachedRules(account);
            Mailbox mbox = MailboxManager.getInstance().getMailboxByAccount(account);

            filterScript = "require [\"variables\"];\n"
                         + "if header :matches [\"To\", \"Cc\"] [\"coyote@**.com\",\"wile@**.com\"]{\n"
                         + "  log \"Match 1 ${1}\";\n"
                         + "  tag \"${2}\";\n"
                         + "}\n";
            account.setMailSieveScript(filterScript);
            String raw = "From: sender@zimbra.com\n"
                       + "To: coyote@ACME.Example.COM\n"
                       + "Subject: hello version 1.0 is out\n"
                       + "\n"
                       + "Hello World.";
            List<ItemId> ids = RuleManager.applyRulesToIncomingMessage(new OperationContext(mbox), mbox,
                    new ParsedMessage(raw.getBytes(), false), 0, account.getName(), new DeliveryContext(),
                    Mailbox.ID_FOLDER_INBOX, true);
            Assert.assertEquals(1, ids.size());
            Message msg = mbox.getMessageById(null, ids.get(0).getId());
            Assert.assertEquals("ACME.Example", ArrayUtil.getFirstElement(msg.getTags()));

        } catch (Exception e) {
            fail("No exception should be thrown");
        }
    }

    @Test
    public void testSetMatchVarAndUseInHeaderSingleOccurrence() {
        try {
            Account account = Provisioning.getInstance().getAccount(MockProvisioning.DEFAULT_ACCOUNT_ID);
            RuleManager.clearCachedRules(account);
            Mailbox mbox = MailboxManager.getInstance().getMailboxByAccount(account);

            filterScript = "require [\"variables\"];\n"
                         + "if header :matches [\"To\", \"Cc\"] [\"coyote@??M?.Example.com\",\"wile@**.com\"]{\n"
                         + "  log \"Match 1 ${1}\";\n"
                         + "  tag \"${3}\";\n"
                         + "}\n";
            account.setMailSieveScript(filterScript);
            String raw = "From: sender@zimbra.com\n"
                       + "To: coyote@ACME.Example.COM\n"
                       + "Subject: hello version 1.0 is out\n"
                       + "\n"
                       + "Hello World.";
            List<ItemId> ids = RuleManager.applyRulesToIncomingMessage(new OperationContext(mbox), mbox,
                    new ParsedMessage(raw.getBytes(), false), 0, account.getName(), new DeliveryContext(),
                    Mailbox.ID_FOLDER_INBOX, true);
            Assert.assertEquals(1, ids.size());
            Message msg = mbox.getMessageById(null, ids.get(0).getId());
            Assert.assertEquals("E", ArrayUtil.getFirstElement(msg.getTags()));

        } catch (Exception e) {
            fail("No exception should be thrown");
        }
    }

    @Test
    public void testSetMatchVarAndUseInHeaderSingleOccurrenceReplaceHeader() {
        try {
            Account account = Provisioning.getInstance().getAccount(MockProvisioning.DEFAULT_ACCOUNT_ID);
            RuleManager.clearCachedRules(account);
            Mailbox mbox = MailboxManager.getInstance().getMailboxByAccount(account);

            filterScript = "require [\"variables\"];\n"
                + "replaceheader :newname \"X-New-Header\" :newvalue \"[new]0: ${0}, 1: ${1}\" "
                + ":comparator \"i;ascii-casemap\" :matches \"Subject\" \"test C-91 replac?header\";\n"
                + "if header :matches \"X-New-Header\" \"*\" {\n"
                + "log \"${1}\";\n"
                + "}\n";

            account.setMailSieveScript(filterScript);
            String raw = "From: sender@zimbra.com\n"
                       + "To: coyote@ACME.Example.COM\n"
                       + "Subject: test C-91 replaceheader\n"
                       + "\n"
                       + "Hello World.";
            List<ItemId> ids = RuleManager.applyRulesToIncomingMessage(new OperationContext(mbox), mbox,
                    new ParsedMessage(raw.getBytes(), false), 0, account.getName(), new DeliveryContext(),
                    Mailbox.ID_FOLDER_INBOX, true);
            Assert.assertEquals(1, ids.size());
            Message msg = mbox.getMessageById(null, ids.get(0).getId());
            Assert.assertEquals("[new]0: test C-91 replaceheader, 1: e", ArrayUtil.getFirstElement(msg.getMimeMessage().getHeader("X-New-Header")));
        } catch (Exception e) {
            fail("No exception should be thrown");
        }
    }

    @Test
    public void testVariables_Address_HeaderList_KeyList() {
        try {
            String raw = "From: user2@ykomiyam.local\n"
                + "To: coyote@ACME.Example.COM\n"
                + "Subject: hello version 1.0 is out\n"
                + "\n"
                + "Hello World.";
            filterScript = "require [\"variables\", \"tag\"];\n"
                + "set \"from_address_One\" \"user1@ykomiyam.local\";"
                + "set \"from_address_Two\" \"user2@ykomiyam.local\";"
                + "set \"from_header_name\" \"From\";"
                + "set \"to_header_name\" \"To\";"
                + "if address :comparator \"i;ascii-casemap\" :is \"From\" [\"${from_address_One}\",\"${from_address_Two}\"] {"
                + "  tag \"KeyListTag\";\n" + "}"
                + "if address :comparator \"i;ascii-casemap\" :is [\"${from_header_name}\",\"${to_header_name}\"] \"user2@ykomiyam.local\" {"
                + "  tag \"HeaderListTag\";\n" + "}";

            Account account = Provisioning.getInstance().getAccount(MockProvisioning.DEFAULT_ACCOUNT_ID);
            RuleManager.clearCachedRules(account);
            Mailbox mbox = MailboxManager.getInstance().getMailboxByAccount(account);
            account.setMailSieveScript(filterScript);
            List<ItemId> ids = RuleManager.applyRulesToIncomingMessage(new OperationContext(mbox), mbox,
                    new ParsedMessage(raw.getBytes(), false), 0, account.getName(), new DeliveryContext(),
                    Mailbox.ID_FOLDER_INBOX, true);
            Assert.assertEquals(1, ids.size());
            Message msg = mbox.getMessageById(null, ids.get(0).getId());
            String[] tags = msg.getTags();
            Assert.assertEquals(2, tags.length);
            Assert.assertEquals("KeyListTag", tags[0]);
            Assert.assertEquals("HeaderListTag", tags[1]);
        } catch (Exception e) {
            fail("No exception should be thrown");
        }
    }

    @Test
    public void testVariables_Envelope_KeyList() {
        String sampleMsg =
            "from: tim@example.com\n"
          + "to: test@zimbra.com\n"
          + "Subject: Example\n";
        String filterScript = "require [\"envelope\", \"variables\", \"tag\"];\n"
            + "set \"from_address\" \"tim@example.com\";"
            + "set \"to_address\" \"test1@zimbra.com\";" + "set \"from_header_name\" \"From\";"
            + "if envelope :all :is \"from\" [\"to_address\", \"${from_address}\"] {\n"
            + "    tag \"KeyListTag\";" + "}";

        LmtpEnvelope env = new LmtpEnvelope();
        LmtpAddress sender = new LmtpAddress("<tim@example.com>", new String[] { "BODY", "SIZE" }, null);
        LmtpAddress recipient = new LmtpAddress("<test1@zimbra.com>", null, null);
        env.setSender(sender);
        env.addLocalRecipient(recipient);
        try {
            Account account = Provisioning.getInstance().getAccount(
                    MockProvisioning.DEFAULT_ACCOUNT_ID);
            RuleManager.clearCachedRules(account);
            Mailbox mbox = MailboxManager.getInstance().getMailboxByAccount(
                    account);
            account.setMailSieveScript(filterScript);
            List<ItemId> ids = RuleManager.applyRulesToIncomingMessage(
                    new OperationContext(mbox), mbox,
                    new ParsedMessage(sampleMsg.getBytes(), false), 0,
                    account.getName(), env,
                    new DeliveryContext(),
                    Mailbox.ID_FOLDER_INBOX, true);
            Assert.assertEquals(1, ids.size());
            Message msg = mbox.getMessageById(null, ids.get(0).getId());
            String[] tags = msg.getTags();
            Assert.assertEquals(1, tags.length);
            Assert.assertEquals("KeyListTag", tags[0]);
        } catch (Exception e) {
            fail("No exception should be thrown");
        }
    }

    @Test
    public void testVariables_Header_HeaderNames() {
        try {
           String sampleMsg = "Received: from edge01e.zimbra.com ([127.0.0.1])\n"
                + "\tby localhost (edge01e.zimbra.com [127.0.0.1]) (amavisd-new, port 10032)\n"
                + "\twith ESMTP id DN6rfD1RkHD7; Fri, 24 Jun 2016 01:45:31 -0400 (EDT)\n"
                + "Received: from localhost (localhost [127.0.0.1])\n"
                + "\tby edge01e.zimbra.com (Postfix) with ESMTP id 9245B13575C;\n"
                + "\tFri, 24 Jun 2016 01:45:31 -0400 (EDT)\n"
                + "x-priority: 1\n"
                + "from: tim@zimbra.com\n"
                + "Subject: =?ISO-2022-JP?B?GyRCJDMkcyRLJEEkTxsoQg==?=\n"
                + "to: test1@zimbra.com, test2@zimbra.com\n";
            String filterScript = "require [\"variables\", \"tag\"];\n"
                + "set \"header_name\" \"x-priority\";"
                + "if header :contains [\"${header_name}\"] [\"\"] { tag \"zimbra\"; }";

            LmtpEnvelope env = new LmtpEnvelope();
            LmtpAddress sender = new LmtpAddress("<tim@zimbra.com>", new String[] { "BODY", "SIZE" }, null);
            LmtpAddress recipient1 = new LmtpAddress("<test1@zimbra.com>", null, null);
            LmtpAddress recipient2 = new LmtpAddress("<test2@zimbra.com>", null, null);
            env.setSender(sender);
            env.addLocalRecipient(recipient1);
            env.addLocalRecipient(recipient2);
            Account account = Provisioning.getInstance().getAccount(
                    MockProvisioning.DEFAULT_ACCOUNT_ID);
            RuleManager.clearCachedRules(account);
            Mailbox mbox = MailboxManager.getInstance().getMailboxByAccount(account);
            account.setMailSieveScript(filterScript);
            List<ItemId> ids = RuleManager.applyRulesToIncomingMessage(
                    new OperationContext(mbox), mbox,
                    new ParsedMessage(sampleMsg.getBytes(), false), 0,
                    account.getName(), env,
                    new DeliveryContext(),
                    Mailbox.ID_FOLDER_INBOX, true);
            Assert.assertEquals(1, ids.size());
            Message msg = mbox.getMessageById(null, ids.get(0).getId());
            Assert.assertEquals("zimbra", ArrayUtil.getFirstElement(msg.getTags()));
        } catch (Exception e) {
            fail("No exception should be thrown");
        }
    }

    @Test
    public void testVariables_String_Source() {
        try {
            String raw = "From: sender@zimbra.com\n"
                       + "To: test1@zimbra.com\n"
                       + "Subject: Test\n"
                       + "\n"
                       + "Hello World.";
            filterScript = "require [\"variables\", \"tag\"];\n"
                + "set :lower :upperfirst \"name\" \"Joe\";\n"
                + "if string :is :comparator \"i;ascii-casemap\" \"{name}\" [\"{name}\", \"Bob\"]{\n"
                + "  tag \"SourceTag\";\n" + "}";

            Account account = Provisioning.getInstance().getAccount(MockProvisioning.DEFAULT_ACCOUNT_ID);
            Mailbox mbox = MailboxManager.getInstance().getMailboxByAccount(account);
            RuleManager.clearCachedRules(account);
            account.setMailSieveScript(filterScript);
            List<ItemId> ids = RuleManager.applyRulesToIncomingMessage(new OperationContext(mbox), mbox,
                    new ParsedMessage(raw.getBytes(), false), 0, account.getName(), new DeliveryContext(),
                    Mailbox.ID_FOLDER_INBOX, true);
            Assert.assertEquals(1, ids.size());
            Message msg = mbox.getMessageById(null, ids.get(0).getId());
            String[] tags = msg.getTags();
            Assert.assertEquals(1, tags.length);
            Assert.assertEquals("SourceTag", tags[0]);
        } catch (Exception e) {
            fail("No exception should be thrown");
        }
    }

    @Test
    public void testVariables_AddHeader_FieldName_Value() {
        try {
          String sampleBaseMsg = "Received: from edge01e.zimbra.com ([127.0.0.1])\n"
                + "\tby localhost (edge01e.zimbra.com [127.0.0.1]) (amavisd-new, port 10032)\n"
                + "\twith ESMTP id DN6rfD1RkHD7; Fri, 24 Jun 2016 01:45:31 -0400 (EDT)\n"
                + "Received: from localhost (localhost [127.0.0.1])\n"
                + "\tby edge01e.zimbra.com (Postfix) with ESMTP id 9245B13575C;\n"
                + "\tFri, 24 Jun 2016 01:45:31 -0400 (EDT)\n"
                + "from: test2@zimbra.com\n"
                + "Subject: example\n"
                + "to: test1@zimbra.com\n";
            String filterScript = "require [\"editheader\", \"variables\"];\n"
                + "set \"header_name\" \"my-new-header\";"
                + "set \"header_value\" \"my-new-header-value\";"
                + "if header :contains \"Subject\" \"example\" {\n"
                + " addheader \"${header_name}\" \"${header_value}\" \r\n" + "  ;\n" + "}";

            Account acct = Provisioning.getInstance().getAccount(MockProvisioning.DEFAULT_ACCOUNT_ID);
            Mailbox mbox1 = MailboxManager.getInstance().getMailboxByAccount(acct);
            RuleManager.clearCachedRules(acct);
            acct.setMailSieveScript(filterScript);
            RuleManager.applyRulesToIncomingMessage(
                    new OperationContext(mbox1), mbox1, new ParsedMessage(
                            sampleBaseMsg.getBytes(), false), 0, acct.getName(),
                            null, new DeliveryContext(),
                            Mailbox.ID_FOLDER_INBOX, true);
            Integer itemId = mbox1.getItemIds(null, Mailbox.ID_FOLDER_INBOX).getIds(MailItem.Type.MESSAGE).get(0);
            int index = 0;
            Message mdnMsg = mbox1.getMessageById(null, itemId);
            for (Enumeration<Header> e = mdnMsg.getMimeMessage().getAllHeaders(); e.hasMoreElements();) {
                Header temp = e.nextElement();
                index++;
                if ("my-new-header".equals(temp.getName())) {
                    break;
                }
            }
            // the header field is inserted at the beginning of the existing message header.
            Assert.assertEquals(1, index);
        } catch (Exception e) {
            fail("No exception should be thrown: " + e.getMessage());
        }
    }

    @Test
    public void testVariables_DeleteHeader_FieldName() {
        try {
            String sampleBaseMsg = "Received: from edge01e.zimbra.com ([127.0.0.1])\n"
                + "\tby localhost (edge01e.zimbra.com [127.0.0.1]) (amavisd-new, port 10032)\n"
                + "\twith ESMTP id DN6rfD1RkHD7; Fri, 24 Jun 2016 01:45:31 -0400 (EDT)\n"
                + "Received: from localhost (localhost [127.0.0.1])\n"
                + "\tby edge01e.zimbra.com (Postfix) with ESMTP id 9245B13575C;\n"
                + "\tFri, 24 Jun 2016 01:45:31 -0400 (EDT)\n"
                + "X-Test-Header: test1\n"
                + "X-Test-Header: test2\n"
                + "X-Test-Header: test3\n"
                + "from: test2@zimbra.com\n"
                + "Subject: example\n"
                + "to: test1@zimbra.com\n";
            String filterScript = "require [\"editheader\", \"variables\"];\n"
                + "set \"header_name\" \"X-Test-Header\";"
                + "set \"header_value\" \"test2\";"
                + "deleteheader :is \"${header_name}\" \"${header_value}\" \r\n" + "  ;\n";

            Account acct1 = Provisioning.getInstance().getAccount(MockProvisioning.DEFAULT_ACCOUNT_ID);
            Mailbox mbox1 = MailboxManager.getInstance().getMailboxByAccount(acct1);
            RuleManager.clearCachedRules(acct1);
            acct1.setMailSieveScript(filterScript);
            RuleManager.applyRulesToIncomingMessage(
                    new OperationContext(mbox1), mbox1, new ParsedMessage(
                            sampleBaseMsg.getBytes(), false), 0, acct1.getName(),
                            null, new DeliveryContext(),
                            Mailbox.ID_FOLDER_INBOX, true);
            Integer itemId = mbox1.getItemIds(null, Mailbox.ID_FOLDER_INBOX).getIds(MailItem.Type.MESSAGE).get(0);
            Message message = mbox1.getMessageById(null, itemId);
            boolean matchFound = false;
            for (Enumeration<Header> enumeration = message.getMimeMessage().getAllHeaders(); enumeration.hasMoreElements();) {
                Header header = enumeration.nextElement();
                if ("X-Test-Header".equals(header.getName()) && "test2".equals(header.getValue())) {
                    matchFound = true;
                    break;
                }
            }
            Assert.assertFalse(matchFound);
        } catch (Exception e) {
            fail("No exception should be thrown: " + e.getMessage());
        }
    }

    @Test
    public void testVariables_ReplaceHeader_FieldName() {
        try {
            String sampleBaseMsg = "Received: from edge01e.zimbra.com ([127.0.0.1])\n"
                + "\tby localhost (edge01e.zimbra.com [127.0.0.1]) (amavisd-new, port 10032)\n"
                + "\twith ESMTP id DN6rfD1RkHD7; Fri, 24 Jun 2016 01:45:31 -0400 (EDT)\n"
                + "Received: from localhost (localhost [127.0.0.1])\n"
                + "\tby edge01e.zimbra.com (Postfix) with ESMTP id 9245B13575C;\n"
                + "\tFri, 24 Jun 2016 01:45:31 -0400 (EDT)\n"
                + "X-Test-Header: test1\n"
                + "X-Test-Header: test2\n"
                + "X-Test-Header: test3\n"
                + "from: test2@zimbra.com\n"
                + "Subject: example\n"
                + "to: test1@zimbra.com\n";
            String filterScript = "require [\"editheader\"];\n"
                + "set \"header_name\" \"Subject\";"
                + "set \"header_value\" \"example\";"
                + "set \"new_value\" \"my subject\";"
                + "replaceheader :newvalue \"${new_value}\" :contains \"${header_name}\" \"${header_value}\" \r\n"
                + "  ;\n";

            Account acct1 = Provisioning.getInstance().getAccount(MockProvisioning.DEFAULT_ACCOUNT_ID);
            Mailbox mbox1 = MailboxManager.getInstance().getMailboxByAccount(acct1);
            RuleManager.clearCachedRules(acct1);
            acct1.setMailSieveScript(filterScript);
            RuleManager.applyRulesToIncomingMessage(
                    new OperationContext(mbox1), mbox1, new ParsedMessage(
                            sampleBaseMsg.getBytes(), false), 0, acct1.getName(),
                            null, new DeliveryContext(),
                            Mailbox.ID_FOLDER_INBOX, true);
            Integer itemId = mbox1.getItemIds(null, Mailbox.ID_FOLDER_INBOX).getIds(MailItem.Type.MESSAGE).get(0);
            Message message = mbox1.getMessageById(null, itemId);
            String newSubject = "";
            for (Enumeration<Header> enumeration = message.getMimeMessage().getAllHeaders(); enumeration.hasMoreElements();) {
                Header temp = enumeration.nextElement();
                if ("Subject".equals(temp.getName())) {
                    newSubject = temp.getValue();
                    break;
                }
            }
            Assert.assertEquals("my subject", newSubject);
        } catch (Exception e) {
            fail("No exception should be thrown: " + e.getMessage());
        }
    }

    @Test
    public void testSetMatchVarAndUseInHeader2() {
        try {
            Account account = Provisioning.getInstance().getAccount(MockProvisioning.DEFAULT_ACCOUNT_ID);

            Map<String, Object> attrs = Maps.newHashMap();
            attrs = Maps.newHashMap();
            Provisioning.getInstance().getServer(account).modify(attrs);

            RuleManager.clearCachedRules(account);
            Mailbox mbox = MailboxManager.getInstance().getMailboxByAccount(account);

            filterScript = "require [\"variables\"];\n"
                         + "set \"var\" \"hello\";\n"
                         + "if header :matches \"Subject\" \"${var}\" {\n"
                         + "  tag \"${var} world!\";\n"
                         + "}\n";
            account.setMailSieveScript(filterScript);
            String raw = "From: sender@zimbra.com\n"
                       + "To: coyote@ACME.Example.COM\n"
                       + "Subject: hello\n"
                       + "\n"
                       + "Hello World.";
            List<ItemId> ids = RuleManager.applyRulesToIncomingMessage(new OperationContext(mbox), mbox,
                    new ParsedMessage(raw.getBytes(), false), 0, account.getName(), new DeliveryContext(),
                    Mailbox.ID_FOLDER_INBOX, true);
            Assert.assertEquals(1, ids.size());
            Message msg = mbox.getMessageById(null, ids.get(0).getId());
            Assert.assertEquals("hello world!", ArrayUtil.getFirstElement(msg.getTags()));

        } catch (Exception e) {
            fail("No exception should be thrown" + e.getStackTrace());
        }
    }

    @Test
    public void testSetMatchVarAndFileInto() {
        try {
            Account account = Provisioning.getInstance().getAccount(MockProvisioning.DEFAULT_ACCOUNT_ID);
            RuleManager.clearCachedRules(account);
            Mailbox mbox = MailboxManager.getInstance().getMailboxByAccount(account);

            filterScript = "require [\"log\", \"variables\"];\n"
                         + "set \"sub\" \"test\";\n"
                         + "if header :contains \"subject\" \"${sub}\" {\n"
                         + "  log \"Subject has test\";\n"
                         + "  fileinto \"${sub}\";\n"
                         + "}";

            System.out.println(filterScript);
            account.setMailSieveScript(filterScript);
            String raw = "From: sender@in.telligent.com\n" 
                       + "To: coyote@ACME.Example.COM\n"
                       + "Subject: test\n" + "\n" + "Hello World.";
            List<ItemId> ids = RuleManager.applyRulesToIncomingMessage(new OperationContext(mbox), mbox,
                       new ParsedMessage(raw.getBytes(), false), 0, account.getName(), new DeliveryContext(),
                       Mailbox.ID_FOLDER_INBOX, true);
            Assert.assertEquals(1, ids.size());
            Message msg = mbox.getMessageById(null, ids.get(0).getId());
            Folder folder  = mbox.getFolderById(null, msg.getFolderId());
            Assert.assertEquals("test", folder.getName());

            RuleManager.clearCachedRules(account);
            filterScript = "require [\"log\", \"variables\"];\n"
                         + "set \"sub\" \"test\";\n"
                         + "if header :contains \"subject\" \"Hello ${sub}\" {\n"
                         + "  log \"Subject has test\";\n"
                         + "  fileinto \"${sub}\";\n"
                         + "}";

            System.out.println(filterScript);
            account.setMailSieveScript(filterScript);
            raw = "From: sender@in.telligent.com\n" 
                + "To: coyote@ACME.Example.COM\n"
                + "Subject: Hello test\n"
                + "\n"
                + "Hello World.";
            ids = RuleManager.applyRulesToIncomingMessage(new OperationContext(mbox), mbox,
                new ParsedMessage(raw.getBytes(), false), 0, account.getName(), new DeliveryContext(),
                Mailbox.ID_FOLDER_INBOX, true);
                Assert.assertEquals(1, ids.size());
            msg = mbox.getMessageById(null, ids.get(0).getId());
            folder  = mbox.getFolderById(null, msg.getFolderId());
            Assert.assertEquals("test", folder.getName());

        } catch (Exception e) {
            fail("No exception should be thrown");
        }

    }
 
    @Ignore
    public void testSetMatchVarWithEnvelope() {
        LmtpEnvelope env = new LmtpEnvelope();
        LmtpAddress sender = new LmtpAddress("<tim@example.com>", new String[] { "BODY", "SIZE" }, null);
        LmtpAddress recipient = new LmtpAddress("<test@zimbra.com>", null, null);
        env.setSender(sender);
        env.addLocalRecipient(recipient);
        try {
            Account account = Provisioning.getInstance().getAccount(MockProvisioning.DEFAULT_ACCOUNT_ID);
            RuleManager.clearCachedRules(account);
            Mailbox mbox = MailboxManager.getInstance().getMailboxByAccount(account);

            filterScript = "require [\"log\", \"variables\", \"envelope\" ];\n"
                         + "if envelope :matches [\"To\"] \"*\" {\n"
                         + "  set \"rcptto\" \"${1}\";\n"
                         + "  log \":matches ==> ${1}\";\n"
                         + "  log \"variables ==> ${rcptto}\";\n"
                         + "  tag \"${rcptto}\";\n"
                         + "}";

            account.setMailSieveScript(filterScript);
            account.setMail("test@zimbra.com");
            String raw = "From: sender@in.telligent.com\n" 
                       + "To: coyote@ACME.Example.COM\n"
                       + "Subject: test\n"
                       + "\n"
                       + "Hello World.";
            List<ItemId> ids = RuleManager.applyRulesToIncomingMessage(new OperationContext(mbox), mbox,
                new ParsedMessage(raw.getBytes(), false), 0, account.getName(), env, new DeliveryContext(),
                Mailbox.ID_FOLDER_INBOX, true);
            Assert.assertEquals(1, ids.size());
            Message msg = mbox.getMessageById(null, ids.get(0).getId());
            Folder folder  = mbox.getFolderById(null, msg.getFolderId());
            Assert.assertEquals("coyote@ACME.Example.COM", ArrayUtil.getFirstElement(msg.getTags()));
        } catch (Exception e) {
            fail("No exception should be thrown");
        }

    }

    @Ignore
    public void testSetMatchVarMultiLineWithEnvelope() {
        LmtpEnvelope env = new LmtpEnvelope();
        LmtpAddress sender = new LmtpAddress("<tim@example.com>", new String[] { "BODY", "SIZE" }, null);
        LmtpAddress recipient = new LmtpAddress("<test@zimbra.com>", null, null);
        env.setSender(sender);
        env.addLocalRecipient(recipient);
        try {
            Account account = Provisioning.getInstance().getAccount(MockProvisioning.DEFAULT_ACCOUNT_ID);
            RuleManager.clearCachedRules(account);
            Mailbox mbox = MailboxManager.getInstance().getMailboxByAccount(account);

            filterScript = "require [\"log\", \"variables\", \"envelope\" ];\n"
                         + "if envelope :matches [\"To\"] \"*\" {"
                         + "  set \"rcptto\" \"${1}\";\n"
                         + "}\n"
                         + "if header :matches [\"From\"] \"*\" {"
                         + "  set \"fromheader\" \"${1}\";\n"
                         + "}\n"
                         + "if header :matches [\"Subject\"] \"*\" {"
                         + "  set \"subjectheader\" \"${1}\";\n"
                         + "}\n"
                         + "set \"bodyparam\" text: # This is a comment\r\n"
                         + "Message delivered to  ${rcptto}\n"
                         + "Sent : ${fromheader}\n"
                         + "Subject : ${subjectheader} \n"
                         + ".\r\n"
                         + ";\n"
                         +"log \"${bodyparam}\"; \n";
 
            System.out.println(filterScript);
            account.setMailSieveScript(filterScript);
            account.setMail("test@zimbra.com");
            String raw = "From: sender@in.telligent.com\n" 
                       + "To: coyote@ACME.Example.COM\n"
                       + "Subject: test\n"
                       + "\n"
                       + "Hello World.";
            List<ItemId> ids = RuleManager.applyRulesToIncomingMessage(new OperationContext(mbox), mbox,
                new ParsedMessage(raw.getBytes(), false), 0, account.getName(), env, new DeliveryContext(),
                Mailbox.ID_FOLDER_INBOX, true);
               
        } catch (Exception e) {
            fail("No exception should be thrown");
        }

    }
 
    @Ignore
    public void testSetMatchVarMultiLineWithEnvelope2() {
        LmtpEnvelope env = new LmtpEnvelope();
        LmtpAddress sender = new LmtpAddress("<tim@example.com>", new String[] { "BODY", "SIZE" }, null);
        LmtpAddress recipient = new LmtpAddress("<test@zimbra.com>", null, null);
        env.setSender(sender);
        env.addLocalRecipient(recipient);
        try {
            Account account = Provisioning.getInstance().getAccount(MockProvisioning.DEFAULT_ACCOUNT_ID);
            RuleManager.clearCachedRules(account);
            Mailbox mbox = MailboxManager.getInstance().getMailboxByAccount(account);
               
            filterScript = "require [\"log\", \"variables\", \"envelope\" ];\n"
                         + "if envelope :matches [\"To\"] \"*\" {"
                         + "  set \"rcptto\" \"${1}\";\n"
                         + "}\n"
                         + "if header :matches [\"Date\"] \"*\" {"
                         + "  set \"dateheader\" \"${1}\";\n"
                         + "}\n"
                         + "if header :matches [\"From\"] \"*\" {"
                         + "  set \"fromheader\" \"${1}\";\n"
                         + "}\n"
                         + "if header :matches [\"Subject\"] \"*\" {"
                         + "  set \"subjectheader\" \"${1}\";\n"
                         + "}\n"
                         + "if anyof(not envelope :is [\"From\"] \"\" ){\n"
                         + "  set \"subjectparam\" \"Notification\";\n"
                         + "  set \"bodyparam\" text: # This is a comment\r\n"
                         + "Message delivered to  ${rcptto}\n"
                         + "Sent : ${fromheader}\n"
                         + "Subject : ${subjectheader} \n"
                         + ".\r\n"
                         + "  ;\n"
                         + "  log \"${bodyparam}\"; \n"
                         + "  log \"subjectparam ==> [${subjectparam}]\";\n"
                         + "  log \"rcptto ==> [${rcptto}]\";\n"
                         + "  log \"mailfrom ==> [${mailfrom}]\";\n"
                         + "}\n";

            System.out.println(filterScript);
            account.setMailSieveScript(filterScript);
            account.setMail("test@zimbra.com");
            String raw = "From: sender@in.telligent.com\n" 
                       + "To: coyote@ACME.Example.COM\n"
                       + "Subject: test\n" + "\n" + "Hello World.";
            List<ItemId> ids = RuleManager.applyRulesToIncomingMessage(new OperationContext(mbox), mbox,
                new ParsedMessage(raw.getBytes(), false), 0, account.getName(), env, new DeliveryContext(),
                Mailbox.ID_FOLDER_INBOX, true);

        } catch (Exception e) {
            fail("No exception should be thrown");
        }

    }
    
    @Test
    public void testSetMatchVarAndUseInHeaderForAddress() {
        try {
            Account account = Provisioning.getInstance().getAccount(MockProvisioning.DEFAULT_ACCOUNT_ID);
            RuleManager.clearCachedRules(account);
            Mailbox mbox = MailboxManager.getInstance().getMailboxByAccount(account);

            filterScript = "require [\"variables\"];\n" 
                         + "if address :comparator \"i;ascii-casemap\" :matches \"To\" \"coyote@**.com\"{\n"
                         + "  tag \"${2}\";\n"
                         + "}";

            account.setMailSieveScript(filterScript);
            String raw = "From: sender@in.telligent.com\n" 
                       + "To: coyote@ACME.Example.COM\n"
                       + "Subject: hello version 1.0 is out\n"
                       + "\n"
                       + "Hello World.";
            List<ItemId> ids = RuleManager.applyRulesToIncomingMessage(new OperationContext(mbox), mbox,
                new ParsedMessage(raw.getBytes(), false), 0, account.getName(), new DeliveryContext(),
                Mailbox.ID_FOLDER_INBOX, true);
            Assert.assertEquals(1, ids.size());
            Message msg = mbox.getMessageById(null, ids.get(0).getId());
            Assert.assertEquals("ACME.Example", ArrayUtil.getFirstElement(msg.getTags()));

        } catch (Exception e) {
            fail("No exception should be thrown");
        }
    }

    /*
     * Verify that any unassigned Matched Variables should replaced by the "".
     */
    @Test
    public void testSetMatchVarOutOfRange() {
        try {
            filterScript = "require [\"variables\", \"editheader\"];\n"
                    + "if header :matches :comparator \"i;ascii-casemap\" \"Subject\" \"*C-*baa*123*\" { \r\n"
                    + "  addheader \"X-New-Header1\" \"${0}\";\r\n"
                    + "  addheader \"X-New-Header1\" \"${1}\";\r\n"
                    + "  addheader \"X-New-Header1\" \"${2}\";\r\n"
                    + "  addheader \"X-New-Header1\" \"${3}\";\r\n"
                    + "  addheader \"X-New-Header1\" \"${4}\";\r\n"
                    + "  addheader \"X-New-Header1\" \"${5}\";\r\n"
                    + "  addheader \"X-New-Header1\" \"${6}\";\r\n"
                    + "  addheader \"X-New-Header1\" \"${7}\";\r\n"
                    + "  addheader \"X-New-Header1\" \"${8}\";\r\n"
                    + "  addheader \"X-New-Header1\" \"${9}\";\r\n"
                    + "}\n"
                    + "if envelope :matches :comparator \"i;ascii-casemap\" [\"From\"] \"*yo*@*COM\" { \r\n"
                    + "  addheader \"X-New-Header2\" \"${0}\";\r\n"
                    + "  addheader \"X-New-Header2\" \"${1}\";\r\n"
                    + "  addheader \"X-New-Header2\" \"${2}\";\r\n"
                    + "  addheader \"X-New-Header2\" \"${3}\";\r\n"
                    + "  addheader \"X-New-Header2\" \"${4}\";\r\n"
                    + "  addheader \"X-New-Header2\" \"${5}\";\r\n"
                    + "  addheader \"X-New-Header2\" \"${6}\";\r\n"
                    + "  addheader \"X-New-Header2\" \"${7}\";\r\n"
                    + "  addheader \"X-New-Header2\" \"${8}\";\r\n"
                    + "  addheader \"X-New-Header2\" \"${9}\";\r\n"
                    + "}\n"
                    + "if address :matches :comparator \"i;ascii-casemap\" [\"To\"] \"*t@zimbra.com\" { \r\n"
                    + "  addheader \"X-New-Header3\" \"${0}\";\r\n"
                    + "  addheader \"X-New-Header3\" \"${1}\";\r\n"
                    + "  addheader \"X-New-Header3\" \"${2}\";\r\n"
                    + "  addheader \"X-New-Header3\" \"${3}\";\r\n"
                    + "  addheader \"X-New-Header3\" \"${4}\";\r\n"
                    + "  addheader \"X-New-Header3\" \"${5}\";\r\n"
                    + "  addheader \"X-New-Header3\" \"${6}\";\r\n"
                    + "  addheader \"X-New-Header3\" \"${7}\";\r\n"
                    + "  addheader \"X-New-Header3\" \"${8}\";\r\n"
                    + "  addheader \"X-New-Header\" \"${9}\";\r\n"
                    + "}\n"
                    ;
            String raw = "To: test@zimbra.com\n"
                    + "From: coyote@ACME.Example.COM\n"
                    + "Subject: test C-51 abc sample foo bar hoge piyo 123 456 789 sieve test\n"
                    + "\n"
                    + "Hello world.";
            String expectedHeaderValue1[] = {
                    "test C-51 abc sample foo bar hoge piyo 123 456 789 sieve test",
                    "test",
                    "51 abc sample foo",
                    "hoge piyo",
                    "456 789 sieve test"
            };
            String expectedHeaderValue2[] = {
                    "coyote@ACME.Example.COM",
                    "co",
                    "te",
                    "ACME.Example."
            };
            String expectedHeaderValue3[] = {
                    "test@zimbra.com",
                    "tes"
            };

            Account account = Provisioning.getInstance().getAccount(MockProvisioning.DEFAULT_ACCOUNT_ID);
            Map<String, Object> attrs = Maps.newHashMap();
            attrs = Maps.newHashMap();
            Provisioning.getInstance().getServer(account).modify(attrs);
            Mailbox mbox = MailboxManager.getInstance().getMailboxByAccount(account);

            LmtpEnvelope env = new LmtpEnvelope();
            LmtpAddress sender = new LmtpAddress("<coyote@ACME.Example.COM>", new String[] { "BODY", "SIZE" }, null);
            LmtpAddress recipient = new LmtpAddress("<test@zimbra.com>", null, null);
            env.setSender(sender);
            env.addLocalRecipient(recipient);

            RuleManager.clearCachedRules(account);

            account.setMailSieveScript(filterScript);
            RuleManager.applyRulesToIncomingMessage(
                    new OperationContext(mbox), mbox, new ParsedMessage(raw.getBytes(), false),
                    0, account.getName(), env, new DeliveryContext(), Mailbox.ID_FOLDER_INBOX, true);
            Integer itemId = mbox.getItemIds(null, Mailbox.ID_FOLDER_INBOX).getIds(MailItem.Type.MESSAGE).get(0);
            Message mdnMsg = mbox.getMessageById(null, itemId);
            for (Enumeration<Header> e = mdnMsg.getMimeMessage().getAllHeaders(); e.hasMoreElements();) {
                Header temp = e.nextElement();
                check("X-New-Header1", temp, expectedHeaderValue1);
                check("X-New-Header2", temp, expectedHeaderValue2);
                check("X-New-Header3", temp, expectedHeaderValue3);
            }
        } catch (Exception e) {
            fail("No exception should be thrown: " + e.getMessage());
        }
    }

    private void check(String headerName, Header temp, String[] expectedHeaderValue) {
        if (headerName.equalsIgnoreCase(temp.getName())) {
            boolean match = false;
            String value = temp.getValue();
            if (value == null || value.length() == 0) {
                match = true;
            } else {
                for (int i = 0; i < expectedHeaderValue.length; i++) {
                    if (expectedHeaderValue[i].equalsIgnoreCase(value)) {
                        match = true;
                        break;
                    }
                }
            }
            if (!match) Assert.assertEquals("hoge", value);
            Assert.assertTrue(match);
        }
    }

    /*
     * Verify that the Matched Variabes keeps strings from the most
     * recently evaluated successful match of type ":matches".
     * In this test script, "the most recently evaluated successful" value
     * for the replaceheader command is the value of "Subject".  And if
     * the value of the Subject is empty, the ${1} should be replaced by
     * the empty string.
     */
    @Test
    public void testSetMatchVarEmptyMatch() {
        try {
            filterScript = "require [\"variables\", \"editheader\"];\n"
                    /* Replaceheader */
                    + "if header :matches \"Date\" \"*\" { \r\n"
                    + "  set \"dateheader\" \"${1}\";\r\n"
                    + "}\r\n"
                    + "if exists \"Subject\" {\r\n"
                    + "  replaceheader :newvalue \"[Replace Subject]${1}\" :matches \"Subject\" \"*\";\r\n"
                    + "}\n"
                    /* Test header */
                    + "if header :matches \"Date\" \"*\" { \r\n"
                    + "  set \"dateheader\" \"${1}\";\r\n"
                    + "}\r\n"
                    + "if header :matches :comparator \"i;ascii-casemap\" [\"X-Header\"] \"*\" {\r\n"
                    + "  tag \"tag1${1}\";\n"
                    + "}\n"
                    /* Test envelope */
                    + "if address :matches :comparator \"i;ascii-casemap\" [\"To\"] \"*t@zimbra.com\" { \r\n"
                    + "  set \"toheader\" \"${1}\";\r\n"
                    + "}\r\n"
                    + "if envelope :matches :comparator \"i;ascii-casemap\" [\"From\"] \"*\" {\r\n"
                    + "  tag \"tag1${1}\";\n"
                    + "}\n"
                    /* Test string */
                    + "if header :matches \"Date\" \"*\" { \r\n"
                    + "  set \"dateheader\" \"${1}\";\r\n"
                    + "}\r\n"
                    + "if string :matches :comparator \"i;ascii-casemap\" [\"X-String\"] \"*\" {\r\n"
                    + "  tag \"tag2${1}\";\n"
                    + "}\n"
                    ;
            String raw = "From: \n"
                    + "To: coyote@ACME.Example.COM\n"
                    + "Date: Thu, 08 Dec 2016 07:10:48 +0900\n"
                    + "Subject: \n"
                    + "X-String: \n"
                    + "X-Header: \n"
                    + "\n"
                    + "Hello world.";

            Account account = Provisioning.getInstance().getAccount(MockProvisioning.DEFAULT_ACCOUNT_ID);
            Map<String, Object> attrs = Maps.newHashMap();
            attrs = Maps.newHashMap();
            Provisioning.getInstance().getServer(account).modify(attrs);
            Mailbox mbox = MailboxManager.getInstance().getMailboxByAccount(account);

            RuleManager.clearCachedRules(account);
            account.setMailSieveScript(filterScript);

            LmtpEnvelope env = new LmtpEnvelope();
            LmtpAddress sender = new LmtpAddress("<>", new String[] { "BODY", "SIZE" }, null);
            LmtpAddress recipient = new LmtpAddress("<xyz@zimbra.com>", null, null);
            env.setSender(sender);
            env.addLocalRecipient(recipient);

            RuleManager.applyRulesToIncomingMessage(
                    new OperationContext(mbox), mbox, new ParsedMessage(raw.getBytes(), false),
                    0, account.getName(), env, new DeliveryContext(), Mailbox.ID_FOLDER_INBOX, true);
            Integer itemId = mbox.getItemIds(null, Mailbox.ID_FOLDER_INBOX).getIds(MailItem.Type.MESSAGE).get(0);
            String value = "";
            int totalNewHeader = 0;
            Message msg = mbox.getMessageById(null, itemId);
            Assert.assertEquals("[Replace Subject]", msg.getSubject());
            String[] tags = msg.getTags();
            Assert.assertEquals(2, tags.length);
            Assert.assertEquals("tag1", tags[0]);
            Assert.assertEquals("tag2X-String", tags[1]);
        } catch (Exception e) {
            fail("No exception should be thrown: " + e.getMessage());
        }
    }

    /**
     * To verify that the variable ${name} is evaluated only once.
     *  Before fix: when the match pattern *${dollar}{sample}* was defined,
     *   first, the ${dollar} part was replaced to the $, then it was treated
     *   as a parameter name ${sample}, and replaced to the test_text.  As a result,
     *   the Subject was mistakenly compared to the pattern *test text*.
     *  After fix: the Subject is compared to the *${sample}*.
     */
    @Test
    public void testDollar() {
        try {
            Account account = Provisioning.getInstance().getAccount(MockProvisioning.DEFAULT_ACCOUNT_ID);
            RuleManager.clearCachedRules(account);
            Mailbox mbox = MailboxManager.getInstance().getMailboxByAccount(account);
            filterScript = "require [\"variables\"];\n"
                         + "set \"dollar\" \"$\";\n"
                         + "set \"sample\" \"test text\";\n"
                         + "if header :matches :comparator \"i;ascii-casemap\" \"Subject\" \"*${dollar}{sample}*\" {\n"
                         + "  tag \"=${1}=\";\n"
                         + "  tag \"=${2}=\";\n"
                         + "}\n";
            account.setMailSieveScript(filterScript);
            String raw = "From: sender@zimbra.com\n"
                       + "To: test1@zimbra.com\n"
                       + "Subject: abc${sample}xyz test text 123\n"
                       + "\n"
                       + "Hello World.";
            List<ItemId> ids = RuleManager.applyRulesToIncomingMessage(new OperationContext(mbox), mbox,
                    new ParsedMessage(raw.getBytes(), false), 0, account.getName(), new DeliveryContext(),
                    Mailbox.ID_FOLDER_INBOX, true);
            Assert.assertEquals(1, ids.size());
            Message msg = mbox.getMessageById(null, ids.get(0).getId());
            Assert.assertEquals(2, msg.getTags().length);
            Assert.assertEquals("=abc=", msg.getTags()[0]);
            Assert.assertEquals("=xyz test text 123=", msg.getTags()[1]);
            Assert.assertNotSame("=abctest textxyz =", msg.getTags()[0]);
            Assert.assertNotSame("= 123", msg.getTags()[1]);
        } catch (Exception e) {
            fail("No exception should be thrown");
        }
    }

    /**
     *  When the match pattern ${dollar} was defined as '$' and used in the
     *  header/address/envelope test, this '$' should be treated as a string,
     *  not a part of the wild-card.
     */
    @Test
    public void testDollar2() {
        try {
            Account account = Provisioning.getInstance().getAccount(MockProvisioning.DEFAULT_ACCOUNT_ID);
            RuleManager.clearCachedRules(account);
            Mailbox mbox = MailboxManager.getInstance().getMailboxByAccount(account);
            filterScript = "require [\"variables\"];\n"
                         + "set \"dollar\" \"$\";\n"
                         + "set \"val\" \"xyz\";\n"
                         + "if header :matches :comparator \"i;ascii-casemap\" \"Subject\" \"${dollar}${val}\" {\n"
                         + "  tag \"header-matches\";\n"
                         + "}\n"
                         + "if header :is :comparator \"i;ascii-casemap\" \"Subject\" \"${dollar}${val}\" {\n"
                         + "  tag \"header-is\";\n"
                         + "}\n"
                         + "if header :contains :comparator \"i;ascii-casemap\" \"Subject\" \"${dollar}${val}\" {\n"
                         + "  tag \"header-contains\";\n"
                         + "}\n"
                         + "if address :all :matches :comparator \"i;ascii-casemap\" \"To\" \"${dollar}${val}@zimbra.com\" {\n"
                         + "  tag \"address-matches\";\n"
                         + "}\n"
                         + "if address :all :is :comparator \"i;ascii-casemap\" \"To\" \"${dollar}${val}@zimbra.com\" {\n"
                         + "  tag \"address-is\";\n"
                         + "}\n"
                         + "if address :all :contains :comparator \"i;ascii-casemap\" \"To\" \"${dollar}${val}\" {\n"
                         + "  tag \"address-contains\";\n"
                         + "}"
                         + "if envelope :all :matches :comparator \"i;ascii-casemap\" \"From\" \"${dollar}${val}@zimbra.com\" {\n"
                         + "  tag \"envelope-matches\";\n"
                         + "}\n"
                         + "if envelope :all :is :comparator \"i;ascii-casemap\" \"From\" \"${dollar}${val}@zimbra.com\" {\n"
                         + "  tag \"envelope-is\";\n"
                         + "}\n"
                         + "if envelope :all :contains :comparator \"i;ascii-casemap\" \"From\" \"${dollar}${val}\" {\n"
                         + "  tag \"envelope-contains\";\n"
                         + "}"
                         + "if not header :matches :comparator \"i;ascii-casemap\" \"Subject\" \"${dollar}${val}\" {\n"
                         + "  tag \"header-not-matches\";\n"
                         + "}\n"
                         + "if not header :is :comparator \"i;ascii-casemap\" \"Subject\" \"${dollar}${val}\" {\n"
                         + "  tag \"header-not-is\";\n"
                         + "}\n"
                         + "if not header :contains :comparator \"i;ascii-casemap\" \"Subject\" \"${dollar}${val}\" {\n"
                         + "  tag \"header-not-contains\";\n"
                         + "}\n"
                         + "if not address :all :matches :comparator \"i;ascii-casemap\" \"To\" \"${dollar}${val}@zimbra.com\" {\n"
                         + "  tag \"address-not-matches\";\n"
                         + "}\n"
                         + "if not address :all :is :comparator \"i;ascii-casemap\" \"To\" \"${dollar}${val}@zimbra.com\" {\n"
                         + "  tag \"address-not-is\";\n"
                         + "}\n"
                         + "if not address :all :contains :comparator \"i;ascii-casemap\" \"To\" \"${dollar}${val}\" {\n"
                         + "  tag \"address-not-contains\";\n"
                         + "}"
                         + "if not envelope :all :matches :comparator \"i;ascii-casemap\" \"From\" \"${dollar}${val}@zimbra.com\" {\n"
                         + "  tag \"envelope-not-matches\";\n"
                         + "}\n"
                         + "if not envelope :all :is :comparator \"i;ascii-casemap\" \"From\" \"${dollar}${val}@zimbra.com\" {\n"
                         + "  tag \"envelope-not-is\";\n"
                         + "}\n"
                         + "if not envelope :all :contains :comparator \"i;ascii-casemap\" \"From\" \"${dollar}${val}\" {\n"
                         + "  tag \"envelope-not-contains\";\n"
                         + "}\n"
                         + "if header :contains \"X-Header1\" \"${dollar}\" {\n"
                         + "  tag \"dollar\";\n"
                         + "}\n"
                         + "if header :contains \"X-Header2\" \"${dollar}{\" {\n"
                         + "  tag \"dollar-opening-brace\";\n"
                         + "}\n"
                         + "if header :contains \"X-Header3\" \"${dollar}}\" {\n"
                         + "  tag \"dollar-closing-brace\";\n"
                         + "}\n"
                         + "if header :contains \"X-Header4\" \"${dollar}\" {\n"
                         + "  tag \"dollar-middle\";\n"
                         + "}\n";
            account.setMailSieveScript(filterScript);
            String raw = "From: sender@zimbra.com\n"
                       + "To: \"$xyz\"@zimbra.com\n"
                       + "Subject: $xyz\n"
                       + "X-Header1: $\n"
                       + "X-Header2: ${\n"
                       + "X-Header3: $}\n"
                       + "X-Header4: abc$def\n"
                       + "\n"
                       + "Hello World.";

            LmtpEnvelope env = new LmtpEnvelope();
            LmtpAddress sender = new LmtpAddress("<$xyz@zimbra.com>", new String[] { "BODY", "SIZE" }, null);
            LmtpAddress recipient = new LmtpAddress("<test@zimbra.com>", null, null);
            env.setSender(sender);
            env.addLocalRecipient(recipient);

            List<ItemId> ids = RuleManager.applyRulesToIncomingMessage(new OperationContext(mbox), mbox,
                    new ParsedMessage(raw.getBytes(), false), 0, account.getName(), env,
                    new DeliveryContext(), Mailbox.ID_FOLDER_INBOX, true);
            Assert.assertEquals(1, ids.size());
            Message msg = mbox.getMessageById(null, ids.get(0).getId());
            Assert.assertEquals(13, msg.getTags().length);
            Assert.assertEquals("header-matches", msg.getTags()[0]);
            Assert.assertEquals("header-is", msg.getTags()[1]);
            Assert.assertEquals("header-contains", msg.getTags()[2]);
            Assert.assertEquals("address-matches", msg.getTags()[3]);
            Assert.assertEquals("address-is", msg.getTags()[4]);
            Assert.assertEquals("address-contains", msg.getTags()[5]);
            Assert.assertEquals("envelope-matches", msg.getTags()[6]);
            Assert.assertEquals("envelope-is", msg.getTags()[7]);
            Assert.assertEquals("envelope-contains", msg.getTags()[8]);
            Assert.assertEquals("dollar", msg.getTags()[9]);
            Assert.assertEquals("dollar-opening-brace", msg.getTags()[10]);
            Assert.assertEquals("dollar-closing-brace", msg.getTags()[11]);
            Assert.assertEquals("dollar-middle", msg.getTags()[12]);
        } catch (Exception e) {
            fail("No exception should be thrown");
        }
    }

    @Test
    public void testString() {
        try {
            filterScript =
                    "set \"dollar\" \"$\";\n"
                  + "set \"sample\" \"test text\";\n"
                  + "set \"hello\" \"world\";\n"
                  + "set \"number\" \"7\";\n"
                  + "# set \"abc${dollar}{sample}\" in source\n"
                  + "if string :matches :comparator \"i;ascii-casemap\" \"abc${dollar}{sample}\" \"*${sample}\" {\n"
                  + "  addheader :last \"X-New-Header-1\" \"${1}\";\n"
                  + "  addheader :last \"X-New-Header-2\" \"${2}\";\n"
                  + "}\n"
                  + "if string :contains :comparator \"i;ascii-casemap\" \"abc${dollar}{sample}\" \"${sample}\" {\n"
                  + "  addheader :last \"X-New-Header-3\" \"contains\";\n"
                  + "}\n"
                  + "if string :is :comparator \"i;ascii-casemap\" \"abc${dollar}{sample}\" \"abc${sample}\" {\n"
                  + "  addheader :last \"X-New-Header-4\" \"is\";\n"
                  + "}\n"
                  + "# set \"${dollar}{sample}\" in source\n"
                  + "if string :matches :comparator \"i;ascii-casemap\" \"${dollar}{sample}\" \"*${sample}\" {\n"
                  + "  addheader :last \"X-New-Header-5\" \"${1}\";\n"
                  + "  addheader :last \"X-New-Header-6\" \"${2}\";\n"
                  + "}\n"
                  + "if string :contains :comparator \"i;ascii-casemap\" \"${dollar}{sample}\" \"${sample}\" {\n"
                  + "  addheader :last \"X-New-Header-7\" \"contains\";\n"
                  + "}\n"
                  + "if string :is :comparator \"i;ascii-casemap\" \"${dollar}{sample}\" \"${sample}\" {\n"
                  + "  addheader :last \"X-New-Header-8\" \"is\";\n"
                  + "}"
                  + "if string :matches :comparator \"i;ascii-casemap\" \"${dollar}{sample}\" \"${dollar}*\" {\n"
                  + "  addheader :last \"X-New-Header-9\" \"${1}\";\n"
                  + "}"
                  + "if string :contains :comparator \"i;ascii-casemap\" \"${dollar}{sample}\" \"{sample}\" {\n"
                  + "  addheader :last \"X-New-Header-10\" \"contains\";\n"
                  + "}"
                  + "if string :is :comparator \"i;ascii-casemap\" \"${dollar}{sample}\" \"${dollar}{sample}\" {\n"
                  + "  addheader :last \"X-New-Header-11\" \"is\";\n"
                  + "}"
                  // String comparison of "test text" ?? "M:middle of alphabet list"
                  + "if string :value \"gt\" :comparator \"i;ascii-casemap\" \"${sample}\" \"M\" {"
                  + "  addheader :last \"X-New-Header-12\" \"string test value gt\";\n"
                  + "}"
                  + "if string :value \"ge\" :comparator \"i;ascii-casemap\" \"${sample}\" \"M\" {"
                  + "  addheader :last \"X-New-Header-13\" \"string test value ge\";\n"
                  + "}"
                  + "if string :value \"lt\" :comparator \"i;ascii-casemap\" \"${sample}\" \"M\" {"
                  + "  addheader :last \"X-New-Header-14\" \"string test value lt\";\n"
                  + "}"
                  + "if string :value \"le\" :comparator \"i;ascii-casemap\" \"${sample}\" \"M\" {"
                  + "  addheader :last \"X-NewHeader-15\" \"string test value le\";\n"
                  + "}"
                  + "if string :value \"eq\" :comparator \"i;ascii-casemap\" \"${sample}\" \"M\" {"
                  + "  addheader :last \"X-New-Header-16\" \"string test value eq\";\n"
                  + "}"
                  + "if string :value \"ne\" :comparator \"i;ascii-casemap\" \"${sample}\" \"M\" {"
                  + "  addheader :last \"X-New-Header-17\" \"string test value ne\";\n"
                  + "}"
                  + "if string :value \"eq\" :comparator \"i;ascii-casemap\" \"${sample}\" \"Test Text\" {"
                  + "  addheader :last \"X-New-Header-18\" \"string test value (case insensitive) eq\";\n"
                  + "}"
                  // String comparison of "M" ?? "test text"
                  + "if string :value \"gt\" :comparator \"i;ascii-casemap\" \"M\" \"${sample}\" {"
                  + "  addheader :last \"X-New-Header-19\" \"string test value gt\";\n"
                  + "}"
                  + "if string :value \"ge\" :comparator \"i;ascii-casemap\" \"M\" \"${sample}\" {"
                  + "  addheader :last \"X-New-Header-20\" \"string test value ge\";\n"
                  + "}"
                  + "if string :value \"lt\" :comparator \"i;ascii-casemap\" \"M\" \"${sample}\" {"
                  + "  addheader :last \"X-New-Header-21\" \"string test value lt\";\n"
                  + "}"
                  + "if string :value \"le\" :comparator \"i;ascii-casemap\" \"M\" \"${sample}\" {"
                  + "  addheader :last \"X-New-Header-22\" \"string test value le\";\n"
                  + "}"
                  + "if string :value \"eq\" :comparator \"i;ascii-casemap\" \"M\" \"${sample}\" {"
                  + "  addheader :last \"X-New-Header-23\" \"string test value eq\";\n"
                  + "}"
                  + "if string :value \"ne\" :comparator \"i;ascii-casemap\" \"M\" \"${sample}\" {"
                  + "  addheader :last \"X-New-Header-24\" \"string test value ne\";\n"
                  + "}"
                  + "if string :value \"eq\" :comparator \"i;ascii-casemap\" \"Test Text\" \"${sample}\" {"
                  + "  addheader :last \"X-New-Header-25\" \"string test value (case insensitive) eq\";\n"
                  + "}"
                  // String comparison of "test text" ?? "Test"
                  + "if string :value \"gt\" :comparator \"i;ascii-casemap\" \"${sample}\" \"Test\" {"
                  + "  addheader :last \"X-New-Header-26\" \"string test value gt\";\n"
                  + "}"
                  + "if string :value \"ge\" :comparator \"i;ascii-casemap\" \"${sample}\" \"Test\" {"
                  + "  addheader :last \"X-New-Header-27\" \"string test value ge\";\n"
                  + "}"
                  + "if string :value \"lt\" :comparator \"i;ascii-casemap\" \"${sample}\" \"Test\" {"
                  + "  addheader :last \"X-New-Header-28\" \"string test value lt\";\n"
                  + "}"
                  + "if string :value \"le\" :comparator \"i;ascii-casemap\" \"${sample}\" \"Test\" {"
                  + "  addheader :last \"X-NewHeader-29\" \"string test value le\";\n"
                  + "}"
                  + "if string :value \"eq\" :comparator \"i;ascii-casemap\" \"${sample}\" \"Test\" {"
                  + "  addheader :last \"X-New-Header-30\" \"string test value eq\";\n"
                  + "}"
                  + "if string :value \"ne\" :comparator \"i;ascii-casemap\" \"${sample}\" \"Test\" {"
                  + "  addheader :last \"X-New-Header-31\" \"string test value ne\";\n"
                  + "}"
                  + "if string :value \"eq\" :comparator \"i;ascii-casemap\" \"${sample}\" \"Test Text\" {"
                  + "  addheader :last \"X-New-Header-32\" \"string test value (case insensitive) eq\";\n"
                  + "}"
                  // String comparison of "Test" ?? "test text"
                  + "if string :value \"gt\" :comparator \"i;ascii-casemap\" \"Test\" \"${sample}\" {"
                  + "  addheader :last \"X-New-Header-33\" \"string test value gt\";\n"
                  + "}"
                  + "if string :value \"ge\" :comparator \"i;ascii-casemap\" \"Test\" \"${sample}\" {"
                  + "  addheader :last \"X-New-Header-34\" \"string test value ge\";\n"
                  + "}"
                  + "if string :value \"lt\" :comparator \"i;ascii-casemap\" \"Test\" \"${sample}\" {"
                  + "  addheader :last \"X-New-Header-35\" \"string test value lt\";\n"
                  + "}"
                  + "if string :value \"le\" :comparator \"i;ascii-casemap\" \"Test\" \"${sample}\" {"
                  + "  addheader :last \"X-New-Header-36\" \"string test value le\";\n"
                  + "}"
                  + "if string :value \"eq\" :comparator \"i;ascii-casemap\" \"Test\" \"${sample}\" {"
                  + "  addheader :last \"X-New-Header-37\" \"string test value eq\";\n"
                  + "}"
                  + "if string :value \"ne\" :comparator \"i;ascii-casemap\" \"Test\" \"${sample}\" {"
                  + "  addheader :last \"X-New-Header-38\" \"string test value ne\";\n"
                  + "}"
                  + "if string :value \"eq\" :comparator \"i;ascii-casemap\" \"Test Text\" \"${sample}\" {"
                  + "  addheader :last \"X-New-Header-39\" \"string test value (case insensitive) eq\";\n"
                  + "}"
                  // :count operator
                  + "if string :count \"eq\" :comparator \"i;ascii-numeric\" \"${undefined}\" \"0\" {"
                  + "  addheader :last \"X-New-Header-40\" \"string test count eq empty\";\n"
                  + "}"
                  + "if string :count \"eq\" :comparator \"i;ascii-numeric\" [\"${sample}\"] \"1\" {"
                  + "  addheader :last \"X-New-Header-41\" \"string test count eq one\";\n"
                  + "}"
                  + "if string :count \"eq\" :comparator \"i;ascii-numeric\" [\"${sample}\",\"${hello}\"] \"2\" {"
                  + "  addheader :last \"X-New-Header-42\" \"string test count eq two\";\n"
                  + "}"
                  + "if string :count \"eq\" :comparator \"i;ascii-numeric\" [\"${sample}\",\"${unknown}\"] [\"3\",\"2\",\"1\"] {"
                  + "  addheader :last \"X-New-Header-43\" \"string test count eq one or two\";\n"
                  + "}"
                  // Default comparator
                  + "if string :value \"gt\" \"${number}\" \"1\" {"
                  + "  addheader :last \"X-New-Header-44\" \"string test value numeric gt\";\n"
                  + "}"
                  + "if string :count \"eq\" \"${number}\" \"1\" {"
                  + "  addheader :last \"X-New-Header-45\" \"string test count numeric eq\";\n"
                  + "}"
                  // Compare the empty string with ascii-numeric comparator
                  + "if string :value \"eq\" :comparator \"i;ascii-numeric\" \"${sample}\" \"${undefined}\" {"
                  + "  addheader :last \"X-New-Header-46\" \"string test value numeric eq positive infinity\";\n"
                  + "}"
                  + "if string :count \"lt\" \"${number}\" \"\" {"
                  + "  addheader :last \"X-New-Header-47\" \"string test count numeric lt positive infinity\";\n"
                  + "}"
                  ;
            Account account = Provisioning.getInstance().getAccount(MockProvisioning.DEFAULT_ACCOUNT_ID);
            Mailbox mbox = MailboxManager.getInstance().getMailboxByAccount(account);
            RuleManager.clearCachedRules(account);
            account.setMailSieveScript(filterScript);
            List<ItemId> ids = RuleManager.applyRulesToIncomingMessage(
                    new OperationContext(mbox), mbox,
                    new ParsedMessage("From: test@zimbra.com\nSubject: hello".getBytes(), false), 0,
                    account.getName(), null, new DeliveryContext(),
                    Mailbox.ID_FOLDER_INBOX, true);
            Message msg = mbox.getMessageById(null, ids.get(0).getId());
            String value[] = null;
            value = msg.getMimeMessage().getHeader("X-New-Header-9");
            Assert.assertEquals("{sample}", value[0]);
            value = msg.getMimeMessage().getHeader("X-New-Header-10");
            Assert.assertEquals("contains", value[0]);
            value = msg.getMimeMessage().getHeader("X-New-Header-11");
            Assert.assertEquals("is", value[0]);

            value = msg.getMimeMessage().getHeader("X-New-Header-12");
            Assert.assertEquals("string test value gt", value[0]);
            value = msg.getMimeMessage().getHeader("X-New-Header-13");
            Assert.assertEquals("string test value ge", value[0]);
            value = msg.getMimeMessage().getHeader("X-New-Header-17");
            Assert.assertEquals("string test value ne", value[0]);
            value = msg.getMimeMessage().getHeader("X-New-Header-18");
            Assert.assertEquals("string test value (case insensitive) eq", value[0]);
            value = msg.getMimeMessage().getHeader("X-New-Header-21");
            Assert.assertEquals("string test value lt", value[0]);
            value = msg.getMimeMessage().getHeader("X-New-Header-22");
            Assert.assertEquals("string test value le", value[0]);
            value = msg.getMimeMessage().getHeader("X-New-Header-24");
            Assert.assertEquals("string test value ne", value[0]);
            value = msg.getMimeMessage().getHeader("X-New-Header-25");
            Assert.assertEquals("string test value (case insensitive) eq", value[0]);

            value = msg.getMimeMessage().getHeader("X-New-Header-26");
            Assert.assertEquals("string test value gt", value[0]);
            value = msg.getMimeMessage().getHeader("X-New-Header-27");
            Assert.assertEquals("string test value ge", value[0]);
            value = msg.getMimeMessage().getHeader("X-New-Header-31");
            Assert.assertEquals("string test value ne", value[0]);
            value = msg.getMimeMessage().getHeader("X-New-Header-32");
            Assert.assertEquals("string test value (case insensitive) eq", value[0]);
            value = msg.getMimeMessage().getHeader("X-New-Header-35");
            Assert.assertEquals("string test value lt", value[0]);
            value = msg.getMimeMessage().getHeader("X-New-Header-36");
            Assert.assertEquals("string test value le", value[0]);
            value = msg.getMimeMessage().getHeader("X-New-Header-38");
            Assert.assertEquals("string test value ne", value[0]);
            value = msg.getMimeMessage().getHeader("X-New-Header-39");
            Assert.assertEquals("string test value (case insensitive) eq", value[0]);

            value = msg.getMimeMessage().getHeader("X-New-Header-40");
            Assert.assertEquals("string test count eq empty", value[0]);
            value = msg.getMimeMessage().getHeader("X-New-Header-41");
            Assert.assertEquals("string test count eq one", value[0]);
            value = msg.getMimeMessage().getHeader("X-New-Header-42");
            Assert.assertEquals("string test count eq two", value[0]);
            value = msg.getMimeMessage().getHeader("X-New-Header-43");
            Assert.assertEquals("string test count eq one or two", value[0]);

            value = msg.getMimeMessage().getHeader("X-New-Header-44");
            Assert.assertEquals("string test value numeric gt", value[0]);
            value = msg.getMimeMessage().getHeader("X-New-Header-45");
            Assert.assertEquals("string test count numeric eq", value[0]);
            value = msg.getMimeMessage().getHeader("X-New-Header-46");
            Assert.assertEquals("string test value numeric eq positive infinity", value[0]);
            value = msg.getMimeMessage().getHeader("X-New-Header-47");
            Assert.assertEquals("string test count numeric lt positive infinity", value[0]);
        } catch (Exception e) {
            fail("No exception should be thrown: " + e.getMessage());
        }
    }

    @Test
    public void testSetVarNameWithDigits() {
        try {
            Account account = Provisioning.getInstance().getAccount(MockProvisioning.DEFAULT_ACCOUNT_ID);

            RuleManager.clearCachedRules(account);
            Mailbox mbox = MailboxManager.getInstance().getMailboxByAccount(account);

            filterScript = "require [\"variables\"];\n"
                         + "set \"var2\" \"hello\"\n;"
                         + "set \"var_2\" \"hellovar_2\"\n;"
                         + "set \"_var2\" \"hello_var2\"\n;"
                         + "set \"_var2_ad\" \"hello_var2_ad\"\n;"
                         + "set \"_var2_\" \"hello_var2_\"\n;"
                         + "if header :matches \"Subject\" \"*\" {\n"
                         + "  tag \"${var2}\";\n"
                         + "  tag \"${var_2}\";\n"
                         + "  tag \"${_var2}\";\n"
                         + "  tag \"${_var2_ad}\";\n"
                         + "  tag \"${_var2_}\";\n"
                         + "}\n";
            account.setMailSieveScript(filterScript);
            String raw = "From: sender@zimbra.com\n"
                       + "To: test1@zimbra.com\n"
                       + "Subject: Test\n"
                       + "\n"
                       + "Hello World.";
            List<ItemId> ids = RuleManager.applyRulesToIncomingMessage(new OperationContext(mbox), mbox,
                    new ParsedMessage(raw.getBytes(), false), 0, account.getName(), new DeliveryContext(),
                    Mailbox.ID_FOLDER_INBOX, true);
            Assert.assertEquals(1, ids.size());
            Message msg = mbox.getMessageById(null, ids.get(0).getId());
            Assert.assertEquals("hello", msg.getTags()[0]);
            Assert.assertEquals("hellovar_2", msg.getTags()[1]);
            Assert.assertEquals("hello_var2", msg.getTags()[2]);
            Assert.assertEquals("hello_var2_ad", msg.getTags()[3]);
            Assert.assertEquals("hello_var2_", msg.getTags()[4]);

        } catch (Exception e) {
            e.printStackTrace();
            fail("No exception should be thrown");
        }
    }

    @Test
    public void testNumericVarNames() {
        try {
            Account account = Provisioning.getInstance().getAccount(MockProvisioning.DEFAULT_ACCOUNT_ID);

            RuleManager.clearCachedRules(account);
            Mailbox mbox = MailboxManager.getInstance().getMailboxByAccount(account);

            filterScript = "require [\"variables\"];\n"
                         + "set  \"1\" \"One\";"
                         + "if header :matches \"Subject\" \"*\" {\n"
                         + "  tag \"${var2}\";\n"
                         + "}\n";
            account.setMailSieveScript(filterScript);
            String raw = "From: sender@zimbra.com\n"
                       + "To: test1@zimbra.com\n"
                       + "Subject: Test\n"
                       + "\n"
                       + "Hello World.";
            List<ItemId> ids = RuleManager.applyRulesToIncomingMessage(new OperationContext(mbox), mbox,
                    new ParsedMessage(raw.getBytes(), false), 0, account.getName(), new DeliveryContext(),
                    Mailbox.ID_FOLDER_INBOX, true);
            Assert.assertEquals(1, ids.size());
            Message msg = mbox.getMessageById(null, ids.get(0).getId());
            String tag = msg.getTags()[0];
            // 1 is not a valid identifier. So, no tag will be set because of a Sieve syntax Exception
            // while setting the variable and we will get an ArrayIndexOutOfBoundsException while fetching
            // the tag.
            fail("Should not reach here");

        } catch (ArrayIndexOutOfBoundsException e) {
            assertTrue(true);
        } catch (Exception e) {
            e.printStackTrace();
            fail("No exception should be thrown");
        }
    }

    @Test
    public void testVarNamesWithDot() {
        try {
            Account account = Provisioning.getInstance().getAccount(MockProvisioning.DEFAULT_ACCOUNT_ID);

            RuleManager.clearCachedRules(account);
            Mailbox mbox = MailboxManager.getInstance().getMailboxByAccount(account);

            filterScript = "require [\"variables\"];\n"
                         + "set  \"a.b\" \"${a}\";\n"
                         + "if header :matches \"Subject\" \"*\" {\n"
                         + "  tag \"${var2}\";\n"
                         + "}\n";
            account.setMailSieveScript(filterScript);
            String raw = "From: sender@zimbra.com\n"
                       + "To: test1@zimbra.com\n"
                       + "Subject: Test\n"
                       + "\n"
                       + "Hello World.";
            List<ItemId> ids = RuleManager.applyRulesToIncomingMessage(new OperationContext(mbox), mbox,
                    new ParsedMessage(raw.getBytes(), false), 0, account.getName(), new DeliveryContext(),
                    Mailbox.ID_FOLDER_INBOX, true);
            Assert.assertEquals(1, ids.size());
            Message msg = mbox.getMessageById(null, ids.get(0).getId());
            String tag = msg.getTags()[0];
            // a.b is not a valid identifier. So, no tag will be set because of a Sieve syntax Exception
            // while setting the variable and we will get an ArrayIndexOutOfBoundsException while fetching
            // the tag.
            fail("Should not reach here");

        } catch (ArrayIndexOutOfBoundsException e) {
            assertTrue(true);
        } catch (Exception e) {
            e.printStackTrace();
            fail("No exception should be thrown");
        }
    }

    @Test
    public void testVarIndexWithLeadingZeroes() {
        try {
            Account account = Provisioning.getInstance().getAccount(MockProvisioning.DEFAULT_ACCOUNT_ID);
            RuleManager.clearCachedRules(account);
            Mailbox mbox = MailboxManager.getInstance().getMailboxByAccount(account);

            filterScript = "if header :matches :comparator \"i;ascii-casemap\" \"Subject\" \"*C*a*c*ple*oo *ge*yo 123 *56*89 sie*e*t\" { "
                       + "tag \"${001}\";}";

            account.setMailSieveScript(filterScript);
            String raw = "From: sender@zimbra.com\n"
                       + "To: test1@zimbra.com\n"
                       + "Subject: test C-51 abc sample foo bar hoge piyo 123 456 789 sieve test";

            List<ItemId> ids = RuleManager.applyRulesToIncomingMessage(new OperationContext(mbox), mbox,
                    new ParsedMessage(raw.getBytes(), false), 0, account.getName(), new DeliveryContext(),
                    Mailbox.ID_FOLDER_INBOX, true);
            Assert.assertEquals(1, ids.size());
            Message msg = mbox.getMessageById(null, ids.get(0).getId());
            Assert.assertEquals("test", msg.getTags()[0]);

        } catch (Exception e) {
            e.printStackTrace();
            fail("No exception should be thrown");
        }
    }

    @Test
    public void testNegativeVarIndex() {
        try {
            Account account = Provisioning.getInstance().getAccount(MockProvisioning.DEFAULT_ACCOUNT_ID);
            RuleManager.clearCachedRules(account);
            Mailbox mbox = MailboxManager.getInstance().getMailboxByAccount(account);

            filterScript = "if header :matches :comparator \"i;ascii-casemap\" \"Subject\" \"*C*a*c*ple*oo *ge*yo 123 *56*89 sie*e*t\" { "
                       + "tag \"${-1}\";}";

            account.setMailSieveScript(filterScript);
            String raw = "From: sender@zimbra.com\n"
                       + "To: test1@zimbra.com\n"
                       + "Subject: test C-51 abc sample foo bar hoge piyo 123 456 789 sieve test";

            List<ItemId> ids = RuleManager.applyRulesToIncomingMessage(new OperationContext(mbox), mbox,
                    new ParsedMessage(raw.getBytes(), false), 0, account.getName(), new DeliveryContext(),
                    Mailbox.ID_FOLDER_INBOX, true);
            Assert.assertEquals(1, ids.size());
            Message msg = mbox.getMessageById(null, ids.get(0).getId());
            String tag = msg.getTags()[0];
            // ${-1} is not valid variable index. So, no tag will be set because of a Sieve syntax Exception
            fail("Should not reach here");

        } catch (ArrayIndexOutOfBoundsException e) {
            assertTrue(true);
        } catch (Exception e) {
            e.printStackTrace();
            fail("No exception should be thrown");
        }
    }

    @Test
    public void testOutofRangeVarIndex() {
        try {
            Account account = Provisioning.getInstance().getAccount(MockProvisioning.DEFAULT_ACCOUNT_ID);
            RuleManager.clearCachedRules(account);
            Mailbox mbox = MailboxManager.getInstance().getMailboxByAccount(account);

            filterScript = "if header :matches :comparator \"i;ascii-casemap\" \"Subject\" \"*C*a*c*ple*oo *ge*yo 123 *56*89 sie*e*t\" { "
                       + "tag \"${10}\";}";

            account.setMailSieveScript(filterScript);
            String raw = "From: sender@zimbra.com\n"
                       + "To: test1@zimbra.com\n"
                       + "Subject: test C-51 abc sample foo bar hoge piyo 123 456 789 sieve test";

            List<ItemId> ids = RuleManager.applyRulesToIncomingMessage(new OperationContext(mbox), mbox,
                    new ParsedMessage(raw.getBytes(), false), 0, account.getName(), new DeliveryContext(),
                    Mailbox.ID_FOLDER_INBOX, true);
            Assert.assertEquals(1, ids.size());
            Message msg = mbox.getMessageById(null, ids.get(0).getId());
            String tag = msg.getTags()[0];
            // ${10} is not valid variable index. So, no tag will be set because of a Sieve syntax Exception
            fail("Should not reach here");

        } catch (ArrayIndexOutOfBoundsException e) {
            assertTrue(true);
        } catch (Exception e) {
            e.printStackTrace();
            fail("No exception should be thrown");
        }
    }

    @Test
    public void testOutofRangeVarIndexWithLeadingZeroes() {
        try {
            Account account = Provisioning.getInstance().getAccount(MockProvisioning.DEFAULT_ACCOUNT_ID);
            RuleManager.clearCachedRules(account);
            Mailbox mbox = MailboxManager.getInstance().getMailboxByAccount(account);

            filterScript = "if header :matches :comparator \"i;ascii-casemap\" \"Subject\" \"*C*a*c*ple*oo *ge*yo 123 *56*89 sie*e*t\" { "
                       + "tag \"${0010}\";}";

            account.setMailSieveScript(filterScript);
            String raw = "From: sender@zimbra.com\n"
                       + "To: test1@zimbra.com\n"
                       + "Subject: test C-51 abc sample foo bar hoge piyo 123 456 789 sieve test";

            List<ItemId> ids = RuleManager.applyRulesToIncomingMessage(new OperationContext(mbox), mbox,
                    new ParsedMessage(raw.getBytes(), false), 0, account.getName(), new DeliveryContext(),
                    Mailbox.ID_FOLDER_INBOX, true);
            Assert.assertEquals(1, ids.size());
            Message msg = mbox.getMessageById(null, ids.get(0).getId());
            String tag = msg.getTags()[0];
            // ${0010} is not valid variable index. So, no tag will be set because of a Sieve syntax Exception
            fail("Should not reach here");

        } catch (ArrayIndexOutOfBoundsException e) {
            assertTrue(true);
        } catch (Exception e) {
            e.printStackTrace();
            fail("No exception should be thrown");
        }
    }

    @Test
    public void testWildCardGreedyMatch() {
        try {
            Account account = Provisioning.getInstance().getAccount(MockProvisioning.DEFAULT_ACCOUNT_ID);
            RuleManager.clearCachedRules(account);
            Mailbox mbox = MailboxManager.getInstance().getMailboxByAccount(account);

            filterScript = "if header :matches :comparator \"i;ascii-casemap\" \"Subject\" \"sample*test\" { "
                       + "tag \"${1}\";}";

            account.setMailSieveScript(filterScript);
            String raw = "From: sender@zimbra.com\n"
                       + "To: test1@zimbra.com\n"
                       + "Subject: sample abc test 123 test ABC test";

            List<ItemId> ids = RuleManager.applyRulesToIncomingMessage(new OperationContext(mbox), mbox,
                    new ParsedMessage(raw.getBytes(), false), 0, account.getName(), new DeliveryContext(),
                    Mailbox.ID_FOLDER_INBOX, true);
            Assert.assertEquals(1, ids.size());
            Message msg = mbox.getMessageById(null, ids.get(0).getId());
            Assert.assertEquals("abc test 123 test ABC", msg.getTags()[0]);

        } catch (Exception e) {
            e.printStackTrace();
            fail("No exception should be thrown");
        }
    }

    @Test
    public void testMultipleWildCardMatch() {
        try {
            Account account = Provisioning.getInstance().getAccount(MockProvisioning.DEFAULT_ACCOUNT_ID);
            RuleManager.clearCachedRules(account);
            Mailbox mbox = MailboxManager.getInstance().getMailboxByAccount(account);

            filterScript = "if header :matches :comparator \"i;ascii-casemap\" \"Subject\" \"[*] *\" { "
                       + "tag \"${1}\";}";

            account.setMailSieveScript(filterScript);
            String raw = "From: sender@zimbra.com\n"
                       + "To: test1@zimbra.com\n"
                       + "Subject: [acme-users] [fwd] version 1.0 is out";

            List<ItemId> ids = RuleManager.applyRulesToIncomingMessage(new OperationContext(mbox), mbox,
                    new ParsedMessage(raw.getBytes(), false), 0, account.getName(), new DeliveryContext(),
                    Mailbox.ID_FOLDER_INBOX, true);
            Assert.assertEquals(1, ids.size());
            Message msg = mbox.getMessageById(null, ids.get(0).getId());
            Assert.assertEquals("acme-users", msg.getTags()[0]);

        } catch (Exception e) {
            e.printStackTrace();
            fail("No exception should be thrown");
        }
    }

    @Test
    public void testMultipleWildCardMatch2() {
        try {
            Account account = Provisioning.getInstance().getAccount(MockProvisioning.DEFAULT_ACCOUNT_ID);
            RuleManager.clearCachedRules(account);
            Mailbox mbox = MailboxManager.getInstance().getMailboxByAccount(account);

            filterScript = "if header :matches :comparator \"i;ascii-casemap\" \"Subject\" \"[*] *\" { "
                       + "tag \"${2}\";}";

            account.setMailSieveScript(filterScript);
            String raw = "From: sender@zimbra.com\n"
                       + "To: test1@zimbra.com\n"
                       + "Subject: [acme-users] [fwd] version 1.0 is out";

            List<ItemId> ids = RuleManager.applyRulesToIncomingMessage(new OperationContext(mbox), mbox,
                    new ParsedMessage(raw.getBytes(), false), 0, account.getName(), new DeliveryContext(),
                    Mailbox.ID_FOLDER_INBOX, true);
            Assert.assertEquals(1, ids.size());
            Message msg = mbox.getMessageById(null, ids.get(0).getId());
            Assert.assertEquals("[fwd] version 1.0 is out", msg.getTags()[0]);

        } catch (Exception e) {
            e.printStackTrace();
            fail("No exception should be thrown");
        }
    }

    @Test
    public void testMultipleWildCardMatch3() {
        try {
            Account account = Provisioning.getInstance().getAccount(MockProvisioning.DEFAULT_ACCOUNT_ID);
            RuleManager.clearCachedRules(account);
            Mailbox mbox = MailboxManager.getInstance().getMailboxByAccount(account);

            filterScript = "if header :matches :comparator \"i;ascii-casemap\" \"Subject\" \"test*sample*\" { "
                       + "tag \"${2}\";}";

            account.setMailSieveScript(filterScript);
            String raw = "From: sender@zimbra.com\n"
                       + "To: test1@zimbra.com\n"
                       + "Subject: test sample message abc sample foo";

            List<ItemId> ids = RuleManager.applyRulesToIncomingMessage(new OperationContext(mbox), mbox,
                    new ParsedMessage(raw.getBytes(), false), 0, account.getName(), new DeliveryContext(),
                    Mailbox.ID_FOLDER_INBOX, true);
            Assert.assertEquals(1, ids.size());
            Message msg = mbox.getMessageById(null, ids.get(0).getId());
            Assert.assertEquals("message abc sample foo", msg.getTags()[0]);

        } catch (Exception e) {
            e.printStackTrace();
            fail("No exception should be thrown");
        }
    }

    @Test
    public void testStringNumericNegativeTest() {
        try {
            Account account = Provisioning.getInstance().getAccount(MockProvisioning.DEFAULT_ACCOUNT_ID);
            RuleManager.clearCachedRules(account);
            Mailbox mbox = MailboxManager.getInstance().getMailboxByAccount(account);

            
            filterScript = "require [\"variables\", \"tag\"];\n"
                    + "set \"negative\" \"-123\";\n"
                    + "if string :is :comparator \"i;ascii-numeric\" \"${negative}\" \"-123\" {\n"
                    + "  tag \"negative\";\n"
                    + "}"
                    + "tag \"123\";";

            account.setMailSieveScript(filterScript);
            String raw = "From: sender@in.telligent.com\n" 
                       + "To: coyote@ACME.Example.COM\n"
                       + "Subject: hello version 1.0 is out\n"
                       + "\n"
                       + "Hello World.";
            List<ItemId> ids = RuleManager.applyRulesToIncomingMessage(new OperationContext(mbox), mbox,
                new ParsedMessage(raw.getBytes(), false), 0, account.getName(), new DeliveryContext(),
                Mailbox.ID_FOLDER_INBOX, true);
            Assert.assertEquals(1, ids.size());
            Message msg = mbox.getMessageById(null, ids.get(0).getId());
            Assert.assertEquals(null, ArrayUtil.getFirstElement(msg.getTags()));

        } catch (Exception e) {
            fail("No exception should be thrown");
        }
    }
<<<<<<< HEAD
=======

    @Test
    public void testNonExistingVarIndexWithLeadingZeroes() {
        try {
            Account account = Provisioning.getInstance().getAccount(MockProvisioning.DEFAULT_ACCOUNT_ID);
            RuleManager.clearCachedRules(account);
            Mailbox mbox = MailboxManager.getInstance().getMailboxByAccount(account);

            filterScript = "if header :matches :comparator \"i;ascii-casemap\" \"Subject\" \"t*t*\" { "
                       + "addheader :last \"X-New-Header\" \"${009}\";}";

            account.setMailSieveScript(filterScript);
            String raw = "From: sender@zimbra.com\n"
                       + "To: test1@zimbra.com\n"
                       + "Subject: test 123";

            List<ItemId> ids = RuleManager.applyRulesToIncomingMessage(new OperationContext(mbox), mbox,
                    new ParsedMessage(raw.getBytes(), false), 0, account.getName(), new DeliveryContext(),
                    Mailbox.ID_FOLDER_INBOX, true);
            Assert.assertEquals(1, ids.size());
            Message msg = mbox.getMessageById(null, ids.get(0).getId());
            String[] value = msg.getMimeMessage().getHeader("X-New-Header");
            Assert.assertEquals("", value[0]);

        } catch (Exception e) {
            e.printStackTrace();
            fail("No exception should be thrown");
        }
    }

    @Test
    public void testNonExistingVarIndexWithLeadingZeroesForQuestionMark() {
        try {
            Account account = Provisioning.getInstance().getAccount(MockProvisioning.DEFAULT_ACCOUNT_ID);
            RuleManager.clearCachedRules(account);
            Mailbox mbox = MailboxManager.getInstance().getMailboxByAccount(account);

            filterScript = "if header :matches :comparator \"i;ascii-casemap\" \"Subject\" \"t??t\" { "
                       + "addheader :last \"X-New-Header\" \"${005}\";}";

            account.setMailSieveScript(filterScript);
            String raw = "From: sender@zimbra.com\n"
                       + "To: test1@zimbra.com\n"
                       + "Subject: test";

            List<ItemId> ids = RuleManager.applyRulesToIncomingMessage(new OperationContext(mbox), mbox,
                    new ParsedMessage(raw.getBytes(), false), 0, account.getName(), new DeliveryContext(),
                    Mailbox.ID_FOLDER_INBOX, true);
            Assert.assertEquals(1, ids.size());
            Message msg = mbox.getMessageById(null, ids.get(0).getId());
            String[] value = msg.getMimeMessage().getHeader("X-New-Header");
            Assert.assertEquals("", value[0]);

        } catch (Exception e) {
            e.printStackTrace();
            fail("No exception should be thrown");
        }
    }
>>>>>>> 6bb05a39
}<|MERGE_RESOLUTION|>--- conflicted
+++ resolved
@@ -2291,8 +2291,6 @@
             fail("No exception should be thrown");
         }
     }
-<<<<<<< HEAD
-=======
 
     @Test
     public void testNonExistingVarIndexWithLeadingZeroes() {
@@ -2351,5 +2349,4 @@
             fail("No exception should be thrown");
         }
     }
->>>>>>> 6bb05a39
 }