 /*
  * ***** BEGIN LICENSE BLOCK *****
  * Zimbra Collaboration Suite Server
  * Copyright (C) 2011, 2012, 2013, 2014, 2015, 2016, 2017 Synacor, Inc.
  *
  * This program is free software: you can redistribute it and/or modify it under
  * the terms of the GNU General Public License as published by the Free Software Foundation,
  * version 2 of the License.
  *
  * This program is distributed in the hope that it will be useful, but WITHOUT ANY WARRANTY;
  * without even the implied warranty of MERCHANTABILITY or FITNESS FOR A PARTICULAR PURPOSE.
  * See the GNU General Public License for more details.
  * You should have received a copy of the GNU General Public License along with this program.
  * If not, see <https://www.gnu.org/licenses/>.
  * ***** END LICENSE BLOCK *****
  */
package com.zimbra.cs.html;

import static org.junit.Assert.fail;

import java.io.ByteArrayInputStream;
import java.io.ByteArrayOutputStream;
import java.io.File;
import java.io.FileInputStream;
import java.io.IOException;
import java.io.InputStream;
import java.util.HashMap;
import java.util.List;
import java.util.Set;

import org.junit.Assert;
import org.junit.BeforeClass;
import org.junit.Test;

import com.zimbra.common.mime.MimeConstants;
import com.zimbra.common.util.ByteUtil;
import com.zimbra.common.util.StringUtil;
import com.zimbra.cs.account.Account;
import com.zimbra.cs.account.Provisioning;
import com.zimbra.cs.mailbox.MailboxTestUtil;
import com.zimbra.cs.mime.MPartInfo;
import com.zimbra.cs.mime.Mime;
import com.zimbra.cs.mime.ParsedMessage;
import com.zimbra.cs.servlet.ZThreadLocal;
import com.zimbra.soap.RequestContext;

/**
 * Tired of regressions in the defang filter. Unit test based on fixes I found in bugzilla over the years for different
 * problems to make sure they still work
 * @author jpowers
 *
 */
public class DefangFilterTest {
    private static String EMAIL_BASE_DIR = "data/unittest/email/";
    @BeforeClass
    public static void init() throws Exception {
        MailboxTestUtil.initServer("store/");
        EMAIL_BASE_DIR = MailboxTestUtil.getZimbraServerDir("store/") + EMAIL_BASE_DIR;
        Provisioning prov = Provisioning.getInstance();
        Account acct = prov.createAccount("test@in.telligent.com", "secret", new HashMap<String, Object>());
    }

    /**
     * Check to makes sure ftp:// urls are passed through...
     * @throws Exception
     */
    @Test
    public void testBug37098() throws Exception {
        String fileName = "bug_37098.txt";
        try (InputStream htmlStream = getHtmlBody(fileName)) {
            String result = DefangFactory.getDefanger(MimeConstants.CT_TEXT_HTML).defang(htmlStream, true);
            // Make sure it didn't delete ftp://
            Assert.assertTrue(result.contains("ftp://ftp.perftech.com/hidden/aaeon/cpupins.jpg"));
        }
    }

    private void defangHtmlString(String html, String expected) throws IOException {
        InputStream htmlStream = new ByteArrayInputStream(html.getBytes());
        Assert.assertEquals("Defanged HTML result", expected,
            DefangFactory.getDefanger(MimeConstants.CT_TEXT_HTML).defang(htmlStream, true));
    }

    public void defangStyleUnwantedFunc(String styleValue, String expected) throws Exception {
        String after = DefangFilter.STYLE_UNWANTED_FUNC.matcher(styleValue).replaceAll("");
        Assert.assertEquals("StyleUnwantedFunc result", expected, after);
    }

    /* Cut down version of original Bug 101227 test data which was significantly larger */
    private static final String urlWithInlinePNG =
            "background-image:\n  url('data:image/png;base64,iVBORw0KGgoAAAANSUhEUgAAA+/AA\n" +
            "WAP457/97wejL8Ovcj5LuH/FEVEf7d+/etuVtN/OIknPPDGFlCoJlWx/lkf/78/mGP2zUhTzC0AAAAASUVORK5CYII=');\n" +
            "    background-repeat: no-repeat; background-position: center;";

    private static final String defangedUrlWithInlinePNG =
            "background-image:\n  ;\n" + "    background-repeat: no-repeat; background-position: center;";

    private static String htmlTemplateForUrlWithInlinePNG =
            "<td style=\"%s\n\"></td>";

    /* Verified in Firefox that multi-line url with this html displays the background image
     * (give a valid paper.gif file from http://www.w3schools.com/cssref/paper.gif)
     * So we definitely should be stripping out multi-line functions
     */
    private static String templateHtmlWithNonInlinedBackgroundImageURL =
            "<html><head><style>\n" +
            "body  {\n" +
            "    background-image: %s;\n" +
            "    background-color: #cccccc;\n" +
            "}\n" +
            "</style>\n" +
            "</head>\n" +
            "<body><h1>Hello World!</h1></body>\n" +
            "</html>\n";
    private static String nonInlinedBackgroundImageURL =
            "url(\n" +
            "            \"paper.gif\"\n" +
            "            )";

    /* Bug 101227 CPU load & latency when open mail with data:image/png:base64 inline image
     *  Need multi-line url() detection.
     */
    @Test
    public void testStyleValueContainingMultiLineUrl() throws Exception {
        defangStyleUnwantedFunc(urlWithInlinePNG, defangedUrlWithInlinePNG);
    }

    @Test
    public void testHtmlWithStyleValueContainingMultiLineUrl() throws Exception {
        defangHtmlString(String.format(htmlTemplateForUrlWithInlinePNG, urlWithInlinePNG),
                String.format(htmlTemplateForUrlWithInlinePNG, defangedUrlWithInlinePNG));
        defangHtmlString(
                String.format(templateHtmlWithNonInlinedBackgroundImageURL, nonInlinedBackgroundImageURL),
                String.format(templateHtmlWithNonInlinedBackgroundImageURL, ""));
    }

    @Test
    public void testDefangStyleUnwantedFunc() throws Exception {
        String before = "background: #e7e7e7; background-image:url('http://example.com/image/k-hdr.jpg');height=";
        defangStyleUnwantedFunc(before, "background: #e7e7e7; background-image:;height=");
        before = "@media (max-width: 480px) {.body{font-size: 0.938em;} }";
        defangStyleUnwantedFunc(before, before);
        before = "@media all and (max-width: 699px) and (min-width: 520px)";
        defangStyleUnwantedFunc(before, before);
        before = "@media (orientation:portrait)";
        defangStyleUnwantedFunc(before, before);
        before = "@media (min-width: 700px), handheld and (orientation: landscape) { ... }";
        defangStyleUnwantedFunc(before, before);
        before = "@media not screen and (color), print and (color)";
        defangStyleUnwantedFunc(before, before);
        before = "@media (max-width 480px) {.body{font-size: 0.938em;} }";
        defangStyleUnwantedFunc(before, before);
    }

    /**
     * Tests to make sure target="_blank" is added to anythign with an href
     * @throws Exception
     */
    @Test
    public void testBug46948() throws Exception {
        String fileName = "bug_46948.txt";
        InputStream htmlStream = getHtmlBody(fileName);

        String result = DefangFactory.getDefanger(MimeConstants.CT_TEXT_HTML).defang(htmlStream, true);
        // Make sure each area tag has a target
        int index = result.indexOf("<area");
        while(index >= 0){
            int closingIndex = result.indexOf(">", index);
            int targetIndex =  result.indexOf("target=", index);
            // Make sure we got a target
            Assert.assertTrue(targetIndex != -1);
            // make sure its before the closing tag
            Assert.assertTrue(targetIndex < closingIndex);
            index = result.indexOf("<area", index+1);
        }
    }

    /**
     * Check to make sure we don't defang a url because we don't like the end of it.
     * @throws Exception
     */
    @Test
    public void testBug49452() throws Exception {
        String fileName = "bug_49452.txt";
        InputStream htmlStream = getHtmlBody(fileName);

        String result = DefangFactory.getDefanger(MimeConstants.CT_TEXT_HTML).defang(htmlStream, true);
        // make sure the link is still there
        // There should be a bunch of data after this link, but there's a few \n that seem to break it up.
        Assert.assertTrue(result.contains("https://www.plus1staging.net/plus1staging.net/companyAuthorization.jsp"));
    }

    /**
     * Checks to make sure the base url is prepended to any of the relative links
     * @throws Exception
     */
    @Test
    public void testBug11464() throws Exception {
        String fileName = "bug_11464.txt";
        InputStream htmlStream = getHtmlBody(fileName);

        String result = DefangFactory.getDefanger(MimeConstants.CT_TEXT_HTML).defang(htmlStream, true);

        // Make sure this has been replaced
        Assert.assertTrue(!result.contains("src=\"_media/zimbra_logo.gif\""));
    }


    /**
     * Utility method that gets the html body part from a mime message and returns its input stream
     * @param fileName The name of the email file to load from the unit test data dir
     * @return The input stream for the html body if successful
     * @throws Exception
     */
    private InputStream getHtmlBody(String fileName) throws Exception {
        // Get an input stream of a test pdf to test with
        InputStream inputStream = new FileInputStream(EMAIL_BASE_DIR + fileName);
        ByteArrayOutputStream baos = new ByteArrayOutputStream();
        ByteUtil.copy(inputStream, true, baos, true);

        ParsedMessage msg = new ParsedMessage(baos.toByteArray(), false);
        Set<MPartInfo> bodyparts = Mime.getBody(msg.getMessageParts(), true);

        InputStream htmlStream = null;
        for(MPartInfo body: bodyparts) {
            if(body.getContentType().contains("html")){
                htmlStream=  body.getMimePart().getInputStream();
            }
        }
        return htmlStream;
    }

    /**
     * Utility method that gets the html body part from a mime message and returns its input stream
     * @param fileName The name of the email file to load from the unit test data dir
     * @return The input stream for the html body if successful
     * @throws Exception
     */
    private InputStream getHtmlPart(String fileName, int partNum) throws Exception {
        // Get an input stream of a test pdf to test with
        InputStream inputStream = new FileInputStream(EMAIL_BASE_DIR + fileName);
        ByteArrayOutputStream baos = new ByteArrayOutputStream();
        ByteUtil.copy(inputStream, true, baos, true);

        ParsedMessage msg = new ParsedMessage(baos.toByteArray(), false);
        List<MPartInfo> parts = msg.getMessageParts();//Mime.getBody(msg.getMessageParts(), true);

        InputStream htmlStream = null;
        for(MPartInfo body: parts) {
               if(body.getPartNum() == partNum){
                htmlStream=  body.getMimePart().getInputStream();
               }
        }
        return htmlStream;
    }

    /**
     * Tests to make sure we allow just image names to come through
     * @throws Exception
     */
    @Test
    public void testBug60769() throws Exception {
        String fileName = "bug_60769.txt";
        InputStream htmlStream = getHtmlBody(fileName);

        String result = DefangFactory.getDefanger(MimeConstants.CT_TEXT_HTML).defang(htmlStream, true);

        Assert.assertTrue(!result.contains("dfsrc=\"image001.gif\""));
        Assert.assertTrue(result.contains("src=\"image001.gif\""));
    }

    /**
     * Tests to make sure we properly defang images that are neither inline/internal nor external images.
     * @throws Exception
     */
    @Test
    public void testBug64903() throws Exception {
        String fileName = "bug_60769.txt";
        InputStream htmlStream = getHtmlBody(fileName);
        String result = DefangFactory.getDefanger(MimeConstants.CT_TEXT_HTML).defang(htmlStream, true);
        Assert.assertTrue(result.contains("pnsrc=\"image001.gif\""));
    }

    /**
     * Tests to make sure we can handle inline image data embeded with a data: protocol
     * without tying up the system
     * @throws Exception
     */
    @Test
    public void testBug62605() throws Exception {
        String fileName = "bug_62605.txt";
        InputStream htmlStream = getHtmlBody(fileName);
        long startTime = System.currentTimeMillis();
        String result = DefangFactory.getDefanger(MimeConstants.CT_TEXT_HTML).defang(htmlStream, true);
        long endTime = System.currentTimeMillis();

        // Make sure this takes less than one second
        Assert.assertTrue("Possible slowness in a regex", (endTime - startTime) < 2000);
        // Make sure this has been replaced
        Assert.assertTrue(result.contains("src=\"data:"));
    }

    /**
     * Makes sure we don't defang inline images
     * @throws Exception
     */
    @Test
    public void testBug62632() throws Exception {
        String fileName = "bug_62632.txt";
        InputStream htmlStream = getHtmlBody(fileName);

        String result = DefangFactory.getDefanger(MimeConstants.CT_TEXT_HTML).defang(htmlStream, true);

        // Mare sure dfsrc isn't in there
        Assert.assertTrue(!result.contains("dfsrc=\"data:"));
        // and make sure we still have the src link..
        Assert.assertTrue(result.contains("src=\"data:"));
    }

    /**
     * Makes sure we don't defang inline images
     * @throws Exception
     */
    @Test
    public void testBug63150() throws Exception {
        String fileName = "bug_63150.txt";
        InputStream htmlStream = getHtmlBody(fileName);

        String result = DefangFactory.getDefanger(MimeConstants.CT_TEXT_HTML).defang(htmlStream, true);

        // Check to make sure the link needed is still in there.
        Assert.assertTrue(result.contains("BillingInfoDisplayCmd?bi_URL"));
    }

    /**
     * Makes sure we don't defang input button images
     * @throws Exception
     */
    @Test
    public void testBug62346() throws Exception {
        String fileName = "bug_62346.txt";
        InputStream htmlStream = getHtmlPart(fileName, 2);
        Assert.assertNotNull(htmlStream);

        String result = DefangFactory.getDefanger(MimeConstants.CT_TEXT_HTML).defang(htmlStream, false);

        // Check to make sure the link needed is still in there.
        Assert.assertTrue(result.contains("https://secure.sslpost.com/static/images/open_document.png"));
    }
    /**
     * Test to make sure there aren't NPE's when there isn't an src in an img tag
     * @throws Exception
     */
    @Test
    public void testBug64188() throws Exception {
        String fileName = "bug_64188.txt";
        InputStream htmlStream = getHtmlBody(fileName);
        Assert.assertNotNull(htmlStream);

        String result = DefangFactory.getDefanger(MimeConstants.CT_TEXT_HTML).defang(htmlStream, true);
         // just make sure we made it here, as this was NPEing out..
        Assert.assertNotNull(result);

    }
    /**
     * Checks to make sure we actually defang external content
     * @throws Exception
     */
    @Test
    public void testBug64726() throws Exception {
        String fileName = "bug_64726.txt";
        InputStream htmlStream = getHtmlBody(fileName);
        Assert.assertNotNull(htmlStream);

        String result = DefangFactory.getDefanger(MimeConstants.CT_TEXT_HTML).defang(htmlStream, true);
         // just make sure we made it here, as this was NPEing out..


        Assert.assertNotNull(result);
        // Make sure the input got changed
        Assert.assertTrue(result.contains("dfsrc=\"http://www.google.com/intl/en_com/images/srpr/logo3w.png\""));
    }

    /**
     * Checks to ensure that we're properly swapping src to dfsrc for input tags as well.
     * @throws Exception
     */
    @Test
    public void testBug58889() throws Exception {
        String fileName = "bug_58889.txt";
        InputStream htmlStream = getHtmlBody(fileName);
        Assert.assertNotNull(htmlStream);

        String result = DefangFactory.getDefanger(MimeConstants.CT_TEXT_HTML).defang(htmlStream, true);
         // just make sure we made it here, as this was NPEing out..


        Assert.assertNotNull(result);

        Assert.assertFalse(result.contains(" src=\"https://grepular.com/email_privacy_tester/"));
        Assert.assertTrue(result.contains(" dfsrc=\"https://grepular.com/email_privacy_tester/"));

    }

    /**
     * Checks that CDATA section in HTML is reported as a comment and removed.
     * @throws Exception
     */
    @Test
    public void testBug64974() throws Exception {
        String html = "<html><body><![CDATA[--><a href=\"data:text/html;base64,PHNjcmlwdD4KYWxlcnQoZG9jdW1lbnQuY29va2llKQo8L3NjcmlwdD4=\">click</a]]></body></html>";
        InputStream htmlStream = new ByteArrayInputStream(html.getBytes());
        String result = DefangFactory.getDefanger(MimeConstants.CT_TEXT_HTML).defang(htmlStream, true);
        Assert.assertTrue(result.equals("<html><body></body></html>"));
    }

    /**
     * Checks that expression() in style value is removed.
     * @throws Exception
     */
    @Test
    public void testBug67021() throws Exception {
        String html =
                "<html><body>" +
                "<div style=\"{ left:\\0065\\0078pression( alert('XSS2') ) }\">" +
                "<div style=\"{ left:&#x5c;0065&#x5c;0078pression( alert('XSS3') ) }\">" +
                "<style>\n" +
                "*{width:ex\\pression( eval(alert(\"XSS4\")));}\n" +
                "</style>" +
                "<span style=\"ldsf;lksdf;lksdf:expre\\ss\\ion( alert('XSS5' ) )\">\n" +
                "</span>" +
                "</body></html>";
        InputStream htmlStream = new ByteArrayInputStream(html.getBytes());
        String result = DefangFactory.getDefanger(MimeConstants.CT_TEXT_HTML).defang(htmlStream, true);
        Assert.assertFalse(result.contains("XSS2"));
        Assert.assertFalse(result.contains("XSS3"));
        Assert.assertFalse(result.contains("XSS4"));
        Assert.assertFalse(result.contains("XSS5"));
    }

    /**
     * Checks that rgb() in style value is not removed.
     * @throws Exception
     */
    @Test
    public void testBug67537() throws Exception {
        String html = "<html><body><span style=\"color: rgb(255, 0, 0);\">This is RED</span></body></html>";
        InputStream htmlStream = new ByteArrayInputStream(html.getBytes());
        String result = DefangFactory.getDefanger(MimeConstants.CT_TEXT_HTML).defang(htmlStream, true);
        Assert.assertTrue(result.contains("style=\"color: rgb(255, 0, 0);\""));
    }

    @Test
    public void testBug74715() throws Exception {
        String html = "<DIV STYLE=\"width: expression(alert('XSS'));\">";
        InputStream htmlStream = new ByteArrayInputStream(html.getBytes());
        String result = DefangFactory.getDefanger(MimeConstants.CT_TEXT_HTML).defang(htmlStream, true);
        Assert.assertFalse(result.contains("XSS"));
    }

    @Test
    public void testBug76500() throws Exception {
        String html = "<blockquote style=\"border-left:2px solid rgb(16, 16, 255);\">";
        InputStream htmlStream = new ByteArrayInputStream(html.getBytes());
        String result = DefangFactory.getDefanger(MimeConstants.CT_TEXT_HTML).defang(htmlStream, true);
        Assert.assertTrue(result.contains("rgb(16, 16, 255)"));
    }

    @Test
    public void testBug78997() throws Exception {
        String fileName = "bug_78997.txt";
        InputStream htmlStream = getHtmlBody(fileName);
        String result = DefangFactory.getDefanger(MimeConstants.CT_TEXT_HTML).defang(htmlStream, true);
        // and make sure we still have the @media link and the device width attribute..
        Assert.assertTrue(result.contains("and (max-device-width: 480px)"));

        //Some more tests with different media attributes
        String html =  "<td style= \"@media only  @media (max-width: 480px) {.body{font-size: 0.938em;} }\"/> ";
        htmlStream  = new ByteArrayInputStream(html.getBytes());
        result = DefangFactory.getDefanger(MimeConstants.CT_TEXT_HTML).defang(htmlStream, true);
        Assert.assertTrue(result.contains("(max-width: 480px)"));

        html = "<td style= \" @media only screen and (-webkit-min-device-pixel-ratio: 2) {body {font-size: 0.938em;}  }\"/>";
        htmlStream = new ByteArrayInputStream(html.getBytes());
        result = DefangFactory.getDefanger(MimeConstants.CT_TEXT_HTML).defang(htmlStream, true);
        Assert.assertTrue(result.contains("and (-webkit-min-device-pixel-ratio: 2)"));

        html = "<td style= \"@media (min-width: 1200px) {.two{margin-top:8em;} }\"/>";
        htmlStream = new ByteArrayInputStream(html.getBytes());
        result = DefangFactory.getDefanger(MimeConstants.CT_TEXT_HTML).defang(htmlStream, true);
        Assert.assertTrue(result.contains("(min-width: 1200px)"));

        html = "<td style= \"@media (max-height: 600px) {.two{margin-top:4em;} }\"/>";
        htmlStream = new ByteArrayInputStream(html.getBytes());
        result = DefangFactory.getDefanger(MimeConstants.CT_TEXT_HTML).defang(htmlStream, true);
        Assert.assertTrue(result.contains("(max-height: 600px) {.two{margin-top:4em;} }"));

        html = "<td style= \" @media (min-height: 1020px) { .two{margin-top:9em;} }\">";
        htmlStream = new ByteArrayInputStream(html.getBytes());
        result = DefangFactory.getDefanger(MimeConstants.CT_TEXT_HTML).defang(htmlStream, true);
        Assert.assertTrue(result.contains("(min-height: 1020px) { .two{margin-top:9em;} }"));


        html = "@media (min-height: 750px) and (max-height: 770px) {"
              + ".two{margin-top:7em;} }";
        htmlStream = new ByteArrayInputStream(html.getBytes());
        result = DefangFactory.getDefanger(MimeConstants.CT_TEXT_HTML).defang(htmlStream, true);
        Assert.assertTrue(result.contains("(min-height: 750px) and (max-height: 770px)"));

    }

    @Test
    public void testBug73874() throws Exception {
        String fileName = "bug_73874.txt";
        InputStream htmlStream = getHtmlBody(fileName);
        String result = DefangFactory.getDefanger(MimeConstants.CT_TEXT_HTML).defang(htmlStream,
            true);

        // and make sure we have the the complete URL for
        Assert.assertTrue(result
          .contains("https://wiki.tomsawyer.com/download/thumbnails/27132023/Screen&#43;Shot&#43;2012-05-02&#43;at&#43;08.08.12&#43;"
              + "AM.png?version&#61;1&amp;modificationDate&#61;1335967057000"));

        // case where base URL does not have a trailing '/'
        String html = "<html><head><base href=\"https://wiki.tomsawyer.com\"/>"
            + "</head><body>"
            + "<img  width=\"100\"  src=\"/download/thumbnails/27132023/Screen+Shot+"
            + "2012-05-02+at+08.08.12+AM.png?version=3D1&modificationDate=3D1335967057"
            + "000\"/></body></html>";
        htmlStream = new ByteArrayInputStream(html.getBytes());
        result = DefangFactory.getDefanger(MimeConstants.CT_TEXT_HTML).defang(htmlStream, true);
        Assert.assertTrue(result
                .contains("https://wiki.tomsawyer.com/download/thumbnails/27132023/Screen&#43;Shot&#43;2012-05-02&#43;at&#43;08.08.12&#43;"
              + "AM.png?version&#61;3D1&amp;modificationDate&#61;3D1335967057000"));

        // case where base URL has a trailing '/'
        html = "<html><head><base href=\"https://wiki.tomsawyer.com/\" />"
            + "</head><body>"
            + "<img  width=\"100\"  src=\"download/thumbnails/27132023/Screen+Shot+"
            + "2012-05-02+at+08.08.12+AM.png?version=3D1&modificationDate=3D1335967057"
            + "000\"/></body></html>";
        htmlStream = new ByteArrayInputStream(html.getBytes());
        result = DefangFactory.getDefanger(MimeConstants.CT_TEXT_HTML).defang(htmlStream, true);
        Assert.assertTrue(result
                .contains("https://wiki.tomsawyer.com//download/thumbnails/27132023/Screen&#43;Shot&#43;2012-05-02&#43;at&#43;08.08.12&#43;"
              + "AM.png?version&#61;3D1&amp;modificationDate&#61;3D1335967057000"));

       // case where base URL has a single parameter'/'
        html = "<html><head><base href=\"https://wiki.tomsawyer.com/\" />"
            + "</head><body>"
            + "<img  width=\"100\"  src=\"download/thumbnails/27132023/Screen+Shot+"
            + "2012-05-02+at+08.08.12+AM.png?version=3D1\"/></body></html>";
        htmlStream = new ByteArrayInputStream(html.getBytes());
        result = DefangFactory.getDefanger(MimeConstants.CT_TEXT_HTML).defang(htmlStream, true);
        Assert.assertTrue(result
                .contains("https://wiki.tomsawyer.com//download/thumbnails/27132023/Screen&#43;Shot&#43;2012-05-02&#43;at&#43;08.08.12&#43;"
              + "AM.png?version&#61;3D1"));

     // case where base URL no parameters
        html = "<html><head><base href=\"https://wiki.tomsawyer.com/\" />"
            + "</head><body>"
            + "<img  width=\"100\"  src=\"download/thumbnails/27132023/Screen+Shot+"
            + "2012-05-02+at+08.08.12+AM.png\"/></body></html>";
        htmlStream = new ByteArrayInputStream(html.getBytes());
        result = DefangFactory.getDefanger(MimeConstants.CT_TEXT_HTML).defang(htmlStream, true);
        Assert.assertTrue(result
                .contains("https://wiki.tomsawyer.com//download/thumbnails/27132023/Screen&#43;Shot&#43;2012-05-02&#43;at&#43;08.08.12&#43;"
              + "AM.png"));

     // case where relative URL is invalidsomething like.pngxxx.gif
        html = "<html><head><base href=\"https://wiki.tomsawyer.com/\" />"
            + "</head><body>"
            + "<img  width=\"100\"  src=\"download/thumbnails/27132023/Screen+Shot.pngTest.gif\"/></body></html>";
        htmlStream = new ByteArrayInputStream(html.getBytes());
        result = DefangFactory.getDefanger(MimeConstants.CT_TEXT_HTML).defang(htmlStream, true);
        Assert.assertTrue(!result
                .contains("https://wiki.tomsawyer.com//download/thumbnails/27132023/Screen&#43;Shot&#43;2012-05-02&#43;at&#43;08.08.12&#43;"
              + "AM.png"));
    }


    @Test
    public void testBug97443() throws Exception {
        String html = "<html><head></head><body><table><tr><td><B>javascript-blocked test </B></td>"
            + "</tr><tr><td><a href=\"javascript:alert('Hello!');\">alert</a>"
            + "</td></tr></table></body></html>";
        InputStream htmlStream = new ByteArrayInputStream(html.getBytes());
        String result = DefangFactory.getDefanger(MimeConstants.CT_TEXT_HTML)
                .defang(htmlStream, true);
        Assert.assertTrue(result
            .contains("href=\"JAVASCRIPT-BLOCKED:alert(&#39;Hello!&#39;);\""));

        html = "<html><head><base href=\"http://lbpe.wikispaces.com/\" /></head><body>"
            + "<table><tr><td><B>javascript-blocked test</B></td></tr><tr><td>"
            + "<a href=\"javascript:alert('Hello!');\">alert</a></td></tr></table>"
            + "</body></html>";
        htmlStream = new ByteArrayInputStream(html.getBytes());
        result = DefangFactory.getDefanger(MimeConstants.CT_TEXT_HTML)
                .defang(htmlStream, true);
        Assert.assertTrue(result
                .contains("href=\"JAVASCRIPT-BLOCKED:alert(&#39;Hello!&#39;);\""));
    }

    @Test
    public void testBug78902() throws Exception {

        String html = "<html><head></head><body><a target=\"_blank\" href=\"Neptune.gif\"></a></body></html>";
        InputStream htmlStream = new ByteArrayInputStream(html.getBytes());
        String result = DefangFactory.getDefanger(MimeConstants.CT_TEXT_HTML)
                .defang(htmlStream, true);
        Assert.assertTrue(result
                .contains("<a target=\"_blank\" href=\"Neptune.gif\"></a>"));


        html = "<html><body>My pictures <a href=\"javascript:document.write('%3C%61%20%68%72%65%66%3D%22%6A%61%76%"
            + "61%73%63%72%69%70%74%3A%61%6C%65%72%74%28%31%29%22%20%6F%6E%4D%6F%75%73%65%4F%76%65%72%3D%61%6C%65%"
            + "72%74%28%5C%22%70%30%77%6E%5C%22%29%3E%4D%6F%75%73%65%20%6F%76%65%72%20%68%65%72%65%3C%2F%61%3E')\">here</a></body></html>";
        htmlStream = new ByteArrayInputStream(html.getBytes());
        result = DefangFactory.getDefanger(MimeConstants.CT_TEXT_HTML)
                .defang(htmlStream, true);
        Assert.assertTrue(result
                .contains("JAVASCRIPT-BLOCKED"));

        html =  "<html><head></head><body><a target=\"_blank\" href=\"Neptune.txt\"></a></body></html>";
        htmlStream = new ByteArrayInputStream(html.getBytes());
        result = DefangFactory.getDefanger(MimeConstants.CT_TEXT_HTML)
                .defang(htmlStream, true);
        Assert.assertTrue(result
                .contains("<a target=\"_blank\" href=\"Neptune.txt\"></a>"));

        html =  "<html><head></head><body><a target=\"_blank\" href=\"Neptune.pptx\"></a></body></html>";
        htmlStream = new ByteArrayInputStream(html.getBytes());
        result = DefangFactory.getDefanger(MimeConstants.CT_TEXT_HTML)
                .defang(htmlStream, true);
        Assert.assertTrue(result
                .contains("<a target=\"_blank\" href=\"Neptune.pptx\"></a>"));

        html = "<li><a href=\"poc.zip?view=html&archseq=0\">\"/><script>alert(1);</script>AAAAAAAAAA</a></li>";
        htmlStream = new ByteArrayInputStream(html.getBytes());
        result = DefangFactory.getDefanger(MimeConstants.CT_TEXT_HTML)
                .defang(htmlStream, true);
        Assert.assertTrue(!result
                .contains("<script>"));
    }


    @Test
    public void testBug73037() throws Exception {

        String html = "<html><head></head><body><a target=\"_blank\"" +
        " href=\"smb://Aurora._smb._tcp.local/untitled/folder/03 DANDIYA MIX.mp3\"></a></body></html>";
        InputStream htmlStream = new ByteArrayInputStream(html.getBytes());
        String result = DefangFactory.getDefanger(MimeConstants.CT_TEXT_HTML).defang(htmlStream,
            true);
        Assert.assertTrue(result.contains(html));

        html = "<html><head></head><body><a target=\"_blank\"" +
            " href=\"smb://Aurora._smb._tcp.local/untitled/folder/03%20DANDIYA%20MIX.mp3\"></a></body></html>";
        htmlStream = new ByteArrayInputStream(html.getBytes());
        result = DefangFactory.getDefanger(MimeConstants.CT_TEXT_HTML).defang(htmlStream,
                true);
        Assert.assertTrue(result.contains(html));

        html = "<html><head></head><body><a target=\"_blank\"" +
            " href=\"//Shared_srv/folder/file.txt\"></a></body></html>";
        htmlStream = new ByteArrayInputStream(html.getBytes());
        result = DefangFactory.getDefanger(MimeConstants.CT_TEXT_HTML).defang(htmlStream,
                true);
        Assert.assertTrue(result.equals(html));

        html = "<html><head></head><body><a target=\"_blank\"" +
            " href=\"//Shared_srv/folder/file with spaces.txt\"></a></body></html>";
        htmlStream = new ByteArrayInputStream(html.getBytes());
        result = DefangFactory.getDefanger(MimeConstants.CT_TEXT_HTML).defang(htmlStream,
                true);
        Assert.assertTrue(result.equals(html));
    }

    @Test
    public void testBug81641() throws Exception {

        String html = "<td style=\"background: #e7e7e7; background-image:"
            + "url(\'http://www.househuntnews.com/marketing/images/keller-header.jpg');"
            + "height=\"97\" width=\"598\">";
        InputStream htmlStream = new ByteArrayInputStream(html.getBytes());
        String result = DefangFactory.getDefanger(MimeConstants.CT_TEXT_HTML).defang(htmlStream,
            true);
        Assert.assertTrue(!result.contains("url('http://www.househuntnews.com/marketing/images/keller-header.jpg')"));

        html = "<td style= \"@media (max-width: 480px) {.body{font-size: 0.938em;} }\" />";
        htmlStream  = new ByteArrayInputStream(html.getBytes());
        result = DefangFactory.getDefanger(MimeConstants.CT_TEXT_HTML).defang(htmlStream, true);
        Assert.assertTrue(result.contains("(max-width: 480px)"));

        html = "<td style= \"@media all and (max-width: 699px) and (min-width: 520px)\" />";
        htmlStream  = new ByteArrayInputStream(html.getBytes());
        result = DefangFactory.getDefanger(MimeConstants.CT_TEXT_HTML).defang(htmlStream, true);
        Assert.assertTrue(result.contains(" (max-width: 699px) and (min-width: 520px)"));

        html ="<td style= \"@media (orientation:portrait)\" />";
        htmlStream  = new ByteArrayInputStream(html.getBytes());
        result = DefangFactory.getDefanger(MimeConstants.CT_TEXT_HTML).defang(htmlStream, true);
        Assert.assertTrue(result.contains("(orientation:portrait)"));

        html = "<td style= \"@media (min-width: 700px), handheld and (orientation: landscape) { ... }\"/>";
        htmlStream  = new ByteArrayInputStream(html.getBytes());
        result = DefangFactory.getDefanger(MimeConstants.CT_TEXT_HTML).defang(htmlStream, true);
        Assert.assertTrue(result.contains("(min-width: 700px), handheld and (orientation: landscape)"));

        html = "<td style= \"@media not screen and (color), print and (color)\"/>";
        htmlStream  = new ByteArrayInputStream(html.getBytes());
        result = DefangFactory.getDefanger(MimeConstants.CT_TEXT_HTML).defang(htmlStream, true);
        Assert.assertTrue(result.contains("not screen and (color), print and (color)"));

        html = "<td style=  \"@media (max-width 480px) {.body{font-size: 0.938em;} }\"/>";
        htmlStream  = new ByteArrayInputStream(html.getBytes());
        result = DefangFactory.getDefanger(MimeConstants.CT_TEXT_HTML).defang(htmlStream, true);
        Assert.assertTrue(result.contains("(max-width 480px)"));

    }
    @Test
    public void testBug82181() throws Exception {

        String html = "<html><head><style> sf { display: block;}@media print {.xsfnoprint{ display : none ;}} "
            + " /* Default css layout information   for SAP Smart Forms (XSF Output)   Last modified: 12.05.2003 */ "
            + "@media screen {  body {    background-color : #EFEFEF ;  }}"
            + "@media screen {  .page {    border-style : outset ;    border-width : 2pt ;    background-color : white ;  }}"
            + "/*@media print {  .page {    overflow: hidden;  }}*/"
            + "/* unification browser-dependent  settings */"
            + "table {    border-spacing: 0pt;    empty-cells: show;}"
            + "tr { vertical-align: top; }"
            + "td { padding: 0pt; }"
            + "input {    font: inherit;    padding: 0pt;    margin: 0pt;}"
            + "img {    display: block;}"
            + "img.icon {    display: inline;}"
            + "/* End of default.css */"
            + ".ZNOW-USER-REGISTER-STYLE  div#P1.par{    font-family : \"Times New Roman\" ;    font-size : 12pt ;    font-weight :20normal ;    line-height : 4.23mm ;    text-decoration : none ;    text-align : left ;    clear : both ;}"
            + ".ZNOW-USER-REGISTER-STYLE  div#P2.par{    font-family : \"Times New Roman\" ;   font-size : 12pt ;    font-weight : bold ;    line-height : 4.23mm ;    text-decoration : none ;    text-align : left ;    clear : both ;}"
            + ".ZNOW-USER-REGISTER-STYLE  a{    color : #000000 ;}"
            + ".ZNOW-USER-REGISTER-STYLE  span#C1.char{    font-family : \"Times New Roman\" ;    font-size : 12pt ;}"
            + ".ZNOW-USER-REGISTER-STYLE  span#C2.char{    font-family : \"Times New Roman\" ;    font-size : 12pt ;    font-weight : bold ;}"
            + "#sf--PAGE1-001.page{    position : absolute ;    height : 210mm ;    width : 297mm ;    top : 0pt ;}"
            + "@media screen {#MAIN.win{    overflow : auto ;}}"
            + "@media print {#MAIN.win{    overflow : hidden ;}}"
            + "#sf--PAGE1-001.page  #MAIN.win{    position : absolute ;    left : 1.15cm ;    top : 1.03cm ;    width : 21.90cm ;    height : 12.15cm ;}</style></head><html>";

        String htmlWithMultiLineComment = "<head>\n"
            + " <style> sf {\n"
            + "    display: block;\n"
            + "}\n"
            + "   @media print {\n"
            + ".xsfnoprint {\n"
            + "          display: none;\n"
            + "      }\n"
            + "  }\n"
            + "     \n"
            + "/* Default css layout information   for SAP Smart Forms (XSF Output)   Last modified: 12.05.2003 \n"
            + " adding  one more line */\n"
            + " @media screen {\n"
            + "    body {\n"
            + "         background-color: #EFEFEF;\n"
            + "      }\n"
            + "  }\n"
            + "  \n"
            + "  @media screen {\n"
            + "      .page {\n"
            + "           border-style: outset;\n"
            + "           border-width: 2pt;\n"
            + "          background-color: white;\n"
            + "       }\n"
            + "   }\n"
            + "   \n"
            + "       /*@media print {  .page {    overflow: hidden;  }}*//* unification browser-dependent settings */\n"
            + "  table {\n" + "      border-spacing: 0pt;\n" + "      empty-cells: show;\n"
            + "    }\n" + "    \n" + "    tr {\n" + "        vertical-align: top;\n" + "     }\n"
            + "     \n" + "    td {\n" + "       padding: 0pt;\n" + "    }\n" + "    \n"
            + "   input {\n" + "        font: inherit;\n" + "       padding: 0pt;\n"
            + "       margin: 0pt;\n" + "    }\n" + "    \n" + "   img {\n"
            + "        display: block;\n" + "   }\n" + "    \n" + "   img.icon {\n"
            + "        display: inline;\n" + "    }\n" + "    /* End of default.css */\n"
            + "  .ZNOW-USER-REGISTER-STYLE  div#P1.par {\n"
            + "        font-family: \"Times New Roman\";\n" + "       font-size: 12pt;\n"
            + "        font-weight: normal;\n" + "        line-height: 4.23mm;\n"
            + "        text-decoration: none;\n" + "        text-align: left;\n"
            + "        clear: both;\n" + "    }\n" + "\n"
            + "    .ZNOW-USER-REGISTER-STYLE  div#P2.par {\n"
            + "       font-family: \"Times New Roman\";\n" + "       font-size: 12pt;\n"
            + "        font-weight: bold;\n" + "        line-height: 4.23mm;\n"
            + "        text-decoration: none;\n" + "        text-align: left;\n"
            + "        clear: both;\n" + "    }\n" + "\n" + "    .ZNOW-USER-REGISTER-STYLE  a {\n"
            + "       color: #000000;\n" + "    }\n" + "\n"
            + "   .ZNOW-USER-REGISTER-STYLE  span#C1.char {\n"
            + "        font-family: \"Times New Roman\";\n" + "        font-size: 12pt;\n"
            + "    }\n" + "\n" + "    .ZNOW-USER-REGISTER-STYLE  span#C2.char {\n"
            + "       font-family: \"Times New Roman\";\n" + "       font-size: 12pt;\n"
            + "       font-weight: bold;\n" + "    }\n" + "\n" + "    #sf--PAGE1-001.page {\n"
            + "        position: absolute;\n" + "        height: 210mm;\n"
            + "        width: 297mm;\n" + "       top: 0pt;\n" + "    }\n" + "\n"
            + "   @media screen {\n" + "       #MAIN.win {\n" + "            overflow: auto;\n"
            + "       }\n" + "    }\n" + "\n" + "    @media print {\n" + "        #MAIN.win {\n"
            + "            overflow: hidden;\n" + "        }\n" + "   }\n" + "\n"
            + "    #sf--PAGE1-001.page #MAIN.win {\n" + "        position: absolute;\n"
            + "        left: 1.15cm;\n" + "        top: 1.03cm;\n" + "        width: 21.90cm;\n"
            + "        height: 12.15cm;\n" + "    }</style>\n" + "</head>\n";
        InputStream htmlStream = new ByteArrayInputStream(html.getBytes());
        String result = DefangFactory.getDefanger(MimeConstants.CT_TEXT_HTML).defang(htmlStream,
            true);
        Assert.assertTrue(result.contains("background-color : #EFEFEF"));

        htmlStream = new ByteArrayInputStream(htmlWithMultiLineComment.getBytes());
        result = DefangFactory.getDefanger(MimeConstants.CT_TEXT_HTML).defang(htmlStream, true);
        Assert.assertTrue(result.contains("background-color: #EFEFEF"));
        Assert.assertTrue(!result.contains("Default css layout information   for SAP Smart Forms"));

    }

    @Test
    public void testBug82303() throws Exception {
        String html = "<a href=\"http://ebobby.org/2013/05/18/"
            + "Fun-with-Javascript-and-function-tracing.html\" "
            + "style=\"color: #187AAB; text-decoration: none\" target=\"_blank\">";
        InputStream htmlStream = new ByteArrayInputStream(html.getBytes());
        String result = DefangFactory.getDefanger(MimeConstants.CT_TEXT_HTML).defang(htmlStream,
            true);
        Assert.assertTrue(result.contains("Fun-with-Javascript-and-function-tracing.html"));

        html = "<a href=\"javascript-and-function-tracing.html\" "
            + "style=\"color: #187AAB; text-decoration: none\" target=\"_blank\">";
        htmlStream = new ByteArrayInputStream(html.getBytes());
        result = DefangFactory.getDefanger(MimeConstants.CT_TEXT_HTML).defang(htmlStream,
            true);
        Assert.assertTrue(result.contains("javascript-and-function-tracing.html"));

        html = "<a href=\"javascript:myJsFunc()\">Link Text</a>";
        htmlStream = new ByteArrayInputStream(html.getBytes());
        result = DefangFactory.getDefanger(MimeConstants.CT_TEXT_HTML).defang(htmlStream, true);
        Assert.assertTrue(result.contains("JAVASCRIPT-BLOCKED"));

        html = "<a href=\"javascriptlessDestination.html\" onclick=\"myJSFunc(); "
            + "return false;\">Link text</a>";
        htmlStream = new ByteArrayInputStream(html.getBytes());
        result = DefangFactory.getDefanger(MimeConstants.CT_TEXT_HTML).defang(htmlStream, true);
        Assert.assertTrue(result.contains("javascriptlessDestination.html"));

        html = "<a href=\"javascript:alert('Hello');\"></a>";
        htmlStream = new ByteArrayInputStream(html.getBytes());
        result = DefangFactory.getDefanger(MimeConstants.CT_TEXT_HTML).defang(htmlStream, true);
        Assert.assertTrue(result.contains("JAVASCRIPT-BLOCKED"));

        html = "<a href=\"http://ebobby.org/2013/05/18/" + "javascript/Lessonsinjavascript.html\" "
            + "style=\"color: #187AAB; text-decoration: none\" target=\"_blank\">";
        htmlStream = new ByteArrayInputStream(html.getBytes());
        result = DefangFactory.getDefanger(MimeConstants.CT_TEXT_HTML).defang(htmlStream, true);
        Assert.assertTrue(result.contains("javascript/Lessonsinjavascript.html"));

        html = "<a href='javascript:myFunction()'> Click Me! <a/>";
        htmlStream = new ByteArrayInputStream(html.getBytes());
        result = DefangFactory.getDefanger(MimeConstants.CT_TEXT_HTML).defang(htmlStream, true);
        Assert.assertTrue(result.contains("JAVASCRIPT-BLOCKED"));

        html = " <a href=\"javascript:void(0)\" onclick=\"loadProducts(<?php echo $categoryId ?>)\"> ";
        htmlStream = new ByteArrayInputStream(html.getBytes());
        result = DefangFactory.getDefanger(MimeConstants.CT_TEXT_HTML).defang(htmlStream, true);
        Assert.assertTrue(result.contains("JAVASCRIPT-BLOCKED"));

        html = "<a href=\"#\" onclick=\"someFunction();\" return false;\">LINK</a>";
        htmlStream = new ByteArrayInputStream(html.getBytes());
        result = DefangFactory.getDefanger(MimeConstants.CT_TEXT_HTML).defang(htmlStream, true);
        Assert.assertTrue(result.equals("<a href=\"#\">LINK</a>"));

        html = "<a href='javascript:my_Function()'> Click Me! <a/>";
        htmlStream = new ByteArrayInputStream(html.getBytes());
        result = DefangFactory.getDefanger(MimeConstants.CT_TEXT_HTML).defang(htmlStream, true);
        Assert.assertTrue(result.contains("JAVASCRIPT-BLOCKED"));

        html = "<a href='javascript:myFunction(field1, field2)'> Click Me! <a/>";
        htmlStream = new ByteArrayInputStream(html.getBytes());
        result = DefangFactory.getDefanger(MimeConstants.CT_TEXT_HTML).defang(htmlStream, true);
        Assert.assertTrue(result.contains("JAVASCRIPT-BLOCKED"));

        html = "<a href='javaScript:document.f1.findString(this.t1.value)'>";
        htmlStream = new ByteArrayInputStream(html.getBytes());
        result = DefangFactory.getDefanger(MimeConstants.CT_TEXT_HTML).defang(htmlStream, true);
        Assert.assertTrue(result.contains("JAVASCRIPT-BLOCKED"));

        html = "<a href='javaScript:document.f1.findString(this.t1.value)'>";
        htmlStream = new ByteArrayInputStream(html.getBytes());
        result = DefangFactory.getDefanger(MimeConstants.CT_TEXT_HTML).defang(htmlStream, true);
        Assert.assertTrue(result.contains("JAVASCRIPT-BLOCKED"));

        html = "<a href=\"#\" onclick=\"findString(document.getElementById('t1').value); return false;\">Click Me</a>";
        htmlStream = new ByteArrayInputStream(html.getBytes());
        result = DefangFactory.getDefanger(MimeConstants.CT_TEXT_HTML).defang(htmlStream, true);
        Assert.assertTrue(result.contains("<a href=\"#\">Click Me</a>"));

        html = "<a href=\"javascript:alert('0');\">Click Me</a>";
        htmlStream = new ByteArrayInputStream(html.getBytes());
        result = DefangFactory.getDefanger(MimeConstants.CT_TEXT_HTML).defang(htmlStream, true);
        Assert.assertTrue(result.contains("JAVASCRIPT-BLOCKED"));

        html = "<a href=\"  javascript:alert('0');\">Click Me</a>";
        htmlStream = new ByteArrayInputStream(html.getBytes());
        result = DefangFactory.getDefanger(MimeConstants.CT_TEXT_HTML).defang(htmlStream, true);
        Assert.assertTrue(result.contains("JAVASCRIPT-BLOCKED"));

    }

    @Test
    public void testBug83999() throws IOException {

        RequestContext reqContext = new RequestContext();
        reqContext.setVirtualHost("mail.zimbra.com");
        ZThreadLocal.setContext(reqContext);

        String html = "<FORM NAME=\"buy\" ENCTYPE=\"text/plain\" " +
        		"action=\"http://mail.zimbra.com:7070/service/soap/ModifyFilterRulesRequest\" METHOD=\"POST\">";
        InputStream htmlStream = new ByteArrayInputStream(html.getBytes());
        String result = DefangFactory.getDefanger(MimeConstants.CT_TEXT_HTML).defang(htmlStream,
            true);
        Assert.assertTrue(result.contains("SAMEHOSTFORMPOST-BLOCKED"));


        html = "<FORM NAME=\"buy\" ENCTYPE=\"text/plain\" "
            + "action=\"http://zimbra.vmware.com:7070/service/soap/ModifyFilterRulesRequest\" METHOD=\"POST\">";
        htmlStream = new ByteArrayInputStream(html.getBytes());
        result = DefangFactory.getDefanger(MimeConstants.CT_TEXT_HTML).defang(htmlStream,
            true);
        Assert.assertTrue(!result.contains("SAMEHOSTFORMPOST-BLOCKED"));

        html = "<FORM NAME=\"buy\" ENCTYPE=\"text/plain\" "
            + "action=\"http://mail.zimbra.com/service/soap/ModifyFilterRulesRequest\" METHOD=\"POST\">";
        htmlStream = new ByteArrayInputStream(html.getBytes());
        result = DefangFactory.getDefanger(MimeConstants.CT_TEXT_HTML).defang(htmlStream,
            true);
        Assert.assertTrue(result.contains("SAMEHOSTFORMPOST-BLOCKED"));

        html = "<FORM NAME=\"buy\" ENCTYPE=\"text/plain\" "
            + "action=\"/service/soap/ModifyFilterRulesRequest\" METHOD=\"POST\">";
        htmlStream = new ByteArrayInputStream(html.getBytes());
        result = DefangFactory.getDefanger(MimeConstants.CT_TEXT_HTML).defang(htmlStream,
            true);
        Assert.assertTrue(result.contains("SAMEHOSTFORMPOST-BLOCKED"));


        ZThreadLocal.unset();
    }

    //Privacy leak and possible XSS in ZWC with Chrome 30 on Win 7 x64 when viewing a conversation

    @Test
    public void testBug84337() throws Exception {
        String html = "<style type=\"text/css=\">@import \"https://emailprivacytester." +
        		"com/cb/55fa19d5db052ced/\";</style>";
        InputStream htmlStream = new ByteArrayInputStream(html.getBytes());
        String result = DefangFactory.getDefanger(MimeConstants.CT_TEXT_HTML).defang(htmlStream,
            true);
        Assert.assertTrue(!result.contains("@import 'https://emailprivacytester"));

        html = "<style type=\"text/css=\">@import url(\'newstyles.css\');</style>";
        htmlStream = new ByteArrayInputStream(html.getBytes());
        result = DefangFactory.getDefanger(MimeConstants.CT_TEXT_HTML).defang(htmlStream,
        true);
        Assert.assertTrue(!result.contains("@import"));

        html = "<style type=\"text/css=\">@import \"style2.css\";</style>";
        htmlStream = new ByteArrayInputStream(html.getBytes());
        result = DefangFactory.getDefanger(MimeConstants.CT_TEXT_HTML).defang(htmlStream,
        true);
        Assert.assertTrue(!result.contains("@import"));

        html = "<style type=\"text/css=\">@import \"style2.css\"</style>";
        htmlStream = new ByteArrayInputStream(html.getBytes());
        result = DefangFactory.getDefanger(MimeConstants.CT_TEXT_HTML).defang(htmlStream,
        true);
        Assert.assertTrue(!result.contains("@import"));

        html = "<style type=\"text/css=\">@import \"  style1.css  \";</style>";
        htmlStream = new ByteArrayInputStream(html.getBytes());
        result = DefangFactory.getDefanger(MimeConstants.CT_TEXT_HTML).defang(htmlStream,
        true);
        Assert.assertTrue(!result.contains("@import"));

        html = "<style> "
        + "@import url('a.css'); "
        + "@import url('b.css');"
        + "@import url('c.css');"
        + "@import url('d.css');"
        + "@import url('e.css');"
        + "@import url('f.css');"
        + "</style>";
        htmlStream = new ByteArrayInputStream(html.getBytes());
        result = DefangFactory.getDefanger(MimeConstants.CT_TEXT_HTML).defang(htmlStream,
        true);
        Assert.assertTrue(!result.contains("@import"));

        html = "<style type=\"text/css\">  @import url(\"import3.css\");  p { color : #f00; }"
            + "</style>";
        htmlStream = new ByteArrayInputStream(html.getBytes());
        result = DefangFactory.getDefanger(MimeConstants.CT_TEXT_HTML).defang(htmlStream,
        true);
        Assert.assertTrue(result.contains("p { color : #f00; }"));

        html = "<style type=\"text/css\">  @import 'import3.css';  p { color : #f00; }"
            + "</style>";
        htmlStream = new ByteArrayInputStream(html.getBytes());
        result = DefangFactory.getDefanger(MimeConstants.CT_TEXT_HTML).defang(htmlStream,
        true);
        Assert.assertTrue(result.contains("p { color : #f00; }"));
        Assert.assertTrue(!result.contains("import3.css"));

        html = "<style type=\"text/css\">  @import \" import3.css \";  p { color : #f00; }"
            + "</style>";
        htmlStream = new ByteArrayInputStream(html.getBytes());
        result = DefangFactory.getDefanger(MimeConstants.CT_TEXT_HTML).defang(htmlStream,
        true);
        Assert.assertTrue(result.contains("p { color : #f00; }"));
        Assert.assertTrue(!result.contains("import3.css"));

        // adding spaces before the semicolon
        html = "<style type=\"text/css\">  @import \" import3.css \"   ;  p { color : #f00; }"
            + "</style>";
        htmlStream = new ByteArrayInputStream(html.getBytes());
        result = DefangFactory.getDefanger(MimeConstants.CT_TEXT_HTML).defang(htmlStream,
        true);
        Assert.assertTrue(result.contains("p { color : #f00; }"));
        Assert.assertTrue(!result.contains("import3.css"));


        html = "<style type=\"text/css\">  @import \" import3.css \"     p { color : #f00; }"
            + "</style>";
        htmlStream = new ByteArrayInputStream(html.getBytes());
        result = DefangFactory.getDefanger(MimeConstants.CT_TEXT_HTML).defang(htmlStream,
        true);
        Assert.assertTrue(result.contains("p { color : #f00; }"));
        Assert.assertTrue(!result.contains("import3.css"));
    }



    @Test
    public void testBug85478() throws Exception {
        String html = "<a href=\"data:text/html;base64,PHNjcmlwdD5hbGVydCgiSGVsbG8hIik7PC9zY3JpcHQ+\" "
        		+ "data-mce-href=\"data:text/html;base64,PHNjcmlwdD5hbGVydCgiSGVsbG8hIik7PC9zY3JpcHQ+\">Bug</a>";
        InputStream htmlStream = new ByteArrayInputStream(html.getBytes());
        String result = DefangFactory.getDefanger(MimeConstants.CT_TEXT_HTML).defang(htmlStream,
            true);
        Assert.assertTrue(result.contains("DATAURI-BLOCKED"));

        html = "<a href=\"data:image/png;base64,iVBORw0KGgoAAAANSUhEUgAAAAUAErkJggg==\" />Bug</a>";
        htmlStream = new ByteArrayInputStream(html.getBytes());
        result = DefangFactory.getDefanger(MimeConstants.CT_TEXT_HTML).defang(htmlStream,
            true);
        Assert.assertTrue(result.contains("data:image/png;base64,iVBORw0KGgoAAAANSUhEUgAAAAUAErkJggg&#61;&#61;"));

        html = "<a target=_blank href=\"data:text/html,<script>alert(opener.document.body.innerHTML)</script>\">"
        		+" clickme in Opera/FF</a>";
        htmlStream = new ByteArrayInputStream(html.getBytes());
        result = DefangFactory.getDefanger(MimeConstants.CT_TEXT_HTML).defang(htmlStream,
            true);
        Assert.assertTrue(result.contains("DATAURI-BLOCKED"));

        html = "<a target=_blank href=\"data.html\"> Data fIle</a>";
        htmlStream = new ByteArrayInputStream(html.getBytes());
        result = DefangFactory.getDefanger(MimeConstants.CT_TEXT_HTML).defang(htmlStream,
            true);
        Assert.assertTrue(result.contains("data.html"));

        html = "<a href=\"data:;base64,iVBORw0KGgoAAAANSUhEUgAAAAUAErkJggg==\" />Bug</a>";
        htmlStream = new ByteArrayInputStream(html.getBytes());
        result = DefangFactory.getDefanger(MimeConstants.CT_TEXT_HTML).defang(htmlStream,
            true);
        Assert.assertTrue(result.contains("DATAURI-BLOCKED"));

        html = "<img src=\"data:image/jpeg;base64,/9j/4AAAAAxITGlubwIQAABtbnRyUkdCI\"><br>";
        htmlStream = new ByteArrayInputStream(html.getBytes());
        result = DefangFactory.getDefanger(MimeConstants.CT_TEXT_HTML).defang(htmlStream,
            true);
        Assert.assertTrue(result.contains("data:image/jpeg;base64,/9j/4AAAAAxITGlubwIQAABtbnRyUkdCI"));

        html = "<img src=\"DaTa:image/jpeg;base64,/9j/4AAAAAxITGlubwIQAABtbnRyUkdCI\"><br>";
        htmlStream = new ByteArrayInputStream(html.getBytes());
        result = DefangFactory.getDefanger(MimeConstants.CT_TEXT_HTML).defang(htmlStream,
            true);
        Assert.assertTrue(result.contains("DaTa:image/jpeg;base64,/9j/4AAAAAxITGlubwIQAABtbnRyUkdCI"));


        html = "<a href=\"DATA:;base64,iVBORw0KGgoAAAANSUhEUgAAAAUAErkJggg==\" />Bug</a>";
        htmlStream = new ByteArrayInputStream(html.getBytes());
        result = DefangFactory.getDefanger(MimeConstants.CT_TEXT_HTML).defang(htmlStream,
            true);
        Assert.assertTrue(result.contains("DATAURI-BLOCKED"));

        html = "<a href=\"data\n\n:\n\ntext/html;base64,PHNjcmlwdD5hbGVydCgiSGVsbG8hIik7PC9zY3JpcHQ+\">Bug</a>";
        htmlStream = new ByteArrayInputStream(html.getBytes());
        result = DefangFactory.getDefanger(MimeConstants.CT_TEXT_HTML).defang(htmlStream,
            true);
        Assert.assertTrue(result.contains("DATAURI-BLOCKED"));

        html = "<a href=\"data\r\n:text/html;base64,PHNjcmlwdD5hbGVydCgiSGVsbG8hIik7PC9zY3JpcHQ+\">Bug</a>";
        htmlStream = new ByteArrayInputStream(html.getBytes());
        result = DefangFactory.getDefanger(MimeConstants.CT_TEXT_HTML).defang(htmlStream,
            true);
        Assert.assertTrue(result.contains("DATAURI-BLOCKED"));

        html = "<a href=\"data:text/html;base64,PHNjcmlwdD5hbGVydCgiSGVsbG8hIik7PC9zY3JpcHQ+\">Bug</a>";
        htmlStream = new ByteArrayInputStream(html.getBytes());
        result = DefangFactory.getDefanger(MimeConstants.CT_TEXT_HTML).defang(htmlStream,
            true);
        Assert.assertTrue(result.contains("DATAURI-BLOCKED"));

    }

    @Test
    public void testSvg() throws Exception {
        String svgXml = "<?xml version='1.0' encoding='UTF-8'?>"
            + "<svg id=\"xss\" xmlns=\"http://www.w3.org/2000/svg\" xmlns:xlink=\"http://www.w3.org/1999/xlink\">"
            + "<use "
            + "xlink:href=\"data:image/svg+xml;base64,PHN2ZyBpZD0icmVjdGFuZ2xlIiB4bWxucz0iaHR0cDovL3d3dy53My5vcmcvMjAwMC9zdmciIHhtbG5z"
            + "OnhsaW5rPSJodHRwOi8vd3d3LnczLm9yZy8xOTk5L3hsaW5rIiAgICB3aWR0aD0iMTAwIiBoZWlnaHQ9IjEwMCI+PHNjcmlwdD5hbGVydCgxKTwvc2NyaXB0"
            + "Pg0KIDxmb3JlaWduT2JqZWN0IHdpZHRoPSIxMDAiIGhlaWdodD0iNTAiDQogICAgICAgICAgICAgICAgICAgcmVxdWlyZWRFeHRlbnNpb25zPSJodHRwOi8vd"
            + "3d3LnczLm9yZy8xOTk5L3hodG1sIj4NCgk8ZW1iZWQgeG1sbnM9Imh0dHA6Ly93d3cudzMub3JnLzE5OTkveGh0bWwiIHNyYz0iamF2YXNjcmlwdDphbGVydC"
            + "hsb2NhdGlvbikiIC8+DQogICAgPC9mb3JlaWduT2JqZWN0Pg0KPC9zdmc+#rectangle\"/>"
            + "</svg>";
        InputStream svgStream = new ByteArrayInputStream(svgXml.getBytes());
        String result = DefangFactory.getDefanger(MimeConstants.CT_IMAGE_SVG).defang(svgStream,true);
        Assert.assertTrue(!result.contains("<use"));

        InputStream xmlStream = new ByteArrayInputStream(svgXml.getBytes());
        result = DefangFactory.getDefanger(MimeConstants.CT_TEXT_XML_LEGACY).defang(xmlStream,true);
        Assert.assertTrue(!result.contains("<use"));

        svgXml = "<svg id=\"xss\" xmlns=\"http://www.w3.org/2000/svg\" xmlns:xlink=\"http://www.w3.org/1999/xlink\">"
            + "<foreignObject requiredExtensions=\"http://www.w3.org/1999/xhtml\">"
            + "<embed xmlns=\"http://www.w3.org/1999/xhtml\" src=\"javascript:alert(location)\" />"
            + "</foreignObject>"
            + "</svg>";
        svgStream = new ByteArrayInputStream(svgXml.getBytes());
        result = DefangFactory.getDefanger(MimeConstants.CT_IMAGE_SVG).defang(svgStream,true);
        Assert.assertTrue(!result.contains("<foreignObject"));
        Assert.assertTrue(!result.contains("<embed"));

        xmlStream = new ByteArrayInputStream(svgXml.getBytes());
        result = DefangFactory.getDefanger(MimeConstants.CT_TEXT_XML_LEGACY).defang(xmlStream,true);
        Assert.assertTrue(!result.contains("<foreignObject"));
        Assert.assertTrue(!result.contains("<embed"));

        svgXml = "<svg xmlns=\"http://www.w3.org/2000/svg\">"
            + "<a xmlns:xlink=\"http://www.w3.org/1999/xlink\" xlink:href=\"?\">"
            + "<circle r=\"400\"></circle>"
            + "<animate attributeName=\"xlink:href\" begin=\"0\" from=\"javascript:alert(opener.csrfToken)\" to=\"&amp;amp;\"/>"
            + "</a></svg>";
        svgStream = new ByteArrayInputStream(svgXml.getBytes());
        result = DefangFactory.getDefanger(MimeConstants.CT_IMAGE_SVG).defang(svgStream,true);
        Assert.assertTrue(!result.contains("<animate"));
        Assert.assertTrue(!result.contains("javascript"));

        xmlStream = new ByteArrayInputStream(svgXml.getBytes());
        result = DefangFactory.getDefanger(MimeConstants.CT_TEXT_XML_LEGACY).defang(xmlStream,true);
        Assert.assertTrue(!result.contains("<animate"));
        Assert.assertTrue(!result.contains("javascript"));
    }

    @Test
    public void testBug88360() throws Exception {
        String fileName = "bug_88360.txt";
        InputStream inputStream = new FileInputStream(EMAIL_BASE_DIR + fileName);
        try {
            String result = DefangFactory.getDefanger(
                MimeConstants.CT_TEXT_HTML).defang(inputStream, true);
            Assert.assertFalse(StringUtil.isAsciiString(result));
        } catch (Exception e) {
            fail("Should not throw exception." + e.getMessage());
        }

        String html = "<style type=\"text/css\">  @import 'import3.css'; p { color : #f00; }"
            + "灻扵楬</style>";
        InputStream htmlStream = new ByteArrayInputStream(html.getBytes());
        String result = DefangFactory.getDefanger(MimeConstants.CT_TEXT_HTML)
            .defang(htmlStream, true);
        Assert.assertFalse(StringUtil.isAsciiString(result));
        Assert.assertTrue(result.contains("p { color : #f00; }"));
        Assert.assertTrue(!result.contains("import3.css"));
    }

    @Test
    public void testBug98215() throws Exception {
        String html = "<a href=\"vbscript:alert(parent.csrfToken)\">CLICK</a>";
        InputStream htmlStream = new ByteArrayInputStream(html.getBytes());
        String result = DefangFactory.getDefanger(MimeConstants.CT_TEXT_HTML).defang(htmlStream,
            true);
        Assert.assertTrue(result.contains("VBSCRIPT-BLOCKED"));

        html = "<a href=\"Vbscr&amp;#0009;ip&#009;t:alert(parent.csrfToken)\">CLICK</a>";
        htmlStream = new ByteArrayInputStream(html.getBytes());
        result = DefangFactory.getDefanger(MimeConstants.CT_TEXT_HTML).defang(htmlStream,
            true);
        Assert.assertTrue(result.contains("VBSCRIPT-BLOCKED"));

        html = "<a href=\"java&amp;Tab;script:alert(parent.csrfToken)\">CLICK</a>";
        htmlStream = new ByteArrayInputStream(html.getBytes());
        result = DefangFactory.getDefanger(MimeConstants.CT_TEXT_HTML).defang(htmlStream,
            true);
        Assert.assertTrue(result.contains("JAVASCRIPT-BLOCKED"));

        html = "<a href=\"&amp;Tab;javascript:alert(parent.csrfToken)\">CLICK</a>";
        htmlStream = new ByteArrayInputStream(html.getBytes());
        result = DefangFactory.getDefanger(MimeConstants.CT_TEXT_HTML).defang(htmlStream,
            true);
        Assert.assertTrue(result.contains("JAVASCRIPT-BLOCKED"));

        html = "<a href=\"javascr&amp;#09;ipt:alert(parent.csrfToken)\">CLICK</a>";
        htmlStream = new ByteArrayInputStream(html.getBytes());
        result = DefangFactory.getDefanger(MimeConstants.CT_TEXT_HTML).defang(htmlStream,
            true);
        Assert.assertTrue(result.contains("JAVASCRIPT-BLOCKED"));

        html = "<form id=\"test\" action=\"javascript:alert(1)\"><p>test</p>"
            + "<button form=\"test\">Test</button></form>";
        htmlStream = new ByteArrayInputStream(html.getBytes());
        result = DefangFactory.getDefanger(MimeConstants.CT_TEXT_HTML).defang(htmlStream,
            true);
        Assert.assertTrue(result.contains("JAVASCRIPT-BLOCKED"));

        html = "<form id=\"test\" action=\"ja&amp;Tab;vascript:alert(1)\"><p>test</p>"
            + "<button form=\"test\">Test</button></form>";
        htmlStream = new ByteArrayInputStream(html.getBytes());
        result = DefangFactory.getDefanger(MimeConstants.CT_TEXT_HTML).defang(htmlStream,
            true);
        Assert.assertTrue(result.contains("JAVASCRIPT-BLOCKED"));

        html = "<a href=\"&amp;#009;java&#00009;scr&amp;#09;i\t\tpt:alert(parent.csrfToken)\">CLICK</a>";
        htmlStream = new ByteArrayInputStream(html.getBytes());
        result = DefangFactory.getDefanger(MimeConstants.CT_TEXT_HTML).defang(htmlStream,
            true);
        Assert.assertTrue(result.contains("JAVASCRIPT-BLOCKED"));
    }

    /**
     * Checks that the input data is extracted and sanitized correctly.
     * @throws Exception
     */
    @Test
    public void testBug100966() throws Exception {
        String inputString = new String(ByteUtil.getContent(new File(EMAIL_BASE_DIR + "bug_100966.txt")));
        String expectedResult = new String (ByteUtil.getContent(new File(EMAIL_BASE_DIR + "bug_100966_op.txt")));
        String result = new DefangFilter(false).extractAndSanitizeAsciiData(inputString);
        Assert.assertTrue(result.equals(expectedResult));
    }


    @Test
    public void testBug101813() throws Exception {
        String html = "<textarea><img title=\"</<!-- -->textarea><img src=x onerror=alert(1)></img>";
        InputStream htmlStream = new ByteArrayInputStream(html.getBytes());
        String result = DefangFactory.getDefanger(MimeConstants.CT_TEXT_HTML).defang(htmlStream,
            true);
        int index = result.indexOf("alert(1)");
        Assert.assertEquals(-1, index);

        html = "<textarea><IMG title=\"</<!-- -->textarea><img src=x onerror=alert(1)></img>";
        htmlStream = new ByteArrayInputStream(html.getBytes());
        result = DefangFactory.getDefanger(MimeConstants.CT_TEXT_HTML).defang(htmlStream, true);
        index = result.indexOf("alert(1)");
        Assert.assertEquals(-1, index);

        html = "<textarea><   img title=\"</<!-- -->textarea><img src=x onerror=alert(1)></img>";
        htmlStream = new ByteArrayInputStream(html.getBytes());
        result = DefangFactory.getDefanger(MimeConstants.CT_TEXT_HTML).defang(htmlStream, true);
        index = result.indexOf("alert(1)");
        Assert.assertEquals(-1, index);
    }

    @Test
    public void testBug102637() throws Exception {
        String html = "<html><body><div style=\"font-family: arial, helvetica, sans-serif; font-size: 12pt; color: #000000\">"
            + "<div><br></div><div><a href=\"&amp;#106&amp;#097&amp;#118&amp;#097&amp;#115&amp;#099&amp;#114&amp;#105&amp;"
            + "#112&amp;#116&amp;#058&amp;#097&amp;#108&amp;#101&amp;#114&amp;#116&amp;#040&amp;#039&amp;#088&amp;#083&amp;"
            + "#083&amp;#039&amp;#041\" data-mce-href=\"&amp;#106&amp;#097&amp;#118&amp;#097&amp;#115&amp;#099&amp;"
                + "#114&amp;#105&amp;#112&amp;#116&amp;#058&amp;#097&amp;#108&amp;#101&amp;#114&amp;#116&amp;#040&amp;"
                + "#039&amp;#088&amp;#083&amp;#083&amp;#039&amp;#041\">test</a><br data-mce-bogus=\"1\"></div><div>"
                + "<br data-mce-bogus=\"1\"></div><div>Test message<br data-mce-bogus=\"1\"></div></div></body></html>";
        InputStream htmlStream = new ByteArrayInputStream(html.getBytes());
        String result = DefangFactory.getDefanger(MimeConstants.CT_TEXT_HTML).defang(htmlStream,
            true);
        Assert.assertTrue(result.contains("JAVASCRIPT-BLOCKED"));
    }

    @Test
    public void testBug102910() throws Exception {
        String html = "<div><img pnsrc=\"cid:1040f05975d4d4b8fcf8747be3eb9ae3c08e5cd4@zimbra\" "
            + "data-mce-src=\"cid:1040f05975d4d4b8fcf8747be3eb9ae3c08e5cd4@zimbra\" "
            + "src=\"cid:1040f05975d4d4b8fcf8747be3eb9ae3c08e5cd4@zimbra\"></div>";
        InputStream htmlStream = new ByteArrayInputStream(html.getBytes());
        String result = DefangFactory.getDefanger(MimeConstants.CT_TEXT_HTML).defang(htmlStream,
            true);
        Assert.assertTrue(result.contains("@zimbra"));
        Assert.assertTrue(!result.contains("&#64;zimbra"));
    }

    @Test
    /**
     * Verify that a new line in a html based signature is maintained after passing through the defanger.
     * @throws Exception
     */
    public void testBug104666() throws Exception {
        String html = "<div></div><div></div><div id=\"5589f382-9e9b-47cd-ab09-3ea973fd4f6a\" data-marker=\"__SIG_PRE__\">"
            + "<div>LIne 1</div>" + "</div>" + "<div>Line 2</div>" + "</div>";
        InputStream htmlStream = new ByteArrayInputStream(html.getBytes());
        String result = DefangFactory.getDefanger(MimeConstants.CT_TEXT_HTML).defang(htmlStream,
            true);
        Assert.assertTrue(result.contains("<div>LIne 1</div></div><div>Line 2</div>"));

        html = "<div>Thanks</div><div><img src=\"/home/ews01@zdev-vm002.eng.zimbra.com/Briefcase/rupali.jpeg\" "
                + "dfsrc=\"doc:Briefcase/rupali.jpeg\" "
                + "data-mce-src=\"/home/ews01@zdev-vm002.eng.zimbra.com/Briefcase/rupali.jpeg\"></div>";
        htmlStream = new ByteArrayInputStream(html.getBytes());
        result = DefangFactory.getDefanger(MimeConstants.CT_TEXT_HTML).defang(htmlStream, true);
        Assert.assertTrue(result.contains("dfsrc=\"doc:Briefcase/rupali.jpeg\""));
        Assert.assertTrue(result.contains("data-mce-src=\"/home/ews01"));
    }

    @Test
    /**
     * Verify that a new line in a html based signature is maintained after passing through the defanger.
     * @throws Exception
     */
    public void testBug105001() throws Exception {
        String html =  "<html><body><div> <a href=\"javascript\n: alert('XSS')\">XSS LINK</a>" +
            "<br data-mce-bogus=\"1\"></div></div></body></html>";
        InputStream htmlStream = new ByteArrayInputStream(html.getBytes());
        String result = DefangFactory.getDefanger(MimeConstants.CT_TEXT_HTML).defang(htmlStream,
            true);
        Assert.assertTrue(result.contains("JAVASCRIPT-BLOCKED"));

        html = "<a href=\"vbscript\n\n:alert(parent.csrfToken)\">CLICK</a>";
        htmlStream = new ByteArrayInputStream(html.getBytes());
        result = DefangFactory.getDefanger(MimeConstants.CT_TEXT_HTML).defang(htmlStream,
            true);
        Assert.assertTrue(result.contains("VBSCRIPT-BLOCKED"));

        html = "<a href=\"Vbscr&amp;#0009;ip&#009;t\n\n:alert(parent.csrfToken)\">CLICK</a>";
        htmlStream = new ByteArrayInputStream(html.getBytes());
        result = DefangFactory.getDefanger(MimeConstants.CT_TEXT_HTML).defang(htmlStream,
            true);
        Assert.assertTrue(result.contains("VBSCRIPT-BLOCKED"));

        html = "<a href=\"Vbscr&amp;#0009;ip&#009;t\r\n:alert(parent.csrfToken)\">CLICK</a>";
        htmlStream = new ByteArrayInputStream(html.getBytes());
        result = DefangFactory.getDefanger(MimeConstants.CT_TEXT_HTML).defang(htmlStream,
            true);
        Assert.assertTrue(result.contains("VBSCRIPT-BLOCKED"));

        html = "<a href=\"Vbscr&amp;#0009;ip&#009;t\r&#009\n:alert(parent.csrfToken)\">CLICK</a>";
        htmlStream = new ByteArrayInputStream(html.getBytes());
        result = DefangFactory.getDefanger(MimeConstants.CT_TEXT_HTML).defang(htmlStream,
            true);
        Assert.assertTrue(result.contains("VBSCRIPT-BLOCKED"));

        html= "<html>"
               +" <body>\n"
               +" <a href=\"j\n"
               +" av\n"
               +" ascript\n"
               +" :\n"
               +"alert(1)\n"
               +"\"\n"
               +">XSS(1)</a>\n"
               +"</body>\n"
               +"</html>";
        htmlStream = new ByteArrayInputStream(html.getBytes());
        result = DefangFactory.getDefanger(MimeConstants.CT_TEXT_HTML).defang(htmlStream,
            true);
        Assert.assertTrue(result.contains("JAVASCRIPT-BLOCKED"));

        html ="<a href=j&#97;v&#97;script&#x3A;&#97;lert(document.domain)>ClickMe</a>";
        htmlStream = new ByteArrayInputStream(html.getBytes());
        result = DefangFactory.getDefanger(MimeConstants.CT_TEXT_HTML).defang(htmlStream,
            true);
        Assert.assertTrue(result.contains("JAVASCRIPT-BLOCKED"));

    }

    @Test
    /**
     * Verify that dfsrc and data-mce-src attributes of img tag are maintained after passing through the defanger.
     * @throws Exception
     */
    public void testBug106162() throws Exception {

        String html = "<div>Thanks</div><div><img src=\"/home/ews01@zdev-vm002.eng.zimbra.com/Briefcase/rupali.jpeg\" "
                + "dfsrc=\"doc:Briefcase/rupali.jpeg\" "
                + "data-mce-src=\"/home/ews01@zdev-vm002.eng.zimbra.com/Briefcase/rupali.jpeg\"></div>";
        InputStream htmlStream = new ByteArrayInputStream(html.getBytes());
        String result = DefangFactory.getDefanger(MimeConstants.CT_TEXT_HTML).defang(htmlStream, true);
        Assert.assertTrue(result.contains("dfsrc=\"doc:Briefcase/rupali.jpeg\""));
        Assert.assertTrue(result.contains("data-mce-src=\"/home/ews01"));
    }

    @Test
    public void testemoveAnySpacesAndEncodedChars() {
        String  html= "j\n"
              +" av\n"
              +" ascript\n"
              +" :\n"
              +"alert(1)\n"
              +"\n"
              +">XSS(1)</a>\n"
              +"</body>\n"
              +"</html>";
        String result = DefangFilter.removeAnySpacesAndEncodedChars(html);
        Assert.assertTrue(result.startsWith("javascript:"));

        html= "j&#97;v&#97;script&#x3A;:&#97;lert(document.domain)\n"
                +">XSS(1)</a>\n"
                +"</body>\n"
                +"</html>";
        result = DefangFilter.removeAnySpacesAndEncodedChars(html);
        Assert.assertTrue(result.startsWith("javascript:"));
    }
<<<<<<< HEAD

=======
    
>>>>>>> 2241f75d
    /**
     * Check span does not contain repetition on "'" character
     * @throws Exception
     */
    @Test
    public void testzbug184() throws Exception {
        String fileName = "zbug184.txt";
        InputStream htmlStream = getHtmlBody(fileName);
        String result = DefangFactory.getDefanger(MimeConstants.CT_TEXT_HTML).defang(htmlStream,
            true);
        Assert.assertTrue(!result.contains("'''''"));
<<<<<<< HEAD

    }

    /**
     * Check alert is removed from script.
     */
    @Test
    public void testZCS5696() throws Exception {
        String html = "<textarea></textarea/><body/oNloAd=alert('bug109020-2')>bug109020-2";
        InputStream htmlStream = new ByteArrayInputStream(html.getBytes());
        String result = DefangFactory.getDefanger(MimeConstants.CT_TEXT_HTML).defang(htmlStream,
            true);
        Assert.assertTrue(!result.contains("alert"));

        html = "<textarea></textarea/><body/oNloAd=javascript:alert('bug109020-2')>bug109020-2";
        htmlStream = new ByteArrayInputStream(html.getBytes());
        result = DefangFactory.getDefanger(MimeConstants.CT_TEXT_HTML).defang(htmlStream, true);
        Assert.assertTrue(!result.contains("alert"));
    }

    /**
     * Checking mime which were causing high CPU utilization
     * @throws Exception
     */
    @Test
    public void testzbug736Mime1() throws Exception {
        String fileName = "zbug736_2.txt";
        InputStream htmlStream = getHtmlBody(fileName);
        String result = DefangFactory.getDefanger(MimeConstants.CT_TEXT_HTML).defang(htmlStream,
            true);
        Assert.assertTrue(result != null);
=======
        
>>>>>>> 2241f75d
    }
}<|MERGE_RESOLUTION|>--- conflicted
+++ resolved
@@ -1416,11 +1416,6 @@
         result = DefangFilter.removeAnySpacesAndEncodedChars(html);
         Assert.assertTrue(result.startsWith("javascript:"));
     }
-<<<<<<< HEAD
-
-=======
-    
->>>>>>> 2241f75d
     /**
      * Check span does not contain repetition on "'" character
      * @throws Exception
@@ -1432,7 +1427,6 @@
         String result = DefangFactory.getDefanger(MimeConstants.CT_TEXT_HTML).defang(htmlStream,
             true);
         Assert.assertTrue(!result.contains("'''''"));
-<<<<<<< HEAD
 
     }
 
@@ -1464,8 +1458,5 @@
         String result = DefangFactory.getDefanger(MimeConstants.CT_TEXT_HTML).defang(htmlStream,
             true);
         Assert.assertTrue(result != null);
-=======
-        
->>>>>>> 2241f75d
     }
 }