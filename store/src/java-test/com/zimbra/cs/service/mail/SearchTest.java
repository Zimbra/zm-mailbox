--- conflicted
+++ resolved
@@ -178,11 +178,7 @@
             e.printStackTrace();
         }
     }
-<<<<<<< HEAD
-}
-=======
-
->>>>>>> 0bab3f5d
+
     /**
      * @throws java.lang.Exception
      */
