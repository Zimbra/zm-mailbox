--- conflicted
+++ resolved
@@ -58,26 +58,15 @@
     public static void init() throws Exception {
         System.setProperty("zimbra.config", "../store/src/java-test/localconfig-test.xml");
         MailboxTestUtil.initServer();
-<<<<<<< HEAD
-       
-=======
-        Provisioning prov = Provisioning.getInstance();
-        prov.createAccount("test@zimbra.com", "secret", new HashMap<String, Object>());
-        prov.createAccount("test2@zimbra.com", "secret", new HashMap<String, Object>());
-        Provisioning.setInstance(prov);
->>>>>>> 77e2ce67
     }
 
     @Before
     public void setUp() throws Exception {
        System.out.println(testName.getMethodName());
-<<<<<<< HEAD
        Provisioning prov = Provisioning.getInstance();
        prov.createAccount("testContAC@zimbra.com", "secret", new HashMap<String, Object>());
        prov.createAccount("test2@zimbra.com", "secret", new HashMap<String, Object>());
        Provisioning.setInstance(prov);
-=======
->>>>>>> 77e2ce67
     }
 
     @Test
@@ -176,14 +165,8 @@
     @Test
     public void hitGroup() throws Exception {
         ContactAutoComplete.AutoCompleteResult result = new ContactAutoComplete.AutoCompleteResult(10);
-<<<<<<< HEAD
         Account account = Provisioning.getInstance().getAccountByName("test2@zimbra.com");
         result.rankings = new ContactRankings(account.getId());
-=======
-        Account acct1 = Provisioning.getInstance().get(Key.AccountBy.name, "test2@zimbra.com");
-//        result.rankings = new ContactRankings(MockProvisioning.DEFAULT_ACCOUNT_ID);
-        result.rankings = new ContactRankings(acct1.getId());
->>>>>>> 77e2ce67
         ContactAutoComplete.ContactEntry group = new ContactAutoComplete.ContactEntry();
         group.mDisplayName = "G1";
         group.mIsContactGroup = true;
